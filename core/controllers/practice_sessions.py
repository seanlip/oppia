--- conflicted
+++ resolved
@@ -16,8 +16,6 @@
 
 from __future__ import absolute_import  # pylint: disable=import-only-modules
 from __future__ import unicode_literals  # pylint: disable=import-only-modules
-
-import json
 
 from constants import constants
 from core.controllers import acl_decorators
@@ -55,20 +53,12 @@
         # Topic cannot be None as an exception will be thrown from its decorator
         # if so.
         topic = topic_fetchers.get_topic_by_name(topic_name)
-<<<<<<< HEAD
-        subtopic_titles_list = self.request.get('selected_subtopics')
-        selected_subtopic_titles = json.loads(subtopic_titles_list)
-        selected_skill_ids = []
-        for subtopic in topic.subtopics:
-            if subtopic.title in selected_subtopic_titles:
-=======
         comma_separated_subtopic_ids = self.request.get('selected_subtopic_ids')
         selected_subtopic_ids = comma_separated_subtopic_ids.split(',')
 
         selected_skill_ids = []
         for subtopic in topic.subtopics:
             if python_utils.UNICODE(subtopic.id) in selected_subtopic_ids:
->>>>>>> b5462e65
                 selected_skill_ids.extend(subtopic.skill_ids)
         try:
             skills = skill_services.get_multi_skills(selected_skill_ids)
