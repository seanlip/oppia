--- conflicted
+++ resolved
@@ -287,7 +287,6 @@
                     'data_schema_version': data_schema_version
                 }
 
-<<<<<<< HEAD
         pretest_question_dicts = []
         next_cursor = None
         if story_id:
@@ -310,8 +309,6 @@
 
         whitelisted_exp_ids = (
             config_domain.WHITELISTED_EXPLORATION_IDS_FOR_PLAYTHROUGHS.value)
-=======
->>>>>>> 425783b3
         self.values.update({
             'can_edit': (
                 rights_manager.check_can_edit_activity(
