--- conflicted
+++ resolved
@@ -72,81 +72,6 @@
     return test_can_play
 
 
-<<<<<<< HEAD
-def classify_hard_rule(state, params, input_type, normalized_answer, fs):
-    """Find the first hard rule that matches."""
-    best_matched_answer_group = None
-    best_matched_answer_group_index = len(state.interaction.answer_groups)
-    best_matched_rule_spec_index = None
-    best_matched_truth_value = rule_domain.CERTAIN_FALSE_VALUE
-
-    for (answer_group_index, answer_group) in enumerate(
-            state.interaction.answer_groups):
-        ored_truth_value = rule_domain.CERTAIN_FALSE_VALUE
-        for (rule_spec_index, rule_spec) in enumerate(
-                answer_group.rule_specs):
-            if rule_spec.rule_type != rule_domain.FUZZY_RULE_TYPE:
-                evaluated_truth_value = rule_domain.evaluate_rule(
-                    rule_spec, input_type, params, normalized_answer, fs)
-                if evaluated_truth_value > ored_truth_value:
-                    ored_truth_value = evaluated_truth_value
-                    best_rule_spec_index = rule_spec_index
-        if ored_truth_value == rule_domain.CERTAIN_TRUE_VALUE:
-            best_matched_truth_value = ored_truth_value
-            best_matched_answer_group = answer_group
-            best_matched_answer_group_index = answer_group_index
-            best_matched_rule_spec_index = best_rule_spec_index
-            return {
-                'outcome': best_matched_answer_group.outcome.to_dict(),
-                'answer_group_index': best_matched_answer_group_index,
-                'classification_certainty': best_matched_truth_value,
-                'rule_spec_index': best_matched_rule_spec_index,
-                'classification_categorization': (
-                    exp_domain.EXPLICIT_CLASSIFICATION),
-            }
-
-    return None
-
-
-def classify_soft_rule(state, params, input_type, normalized_answer, fs):
-    """Find the maximum soft rule that matches. This is done by ORing
-    (maximizing) all truth values of all rules over all answer groups. The
-    group with the highest truth value is considered the best match.
-    """
-    best_matched_answer_group = None
-    best_matched_answer_group_index = len(state.interaction.answer_groups)
-    best_matched_rule_spec_index = None
-    best_matched_truth_value = rule_domain.CERTAIN_FALSE_VALUE
-
-    for (answer_group_index, answer_group) in enumerate(
-            state.interaction.answer_groups):
-        fuzzy_rule_spec_index = answer_group.get_fuzzy_rule_index()
-        if fuzzy_rule_spec_index is not None:
-            fuzzy_rule_spec = answer_group.rule_specs[fuzzy_rule_spec_index]
-        else:
-            fuzzy_rule_spec = None
-        if fuzzy_rule_spec is not None:
-            evaluated_truth_value = rule_domain.evaluate_rule(
-                fuzzy_rule_spec, input_type, params, normalized_answer, fs)
-            if evaluated_truth_value == rule_domain.CERTAIN_TRUE_VALUE:
-                best_matched_truth_value = evaluated_truth_value
-                best_matched_rule_spec_index = fuzzy_rule_spec_index
-                best_matched_answer_group = answer_group
-                best_matched_answer_group_index = answer_group_index
-                return {
-                    'outcome': best_matched_answer_group.outcome.to_dict(),
-                    'answer_group_index': best_matched_answer_group_index,
-                    'classification_certainty': best_matched_truth_value,
-                    'rule_spec_index': best_matched_rule_spec_index,
-                    'classification_categorization': (
-                        exp_domain.TRAINING_DATA_CLASSIFICATION),
-                }
-
-    return None
-
-
-=======
->>>>>>> 8ae83278
 def classify_string_classifier_rule(state, normalized_answer):
     """Run the classifier if no prediction has been made yet. Currently this
     is behind a development flag.
