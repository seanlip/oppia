--- conflicted
+++ resolved
@@ -388,12 +388,8 @@
                 exploration_id, exploration_version, new_state_name,
                 session_id, old_params, feconf.PLAY_TYPE_NORMAL)
         else:
-<<<<<<< HEAD
-            logging_services.error(
+            logging_services.exception(
                 'Unexpected StateHit event for the END state.')
-=======
-            logging.exception('Unexpected StateHit event for the END state.')
->>>>>>> f012535c
         self.render_json({})
 
 
