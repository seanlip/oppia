# Copyright 2014 The Oppia Authors. All Rights Reserved.
#
# Licensed under the Apache License, Version 2.0 (the "License");
# you may not use this file except in compliance with the License.
# You may obtain a copy of the License at
#
#      http://www.apache.org/licenses/LICENSE-2.0
#
# Unless required by applicable law or agreed to in writing, software
# distributed under the License is distributed on an "AS-IS" BASIS,
# WITHOUT WARRANTIES OR CONDITIONS OF ANY KIND, either express or implied.
# See the License for the specific language governing permissions and
# limitations under the License.

"""Controllers for the Oppia exploration learner view."""

import json
import logging
import random

import jinja2

from core.controllers import base
from core.domain import classifier_services
from core.domain import collection_services
from core.domain import config_domain
from core.domain import dependency_registry
from core.domain import event_services
from core.domain import exp_domain
from core.domain import exp_services
from core.domain import feedback_services
from core.domain import gadget_registry
from core.domain import interaction_registry
from core.domain import moderator_services
from core.domain import rating_services
from core.domain import recommendations_services
from core.domain import rights_manager
from core.domain import rte_component_registry
from core.domain import summary_services
import feconf
import utils

MAX_SYSTEM_RECOMMENDATIONS = 4

DEFAULT_TWITTER_SHARE_MESSAGE_PLAYER = config_domain.ConfigProperty(
    'default_twitter_share_message_player', {
        'type': 'unicode',
    },
    'Default text for the Twitter share message for the learner view',
    default_value=(
        'Check out this interactive lesson from Oppia - a free, open-source '
        'learning platform!'))


def require_playable(handler):
    """Decorator that checks if the learner can play the given exploration."""
    def test_can_play(self, exploration_id, **kwargs):
        """Tests if the learner can play the exploration.

        Args:
            exploration_id: str. The ID of the exploration to test.
            kwargs: Any other keyword args.

        Returns:
            handler. The relevant response handler if the learner is allowed to
                play the exploration.

        Raises:
            PageNotFound: The learner cannot play the exploration.
        """
        if exploration_id in feconf.DISABLED_EXPLORATION_IDS:
            self.render_template(
                'pages/error/disabled_exploration.html',
                iframe_restriction=None)
            return

        # This check is needed in order to show the correct page when a 404
        # error is raised. The self.request.get('iframed') part of the check is
        # needed for backwards compatibility with older versions of the
        # embedding script.
        if (feconf.EXPLORATION_URL_EMBED_PREFIX in self.request.uri or
                self.request.get('iframed')):
            self.values['iframed'] = True

        # Checks whether the learner can play this activity.
        if rights_manager.Actor(self.user_id).can_play(
                feconf.ACTIVITY_TYPE_EXPLORATION, exploration_id):
            return handler(self, exploration_id, **kwargs)
        else:
            raise self.PageNotFoundException

    return test_can_play


def _get_exploration_player_data(
        exploration_id, version, collection_id, can_edit):
    """Gets exploration metadata which is returned as a dictionary.

    Args:
        exploration_id: str. The ID of the exploration to get metadata for.
        version: int or None. If specified, the version of the exploration to
            get metadata for.
        collection_id: str. The id of the collection which the exploration
            belongs to.
        can_edit: bool. Whether the exploration is editable by the learner.

    Returns:
        dict. A dictionary with metadata pertaining to the exploration
            such as GADGET_SPECS, can_edit, title, version etc.

    Raises:
        Exception: The collection is not in current available collections list
            or any error that may occur while getting the exploration object.
    """
    try:
        exploration = exp_services.get_exploration_by_id(
            exploration_id, version=version)
    except Exception:
        raise Exception

    collection_title = None
    if collection_id:
        try:
            collection = collection_services.get_collection_by_id(
                collection_id)
            collection_title = collection.title
        except Exception:
            raise Exception

    version = exploration.version

    # TODO(sll): Cache these computations.
    gadget_types = exploration.get_gadget_types()
    interaction_ids = exploration.get_interaction_ids()
    dependency_ids = (
        interaction_registry.Registry.get_deduplicated_dependency_ids(
            interaction_ids))
    dependencies_html, additional_angular_modules = (
        dependency_registry.Registry.get_deps_html_and_angular_modules(
            dependency_ids))

    gadget_templates = (
        gadget_registry.Registry.get_gadget_html(gadget_types))
    interaction_templates = (
        rte_component_registry.Registry.get_html_for_all_components() +
        interaction_registry.Registry.get_interaction_html(
            interaction_ids))

    return {
        'GADGET_SPECS': gadget_registry.Registry.get_all_specs(),
        'INTERACTION_SPECS': interaction_registry.Registry.get_all_specs(),
        'DEFAULT_TWITTER_SHARE_MESSAGE_PLAYER': (
            DEFAULT_TWITTER_SHARE_MESSAGE_PLAYER.value),
        'additional_angular_modules': additional_angular_modules,
        'can_edit': can_edit,
        'dependencies_html': jinja2.utils.Markup(
            dependencies_html),
        'exploration_title': exploration.title,
        'exploration_version': version,
        'collection_id': collection_id,
        'collection_title': collection_title,
        'gadget_templates': jinja2.utils.Markup(gadget_templates),
        'interaction_templates': jinja2.utils.Markup(
            interaction_templates),
        'is_private': rights_manager.is_exploration_private(
            exploration_id),
        # Note that this overwrites the value in base.py.
        'meta_name': exploration.title,
        # Note that this overwrites the value in base.py.
        'meta_description': utils.capitalize_string(exploration.objective),
        'nav_mode': feconf.NAV_MODE_EXPLORE,
    }


class ExplorationPageEmbed(base.BaseHandler):
    """Page describing a single embedded exploration."""

    @require_playable
    def get(self, exploration_id):
        """Handles GET requests.

        Args:
            exploration_id: str. The ID of the exploration requested by the
                learner.

        Raises:
            PageNotFound: The collection which the exploration belongs to is not
                in the currently available list.
        """
        version_str = self.request.get('v')
        version = int(version_str) if version_str else None

        # Note: this is an optional argument and will be None when the
        # exploration is being played outside the context of a collection.
        collection_id = self.request.get('collection_id')
        can_edit = (
            bool(self.username) and
            self.username not in config_domain.BANNED_USERNAMES.value and
            rights_manager.Actor(self.user_id).can_edit(
                feconf.ACTIVITY_TYPE_EXPLORATION, exploration_id))

        try:
            exploration_data_values = _get_exploration_player_data(
                exploration_id, version, collection_id, can_edit)
        except Exception:
            raise self.PageNotFoundException

        self.values.update(exploration_data_values)
        self.values['iframed'] = True
        self.render_template(
            'pages/exploration_player/exploration_player.html',
            iframe_restriction=None)


class ExplorationPage(base.BaseHandler):
    """Page describing a single exploration."""

    @require_playable
    def get(self, exploration_id):
        """Handles GET requests.

        Args:
           exploration_id: str. The ID of the exploration requested by the
                learner.

        Raises:
            PageNotFound: The collection which the exploration belongs to is not
                currently available.
        """
        version_str = self.request.get('v')
        version = int(version_str) if version_str else None

        if self.request.get('iframed'):
            redirect_url = '/embed/exploration/%s' % exploration_id
            if version_str:
                redirect_url += '?v=%s' % version_str
            self.redirect(redirect_url)
            return

        # Note: this is an optional argument and will be None when the
        # exploration is being played outside the context of a collection.
        collection_id = self.request.get('collection_id')
        can_edit = (
            bool(self.username) and
            self.username not in config_domain.BANNED_USERNAMES.value and
            rights_manager.Actor(self.user_id).can_edit(
                feconf.ACTIVITY_TYPE_EXPLORATION, exploration_id))

        try:
            exploration_data_values = _get_exploration_player_data(
                exploration_id, version, collection_id, can_edit)
        except Exception:
            raise self.PageNotFoundException

        self.values.update(exploration_data_values)
        self.values['iframed'] = False
        self.render_template(
            'pages/exploration_player/exploration_player.html')


class ExplorationHandler(base.BaseHandler):
    """Provides the initial data for a single exploration."""

    GET_HANDLER_ERROR_RETURN_TYPE = feconf.HANDLER_TYPE_JSON

    def get(self, exploration_id):
        """Populates the data on the individual exploration page.

        Args:
            exploration_id: str. The ID of the exploration requested by the
                learner.

        Raises:
            PageNotFound: The exploration does not exist or not available.
        """
        version = self.request.get('v')
        version = int(version) if version else None

        try:
            exploration = exp_services.get_exploration_by_id(
                exploration_id, version=version)
        except Exception as e:
            raise self.PageNotFoundException(e)

        self.values.update({
            'can_edit': (
                self.user_id and
                rights_manager.Actor(self.user_id).can_edit(
                    feconf.ACTIVITY_TYPE_EXPLORATION, exploration_id)),
            'exploration': exploration.to_player_dict(),
            'is_logged_in': bool(self.user_id),
            'session_id': utils.generate_new_session_id(),
            'version': exploration.version,
        })
        self.render_json(self.values)


class AnswerSubmittedEventHandler(base.BaseHandler):
    """Tracks a learner submitting an answer."""

    REQUIRE_PAYLOAD_CSRF_CHECK = False

    @require_playable
    def post(self, exploration_id):
        """Handles learner answer POST requests.
        The require_playable decorator ensures the learner can play
        the exploration with the id exploration_id.

        Args:
            exploration_id: str. The ID of the exploration the learner
                has posted an answer.
        """
        old_state_name = self.payload.get('old_state_name')
        answer = self.payload.get('answer')
<<<<<<< HEAD
        old_params = self.payload.get('params', {})
        old_params['answer'] = answer
=======
        # Parameters associated with the learner.
        params = self.payload.get('params', {})
        # The version of the exploration.
>>>>>>> cb707c5d
        version = self.payload.get('version')
        session_id = self.payload.get('session_id')
        client_time_spent_in_secs = self.payload.get(
            'client_time_spent_in_secs')
        # The answer group and rule spec indexes, which will be used to get
        # the rule spec string.
        answer_group_index = self.payload.get('answer_group_index')
        rule_spec_index = self.payload.get('rule_spec_index')
        classification_categorization = self.payload.get(
            'classification_categorization')

        exploration = exp_services.get_exploration_by_id(
            exploration_id, version=version)

        old_interaction = exploration.states[old_state_name].interaction

        old_interaction_instance = (
            interaction_registry.Registry.get_interaction_by_id(
                old_interaction.id))

        normalized_answer = old_interaction_instance.normalize_answer(answer)

        event_services.AnswerSubmissionEventHandler.record(
            exploration_id, version, old_state_name,
            exploration.states[old_state_name].interaction.id,
            answer_group_index, rule_spec_index, classification_categorization,
            session_id, client_time_spent_in_secs, params, normalized_answer)
        self.render_json({})


class StateHitEventHandler(base.BaseHandler):
    """Tracks a learner hitting a new state."""

    REQUIRE_PAYLOAD_CSRF_CHECK = False

    @require_playable
    def post(self, exploration_id):
        """Handles POST requests.
        Records that a learner has hit new state in the exploration.

        Args:
            exploration_id: str. The ID of the exploration the learner has hit
                a new state.
        """
        new_state_name = self.payload.get('new_state_name')
        exploration_version = self.payload.get('exploration_version')
        session_id = self.payload.get('session_id')
        # TODO(sll): why do we not record the value of this anywhere?
        client_time_spent_in_secs = self.payload.get(  # pylint: disable=unused-variable
            'client_time_spent_in_secs')
        old_params = self.payload.get('old_params')

        # Record the state hit, if it is not the END state.
        if new_state_name is not None:
            event_services.StateHitEventHandler.record(
                exploration_id, exploration_version, new_state_name,
                session_id, old_params, feconf.PLAY_TYPE_NORMAL)
        else:
            logging.error('Unexpected StateHit event for the END state.')


class ClassifyHandler(base.BaseHandler):
    """Stateless handler that performs a classify() operation server-side."""

    REQUIRE_PAYLOAD_CSRF_CHECK = False

    @require_playable
    def post(self, unused_exploration_id):
        """Handle POST requests.

        Args:
            unused_exploration_id: str. Although this is not used, it is passed
                in because it is needed by the require_playable decorator.

        Returns:
            dict. A classification result, which is a dictionary containing
                three keys.
                'outcome': dict. A dictionary representing the outcome of the
                    answer group matched previous state with items such as
                     name, previous answer etc.
                'answer_group_index': The index of the matched answer group.
                'rule_spec_index': The index of the matched rule spec in the
                    matched answer group.
        """
        # A domain object representing the old state.
        old_state = exp_domain.State.from_dict(self.payload.get('old_state'))
        # The learner's raw answer.
        answer = self.payload.get('answerexp_do')
        # The learner's parameter values.
        params = self.payload.get('params')
        params['answer'] = answer
        result = classifier_services.classify(old_state, answer)
        self.render_json(result)


class ReaderFeedbackHandler(base.BaseHandler):
    """Submits feedback from the reader."""

    REQUIRE_PAYLOAD_CSRF_CHECK = False

    @require_playable
    def post(self, exploration_id):
        """Handles POST requests.
        Records the feedback submitted by a learner to an exploration.

        Args:
            exploration_id: str. The ID of the exploration the learner has
                submitted a feedback.
        """
        state_name = self.payload.get('state_name')
        subject = self.payload.get('subject', 'Feedback from a learner')
        feedback = self.payload.get('feedback')
        include_author = self.payload.get('include_author')

        feedback_services.create_thread(
            exploration_id,
            state_name,
            self.user_id if include_author else None,
            subject,
            feedback)
        self.render_json(self.values)


class ExplorationStartEventHandler(base.BaseHandler):
    """Tracks a learner starting an exploration."""

    REQUIRE_PAYLOAD_CSRF_CHECK = False

    @require_playable
    def post(self, exploration_id):
        """Handles POST requests.

        Args:
            exploration_id: str. The ID of the exploration the learner has
                started exploring.
        """
        event_services.StartExplorationEventHandler.record(
            exploration_id, self.payload.get('version'),
            self.payload.get('state_name'),
            self.payload.get('session_id'),
            self.payload.get('params'),
            feconf.PLAY_TYPE_NORMAL)


class ExplorationCompleteEventHandler(base.BaseHandler):
    """Tracks a learner completing an exploration.
    The state name recorded should be a state with a terminal interaction.
    """

    REQUIRE_PAYLOAD_CSRF_CHECK = False

    @require_playable
    def post(self, exploration_id):
        """Handles POST requests.

        Args:
            exploration_id: str. The ID of the exploration the learner has
                finished.
        """
        # This will be None if the exploration is not being played within the
        # context of a collection.
        collection_id = self.payload.get('collection_id')
        user_id = self.user_id

        event_services.CompleteExplorationEventHandler.record(
            exploration_id,
            self.payload.get('version'),
            self.payload.get('state_name'),
            self.payload.get('session_id'),
            self.payload.get('client_time_spent_in_secs'),
            self.payload.get('params'),
            feconf.PLAY_TYPE_NORMAL)

        if user_id and collection_id:
            collection_services.record_played_exploration_in_collection_context(
                user_id, collection_id, exploration_id)


class ExplorationMaybeLeaveHandler(base.BaseHandler):
    """Tracks a learner leaving an exploration without completing it.
    The state name recorded should be a state with a non-terminal interaction.
    """

    REQUIRE_PAYLOAD_CSRF_CHECK = False

    @require_playable
    def post(self, exploration_id):
        """Handles POST requests.

        Args:
            exploration_id: str. The ID of the exploration the learner has
                left without finishing.
        """
        event_services.MaybeLeaveExplorationEventHandler.record(
            exploration_id,
            self.payload.get('version'),
            self.payload.get('state_name'),
            self.payload.get('session_id'),
            self.payload.get('client_time_spent_in_secs'),
            self.payload.get('params'),
            feconf.PLAY_TYPE_NORMAL)


class RatingHandler(base.BaseHandler):
    """Records the rating of an exploration submitted by a learner.

    Note that this represents ratings submitted on completion of the
    exploration.
    """

    GET_HANDLER_ERROR_RETURN_TYPE = feconf.HANDLER_TYPE_JSON

    @require_playable
    def get(self, exploration_id):
        """Handles GET requests.

        Args:
            exploration_id: str. The ID of the exploration the learner wants to
                get the rating.
        """
        self.values.update({
            'overall_ratings':
                rating_services.get_overall_ratings_for_exploration(
                    exploration_id),
            'user_rating': (
                rating_services.get_user_specific_rating_for_exploration(
                    self.user_id, exploration_id) if self.user_id else None)
        })
        self.render_json(self.values)

    @base.require_user
    def put(self, exploration_id):
        """Handles PUT requests for submitting ratings at the end of an
        exploration.

        Args:
            exploration_id: str. The ID of the exploration the learner has
                rated.
        """
        user_rating = self.payload.get('user_rating')
        rating_services.assign_rating_to_exploration(
            self.user_id, exploration_id, user_rating)
        self.render_json({})


class RecommendationsHandler(base.BaseHandler):
    """Provides recommendations to be displayed at the end of explorations.
    Which explorations are provided depends on whether the exploration was
    played within the context of a collection and whether the learner is logged
    in. If both are true, then the explorations are suggested from the
    collection, if there are upcoming explorations for the learner to complete.
    """

    GET_HANDLER_ERROR_RETURN_TYPE = feconf.HANDLER_TYPE_JSON

    @require_playable
    def get(self, exploration_id):
        """Handles GET requests.

        Args:
            exploration_id: str. The ID of the exploration the learner wants
                to get other recommendations.
        """
        collection_id = self.request.get('collection_id')
        include_system_recommendations = self.request.get(
            'include_system_recommendations')
        try:
            author_recommended_exp_ids = json.loads(self.request.get(
                'stringified_author_recommended_ids'))
        except Exception:
            raise self.PageNotFoundException

        auto_recommended_exp_ids = []
        if self.user_id and collection_id:
            next_exp_ids_in_collection = (
                collection_services.get_next_exploration_ids_to_complete_by_user(  # pylint: disable=line-too-long
                    self.user_id, collection_id))
            auto_recommended_exp_ids = list(
                set(next_exp_ids_in_collection) -
                set(author_recommended_exp_ids))
        else:
            next_exp_ids_in_collection = []
            if collection_id:
                collection = collection_services.get_collection_by_id(
                    collection_id)
                next_exp_ids_in_collection = (
                    collection.get_next_exploration_ids_in_sequence(
                        exploration_id))
            if next_exp_ids_in_collection:
                auto_recommended_exp_ids = list(
                    set(next_exp_ids_in_collection) -
                    set(author_recommended_exp_ids))
            elif include_system_recommendations:
                system_chosen_exp_ids = (
                    recommendations_services.get_exploration_recommendations(
                        exploration_id))
                filtered_exp_ids = list(
                    set(system_chosen_exp_ids) -
                    set(author_recommended_exp_ids))
                auto_recommended_exp_ids = random.sample(
                    filtered_exp_ids,
                    min(MAX_SYSTEM_RECOMMENDATIONS, len(filtered_exp_ids)))

        self.values.update({
            'summaries': (
                summary_services.get_displayable_exp_summary_dicts_matching_ids(
                    author_recommended_exp_ids + auto_recommended_exp_ids)),
        })
        self.render_json(self.values)


class FlagExplorationHandler(base.BaseHandler):
    """Handles operations relating to learner flagging of explorations."""

    @base.require_user
    def post(self, exploration_id):
        """Handles POST requests.

        Args:
            exploration_id: str. The ID of the exploration the learner
                has flagged.
        """
        moderator_services.enqueue_flag_exploration_email_task(
            exploration_id,
            self.payload.get('report_text'),
            self.user_id)
        self.render_json(self.values)<|MERGE_RESOLUTION|>--- conflicted
+++ resolved
@@ -312,14 +312,9 @@
         """
         old_state_name = self.payload.get('old_state_name')
         answer = self.payload.get('answer')
-<<<<<<< HEAD
-        old_params = self.payload.get('params', {})
-        old_params['answer'] = answer
-=======
         # Parameters associated with the learner.
         params = self.payload.get('params', {})
         # The version of the exploration.
->>>>>>> cb707c5d
         version = self.payload.get('version')
         session_id = self.payload.get('session_id')
         client_time_spent_in_secs = self.payload.get(
