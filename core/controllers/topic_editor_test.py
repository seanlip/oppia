# Copyright 2018 The Oppia Authors. All Rights Reserved.
#
# Licensed under the Apache License, Version 2.0 (the "License");
# you may not use this file except in compliance with the License.
# You may obtain a copy of the License at
#
#      http://www.apache.org/licenses/LICENSE-2.0
#
# Unless required by applicable law or agreed to in writing, software
# distributed under the License is distributed on an "AS-IS" BASIS,
# WITHOUT WARRANTIES OR CONDITIONS OF ANY KIND, either express or implied.
# See the License for the specific language governing permissions and
# limitations under the License.

"""Tests for the topic editor page."""

from core.domain import skill_services
from core.domain import story_services
from core.domain import topic_domain
from core.domain import topic_services
from core.domain import user_services
from core.tests import test_utils
import feconf


class BaseTopicEditorControllerTests(test_utils.GenericTestBase):

    def setUp(self):
        """Completes the sign-up process for the various users."""
        super(BaseTopicEditorControllerTests, self).setUp()
        self.signup(self.TOPIC_MANAGER_EMAIL, self.TOPIC_MANAGER_USERNAME)
        self.signup(self.NEW_USER_EMAIL, self.NEW_USER_USERNAME)
        self.signup(self.ADMIN_EMAIL, self.ADMIN_USERNAME)

        self.admin_id = self.get_user_id_from_email(self.ADMIN_EMAIL)
        self.topic_manager_id = self.get_user_id_from_email(
            self.TOPIC_MANAGER_EMAIL)
        self.new_user_id = self.get_user_id_from_email(
            self.NEW_USER_EMAIL)

        self.set_admins([self.ADMIN_USERNAME])
        self.set_topic_managers([self.TOPIC_MANAGER_USERNAME])

        self.topic_manager = user_services.UserActionsInfo(
            self.topic_manager_id)
        self.admin = user_services.UserActionsInfo(self.admin_id)
        self.new_user = user_services.UserActionsInfo(self.new_user_id)
        self.skill_id = skill_services.get_new_skill_id()
        self.save_new_skill(self.skill_id, self.admin_id, 'Skill Description')
        self.skill_id_2 = skill_services.get_new_skill_id()
        self.save_new_skill(
            self.skill_id_2, self.admin_id, 'Skill Description 2')
        self.topic_id = topic_services.get_new_topic_id()
        self.save_new_topic(
            self.topic_id, self.admin_id, 'Name', 'Description', [], [],
            [self.skill_id, self.skill_id_2], [], 1)
        changelist = [topic_domain.TopicChange({
            'cmd': topic_domain.CMD_ADD_SUBTOPIC,
            'title': 'Title',
            'subtopic_id': 1
        })]
        topic_services.update_topic_and_subtopic_pages(
            self.admin_id, self.topic_id, changelist, 'Added subtopic.')


class TopicEditorStoryHandlerTests(BaseTopicEditorControllerTests):

    def test_story_creation(self):
        self.login(self.ADMIN_EMAIL)
        response = self.get_html_response(
            '%s/%s' % (feconf.TOPIC_EDITOR_URL_PREFIX, self.topic_id))
        csrf_token = self.get_csrf_token_from_response(response)
        json_response = self.post_json(
            '%s/%s' % (feconf.TOPIC_EDITOR_STORY_URL, self.topic_id),
            {'title': 'Story title'},
            csrf_token=csrf_token)
        story_id = json_response['storyId']
        self.assertEqual(len(story_id), 12)
        self.assertIsNotNone(
            story_services.get_story_by_id(story_id, strict=False))
        self.logout()


<<<<<<< HEAD
=======
class TopicEditorQuestionHandlerTests(BaseTopicEditorControllerTests):

    def test_get(self):
        # Create 5 questions linked to the same skill.
        for i in range(0, 3): #pylint: disable=unused-variable
            question_id = question_services.get_new_question_id()
            self.save_new_question(
                question_id, self.admin_id,
                self._create_valid_question_data('ABC'), [self.skill_id])
            question_services.create_new_question_skill_link(
                self.admin_id, question_id, self.skill_id, 0.5)

        self.login(self.ADMIN_EMAIL)
        with self.swap(constants, 'NUM_QUESTIONS_PER_PAGE', 1):
            json_response = self.get_json(
                '%s/%s?cursor=' % (
                    feconf.TOPIC_EDITOR_QUESTION_URL, self.topic_id
                ))
            question_summary_dicts = json_response['question_summary_dicts']
            self.assertEqual(len(question_summary_dicts), 1)
            next_start_cursor = json_response['next_start_cursor']
            json_response = self.get_json(
                '%s/%s?cursor=%s' % (
                    feconf.TOPIC_EDITOR_QUESTION_URL, self.topic_id,
                    next_start_cursor
                ))
            question_summary_dicts_2 = (
                json_response['question_summary_dicts'])
            self.assertEqual(len(question_summary_dicts_2), 1)
            self.assertEqual(
                question_summary_dicts[0]['skill_description'],
                'Skill Description')
            self.assertNotEqual(
                question_summary_dicts[0]['summary']['id'],
                question_summary_dicts_2[0]['summary']['id'])
        self.logout()

        self.login(self.TOPIC_MANAGER_EMAIL)
        self.get_json(
            '%s/%s?cursor=' % (
                feconf.TOPIC_EDITOR_QUESTION_URL, self.topic_id))
        self.logout()

        topic_services.assign_role(
            self.admin, self.topic_manager, topic_domain.ROLE_MANAGER,
            self.topic_id)

        self.login(self.TOPIC_MANAGER_EMAIL)
        json_response = self.get_json(
            '%s/%s' % (
                feconf.TOPIC_EDITOR_QUESTION_URL, self.topic_id
            ))
        question_summary_dicts = json_response['question_summary_dicts']
        self.assertEqual(len(question_summary_dicts), 3)
        self.logout()

        self.login(self.NEW_USER_EMAIL)
        self.get_json(
            '%s/%s?cursor=' % (
                feconf.TOPIC_EDITOR_QUESTION_URL, self.topic_id
            ), expected_status_int=401)
        self.logout()


>>>>>>> 6cb896fc
class SubtopicPageEditorTests(BaseTopicEditorControllerTests):

    def test_editable_subtopic_page_get(self):
        # Check that non-admins and non-topic managers cannot access the
        # editable subtopic data.
        self.login(self.NEW_USER_EMAIL)
        self.get_json(
            '%s/%s/%s' % (
                feconf.SUBTOPIC_PAGE_EDITOR_DATA_URL_PREFIX,
                self.topic_id, 1), expected_status_int=401)
        self.logout()

        # Check that topic managers not assigned to this topic can
        # access its subtopic pages.
        self.login(self.TOPIC_MANAGER_EMAIL)
        json_response = self.get_json(
            '%s/%s/%s' % (
                feconf.SUBTOPIC_PAGE_EDITOR_DATA_URL_PREFIX,
                self.topic_id, 1))
        self.assertEqual({
            'subtitled_html': {
                'html': '',
                'content_id': 'content'
            },
            'content_ids_to_audio_translations': {
                'content': {}
            },
            'written_translations': {
                'translations_mapping': {
                    'content': {}
                }
            }
        }, json_response['subtopic_page']['page_contents'])
        self.logout()

        topic_services.assign_role(
            self.admin, self.topic_manager, topic_domain.ROLE_MANAGER,
            self.topic_id)

        # Check that topic managers can access the subtopic page.
        self.login(self.TOPIC_MANAGER_EMAIL)
        json_response = self.get_json(
            '%s/%s/%s' % (
                feconf.SUBTOPIC_PAGE_EDITOR_DATA_URL_PREFIX,
                self.topic_id, 1))
        self.assertEqual({
            'subtitled_html': {
                'html': '',
                'content_id': 'content'
            },
            'content_ids_to_audio_translations': {
                'content': {}
            },
            'written_translations': {
                'translations_mapping': {
                    'content': {}
                }
            },
        }, json_response['subtopic_page']['page_contents'])
        self.logout()

        # Check that admins can access the editable subtopic data.
        self.login(self.ADMIN_EMAIL)
        json_response = self.get_json(
            '%s/%s/%s' % (
                feconf.SUBTOPIC_PAGE_EDITOR_DATA_URL_PREFIX,
                self.topic_id, 1))
        self.assertEqual({
            'subtitled_html': {
                'html': '',
                'content_id': 'content'
            },
            'content_ids_to_audio_translations': {
                'content': {}
            },
            'written_translations': {
                'translations_mapping': {
                    'content': {}
                }
            }
        }, json_response['subtopic_page']['page_contents'])
        self.logout()


class TopicEditorTests(BaseTopicEditorControllerTests):

    def test_access_topic_editor_page(self):
        """Test access to editor pages for the sample topic."""

        # Check that non-admin and topic_manager cannot access the editor
        # page.
        self.login(self.NEW_USER_EMAIL)
        self.get_html_response(
            '%s/%s' % (
                feconf.TOPIC_EDITOR_URL_PREFIX, self.topic_id),
            expected_status_int=401)
        self.logout()

        # Check that admins can access the editor page.
        self.login(self.ADMIN_EMAIL)
        self.get_html_response(
            '%s/%s' % (feconf.TOPIC_EDITOR_URL_PREFIX, self.topic_id))
        self.logout()

        # Check that any topic manager can access the editor page.
        self.login(self.TOPIC_MANAGER_EMAIL)
        self.get_html_response(
            '%s/%s' % (feconf.TOPIC_EDITOR_URL_PREFIX, self.topic_id))
        self.logout()


    def test_editable_topic_handler_get(self):
        # Check that non-admins cannot access the editable topic data.
        self.login(self.NEW_USER_EMAIL)
        self.get_json(
            '%s/%s' % (
                feconf.TOPIC_EDITOR_DATA_URL_PREFIX, self.topic_id),
            expected_status_int=401)
        self.logout()

        # Check that admins can access the editable topic data.
        self.login(self.ADMIN_EMAIL)

        json_response = self.get_json(
            '%s/%s' % (
                feconf.TOPIC_EDITOR_DATA_URL_PREFIX, self.topic_id))
        self.assertEqual(self.topic_id, json_response['topic_dict']['id'])
        self.assertEqual(
            'Skill Description',
            json_response['skill_id_to_description_dict'][self.skill_id])
        self.logout()

    def test_editable_topic_handler_put(self):
        # Check that admins can edit a topic.
        change_cmd = {
            'version': 2,
            'commit_message': 'Some changes and added a subtopic.',
            'topic_and_subtopic_page_change_dicts': [{
                'change_affects_subtopic_page': False,
                'cmd': 'update_topic_property',
                'property_name': 'name',
                'old_value': '',
                'new_value': 'A new name'
            }, {
                'change_affects_subtopic_page': True,
                'cmd': 'update_subtopic_page_property',
                'property_name': 'page_contents_html',
                'old_value': {
                    'html': '',
                    'content_id': 'content'
                },
                'subtopic_id': 1,
                'new_value': {
                    'html': '<p>New Data</p>',
                    'content_id': 'content'
                }
            }, {
                'change_affects_subtopic_page': False,
                'cmd': 'add_subtopic',
                'subtopic_id': 2,
                'title': 'Title2'
            }, {
                'change_affects_subtopic_page': True,
                'cmd': 'update_subtopic_page_property',
                'property_name': 'page_contents_html',
                'old_value': {
                    'html': '',
                    'content_id': 'content'
                },
                'new_value': {
                    'html': '<p>New Value</p>',
                    'content_id': 'content'
                },
                'subtopic_id': 2
            }, {
                'change_affects_subtopic_page': True,
                'cmd': 'update_subtopic_page_property',
                'property_name': 'page_contents_audio',
                'old_value': {
                    'content': {}
                },
                'new_value': {
                    'content': {
                        'en': {
                            'filename': 'test.mp3',
                            'file_size_bytes': 100,
                            'needs_update': False
                        }
                    }
                },
                'subtopic_id': 2
            }]
        }
        self.login(self.ADMIN_EMAIL)
        response = self.get_html_response(
            '%s/%s' % (feconf.TOPIC_EDITOR_URL_PREFIX, self.topic_id))
        csrf_token = self.get_csrf_token_from_response(response)

        json_response = self.put_json(
            '%s/%s' % (
                feconf.TOPIC_EDITOR_DATA_URL_PREFIX, self.topic_id),
            change_cmd, csrf_token=csrf_token)
        self.assertEqual(self.topic_id, json_response['topic_dict']['id'])
        self.assertEqual('A new name', json_response['topic_dict']['name'])
        self.assertEqual(2, len(json_response['topic_dict']['subtopics']))
        self.assertEqual(
            'Skill Description',
            json_response['skill_id_to_description_dict'][self.skill_id])

        # Test if the corresponding subtopic pages were created.
        json_response = self.get_json(
            '%s/%s/%s' % (
                feconf.SUBTOPIC_PAGE_EDITOR_DATA_URL_PREFIX,
                self.topic_id, 1))
        self.assertEqual({
            'subtitled_html': {
                'html': '<p>New Data</p>',
                'content_id': 'content'
            },
            'content_ids_to_audio_translations': {
                'content': {}
            },
            'written_translations': {
                'translations_mapping': {
                    'content': {}
                }
            }
        }, json_response['subtopic_page']['page_contents'])
        json_response = self.get_json(
            '%s/%s/%s' % (
                feconf.SUBTOPIC_PAGE_EDITOR_DATA_URL_PREFIX,
                self.topic_id, 2))
        self.assertEqual({
            'subtitled_html': {
                'html': '<p>New Value</p>',
                'content_id': 'content'
            },
            'content_ids_to_audio_translations': {
                'content': {
                    'en': {
                        'file_size_bytes': 100,
                        'filename': 'test.mp3',
                        'needs_update': False
                    }
                }
            },
            'written_translations': {
                'translations_mapping': {
                    'content': {}
                }
            }
        }, json_response['subtopic_page']['page_contents'])
        self.logout()

        # Test that any topic manager cannot edit the topic.
        self.login(self.TOPIC_MANAGER_EMAIL)
        self.put_json(
            '%s/%s' % (
                feconf.TOPIC_EDITOR_DATA_URL_PREFIX, self.topic_id),
            change_cmd, csrf_token=csrf_token, expected_status_int=401)
        self.logout()

        # Check that non-admins and non-topic managers cannot edit a topic.
        self.put_json(
            '%s/%s' % (
                feconf.TOPIC_EDITOR_DATA_URL_PREFIX, self.topic_id),
            change_cmd, csrf_token=csrf_token, expected_status_int=401)

    def test_editable_topic_handler_put_for_assigned_topic_manager(self):
        change_cmd = {
            'version': 2,
            'commit_message': 'Some changes and added a subtopic.',
            'topic_and_subtopic_page_change_dicts': [{
                'change_affects_subtopic_page': False,
                'cmd': 'update_topic_property',
                'property_name': 'name',
                'old_value': '',
                'new_value': 'A new name'
            }, {
                'change_affects_subtopic_page': True,
                'cmd': 'update_subtopic_page_property',
                'property_name': 'page_contents_html',
                'old_value': {
                    'html': '',
                    'content_id': 'content'
                },
                'subtopic_id': 1,
                'new_value': {
                    'html': '<p>New Data</p>',
                    'content_id': 'content'
                }
            }, {
                'change_affects_subtopic_page': False,
                'cmd': 'add_subtopic',
                'subtopic_id': 2,
                'title': 'Title2'
            }, {
                'change_affects_subtopic_page': True,
                'cmd': 'update_subtopic_page_property',
                'property_name': 'page_contents_html',
                'old_value': {
                    'html': '',
                    'content_id': 'content'
                },
                'new_value': {
                    'html': '<p>New Value</p>',
                    'content_id': 'content'
                },
                'subtopic_id': 2
            }, {
                'change_affects_subtopic_page': True,
                'cmd': 'update_subtopic_page_property',
                'property_name': 'page_contents_audio',
                'old_value': {
                    'content': {}
                },
                'new_value': {
                    'content': {
                        'en': {
                            'filename': 'test.mp3',
                            'file_size_bytes': 100,
                            'needs_update': False
                        }
                    }
                },
                'subtopic_id': 2
            }]
        }
        # Assign the topic manager to the topic.
        topic_services.assign_role(
            self.admin, self.topic_manager, topic_domain.ROLE_MANAGER,
            self.topic_id)

        self.login(self.TOPIC_MANAGER_EMAIL)
        response = self.get_html_response(
            '%s/%s' % (feconf.TOPIC_EDITOR_URL_PREFIX, self.topic_id))
        csrf_token = self.get_csrf_token_from_response(response)
        # Check that the topic manager can edit the topic now.
        json_response = self.put_json(
            '%s/%s' % (
                feconf.TOPIC_EDITOR_DATA_URL_PREFIX, self.topic_id),
            change_cmd, csrf_token=csrf_token)
        self.assertEqual(self.topic_id, json_response['topic_dict']['id'])
        self.assertEqual('A new name', json_response['topic_dict']['name'])
        self.assertEqual(2, len(json_response['topic_dict']['subtopics']))
        self.logout()

    def test_guest_can_not_delete_topic(self):
        response = self.delete_json(
            '%s/%s' % (
                feconf.TOPIC_EDITOR_DATA_URL_PREFIX, self.topic_id),
            expected_status_int=401)
        self.assertEqual(
            response['error'],
            'You must be logged in to access this resource.')

    def test_editable_topic_handler_delete(self):
        # Check that admins can delete a topic.
        self.login(self.ADMIN_EMAIL)
        self.delete_json(
            '%s/%s' % (
                feconf.TOPIC_EDITOR_DATA_URL_PREFIX, self.topic_id),
            expected_status_int=200)
        self.logout()

        # Check that non-admins cannot delete a topic.
        self.login(self.NEW_USER_EMAIL)
        self.delete_json(
            '%s/%s' % (
                feconf.TOPIC_EDITOR_DATA_URL_PREFIX, self.topic_id),
            expected_status_int=401)
        self.logout()


class TopicManagerRightsHandlerTests(BaseTopicEditorControllerTests):

    def test_assign_topic_manager_role(self):
        """Test the assign topic manager role for a topic functionality."""
        self.login(self.ADMIN_EMAIL)
        response = self.get_html_response(
            '%s/%s' % (feconf.TOPIC_EDITOR_URL_PREFIX, self.topic_id))
        csrf_token = self.get_csrf_token_from_response(response)

        # Test for when assignee does not have sufficient rights to become a
        # manager for a topic.
        self.put_json(
            '%s/%s/%s' % (
                feconf.TOPIC_MANAGER_RIGHTS_URL_PREFIX, self.topic_id,
                self.new_user_id),
            {}, csrf_token=csrf_token, expected_status_int=401)

        # Test for valid case.
        self.put_json(
            '%s/%s/%s' % (
                feconf.TOPIC_MANAGER_RIGHTS_URL_PREFIX, self.topic_id,
                self.topic_manager_id),
            {}, csrf_token=csrf_token)
        self.logout()

        # Test for when committer doesn't have sufficient rights to assign
        # someone as manager.
        self.put_json(
            '%s/%s/%s' % (
                feconf.TOPIC_MANAGER_RIGHTS_URL_PREFIX, self.topic_id,
                self.new_user_id),
            {}, csrf_token=csrf_token, expected_status_int=401)


class TopicPublishSendMailHandlerTests(BaseTopicEditorControllerTests):

    def test_send_mail(self):
        self.login(self.ADMIN_EMAIL)
        response = self.get_html_response(
            '%s/%s' % (feconf.TOPIC_EDITOR_URL_PREFIX, self.topic_id))
        csrf_token = self.get_csrf_token_from_response(response)
        with self.swap(feconf, 'CAN_SEND_EMAILS', True):
            self.put_json(
                '%s/%s' % (
                    feconf.TOPIC_SEND_MAIL_URL_PREFIX, self.topic_id),
                {'topic_name': 'Topic Name'}, csrf_token=csrf_token)
        messages = self.mail_stub.get_sent_messages(
            to=feconf.ADMIN_EMAIL_ADDRESS)
        expected_email_html_body = (
            'wants to publish topic: Topic Name at URL %s, please review'
            ' and publish if it looks good.'
            % (feconf.TOPIC_EDITOR_URL_PREFIX + '/' + self.topic_id))
        self.assertEqual(len(messages), 1)
        self.assertIn(
            expected_email_html_body,
            messages[0].html.decode())


class TopicRightsHandlerTests(BaseTopicEditorControllerTests):

    def test_get_topic_rights(self):
        """Test the get topic rights functionality."""
        self.login(self.ADMIN_EMAIL)
        # Test whether admin can access topic rights.
        json_response = self.get_json(
            '%s/%s' % (
                feconf.TOPIC_RIGHTS_URL_PREFIX, self.topic_id))
        self.assertEqual(json_response['published'], False)
        self.assertEqual(json_response['can_publish_topic'], True)
        self.logout()

        self.login(self.NEW_USER_EMAIL)
        # Test that other users cannot access topic rights.
        self.get_json(
            '%s/%s' % (
                feconf.TOPIC_RIGHTS_URL_PREFIX, self.topic_id),
            expected_status_int=401)
        self.logout()


class TopicPublishHandlerTests(BaseTopicEditorControllerTests):

    def test_publish_and_unpublish_topic(self):
        """Test the publish and unpublish functionality."""
        self.login(self.ADMIN_EMAIL)
        response = self.get_html_response(
            '%s/%s' % (feconf.TOPIC_EDITOR_URL_PREFIX, self.topic_id))
        csrf_token = self.get_csrf_token_from_response(response)
        # Test whether admin can publish and unpublish a topic.
        self.put_json(
            '%s/%s' % (
                feconf.TOPIC_STATUS_URL_PREFIX, self.topic_id),
            {'publish_status': True}, csrf_token=csrf_token)
        topic_rights = topic_services.get_topic_rights(self.topic_id)
        self.assertTrue(topic_rights.topic_is_published)

        self.put_json(
            '%s/%s' % (
                feconf.TOPIC_STATUS_URL_PREFIX, self.topic_id),
            {'publish_status': False}, csrf_token=csrf_token)
        topic_rights = topic_services.get_topic_rights(self.topic_id)
        self.assertFalse(topic_rights.topic_is_published)
        self.logout()

        self.login(self.NEW_USER_EMAIL)
        # Test that other users cannot access topic rights.
        self.put_json(
            '%s/%s' % (
                feconf.TOPIC_STATUS_URL_PREFIX, self.topic_id),
            {'publish_status': False}, csrf_token=csrf_token,
            expected_status_int=401)
        self.logout()<|MERGE_RESOLUTION|>--- conflicted
+++ resolved
@@ -81,8 +81,6 @@
         self.logout()
 
 
-<<<<<<< HEAD
-=======
 class TopicEditorQuestionHandlerTests(BaseTopicEditorControllerTests):
 
     def test_get(self):
@@ -147,7 +145,6 @@
         self.logout()
 
 
->>>>>>> 6cb896fc
 class SubtopicPageEditorTests(BaseTopicEditorControllerTests):
 
     def test_editable_subtopic_page_get(self):
