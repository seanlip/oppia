# Copyright 2018 The Oppia Authors. All Rights Reserved.
#
# Licensed under the Apache License, Version 2.0 (the "License");
# you may not use this file except in compliance with the License.
# You may obtain a copy of the License at
#
#      http://www.apache.org/licenses/LICENSE-2.0
#
# Unless required by applicable law or agreed to in writing, software
# distributed under the License is distributed on an "AS-IS" BASIS,
# WITHOUT WARRANTIES OR CONDITIONS OF ANY KIND, either express or implied.
# See the License for the specific language governing permissions and
# limitations under the License.

"""Tests for the topic editor page."""

from __future__ import annotations

import datetime
import os

from core import feature_flag_list
from core import feconf
from core import utils
from core.constants import constants
from core.domain import platform_parameter_list
from core.domain import skill_services
from core.domain import story_domain
from core.domain import story_fetchers
from core.domain import story_services
from core.domain import topic_domain
from core.domain import topic_fetchers
from core.domain import topic_services
from core.domain import user_services
from core.tests import test_utils

from typing import List


class BaseTopicEditorControllerTests(test_utils.GenericTestBase):

    def setUp(self) -> None:
        """Completes the sign-up process for the various users."""
        super().setUp()
        self.signup(self.TOPIC_MANAGER_EMAIL, self.TOPIC_MANAGER_USERNAME)
        self.signup(self.NEW_USER_EMAIL, self.NEW_USER_USERNAME)
        self.signup(self.CURRICULUM_ADMIN_EMAIL, self.CURRICULUM_ADMIN_USERNAME)

        self.admin_id = self.get_user_id_from_email(self.CURRICULUM_ADMIN_EMAIL)
        self.topic_manager_id = self.get_user_id_from_email(
            self.TOPIC_MANAGER_EMAIL)
        self.new_user_id = self.get_user_id_from_email(
            self.NEW_USER_EMAIL)

        self.set_curriculum_admins([self.CURRICULUM_ADMIN_USERNAME])

        self.topic_manager = user_services.get_user_actions_info(
            self.topic_manager_id)
        self.admin = user_services.get_user_actions_info(self.admin_id)
        self.new_user = user_services.get_user_actions_info(self.new_user_id)
        self.skill_id = skill_services.get_new_skill_id()
        self.save_new_skill(
            self.skill_id, self.admin_id, description='Skill Description')
        self.skill_id_2 = skill_services.get_new_skill_id()
        self.save_new_skill(
            self.skill_id_2, self.admin_id, description='Skill Description 2')
        self.topic_id = topic_fetchers.get_new_topic_id()
        self.topic_id_with_no_classroom = topic_fetchers.get_new_topic_id()
        self.save_new_topic(
            self.topic_id, self.admin_id, name='Name',
            abbreviated_name='topic-one', url_fragment='topic-one',
            description='Description', canonical_story_ids=[],
            additional_story_ids=[],
            uncategorized_skill_ids=[self.skill_id, self.skill_id_2],
            subtopics=[], next_subtopic_id=1)
        self.save_new_topic(
            self.topic_id_with_no_classroom, self.admin_id, name='New-Topic',
            abbreviated_name='new-topic', url_fragment='new-topic',
            description='Description', canonical_story_ids=[],
            additional_story_ids=[],
            uncategorized_skill_ids=[self.skill_id, self.skill_id_2],
            subtopics=[], next_subtopic_id=1)
        old_value: List[str] = []
        changelist = [topic_domain.TopicChange({
            'cmd': topic_domain.CMD_ADD_SUBTOPIC,
            'title': 'Title',
            'subtopic_id': 1,
            'url_fragment': 'dummy-subtopic'
        }), topic_domain.TopicChange({
            'cmd': topic_domain.CMD_MOVE_SKILL_ID_TO_SUBTOPIC,
            'old_subtopic_id': None,
            'new_subtopic_id': 1,
            'skill_id': self.skill_id
        }), topic_domain.TopicChange({
            'cmd': topic_domain.CMD_UPDATE_TOPIC_PROPERTY,
            'property_name': (
                topic_domain.TOPIC_PROPERTY_SKILL_IDS_FOR_DIAGNOSTIC_TEST),
            'old_value': old_value,
            'new_value': [self.skill_id]
        })]
        topic_services.update_topic_and_subtopic_pages(
            self.admin_id, self.topic_id, changelist, 'Added subtopic.')
        topic_services.update_topic_and_subtopic_pages(
            self.admin_id, self.topic_id_with_no_classroom, changelist,
            'Added subtopic.'
        )

        self.set_topic_managers([self.TOPIC_MANAGER_USERNAME], self.topic_id)
        self.login(self.CURRICULUM_ADMIN_EMAIL, is_super_admin=True)
        self.save_new_valid_classroom(
            topic_id_to_prerequisite_topic_ids={
                self.topic_id: []
            }
        )
        self.logout()


class TopicEditorStoryHandlerTests(BaseTopicEditorControllerTests):

    @test_utils.enable_feature_flags([
        feature_flag_list.FeatureNames
        .SERIAL_CHAPTER_LAUNCH_CURRICULUM_ADMIN_VIEW
    ])
    def test_handler_updates_story_summary_dicts(self) -> None:
        self.login(self.CURRICULUM_ADMIN_EMAIL)
        self.save_new_valid_exploration(
            'exp-1', self.admin_id, title='Title 1', end_state_name='End')
        self.publish_exploration(self.admin_id, 'exp-1')
        self.save_new_valid_exploration(
            'exp-2', self.admin_id, title='Title 2', end_state_name='End')
        self.publish_exploration(self.admin_id, 'exp-2')
        self.save_new_valid_exploration(
            'exp-3', self.admin_id, title='Title 3', end_state_name='End')
        self.publish_exploration(self.admin_id, 'exp-3')

        topic_id = topic_fetchers.get_new_topic_id()
        canonical_story_id_1 = story_services.get_new_story_id()
        canonical_story_id_2 = story_services.get_new_story_id()
        canonical_story_id_3 = story_services.get_new_story_id()
        additional_story_id = story_services.get_new_story_id()

        # 'self.topic_id' does not contain any canonical_story_summary_dicts
        # or additional_story_summary_dicts.
        response = self.get_json(
            '%s/%s' % (feconf.TOPIC_EDITOR_STORY_URL, self.topic_id))
        story = story_domain.Story.create_default_story(
            canonical_story_id_1, 'title', 'description', topic_id,
            'url-fragment')
        story.meta_tag_content = 'story meta content'
        node_1: story_domain.StoryNodeDict = {
            'outline': 'outline',
            'exploration_id': 'exp-1',
            'destination_node_ids': [],
            'outline_is_finalized': False,
            'acquired_skill_ids': [],
            'id': 'node_1',
            'title': 'Chapter 1',
            'description': '',
            'prerequisite_skill_ids': [],
            'thumbnail_filename': 'image.svg',
            'thumbnail_bg_color': constants.ALLOWED_THUMBNAIL_BG_COLORS[
                'chapter'][0],
            'thumbnail_size_in_bytes': 21131,
            'status': constants.STORY_NODE_STATUS_PUBLISHED,
            'planned_publication_date_msecs': None,
            'first_publication_date_msecs': 1672684200000,
            'last_modified_msecs': 1672684200000,
            'unpublishing_reason': None
        }
        node_2: story_domain.StoryNodeDict = {
            'outline': 'outline',
            'exploration_id': 'exp-2',
            'destination_node_ids': [],
            'outline_is_finalized': False,
            'acquired_skill_ids': [],
            'id': 'node_2',
            'title': 'Chapter 2',
            'description': '',
            'prerequisite_skill_ids': [],
            'thumbnail_filename': 'image.svg',
            'thumbnail_bg_color': constants.ALLOWED_THUMBNAIL_BG_COLORS[
                'chapter'][0],
            'thumbnail_size_in_bytes': 21131,
            'status': constants.STORY_NODE_STATUS_DRAFT,
            'planned_publication_date_msecs': 1672770600000,
            'first_publication_date_msecs': None,
            'last_modified_msecs': 1672684200000,
            'unpublishing_reason': None
        }
        node_3: story_domain.StoryNodeDict = {
            'outline': 'outline',
            'exploration_id': 'exp-3',
            'destination_node_ids': [],
            'outline_is_finalized': False,
            'acquired_skill_ids': [],
            'id': 'node_3',
            'title': 'Chapter 3',
            'description': '',
            'prerequisite_skill_ids': [],
            'thumbnail_filename': 'image.svg',
            'thumbnail_bg_color': constants.ALLOWED_THUMBNAIL_BG_COLORS[
                'chapter'][0],
            'thumbnail_size_in_bytes': 21131,
            'status': constants.STORY_NODE_STATUS_READY_TO_PUBLISH,
            'planned_publication_date_msecs': 1690655400000,
            'first_publication_date_msecs': None,
            'last_modified_msecs': 1672684200000,
            'unpublishing_reason': None
        }
        story.story_contents.nodes = [
            story_domain.StoryNode.from_dict(node_1),
            story_domain.StoryNode.from_dict(node_2),
            story_domain.StoryNode.from_dict(node_3)
        ]
        story.story_contents.initial_node_id = 'node_1'
        story.story_contents.next_node_id = 'node_4'

        self.assertEqual(response['canonical_story_summary_dicts'], [])
        self.assertEqual(response['additional_story_summary_dicts'], [])

        self.save_new_topic(
            topic_id, self.admin_id, name='New name',
            abbreviated_name='topic-two', url_fragment='topic-two',
            description='New description',
            canonical_story_ids=[canonical_story_id_1, canonical_story_id_2,
                canonical_story_id_3],
            additional_story_ids=[additional_story_id],
            uncategorized_skill_ids=[self.skill_id],
            subtopics=[], next_subtopic_id=1)

        story_services.save_new_story(self.admin_id, story)
        self.save_new_story(
            canonical_story_id_2,
            self.admin_id,
            topic_id,
            title='title 2',
            description='description 2',
            notes='note 2'
        )
        self.save_new_story(
            additional_story_id,
            self.admin_id,
            topic_id,
            title='another title',
            description='another description',
            notes='another note'
        )

        story_summary = story_domain.StorySummary(
            story_id=canonical_story_id_3,
            title='title 3',
            description='description 3',
            language_code='en',
            version=1,
            node_titles=[],
            thumbnail_bg_color=constants.ALLOWED_THUMBNAIL_BG_COLORS[
                'story'][0],
            thumbnail_filename='img.svg',
            url_fragment='url',
            story_model_created_on=datetime.datetime.today(),
            story_model_last_updated=datetime.datetime.today()
        )
        story_services.save_story_summary(story_summary)

        topic_services.publish_story(
            topic_id, canonical_story_id_1, self.admin_id)
        topic_services.publish_story(
            topic_id, canonical_story_id_2, self.admin_id)

        def mock_get_current_time_in_millisecs() -> int:
            return 1690555400000

        with self.swap(
            utils, 'get_current_time_in_millisecs',
            mock_get_current_time_in_millisecs):
            response = self.get_json(
                '%s/%s' % (feconf.TOPIC_EDITOR_STORY_URL, topic_id))
            canonical_story_summary_dict = response[
                'canonical_story_summary_dicts'][0]
            additional_story_summary_dict = response[
                'additional_story_summary_dicts'][0]

            self.assertEqual(
                canonical_story_summary_dict['description'], 'description')
            self.assertEqual(canonical_story_summary_dict['title'], 'title')
            self.assertEqual(
                canonical_story_summary_dict['id'], canonical_story_id_1)
            self.assertEqual(
                canonical_story_summary_dict['story_is_published'], True)
            self.assertEqual(
                canonical_story_summary_dict['total_chapters_count'], 3)
            self.assertEqual(
                canonical_story_summary_dict['published_chapters_count'], 1)
            self.assertEqual(
                canonical_story_summary_dict['upcoming_chapters_count'], 1)
            self.assertEqual(
                canonical_story_summary_dict['overdue_chapters_count'], 1)

            self.assertEqual(
                additional_story_summary_dict['description'],
                'another description')
            self.assertEqual(
                additional_story_summary_dict['title'], 'another title')
            self.assertEqual(
                additional_story_summary_dict['id'], additional_story_id)
            self.assertEqual(
                additional_story_summary_dict['story_is_published'], False)

        self.logout()

    def test_story_creation_with_valid_description(self) -> None:
        self.login(self.CURRICULUM_ADMIN_EMAIL)
        csrf_token = self.get_new_csrf_token()
        payload = {
            'title': 'Story title',
            'description': 'Story Description',
            'filename': 'test_svg.svg',
            'thumbnailBgColor': '#F8BF74',
            'story_url_fragment': 'story-frag-one'
        }

        with utils.open_file(
            os.path.join(feconf.TESTS_DATA_DIR, 'test_svg.svg'), 'rb',
            encoding=None
        ) as f:
            raw_image = f.read()

        json_response = self.post_json(
            '%s/%s' % (feconf.TOPIC_EDITOR_STORY_URL, self.topic_id), payload,
            csrf_token=csrf_token,
            upload_files=[('image', 'unused_filename', raw_image)])

        story_id = json_response['storyId']
        self.assertEqual(len(story_id), 12)
        self.assertIsNotNone(
            story_fetchers.get_story_by_id(story_id, strict=False))
        self.logout()

    def test_story_creation_with_invalid_description(self) -> None:
        self.login(self.CURRICULUM_ADMIN_EMAIL)
        csrf_token = self.get_new_csrf_token()
        payload = {
            'title': 'Story title',
            'description': 'Story Description' * 60,
            'filename': 'test_svg.svg',
            'thumbnailBgColor': '#F8BF74',
            'story_url_fragment': 'story-frag-one'
        }

        with utils.open_file(
            os.path.join(feconf.TESTS_DATA_DIR, 'test_svg.svg'), 'rb',
            encoding=None
        ) as f:
            raw_image = f.read()

        json_response = self.post_json(
            '%s/%s' % (feconf.TOPIC_EDITOR_STORY_URL, self.topic_id), payload,
            csrf_token=csrf_token,
            upload_files=[('image', 'unused_filename', raw_image)],
            expected_status_int=400)

        invalid_description = 'Story Description' * 60
        self.assertIn(
            'Schema validation for \'description\' failed: '
            'Validation failed: has_length_at_most '
            f'({{\'max_value\': {constants.MAX_CHARS_IN_STORY_DESCRIPTION}}}) '
            f'for object {invalid_description}',
            json_response['error'],
        )

        self.logout()

    def test_story_creation_fails_with_invalid_image(self) -> None:
        self.login(self.CURRICULUM_ADMIN_EMAIL)
        csrf_token = self.get_new_csrf_token()
        payload = {
            'title': 'Story title',
            'description': 'Story Description',
            'filename': 'cafe.flac',
            'thumbnailBgColor': '#F8BF74',
            'story_url_fragment': 'story-frag-two'
        }

        with utils.open_file(
            os.path.join(feconf.TESTS_DATA_DIR, 'cafe.flac'), 'rb',
            encoding=None
        ) as f:
            raw_image = f.read()

        json_response = self.post_json(
            '%s/%s' % (feconf.TOPIC_EDITOR_STORY_URL, self.topic_id), payload,
            csrf_token=csrf_token,
            upload_files=[('image', 'unused_filename', raw_image)],
            expected_status_int=400)

        self.assertEqual(
            json_response['error'], 'Image exceeds file size limit of 100 KB.')

    def test_story_creation_fails_with_duplicate_story_url_fragment(
        self
    ) -> None:
        self.login(self.CURRICULUM_ADMIN_EMAIL)
        csrf_token = self.get_new_csrf_token()
        payload = {
            'title': 'Story title',
            'description': 'Story Description',
            'filename': 'test_svg.svg',
            'thumbnailBgColor': '#F8BF74',
            'story_url_fragment': 'original'
        }
        self.save_new_story(
            story_services.get_new_story_id(),
            self.admin_id,
            topic_fetchers.get_new_topic_id(),
            title='title',
            description='description',
            notes='note',
            url_fragment='original'
        )

        with utils.open_file(
            os.path.join(feconf.TESTS_DATA_DIR, 'test_svg.svg'), 'rb',
            encoding=None
        ) as f:
            raw_image = f.read()

        json_response = self.post_json(
            '%s/%s' % (feconf.TOPIC_EDITOR_STORY_URL, self.topic_id), payload,
            csrf_token=csrf_token,
            upload_files=[('image', 'unused_filename', raw_image)],
            expected_status_int=400)

        self.assertEqual(
            json_response['error'],
            'Story url fragment is not unique across the site.')


class SubtopicPageEditorTests(BaseTopicEditorControllerTests):

    def test_get_can_not_access_handler_with_invalid_topic_id(self) -> None:
        self.login(self.CURRICULUM_ADMIN_EMAIL)

        self.get_json(
            '%s/%s/%s' % (
                feconf.SUBTOPIC_PAGE_EDITOR_DATA_URL_PREFIX,
                self.topic_id, topic_fetchers.get_new_topic_id()),
            expected_status_int=404)

        self.logout()

    def test_editable_subtopic_page_get(self) -> None:
        # Check that non-admins and non-topic managers cannot access the
        # editable subtopic data.
        self.login(self.NEW_USER_EMAIL)
        self.get_json(
            '%s/%s/%s' % (
                feconf.SUBTOPIC_PAGE_EDITOR_DATA_URL_PREFIX,
                self.topic_id, 1), expected_status_int=401)
        self.logout()

        # Check that topic managers not assigned to this topic can
        # access its subtopic pages.
        self.login(self.TOPIC_MANAGER_EMAIL)
        json_response = self.get_json(
            '%s/%s/%s' % (
                feconf.SUBTOPIC_PAGE_EDITOR_DATA_URL_PREFIX,
                self.topic_id, 1))
        self.assertEqual({
            'subtitled_html': {
                'html': '',
                'content_id': 'content'
            },
            'recorded_voiceovers': {
                'voiceovers_mapping': {
                    'content': {}
                }
            },
            'written_translations': {
                'translations_mapping': {
                    'content': {}
                }
            }
        }, json_response['subtopic_page']['page_contents'])
        self.logout()

        # Check that topic managers can access the subtopic page.
        self.login(self.TOPIC_MANAGER_EMAIL)
        json_response = self.get_json(
            '%s/%s/%s' % (
                feconf.SUBTOPIC_PAGE_EDITOR_DATA_URL_PREFIX,
                self.topic_id, 1))
        self.assertEqual({
            'subtitled_html': {
                'html': '',
                'content_id': 'content'
            },
            'recorded_voiceovers': {
                'voiceovers_mapping': {
                    'content': {}
                }
            },
            'written_translations': {
                'translations_mapping': {
                    'content': {}
                }
            },
        }, json_response['subtopic_page']['page_contents'])
        self.logout()

        # Check that admins can access the editable subtopic data.
        self.login(self.CURRICULUM_ADMIN_EMAIL)
        json_response = self.get_json(
            '%s/%s/%s' % (
                feconf.SUBTOPIC_PAGE_EDITOR_DATA_URL_PREFIX,
                self.topic_id, 1))
        self.assertEqual({
            'subtitled_html': {
                'html': '',
                'content_id': 'content'
            },
            'recorded_voiceovers': {
                'voiceovers_mapping': {
                    'content': {}
                }
            },
            'written_translations': {
                'translations_mapping': {
                    'content': {}
                }
            }
        }, json_response['subtopic_page']['page_contents'])
        self.logout()


class TopicEditorTests(
        BaseTopicEditorControllerTests, test_utils.EmailTestBase):

    def test_get_can_not_access_topic_page_with_nonexistent_topic_id(
        self
    ) -> None:
        self.login(self.CURRICULUM_ADMIN_EMAIL)

        self.get_html_response(
            '%s/%s' % (
                feconf.TOPIC_EDITOR_URL_PREFIX,
                topic_fetchers.get_new_topic_id()), expected_status_int=404)

        self.logout()

    def test_cannot_access_topic_editor_page_with_invalid_topic_id(
        self
    ) -> None:
        # Check that the editor page can not be accessed with an
        # an invalid topic id.
        self.login(self.NEW_USER_EMAIL)
        self.get_html_response(
            '%s/%s' % (
                feconf.TOPIC_EDITOR_URL_PREFIX, 'invalid_id'),
            expected_status_int=404)
        self.logout()

    def test_access_topic_editor_page(self) -> None:
        """Test access to editor pages for the sample topic."""

        # Check that non-admin and topic_manager cannot access the editor
        # page.
        self.login(self.NEW_USER_EMAIL)
        self.get_html_response(
            '%s/%s' % (
                feconf.TOPIC_EDITOR_URL_PREFIX, self.topic_id),
            expected_status_int=401)
        self.logout()

        # Check that admins can access the editor page.
        self.login(self.CURRICULUM_ADMIN_EMAIL)
        self.get_html_response(
            '%s/%s' % (feconf.TOPIC_EDITOR_URL_PREFIX, self.topic_id))
        self.logout()

        # Check that any topic manager can access the editor page.
        self.login(self.TOPIC_MANAGER_EMAIL)
        self.get_html_response(
            '%s/%s' % (feconf.TOPIC_EDITOR_URL_PREFIX, self.topic_id))
        self.logout()

    @test_utils.set_platform_parameters(
<<<<<<< HEAD
        [
            (platform_parameter_list.ParamName.SERVER_CAN_SEND_EMAILS, True),
            (
                platform_parameter_list.ParamName.ADMIN_EMAIL_ADDRESS,
                'testadmin@example.com'
            ),
            (
                platform_parameter_list.ParamName.SYSTEM_EMAIL_ADDRESS,
                'system@example.com'
            ),
            (platform_parameter_list.ParamName.SYSTEM_EMAIL_NAME, '.'),
            (
                platform_parameter_list.ParamName.OPPIA_PROJECT_ID,
                'dev-project-id'
            )
        ]
=======
        [(platform_parameter_list.ParamName.SERVER_CAN_SEND_EMAILS, True)]
>>>>>>> fc1fa6d8
    )
    def test_editable_topic_handler_get(self) -> None:
        skill_services.delete_skill(self.admin_id, self.skill_id_2)
        # Check that non-admins cannot access the editable topic data.
        self.login(self.NEW_USER_EMAIL)
        self.get_json(
            '%s/%s' % (
                feconf.TOPIC_EDITOR_DATA_URL_PREFIX, self.topic_id),
            expected_status_int=401)
        self.logout()

        # Check that admins can access the editable topic data.
        self.login(self.CURRICULUM_ADMIN_EMAIL)
        messages = self._get_sent_email_messages(
            feconf.ADMIN_EMAIL_ADDRESS)
        self.assertEqual(len(messages), 0)
        json_response = self.get_json(
            '%s/%s' % (
                feconf.TOPIC_EDITOR_DATA_URL_PREFIX, self.topic_id))
        self.assertEqual(self.topic_id, json_response['topic_dict']['id'])
        self.assertTrue(
            self.skill_id in json_response['skill_question_count_dict'])
        self.assertEqual(
            json_response['skill_question_count_dict'][self.skill_id], 0)
        self.assertTrue(
            self.skill_id_2 in json_response['skill_question_count_dict'])
        self.assertEqual(
            json_response['skill_question_count_dict'][self.skill_id_2], 0)
        self.assertEqual(
            'Skill Description',
            json_response['skill_id_to_description_dict'][self.skill_id])

        messages = self._get_sent_email_messages(
            feconf.ADMIN_EMAIL_ADDRESS)
        expected_email_html_body = (
            'The deleted skills: %s are still'
            ' present in topic with id %s' % (
                self.skill_id_2, self.topic_id))
        self.assertEqual(len(messages), 2)
        self.assertIn(expected_email_html_body, messages[0].html)

        self.logout()

        # Check that editable topic handler is accessed only when a topic id
        # passed has an associated topic.
        self.login(self.CURRICULUM_ADMIN_EMAIL)

        self.get_json(
            '%s/%s' % (
                feconf.TOPIC_EDITOR_DATA_URL_PREFIX,
                topic_fetchers.get_new_topic_id()), expected_status_int=404)

        self.logout()

    def test_editable_topic_handler_put_fails_with_long_commit_message(
        self
    ) -> None:
        commit_msg = 'a' * (constants.MAX_COMMIT_MESSAGE_LENGTH + 1)
        change_cmd = {
            'version': 2,
            'commit_message': commit_msg,
            'topic_and_subtopic_page_change_dicts': [{
                'cmd': 'update_topic_property',
                'property_name': 'name',
                'old_value': '',
                'new_value': 0
            }]
        }
        self.login(self.CURRICULUM_ADMIN_EMAIL)
        csrf_token = self.get_new_csrf_token()

        json_response = self.put_json(
            '%s/%s' % (
                feconf.TOPIC_EDITOR_DATA_URL_PREFIX, self.topic_id),
            change_cmd, csrf_token=csrf_token, expected_status_int=400)
        self.assertIn(
            'Schema validation for \'commit_message\' failed: '
            'Validation failed: has_length_at_most '
            f'({{\'max_value\': {constants.MAX_COMMIT_MESSAGE_LENGTH}}}) '
            f'for object {commit_msg}',
            json_response['error'],
        )

    def test_editable_topic_handler_put_raises_error_with_invalid_name(
        self
    ) -> None:
        change_cmd = {
            'version': 2,
            'commit_message': 'Changed name',
            'topic_and_subtopic_page_change_dicts': [{
                'cmd': 'update_topic_property',
                'property_name': 'name',
                'old_value': '',
                'new_value': 0
            }]
        }
        self.login(self.CURRICULUM_ADMIN_EMAIL)
        csrf_token = self.get_new_csrf_token()

        json_response = self.put_json(
            '%s/%s' % (
                feconf.TOPIC_EDITOR_DATA_URL_PREFIX, self.topic_id),
            change_cmd, csrf_token=csrf_token, expected_status_int=400)

        self.assertEqual(json_response['error'], 'Name should be a string.')

    @test_utils.set_platform_parameters(
<<<<<<< HEAD
        [
            (platform_parameter_list.ParamName.SERVER_CAN_SEND_EMAILS, True),
            (
                platform_parameter_list.ParamName.ADMIN_EMAIL_ADDRESS,
                'testadmin@example.com'
            ),
            (
                platform_parameter_list.ParamName.SYSTEM_EMAIL_ADDRESS,
                'system@example.com'
            ),
            (platform_parameter_list.ParamName.SYSTEM_EMAIL_NAME, '.'),
            (
                platform_parameter_list.ParamName.OPPIA_PROJECT_ID,
                'dev-project-id'
            )
        ]
=======
        [(platform_parameter_list.ParamName.SERVER_CAN_SEND_EMAILS, True)]
>>>>>>> fc1fa6d8
    )
    def test_editable_topic_handler_put(self) -> None:
        # Check that admins can edit a topic.
        change_cmd = {
            'version': 2,
            'commit_message': 'Some changes and added a subtopic.',
            'topic_and_subtopic_page_change_dicts': [{
                'cmd': 'update_topic_property',
                'property_name': 'name',
                'old_value': '',
                'new_value': 'A new name'
            }, {
                'cmd': 'update_subtopic_page_property',
                'property_name': 'page_contents_html',
                'old_value': {
                    'html': '',
                    'content_id': 'content'
                },
                'subtopic_id': 1,
                'new_value': {
                    'html': '<p>New Data</p>',
                    'content_id': 'content'
                }
            }, {
                'cmd': 'update_subtopic_property',
                'property_name': 'url_fragment',
                'new_value': 'subtopic-one',
                'old_value': '',
                'subtopic_id': 1
            }, {
                'cmd': 'add_subtopic',
                'subtopic_id': 2,
                'title': 'Title2',
                'url_fragment': 'subtopic-fragment-two'
            }, {
                'cmd': 'update_subtopic_property',
                'property_name': 'url_fragment',
                'new_value': 'subtopic-two',
                'old_value': '',
                'subtopic_id': 2
            }, {
                'cmd': 'update_subtopic_page_property',
                'property_name': 'page_contents_html',
                'old_value': {
                    'html': '',
                    'content_id': 'content'
                },
                'new_value': {
                    'html': '<p>New Value</p>',
                    'content_id': 'content'
                },
                'subtopic_id': 2
            }, {
                'cmd': 'update_subtopic_page_property',
                'property_name': 'page_contents_audio',
                'old_value': {
                    'voiceovers_mapping': {
                        'content': {}
                    }
                },
                'new_value': {
                    'voiceovers_mapping': {
                        'content': {
                            'en': {
                                'filename': 'test.mp3',
                                'file_size_bytes': 100,
                                'needs_update': False,
                                'duration_secs': 0.34342
                            }
                        }
                    }
                },
                'subtopic_id': 2
            }]
        }
        self.login(self.CURRICULUM_ADMIN_EMAIL)
        csrf_token = self.get_new_csrf_token()
        skill_services.delete_skill(self.admin_id, self.skill_id_2)

        messages = self._get_sent_email_messages(
            feconf.ADMIN_EMAIL_ADDRESS)
        self.assertEqual(len(messages), 0)
        json_response = self.put_json(
            '%s/%s' % (
                feconf.TOPIC_EDITOR_DATA_URL_PREFIX, self.topic_id),
            change_cmd, csrf_token=csrf_token)
        self.assertEqual(self.topic_id, json_response['topic_dict']['id'])
        self.assertEqual('A new name', json_response['topic_dict']['name'])
        self.assertEqual(2, len(json_response['topic_dict']['subtopics']))
        self.assertEqual(
            'Skill Description',
            json_response['skill_id_to_description_dict'][self.skill_id])

        messages = self._get_sent_email_messages(
            feconf.ADMIN_EMAIL_ADDRESS)
        expected_email_html_body = (
            'The deleted skills: %s are still'
            ' present in topic with id %s' % (
                self.skill_id_2, self.topic_id))
        self.assertEqual(len(messages), 1)
        self.assertIn(expected_email_html_body, messages[0].html)

        # Test if the corresponding subtopic pages were created.
        json_response = self.get_json(
            '%s/%s/%s' % (
                feconf.SUBTOPIC_PAGE_EDITOR_DATA_URL_PREFIX,
                self.topic_id, 1))
        self.assertEqual({
            'subtitled_html': {
                'html': '<p>New Data</p>',
                'content_id': 'content'
            },
            'recorded_voiceovers': {
                'voiceovers_mapping': {
                    'content': {}
                }
            },
            'written_translations': {
                'translations_mapping': {
                    'content': {}
                }
            }
        }, json_response['subtopic_page']['page_contents'])
        json_response = self.get_json(
            '%s/%s/%s' % (
                feconf.SUBTOPIC_PAGE_EDITOR_DATA_URL_PREFIX,
                self.topic_id, 2))
        self.assertEqual({
            'subtitled_html': {
                'html': '<p>New Value</p>',
                'content_id': 'content'
            },
            'recorded_voiceovers': {
                'voiceovers_mapping': {
                    'content': {
                        'en': {
                            'file_size_bytes': 100,
                            'filename': 'test.mp3',
                            'needs_update': False,
                            'duration_secs': 0.34342
                        }
                    }
                }
            },
            'written_translations': {
                'translations_mapping': {
                    'content': {}
                }
            }
        }, json_response['subtopic_page']['page_contents'])
        self.logout()

        # Test that any topic manager cannot edit the topic.
        self.login(self.TOPIC_MANAGER_EMAIL)
        self.put_json(
            '%s/%s' % (
                feconf.TOPIC_EDITOR_DATA_URL_PREFIX, self.topic_id),
            change_cmd, csrf_token=csrf_token, expected_status_int=401)
        self.logout()

        # Check that non-admins and non-topic managers cannot edit a topic.
        self.put_json(
            '%s/%s' % (
                feconf.TOPIC_EDITOR_DATA_URL_PREFIX, self.topic_id),
            change_cmd, csrf_token=csrf_token, expected_status_int=401)

        # Check that topic can not be edited when version is None.
        self.login(self.CURRICULUM_ADMIN_EMAIL)

        json_response = self.put_json(
            '%s/%s' % (
                feconf.TOPIC_EDITOR_DATA_URL_PREFIX, self.topic_id),
            {
                'version': None,
                'commit_message': 'Some changes and added a subtopic.',
                'topic_and_subtopic_page_change_dicts': [{
                    'cmd': 'update_topic_property',
                    'property_name': 'name',
                    'old_value': '',
                    'new_value': 'A new name'
                }]
            }, csrf_token=csrf_token,
            expected_status_int=400)

        self.assertIn(
            'Missing key in handler args: version.',
            json_response['error'],
        )

        self.logout()

        # Check topic can not be edited when payload version differs from
        # topic version.
        self.login(self.CURRICULUM_ADMIN_EMAIL)

        topic_id_1 = topic_fetchers.get_new_topic_id()
        self.save_new_topic(
            topic_id_1, self.admin_id, name='Name 1',
            abbreviated_name='topic-three', url_fragment='topic-three',
            description='Description 1', canonical_story_ids=[],
            additional_story_ids=[],
            uncategorized_skill_ids=[self.skill_id],
            subtopics=[], next_subtopic_id=1)

        json_response = self.put_json(
            '%s/%s' % (
                feconf.TOPIC_EDITOR_DATA_URL_PREFIX, topic_id_1),
            {
                'version': 3,
                'commit_message': 'Some changes and added a subtopic.',
                'topic_and_subtopic_page_change_dicts': [{
                    'cmd': 'update_topic_property',
                    'property_name': 'name',
                    'old_value': '',
                    'new_value': 'A new name'
                }]
            }, csrf_token=csrf_token,
            expected_status_int=400)

        self.assertEqual(
            json_response['error'],
            'Trying to update version 1 of topic from version 3, '
            'which is too old. Please reload the page and try again.')

        self.logout()

    def test_editable_topic_handler_put_for_assigned_topic_manager(
        self
    ) -> None:
        change_cmd = {
            'version': 2,
            'commit_message': 'Some changes and added a subtopic.',
            'topic_and_subtopic_page_change_dicts': [{
                'cmd': 'update_topic_property',
                'property_name': 'name',
                'old_value': '',
                'new_value': 'A new name'
            }, {
                'cmd': 'update_subtopic_page_property',
                'property_name': 'page_contents_html',
                'old_value': {
                    'html': '',
                    'content_id': 'content'
                },
                'subtopic_id': 1,
                'new_value': {
                    'html': '<p>New Data</p>',
                    'content_id': 'content'
                }
            }, {
                'cmd': 'update_subtopic_property',
                'property_name': 'url_fragment',
                'new_value': 'subtopic-one',
                'old_value': '',
                'subtopic_id': 1
            }, {
                'cmd': 'add_subtopic',
                'subtopic_id': 2,
                'title': 'Title2',
                'url_fragment': 'subtopic-frag-two'
            }, {
                'cmd': 'update_subtopic_property',
                'property_name': 'url_fragment',
                'new_value': 'subtopic-two',
                'old_value': '',
                'subtopic_id': 2
            }, {
                'cmd': 'update_subtopic_page_property',
                'property_name': 'page_contents_html',
                'old_value': {
                    'html': '',
                    'content_id': 'content'
                },
                'new_value': {
                    'html': '<p>New Value</p>',
                    'content_id': 'content'
                },
                'subtopic_id': 2
            }, {
                'cmd': 'update_subtopic_page_property',
                'property_name': 'page_contents_audio',
                'old_value': {
                    'voiceovers_mapping': {
                        'content': {}
                    }
                },
                'new_value': {
                    'voiceovers_mapping': {
                        'content': {
                            'en': {
                                'filename': 'test.mp3',
                                'file_size_bytes': 100,
                                'needs_update': False,
                                'duration_secs': 0.34342
                            }
                        }
                    }
                },
                'subtopic_id': 2
            }]
        }

        self.login(self.TOPIC_MANAGER_EMAIL)
        csrf_token = self.get_new_csrf_token()
        # Check that the topic manager can edit the topic now.
        json_response = self.put_json(
            '%s/%s' % (
                feconf.TOPIC_EDITOR_DATA_URL_PREFIX, self.topic_id),
            change_cmd, csrf_token=csrf_token)
        self.assertEqual(self.topic_id, json_response['topic_dict']['id'])
        self.assertEqual('A new name', json_response['topic_dict']['name'])
        self.assertEqual(2, len(json_response['topic_dict']['subtopics']))
        self.logout()

    def test_guest_can_not_delete_topic(self) -> None:
        response = self.delete_json(
            '%s/%s' % (
                feconf.TOPIC_EDITOR_DATA_URL_PREFIX, self.topic_id),
            expected_status_int=401)
        self.assertEqual(
            response['error'],
            'You must be logged in to access this resource.')

    def test_cannot_delete_invalid_topic(self) -> None:
        # Check that an invalid topic can not be deleted.
        self.login(self.CURRICULUM_ADMIN_EMAIL)
        self.delete_json(
            '%s/%s' % (
                feconf.TOPIC_EDITOR_DATA_URL_PREFIX,
                'invalid_id'), expected_status_int=404)
        self.logout()

    def test_editable_topic_handler_delete(self) -> None:
        # Check that admins can delete a topic.
        self.login(self.CURRICULUM_ADMIN_EMAIL)
        self.delete_json(
            '%s/%s' % (
                feconf.TOPIC_EDITOR_DATA_URL_PREFIX,
                self.topic_id_with_no_classroom
            ),
            expected_status_int=200)
        self.logout()

        # Check that non-admins cannot delete a topic.
        self.login(self.NEW_USER_EMAIL)
        self.delete_json(
            '%s/%s' % (
                feconf.TOPIC_EDITOR_DATA_URL_PREFIX,
                self.topic_id_with_no_classroom
            ),
            expected_status_int=401)
        self.logout()

        # Check that topic can not be deleted when the topic id passed does
        # not have a topic associated with it.
        self.login(self.CURRICULUM_ADMIN_EMAIL)

        self.delete_json(
            '%s/%s' % (
                feconf.TOPIC_EDITOR_DATA_URL_PREFIX,
                topic_fetchers.get_new_topic_id()), expected_status_int=404)

        self.logout()


class TopicPublishSendMailHandlerTests(
        BaseTopicEditorControllerTests, test_utils.EmailTestBase):

    @test_utils.set_platform_parameters(
<<<<<<< HEAD
        [
            (platform_parameter_list.ParamName.SERVER_CAN_SEND_EMAILS, True),
            (
                platform_parameter_list.ParamName.ADMIN_EMAIL_ADDRESS,
                'testadmin@example.com'
            ),
            (
                platform_parameter_list.ParamName.SYSTEM_EMAIL_ADDRESS,
                'system@example.com'
            ),
            (platform_parameter_list.ParamName.SYSTEM_EMAIL_NAME, '.'),
            (
                platform_parameter_list.ParamName.OPPIA_PROJECT_ID,
                'dev-project-id'
            ),
        ]
=======
        [(platform_parameter_list.ParamName.SERVER_CAN_SEND_EMAILS, True)]
>>>>>>> fc1fa6d8
    )
    def test_send_mail(self) -> None:
        self.login(self.CURRICULUM_ADMIN_EMAIL)
        csrf_token = self.get_new_csrf_token()

        self.put_json(
            '%s/%s' % (
                feconf.TOPIC_SEND_MAIL_URL_PREFIX, self.topic_id),
            {'topic_name': 'Topic Name'}, csrf_token=csrf_token)
        messages = self._get_sent_email_messages(
            feconf.ADMIN_EMAIL_ADDRESS)
        expected_email_html_body = (
            'wants to publish topic: Topic Name at URL %s/%s, please review'
            ' and publish if it looks good.'
            % (feconf.TOPIC_EDITOR_URL_PREFIX, self.topic_id))
        self.assertEqual(len(messages), 1)
        self.assertIn(expected_email_html_body, messages[0].html)


class TopicRightsHandlerTests(BaseTopicEditorControllerTests):

    def test_get_topic_rights(self) -> None:
        """Test the get topic rights functionality."""
        self.login(self.CURRICULUM_ADMIN_EMAIL)
        # Test whether admin can access topic rights.
        json_response = self.get_json(
            '%s/%s' % (
                feconf.TOPIC_RIGHTS_URL_PREFIX, self.topic_id))
        self.assertEqual(json_response['published'], False)
        self.assertEqual(json_response['can_publish_topic'], True)
        self.logout()

        self.login(self.NEW_USER_EMAIL)
        # Test that other users cannot access topic rights.
        self.get_json(
            '%s/%s' % (
                feconf.TOPIC_RIGHTS_URL_PREFIX, self.topic_id),
            expected_status_int=401)
        self.logout()

    def test_can_not_get_topic_rights_when_topic_id_has_no_associated_topic(
        self
    ) -> None:
        self.login(self.CURRICULUM_ADMIN_EMAIL)

        json_response = self.get_json(
            '%s/%s' % (
                feconf.TOPIC_RIGHTS_URL_PREFIX,
                topic_fetchers.get_new_topic_id()), expected_status_int=400)
        self.assertEqual(
            json_response['error'],
            'Expected a valid topic id to be provided.')

        self.logout()


class TopicPublishHandlerTests(BaseTopicEditorControllerTests):

    def test_get_can_not_access_handler_with_invalid_publish_status(
        self
    ) -> None:
        self.login(self.CURRICULUM_ADMIN_EMAIL)
        invalid = 'invalid_status'
        csrf_token = self.get_new_csrf_token()
        response = self.put_json(
            '%s/%s' % (
                feconf.TOPIC_STATUS_URL_PREFIX, self.topic_id),
            {'publish_status': invalid}, csrf_token=csrf_token,
            expected_status_int=400)
        self.assertIn(
            'Schema validation for \'publish_status\' failed: '
            f'Expected bool, received {invalid}',
            response['error'],
        )

        self.logout()

    def test_publish_and_unpublish_topic(self) -> None:
        """Test the publish and unpublish functionality."""
        self.login(self.CURRICULUM_ADMIN_EMAIL)
        csrf_token = self.get_new_csrf_token()
        # Test whether admin can publish and unpublish a topic.
        self.put_json(
            '%s/%s' % (
                feconf.TOPIC_STATUS_URL_PREFIX,
                self.topic_id_with_no_classroom
            ),
            {'publish_status': True}, csrf_token=csrf_token)
        topic_rights = topic_fetchers.get_topic_rights(
            self.topic_id_with_no_classroom)
        self.assertTrue(topic_rights.topic_is_published)

        self.put_json(
            '%s/%s' % (
                feconf.TOPIC_STATUS_URL_PREFIX,
                self.topic_id_with_no_classroom
            ),
            {'publish_status': False}, csrf_token=csrf_token)
        topic_rights = topic_fetchers.get_topic_rights(
            self.topic_id_with_no_classroom)
        self.assertFalse(topic_rights.topic_is_published)
        self.logout()

        self.login(self.NEW_USER_EMAIL)
        # Test that other users cannot access topic rights.
        self.put_json(
            '%s/%s' % (
                feconf.TOPIC_STATUS_URL_PREFIX,
                self.topic_id_with_no_classroom
            ),
            {'publish_status': False}, csrf_token=csrf_token,
            expected_status_int=401)

        self.logout()

    def test_get_can_not_access_handler_with_invalid_topic_id(
        self
    ) -> None:
        self.login(self.CURRICULUM_ADMIN_EMAIL)

        csrf_token = self.get_new_csrf_token()

        new_topic_id = topic_fetchers.get_new_topic_id()
        self.put_json(
            '%s/%s' % (
                feconf.TOPIC_STATUS_URL_PREFIX, new_topic_id),
            {'publish_status': True}, csrf_token=csrf_token,
            expected_status_int=404)

    def test_cannot_publish_a_published_exploration(self) -> None:
        self.login(self.CURRICULUM_ADMIN_EMAIL)
        csrf_token = self.get_new_csrf_token()
        self.put_json(
            '%s/%s' % (
                feconf.TOPIC_STATUS_URL_PREFIX, self.topic_id),
            {'publish_status': True}, csrf_token=csrf_token)
        topic_rights = topic_fetchers.get_topic_rights(self.topic_id)
        self.assertTrue(topic_rights.topic_is_published)

        response = self.put_json(
            '%s/%s' % (
                feconf.TOPIC_STATUS_URL_PREFIX, self.topic_id),
            {'publish_status': True}, csrf_token=csrf_token,
            expected_status_int=401)
        self.assertEqual(response['error'], 'The topic is already published.')

    def test_cannot_unpublish_an_unpublished_exploration(self) -> None:
        self.login(self.CURRICULUM_ADMIN_EMAIL)
        csrf_token = self.get_new_csrf_token()
        topic_rights = topic_fetchers.get_topic_rights(
            self.topic_id_with_no_classroom)
        self.assertFalse(topic_rights.topic_is_published)

        response = self.put_json(
            '%s/%s' % (
                feconf.TOPIC_STATUS_URL_PREFIX, self.topic_id_with_no_classroom
            ),
            {'publish_status': False}, csrf_token=csrf_token,
            expected_status_int=401)
        self.assertEqual(
            response['error'],
            'The topic is already unpublished.'
        )

    def test_cannot_unpublish_or_delete_topic_which_is_assigned_to_a_classroom(
            self) -> None:
        self.login(self.CURRICULUM_ADMIN_EMAIL)
        csrf_token = self.get_new_csrf_token()
        self.put_json(
            '%s/%s' % (
                feconf.TOPIC_STATUS_URL_PREFIX, self.topic_id
            ),
            {'publish_status': True}, csrf_token=csrf_token
        )
        topic_rights = topic_fetchers.get_topic_rights(self.topic_id)
        self.assertTrue(topic_rights.topic_is_published)
        error_message = (
            'The topic is assigned to the math classroom. '
            'Contact the curriculum admins to remove it from '
            'the classroom first.'
        )

        response = self.put_json(
            '%s/%s' % (
                feconf.TOPIC_STATUS_URL_PREFIX, self.topic_id),
            {'publish_status': False}, csrf_token=csrf_token,
            expected_status_int=401)
        self.assertEqual(response['error'], error_message)

        response = self.delete_json(
            '%s/%s' % (
                feconf.TOPIC_EDITOR_DATA_URL_PREFIX, self.topic_id),
            expected_status_int=500)
        self.assertEqual(response['error'], error_message)


class TopicUrlFragmentHandlerTest(BaseTopicEditorControllerTests):
    """Tests for TopicUrlFragmentHandler."""

    def test_topic_url_fragment_handler_when_unique(self) -> None:
        self.login(self.CURRICULUM_ADMIN_EMAIL)

        topic_url_fragment = 'fragment'

        # Topic url fragment does not exist yet.
        json_response = self.get_json(
            '%s/%s' % (
                feconf.TOPIC_URL_FRAGMENT_HANDLER,
                topic_url_fragment))
        self.assertEqual(json_response['topic_url_fragment_exists'], False)

        # Publish the topic.
        self.save_new_topic(
            self.topic_id, self.admin_id, name='Topic Name',
            abbreviated_name='Topic Name',
            url_fragment=topic_url_fragment,
            description='Description', canonical_story_ids=[],
            additional_story_ids=[],
            uncategorized_skill_ids=[self.skill_id, self.skill_id_2],
            subtopics=[], next_subtopic_id=1)

        # Unique topic url fragment does not exist.
        topic_url_fragment = 'topic-fragment'

        json_response = self.get_json(
            '%s/%s' % (
                feconf.TOPIC_URL_FRAGMENT_HANDLER,
                topic_url_fragment))
        self.assertEqual(json_response['topic_url_fragment_exists'], False)

        self.logout()

    def test_topic_url_fragment_handler_when_duplicate(self) -> None:
        self.login(self.CURRICULUM_ADMIN_EMAIL)

        topic_url_fragment = 'fragment'

        # Topic url fragment does not exist yet.
        json_response = self.get_json(
            '%s/%s' % (
                feconf.TOPIC_URL_FRAGMENT_HANDLER,
                topic_url_fragment))
        self.assertEqual(json_response['topic_url_fragment_exists'], False)

        # Publish the topic.
        self.save_new_topic(
            self.topic_id, self.admin_id, name='Topic Name',
            abbreviated_name='Topic Name',
            url_fragment=topic_url_fragment,
            description='Description', canonical_story_ids=[],
            additional_story_ids=[],
            uncategorized_skill_ids=[self.skill_id, self.skill_id_2],
            subtopics=[], next_subtopic_id=1)

        # Topic url fragment exists since we've already published it.
        json_response = self.get_json(
            '%s/%s' % (
                feconf.TOPIC_URL_FRAGMENT_HANDLER,
                topic_url_fragment))
        self.assertEqual(json_response['topic_url_fragment_exists'], True)

        self.logout()


class TopicNameHandlerTest(BaseTopicEditorControllerTests):
    """Tests for TopicNameHandler."""

    def test_topic_name_handler_when_unique(self) -> None:
        self.login(self.CURRICULUM_ADMIN_EMAIL)

        topic_name = 'Topic Name'

        # Topic name does not exist yet.
        json_response = self.get_json(
            '%s/%s' % (feconf.TOPIC_NAME_HANDLER, topic_name))
        self.assertEqual(json_response['topic_name_exists'], False)

        # Publish the topic.
        self.save_new_topic(
            self.topic_id, self.admin_id, name=topic_name,
            abbreviated_name=topic_name, url_fragment='my-topic',
            description='Description', canonical_story_ids=[],
            additional_story_ids=[],
            uncategorized_skill_ids=[self.skill_id, self.skill_id_2],
            subtopics=[], next_subtopic_id=1)

        # Unique topic name does not exists.
        topic_name = 'Unique Topic Name'

        json_response = self.get_json(
            '%s/%s' % (feconf.TOPIC_NAME_HANDLER, topic_name))
        self.assertEqual(json_response['topic_name_exists'], False)

        self.logout()

    def test_topic_name_handler_when_duplicate(self) -> None:
        self.login(self.CURRICULUM_ADMIN_EMAIL)

        topic_name = 'Topic Name'

        # Topic name does not exist yet.
        json_response = self.get_json(
            '%s/%s' % (feconf.TOPIC_NAME_HANDLER, topic_name))
        self.assertEqual(json_response['topic_name_exists'], False)

        # Publish the topic.
        self.save_new_topic(
            self.topic_id, self.admin_id, name=topic_name,
            abbreviated_name=topic_name, url_fragment='my-topic',
            description='Description', canonical_story_ids=[],
            additional_story_ids=[],
            uncategorized_skill_ids=[self.skill_id, self.skill_id_2],
            subtopics=[], next_subtopic_id=1)

        # Topic name exists since we've already published it.
        json_response = self.get_json(
            '%s/%s' % (feconf.TOPIC_NAME_HANDLER, topic_name))
        self.assertEqual(json_response['topic_name_exists'], True)

        self.logout()


class TopicIdToTopicNameHandlerTest(test_utils.GenericTestBase):
    """Tests for TopicIdToTopicNameHandlerTest."""

    def setUp(self) -> None:
        super().setUp()
        self.signup(self.CURRICULUM_ADMIN_EMAIL, self.CURRICULUM_ADMIN_USERNAME)
        self.add_user_role(
            self.CURRICULUM_ADMIN_USERNAME, feconf.ROLE_ID_CURRICULUM_ADMIN)
        self.admin_id = self.get_user_id_from_email(self.CURRICULUM_ADMIN_EMAIL)

        self.topic = topic_domain.Topic.create_default_topic(
            'topic_id', 'Dummy Topic', 'abbrev', 'description', 'fragm')
        self.topic.thumbnail_filename = 'thumbnail.svg'
        self.topic.thumbnail_bg_color = '#C6DCDA'
        self.topic.subtopics = [
            topic_domain.Subtopic(
                1, 'Title', ['skill_id_1'], 'image.svg',
                constants.ALLOWED_THUMBNAIL_BG_COLORS['subtopic'][0], 21131,
                'dummy-subtopic-three')]
        self.topic.next_subtopic_id = 2
        self.topic.skill_ids_for_diagnostic_test = ['skill_id_1']
        topic_services.save_new_topic(self.admin_id, self.topic)

    def test_topic_id_to_topic_name_handler_returns_correctly(self) -> None:
        self.login(self.CURRICULUM_ADMIN_EMAIL)

        url = '%s/?comma_separated_topic_ids=%s' % (
            feconf.TOPIC_ID_TO_TOPIC_NAME, 'topic_id'
        )
        json_response = self.get_json(url)
        self.assertEqual(
            json_response['topic_id_to_topic_name'],
            {'topic_id': 'Dummy Topic'}
        )

        url = '%s/?comma_separated_topic_ids=%s' % (
            feconf.TOPIC_ID_TO_TOPIC_NAME, 'incorrect_topic_id')
        json_response = self.get_json(url, expected_status_int=500)
        self.assertEqual(
            json_response['error'],
            'No corresponding topic models exist for these topic IDs: '
            'incorrect_topic_id.'
        )

        url = '%s/?comma_separated_topic_ids=%s' % (
            feconf.TOPIC_ID_TO_TOPIC_NAME, '')
        json_response = self.get_json(url)
        self.assertEqual(
            json_response['topic_id_to_topic_name'], {})<|MERGE_RESOLUTION|>--- conflicted
+++ resolved
@@ -584,7 +584,6 @@
         self.logout()
 
     @test_utils.set_platform_parameters(
-<<<<<<< HEAD
         [
             (platform_parameter_list.ParamName.SERVER_CAN_SEND_EMAILS, True),
             (
@@ -601,9 +600,6 @@
                 'dev-project-id'
             )
         ]
-=======
-        [(platform_parameter_list.ParamName.SERVER_CAN_SEND_EMAILS, True)]
->>>>>>> fc1fa6d8
     )
     def test_editable_topic_handler_get(self) -> None:
         skill_services.delete_skill(self.admin_id, self.skill_id_2)
@@ -711,7 +707,6 @@
         self.assertEqual(json_response['error'], 'Name should be a string.')
 
     @test_utils.set_platform_parameters(
-<<<<<<< HEAD
         [
             (platform_parameter_list.ParamName.SERVER_CAN_SEND_EMAILS, True),
             (
@@ -728,9 +723,6 @@
                 'dev-project-id'
             )
         ]
-=======
-        [(platform_parameter_list.ParamName.SERVER_CAN_SEND_EMAILS, True)]
->>>>>>> fc1fa6d8
     )
     def test_editable_topic_handler_put(self) -> None:
         # Check that admins can edit a topic.
@@ -1100,7 +1092,6 @@
         BaseTopicEditorControllerTests, test_utils.EmailTestBase):
 
     @test_utils.set_platform_parameters(
-<<<<<<< HEAD
         [
             (platform_parameter_list.ParamName.SERVER_CAN_SEND_EMAILS, True),
             (
@@ -1117,9 +1108,6 @@
                 'dev-project-id'
             ),
         ]
-=======
-        [(platform_parameter_list.ParamName.SERVER_CAN_SEND_EMAILS, True)]
->>>>>>> fc1fa6d8
     )
     def test_send_mail(self) -> None:
         self.login(self.CURRICULUM_ADMIN_EMAIL)
