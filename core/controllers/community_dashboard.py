# Copyright 2019 The Oppia Authors. All Rights Reserved.
#
# Licensed under the Apache License, Version 2.0 (the "License");
# you may not use this file except in compliance with the License.
# You may obtain a copy of the License at
#
#      http://www.apache.org/licenses/LICENSE-2.0
#
# Unless required by applicable law or agreed to in writing, software
# distributed under the License is distributed on an "AS-IS" BASIS,
# WITHOUT WARRANTIES OR CONDITIONS OF ANY KIND, either express or implied.
# See the License for the specific language governing permissions and
# limitations under the License.

"""Controllers for the community dashboard page."""
from __future__ import absolute_import  # pylint: disable=import-only-modules
from __future__ import unicode_literals  # pylint: disable=import-only-modules

from constants import constants
from core.controllers import acl_decorators
from core.controllers import base
from core.domain import exp_fetchers
from core.domain import opportunity_services
from core.domain import topic_fetchers
import feconf
import utils


class CommunityDashboardPage(base.BaseHandler):
    """Page showing the community dashboard."""

    @acl_decorators.open_access
    def get(self):
        # TODO(#7402): Serve this page statically through app.yaml once
        # the COMMUNITY_DASHBOARD_ENABLED flag is removed.
        if not feconf.COMMUNITY_DASHBOARD_ENABLED:
            raise self.PageNotFoundException
        self.render_template('community-dashboard-page.mainpage.html')


class ContributionOpportunitiesHandler(base.BaseHandler):
    """Provides data for opportunities available in different categories."""

    GET_HANDLER_ERROR_RETURN_TYPE = feconf.HANDLER_TYPE_JSON

    @acl_decorators.open_access
    def get(self, opportunity_type):
        """Handles GET requests."""
        if not feconf.COMMUNITY_DASHBOARD_ENABLED:
            raise self.PageNotFoundException
        search_cursor = self.request.get('cursor', None)

        if opportunity_type == constants.OPPORTUNITY_TYPE_SKILL:
            opportunities, next_cursor, more = (
<<<<<<< HEAD
                self._get_skill_opportunities_with_topic(search_cursor))
=======
                self._get_skill_opportunities_with_corresponding_topic_name(
                    search_cursor))
>>>>>>> e0d79245

        elif opportunity_type == constants.OPPORTUNITY_TYPE_TRANSLATION:
            language_code = self.request.get('language_code')
            if language_code is None or not (
                    utils.is_supported_audio_language_code(language_code)):
                raise self.InvalidInputException
            opportunities, next_cursor, more = (
                self._get_translation_opportunity_dicts(
                    language_code, search_cursor))

        elif opportunity_type == constants.OPPORTUNITY_TYPE_VOICEOVER:
            language_code = self.request.get('language_code')
            if language_code is None or not (
                    utils.is_supported_audio_language_code(language_code)):
                raise self.InvalidInputException
            opportunities, next_cursor, more = (
                self._get_voiceover_opportunity_dicts(
                    language_code, search_cursor))

        else:
            raise self.PageNotFoundException

        self.values = {
            'opportunities': opportunities,
            'next_cursor': next_cursor,
            'more': more
        }

        self.render_json(self.values)

<<<<<<< HEAD
    def _get_skill_opportunities_with_topic(self, cursor):
=======
    def _get_skill_opportunities_with_corresponding_topic_name(self, cursor):
>>>>>>> e0d79245
        """Returns a list of skill opportunities available for questions with
        topic information.

        Args:
            cursor: str or None. If provided, the list of returned entities
                starts from this datastore cursor. Otherwise, the returned
                entities start from the beginning of the full list of entities.

        Returns:
            3-tuple(opportunities, cursor, more). where:
<<<<<<< HEAD
                opportunities: list(dict). A list of dict of opportunity
                    details.
=======
                opportunities: list(dict). A list of dicts of skill opportunity
                    details with additional corresponding topic_name.
>>>>>>> e0d79245
                cursor: str or None. A query cursor pointing to the next
                    batch of results. If there are no more results, this might
                    be None.
                more: bool. If True, there are (probably) more results after
                    this batch. If False, there are no further results after
                    this batch.
        """
        topics_with_skills = topic_fetchers.get_all_topics_with_skills()
        skill_opportunities, cursor, more = (
            opportunity_services.get_skill_opportunities(cursor))
<<<<<<< HEAD
        id_to_skill_opportunity_dict = self._skill_id_to_skill_opportunity_dict(
            skill_opportunities)
=======
        id_to_skill_opportunity_dict = {
            opp.id: opp.to_dict() for opp in skill_opportunities}
>>>>>>> e0d79245
        opportunities = []
        for topic in topics_with_skills:
            for skill_id in topic.get_all_skill_ids():
                if len(opportunities) == feconf.OPPORTUNITIES_PAGE_SIZE:
                    break
                if skill_id in id_to_skill_opportunity_dict:
                    skill_opportunity_dict = (
                        id_to_skill_opportunity_dict[skill_id])
                    skill_opportunity_dict['topic_name'] = topic.name
                    opportunities.append(skill_opportunity_dict)
        return opportunities, cursor, more

<<<<<<< HEAD
    def _skill_id_to_skill_opportunity_dict(self, skill_opportunities):
        """Returns a dictionary of skill_id to corresponding SkillOpportunity
        dict.

        Args:
            skill_opportunities: iterable(dict). The SkillOpportunity domain
                objects from which to construct the mapping.

        Returns:
            id_to_skill_opportunity_dict. dict(str -> dict), Dictionary
            of skill_id to dict of SkillOpportunity details.
        """
        return {opp.id: opp.to_dict() for opp in skill_opportunities}

=======
>>>>>>> e0d79245
    def _get_translation_opportunity_dicts(self, language_code, search_cursor):
        """Returns a list of translation opportunity dicts.

        Args:
            language_code: str. The language for which translation opportunities
                should be fetched.
            search_cursor: str or None. If provided, the list of returned
                entities starts from this datastore cursor. Otherwise, the
                returned entities start from the beginning of the full list of
                entities.

        Returns:
            3-tuple(opportunities, cursor, more). where:
            opportunities: list(dict). A list of ExplorationOpportunitySummary
                dicts.
            cursor: str or None. A query cursor pointing to the next batch of
                results. If there are no more results, this might be None.
            more: bool. If True, there are (probably) more results after this
                batch. If False, there are no further results after this batch.
        """
        opportunities, next_cursor, more = (
            opportunity_services.get_translation_opportunities(
                language_code, search_cursor))
        opportunity_dicts = [opp.to_dict() for opp in opportunities]
        return opportunity_dicts, next_cursor, more

    def _get_voiceover_opportunity_dicts(self, language_code, search_cursor):
        """Returns a list of voiceover opportunity dicts.

        Args:
<<<<<<< HEAD
            language_code: str. The language for which translation opportunities
=======
            language_code: str. The language for which voiceover opportunities
>>>>>>> e0d79245
                should be fetched.
            search_cursor: str or None. If provided, the list of returned
                entities starts from this datastore cursor. Otherwise, the
                returned entities start from the beginning of the full list of
                entities.

        Returns:
            3-tuple(opportunities, cursor, more). where:
            opportunities: list(dict). A list of ExplorationOpportunitySummary
                dicts.
            cursor: str or None. A query cursor pointing to the next batch of
                results. If there are no more results, this might be None.
            more: bool. If True, there are (probably) more results after this
                batch. If False, there are no further results after this batch.
        """
        opportunities, next_cursor, more = (
            opportunity_services.get_voiceover_opportunities(
                language_code, search_cursor))
        opportunity_dicts = [opp.to_dict() for opp in opportunities]
        return opportunity_dicts, next_cursor, more


class TranslatableTextHandler(base.BaseHandler):
    """Provides lessons content which can be translated in a given language."""

    GET_HANDLER_ERROR_RETURN_TYPE = feconf.HANDLER_TYPE_JSON

    @acl_decorators.open_access
    def get(self):
        """Handles GET requests."""
        language_code = self.request.get('language_code')
        exp_id = self.request.get('exp_id')

        if not utils.is_supported_audio_language_code(language_code):
            raise self.InvalidInputException('Invalid language_code: %s' % (
                language_code))

        if not opportunity_services.is_exploration_available_for_contribution(
                exp_id):
            raise self.InvalidInputException('Invalid exp_id: %s' % exp_id)

        exp = exp_fetchers.get_exploration_by_id(exp_id)
        state_names_to_content_id_mapping = exp.get_translatable_text(
            language_code)

        self.values = {
            'state_names_to_content_id_mapping': (
                state_names_to_content_id_mapping),
            'version': exp.version
        }

        self.render_json(self.values)<|MERGE_RESOLUTION|>--- conflicted
+++ resolved
@@ -52,12 +52,8 @@
 
         if opportunity_type == constants.OPPORTUNITY_TYPE_SKILL:
             opportunities, next_cursor, more = (
-<<<<<<< HEAD
-                self._get_skill_opportunities_with_topic(search_cursor))
-=======
                 self._get_skill_opportunities_with_corresponding_topic_name(
                     search_cursor))
->>>>>>> e0d79245
 
         elif opportunity_type == constants.OPPORTUNITY_TYPE_TRANSLATION:
             language_code = self.request.get('language_code')
@@ -88,11 +84,7 @@
 
         self.render_json(self.values)
 
-<<<<<<< HEAD
-    def _get_skill_opportunities_with_topic(self, cursor):
-=======
     def _get_skill_opportunities_with_corresponding_topic_name(self, cursor):
->>>>>>> e0d79245
         """Returns a list of skill opportunities available for questions with
         topic information.
 
@@ -103,13 +95,8 @@
 
         Returns:
             3-tuple(opportunities, cursor, more). where:
-<<<<<<< HEAD
-                opportunities: list(dict). A list of dict of opportunity
-                    details.
-=======
                 opportunities: list(dict). A list of dicts of skill opportunity
                     details with additional corresponding topic_name.
->>>>>>> e0d79245
                 cursor: str or None. A query cursor pointing to the next
                     batch of results. If there are no more results, this might
                     be None.
@@ -120,13 +107,8 @@
         topics_with_skills = topic_fetchers.get_all_topics_with_skills()
         skill_opportunities, cursor, more = (
             opportunity_services.get_skill_opportunities(cursor))
-<<<<<<< HEAD
-        id_to_skill_opportunity_dict = self._skill_id_to_skill_opportunity_dict(
-            skill_opportunities)
-=======
         id_to_skill_opportunity_dict = {
             opp.id: opp.to_dict() for opp in skill_opportunities}
->>>>>>> e0d79245
         opportunities = []
         for topic in topics_with_skills:
             for skill_id in topic.get_all_skill_ids():
@@ -139,23 +121,6 @@
                     opportunities.append(skill_opportunity_dict)
         return opportunities, cursor, more
 
-<<<<<<< HEAD
-    def _skill_id_to_skill_opportunity_dict(self, skill_opportunities):
-        """Returns a dictionary of skill_id to corresponding SkillOpportunity
-        dict.
-
-        Args:
-            skill_opportunities: iterable(dict). The SkillOpportunity domain
-                objects from which to construct the mapping.
-
-        Returns:
-            id_to_skill_opportunity_dict. dict(str -> dict), Dictionary
-            of skill_id to dict of SkillOpportunity details.
-        """
-        return {opp.id: opp.to_dict() for opp in skill_opportunities}
-
-=======
->>>>>>> e0d79245
     def _get_translation_opportunity_dicts(self, language_code, search_cursor):
         """Returns a list of translation opportunity dicts.
 
@@ -186,11 +151,7 @@
         """Returns a list of voiceover opportunity dicts.
 
         Args:
-<<<<<<< HEAD
-            language_code: str. The language for which translation opportunities
-=======
             language_code: str. The language for which voiceover opportunities
->>>>>>> e0d79245
                 should be fetched.
             search_cursor: str or None. If provided, the list of returned
                 entities starts from this datastore cursor. Otherwise, the
