# Copyright 2019 The Oppia Authors. All Rights Reserved.
#
# Licensed under the Apache License, Version 2.0 (the "License");
# you may not use this file except in compliance with the License.
# You may obtain a copy of the License at
#
#      http://www.apache.org/licenses/LICENSE-2.0
#
# Unless required by applicable law or agreed to in writing, software
# distributed under the License is distributed on an "AS-IS" BASIS,
# WITHOUT WARRANTIES OR CONDITIONS OF ANY KIND, either express or implied.
# See the License for the specific language governing permissions and
# limitations under the License.

"""Tests for the story viewer page"""

from __future__ import absolute_import  # pylint: disable=import-only-modules
from __future__ import unicode_literals  # pylint: disable=import-only-modules

import logging

from constants import constants
from core.domain import learner_goals_services
from core.domain import learner_progress_services
from core.domain import question_services
from core.domain import story_domain
from core.domain import story_fetchers
from core.domain import story_services
from core.domain import summary_services
from core.domain import topic_domain
from core.domain import topic_services
from core.domain import user_services
from core.tests import test_utils
import feconf


class BaseStoryViewerControllerTests(test_utils.GenericTestBase):

    def _record_completion(self, user_id, STORY_ID, node_id):
        """Records the completion of a node in the context of a story."""
        story_services.record_completed_node_in_story_context(
            user_id, STORY_ID, node_id)

    def setUp(self):
        """Completes the sign up process for the various users."""
        super(BaseStoryViewerControllerTests, self).setUp()
        self.VIEWER_EMAIL = 'viewer@example.com'
        self.VIEWER_USERNAME = 'viewer'
        self.signup(self.ADMIN_EMAIL, self.ADMIN_USERNAME)
        self.admin_id = self.get_user_id_from_email(self.ADMIN_EMAIL)
        self.set_admins([self.ADMIN_USERNAME])
        self.admin = user_services.get_user_actions_info(self.admin_id)
        self.login(self.ADMIN_EMAIL)
        self.TOPIC_ID = 'topic_id'
        self.STORY_ID = 'story_id'
        self.STORY_URL_FRAGMENT = 'title-one'
        self.STORY_URL_FRAGMENT_TWO = 'story-two'
        self.NODE_ID_1 = 'node_1'
        self.NODE_ID_2 = 'node_2'
        self.NODE_ID_3 = 'node_3'
        self.EXP_ID_0 = '0'
        self.EXP_ID_1 = '1'
        self.EXP_ID_2 = '2'
        self.EXP_ID_3 = 'exp_3'
        self.EXP_ID_7 = '7'
        self.NEW_TOPIC_ID = 'new_topic_id'
        self.NEW_STORY_ID = 'new_story_id'

        self.save_new_valid_exploration(
            self.EXP_ID_0, self.admin_id, title='Title 1', end_state_name='End',
            correctness_feedback_enabled=True)
        self.save_new_valid_exploration(
            self.EXP_ID_1, self.admin_id, title='Title 2', end_state_name='End',
            correctness_feedback_enabled=True)
        self.save_new_valid_exploration(
            self.EXP_ID_2, self.admin_id, title='Title 4', end_state_name='End',
            correctness_feedback_enabled=True)
        self.save_new_valid_exploration(
            self.EXP_ID_7, self.admin_id, title='Title 3', end_state_name='End',
            correctness_feedback_enabled=True)
        self.publish_exploration(self.admin_id, self.EXP_ID_0)
        self.publish_exploration(self.admin_id, self.EXP_ID_1)
        self.publish_exploration(self.admin_id, self.EXP_ID_2)
        self.publish_exploration(self.admin_id, self.EXP_ID_7)

        story = story_domain.Story.create_default_story(
            self.STORY_ID, 'Title', 'Description', self.TOPIC_ID,
            self.STORY_URL_FRAGMENT)
        story.meta_tag_content = 'story meta content'

        exp_summary_dicts = (
            summary_services.get_displayable_exp_summary_dicts_matching_ids(
                [self.EXP_ID_0, self.EXP_ID_1, self.EXP_ID_7], user=self.admin))
        self.node_1 = {
            'id': self.NODE_ID_1,
            'title': 'Title 1',
            'description': 'Description 1',
            'thumbnail_filename': 'image_1.svg',
            'thumbnail_bg_color': constants.ALLOWED_THUMBNAIL_BG_COLORS[
                'chapter'][0],
            'destination_node_ids': ['node_3'],
            'acquired_skill_ids': [],
            'prerequisite_skill_ids': [],
            'outline': '',
            'outline_is_finalized': False,
            'exploration_id': self.EXP_ID_1,
            'exp_summary_dict': exp_summary_dicts[1],
            'completed': False
        }
        self.node_2 = {
            'id': self.NODE_ID_2,
            'title': 'Title 2',
            'description': 'Description 2',
            'thumbnail_filename': 'image_2.svg',
            'thumbnail_bg_color': constants.ALLOWED_THUMBNAIL_BG_COLORS[
                'chapter'][0],
            'destination_node_ids': ['node_1'],
            'acquired_skill_ids': [],
            'prerequisite_skill_ids': [],
            'outline': '',
            'outline_is_finalized': False,
            'exploration_id': self.EXP_ID_0,
            'exp_summary_dict': exp_summary_dicts[0],
            'completed': True
        }
        self.node_3 = {
            'id': self.NODE_ID_3,
            'title': 'Title 3',
            'description': 'Description 3',
            'thumbnail_filename': 'image_3.svg',
            'thumbnail_bg_color': constants.ALLOWED_THUMBNAIL_BG_COLORS[
                'chapter'][0],
            'destination_node_ids': [],
            'acquired_skill_ids': [],
            'prerequisite_skill_ids': [],
            'outline': '',
            'outline_is_finalized': False,
            'exploration_id': self.EXP_ID_7,
            'exp_summary_dict': exp_summary_dicts[2],
            'completed': False
        }
        story.story_contents.nodes = [
            story_domain.StoryNode.from_dict(self.node_1),
            story_domain.StoryNode.from_dict(self.node_2),
            story_domain.StoryNode.from_dict(self.node_3)
        ]
        self.nodes = story.story_contents.nodes
        story.story_contents.initial_node_id = 'node_2'
        story.story_contents.next_node_id = 'node_4'
        story_services.save_new_story(self.admin_id, story)
        subtopic_1 = topic_domain.Subtopic.create_default_subtopic(
            1, 'Subtopic Title 1')
        subtopic_1.skill_ids = ['skill_id_1']
        subtopic_1.url_fragment = 'sub-one-frag'
        self.save_new_topic(
            self.TOPIC_ID, 'user', name='Topic',
            description='A new topic', canonical_story_ids=[story.id],
            additional_story_ids=[], uncategorized_skill_ids=[],
            subtopics=[subtopic_1], next_subtopic_id=2)
        topic_services.publish_topic(self.TOPIC_ID, self.admin_id)
        topic_services.publish_story(
            self.TOPIC_ID, self.STORY_ID, self.admin_id)
        self.logout()
        self.signup(self.VIEWER_EMAIL, self.VIEWER_USERNAME)
        self.viewer_id = self.get_user_id_from_email(self.VIEWER_EMAIL)
        self.login(self.VIEWER_EMAIL)
        self._record_completion(self.viewer_id, self.STORY_ID, self.NODE_ID_2)


class StoryPageTests(BaseStoryViewerControllerTests):
    def test_any_user_can_access_story_viewer_page(self):
        self.get_html_response(
            '/learn/staging/topic/story/%s' % self.STORY_URL_FRAGMENT)

    def test_accessibility_of_unpublished_story_viewer_page(self):
        topic_services.unpublish_story(
            self.TOPIC_ID, self.STORY_ID, self.admin_id)
        self.get_html_response(
            '/learn/staging/topic/story/%s' % self.STORY_URL_FRAGMENT,
            expected_status_int=404)
        self.login(self.ADMIN_EMAIL)
        self.get_html_response(
            '/learn/staging/topic/story/%s' % self.STORY_URL_FRAGMENT)
        self.logout()

    def test_accessibility_of_story_viewer_in_unpublished_topic(self):
        topic_services.unpublish_topic(self.TOPIC_ID, self.admin_id)
        self.get_html_response(
            '/learn/staging/topic/story/%s' % self.STORY_URL_FRAGMENT,
            expected_status_int=404)
        self.login(self.ADMIN_EMAIL)
        self.get_html_response(
            '/learn/staging/topic/story/%s' % self.STORY_URL_FRAGMENT)
        self.logout()


class StoryPageDataHandlerTests(BaseStoryViewerControllerTests):

    def test_can_not_access_story_viewer_page_with_unpublished_story(self):
        new_story_id = 'new_story_id'
        new_story_url_fragment = 'title-two'
        story = story_domain.Story.create_default_story(
            new_story_id, 'Title', 'Description', self.TOPIC_ID,
            new_story_url_fragment)
        story_services.save_new_story(self.admin_id, story)
        self.get_json(
            '%s/staging/topic/%s'
            % (feconf.STORY_DATA_HANDLER, new_story_url_fragment),
            expected_status_int=404)

    def test_can_not_access_story_viewer_page_with_unpublished_topic(self):
        new_story_id = 'new_story_id'
        new_story_url_fragment = 'title-three'
        self.save_new_topic(
            'topic_id_1', 'user', name='Topic 2',
            abbreviated_name='topics', url_fragment='topics',
            description='A new topic', canonical_story_ids=[new_story_id],
            additional_story_ids=[], uncategorized_skill_ids=[],
            subtopics=[], next_subtopic_id=0)
        story = story_domain.Story.create_default_story(
            new_story_id, 'Title', 'Description', 'topic_id_1',
            new_story_url_fragment)
        story_services.save_new_story(self.admin_id, story)
        topic_services.publish_story(
            'topic_id_1', new_story_id, self.admin_id)
        self.get_json(
            '%s/staging/topics/%s'
            % (feconf.STORY_DATA_HANDLER, new_story_url_fragment),
            expected_status_int=404)

    def test_get(self):
        json_response = self.get_json(
            '%s/staging/topic/%s'
            % (feconf.STORY_DATA_HANDLER, self.STORY_URL_FRAGMENT))
        expected_dict = {
            'story_id': self.STORY_ID,
            'story_title': 'Title',
            'story_description': 'Description',
            'story_nodes': [self.node_2, self.node_1, self.node_3],
            'topic_name': 'Topic',
            'meta_tag_content': 'story meta content'
        }
        self.assertDictContainsSubset(expected_dict, json_response)


class StoryProgressHandlerTests(BaseStoryViewerControllerTests):

    def test_redirect_when_node_id_does_not_refer_to_the_first_node(self):
        self.NEW_USER_EMAIL = 'newUser@newUser.com'
        self.NEW_USER_USERNAME = 'newUser'
        self.signup(self.NEW_USER_EMAIL, self.NEW_USER_USERNAME)
        self.login(self.NEW_USER_EMAIL)
        with self.swap(constants, 'ENABLE_NEW_STRUCTURE_VIEWER_UPDATES', True):
            response = self.get_html_response(
                '%s/staging/topic/%s/%s' % (
                    feconf.STORY_PROGRESS_URL_PREFIX, self.STORY_URL_FRAGMENT,
                    self.NODE_ID_3), expected_status_int=302)
            self.assertEqual(
                'http://localhost/learn/staging/topic/story/title-one',
                response.headers['location'])

    def test_redirect_for_returning_user_with_completed_nodes(self):
        self.NEW_USER_EMAIL = 'newUser@newUser.com'
        self.NEW_USER_USERNAME = 'newUser'
        self.signup(self.NEW_USER_EMAIL, self.NEW_USER_USERNAME)
        self.login(self.NEW_USER_EMAIL)
        story_services.record_completed_node_in_story_context(
            self.viewer_id, self.STORY_ID, self.NODE_ID_2)
        story_services.record_completed_node_in_story_context(
            self.viewer_id, self.STORY_ID, self.NODE_ID_1)
        with self.swap(constants, 'ENABLE_NEW_STRUCTURE_VIEWER_UPDATES', True):
            response = self.get_html_response(
                '%s/staging/topic/%s/%s' % (
                    feconf.STORY_PROGRESS_URL_PREFIX, self.STORY_URL_FRAGMENT,
                    self.NODE_ID_1), expected_status_int=302)
            self.assertEqual(
                'http://localhost/learn/staging/topic/story/title-one',
                response.headers['location'])

    def test_redirect_for_single_node_story(self):
        self.login(self.ADMIN_EMAIL)
        self.STORY_URL_FRAGMENT = 'story-two'
        self.NEW_USER_EMAIL = 'newUser@newUser.com'
        self.NEW_USER_USERNAME = 'newUser'

        self.save_new_valid_exploration(
            self.EXP_ID_0, self.admin_id, title='Title 1', end_state_name='End',
            correctness_feedback_enabled=True)
        self.publish_exploration(self.admin_id, self.EXP_ID_0)

        story = story_domain.Story.create_default_story(
            self.NEW_STORY_ID, 'Title', 'Description', self.NEW_TOPIC_ID,
            self.STORY_URL_FRAGMENT)
        story.meta_tag_content = 'story meta content'

        exp_summary_dicts = (
            summary_services.get_displayable_exp_summary_dicts_matching_ids(
                [self.EXP_ID_0], user=self.admin))
        self.node_1 = {
            'id': self.NODE_ID_1,
            'title': 'Title 1',
            'description': 'Description 1',
            'thumbnail_filename': 'image_1.svg',
            'thumbnail_bg_color': constants.ALLOWED_THUMBNAIL_BG_COLORS[
                'chapter'][0],
            'destination_node_ids': [],
            'acquired_skill_ids': [],
            'prerequisite_skill_ids': [],
            'outline': '',
            'outline_is_finalized': False,
            'exploration_id': self.EXP_ID_1,
            'exp_summary_dict': exp_summary_dicts[0],
            'completed': False
        }
        story.story_contents.nodes = [
            story_domain.StoryNode.from_dict(self.node_1)
        ]
        self.nodes = story.story_contents.nodes
        story.story_contents.initial_node_id = 'node_1'
        story.story_contents.next_node_id = 'node_2'
        story_services.save_new_story(self.admin_id, story)
        subtopic_1 = topic_domain.Subtopic.create_default_subtopic(
            1, 'Subtopic Title 1')
        subtopic_1.skill_ids = ['skill_id_1']
        subtopic_1.url_fragment = 'sub-one-frag'
        self.save_new_topic(
            self.NEW_TOPIC_ID, 'user', name='new topic',
            url_fragment='topic-frag',
            description='A new topic', canonical_story_ids=[story.id],
            additional_story_ids=[], uncategorized_skill_ids=[],
            subtopics=[subtopic_1], next_subtopic_id=2)
        topic_services.publish_topic(self.NEW_TOPIC_ID, self.admin_id)
        topic_services.publish_story(
            self.NEW_TOPIC_ID, self.NEW_STORY_ID, self.admin_id)
        self.logout()
        self.signup(self.NEW_USER_EMAIL, self.NEW_USER_USERNAME)
        self.login(self.NEW_USER_EMAIL)
        with self.swap(constants, 'ENABLE_NEW_STRUCTURE_VIEWER_UPDATES', True):
            response = self.get_html_response(
                '%s/staging/topic-frag/%s/%s' % (
                    feconf.STORY_PROGRESS_URL_PREFIX, self.STORY_URL_FRAGMENT,
                    self.NODE_ID_1), expected_status_int=302)
            self.assertEqual(
                'http://localhost/learn/staging/topic-frag/story/story-two',
                response.headers['location'])

    def test_redirect_to_next_node(self):
        self.NEW_USER_EMAIL = 'newUser@newUser.com'
        self.NEW_USER_USERNAME = 'newUser'
        self.signup(self.NEW_USER_EMAIL, self.NEW_USER_USERNAME)
        self.login(self.NEW_USER_EMAIL)
        with self.swap(constants, 'ENABLE_NEW_STRUCTURE_VIEWER_UPDATES', True):
            response = self.get_html_response(
                '%s/staging/topic/%s/%s' % (
                    feconf.STORY_PROGRESS_URL_PREFIX, self.STORY_URL_FRAGMENT,
                    self.NODE_ID_2), expected_status_int=302)
            self.assertEqual(
                'http://localhost/explore/1?topic_url_fragment=topic'
                '&story_url_fragment=title-one&node_id=node_1'
                '&classroom_url_fragment=staging',
                response.headers['location'])

    def test_post_fails_when_new_structures_not_enabled(self):
        csrf_token = self.get_new_csrf_token()
        with self.swap(constants, 'ENABLE_NEW_STRUCTURE_VIEWER_UPDATES', False):
            self.post_json(
                '%s/staging/topic/%s/%s' % (
                    feconf.STORY_PROGRESS_URL_PREFIX, self.STORY_URL_FRAGMENT,
                    self.NODE_ID_2
                ), {}, csrf_token=csrf_token, expected_status_int=404
            )

    def test_post_succeeds_when_story_and_node_exist(self):
        csrf_token = self.get_new_csrf_token()
        with self.swap(constants, 'ENABLE_NEW_STRUCTURE_VIEWER_UPDATES', True):
            json_response = self.post_json(
                '%s/staging/topic/%s/%s' % (
                    feconf.STORY_PROGRESS_URL_PREFIX, self.STORY_URL_FRAGMENT,
                    self.NODE_ID_1
                ), {}, csrf_token=csrf_token
            )

        self.assertEqual(json_response['summaries'][0]['id'], self.EXP_ID_7)
        self.assertEqual(json_response['next_node_id'], self.NODE_ID_3)
        self.assertFalse(json_response['ready_for_review_test'])

    def test_post_returns_empty_list_when_earlier_chapter_is_completed(self):
        csrf_token = self.get_new_csrf_token()
        with self.swap(constants, 'ENABLE_NEW_STRUCTURE_VIEWER_UPDATES', True):
            json_response = self.post_json(
                '%s/staging/topic/%s/%s' % (
                    feconf.STORY_PROGRESS_URL_PREFIX, self.STORY_URL_FRAGMENT,
                    self.NODE_ID_2
                ), {}, csrf_token=csrf_token
            )

        self.assertEqual(len(json_response['summaries']), 0)
        self.assertIsNone(json_response['next_node_id'])
        self.assertFalse(json_response['ready_for_review_test'])

    def test_post_fails_when_story_does_not_exist(self):
        csrf_token = self.get_new_csrf_token()
        with self.swap(constants, 'ENABLE_NEW_STRUCTURE_VIEWER_UPDATES', True):
            self.post_json(
                '%s/staging/topic/%s/%s' % (
                    feconf.STORY_PROGRESS_URL_PREFIX, 'invalid-story',
                    self.NODE_ID_2
                ), {}, csrf_token=csrf_token, expected_status_int=404
            )

    def test_post_fails_when_node_does_not_exist(self):
        csrf_token = self.get_new_csrf_token()
        with self.swap(constants, 'ENABLE_NEW_STRUCTURE_VIEWER_UPDATES', True):
            self.post_json(
                '%s/staging/topic/%s/%s' % (
                    feconf.STORY_PROGRESS_URL_PREFIX, self.STORY_URL_FRAGMENT,
                    'invalid_node'
                ), {}, csrf_token=csrf_token, expected_status_int=404
            )

    def test_post_fails_when_story_is_not_published_in_story_mode(self):
        topic_services.unpublish_story(
            self.TOPIC_ID, self.STORY_ID, self.admin_id)
        csrf_token = self.get_new_csrf_token()
        with self.swap(constants, 'ENABLE_NEW_STRUCTURE_VIEWER_UPDATES', True):
            self.post_json(
                '%s/staging/topic/%s/%s' % (
                    feconf.STORY_PROGRESS_URL_PREFIX, self.STORY_URL_FRAGMENT,
                    self.NODE_ID_2
                ), {}, csrf_token=csrf_token, expected_status_int=404
            )

    def test_post_returns_empty_list_when_user_completes_story(self):
        csrf_token = self.get_new_csrf_token()
        story_services.record_completed_node_in_story_context(
            self.viewer_id, self.STORY_ID, self.NODE_ID_2)
        story_services.record_completed_node_in_story_context(
            self.viewer_id, self.STORY_ID, self.NODE_ID_1)
        with self.swap(constants, 'ENABLE_NEW_STRUCTURE_VIEWER_UPDATES', True):
            json_response = self.post_json(
                '%s/staging/topic/%s/%s' % (
                    feconf.STORY_PROGRESS_URL_PREFIX, self.STORY_URL_FRAGMENT,
                    self.NODE_ID_3
                ), {}, csrf_token=csrf_token
            )
        self.assertEqual(len(json_response['summaries']), 0)
        self.assertIsNone(json_response['next_node_id'])
        self.assertFalse(json_response['ready_for_review_test'])

    def test_post_returns_ready_for_review_when_acquired_skills_exist(self):
        csrf_token = self.get_new_csrf_token()
        self.save_new_skill(
            'skill_1', self.admin_id, description='Skill Description')
        self.save_new_question(
            'question_1', self.admin_id,
            self._create_valid_question_data('ABC'), ['skill_1'])
        question_services.create_new_question_skill_link(
            self.admin_id, 'question_1', 'skill_1', 0.3)
        changelist = [
            story_domain.StoryChange({
                'cmd': story_domain.CMD_UPDATE_STORY_NODE_PROPERTY,
                'property_name': (
                    story_domain.STORY_NODE_PROPERTY_ACQUIRED_SKILL_IDS),
                'node_id': self.NODE_ID_1,
                'old_value': [],
                'new_value': ['skill_1']
            })
        ]
        story_services.update_story(
            self.admin_id, self.STORY_ID, changelist,
            'Added acquired skill.')

        story_services.record_completed_node_in_story_context(
            self.viewer_id, self.STORY_ID, self.NODE_ID_2)
        story_services.record_completed_node_in_story_context(
            self.viewer_id, self.STORY_ID, self.NODE_ID_1)
        with self.swap(constants, 'ENABLE_NEW_STRUCTURE_VIEWER_UPDATES', True):
            json_response = self.post_json(
                '%s/staging/topic/%s/%s' % (
                    feconf.STORY_PROGRESS_URL_PREFIX, self.STORY_URL_FRAGMENT,
                    self.NODE_ID_3
                ), {}, csrf_token=csrf_token
            )
        self.assertEqual(len(json_response['summaries']), 0)
        self.assertIsNone(json_response['next_node_id'])
        self.assertTrue(json_response['ready_for_review_test'])

    def test_mark_story_and_topic_as_incomplete_and_partially_learnt(self):
        csrf_token = self.get_new_csrf_token()
        with self.swap(constants, 'ENABLE_NEW_STRUCTURE_VIEWER_UPDATES', True):
            self.post_json(
                '%s/staging/topic/%s/%s' % (
                    feconf.STORY_PROGRESS_URL_PREFIX, self.STORY_URL_FRAGMENT,
                    self.NODE_ID_1
                ), {}, csrf_token=csrf_token
            )

        self.assertEqual(len(
            learner_progress_services.get_all_partially_learnt_topic_ids(
                self.viewer_id)), 1)
        self.assertEqual(len(
            learner_progress_services.get_all_incomplete_story_ids(
                self.viewer_id)), 1)

    def test_mark_story_and_topic_as_completed_and_learnt(self):
        csrf_token = self.get_new_csrf_token()
        story_services.record_completed_node_in_story_context(
            self.viewer_id, self.STORY_ID, self.NODE_ID_2)
        story_services.record_completed_node_in_story_context(
            self.viewer_id, self.STORY_ID, self.NODE_ID_1)
        learner_progress_services.add_topic_to_learn(
            self.viewer_id, self.TOPIC_ID)
        self.assertEqual(len(
            learner_goals_services.get_all_topic_ids_to_learn(
                self.viewer_id)), 1)
        with self.swap(constants, 'ENABLE_NEW_STRUCTURE_VIEWER_UPDATES', True):
            self.post_json(
                '%s/staging/topic/%s/%s' % (
                    feconf.STORY_PROGRESS_URL_PREFIX, self.STORY_URL_FRAGMENT,
                    self.NODE_ID_3
                ), {}, csrf_token=csrf_token
            )

        self.assertEqual(len(
            learner_progress_services.get_all_learnt_topic_ids(
                self.viewer_id)), 1)
        self.assertEqual(len(
            learner_goals_services.get_all_topic_ids_to_learn(
                self.viewer_id)), 0)
        self.assertEqual(len(
            learner_progress_services.get_all_completed_story_ids(
                self.viewer_id)), 1)

    def test_mark_topic_as_learnt_and_story_as_completed(self):
        self.NEW_USER_EMAIL = 'newUser@newUser.com'
        self.NEW_USER_USERNAME = 'newUser'

        self.save_new_valid_exploration(
            self.EXP_ID_3, self.admin_id, title='Title 3', end_state_name='End',
            correctness_feedback_enabled=True)
        self.publish_exploration(self.admin_id, self.EXP_ID_3)

        story = story_domain.Story.create_default_story(
            self.NEW_STORY_ID, 'Title', 'Description', self.TOPIC_ID,
            self.STORY_URL_FRAGMENT_TWO)
        story.meta_tag_content = 'story meta content'

        exp_summary_dicts = (
            summary_services.get_displayable_exp_summary_dicts_matching_ids(
                [self.EXP_ID_3], user=self.admin))
        self.node_1 = {
            'id': self.NODE_ID_1,
            'title': 'Title 1',
            'description': 'Description 1',
            'thumbnail_filename': 'image_1.svg',
            'thumbnail_bg_color': constants.ALLOWED_THUMBNAIL_BG_COLORS[
                'chapter'][0],
            'destination_node_ids': [],
            'acquired_skill_ids': [],
            'prerequisite_skill_ids': [],
            'outline': '',
            'outline_is_finalized': False,
            'exploration_id': self.EXP_ID_3,
            'exp_summary_dict': exp_summary_dicts[0],
            'completed': False
        }
        story.story_contents.nodes = [
            story_domain.StoryNode.from_dict(self.node_1)
        ]
        self.nodes = story.story_contents.nodes
        story.story_contents.initial_node_id = 'node_1'
        story.story_contents.next_node_id = 'node_2'
        story_services.save_new_story(self.admin_id, story)
        topic_services.add_canonical_story(
            self.admin_id, self.TOPIC_ID, self.NEW_STORY_ID)
        topic_services.publish_story(
            self.TOPIC_ID, self.NEW_STORY_ID, self.admin_id)

        csrf_token = self.get_new_csrf_token()
        story_services.record_completed_node_in_story_context(
            self.viewer_id, self.STORY_ID, self.NODE_ID_2)
        story_services.record_completed_node_in_story_context(
            self.viewer_id, self.STORY_ID, self.NODE_ID_1)
        with self.swap(constants, 'ENABLE_NEW_STRUCTURE_VIEWER_UPDATES', True):
            self.post_json(
                '%s/staging/topic/%s/%s' % (
                    feconf.STORY_PROGRESS_URL_PREFIX, self.STORY_URL_FRAGMENT,
                    self.NODE_ID_3
                ), {}, csrf_token=csrf_token
            )

        self.assertEqual(len(
            learner_progress_services.get_all_learnt_topic_ids(
                self.viewer_id)), 1)
        self.assertEqual(len(
            learner_progress_services.get_all_completed_story_ids(
                self.viewer_id)), 1)

        def _mock_none_function(_):
            """Mocks None."""
            return None

        story_fetchers_swap = self.swap(
            story_fetchers, 'get_story_by_id', _mock_none_function)

        with story_fetchers_swap:
            with self.capture_logging(min_level=logging.ERROR) as captured_logs:
                self.post_json(
                    '%s/staging/topic/%s/%s' % (
                        feconf.STORY_PROGRESS_URL_PREFIX,
                        self.STORY_URL_FRAGMENT,
                        self.NODE_ID_3
                    ), {}, csrf_token=csrf_token)
                self.assertEqual(
                    captured_logs,
                    ['Could not find a story corresponding to %s '
<<<<<<< HEAD
                     'id.' % self.STORY_ID])
=======
                     'id.' % self.STORY_ID])

    def test_remove_topic_from_learn(self):
        learner_progress_services.add_topic_to_learn(
            self.viewer_id, self.TOPIC_ID)
        self.assertEqual(
            len(learner_progress_services.get_all_topic_ids_to_learn(
                self.viewer_id)), 1)
        csrf_token = self.get_new_csrf_token()
        story_services.record_completed_node_in_story_context(
            self.viewer_id, self.STORY_ID, self.NODE_ID_2)
        story_services.record_completed_node_in_story_context(
            self.viewer_id, self.STORY_ID, self.NODE_ID_1)
        with self.swap(constants, 'ENABLE_NEW_STRUCTURE_VIEWER_UPDATES', True):
            self.post_json(
                '%s/staging/topic/%s/%s' % (
                    feconf.STORY_PROGRESS_URL_PREFIX, self.STORY_URL_FRAGMENT,
                    self.NODE_ID_3
                ), {}, csrf_token=csrf_token
            )

        self.assertEqual(
            len(learner_progress_services.get_all_topic_ids_to_learn(
                self.viewer_id)), 0)
>>>>>>> 1424d412
<|MERGE_RESOLUTION|>--- conflicted
+++ resolved
@@ -614,9 +614,6 @@
                 self.assertEqual(
                     captured_logs,
                     ['Could not find a story corresponding to %s '
-<<<<<<< HEAD
-                     'id.' % self.STORY_ID])
-=======
                      'id.' % self.STORY_ID])
 
     def test_remove_topic_from_learn(self):
@@ -640,5 +637,4 @@
 
         self.assertEqual(
             len(learner_progress_services.get_all_topic_ids_to_learn(
-                self.viewer_id)), 0)
->>>>>>> 1424d412
+                self.viewer_id)), 0)