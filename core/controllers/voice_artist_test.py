--- conflicted
+++ resolved
@@ -297,12 +297,6 @@
             expected_status_int=200)
 
 
-<<<<<<< HEAD
-class VoicoverApplicationHandlerUnitTest(test_utils.GenericTestBase):
-
-    def setUp(self):
-        pass
-=======
 class VoiceoverApplicationHandlerUnitTest(test_utils.GenericTestBase):
     """Unit text for voiceover application handlers."""
     applicant_username = 'applicant'
@@ -504,5 +498,4 @@
         self.login(self.reviewer_email)
         self.get_json(
             '/getsubmittedvoiceoverapplication/invalid',
-            expected_status_int=404)
->>>>>>> 0aea7fb4
+            expected_status_int=404)