# coding: utf-8

# Copyright 2014 The Oppia Authors. All Rights Reserved.
#
# Licensed under the Apache License, Version 2.0 (the "License");
# you may not use this file except in compliance with the License.
# You may obtain a copy of the License at
#
#      http://www.apache.org/licenses/LICENSE-2.0
#
# Unless required by applicable law or agreed to in writing, software
# distributed under the License is distributed on an "AS-IS" BASIS,
# WITHOUT WARRANTIES OR CONDITIONS OF ANY KIND, either express or implied.
# See the License for the specific language governing permissions and
# limitations under the License.

"""Controllers for the editor view."""
from __future__ import absolute_import  # pylint: disable=import-only-modules

import datetime
import imghdr
import logging

from constants import constants
from core.controllers import acl_decorators
from core.controllers import base
from core.domain import email_manager
from core.domain import exp_domain
from core.domain import exp_fetchers
from core.domain import exp_services
from core.domain import fs_domain
from core.domain import fs_services
<<<<<<< HEAD
from core.domain import interaction_registry
from core.domain import question_services
=======
>>>>>>> 9a64ea2e
from core.domain import rights_manager
from core.domain import search_services
from core.domain import state_domain
from core.domain import stats_domain
from core.domain import stats_services
from core.domain import user_services
from core.platform import models
import feconf
import utils

app_identity_services = models.Registry.import_app_identity_services()
current_user_services = models.Registry.import_current_user_services()
(stats_models, user_models) = models.Registry.import_models(
    [models.NAMES.statistics, models.NAMES.user])


def _require_valid_version(version_from_payload, exploration_version):
    """Check that the payload version matches the given exploration version."""
    if version_from_payload is None:
        raise base.BaseHandler.InvalidInputException(
            'Invalid POST request: a version must be specified.')

    if version_from_payload != exploration_version:
        raise base.BaseHandler.InvalidInputException(
            'Trying to update version %s of exploration from version %s, '
            'which is too old. Please reload the page and try again.'
            % (exploration_version, version_from_payload))


class EditorHandler(base.BaseHandler):
    """Base class for all handlers for the editor page."""
    pass


class ExplorationPage(EditorHandler):
    """The editor page for a single exploration."""


    @acl_decorators.can_play_exploration
    def get(self, unused_exploration_id):
        """Handles GET requests."""

        self.render_template('exploration-editor-page.mainpage.html')


class ExplorationHandler(EditorHandler):
    """Page with editor data for a single exploration."""

    GET_HANDLER_ERROR_RETURN_TYPE = feconf.HANDLER_TYPE_JSON

    @acl_decorators.can_play_exploration
    def get(self, exploration_id):
        """Gets the data for the exploration overview page."""
        # 'apply_draft' and 'v'(version) are optional parameters because the
        # exploration history tab also uses this handler, and these parameters
        # are not used by that tab.
        version = self.request.get('v', default_value=None)
        apply_draft = self.request.get('apply_draft', default_value=False)

        user_settings = user_services.get_user_settings(self.user_id)
        has_seen_editor_tutorial = False
        has_seen_translation_tutorial = False
        if user_settings is not None:
            if user_settings.last_started_state_editor_tutorial:
                has_seen_editor_tutorial = True
            if user_settings.last_started_state_translation_tutorial:
                has_seen_translation_tutorial = True

        try:
            exploration_data = exp_services.get_user_exploration_data(
                self.user_id, exploration_id, apply_draft=apply_draft,
                version=version)
            exploration_data['show_state_editor_tutorial_on_load'] = (
                self.user_id and not has_seen_editor_tutorial)
            exploration_data['show_state_translation_tutorial_on_load'] = (
                self.user_id and not has_seen_translation_tutorial)
        except:
            raise self.PageNotFoundException

        self.values.update(exploration_data)
        self.render_json(self.values)

    @acl_decorators.can_save_exploration
    def put(self, exploration_id):
        """Updates properties of the given exploration."""
        exploration = exp_fetchers.get_exploration_by_id(exploration_id)
        version = self.payload.get('version')
        _require_valid_version(version, exploration.version)

        commit_message = self.payload.get('commit_message')
        change_list_dict = self.payload.get('change_list')
        change_list = [
            exp_domain.ExplorationChange(change) for change in change_list_dict]
        try:
            exploration_rights = rights_manager.get_exploration_rights(
                exploration_id)
            can_edit = rights_manager.check_can_edit_activity(
                self.user, exploration_rights)
            can_voiceover = rights_manager.check_can_voiceover_activity(
                self.user, exploration_rights)
            if can_edit:
                exp_services.update_exploration(
                    self.user_id, exploration_id, change_list, commit_message)
            elif can_voiceover:
                exp_services.update_exploration(
                    self.user_id, exploration_id, change_list, commit_message,
                    is_by_voice_artist=True)
        except utils.ValidationError as e:
            raise self.InvalidInputException(e)

        exploration_data = exp_services.get_user_exploration_data(
            self.user_id, exploration_id)

        self.values.update(exploration_data)
        self.render_json(self.values)

    @acl_decorators.can_delete_exploration
    def delete(self, exploration_id):
        """Deletes the given exploration."""

        log_debug_string = '(%s) %s tried to delete exploration %s' % (
            self.role, self.user_id, exploration_id)
        logging.debug(log_debug_string)

        is_exploration_cloned = rights_manager.is_exploration_cloned(
            exploration_id)
        exp_services.delete_exploration(
            self.user_id, exploration_id, force_deletion=is_exploration_cloned)

        log_info_string = '(%s) %s deleted exploration %s' % (
            self.role, self.user_id, exploration_id)
        logging.info(log_info_string)
        self.render_json(self.values)


class UserExplorationPermissionsHandler(EditorHandler):
    """Handles user permissions for a particular exploration."""

    GET_HANDLER_ERROR_RETURN_TYPE = feconf.HANDLER_TYPE_JSON

    @acl_decorators.can_play_exploration
    def get(self, exploration_id):
        """Gets the user permissions for an exploration."""
        exploration_rights = rights_manager.get_exploration_rights(
            exploration_id)
        self.values.update({
            'can_delete': rights_manager.check_can_delete_activity(
                self.user, exploration_rights),
            'can_edit': rights_manager.check_can_edit_activity(
                self.user, exploration_rights),
            'can_modify_roles': (
                rights_manager.check_can_modify_activity_roles(
                    self.user, exploration_rights)),
            'can_publish': rights_manager.check_can_publish_activity(
                self.user, exploration_rights),
            'can_release_ownership': (
                rights_manager.check_can_release_ownership(
                    self.user, exploration_rights)),
            'can_voiceover': (
                rights_manager.check_can_voiceover_activity(
                    self.user, exploration_rights)),
            'can_unpublish': rights_manager.check_can_unpublish_activity(
                self.user, exploration_rights),
        })
        self.render_json(self.values)


class ExplorationRightsHandler(EditorHandler):
    """Handles management of exploration editing rights."""

    @acl_decorators.can_modify_exploration_roles
    def put(self, exploration_id):
        """Updates the editing rights for the given exploration."""
        exploration = exp_fetchers.get_exploration_by_id(exploration_id)
        version = self.payload.get('version')
        _require_valid_version(version, exploration.version)

        make_community_owned = self.payload.get('make_community_owned')
        new_member_username = self.payload.get('new_member_username')
        new_member_role = self.payload.get('new_member_role')
        viewable_if_private = self.payload.get('viewable_if_private')

        if new_member_username:
            new_member_id = user_services.get_user_id_from_username(
                new_member_username)
            if new_member_id is None:
                raise self.InvalidInputException(
                    'Sorry, we could not find the specified user.')

            rights_manager.assign_role_for_exploration(
                self.user, exploration_id, new_member_id, new_member_role)
            email_manager.send_role_notification_email(
                self.user_id, new_member_id, new_member_role, exploration_id,
                exploration.title)

        elif make_community_owned:
            exploration = exp_fetchers.get_exploration_by_id(exploration_id)
            try:
                exploration.validate(strict=True)
            except utils.ValidationError as e:
                raise self.InvalidInputException(e)

            rights_manager.release_ownership_of_exploration(
                self.user, exploration_id)

        elif viewable_if_private is not None:
            rights_manager.set_private_viewability_of_exploration(
                self.user, exploration_id, viewable_if_private)

        else:
            raise self.InvalidInputException(
                'No change was made to this exploration.')

        self.render_json({
            'rights': rights_manager.get_exploration_rights(
                exploration_id).to_dict()
        })


class ExplorationStatusHandler(EditorHandler):
    """Handles publishing of an exploration."""

    def _publish_exploration(self, exploration_id):
        """Publish an exploration.

        Args:
            exploration_id: str. Id of the exploration.

        Raises:
            InvalidInputException: Given exploration is invalid.
        """
        exploration = exp_fetchers.get_exploration_by_id(exploration_id)
        try:
            exploration.validate(strict=True)
        except utils.ValidationError as e:
            raise self.InvalidInputException(e)

        exp_services.publish_exploration_and_update_user_profiles(
            self.user, exploration_id)
        exp_services.index_explorations_given_ids([exploration_id])

    @acl_decorators.can_publish_exploration
    def put(self, exploration_id):
        make_public = self.payload.get('make_public')

        if make_public is not None:
            self._publish_exploration(exploration_id)

        self.render_json({
            'rights': rights_manager.get_exploration_rights(
                exploration_id).to_dict()
        })


class ExplorationModeratorRightsHandler(EditorHandler):
    """Handles management of exploration rights by moderators."""

    @acl_decorators.can_access_moderator_page
    def put(self, exploration_id):
        """Unpublishes the given exploration, and sends an email to all its
        owners.
        """
        exploration = exp_fetchers.get_exploration_by_id(exploration_id)
        email_body = self.payload.get('email_body')
        version = self.payload.get('version')
        _require_valid_version(version, exploration.version)

        # If moderator emails can be sent, check that all the prerequisites are
        # satisfied, otherwise do nothing.
        if feconf.REQUIRE_EMAIL_ON_MODERATOR_ACTION:
            if not email_body:
                raise self.InvalidInputException(
                    'Moderator actions should include an email to the '
                    'recipient.')
            email_manager.require_moderator_email_prereqs_are_satisfied()

        # Unpublish exploration.
        rights_manager.unpublish_exploration(self.user, exploration_id)
        search_services.delete_explorations_from_search_index([exploration_id])
        exp_rights = rights_manager.get_exploration_rights(exploration_id)

        # If moderator emails can be sent, send an email to the all owners of
        # the exploration notifying them of the change.
        if feconf.REQUIRE_EMAIL_ON_MODERATOR_ACTION:
            for owner_id in exp_rights.owner_ids:
                email_manager.send_moderator_action_email(
                    self.user_id, owner_id, 'unpublish_exploration',
                    exploration.title, email_body)

        self.render_json({
            'rights': exp_rights.to_dict(),
        })


class UserExplorationEmailsHandler(EditorHandler):
    """Handles management of user email notification preferences for this
    exploration.
    """

    @acl_decorators.can_edit_exploration
    def put(self, exploration_id):
        """Updates the email notification preferences for the given exploration.

        Args:
            exploration_id: str. The exploration id.

        Raises:
            InvalidInputException: Invalid message type.
        """

        mute = self.payload.get('mute')
        message_type = self.payload.get('message_type')

        if message_type == feconf.MESSAGE_TYPE_FEEDBACK:
            user_services.set_email_preferences_for_exploration(
                self.user_id, exploration_id, mute_feedback_notifications=mute)
        elif message_type == feconf.MESSAGE_TYPE_SUGGESTION:
            user_services.set_email_preferences_for_exploration(
                self.user_id, exploration_id,
                mute_suggestion_notifications=mute)
        else:
            raise self.InvalidInputException(
                'Invalid message type.')

        exploration_email_preferences = (
            user_services.get_email_preferences_for_exploration(
                self.user_id, exploration_id))
        self.render_json({
            'email_preferences': exploration_email_preferences.to_dict()
        })


class ExplorationFileDownloader(EditorHandler):
    """Downloads an exploration as a zip file, or dict of YAML strings
    representing states.
    """

    GET_HANDLER_ERROR_RETURN_TYPE = feconf.HANDLER_TYPE_DOWNLOADABLE

    @acl_decorators.can_download_exploration
    def get(self, exploration_id):
        """Handles GET requests."""
        exploration = exp_fetchers.get_exploration_by_id(exploration_id)

        version_str = self.request.get('v', default_value=exploration.version)
        output_format = self.request.get('output_format', default_value='zip')

        try:
            version = int(version_str)
        except ValueError:
            version = exploration.version

        # If the title of the exploration has changed, we use the new title.
        filename = utils.to_ascii(
            'oppia-%s-v%s.zip'
            % (exploration.title.replace(' ', ''), version)).decode('utf-8')

        if output_format == feconf.OUTPUT_FORMAT_ZIP:
            self.render_downloadable_file(
                exp_services.export_to_zip_file(
                    exploration_id, version=version),
                filename, 'text/plain')
        elif output_format == feconf.OUTPUT_FORMAT_JSON:
            self.render_json(exp_services.export_states_to_yaml(
                exploration_id, version=version))
        else:
            raise self.InvalidInputException(
                'Unrecognized output format %s' % output_format)


class StateYamlHandler(EditorHandler):
    """Given a representation of a state, converts it to a YAML string.

    Note that this handler is stateless; it does not make use of the storage
    layer.
    """

    @acl_decorators.can_play_exploration
    def post(self, unused_exploration_id):
        """Handles POST requests."""
        state_dict = self.payload.get('state_dict')
        width = self.payload.get('width')

        if not width or not state_dict:
            raise self.PageNotFoundException

        self.render_json({
            'yaml': state_domain.State.convert_state_dict_to_yaml(
                state_dict, width),
        })


class ExplorationSnapshotsHandler(EditorHandler):
    """Returns the exploration snapshot history."""

    GET_HANDLER_ERROR_RETURN_TYPE = feconf.HANDLER_TYPE_JSON

    @acl_decorators.can_play_exploration
    def get(self, exploration_id):
        """Handles GET requests."""

        snapshots = exp_services.get_exploration_snapshots_metadata(
            exploration_id)

        # Patch `snapshots` to use the editor's display name.
        snapshots_committer_ids = [
            snapshot['committer_id'] for snapshot in snapshots]
        committer_usernames = user_services.get_usernames(
            snapshots_committer_ids)
        for index, snapshot in enumerate(snapshots):
            snapshot['committer_id'] = committer_usernames[index]

        self.render_json({
            'snapshots': snapshots,
        })


class ExplorationRevertHandler(EditorHandler):
    """Reverts an exploration to an older version."""

    @acl_decorators.can_edit_exploration
    def post(self, exploration_id):
        """Handles POST requests."""
        current_version = self.payload.get('current_version')
        revert_to_version = self.payload.get('revert_to_version')

        if not isinstance(revert_to_version, int):
            raise self.InvalidInputException(
                'Expected an integer version to revert to; received %s.' %
                revert_to_version)
        if not isinstance(current_version, int):
            raise self.InvalidInputException(
                'Expected an integer current version; received %s.' %
                current_version)

        if revert_to_version < 1 or revert_to_version >= current_version:
            raise self.InvalidInputException(
                'Cannot revert to version %s from version %s.' %
                (revert_to_version, current_version))

        exp_services.discard_draft(exploration_id, self.user_id)
        exp_services.revert_exploration(
            self.user_id, exploration_id, current_version, revert_to_version)
        self.render_json({})


class ExplorationStatisticsHandler(EditorHandler):
    """Returns statistics for an exploration. This is the handler for the new
    statistics framework.
    """

    GET_HANDLER_ERROR_RETURN_TYPE = feconf.HANDLER_TYPE_JSON

    @acl_decorators.can_view_exploration_stats
    def get(self, exploration_id):
        """Handles GET requests."""
        current_exploration = exp_fetchers.get_exploration_by_id(
            exploration_id)

        self.render_json(stats_services.get_exploration_stats(
            exploration_id, current_exploration.version).to_frontend_dict())


class StateRulesStatsHandler(EditorHandler):
    """Returns detailed learner answer statistics for a state."""

    GET_HANDLER_ERROR_RETURN_TYPE = feconf.HANDLER_TYPE_JSON

    @acl_decorators.can_view_exploration_stats
    def get(self, exploration_id, escaped_state_name):
        """Handles GET requests."""
        current_exploration = exp_fetchers.get_exploration_by_id(
            exploration_id)

        state_name = utils.unescape_encoded_uri_component(escaped_state_name)
        if state_name not in current_exploration.states:
            logging.error('Could not find state: %s' % state_name)
            logging.error('Available states: %s' % (
                list(current_exploration.states.keys())))
            raise self.PageNotFoundException

        self.render_json({
            'visualizations_info': stats_services.get_visualizations_info(
                current_exploration.id, state_name,
                current_exploration.states[state_name].interaction.id),
        })


class FetchIssuesHandler(EditorHandler):
    """Handler used for retrieving the list of unresolved issues in an
    exploration. This removes the invalid issues and returns the remaining
    unresolved ones.
    """
    GET_HANDLER_ERROR_RETURN_TYPE = feconf.HANDLER_TYPE_JSON

    @acl_decorators.can_view_exploration_stats
    def get(self, exp_id):
        """Handles GET requests."""
        exp_version = self.request.get('exp_version')
        exp_issues = stats_services.get_exp_issues(exp_id, exp_version)
        if exp_issues is None:
            raise self.PageNotFoundException(
                'Invalid version %s for exploration ID %s'
                % (exp_version, exp_id))
        unresolved_issues = []
        for issue in exp_issues.unresolved_issues:
            if issue.is_valid:
                unresolved_issues.append(issue)
        exp_issues.unresolved_issues = unresolved_issues
        exp_issues_dict = exp_issues.to_dict()
        self.render_json(exp_issues_dict['unresolved_issues'])


class FetchPlaythroughHandler(EditorHandler):
    """Handler used for retrieving a playthrough."""

    GET_HANDLER_ERROR_RETURN_TYPE = feconf.HANDLER_TYPE_JSON

    @acl_decorators.can_view_exploration_stats
    def get(self, unused_exploration_id, playthrough_id):
        """Handles GET requests."""
        playthrough = stats_services.get_playthrough_by_id(playthrough_id)
        if playthrough is None:
            raise self.PageNotFoundException(
                'Invalid playthrough ID %s' % (playthrough_id))
        self.render_json(playthrough.to_dict())


class ResolveIssueHandler(EditorHandler):
    """Handler used for resolving an issue. Currently, when an issue is
    resolved, the issue is removed from the unresolved issues list in the
    ExplorationIssuesModel instance, and all corresponding playthrough
    instances are deleted.
    """

    @acl_decorators.can_view_exploration_stats
    def post(self, exp_id):
        """Handles POST requests."""
        exp_issue_dict = self.payload.get('exp_issue_dict')
        try:
            unused_exp_issue = stats_domain.ExplorationIssue.from_backend_dict(
                exp_issue_dict)
        except utils.ValidationError as e:
            raise self.PageNotFoundException(e)

        exp_version = self.payload.get('exp_version')

        exp_issues = stats_services.get_exp_issues(exp_id, exp_version)
        if exp_issues is None:
            raise self.PageNotFoundException(
                'Invalid exploration ID %s' % (exp_id))

        # Check that the passed in issue actually exists in the exploration
        # issues instance.
        issue_to_remove = None
        for issue in exp_issues.unresolved_issues:
            if issue.to_dict() == exp_issue_dict:
                issue_to_remove = issue
                break

        if not issue_to_remove:
            raise self.PageNotFoundException(
                'Exploration issue does not exist in the list of issues for '
                'the exploration with ID %s' % exp_id)

        # Remove the issue from the unresolved issues list.
        exp_issues.unresolved_issues.remove(issue_to_remove)

        # Update the exploration issues instance and delete the playthrough
        # instances.
        stats_services.delete_playthroughs_multi(
            issue_to_remove.playthrough_ids)
        stats_services.save_exp_issues_model_transactional(exp_issues)

        self.render_json({})


class ImageUploadHandler(EditorHandler):
    """Handles image uploads."""

    # The string to prefix to the filename (before tacking the whole thing on
    # to the end of 'assets/').
    _FILENAME_PREFIX = 'image'
    _decorator = None

    @acl_decorators.can_edit_entity
    def post(self, entity_type, entity_id):
        """Saves an image uploaded by a content creator."""

        raw = self.request.get('image')
        filename = self.payload.get('filename')
        if not raw:
            raise self.InvalidInputException('No image supplied')

        allowed_formats = ', '.join(
            list(feconf.ACCEPTED_IMAGE_FORMATS_AND_EXTENSIONS.keys()))

        # Verify that the data is recognized as an image.
        file_format = imghdr.what(None, h=raw)
        if file_format not in feconf.ACCEPTED_IMAGE_FORMATS_AND_EXTENSIONS:
            raise self.InvalidInputException('Image not recognized')

        # Verify that the file type matches the supplied extension.
        if not filename:
            raise self.InvalidInputException('No filename supplied')
        if filename.rfind('.') == 0:
            raise self.InvalidInputException('Invalid filename')
        if '/' in filename or '..' in filename:
            raise self.InvalidInputException(
                'Filenames should not include slashes (/) or consecutive '
                'dot characters.')
        if '.' not in filename:
            raise self.InvalidInputException(
                'Image filename with no extension: it should have '
                'one of the following extensions: %s.' % allowed_formats)

        dot_index = filename.rfind('.')
        extension = filename[dot_index + 1:].lower()
        if (extension not in
                feconf.ACCEPTED_IMAGE_FORMATS_AND_EXTENSIONS[file_format]):
            raise self.InvalidInputException(
                'Expected a filename ending in .%s, received %s' %
                (file_format, filename))

        file_system_class = fs_services.get_entity_file_system_class()
        fs = fs_domain.AbstractFileSystem(file_system_class(
            entity_type, entity_id))
        filepath = '%s/%s' % (self._FILENAME_PREFIX, filename)

        if fs.isfile(filepath):
            raise self.InvalidInputException(
                'A file with the name %s already exists. Please choose a '
                'different name.' % filename)

        fs_services.save_original_and_compressed_versions_of_image(
            self.user_id, filename, entity_type, entity_id, raw)

        self.render_json({'filename': filename})


class StartedTutorialEventHandler(EditorHandler):
    """Records that this user has started the state editor tutorial."""

    @acl_decorators.can_play_exploration
    def post(self, unused_exploration_id):
        """Handles GET requests."""
        user_services.record_user_started_state_editor_tutorial(self.user_id)
        self.render_json({})


class EditorAutosaveHandler(ExplorationHandler):
    """Handles requests from the editor for draft autosave."""

    @acl_decorators.can_save_exploration
    def put(self, exploration_id):
        """Handles PUT requests for draft updation."""
        # Raise an Exception if the draft change list fails non-strict
        # validation.
        try:
            change_list_dict = self.payload.get('change_list')
            change_list = [
                exp_domain.ExplorationChange(change)
                for change in change_list_dict]
            version = self.payload.get('version')

            exploration_rights = rights_manager.get_exploration_rights(
                exploration_id)
            can_edit = rights_manager.check_can_edit_activity(
                self.user, exploration_rights)
            can_voiceover = rights_manager.check_can_voiceover_activity(
                self.user, exploration_rights)
            if can_edit:
                exp_services.create_or_update_draft(
                    exploration_id, self.user_id, change_list, version,
                    datetime.datetime.utcnow())
            elif can_voiceover:
                exp_services.create_or_update_draft(
                    exploration_id, self.user_id, change_list, version,
                    datetime.datetime.utcnow(), is_by_voice_artist=True)

        except utils.ValidationError as e:
            # We leave any pre-existing draft changes in the datastore.
            raise self.InvalidInputException(e)
        exp_user_data = user_models.ExplorationUserDataModel.get(
            self.user_id, exploration_id)
        draft_change_list_id = exp_user_data.draft_change_list_id
        # If the draft_change_list_id is False, have the user discard the draft
        # changes. We save the draft to the datastore even if the version is
        # invalid, so that it is available for recovery later.
        self.render_json({
            'draft_change_list_id': draft_change_list_id,
            'is_version_of_draft_valid': exp_services.is_version_of_draft_valid(
                exploration_id, version)})

    @acl_decorators.can_save_exploration
    def post(self, exploration_id):
        """Handles POST request for discarding draft changes."""
        exp_services.discard_draft(exploration_id, self.user_id)
        self.render_json({})


class StateAnswerStatisticsHandler(EditorHandler):
    """Returns basic learner answer statistics for a state."""

    GET_HANDLER_ERROR_RETURN_TYPE = feconf.HANDLER_TYPE_JSON

    @acl_decorators.can_view_exploration_stats
    def get(self, exploration_id):
        """Handles GET requests."""
        current_exploration = exp_fetchers.get_exploration_by_id(exploration_id)

        top_state_answers = stats_services.get_top_state_answer_stats_multi(
            exploration_id, current_exploration.states)
        top_state_interaction_ids = {
            state_name: current_exploration.states[state_name].interaction.id
            for state_name in top_state_answers
        }
        self.render_json({
            'answers': top_state_answers,
            'interaction_ids': top_state_interaction_ids,
        })


class TopUnresolvedAnswersHandler(EditorHandler):
    """Returns a list of top N unresolved answers."""

    GET_HANDLER_ERROR_RETURN_TYPE = feconf.HANDLER_TYPE_JSON

    @acl_decorators.can_edit_exploration
    def get(self, exploration_id):
        """Handles GET requests for unresolved answers."""
        state_name = self.request.get('state_name')
        if not state_name:
            raise self.PageNotFoundException

        unresolved_answers_with_frequency = (
            stats_services.get_top_state_unresolved_answers(
                exploration_id, state_name))

        self.render_json({
            'unresolved_answers': unresolved_answers_with_frequency
        })


class LearnerAnswerInfoHandler(EditorHandler):
    """Handles the learner answer info for an exploration state."""

    GET_HANDLER_ERROR_RETURN_TYPE = feconf.HANDLER_TYPE_JSON

    @acl_decorators.can_edit_entity
    def get(self, entity_type, entity_id):
        """Handles the GET requests for learner answer info for an
        exploration state.
        """
        if not constants.ENABLE_SOLICIT_ANSWER_DETAILS_FEATURE:
            raise self.PageNotFoundException

        learner_answer_info_data = []

        if entity_type == feconf.ENTITY_TYPE_EXPLORATION:
            exp = exp_fetchers.get_exploration_by_id(entity_id)
            for state_name in exp.states:
                state_reference = (
                    stats_services.get_state_reference_for_exploration(
                        entity_id, state_name))
                learner_answer_details = (
                    stats_services.get_learner_answer_details(
                        feconf.ENTITY_TYPE_EXPLORATION, state_reference))
                if learner_answer_details is not None:
                    learner_answer_info_data.append({
                        'state_name': state_name,
                        'interaction_id': learner_answer_details.interaction_id,
                        'customization_args': exp.states[state_name].interaction
                                              .to_dict()['customization_args'],
                        'learner_answer_info_dicts': [
                            learner_answer_info.to_dict() for
                            learner_answer_info in
                            learner_answer_details.learner_answer_info_list]
                    })
        elif entity_type == feconf.ENTITY_TYPE_QUESTION:
            question = question_services.get_question_by_id(entity_id)
            state_reference = stats_services.get_state_reference_for_question(
                entity_id)
            learner_answer_details = stats_services.get_learner_answer_details(
                feconf.ENTITY_TYPE_QUESTION, state_reference)
            if learner_answer_details is not None:
                learner_answer_info_dicts = [
                    learner_answer_info.to_dict() for learner_answer_info in
                    learner_answer_details.learner_answer_info_list]
            learner_answer_info_data = {
                'interaction_id': learner_answer_details.interaction_id,
                'customization_args': question.question_state_data.interaction
                                      .to_dict()['customization_args'],
                'learner_answer_info_dicts': learner_answer_info_dicts
            }

        self.render_json({
            'learner_answer_info_data': learner_answer_info_data
        })

    @acl_decorators.can_edit_entity
    def delete(self, entity_type, entity_id):
        """Deletes the learner answer info by the given id."""

        if not constants.ENABLE_SOLICIT_ANSWER_DETAILS_FEATURE:
            raise self.PageNotFoundException

        if entity_type == feconf.ENTITY_TYPE_EXPLORATION:
            state_name = self.request.get('state_name')
            if not state_name:
                raise self.InvalidInputException
            state_reference = (
                stats_services.get_state_reference_for_exploration(
                    entity_id, state_name))
        elif entity_type == feconf.ENTITY_TYPE_QUESTION:
            state_reference = (
                stats_services.get_state_reference_for_question(
                    entity_id))
        learner_answer_info_id = self.request.get('learner_answer_info_id')
        if not learner_answer_info_id:
            raise self.PageNotFoundException
        stats_services.delete_learner_answer_info(
            entity_type, state_reference, learner_answer_info_id)
        self.render_json({})<|MERGE_RESOLUTION|>--- conflicted
+++ resolved
@@ -30,11 +30,7 @@
 from core.domain import exp_services
 from core.domain import fs_domain
 from core.domain import fs_services
-<<<<<<< HEAD
-from core.domain import interaction_registry
 from core.domain import question_services
-=======
->>>>>>> 9a64ea2e
 from core.domain import rights_manager
 from core.domain import search_services
 from core.domain import state_domain
