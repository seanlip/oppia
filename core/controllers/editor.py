# coding: utf-8

# Copyright 2014 The Oppia Authors. All Rights Reserved.
#
# Licensed under the Apache License, Version 2.0 (the "License");
# you may not use this file except in compliance with the License.
# You may obtain a copy of the License at
#
#      http://www.apache.org/licenses/LICENSE-2.0
#
# Unless required by applicable law or agreed to in writing, software
# distributed under the License is distributed on an "AS-IS" BASIS,
# WITHOUT WARRANTIES OR CONDITIONS OF ANY KIND, either express or implied.
# See the License for the specific language governing permissions and
# limitations under the License.

"""Controllers for the editor view."""

import datetime
import imghdr
import logging
import StringIO

import jinja2
import mutagen

from constants import constants
from core.controllers import base
from core.domain import acl_decorators
from core.domain import config_domain
from core.domain import dependency_registry
from core.domain import email_manager
from core.domain import exp_domain
from core.domain import exp_services
from core.domain import fs_domain
from core.domain import gadget_registry
from core.domain import interaction_registry
from core.domain import obj_services
from core.domain import rights_manager
from core.domain import rte_component_registry
from core.domain import stats_services
from core.domain import user_services
from core.domain import value_generators_domain
from core.domain import visualization_registry
from core.platform import models

import feconf
import utils

app_identity_services = models.Registry.import_app_identity_services()
current_user_services = models.Registry.import_current_user_services()
(user_models,) = models.Registry.import_models([models.NAMES.user])

# The frontend template for a new state. It is sent to the frontend when the
# exploration editor page is first loaded, so that new states can be
# added in a way that is completely client-side.
# IMPORTANT: Before adding this state to an existing exploration, the
# state name and the destination of the default rule should first be
# changed to the desired new state name.
NEW_STATE_TEMPLATE = {
    'classifier_model_id': None,
    'content': {
        'html': '',
        'audio_translations': {},
    },
    'interaction': exp_domain.State.NULL_INTERACTION_DICT,
    'param_changes': [],
}

DEFAULT_TWITTER_SHARE_MESSAGE_EDITOR = config_domain.ConfigProperty(
    'default_twitter_share_message_editor', {
        'type': 'unicode',
    },
    'Default text for the Twitter share message for the editor',
    default_value=(
        'Check out this interactive lesson I created on Oppia - a free '
        'platform for teaching and learning!'))


def get_value_generators_js():
    """Return a string that concatenates the JS for all value generators."""
    all_value_generators = (
        value_generators_domain.Registry.get_all_generator_classes())
    value_generators_js = ''
    for _, generator_cls in all_value_generators.iteritems():
        value_generators_js += generator_cls.get_js_template()
    return value_generators_js


def _require_valid_version(version_from_payload, exploration_version):
    """Check that the payload version matches the given exploration version."""
    if version_from_payload is None:
        raise base.BaseHandler.InvalidInputException(
            'Invalid POST request: a version must be specified.')

    if version_from_payload != exploration_version:
        raise base.BaseHandler.InvalidInputException(
            'Trying to update version %s of exploration from version %s, '
            'which is too old. Please reload the page and try again.'
            % (exploration_version, version_from_payload))


class EditorHandler(base.BaseHandler):
    """Base class for all handlers for the editor page."""
    pass


class ExplorationPage(EditorHandler):
    """The editor page for a single exploration."""

    EDITOR_PAGE_DEPENDENCY_IDS = ['codemirror']

    @acl_decorators.can_play_exploration
    def get(self, exploration_id):
        """Handles GET requests."""
        if exploration_id in constants.DISABLED_EXPLORATION_IDS:
            self.render_template(
                'pages/error/disabled_exploration.html',
                iframe_restriction=None)
            return

        exploration = exp_services.get_exploration_by_id(
            exploration_id, strict=False)

        exploration_rights = rights_manager.get_exploration_rights(
            exploration_id, strict=False)

        visualizations_html = visualization_registry.Registry.get_full_html()

        interaction_ids = (
            interaction_registry.Registry.get_all_interaction_ids())

        interaction_dependency_ids = (
            interaction_registry.Registry.get_deduplicated_dependency_ids(
                interaction_ids))
        dependencies_html, additional_angular_modules = (
            dependency_registry.Registry.get_deps_html_and_angular_modules(
                interaction_dependency_ids + self.EDITOR_PAGE_DEPENDENCY_IDS))

        interaction_templates = (
            rte_component_registry.Registry.get_html_for_all_components() +
            interaction_registry.Registry.get_interaction_html(
                interaction_ids))

        gadget_types = gadget_registry.Registry.get_all_gadget_types()
        gadget_templates = (
            gadget_registry.Registry.get_gadget_html(gadget_types))

        self.values.update({
            'GADGET_SPECS': gadget_registry.Registry.get_all_specs(),
            'INTERACTION_SPECS': interaction_registry.Registry.get_all_specs(),
            'PANEL_SPECS': feconf.PANELS_PROPERTIES,
            'DEFAULT_OBJECT_VALUES': obj_services.get_default_object_values(),
            'DEFAULT_TWITTER_SHARE_MESSAGE_EDITOR': (
                DEFAULT_TWITTER_SHARE_MESSAGE_EDITOR.value),
            'additional_angular_modules': additional_angular_modules,
            'can_delete': rights_manager.check_can_delete_exploration(
                self.user_id, self.actions, exploration_rights),
            'can_edit': rights_manager.check_can_edit_activity(
                self.user_id, self.actions, constants.ACTIVITY_TYPE_EXPLORATION,
                exploration_rights),
            'can_modify_roles': (
                rights_manager.check_can_modify_exploration_roles(
                    self.user_id, self.actions, exploration_rights)),
            'can_publicize': rights_manager.check_can_publicize_exploration(
                self.actions, exploration_rights),
            'can_publish': rights_manager.check_can_publish_exploration(
                self.user_id, self.actions, exploration_rights),
            'can_release_ownership': (
                rights_manager.check_can_release_ownership(
                    self.user_id, self.actions, exploration_rights)),
            'can_unpublicize': (
                rights_manager.check_can_unpublicize_exploration(
                    self.actions, exploration_rights)),
            'can_unpublish': (
                rights_manager.check_can_unpublish_exploration(
                    self.actions, exploration_rights)),
            'dependencies_html': jinja2.utils.Markup(dependencies_html),
            'gadget_templates': jinja2.utils.Markup(gadget_templates),
            'interaction_templates': jinja2.utils.Markup(
                interaction_templates),
            'meta_description': feconf.CREATE_PAGE_DESCRIPTION,
            'nav_mode': feconf.NAV_MODE_CREATE,
            'value_generators_js': jinja2.utils.Markup(
                get_value_generators_js()),
            'title': exploration.title,
            'visualizations_html': jinja2.utils.Markup(visualizations_html),
            'ALLOWED_GADGETS': feconf.ALLOWED_GADGETS,
            'ALLOWED_INTERACTION_CATEGORIES': (
                feconf.ALLOWED_INTERACTION_CATEGORIES),
            'INVALID_PARAMETER_NAMES': feconf.INVALID_PARAMETER_NAMES,
            'NEW_STATE_TEMPLATE': NEW_STATE_TEMPLATE,
            'SHOW_TRAINABLE_UNRESOLVED_ANSWERS': (
                feconf.SHOW_TRAINABLE_UNRESOLVED_ANSWERS),
            'TAG_REGEX': feconf.TAG_REGEX,
        })

        self.render_template(
            'pages/exploration_editor/exploration_editor.html')


class ExplorationHandler(EditorHandler):
    """Page with editor data for a single exploration."""

    GET_HANDLER_ERROR_RETURN_TYPE = feconf.HANDLER_TYPE_JSON

    def _get_exploration_data(
            self, exploration_id, apply_draft=False, version=None):
        """Returns a description of the given exploration."""
        try:
            if apply_draft:
                exploration = exp_services.get_exp_with_draft_applied(
                    exploration_id, self.user_id)
            else:
                exploration = exp_services.get_exploration_by_id(
                    exploration_id, version=version)
        except:
            raise self.PageNotFoundException

        states = {}
        for state_name in exploration.states:
            state_dict = exploration.states[state_name].to_dict()
            states[state_name] = state_dict
        exp_user_data = user_models.ExplorationUserDataModel.get(
            self.user_id, exploration_id)
        draft_changes = (exp_user_data.draft_change_list if exp_user_data
                         and exp_user_data.draft_change_list else None)
        is_version_of_draft_valid = (
            exp_services.is_version_of_draft_valid(
                exploration_id, exp_user_data.draft_change_list_exp_version)
            if exp_user_data and exp_user_data.draft_change_list_exp_version
            else None)
        draft_change_list_id = (exp_user_data.draft_change_list_id
                                if exp_user_data else 0)
        exploration_email_preferences = (
            user_services.get_email_preferences_for_exploration(
                self.user_id, exploration_id))
        editor_dict = {
            'category': exploration.category,
            'draft_change_list_id': draft_change_list_id,
            'exploration_id': exploration_id,
            'init_state_name': exploration.init_state_name,
            'language_code': exploration.language_code,
            'objective': exploration.objective,
            'param_changes': exploration.param_change_dicts,
            'param_specs': exploration.param_specs_dict,
            'rights': rights_manager.get_exploration_rights(
                exploration_id).to_dict(),
            'show_state_editor_tutorial_on_load': (
                self.user_id and not self.has_seen_editor_tutorial),
            'skin_customizations': exploration.skin_instance.to_dict()[
                'skin_customizations'],
            'states': states,
            'tags': exploration.tags,
            'title': exploration.title,
            'version': exploration.version,
            'is_version_of_draft_valid': is_version_of_draft_valid,
            'draft_changes': draft_changes,
            'email_preferences': exploration_email_preferences.to_dict()
        }

        return editor_dict

    @acl_decorators.can_play_exploration
    def get(self, exploration_id):
        """Gets the data for the exploration overview page."""
        # 'apply_draft' and 'v'(version) are optional parameters because the
        # exploration history tab also uses this handler, and these parameters
        # are not used by that tab.
        version = self.request.get('v', default_value=None)
        apply_draft = self.request.get('apply_draft', default_value=False)
        self.values.update(
            self._get_exploration_data(
                exploration_id, apply_draft=apply_draft, version=version))
        self.render_json(self.values)

    @acl_decorators.can_edit_exploration
    def put(self, exploration_id):
        """Updates properties of the given exploration."""
        exploration = exp_services.get_exploration_by_id(exploration_id)
        version = self.payload.get('version')
        _require_valid_version(version, exploration.version)

        commit_message = self.payload.get('commit_message')
        change_list = self.payload.get('change_list')
        try:
            exp_services.update_exploration(
                self.user_id, exploration_id, change_list, commit_message)
        except utils.ValidationError as e:
            raise self.InvalidInputException(e)

        self.values.update(self._get_exploration_data(exploration_id))
        self.render_json(self.values)

    @acl_decorators.can_delete_exploration
    def delete(self, exploration_id):
        """Deletes the given exploration."""

        log_debug_string = '(%s) %s tried to delete exploration %s' % (
            self.role, self.user_id, exploration_id)
        logging.debug(log_debug_string)

        is_exploration_cloned = rights_manager.is_exploration_cloned(
            exploration_id)
        exp_services.delete_exploration(
            self.user_id, exploration_id, force_deletion=is_exploration_cloned)

        log_info_string = '(%s) %s deleted exploration %s' % (
            self.role, self.user_id, exploration_id)
        logging.info(log_info_string)


class ExplorationRightsHandler(EditorHandler):
    """Handles management of exploration editing rights."""

    @acl_decorators.can_modify_exploration_roles
    def put(self, exploration_id):
        """Updates the editing rights for the given exploration."""
        exploration = exp_services.get_exploration_by_id(exploration_id)
        version = self.payload.get('version')
        _require_valid_version(version, exploration.version)

        make_community_owned = self.payload.get('is_community_owned')
        new_member_username = self.payload.get('new_member_username')
        new_member_role = self.payload.get('new_member_role')
        viewable_if_private = self.payload.get('viewable_if_private')

        if new_member_username:
            new_member_id = user_services.get_user_id_from_username(
                new_member_username)
            if new_member_id is None:
                raise Exception(
                    'Sorry, we could not find the specified user.')

            rights_manager.assign_role_for_exploration(
                self.user_id, exploration_id, new_member_id, new_member_role)
            email_manager.send_role_notification_email(
                self.user_id, new_member_id, new_member_role, exploration_id,
                exploration.title)

        elif make_community_owned:
            exploration = exp_services.get_exploration_by_id(exploration_id)
            try:
                exploration.validate(strict=True)
            except utils.ValidationError as e:
                raise self.InvalidInputException(e)

            rights_manager.release_ownership_of_exploration(
                self.user_id, exploration_id)

        elif viewable_if_private is not None:
            rights_manager.set_private_viewability_of_exploration(
                self.user_id, exploration_id, viewable_if_private)

        else:
            raise self.InvalidInputException(
                'No change was made to this exploration.')

        self.render_json({
            'rights': rights_manager.get_exploration_rights(
                exploration_id).to_dict()
        })


class ExplorationStatusHandler(EditorHandler):
    """Handles publishing or publicizing of an exploration."""

    def _publish_exploration(self, exploration_id, make_public):
        """Publish/Unpublish an exploration based on make_public boolean.

        Args:
            exploration_id: str. Id of the exploration.
            make_public: bool. Whether to publish the exploration or
                unpublish it.

        Raises:
            InvalidInputException: Given exploration is invalid.
        """
        exploration = exp_services.get_exploration_by_id(exploration_id)
        if make_public:
            try:
                exploration.validate(strict=True)
            except utils.ValidationError as e:
                raise self.InvalidInputException(e)

            exp_services.publish_exploration_and_update_user_profiles(
                self.user_id, exploration_id)
            exp_services.index_explorations_given_ids([exploration_id])
        else:
            rights_manager.unpublish_exploration(
                self.user_id, exploration_id)
            exp_services.delete_documents_from_search_index([
                exploration_id])

    def _publicize_exploration(self, exploration_id, make_publicized):
        """Publicize/Unpublicize and exploration based on make_publicized
        boolean.

        Args:
            exploration_id: str. Id of the exploration.
            make_publicized: bool. Whether to publicize the exploration or
                unpublicize it.

        Raises:
            InvalidInputException: Given exploration is invalid.
        """
        exploration = exp_services.get_exploration_by_id(exploration_id)
        if make_publicized:
            try:
                exploration.validate(strict=True)
            except utils.ValidationError as e:
                raise self.InvalidInputException(e)

            rights_manager.publicize_exploration(
                self.user_id, exploration_id)
        else:
            rights_manager.unpublicize_exploration(
                self.user_id, exploration_id)

    @acl_decorators.can_publish_exploration
    def put(self, exploration_id):
        make_public = self.payload.get('make_public')
        make_publicized = self.payload.get('make_publicized')

        if make_public is not None:
            self._publish_exploration(exploration_id, make_public)
        elif make_publicized is not None:
            self._publicize_exploration(exploration_id, make_publicized)

        self.render_json({
            'rights': rights_manager.get_exploration_rights(
                exploration_id).to_dict()
        })


class ExplorationModeratorRightsHandler(EditorHandler):
    """Handles management of exploration rights by moderators."""

    @acl_decorators.can_access_moderator_page
    def put(self, exploration_id):
        """Updates the publication status of the given exploration, and sends
        an email to all its owners.
        """
        exploration = exp_services.get_exploration_by_id(exploration_id)
        action = self.payload.get('action')
        email_body = self.payload.get('email_body')
        version = self.payload.get('version')
        _require_valid_version(version, exploration.version)

        if action not in feconf.VALID_MODERATOR_ACTIONS:
            raise self.InvalidInputException('Invalid moderator action.')

        # If moderator emails can be sent, check that all the prerequisites are
        # satisfied, otherwise do nothing.
        if feconf.REQUIRE_EMAIL_ON_MODERATOR_ACTION:
            if not email_body:
                raise self.InvalidInputException(
                    'Moderator actions should include an email to the '
                    'recipient.')
            email_manager.require_moderator_email_prereqs_are_satisfied()

        # Perform the moderator action.
        if action == 'unpublish_exploration':
            rights_manager.unpublish_exploration(
                self.user_id, exploration_id)
            exp_services.delete_documents_from_search_index([
                exploration_id])
        elif action == 'publicize_exploration':
            try:
                exploration.validate(strict=True)
            except utils.ValidationError as e:
                raise self.InvalidInputException(e)

            rights_manager.publicize_exploration(
                self.user_id, exploration_id)
        else:
            raise self.InvalidInputException(
                'No change was made to this exploration.')

        exp_rights = rights_manager.get_exploration_rights(exploration_id)

        # If moderator emails can be sent, send an email to the all owners of
        # the exploration notifying them of the change.
        if feconf.REQUIRE_EMAIL_ON_MODERATOR_ACTION:
            for owner_id in exp_rights.owner_ids:
                email_manager.send_moderator_action_email(
                    self.user_id, owner_id,
                    feconf.VALID_MODERATOR_ACTIONS[action]['email_intent'],
                    exploration.title, email_body)

        self.render_json({
            'rights': exp_rights.to_dict(),
        })


class UserExplorationEmailsHandler(EditorHandler):
    """Handles management of user email notification preferences for this
    exploration.
    """

    @acl_decorators.can_edit_exploration
    def put(self, exploration_id):
        """Updates the email notification preferences for the given exploration.

        Args:
            exploration_id: str. The exploration id.

        Raises:
            InvalidInputException: Invalid message type.
        """

        mute = self.payload.get('mute')
        message_type = self.payload.get('message_type')

        if message_type == feconf.MESSAGE_TYPE_FEEDBACK:
            user_services.set_email_preferences_for_exploration(
                self.user_id, exploration_id, mute_feedback_notifications=mute)
        elif message_type == feconf.MESSAGE_TYPE_SUGGESTION:
            user_services.set_email_preferences_for_exploration(
                self.user_id, exploration_id,
                mute_suggestion_notifications=mute)
        else:
            raise self.InvalidInputException(
                'Invalid message type.')

        exploration_email_preferences = (
            user_services.get_email_preferences_for_exploration(
                self.user_id, exploration_id))
        self.render_json({
            'email_preferences': exploration_email_preferences.to_dict()
        })


class UntrainedAnswersHandler(EditorHandler):
    """Returns answers that learners have submitted, but that Oppia hasn't been
    explicitly trained to respond to by an exploration author.
    """
    NUMBER_OF_TOP_ANSWERS_PER_RULE = 50

    GET_HANDLER_ERROR_RETURN_TYPE = feconf.HANDLER_TYPE_JSON

    @acl_decorators.can_play_exploration
    def get(self, exploration_id, escaped_state_name):
        """Handles GET requests."""
        try:
            exploration = exp_services.get_exploration_by_id(exploration_id)
        except:
            raise self.PageNotFoundException

        state_name = utils.unescape_encoded_uri_component(escaped_state_name)
        if state_name not in exploration.states:
            # If trying to access a non-existing state, there is no training
            # data associated with it.
            self.render_json({'unhandled_answers': []})
            return

        state = exploration.states[state_name]

        # TODO(bhenning): Answers should be bound to a particular exploration
        # version or interaction ID.

        # TODO(bhenning): If the top 100 answers have already been classified,
        # then this handler will always return an empty list.

        # TODO(bhenning): This entire function will not work as expected until
        # the answers storage backend stores answers in a non-lossy way.
        # Currently, answers are stored as HTML strings and they are not able
        # to be converted back to the original objects they started as, so the
        # normalization calls in this function will not work correctly on those
        # strings. Once this happens, this handler should also be tested.

        # The total number of possible answers is 100 because it requests the
        # top 50 answers matched to the default rule and the top 50 answers
        # matched to the classifier individually.

        # TODO(sll): Functionality for retrieving untrained answers was removed
        # in PR 3489 due to infeasibility of the calculation approach. It needs
        # to be reinstated in the future so that the training interface can
        # function.
        submitted_answers = []

        interaction = state.interaction
        unhandled_answers = []
        if feconf.SHOW_TRAINABLE_UNRESOLVED_ANSWERS and interaction.id:
            interaction_instance = (
                interaction_registry.Registry.get_interaction_by_id(
                    interaction.id))

            try:
                # Normalize the answers.
                for answer in submitted_answers:
                    answer['answer'] = interaction_instance.normalize_answer(
                        answer['answer'])

                trained_answers = set()
                for answer_group in interaction.answer_groups:
                    for rule_spec in answer_group.rule_specs:
                        if (rule_spec.rule_type ==
                                exp_domain.RULE_TYPE_CLASSIFIER):
                            trained_answers.update(
                                interaction_instance.normalize_answer(trained)
                                for trained
                                in rule_spec.inputs['training_data'])

                # Include all the answers which have been confirmed to be
                # associated with the default outcome.
                trained_answers.update(set(
                    interaction_instance.normalize_answer(confirmed)
                    for confirmed
                    in interaction.confirmed_unclassified_answers))

                unhandled_answers = [
                    answer for answer in submitted_answers
                    if answer['answer'] not in trained_answers
                ]
            except Exception as e:
                logging.warning(
                    'Error loading untrained answers for interaction %s: %s.' %
                    (interaction.id, e))

        self.render_json({
            'unhandled_answers': unhandled_answers
        })


class ExplorationDownloadHandler(EditorHandler):
    """Downloads an exploration as a zip file, or dict of YAML strings
    representing states.
    """

    GET_HANDLER_ERROR_RETURN_TYPE = feconf.HANDLER_TYPE_JSON

    @acl_decorators.can_download_exploration
    def get(self, exploration_id):
        """Handles GET requests."""
        try:
            exploration = exp_services.get_exploration_by_id(exploration_id)
        except:
            raise self.PageNotFoundException

        version = self.request.get('v', default_value=exploration.version)
        output_format = self.request.get('output_format', default_value='zip')
        width = int(self.request.get('width', default_value=80))

        # If the title of the exploration has changed, we use the new title
        filename = 'oppia-%s-v%s' % (
            utils.to_ascii(exploration.title.replace(' ', '')), version)

        if output_format == feconf.OUTPUT_FORMAT_ZIP:
            self.response.headers['Content-Type'] = 'text/plain'
            self.response.headers['Content-Disposition'] = (
                'attachment; filename=%s.zip' % str(filename))
            self.response.write(
                exp_services.export_to_zip_file(exploration_id, version))
        elif output_format == feconf.OUTPUT_FORMAT_JSON:
            self.render_json(exp_services.export_states_to_yaml(
                exploration_id, version=version, width=width))
        else:
            raise self.InvalidInputException(
                'Unrecognized output format %s' % output_format)


class StateYamlHandler(EditorHandler):
    """Given a representation of a state, converts it to a YAML string.

    Note that this handler is stateless; it does not make use of the storage
    layer.
    """

    @acl_decorators.can_play_exploration
    def post(self, unused_exploration_id):
        """Handles POST requests."""
        try:
            state_dict = self.payload.get('state_dict')
            width = self.payload.get('width')
        except Exception:
            raise self.PageNotFoundException

        self.render_json({
            'yaml': exp_services.convert_state_dict_to_yaml(state_dict, width),
        })


class ExplorationResourcesHandler(EditorHandler):
    """Manages assets associated with an exploration."""

    GET_HANDLER_ERROR_RETURN_TYPE = feconf.HANDLER_TYPE_JSON

    @acl_decorators.can_edit_exploration
    def get(self, exploration_id):
        """Handles GET requests."""
        fs = fs_domain.AbstractFileSystem(
            fs_domain.ExplorationFileSystem(exploration_id))
        dir_list = fs.listdir('')

        self.render_json({'filepaths': dir_list})


class ExplorationSnapshotsHandler(EditorHandler):
    """Returns the exploration snapshot history."""

    GET_HANDLER_ERROR_RETURN_TYPE = feconf.HANDLER_TYPE_JSON

    @acl_decorators.can_play_exploration
    def get(self, exploration_id):
        """Handles GET requests."""

        try:
            snapshots = exp_services.get_exploration_snapshots_metadata(
                exploration_id)
        except:
            raise self.PageNotFoundException

        # Patch `snapshots` to use the editor's display name.
        for snapshot in snapshots:
            if snapshot['committer_id'] != feconf.SYSTEM_COMMITTER_ID:
                snapshot['committer_id'] = user_services.get_username(
                    snapshot['committer_id'])

        self.render_json({
            'snapshots': snapshots,
        })


class ExplorationRevertHandler(EditorHandler):
    """Reverts an exploration to an older version."""

    @acl_decorators.can_edit_exploration
    def post(self, exploration_id):
        """Handles POST requests."""
        current_version = self.payload.get('current_version')
        revert_to_version = self.payload.get('revert_to_version')

        if not isinstance(revert_to_version, int):
            raise self.InvalidInputException(
                'Expected an integer version to revert to; received %s.' %
                revert_to_version)
        if not isinstance(current_version, int):
            raise self.InvalidInputException(
                'Expected an integer current version; received %s.' %
                current_version)

        if revert_to_version < 1 or revert_to_version >= current_version:
            raise self.InvalidInputException(
                'Cannot revert to version %s from version %s.' %
                (revert_to_version, current_version))

        exp_services.discard_draft(exploration_id, self.user_id)
        exp_services.revert_exploration(
            self.user_id, exploration_id, current_version, revert_to_version)
        self.render_json({})


class ExplorationStatisticsHandler(EditorHandler):
    """Returns statistics for an exploration."""

    GET_HANDLER_ERROR_RETURN_TYPE = feconf.HANDLER_TYPE_JSON

    @acl_decorators.can_view_exploration_stats
    def get(self, exploration_id, exploration_version):
        """Handles GET requests."""
        try:
            exp_services.get_exploration_by_id(exploration_id)
        except:
            raise self.PageNotFoundException

        self.render_json(stats_services.get_exploration_stats(
            exploration_id, exploration_version))


class ExplorationStatsVersionsHandler(EditorHandler):
    """Returns statistics versions for an exploration."""

    GET_HANDLER_ERROR_RETURN_TYPE = feconf.HANDLER_TYPE_JSON

    @acl_decorators.can_view_exploration_stats
    def get(self, exploration_id):
        """Handles GET requests."""
        try:
            exp_services.get_exploration_by_id(exploration_id)
        except:
            raise self.PageNotFoundException

        self.render_json({
            'versions': stats_services.get_versions_for_exploration_stats(
                exploration_id)})


class StateRulesStatsHandler(EditorHandler):
    """Returns detailed learner answer statistics for a state."""

    GET_HANDLER_ERROR_RETURN_TYPE = feconf.HANDLER_TYPE_JSON

    @acl_decorators.can_view_exploration_stats
    def get(self, exploration_id, escaped_state_name):
        """Handles GET requests."""
        try:
            exploration = exp_services.get_exploration_by_id(exploration_id)
        except:
            raise self.PageNotFoundException

        state_name = utils.unescape_encoded_uri_component(escaped_state_name)
        if state_name not in exploration.states:
            logging.error('Could not find state: %s' % state_name)
            logging.error('Available states: %s' % exploration.states.keys())
            raise self.PageNotFoundException

        self.render_json({
            'visualizations_info': stats_services.get_visualizations_info(
                exploration_id, state_name),
        })


class ImageUploadHandler(EditorHandler):
    """Handles image uploads."""

    @acl_decorators.can_edit_exploration
    def post(self, exploration_id):
        """Saves an image uploaded by a content creator."""

        raw = self.request.get('image')
        filename = self.payload.get('filename')
        if not raw:
            raise self.InvalidInputException('No image supplied')

        allowed_formats = ', '.join(
            feconf.ACCEPTED_IMAGE_FORMATS_AND_EXTENSIONS.keys())

        # Verify that the data is recognized as an image.
        file_format = imghdr.what(None, h=raw)
        if file_format not in feconf.ACCEPTED_IMAGE_FORMATS_AND_EXTENSIONS:
            raise self.InvalidInputException('Image not recognized')

        # Verify that the file type matches the supplied extension.
        if not filename:
            raise self.InvalidInputException('No filename supplied')
        if '/' in filename or '..' in filename:
            raise self.InvalidInputException(
                'Filenames should not include slashes (/) or consecutive dot '
                'characters.')
        if '.' not in filename:
            raise self.InvalidInputException(
                'Image filename with no extension: it should have '
                'one of the following extensions: %s.' % allowed_formats)

        dot_index = filename.rfind('.')
        extension = filename[dot_index + 1:].lower()
        if (extension not in
                feconf.ACCEPTED_IMAGE_FORMATS_AND_EXTENSIONS[file_format]):
            raise self.InvalidInputException(
                'Expected a filename ending in .%s, received %s' %
                (file_format, filename))

        # Save the file.
        fs = fs_domain.AbstractFileSystem(
            fs_domain.ExplorationFileSystem(exploration_id))
        if fs.isfile(filename):
            raise self.InvalidInputException(
                'A file with the name %s already exists. Please choose a '
                'different name.' % filename)
        fs.commit(self.user_id, filename, raw)

        self.render_json({'filepath': filename})


class AudioUploadHandler(EditorHandler):
    """Handles audio file uploads (to Google Cloud Storage in production, and
    to the local datastore in dev).
    """

    # The string to prefix to the filename (before tacking the whole thing on
    # to the end of 'assets/').
    _FILENAME_PREFIX = 'audio'

    @acl_decorators.can_edit_exploration
    def post(self, exploration_id):
        """Saves an audio file uploaded by a content creator."""

        raw_audio_file = self.request.get('raw_audio_file')
        filename = self.payload.get('filename')
        allowed_formats = feconf.ACCEPTED_AUDIO_EXTENSIONS.keys()

        if not raw_audio_file:
            raise self.InvalidInputException('No audio supplied')
        dot_index = filename.rfind('.')
        extension = filename[dot_index + 1:].lower()

        if dot_index == -1 or dot_index == 0:
            raise self.InvalidInputException(
                'No filename extension: it should have '
                'one of the following extensions: %s' % allowed_formats)
        if extension not in feconf.ACCEPTED_AUDIO_EXTENSIONS:
            raise self.InvalidInputException(
                'Invalid filename extension: it should have '
                'one of the following extensions: %s' % allowed_formats)

        tempbuffer = StringIO.StringIO()
        tempbuffer.write(raw_audio_file)
        tempbuffer.seek(0)
        try:
            audio = mutagen.File(tempbuffer)
        except mutagen.MutagenError:
            # Mutagen occasionally has problems with certain files
            # for unknown reasons.
            raise self.InvalidInputException('Could not open uploaded'
                                             'audio file')
        tempbuffer.close()

        if audio is None:
            raise self.InvalidInputException('Audio not recognized '
                                             'as a %s file' % extension)
        if audio.info.length > feconf.MAX_AUDIO_FILE_LENGTH_SEC:
            raise self.InvalidInputException(
                'Audio must be under %s seconds in length. '
                'Found length %s' % (feconf.MAX_AUDIO_FILE_LENGTH_SEC,
                                     audio.info.length))
        if len(set(audio.mime).intersection(
                set(feconf.ACCEPTED_AUDIO_EXTENSIONS[extension]))) == 0:
            raise self.InvalidInputException(
                'Although the filename extension indicates the file '
                'is a %s file, it was not recognized as one. '
                'Found mime types: %s' % (extension, audio.mime))

        mimetype = audio.mime[0]

        # For a strange, unknown reason, the audio variable must be
        # deleted before opening cloud storage. If not, cloud storage
        # throws a very mysterious error that entails a mutagen
        # object being recursively passed around in app engine.
        del audio

<<<<<<< HEAD
        # Audio files are stored to the datastore in the dev env, and to GCS
        # in production.
        file_system_class = (
            fs_domain.ExplorationFileSystem if feconf.DEV_MODE
            else fs_domain.GcsFileSystem)
        fs = fs_domain.AbstractFileSystem(file_system_class(exploration_id))
        fs.commit(
            self.user_id, '%s/%s' % (self._FILENAME_PREFIX, filename),
            raw_audio_file, mimetype=mimetype)
=======
        bucket_name = feconf.GCS_RESOURCE_BUCKET_NAME

        # Upload to GCS bucket with filepath
        # "<bucket>/<exploration-id>/assets/audio/<filename>".
        gcs_file_url = ('/%s/%s/assets/audio/%s'
                        % (bucket_name, exploration_id, filename))
        gcs_file = cloudstorage.open(
            gcs_file_url, 'w', content_type=mimetype)
        gcs_file.write(raw)
        gcs_file.close()
>>>>>>> 0ea0c858

        self.render_json({'filename': filename})


class StartedTutorialEventHandler(EditorHandler):
    """Records that this user has started the state editor tutorial."""

    @acl_decorators.can_play_exploration
    def post(self, unused_exploration_id):
        """Handles GET requests."""
        user_services.record_user_started_state_editor_tutorial(self.user_id)


class EditorAutosaveHandler(ExplorationHandler):
    """Handles requests from the editor for draft autosave."""

    @acl_decorators.can_edit_exploration
    def put(self, exploration_id):
        """Handles PUT requests for draft updation."""
        # Raise an Exception if the draft change list fails non-strict
        # validation.
        try:
            change_list = self.payload.get('change_list')
            version = self.payload.get('version')
            exp_services.create_or_update_draft(
                exploration_id, self.user_id, change_list, version,
                datetime.datetime.utcnow())
        except utils.ValidationError as e:
            # We leave any pre-existing draft changes in the datastore.
            raise self.InvalidInputException(e)
        exp_user_data = user_models.ExplorationUserDataModel.get(
            self.user_id, exploration_id)
        draft_change_list_id = exp_user_data.draft_change_list_id
        # If the draft_change_list_id is False, have the user discard the draft
        # changes. We save the draft to the datastore even if the version is
        # invalid, so that it is available for recovery later.
        self.render_json({
            'draft_change_list_id': draft_change_list_id,
            'is_version_of_draft_valid': exp_services.is_version_of_draft_valid(
                exploration_id, version)})

    @acl_decorators.can_edit_exploration
    def post(self, exploration_id):
        """Handles POST request for discarding draft changes."""
        exp_services.discard_draft(exploration_id, self.user_id)
        self.render_json({})<|MERGE_RESOLUTION|>--- conflicted
+++ resolved
@@ -929,7 +929,6 @@
         # object being recursively passed around in app engine.
         del audio
 
-<<<<<<< HEAD
         # Audio files are stored to the datastore in the dev env, and to GCS
         # in production.
         file_system_class = (
@@ -939,18 +938,6 @@
         fs.commit(
             self.user_id, '%s/%s' % (self._FILENAME_PREFIX, filename),
             raw_audio_file, mimetype=mimetype)
-=======
-        bucket_name = feconf.GCS_RESOURCE_BUCKET_NAME
-
-        # Upload to GCS bucket with filepath
-        # "<bucket>/<exploration-id>/assets/audio/<filename>".
-        gcs_file_url = ('/%s/%s/assets/audio/%s'
-                        % (bucket_name, exploration_id, filename))
-        gcs_file = cloudstorage.open(
-            gcs_file_url, 'w', content_type=mimetype)
-        gcs_file.write(raw)
-        gcs_file.close()
->>>>>>> 0ea0c858
 
         self.render_json({'filename': filename})
 
