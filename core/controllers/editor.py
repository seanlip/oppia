# coding: utf-8

# Copyright 2014 The Oppia Authors. All Rights Reserved.
#
# Licensed under the Apache License, Version 2.0 (the "License");
# you may not use this file except in compliance with the License.
# You may obtain a copy of the License at
#
#      http://www.apache.org/licenses/LICENSE-2.0
#
# Unless required by applicable law or agreed to in writing, software
# distributed under the License is distributed on an "AS-IS" BASIS,
# WITHOUT WARRANTIES OR CONDITIONS OF ANY KIND, either express or implied.
# See the License for the specific language governing permissions and
# limitations under the License.

"""Controllers for the editor view."""

import datetime
import imghdr
import logging
import StringIO

import jinja2
import mutagen

from constants import constants
from core.controllers import base
from core.domain import acl_decorators
from core.domain import config_domain
from core.domain import dependency_registry
from core.domain import email_manager
from core.domain import exp_domain
from core.domain import exp_services
from core.domain import fs_domain
from core.domain import gadget_registry
from core.domain import interaction_registry
from core.domain import obj_services
from core.domain import rights_manager
from core.domain import rte_component_registry
from core.domain import stats_services
from core.domain import user_services
from core.domain import value_generators_domain
from core.domain import visualization_registry
from core.platform import models

import feconf
import utils

app_identity_services = models.Registry.import_app_identity_services()
current_user_services = models.Registry.import_current_user_services()
(user_models,) = models.Registry.import_models([models.NAMES.user])

# The frontend template for a new state. It is sent to the frontend when the
# exploration editor page is first loaded, so that new states can be
# added in a way that is completely client-side.
# IMPORTANT: Before adding this state to an existing exploration, the
# state name and the destination of the default rule should first be
# changed to the desired new state name.
NEW_STATE_TEMPLATE = {
    'classifier_model_id': None,
    'content': {
        'html': '',
        'audio_translations': {},
    },
    'interaction': exp_domain.State.NULL_INTERACTION_DICT,
    'param_changes': [],
}

DEFAULT_TWITTER_SHARE_MESSAGE_EDITOR = config_domain.ConfigProperty(
    'default_twitter_share_message_editor', {
        'type': 'unicode',
    },
    'Default text for the Twitter share message for the editor',
    default_value=(
        'Check out this interactive lesson I created on Oppia - a free '
        'platform for teaching and learning!'))


def get_value_generators_js():
    """Return a string that concatenates the JS for all value generators."""
    all_value_generators = (
        value_generators_domain.Registry.get_all_generator_classes())
    value_generators_js = ''
    for _, generator_cls in all_value_generators.iteritems():
        value_generators_js += generator_cls.get_js_template()
    return value_generators_js


def _require_valid_version(version_from_payload, exploration_version):
    """Check that the payload version matches the given exploration version."""
    if version_from_payload is None:
        raise base.BaseHandler.InvalidInputException(
            'Invalid POST request: a version must be specified.')

    if version_from_payload != exploration_version:
        raise base.BaseHandler.InvalidInputException(
            'Trying to update version %s of exploration from version %s, '
            'which is too old. Please reload the page and try again.'
            % (exploration_version, version_from_payload))


class EditorHandler(base.BaseHandler):
    """Base class for all handlers for the editor page."""
    pass


class ExplorationPage(EditorHandler):
    """The editor page for a single exploration."""

    EDITOR_PAGE_DEPENDENCY_IDS = ['codemirror']

    @acl_decorators.can_play_exploration
    def get(self, exploration_id):
        """Handles GET requests."""
        if exploration_id in constants.DISABLED_EXPLORATION_IDS:
            self.render_template(
                'pages/error/disabled_exploration.html',
                iframe_restriction=None)
            return

        exploration = exp_services.get_exploration_by_id(
            exploration_id, strict=False)

        exploration_rights = rights_manager.get_exploration_rights(
            exploration_id, strict=False)

        visualizations_html = visualization_registry.Registry.get_full_html()

        interaction_ids = (
            interaction_registry.Registry.get_all_interaction_ids())

        interaction_dependency_ids = (
            interaction_registry.Registry.get_deduplicated_dependency_ids(
                interaction_ids))
        dependencies_html, additional_angular_modules = (
            dependency_registry.Registry.get_deps_html_and_angular_modules(
                interaction_dependency_ids + self.EDITOR_PAGE_DEPENDENCY_IDS))

        interaction_templates = (
            rte_component_registry.Registry.get_html_for_all_components() +
            interaction_registry.Registry.get_interaction_html(
                interaction_ids))

        gadget_types = gadget_registry.Registry.get_all_gadget_types()
        gadget_templates = (
            gadget_registry.Registry.get_gadget_html(gadget_types))

        self.values.update({
            'GADGET_SPECS': gadget_registry.Registry.get_all_specs(),
            'INTERACTION_SPECS': interaction_registry.Registry.get_all_specs(),
            'PANEL_SPECS': feconf.PANELS_PROPERTIES,
            'DEFAULT_OBJECT_VALUES': obj_services.get_default_object_values(),
            'DEFAULT_TWITTER_SHARE_MESSAGE_EDITOR': (
                DEFAULT_TWITTER_SHARE_MESSAGE_EDITOR.value),
            'additional_angular_modules': additional_angular_modules,
            'can_delete': rights_manager.check_can_delete_activity(
                self.user, exploration_rights),
            'can_edit': rights_manager.check_can_edit_activity(
                self.user, exploration_rights),
            'can_modify_roles': (
<<<<<<< HEAD
                rights_manager.check_can_modify_activity_roles(
                    self.user, exploration_rights)),
            'can_publicize': rights_manager.check_can_publicize_exploration(
                self.user, exploration_rights),
            'can_publish': rights_manager.check_can_publish_activity(
                self.user, exploration_rights),
            'can_release_ownership': (
                rights_manager.check_can_release_ownership(
                    self.user, exploration_rights)),
            'can_unpublicize': (
                rights_manager.check_can_unpublicize_exploration(
                    self.user, exploration_rights)),
=======
                rights_manager.check_can_modify_exploration_roles(
                    self.user_id, self.actions, exploration_rights)),
            'can_publish': rights_manager.check_can_publish_exploration(
                self.user_id, self.actions, exploration_rights),
            'can_release_ownership': (
                rights_manager.check_can_release_ownership(
                    self.user_id, self.actions, exploration_rights)),
>>>>>>> 24dbe819
            'can_unpublish': (
                rights_manager.check_can_unpublish_activity(
                    self.user, exploration_rights)),
            'dependencies_html': jinja2.utils.Markup(dependencies_html),
            'gadget_templates': jinja2.utils.Markup(gadget_templates),
            'interaction_templates': jinja2.utils.Markup(
                interaction_templates),
            'meta_description': feconf.CREATE_PAGE_DESCRIPTION,
            'nav_mode': feconf.NAV_MODE_CREATE,
            'value_generators_js': jinja2.utils.Markup(
                get_value_generators_js()),
            'title': exploration.title,
            'visualizations_html': jinja2.utils.Markup(visualizations_html),
            'ALLOWED_GADGETS': feconf.ALLOWED_GADGETS,
            'ALLOWED_INTERACTION_CATEGORIES': (
                feconf.ALLOWED_INTERACTION_CATEGORIES),
            'INVALID_PARAMETER_NAMES': feconf.INVALID_PARAMETER_NAMES,
            'NEW_STATE_TEMPLATE': NEW_STATE_TEMPLATE,
            'SHOW_TRAINABLE_UNRESOLVED_ANSWERS': (
                feconf.SHOW_TRAINABLE_UNRESOLVED_ANSWERS),
            'TAG_REGEX': feconf.TAG_REGEX,
        })

        self.render_template(
            'pages/exploration_editor/exploration_editor.html')


class ExplorationHandler(EditorHandler):
    """Page with editor data for a single exploration."""

    GET_HANDLER_ERROR_RETURN_TYPE = feconf.HANDLER_TYPE_JSON

    def _get_exploration_data(
            self, exploration_id, apply_draft=False, version=None):
        """Returns a description of the given exploration."""
        try:
            if apply_draft:
                exploration = exp_services.get_exp_with_draft_applied(
                    exploration_id, self.user_id)
            else:
                exploration = exp_services.get_exploration_by_id(
                    exploration_id, version=version)
        except:
            raise self.PageNotFoundException

        states = {}
        for state_name in exploration.states:
            state_dict = exploration.states[state_name].to_dict()
            states[state_name] = state_dict
        exp_user_data = user_models.ExplorationUserDataModel.get(
            self.user_id, exploration_id)
        draft_changes = (exp_user_data.draft_change_list if exp_user_data
                         and exp_user_data.draft_change_list else None)
        is_version_of_draft_valid = (
            exp_services.is_version_of_draft_valid(
                exploration_id, exp_user_data.draft_change_list_exp_version)
            if exp_user_data and exp_user_data.draft_change_list_exp_version
            else None)
        draft_change_list_id = (exp_user_data.draft_change_list_id
                                if exp_user_data else 0)
        exploration_email_preferences = (
            user_services.get_email_preferences_for_exploration(
                self.user_id, exploration_id))
        editor_dict = {
            'category': exploration.category,
            'draft_change_list_id': draft_change_list_id,
            'exploration_id': exploration_id,
            'init_state_name': exploration.init_state_name,
            'language_code': exploration.language_code,
            'objective': exploration.objective,
            'param_changes': exploration.param_change_dicts,
            'param_specs': exploration.param_specs_dict,
            'rights': rights_manager.get_exploration_rights(
                exploration_id).to_dict(),
            'show_state_editor_tutorial_on_load': (
                self.user_id and not self.has_seen_editor_tutorial),
            'skin_customizations': exploration.skin_instance.to_dict()[
                'skin_customizations'],
            'states': states,
            'tags': exploration.tags,
            'title': exploration.title,
            'version': exploration.version,
            'is_version_of_draft_valid': is_version_of_draft_valid,
            'draft_changes': draft_changes,
            'email_preferences': exploration_email_preferences.to_dict()
        }

        return editor_dict

    @acl_decorators.can_play_exploration
    def get(self, exploration_id):
        """Gets the data for the exploration overview page."""
        # 'apply_draft' and 'v'(version) are optional parameters because the
        # exploration history tab also uses this handler, and these parameters
        # are not used by that tab.
        version = self.request.get('v', default_value=None)
        apply_draft = self.request.get('apply_draft', default_value=False)
        self.values.update(
            self._get_exploration_data(
                exploration_id, apply_draft=apply_draft, version=version))
        self.render_json(self.values)

    @acl_decorators.can_edit_exploration
    def put(self, exploration_id):
        """Updates properties of the given exploration."""
        exploration = exp_services.get_exploration_by_id(exploration_id)
        version = self.payload.get('version')
        _require_valid_version(version, exploration.version)

        commit_message = self.payload.get('commit_message')
        change_list = self.payload.get('change_list')
        try:
            exp_services.update_exploration(
                self.user_id, exploration_id, change_list, commit_message)
        except utils.ValidationError as e:
            raise self.InvalidInputException(e)

        self.values.update(self._get_exploration_data(exploration_id))
        self.render_json(self.values)

    @acl_decorators.can_delete_exploration
    def delete(self, exploration_id):
        """Deletes the given exploration."""

        log_debug_string = '(%s) %s tried to delete exploration %s' % (
            self.role, self.user_id, exploration_id)
        logging.debug(log_debug_string)

        is_exploration_cloned = rights_manager.is_exploration_cloned(
            exploration_id)
        exp_services.delete_exploration(
            self.user_id, exploration_id, force_deletion=is_exploration_cloned)

        log_info_string = '(%s) %s deleted exploration %s' % (
            self.role, self.user_id, exploration_id)
        logging.info(log_info_string)


class ExplorationRightsHandler(EditorHandler):
    """Handles management of exploration editing rights."""

    @acl_decorators.can_modify_exploration_roles
    def put(self, exploration_id):
        """Updates the editing rights for the given exploration."""
        exploration = exp_services.get_exploration_by_id(exploration_id)
        version = self.payload.get('version')
        _require_valid_version(version, exploration.version)

        make_community_owned = self.payload.get('is_community_owned')
        new_member_username = self.payload.get('new_member_username')
        new_member_role = self.payload.get('new_member_role')
        viewable_if_private = self.payload.get('viewable_if_private')

        if new_member_username:
            new_member_id = user_services.get_user_id_from_username(
                new_member_username)
            if new_member_id is None:
                raise Exception(
                    'Sorry, we could not find the specified user.')

            rights_manager.assign_role_for_exploration(
                self.user_id, exploration_id, new_member_id, new_member_role)
            email_manager.send_role_notification_email(
                self.user_id, new_member_id, new_member_role, exploration_id,
                exploration.title)

        elif make_community_owned:
            exploration = exp_services.get_exploration_by_id(exploration_id)
            try:
                exploration.validate(strict=True)
            except utils.ValidationError as e:
                raise self.InvalidInputException(e)

            rights_manager.release_ownership_of_exploration(
                self.user_id, exploration_id)

        elif viewable_if_private is not None:
            rights_manager.set_private_viewability_of_exploration(
                self.user_id, exploration_id, viewable_if_private)

        else:
            raise self.InvalidInputException(
                'No change was made to this exploration.')

        self.render_json({
            'rights': rights_manager.get_exploration_rights(
                exploration_id).to_dict()
        })


class ExplorationStatusHandler(EditorHandler):
    """Handles publishing of an exploration."""

    def _publish_exploration(self, exploration_id):
        """Publish an exploration.

        Args:
            exploration_id: str. Id of the exploration.

        Raises:
            InvalidInputException: Given exploration is invalid.
        """
        exploration = exp_services.get_exploration_by_id(exploration_id)
        try:
            exploration.validate(strict=True)
        except utils.ValidationError as e:
            raise self.InvalidInputException(e)

        exp_services.publish_exploration_and_update_user_profiles(
            self.user_id, exploration_id)
        exp_services.index_explorations_given_ids([exploration_id])

    @acl_decorators.can_publish_exploration
    def put(self, exploration_id):
        make_public = self.payload.get('make_public')

        if make_public is not None:
            self._publish_exploration(exploration_id)

        self.render_json({
            'rights': rights_manager.get_exploration_rights(
                exploration_id).to_dict()
        })


class ExplorationModeratorRightsHandler(EditorHandler):
    """Handles management of exploration rights by moderators."""

    @acl_decorators.can_access_moderator_page
    def put(self, exploration_id):
        """Updates the publication status of the given exploration, and sends
        an email to all its owners.
        """
        exploration = exp_services.get_exploration_by_id(exploration_id)
        action = self.payload.get('action')
        email_body = self.payload.get('email_body')
        version = self.payload.get('version')
        _require_valid_version(version, exploration.version)

        if action not in feconf.VALID_MODERATOR_ACTIONS:
            raise self.InvalidInputException('Invalid moderator action.')

        # If moderator emails can be sent, check that all the prerequisites are
        # satisfied, otherwise do nothing.
        if feconf.REQUIRE_EMAIL_ON_MODERATOR_ACTION:
            if not email_body:
                raise self.InvalidInputException(
                    'Moderator actions should include an email to the '
                    'recipient.')
            email_manager.require_moderator_email_prereqs_are_satisfied()

        # Perform the moderator action.
        if action == 'unpublish_exploration':
            rights_manager.unpublish_exploration(
                self.user_id, exploration_id)
            exp_services.delete_documents_from_search_index([
                exploration_id])
        else:
            raise self.InvalidInputException(
                'No change was made to this exploration.')

        exp_rights = rights_manager.get_exploration_rights(exploration_id)

        # If moderator emails can be sent, send an email to the all owners of
        # the exploration notifying them of the change.
        if feconf.REQUIRE_EMAIL_ON_MODERATOR_ACTION:
            for owner_id in exp_rights.owner_ids:
                email_manager.send_moderator_action_email(
                    self.user_id, owner_id,
                    feconf.VALID_MODERATOR_ACTIONS[action]['email_intent'],
                    exploration.title, email_body)

        self.render_json({
            'rights': exp_rights.to_dict(),
        })


class UserExplorationEmailsHandler(EditorHandler):
    """Handles management of user email notification preferences for this
    exploration.
    """

    @acl_decorators.can_edit_exploration
    def put(self, exploration_id):
        """Updates the email notification preferences for the given exploration.

        Args:
            exploration_id: str. The exploration id.

        Raises:
            InvalidInputException: Invalid message type.
        """

        mute = self.payload.get('mute')
        message_type = self.payload.get('message_type')

        if message_type == feconf.MESSAGE_TYPE_FEEDBACK:
            user_services.set_email_preferences_for_exploration(
                self.user_id, exploration_id, mute_feedback_notifications=mute)
        elif message_type == feconf.MESSAGE_TYPE_SUGGESTION:
            user_services.set_email_preferences_for_exploration(
                self.user_id, exploration_id,
                mute_suggestion_notifications=mute)
        else:
            raise self.InvalidInputException(
                'Invalid message type.')

        exploration_email_preferences = (
            user_services.get_email_preferences_for_exploration(
                self.user_id, exploration_id))
        self.render_json({
            'email_preferences': exploration_email_preferences.to_dict()
        })


class UntrainedAnswersHandler(EditorHandler):
    """Returns answers that learners have submitted, but that Oppia hasn't been
    explicitly trained to respond to by an exploration author.
    """
    NUMBER_OF_TOP_ANSWERS_PER_RULE = 50

    GET_HANDLER_ERROR_RETURN_TYPE = feconf.HANDLER_TYPE_JSON

    @acl_decorators.can_play_exploration
    def get(self, exploration_id, escaped_state_name):
        """Handles GET requests."""
        try:
            exploration = exp_services.get_exploration_by_id(exploration_id)
        except:
            raise self.PageNotFoundException

        state_name = utils.unescape_encoded_uri_component(escaped_state_name)
        if state_name not in exploration.states:
            # If trying to access a non-existing state, there is no training
            # data associated with it.
            self.render_json({'unhandled_answers': []})
            return

        state = exploration.states[state_name]

        # TODO(bhenning): Answers should be bound to a particular exploration
        # version or interaction ID.

        # TODO(bhenning): If the top 100 answers have already been classified,
        # then this handler will always return an empty list.

        # TODO(bhenning): This entire function will not work as expected until
        # the answers storage backend stores answers in a non-lossy way.
        # Currently, answers are stored as HTML strings and they are not able
        # to be converted back to the original objects they started as, so the
        # normalization calls in this function will not work correctly on those
        # strings. Once this happens, this handler should also be tested.

        # The total number of possible answers is 100 because it requests the
        # top 50 answers matched to the default rule and the top 50 answers
        # matched to the classifier individually.

        # TODO(sll): Functionality for retrieving untrained answers was removed
        # in PR 3489 due to infeasibility of the calculation approach. It needs
        # to be reinstated in the future so that the training interface can
        # function.
        submitted_answers = []

        interaction = state.interaction
        unhandled_answers = []
        if feconf.SHOW_TRAINABLE_UNRESOLVED_ANSWERS and interaction.id:
            interaction_instance = (
                interaction_registry.Registry.get_interaction_by_id(
                    interaction.id))

            try:
                # Normalize the answers.
                for answer in submitted_answers:
                    answer['answer'] = interaction_instance.normalize_answer(
                        answer['answer'])

                trained_answers = set()
                for answer_group in interaction.answer_groups:
                    for rule_spec in answer_group.rule_specs:
                        if (rule_spec.rule_type ==
                                exp_domain.RULE_TYPE_CLASSIFIER):
                            trained_answers.update(
                                interaction_instance.normalize_answer(trained)
                                for trained
                                in rule_spec.inputs['training_data'])

                # Include all the answers which have been confirmed to be
                # associated with the default outcome.
                trained_answers.update(set(
                    interaction_instance.normalize_answer(confirmed)
                    for confirmed
                    in interaction.confirmed_unclassified_answers))

                unhandled_answers = [
                    answer for answer in submitted_answers
                    if answer['answer'] not in trained_answers
                ]
            except Exception as e:
                logging.warning(
                    'Error loading untrained answers for interaction %s: %s.' %
                    (interaction.id, e))

        self.render_json({
            'unhandled_answers': unhandled_answers
        })


class ExplorationDownloadHandler(EditorHandler):
    """Downloads an exploration as a zip file, or dict of YAML strings
    representing states.
    """

    GET_HANDLER_ERROR_RETURN_TYPE = feconf.HANDLER_TYPE_JSON

    @acl_decorators.can_download_exploration
    def get(self, exploration_id):
        """Handles GET requests."""
        try:
            exploration = exp_services.get_exploration_by_id(exploration_id)
        except:
            raise self.PageNotFoundException

        version = self.request.get('v', default_value=exploration.version)
        output_format = self.request.get('output_format', default_value='zip')
        width = int(self.request.get('width', default_value=80))

        # If the title of the exploration has changed, we use the new title
        filename = 'oppia-%s-v%s' % (
            utils.to_ascii(exploration.title.replace(' ', '')), version)

        if output_format == feconf.OUTPUT_FORMAT_ZIP:
            self.response.headers['Content-Type'] = 'text/plain'
            self.response.headers['Content-Disposition'] = (
                'attachment; filename=%s.zip' % str(filename))
            self.response.write(
                exp_services.export_to_zip_file(exploration_id, version))
        elif output_format == feconf.OUTPUT_FORMAT_JSON:
            self.render_json(exp_services.export_states_to_yaml(
                exploration_id, version=version, width=width))
        else:
            raise self.InvalidInputException(
                'Unrecognized output format %s' % output_format)


class StateYamlHandler(EditorHandler):
    """Given a representation of a state, converts it to a YAML string.

    Note that this handler is stateless; it does not make use of the storage
    layer.
    """

    @acl_decorators.can_play_exploration
    def post(self, unused_exploration_id):
        """Handles POST requests."""
        try:
            state_dict = self.payload.get('state_dict')
            width = self.payload.get('width')
        except Exception:
            raise self.PageNotFoundException

        self.render_json({
            'yaml': exp_services.convert_state_dict_to_yaml(state_dict, width),
        })


class ExplorationResourcesHandler(EditorHandler):
    """Manages assets associated with an exploration."""

    GET_HANDLER_ERROR_RETURN_TYPE = feconf.HANDLER_TYPE_JSON

    @acl_decorators.can_edit_exploration
    def get(self, exploration_id):
        """Handles GET requests."""
        fs = fs_domain.AbstractFileSystem(
            fs_domain.ExplorationFileSystem(exploration_id))
        dir_list = fs.listdir('')

        self.render_json({'filepaths': dir_list})


class ExplorationSnapshotsHandler(EditorHandler):
    """Returns the exploration snapshot history."""

    GET_HANDLER_ERROR_RETURN_TYPE = feconf.HANDLER_TYPE_JSON

    @acl_decorators.can_play_exploration
    def get(self, exploration_id):
        """Handles GET requests."""

        try:
            snapshots = exp_services.get_exploration_snapshots_metadata(
                exploration_id)
        except:
            raise self.PageNotFoundException

        # Patch `snapshots` to use the editor's display name.
        for snapshot in snapshots:
            if snapshot['committer_id'] != feconf.SYSTEM_COMMITTER_ID:
                snapshot['committer_id'] = user_services.get_username(
                    snapshot['committer_id'])

        self.render_json({
            'snapshots': snapshots,
        })


class ExplorationRevertHandler(EditorHandler):
    """Reverts an exploration to an older version."""

    @acl_decorators.can_edit_exploration
    def post(self, exploration_id):
        """Handles POST requests."""
        current_version = self.payload.get('current_version')
        revert_to_version = self.payload.get('revert_to_version')

        if not isinstance(revert_to_version, int):
            raise self.InvalidInputException(
                'Expected an integer version to revert to; received %s.' %
                revert_to_version)
        if not isinstance(current_version, int):
            raise self.InvalidInputException(
                'Expected an integer current version; received %s.' %
                current_version)

        if revert_to_version < 1 or revert_to_version >= current_version:
            raise self.InvalidInputException(
                'Cannot revert to version %s from version %s.' %
                (revert_to_version, current_version))

        exp_services.discard_draft(exploration_id, self.user_id)
        exp_services.revert_exploration(
            self.user_id, exploration_id, current_version, revert_to_version)
        self.render_json({})


class ExplorationStatisticsHandler(EditorHandler):
    """Returns statistics for an exploration."""

    GET_HANDLER_ERROR_RETURN_TYPE = feconf.HANDLER_TYPE_JSON

    @acl_decorators.can_view_exploration_stats
    def get(self, exploration_id, exploration_version):
        """Handles GET requests."""
        try:
            exp_services.get_exploration_by_id(exploration_id)
        except:
            raise self.PageNotFoundException

        self.render_json(stats_services.get_exploration_stats(
            exploration_id, exploration_version))


class ExplorationStatsVersionsHandler(EditorHandler):
    """Returns statistics versions for an exploration."""

    GET_HANDLER_ERROR_RETURN_TYPE = feconf.HANDLER_TYPE_JSON

    @acl_decorators.can_view_exploration_stats
    def get(self, exploration_id):
        """Handles GET requests."""
        try:
            exp_services.get_exploration_by_id(exploration_id)
        except:
            raise self.PageNotFoundException

        self.render_json({
            'versions': stats_services.get_versions_for_exploration_stats(
                exploration_id)})


class StateRulesStatsHandler(EditorHandler):
    """Returns detailed learner answer statistics for a state."""

    GET_HANDLER_ERROR_RETURN_TYPE = feconf.HANDLER_TYPE_JSON

    @acl_decorators.can_view_exploration_stats
    def get(self, exploration_id, escaped_state_name):
        """Handles GET requests."""
        try:
            exploration = exp_services.get_exploration_by_id(exploration_id)
        except:
            raise self.PageNotFoundException

        state_name = utils.unescape_encoded_uri_component(escaped_state_name)
        if state_name not in exploration.states:
            logging.error('Could not find state: %s' % state_name)
            logging.error('Available states: %s' % exploration.states.keys())
            raise self.PageNotFoundException

        self.render_json({
            'visualizations_info': stats_services.get_visualizations_info(
                exploration_id, state_name),
        })


class ImageUploadHandler(EditorHandler):
    """Handles image uploads."""

    @acl_decorators.can_edit_exploration
    def post(self, exploration_id):
        """Saves an image uploaded by a content creator."""

        raw = self.request.get('image')
        filename = self.payload.get('filename')
        if not raw:
            raise self.InvalidInputException('No image supplied')

        allowed_formats = ', '.join(
            feconf.ACCEPTED_IMAGE_FORMATS_AND_EXTENSIONS.keys())

        # Verify that the data is recognized as an image.
        file_format = imghdr.what(None, h=raw)
        if file_format not in feconf.ACCEPTED_IMAGE_FORMATS_AND_EXTENSIONS:
            raise self.InvalidInputException('Image not recognized')

        # Verify that the file type matches the supplied extension.
        if not filename:
            raise self.InvalidInputException('No filename supplied')
        if '/' in filename or '..' in filename:
            raise self.InvalidInputException(
                'Filenames should not include slashes (/) or consecutive dot '
                'characters.')
        if '.' not in filename:
            raise self.InvalidInputException(
                'Image filename with no extension: it should have '
                'one of the following extensions: %s.' % allowed_formats)

        dot_index = filename.rfind('.')
        extension = filename[dot_index + 1:].lower()
        if (extension not in
                feconf.ACCEPTED_IMAGE_FORMATS_AND_EXTENSIONS[file_format]):
            raise self.InvalidInputException(
                'Expected a filename ending in .%s, received %s' %
                (file_format, filename))

        # Save the file.
        fs = fs_domain.AbstractFileSystem(
            fs_domain.ExplorationFileSystem(exploration_id))
        if fs.isfile(filename):
            raise self.InvalidInputException(
                'A file with the name %s already exists. Please choose a '
                'different name.' % filename)
        fs.commit(self.user_id, filename, raw)

        self.render_json({'filepath': filename})


class AudioUploadHandler(EditorHandler):
    """Handles audio file uploads (to Google Cloud Storage in production, and
    to the local datastore in dev).
    """

    # The string to prefix to the filename (before tacking the whole thing on
    # to the end of 'assets/').
    _FILENAME_PREFIX = 'audio'

    @acl_decorators.can_edit_exploration
    def post(self, exploration_id):
        """Saves an audio file uploaded by a content creator."""

        raw_audio_file = self.request.get('raw_audio_file')
        filename = self.payload.get('filename')
        allowed_formats = feconf.ACCEPTED_AUDIO_EXTENSIONS.keys()

        if not raw_audio_file:
            raise self.InvalidInputException('No audio supplied')
        dot_index = filename.rfind('.')
        extension = filename[dot_index + 1:].lower()

        if dot_index == -1 or dot_index == 0:
            raise self.InvalidInputException(
                'No filename extension: it should have '
                'one of the following extensions: %s' % allowed_formats)
        if extension not in feconf.ACCEPTED_AUDIO_EXTENSIONS:
            raise self.InvalidInputException(
                'Invalid filename extension: it should have '
                'one of the following extensions: %s' % allowed_formats)

        tempbuffer = StringIO.StringIO()
        tempbuffer.write(raw_audio_file)
        tempbuffer.seek(0)
        try:
            audio = mutagen.File(tempbuffer)
        except mutagen.MutagenError:
            # Mutagen occasionally has problems with certain files
            # for unknown reasons.
            raise self.InvalidInputException('Could not open uploaded'
                                             'audio file')
        tempbuffer.close()

        if audio is None:
            raise self.InvalidInputException('Audio not recognized '
                                             'as a %s file' % extension)
        if audio.info.length > feconf.MAX_AUDIO_FILE_LENGTH_SEC:
            raise self.InvalidInputException(
                'Audio files must be under %s seconds in length. The uploaded '
                'file is %.2f seconds long.' % (
                    feconf.MAX_AUDIO_FILE_LENGTH_SEC, audio.info.length))
        if len(set(audio.mime).intersection(
                set(feconf.ACCEPTED_AUDIO_EXTENSIONS[extension]))) == 0:
            raise self.InvalidInputException(
                'Although the filename extension indicates the file '
                'is a %s file, it was not recognized as one. '
                'Found mime types: %s' % (extension, audio.mime))

        mimetype = audio.mime[0]

        # For a strange, unknown reason, the audio variable must be
        # deleted before opening cloud storage. If not, cloud storage
        # throws a very mysterious error that entails a mutagen
        # object being recursively passed around in app engine.
        del audio

        # Audio files are stored to the datastore in the dev env, and to GCS
        # in production.
        file_system_class = (
            fs_domain.ExplorationFileSystem if feconf.DEV_MODE
            else fs_domain.GcsFileSystem)
        fs = fs_domain.AbstractFileSystem(file_system_class(exploration_id))
        fs.commit(
            self.user_id, '%s/%s' % (self._FILENAME_PREFIX, filename),
            raw_audio_file, mimetype=mimetype)

        self.render_json({'filename': filename})


class StartedTutorialEventHandler(EditorHandler):
    """Records that this user has started the state editor tutorial."""

    @acl_decorators.can_play_exploration
    def post(self, unused_exploration_id):
        """Handles GET requests."""
        user_services.record_user_started_state_editor_tutorial(self.user_id)


class EditorAutosaveHandler(ExplorationHandler):
    """Handles requests from the editor for draft autosave."""

    @acl_decorators.can_edit_exploration
    def put(self, exploration_id):
        """Handles PUT requests for draft updation."""
        # Raise an Exception if the draft change list fails non-strict
        # validation.
        try:
            change_list = self.payload.get('change_list')
            version = self.payload.get('version')
            exp_services.create_or_update_draft(
                exploration_id, self.user_id, change_list, version,
                datetime.datetime.utcnow())
        except utils.ValidationError as e:
            # We leave any pre-existing draft changes in the datastore.
            raise self.InvalidInputException(e)
        exp_user_data = user_models.ExplorationUserDataModel.get(
            self.user_id, exploration_id)
        draft_change_list_id = exp_user_data.draft_change_list_id
        # If the draft_change_list_id is False, have the user discard the draft
        # changes. We save the draft to the datastore even if the version is
        # invalid, so that it is available for recovery later.
        self.render_json({
            'draft_change_list_id': draft_change_list_id,
            'is_version_of_draft_valid': exp_services.is_version_of_draft_valid(
                exploration_id, version)})

    @acl_decorators.can_edit_exploration
    def post(self, exploration_id):
        """Handles POST request for discarding draft changes."""
        exp_services.discard_draft(exploration_id, self.user_id)
        self.render_json({})<|MERGE_RESOLUTION|>--- conflicted
+++ resolved
@@ -159,20 +159,6 @@
             'can_edit': rights_manager.check_can_edit_activity(
                 self.user, exploration_rights),
             'can_modify_roles': (
-<<<<<<< HEAD
-                rights_manager.check_can_modify_activity_roles(
-                    self.user, exploration_rights)),
-            'can_publicize': rights_manager.check_can_publicize_exploration(
-                self.user, exploration_rights),
-            'can_publish': rights_manager.check_can_publish_activity(
-                self.user, exploration_rights),
-            'can_release_ownership': (
-                rights_manager.check_can_release_ownership(
-                    self.user, exploration_rights)),
-            'can_unpublicize': (
-                rights_manager.check_can_unpublicize_exploration(
-                    self.user, exploration_rights)),
-=======
                 rights_manager.check_can_modify_exploration_roles(
                     self.user_id, self.actions, exploration_rights)),
             'can_publish': rights_manager.check_can_publish_exploration(
@@ -180,7 +166,6 @@
             'can_release_ownership': (
                 rights_manager.check_can_release_ownership(
                     self.user_id, self.actions, exploration_rights)),
->>>>>>> 24dbe819
             'can_unpublish': (
                 rights_manager.check_can_unpublish_activity(
                     self.user, exploration_rights)),
