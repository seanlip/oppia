# coding: utf-8

# Copyright 2014 The Oppia Authors. All Rights Reserved.
#
# Licensed under the Apache License, Version 2.0 (the "License");
# you may not use this file except in compliance with the License.
# You may obtain a copy of the License at
#
#      http://www.apache.org/licenses/LICENSE-2.0
#
# Unless required by applicable law or agreed to in writing, software
# distributed under the License is distributed on an "AS-IS" BASIS,
# WITHOUT WARRANTIES OR CONDITIONS OF ANY KIND, either express or implied.
# See the License for the specific language governing permissions and
# limitations under the License.

"""Controllers for the editor view."""

import datetime
import imghdr
import logging

from constants import constants
from core.controllers import acl_decorators
from core.controllers import base
from core.domain import config_domain
from core.domain import dependency_registry
from core.domain import email_manager
from core.domain import exp_domain
from core.domain import exp_services
from core.domain import fs_domain
from core.domain import fs_services
from core.domain import interaction_registry
from core.domain import obj_services
from core.domain import rights_manager
from core.domain import search_services
from core.domain import state_domain
from core.domain import stats_domain
from core.domain import stats_services
from core.domain import user_services
from core.domain import value_generators_domain
from core.domain import visualization_registry
from core.platform import models
import feconf
import utils

import jinja2

app_identity_services = models.Registry.import_app_identity_services()
current_user_services = models.Registry.import_current_user_services()
(user_models,) = models.Registry.import_models([models.NAMES.user])

DEFAULT_TWITTER_SHARE_MESSAGE_EDITOR = config_domain.ConfigProperty(
    'default_twitter_share_message_editor', {
        'type': 'unicode',
    },
    'Default text for the Twitter share message for the editor',
    default_value=(
        'Check out this interactive lesson I created on Oppia - a free '
        'platform for teaching and learning!'))


def get_value_generators_js():
    """Return a string that concatenates the JS for all value generators."""
    all_value_generators = (
        value_generators_domain.Registry.get_all_generator_classes())
    value_generators_js = ''
    for _, generator_cls in all_value_generators.iteritems():
        value_generators_js += generator_cls.get_js_template()
    return value_generators_js


def _require_valid_version(version_from_payload, exploration_version):
    """Check that the payload version matches the given exploration version."""
    if version_from_payload is None:
        raise base.BaseHandler.InvalidInputException(
            'Invalid POST request: a version must be specified.')

    if version_from_payload != exploration_version:
        raise base.BaseHandler.InvalidInputException(
            'Trying to update version %s of exploration from version %s, '
            'which is too old. Please reload the page and try again.'
            % (exploration_version, version_from_payload))


class EditorHandler(base.BaseHandler):
    """Base class for all handlers for the editor page."""
    pass


class ExplorationPage(EditorHandler):
    """The editor page for a single exploration."""

    EDITOR_PAGE_DEPENDENCY_IDS = ['codemirror']

    @acl_decorators.can_play_exploration
    def get(self, exploration_id):
        """Handles GET requests."""
        if exploration_id in constants.DISABLED_EXPLORATION_IDS:
            self.render_template(
                'pages/error-page/disabled-exploration.mainpage.html',
                iframe_restriction=None)
            return

        (exploration, exploration_rights) = (
            exp_services.get_exploration_and_exploration_rights_by_id(
                exploration_id))

        visualizations_html = visualization_registry.Registry.get_full_html()

        interaction_ids = (
            interaction_registry.Registry.get_all_interaction_ids())

        interaction_dependency_ids = (
            interaction_registry.Registry.get_deduplicated_dependency_ids(
                interaction_ids))
        dependencies_html, additional_angular_modules = (
            dependency_registry.Registry.get_deps_html_and_angular_modules(
                interaction_dependency_ids + self.EDITOR_PAGE_DEPENDENCY_IDS))

        interaction_templates = (
            interaction_registry.Registry.get_interaction_html(
                interaction_ids))

        self.values.update({
            'INTERACTION_SPECS': interaction_registry.Registry.get_all_specs(),
            'DEFAULT_OBJECT_VALUES': obj_services.get_default_object_values(),
            'DEFAULT_TWITTER_SHARE_MESSAGE_EDITOR': (
                DEFAULT_TWITTER_SHARE_MESSAGE_EDITOR.value),
            'additional_angular_modules': additional_angular_modules,
            'can_delete': rights_manager.check_can_delete_activity(
                self.user, exploration_rights),
            'can_edit': rights_manager.check_can_edit_activity(
                self.user, exploration_rights),
            'can_modify_roles': (
                rights_manager.check_can_modify_activity_roles(
                    self.user, exploration_rights)),
            'can_publish': rights_manager.check_can_publish_activity(
                self.user, exploration_rights),
            'can_release_ownership': (
                rights_manager.check_can_release_ownership(
                    self.user, exploration_rights)),
            'can_translate': (
                rights_manager.check_can_translate_activity(
                    self.user, exploration_rights)),
            'can_unpublish': rights_manager.check_can_unpublish_activity(
                self.user, exploration_rights),
            'dependencies_html': jinja2.utils.Markup(dependencies_html),
            'interaction_templates': jinja2.utils.Markup(
                interaction_templates),
            'meta_description': feconf.CREATE_PAGE_DESCRIPTION,
            'value_generators_js': jinja2.utils.Markup(
                get_value_generators_js()),
            'title': exploration.title,
            'visualizations_html': jinja2.utils.Markup(visualizations_html),
            'INVALID_PARAMETER_NAMES': feconf.INVALID_PARAMETER_NAMES,
            'SHOW_TRAINABLE_UNRESOLVED_ANSWERS': (
                feconf.SHOW_TRAINABLE_UNRESOLVED_ANSWERS),
            'TAG_REGEX': feconf.TAG_REGEX,
        })

<<<<<<< HEAD
        self.render_template(
            'pages/exploration-editor-page/' +
            'exploration-editor-page.mainpage.html')
=======
        self.render_template('dist/exploration_editor.html')
>>>>>>> bce009cd


class ExplorationHandler(EditorHandler):
    """Page with editor data for a single exploration."""

    GET_HANDLER_ERROR_RETURN_TYPE = feconf.HANDLER_TYPE_JSON

    @acl_decorators.can_play_exploration
    def get(self, exploration_id):
        """Gets the data for the exploration overview page."""
        # 'apply_draft' and 'v'(version) are optional parameters because the
        # exploration history tab also uses this handler, and these parameters
        # are not used by that tab.
        version = self.request.get('v', default_value=None)
        apply_draft = self.request.get('apply_draft', default_value=False)
        try:
            exploration_data = exp_services.get_user_exploration_data(
                self.user_id, exploration_id, apply_draft=apply_draft,
                version=version)
            exploration_data['show_state_editor_tutorial_on_load'] = (
                self.user_id and not self.has_seen_editor_tutorial)
            exploration_data['show_state_translation_tutorial_on_load'] = (
                self.user_id and not self.has_seen_translation_tutorial)
        except:
            raise self.PageNotFoundException

        self.values.update(exploration_data)
        self.render_json(self.values)

    @acl_decorators.can_edit_exploration
    def put(self, exploration_id):
        """Updates properties of the given exploration."""
        exploration = exp_services.get_exploration_by_id(exploration_id)
        version = self.payload.get('version')
        _require_valid_version(version, exploration.version)

        commit_message = self.payload.get('commit_message')
        change_list_dict = self.payload.get('change_list')
        change_list = [
            exp_domain.ExplorationChange(change) for change in change_list_dict]
        try:
            exp_services.update_exploration(
                self.user_id, exploration_id, change_list, commit_message)
        except utils.ValidationError as e:
            raise self.InvalidInputException(e)

        try:
            exploration_data = exp_services.get_user_exploration_data(
                self.user_id, exploration_id)
            exploration_data['show_state_editor_tutorial_on_load'] = (
                self.user_id and not self.has_seen_editor_tutorial)
            exploration_data['show_state_translation_tutorial_on_load'] = (
                self.user_id and not self.has_seen_translation_tutorial)
        except:
            raise self.PageNotFoundException
        self.values.update(exploration_data)
        self.render_json(self.values)

    @acl_decorators.can_delete_exploration
    def delete(self, exploration_id):
        """Deletes the given exploration."""

        log_debug_string = '(%s) %s tried to delete exploration %s' % (
            self.role, self.user_id, exploration_id)
        logging.debug(log_debug_string)

        is_exploration_cloned = rights_manager.is_exploration_cloned(
            exploration_id)
        exp_services.delete_exploration(
            self.user_id, exploration_id, force_deletion=is_exploration_cloned)

        log_info_string = '(%s) %s deleted exploration %s' % (
            self.role, self.user_id, exploration_id)
        logging.info(log_info_string)
        self.render_json(self.values)


class ExplorationRightsHandler(EditorHandler):
    """Handles management of exploration editing rights."""

    @acl_decorators.can_modify_exploration_roles
    def put(self, exploration_id):
        """Updates the editing rights for the given exploration."""
        exploration = exp_services.get_exploration_by_id(exploration_id)
        version = self.payload.get('version')
        _require_valid_version(version, exploration.version)

        make_community_owned = self.payload.get('make_community_owned')
        new_member_username = self.payload.get('new_member_username')
        new_member_role = self.payload.get('new_member_role')
        viewable_if_private = self.payload.get('viewable_if_private')

        if new_member_username:
            new_member_id = user_services.get_user_id_from_username(
                new_member_username)
            if new_member_id is None:
                raise Exception(
                    'Sorry, we could not find the specified user.')

            rights_manager.assign_role_for_exploration(
                self.user, exploration_id, new_member_id, new_member_role)
            email_manager.send_role_notification_email(
                self.user_id, new_member_id, new_member_role, exploration_id,
                exploration.title)

        elif make_community_owned:
            exploration = exp_services.get_exploration_by_id(exploration_id)
            try:
                exploration.validate(strict=True)
            except utils.ValidationError as e:
                raise self.InvalidInputException(e)

            rights_manager.release_ownership_of_exploration(
                self.user, exploration_id)

        elif viewable_if_private is not None:
            rights_manager.set_private_viewability_of_exploration(
                self.user, exploration_id, viewable_if_private)

        else:
            raise self.InvalidInputException(
                'No change was made to this exploration.')

        self.render_json({
            'rights': rights_manager.get_exploration_rights(
                exploration_id).to_dict()
        })


class ExplorationStatusHandler(EditorHandler):
    """Handles publishing of an exploration."""

    def _publish_exploration(self, exploration_id):
        """Publish an exploration.

        Args:
            exploration_id: str. Id of the exploration.

        Raises:
            InvalidInputException: Given exploration is invalid.
        """
        exploration = exp_services.get_exploration_by_id(exploration_id)
        try:
            exploration.validate(strict=True)
        except utils.ValidationError as e:
            raise self.InvalidInputException(e)

        exp_services.publish_exploration_and_update_user_profiles(
            self.user, exploration_id)
        exp_services.index_explorations_given_ids([exploration_id])

    @acl_decorators.can_publish_exploration
    def put(self, exploration_id):
        make_public = self.payload.get('make_public')

        if make_public is not None:
            self._publish_exploration(exploration_id)

        self.render_json({
            'rights': rights_manager.get_exploration_rights(
                exploration_id).to_dict()
        })


class ExplorationModeratorRightsHandler(EditorHandler):
    """Handles management of exploration rights by moderators."""

    @acl_decorators.can_access_moderator_page
    def put(self, exploration_id):
        """Unpublishes the given exploration, and sends an email to all its
        owners.
        """
        exploration = exp_services.get_exploration_by_id(exploration_id)
        email_body = self.payload.get('email_body')
        version = self.payload.get('version')
        _require_valid_version(version, exploration.version)

        # If moderator emails can be sent, check that all the prerequisites are
        # satisfied, otherwise do nothing.
        if feconf.REQUIRE_EMAIL_ON_MODERATOR_ACTION:
            if not email_body:
                raise self.InvalidInputException(
                    'Moderator actions should include an email to the '
                    'recipient.')
            email_manager.require_moderator_email_prereqs_are_satisfied()

        # Unpublish exploration.
        rights_manager.unpublish_exploration(self.user, exploration_id)
        search_services.delete_explorations_from_search_index([exploration_id])
        exp_rights = rights_manager.get_exploration_rights(exploration_id)

        # If moderator emails can be sent, send an email to the all owners of
        # the exploration notifying them of the change.
        if feconf.REQUIRE_EMAIL_ON_MODERATOR_ACTION:
            for owner_id in exp_rights.owner_ids:
                email_manager.send_moderator_action_email(
                    self.user_id, owner_id, 'unpublish_exploration',
                    exploration.title, email_body)

        self.render_json({
            'rights': exp_rights.to_dict(),
        })


class UserExplorationEmailsHandler(EditorHandler):
    """Handles management of user email notification preferences for this
    exploration.
    """

    @acl_decorators.can_edit_exploration
    def put(self, exploration_id):
        """Updates the email notification preferences for the given exploration.

        Args:
            exploration_id: str. The exploration id.

        Raises:
            InvalidInputException: Invalid message type.
        """

        mute = self.payload.get('mute')
        message_type = self.payload.get('message_type')

        if message_type == feconf.MESSAGE_TYPE_FEEDBACK:
            user_services.set_email_preferences_for_exploration(
                self.user_id, exploration_id, mute_feedback_notifications=mute)
        elif message_type == feconf.MESSAGE_TYPE_SUGGESTION:
            user_services.set_email_preferences_for_exploration(
                self.user_id, exploration_id,
                mute_suggestion_notifications=mute)
        else:
            raise self.InvalidInputException(
                'Invalid message type.')

        exploration_email_preferences = (
            user_services.get_email_preferences_for_exploration(
                self.user_id, exploration_id))
        self.render_json({
            'email_preferences': exploration_email_preferences.to_dict()
        })


class ExplorationFileDownloader(EditorHandler):
    """Downloads an exploration as a zip file, or dict of YAML strings
    representing states.
    """

    GET_HANDLER_ERROR_RETURN_TYPE = feconf.HANDLER_TYPE_DOWNLOADABLE

    @acl_decorators.can_download_exploration
    def get(self, exploration_id):
        """Handles GET requests."""
        try:
            exploration = exp_services.get_exploration_by_id(exploration_id)
        except:
            raise self.PageNotFoundException

        version = self.request.get('v', default_value=exploration.version)
        output_format = self.request.get('output_format', default_value='zip')
        width = int(self.request.get('width', default_value=80))

        # If the title of the exploration has changed, we use the new title.
        filename = 'oppia-%s-v%s.zip' % (
            utils.to_ascii(exploration.title.replace(' ', '')), version)

        if output_format == feconf.OUTPUT_FORMAT_ZIP:
            self.render_downloadable_file(
                exp_services.export_to_zip_file(
                    exploration_id, version=version),
                filename, 'text/plain')
        elif output_format == feconf.OUTPUT_FORMAT_JSON:
            self.render_json(exp_services.export_states_to_yaml(
                exploration_id, version=version, width=width))
        else:
            raise self.InvalidInputException(
                'Unrecognized output format %s' % output_format)


class StateYamlHandler(EditorHandler):
    """Given a representation of a state, converts it to a YAML string.

    Note that this handler is stateless; it does not make use of the storage
    layer.
    """

    @acl_decorators.can_play_exploration
    def post(self, unused_exploration_id):
        """Handles POST requests."""
        try:
            state_dict = self.payload.get('state_dict')
            width = self.payload.get('width')
        except Exception:
            raise self.PageNotFoundException

        self.render_json({
            'yaml': state_domain.State.convert_state_dict_to_yaml(
                state_dict, width),
        })


class ExplorationResourcesHandler(EditorHandler):
    """Manages assets associated with an exploration."""

    GET_HANDLER_ERROR_RETURN_TYPE = feconf.HANDLER_TYPE_JSON

    @acl_decorators.can_edit_exploration
    def get(self, exploration_id):
        """Handles GET requests."""
        fs = fs_domain.AbstractFileSystem(
            fs_domain.ExplorationFileSystem(exploration_id))
        dir_list = fs.listdir('')

        self.render_json({'filepaths': dir_list})


class ExplorationSnapshotsHandler(EditorHandler):
    """Returns the exploration snapshot history."""

    GET_HANDLER_ERROR_RETURN_TYPE = feconf.HANDLER_TYPE_JSON

    @acl_decorators.can_play_exploration
    def get(self, exploration_id):
        """Handles GET requests."""

        try:
            snapshots = exp_services.get_exploration_snapshots_metadata(
                exploration_id)
        except:
            raise self.PageNotFoundException

        # Patch `snapshots` to use the editor's display name.
        snapshots_committer_ids = [
            snapshot['committer_id'] for snapshot in snapshots]
        committer_usernames = user_services.get_usernames(
            snapshots_committer_ids)
        for index, snapshot in enumerate(snapshots):
            snapshot['committer_id'] = committer_usernames[index]

        self.render_json({
            'snapshots': snapshots,
        })


class ExplorationRevertHandler(EditorHandler):
    """Reverts an exploration to an older version."""

    @acl_decorators.can_edit_exploration
    def post(self, exploration_id):
        """Handles POST requests."""
        current_version = self.payload.get('current_version')
        revert_to_version = self.payload.get('revert_to_version')

        if not isinstance(revert_to_version, int):
            raise self.InvalidInputException(
                'Expected an integer version to revert to; received %s.' %
                revert_to_version)
        if not isinstance(current_version, int):
            raise self.InvalidInputException(
                'Expected an integer current version; received %s.' %
                current_version)

        if revert_to_version < 1 or revert_to_version >= current_version:
            raise self.InvalidInputException(
                'Cannot revert to version %s from version %s.' %
                (revert_to_version, current_version))

        exp_services.discard_draft(exploration_id, self.user_id)
        exp_services.revert_exploration(
            self.user_id, exploration_id, current_version, revert_to_version)
        self.render_json({})


class ExplorationStatisticsHandler(EditorHandler):
    """Returns statistics for an exploration. This is the handler for the new
    statistics framework.
    """

    GET_HANDLER_ERROR_RETURN_TYPE = feconf.HANDLER_TYPE_JSON

    @acl_decorators.can_view_exploration_stats
    def get(self, exploration_id):
        """Handles GET requests."""
        try:
            current_exploration = exp_services.get_exploration_by_id(
                exploration_id)
        except:
            raise self.PageNotFoundException

        self.render_json(stats_services.get_exploration_stats(
            exploration_id, current_exploration.version).to_frontend_dict())


class StateRulesStatsHandler(EditorHandler):
    """Returns detailed learner answer statistics for a state."""

    GET_HANDLER_ERROR_RETURN_TYPE = feconf.HANDLER_TYPE_JSON

    @acl_decorators.can_view_exploration_stats
    def get(self, exploration_id, escaped_state_name):
        """Handles GET requests."""
        try:
            current_exploration = exp_services.get_exploration_by_id(
                exploration_id)
        except:
            raise self.PageNotFoundException

        state_name = utils.unescape_encoded_uri_component(escaped_state_name)
        if state_name not in current_exploration.states:
            logging.error('Could not find state: %s' % state_name)
            logging.error('Available states: %s' % (
                current_exploration.states.keys()))
            raise self.PageNotFoundException

        self.render_json({
            'visualizations_info': stats_services.get_visualizations_info(
                current_exploration.id, state_name,
                current_exploration.states[state_name].interaction.id),
        })


class FetchIssuesHandler(EditorHandler):
    """Handler used for retrieving the list of unresolved issues in an
    exploration. This removes the invalid issues and returns the remaining
    unresolved ones.
    """
    GET_HANDLER_ERROR_RETURN_TYPE = feconf.HANDLER_TYPE_JSON

    @acl_decorators.can_view_exploration_stats
    def get(self, exp_id):
        """Handles GET requests."""
        exp_version = self.request.get('exp_version')
        exp_issues = stats_services.get_exp_issues(exp_id, exp_version)
        if exp_issues is None:
            raise self.PageNotFoundException(
                'Invalid exploration ID %s' % (exp_id))
        unresolved_issues = []
        for issue in exp_issues.unresolved_issues:
            if issue.is_valid:
                unresolved_issues.append(issue)
        exp_issues.unresolved_issues = unresolved_issues
        exp_issues_dict = exp_issues.to_dict()
        self.render_json(exp_issues_dict['unresolved_issues'])


class FetchPlaythroughHandler(EditorHandler):
    """Handler used for retrieving a playthrough."""

    GET_HANDLER_ERROR_RETURN_TYPE = feconf.HANDLER_TYPE_JSON

    @acl_decorators.can_view_exploration_stats
    def get(self, unused_exploration_id, playthrough_id):
        """Handles GET requests."""
        playthrough = stats_services.get_playthrough_by_id(playthrough_id)
        if playthrough is None:
            raise self.PageNotFoundException(
                'Invalid playthrough ID %s' % (playthrough_id))
        self.render_json(playthrough.to_dict())


class ResolveIssueHandler(EditorHandler):
    """Handler used for resolving an issue. Currently, when an issue is
    resolved, the issue is removed from the unresolved issues list in the
    ExplorationIssuesModel instance, and all corresponding playthrough
    instances are deleted.
    """

    @acl_decorators.can_view_exploration_stats
    def post(self, exp_id):
        """Handles POST requests."""
        exp_issue_dict = self.payload.get('exp_issue_dict')
        try:
            unused_exp_issue = stats_domain.ExplorationIssue.from_backend_dict(
                exp_issue_dict)
        except utils.ValidationError as e:
            raise self.PageNotFoundException(e)

        exp_version = self.payload.get('exp_version')

        exp_issues = stats_services.get_exp_issues(exp_id, exp_version)
        if exp_issues is None:
            raise self.PageNotFoundException(
                'Invalid exploration ID %s' % (exp_id))

        # Check that the passed in issue actually exists in the exploration
        # issues instance.
        issue_to_remove = None
        for issue in exp_issues.unresolved_issues:
            if issue.to_dict() == exp_issue_dict:
                issue_to_remove = issue
                break

        if not issue_to_remove:
            raise self.PageNotFoundException(
                'Exploration issue does not exist in the list of issues for '
                'the exploration with ID %s' % exp_id)

        # Remove the issue from the unresolved issues list.
        exp_issues.unresolved_issues.remove(issue_to_remove)

        # Update the exploration issues instance and delete the playthrough
        # instances.
        stats_services.delete_playthroughs_multi(
            issue_to_remove.playthrough_ids)
        stats_services.save_exp_issues_model_transactional(exp_issues)

        self.render_json({})


class ImageUploadHandler(EditorHandler):
    """Handles image uploads."""

    # The string to prefix to the filename (before tacking the whole thing on
    # to the end of 'assets/').
    _FILENAME_PREFIX = 'image'

    @acl_decorators.can_edit_exploration
    def post(self, exploration_id):
        """Saves an image uploaded by a content creator."""

        raw = self.request.get('image')
        filename = self.payload.get('filename')
        if not raw:
            raise self.InvalidInputException('No image supplied')

        allowed_formats = ', '.join(
            feconf.ACCEPTED_IMAGE_FORMATS_AND_EXTENSIONS.keys())

        # Verify that the data is recognized as an image.
        file_format = imghdr.what(None, h=raw)
        if file_format not in feconf.ACCEPTED_IMAGE_FORMATS_AND_EXTENSIONS:
            raise self.InvalidInputException('Image not recognized')

        # Verify that the file type matches the supplied extension.
        if not filename:
            raise self.InvalidInputException('No filename supplied')
        if filename.rfind('.') == 0:
            raise self.InvalidInputException('Invalid filename')
        if '/' in filename or '..' in filename:
            raise self.InvalidInputException(
                'Filenames should not include slashes (/) or consecutive dot '
                'characters.')
        if '.' not in filename:
            raise self.InvalidInputException(
                'Image filename with no extension: it should have '
                'one of the following extensions: %s.' % allowed_formats)

        dot_index = filename.rfind('.')
        extension = filename[dot_index + 1:].lower()
        if (extension not in
                feconf.ACCEPTED_IMAGE_FORMATS_AND_EXTENSIONS[file_format]):
            raise self.InvalidInputException(
                'Expected a filename ending in .%s, received %s' %
                (file_format, filename))

        file_system_class = fs_services.get_exploration_file_system_class()
        fs = fs_domain.AbstractFileSystem(file_system_class(
            'exploration/%s' % exploration_id))
        filepath = '%s/%s' % (self._FILENAME_PREFIX, filename)

        if fs.isfile(filepath):
            raise self.InvalidInputException(
                'A file with the name %s already exists. Please choose a '
                'different name.' % filename)

        exp_services.save_original_and_compressed_versions_of_image(
            self.user_id, filename, exploration_id, raw)

        self.render_json({'filename': filename})


class StartedTutorialEventHandler(EditorHandler):
    """Records that this user has started the state editor tutorial."""

    @acl_decorators.can_play_exploration
    def post(self, unused_exploration_id):
        """Handles GET requests."""
        user_services.record_user_started_state_editor_tutorial(self.user_id)
        self.render_json({})


class EditorAutosaveHandler(ExplorationHandler):
    """Handles requests from the editor for draft autosave."""

    @acl_decorators.can_edit_exploration
    def put(self, exploration_id):
        """Handles PUT requests for draft updation."""
        # Raise an Exception if the draft change list fails non-strict
        # validation.
        try:
            change_list_dict = self.payload.get('change_list')
            change_list = [
                exp_domain.ExplorationChange(change)
                for change in change_list_dict]
            version = self.payload.get('version')
            exp_services.create_or_update_draft(
                exploration_id, self.user_id, change_list, version,
                datetime.datetime.utcnow())
        except utils.ValidationError as e:
            # We leave any pre-existing draft changes in the datastore.
            raise self.InvalidInputException(e)
        exp_user_data = user_models.ExplorationUserDataModel.get(
            self.user_id, exploration_id)
        draft_change_list_id = exp_user_data.draft_change_list_id
        # If the draft_change_list_id is False, have the user discard the draft
        # changes. We save the draft to the datastore even if the version is
        # invalid, so that it is available for recovery later.
        self.render_json({
            'draft_change_list_id': draft_change_list_id,
            'is_version_of_draft_valid': exp_services.is_version_of_draft_valid(
                exploration_id, version)})

    @acl_decorators.can_edit_exploration
    def post(self, exploration_id):
        """Handles POST request for discarding draft changes."""
        exp_services.discard_draft(exploration_id, self.user_id)
        self.render_json({})


class StateAnswerStatisticsHandler(EditorHandler):
    """Returns basic learner answer statistics for a state."""

    GET_HANDLER_ERROR_RETURN_TYPE = feconf.HANDLER_TYPE_JSON

    @acl_decorators.can_view_exploration_stats
    def get(self, exploration_id):
        """Handles GET requests."""
        try:
            current_exploration = (
                exp_services.get_exploration_by_id(exploration_id))
        except:
            raise self.PageNotFoundException

        self.render_json({
            'answers': stats_services.get_top_state_answer_stats_multi(
                exploration_id, current_exploration.states)
        })


class TopUnresolvedAnswersHandler(EditorHandler):
    """Returns a list of top N unresolved answers."""

    GET_HANDLER_ERROR_RETURN_TYPE = feconf.HANDLER_TYPE_JSON

    @acl_decorators.can_edit_exploration
    def get(self, exploration_id):
        """Handles GET requests for unresolved answers."""
        try:
            state_name = self.request.get('state_name')
        except Exception:
            raise self.PageNotFoundException

        unresolved_answers_with_frequency = (
            stats_services.get_top_state_unresolved_answers(
                exploration_id, state_name))

        self.render_json({
            'unresolved_answers': unresolved_answers_with_frequency
        })<|MERGE_RESOLUTION|>--- conflicted
+++ resolved
@@ -159,13 +159,7 @@
             'TAG_REGEX': feconf.TAG_REGEX,
         })
 
-<<<<<<< HEAD
-        self.render_template(
-            'pages/exploration-editor-page/' +
-            'exploration-editor-page.mainpage.html')
-=======
-        self.render_template('dist/exploration_editor.html')
->>>>>>> bce009cd
+        self.render_template('dist/exploration-editor-page.mainpage.html')
 
 
 class ExplorationHandler(EditorHandler):
