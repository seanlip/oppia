# coding: utf-8

# Copyright 2014 The Oppia Authors. All Rights Reserved.
#
# Licensed under the Apache License, Version 2.0 (the "License");
# you may not use this file except in compliance with the License.
# You may obtain a copy of the License at
#
#      http://www.apache.org/licenses/LICENSE-2.0
#
# Unless required by applicable law or agreed to in writing, software
# distributed under the License is distributed on an "AS-IS" BASIS,
# WITHOUT WARRANTIES OR CONDITIONS OF ANY KIND, either express or implied.
# See the License for the specific language governing permissions and
# limitations under the License.

"""Controllers for the editor view."""

import datetime
import imghdr
import logging

from constants import constants
from core.controllers import acl_decorators
from core.controllers import base
from core.domain import dependency_registry
from core.domain import email_manager
from core.domain import exp_domain
from core.domain import exp_fetchers
from core.domain import exp_services
from core.domain import fs_domain
from core.domain import fs_services
from core.domain import interaction_registry
from core.domain import rights_manager
from core.domain import search_services
from core.domain import state_domain
from core.domain import stats_domain
from core.domain import stats_services
from core.domain import user_services
from core.platform import models
import feconf
import utils

import jinja2

app_identity_services = models.Registry.import_app_identity_services()
current_user_services = models.Registry.import_current_user_services()
(stats_models, user_models) = models.Registry.import_models(
    [models.NAMES.statistics, models.NAMES.user])


def _require_valid_version(version_from_payload, exploration_version):
    """Check that the payload version matches the given exploration version."""
    if version_from_payload is None:
        raise base.BaseHandler.InvalidInputException(
            'Invalid POST request: a version must be specified.')

    if version_from_payload != exploration_version:
        raise base.BaseHandler.InvalidInputException(
            'Trying to update version %s of exploration from version %s, '
            'which is too old. Please reload the page and try again.'
            % (exploration_version, version_from_payload))


class EditorHandler(base.BaseHandler):
    """Base class for all handlers for the editor page."""
    EDITOR_PAGE_DEPENDENCY_IDS = ['codemirror']


class ExplorationPage(EditorHandler):
    """The editor page for a single exploration."""


    @acl_decorators.can_play_exploration
    def get(self, exploration_id):
        """Handles GET requests."""
        exploration_rights = rights_manager.get_exploration_rights(
            exploration_id)

        interaction_ids = (
            interaction_registry.Registry.get_all_interaction_ids())

        interaction_dependency_ids = (
            interaction_registry.Registry.get_deduplicated_dependency_ids(
                interaction_ids))
        additional_angular_modules = (
            dependency_registry.Registry.get_additional_angular_modules(
                interaction_dependency_ids + self.EDITOR_PAGE_DEPENDENCY_IDS))

        self.values.update({
            'INTERACTION_SPECS': interaction_registry.Registry.get_all_specs(),
            'additional_angular_modules': additional_angular_modules,
            'can_delete': rights_manager.check_can_delete_activity(
                self.user, exploration_rights),
            'can_edit': rights_manager.check_can_edit_activity(
                self.user, exploration_rights),
            'can_modify_roles': (
                rights_manager.check_can_modify_activity_roles(
                    self.user, exploration_rights)),
            'can_publish': rights_manager.check_can_publish_activity(
                self.user, exploration_rights),
            'can_release_ownership': (
                rights_manager.check_can_release_ownership(
                    self.user, exploration_rights)),
            'can_voiceover': (
                rights_manager.check_can_voiceover_activity(
                    self.user, exploration_rights)),
            'can_unpublish': rights_manager.check_can_unpublish_activity(
                self.user, exploration_rights),
<<<<<<< HEAD
            'interaction_templates': jinja2.utils.Markup(
                interaction_templates),
=======
            'dependencies_html': jinja2.utils.Markup(dependencies_html),
>>>>>>> 7ff8dcd6
            'meta_description': feconf.CREATE_PAGE_DESCRIPTION,
        })

        self.render_template('dist/exploration-editor-page.mainpage.html')


class ExplorationHandler(EditorHandler):
    """Page with editor data for a single exploration."""

    GET_HANDLER_ERROR_RETURN_TYPE = feconf.HANDLER_TYPE_JSON

    @acl_decorators.can_play_exploration
    def get(self, exploration_id):
        """Gets the data for the exploration overview page."""
        # 'apply_draft' and 'v'(version) are optional parameters because the
        # exploration history tab also uses this handler, and these parameters
        # are not used by that tab.
        version = self.request.get('v', default_value=None)
        apply_draft = self.request.get('apply_draft', default_value=False)

        user_settings = user_services.get_user_settings(self.user_id)
        has_seen_editor_tutorial = False
        has_seen_translation_tutorial = False
        if user_settings is not None:
            if user_settings.last_started_state_editor_tutorial:
                has_seen_editor_tutorial = True
            if user_settings.last_started_state_translation_tutorial:
                has_seen_translation_tutorial = True

        try:
            exploration_data = exp_services.get_user_exploration_data(
                self.user_id, exploration_id, apply_draft=apply_draft,
                version=version)
            exploration_data['show_state_editor_tutorial_on_load'] = (
                self.user_id and not has_seen_editor_tutorial)
            exploration_data['show_state_translation_tutorial_on_load'] = (
                self.user_id and not has_seen_translation_tutorial)
        except:
            raise self.PageNotFoundException

        interaction_ids = (
            interaction_registry.Registry.get_all_interaction_ids())

        interaction_dependency_ids = (
            interaction_registry.Registry.get_deduplicated_dependency_ids(
                interaction_ids))
        dependencies_html = dependency_registry.Registry.get_deps_html(
            interaction_dependency_ids + self.EDITOR_PAGE_DEPENDENCY_IDS)

        self.values.update(exploration_data)
        self.values.update({
            'dependencies_html': jinja2.utils.Markup(dependencies_html),
        })
        self.render_json(self.values)

    @acl_decorators.can_edit_exploration
    def put(self, exploration_id):
        """Updates properties of the given exploration."""
        exploration = exp_fetchers.get_exploration_by_id(exploration_id)
        version = self.payload.get('version')
        _require_valid_version(version, exploration.version)

        commit_message = self.payload.get('commit_message')
        change_list_dict = self.payload.get('change_list')
        change_list = [
            exp_domain.ExplorationChange(change) for change in change_list_dict]
        try:
            exp_services.update_exploration(
                self.user_id, exploration_id, change_list, commit_message)
        except utils.ValidationError as e:
            raise self.InvalidInputException(e)

        exploration_data = exp_services.get_user_exploration_data(
            self.user_id, exploration_id)

        self.values.update(exploration_data)
        self.render_json(self.values)

    @acl_decorators.can_delete_exploration
    def delete(self, exploration_id):
        """Deletes the given exploration."""

        log_debug_string = '(%s) %s tried to delete exploration %s' % (
            self.role, self.user_id, exploration_id)
        logging.debug(log_debug_string)

        is_exploration_cloned = rights_manager.is_exploration_cloned(
            exploration_id)
        exp_services.delete_exploration(
            self.user_id, exploration_id, force_deletion=is_exploration_cloned)

        log_info_string = '(%s) %s deleted exploration %s' % (
            self.role, self.user_id, exploration_id)
        logging.info(log_info_string)
        self.render_json(self.values)


class ExplorationRightsHandler(EditorHandler):
    """Handles management of exploration editing rights."""

    @acl_decorators.can_modify_exploration_roles
    def put(self, exploration_id):
        """Updates the editing rights for the given exploration."""
        exploration = exp_fetchers.get_exploration_by_id(exploration_id)
        version = self.payload.get('version')
        _require_valid_version(version, exploration.version)

        make_community_owned = self.payload.get('make_community_owned')
        new_member_username = self.payload.get('new_member_username')
        new_member_role = self.payload.get('new_member_role')
        viewable_if_private = self.payload.get('viewable_if_private')

        if new_member_username:
            new_member_id = user_services.get_user_id_from_username(
                new_member_username)
            if new_member_id is None:
                raise self.InvalidInputException(
                    'Sorry, we could not find the specified user.')

            rights_manager.assign_role_for_exploration(
                self.user, exploration_id, new_member_id, new_member_role)
            email_manager.send_role_notification_email(
                self.user_id, new_member_id, new_member_role, exploration_id,
                exploration.title)

        elif make_community_owned:
            exploration = exp_fetchers.get_exploration_by_id(exploration_id)
            try:
                exploration.validate(strict=True)
            except utils.ValidationError as e:
                raise self.InvalidInputException(e)

            rights_manager.release_ownership_of_exploration(
                self.user, exploration_id)

        elif viewable_if_private is not None:
            rights_manager.set_private_viewability_of_exploration(
                self.user, exploration_id, viewable_if_private)

        else:
            raise self.InvalidInputException(
                'No change was made to this exploration.')

        self.render_json({
            'rights': rights_manager.get_exploration_rights(
                exploration_id).to_dict()
        })


class ExplorationStatusHandler(EditorHandler):
    """Handles publishing of an exploration."""

    def _publish_exploration(self, exploration_id):
        """Publish an exploration.

        Args:
            exploration_id: str. Id of the exploration.

        Raises:
            InvalidInputException: Given exploration is invalid.
        """
        exploration = exp_fetchers.get_exploration_by_id(exploration_id)
        try:
            exploration.validate(strict=True)
        except utils.ValidationError as e:
            raise self.InvalidInputException(e)

        exp_services.publish_exploration_and_update_user_profiles(
            self.user, exploration_id)
        exp_services.index_explorations_given_ids([exploration_id])

    @acl_decorators.can_publish_exploration
    def put(self, exploration_id):
        make_public = self.payload.get('make_public')

        if make_public is not None:
            self._publish_exploration(exploration_id)

        self.render_json({
            'rights': rights_manager.get_exploration_rights(
                exploration_id).to_dict()
        })


class ExplorationModeratorRightsHandler(EditorHandler):
    """Handles management of exploration rights by moderators."""

    @acl_decorators.can_access_moderator_page
    def put(self, exploration_id):
        """Unpublishes the given exploration, and sends an email to all its
        owners.
        """
        exploration = exp_fetchers.get_exploration_by_id(exploration_id)
        email_body = self.payload.get('email_body')
        version = self.payload.get('version')
        _require_valid_version(version, exploration.version)

        # If moderator emails can be sent, check that all the prerequisites are
        # satisfied, otherwise do nothing.
        if feconf.REQUIRE_EMAIL_ON_MODERATOR_ACTION:
            if not email_body:
                raise self.InvalidInputException(
                    'Moderator actions should include an email to the '
                    'recipient.')
            email_manager.require_moderator_email_prereqs_are_satisfied()

        # Unpublish exploration.
        rights_manager.unpublish_exploration(self.user, exploration_id)
        search_services.delete_explorations_from_search_index([exploration_id])
        exp_rights = rights_manager.get_exploration_rights(exploration_id)

        # If moderator emails can be sent, send an email to the all owners of
        # the exploration notifying them of the change.
        if feconf.REQUIRE_EMAIL_ON_MODERATOR_ACTION:
            for owner_id in exp_rights.owner_ids:
                email_manager.send_moderator_action_email(
                    self.user_id, owner_id, 'unpublish_exploration',
                    exploration.title, email_body)

        self.render_json({
            'rights': exp_rights.to_dict(),
        })


class UserExplorationEmailsHandler(EditorHandler):
    """Handles management of user email notification preferences for this
    exploration.
    """

    @acl_decorators.can_edit_exploration
    def put(self, exploration_id):
        """Updates the email notification preferences for the given exploration.

        Args:
            exploration_id: str. The exploration id.

        Raises:
            InvalidInputException: Invalid message type.
        """

        mute = self.payload.get('mute')
        message_type = self.payload.get('message_type')

        if message_type == feconf.MESSAGE_TYPE_FEEDBACK:
            user_services.set_email_preferences_for_exploration(
                self.user_id, exploration_id, mute_feedback_notifications=mute)
        elif message_type == feconf.MESSAGE_TYPE_SUGGESTION:
            user_services.set_email_preferences_for_exploration(
                self.user_id, exploration_id,
                mute_suggestion_notifications=mute)
        else:
            raise self.InvalidInputException(
                'Invalid message type.')

        exploration_email_preferences = (
            user_services.get_email_preferences_for_exploration(
                self.user_id, exploration_id))
        self.render_json({
            'email_preferences': exploration_email_preferences.to_dict()
        })


class ExplorationFileDownloader(EditorHandler):
    """Downloads an exploration as a zip file, or dict of YAML strings
    representing states.
    """

    GET_HANDLER_ERROR_RETURN_TYPE = feconf.HANDLER_TYPE_DOWNLOADABLE

    @acl_decorators.can_download_exploration
    def get(self, exploration_id):
        """Handles GET requests."""
        exploration = exp_fetchers.get_exploration_by_id(exploration_id)

        version_str = self.request.get('v', default_value=exploration.version)
        output_format = self.request.get('output_format', default_value='zip')

        try:
            version = int(version_str)
        except ValueError:
            version = exploration.version

        # If the title of the exploration has changed, we use the new title.
        filename = 'oppia-%s-v%s.zip' % (
            utils.to_ascii(exploration.title.replace(' ', '')), version)

        if output_format == feconf.OUTPUT_FORMAT_ZIP:
            self.render_downloadable_file(
                exp_services.export_to_zip_file(
                    exploration_id, version=version),
                filename, 'text/plain')
        elif output_format == feconf.OUTPUT_FORMAT_JSON:
            self.render_json(exp_services.export_states_to_yaml(
                exploration_id, version=version))
        else:
            raise self.InvalidInputException(
                'Unrecognized output format %s' % output_format)


class StateYamlHandler(EditorHandler):
    """Given a representation of a state, converts it to a YAML string.

    Note that this handler is stateless; it does not make use of the storage
    layer.
    """

    @acl_decorators.can_play_exploration
    def post(self, unused_exploration_id):
        """Handles POST requests."""
        state_dict = self.payload.get('state_dict')
        width = self.payload.get('width')

        if not width or not state_dict:
            raise self.PageNotFoundException

        self.render_json({
            'yaml': state_domain.State.convert_state_dict_to_yaml(
                state_dict, width),
        })


class ExplorationSnapshotsHandler(EditorHandler):
    """Returns the exploration snapshot history."""

    GET_HANDLER_ERROR_RETURN_TYPE = feconf.HANDLER_TYPE_JSON

    @acl_decorators.can_play_exploration
    def get(self, exploration_id):
        """Handles GET requests."""

        snapshots = exp_services.get_exploration_snapshots_metadata(
            exploration_id)

        # Patch `snapshots` to use the editor's display name.
        snapshots_committer_ids = [
            snapshot['committer_id'] for snapshot in snapshots]
        committer_usernames = user_services.get_usernames(
            snapshots_committer_ids)
        for index, snapshot in enumerate(snapshots):
            snapshot['committer_id'] = committer_usernames[index]

        self.render_json({
            'snapshots': snapshots,
        })


class ExplorationRevertHandler(EditorHandler):
    """Reverts an exploration to an older version."""

    @acl_decorators.can_edit_exploration
    def post(self, exploration_id):
        """Handles POST requests."""
        current_version = self.payload.get('current_version')
        revert_to_version = self.payload.get('revert_to_version')

        if not isinstance(revert_to_version, int):
            raise self.InvalidInputException(
                'Expected an integer version to revert to; received %s.' %
                revert_to_version)
        if not isinstance(current_version, int):
            raise self.InvalidInputException(
                'Expected an integer current version; received %s.' %
                current_version)

        if revert_to_version < 1 or revert_to_version >= current_version:
            raise self.InvalidInputException(
                'Cannot revert to version %s from version %s.' %
                (revert_to_version, current_version))

        exp_services.discard_draft(exploration_id, self.user_id)
        exp_services.revert_exploration(
            self.user_id, exploration_id, current_version, revert_to_version)
        self.render_json({})


class ExplorationStatisticsHandler(EditorHandler):
    """Returns statistics for an exploration. This is the handler for the new
    statistics framework.
    """

    GET_HANDLER_ERROR_RETURN_TYPE = feconf.HANDLER_TYPE_JSON

    @acl_decorators.can_view_exploration_stats
    def get(self, exploration_id):
        """Handles GET requests."""
        current_exploration = exp_fetchers.get_exploration_by_id(
            exploration_id)

        self.render_json(stats_services.get_exploration_stats(
            exploration_id, current_exploration.version).to_frontend_dict())


class StateRulesStatsHandler(EditorHandler):
    """Returns detailed learner answer statistics for a state."""

    GET_HANDLER_ERROR_RETURN_TYPE = feconf.HANDLER_TYPE_JSON

    @acl_decorators.can_view_exploration_stats
    def get(self, exploration_id, escaped_state_name):
        """Handles GET requests."""
        current_exploration = exp_fetchers.get_exploration_by_id(
            exploration_id)

        state_name = utils.unescape_encoded_uri_component(escaped_state_name)
        if state_name not in current_exploration.states:
            logging.error('Could not find state: %s' % state_name)
            logging.error('Available states: %s' % (
                current_exploration.states.keys()))
            raise self.PageNotFoundException

        self.render_json({
            'visualizations_info': stats_services.get_visualizations_info(
                current_exploration.id, state_name,
                current_exploration.states[state_name].interaction.id),
        })


class FetchIssuesHandler(EditorHandler):
    """Handler used for retrieving the list of unresolved issues in an
    exploration. This removes the invalid issues and returns the remaining
    unresolved ones.
    """
    GET_HANDLER_ERROR_RETURN_TYPE = feconf.HANDLER_TYPE_JSON

    @acl_decorators.can_view_exploration_stats
    def get(self, exp_id):
        """Handles GET requests."""
        exp_version = self.request.get('exp_version')
        exp_issues = stats_services.get_exp_issues(exp_id, exp_version)
        if exp_issues is None:
            raise self.PageNotFoundException(
                'Invalid version %s for exploration ID %s'
                % (exp_version, exp_id))
        unresolved_issues = []
        for issue in exp_issues.unresolved_issues:
            if issue.is_valid:
                unresolved_issues.append(issue)
        exp_issues.unresolved_issues = unresolved_issues
        exp_issues_dict = exp_issues.to_dict()
        self.render_json(exp_issues_dict['unresolved_issues'])


class FetchPlaythroughHandler(EditorHandler):
    """Handler used for retrieving a playthrough."""

    GET_HANDLER_ERROR_RETURN_TYPE = feconf.HANDLER_TYPE_JSON

    @acl_decorators.can_view_exploration_stats
    def get(self, unused_exploration_id, playthrough_id):
        """Handles GET requests."""
        playthrough = stats_services.get_playthrough_by_id(playthrough_id)
        if playthrough is None:
            raise self.PageNotFoundException(
                'Invalid playthrough ID %s' % (playthrough_id))
        self.render_json(playthrough.to_dict())


class ResolveIssueHandler(EditorHandler):
    """Handler used for resolving an issue. Currently, when an issue is
    resolved, the issue is removed from the unresolved issues list in the
    ExplorationIssuesModel instance, and all corresponding playthrough
    instances are deleted.
    """

    @acl_decorators.can_view_exploration_stats
    def post(self, exp_id):
        """Handles POST requests."""
        exp_issue_dict = self.payload.get('exp_issue_dict')
        try:
            unused_exp_issue = stats_domain.ExplorationIssue.from_backend_dict(
                exp_issue_dict)
        except utils.ValidationError as e:
            raise self.PageNotFoundException(e)

        exp_version = self.payload.get('exp_version')

        exp_issues = stats_services.get_exp_issues(exp_id, exp_version)
        if exp_issues is None:
            raise self.PageNotFoundException(
                'Invalid exploration ID %s' % (exp_id))

        # Check that the passed in issue actually exists in the exploration
        # issues instance.
        issue_to_remove = None
        for issue in exp_issues.unresolved_issues:
            if issue.to_dict() == exp_issue_dict:
                issue_to_remove = issue
                break

        if not issue_to_remove:
            raise self.PageNotFoundException(
                'Exploration issue does not exist in the list of issues for '
                'the exploration with ID %s' % exp_id)

        # Remove the issue from the unresolved issues list.
        exp_issues.unresolved_issues.remove(issue_to_remove)

        # Update the exploration issues instance and delete the playthrough
        # instances.
        stats_services.delete_playthroughs_multi(
            issue_to_remove.playthrough_ids)
        stats_services.save_exp_issues_model_transactional(exp_issues)

        self.render_json({})


class ImageUploadHandler(EditorHandler):
    """Handles image uploads."""

    # The string to prefix to the filename (before tacking the whole thing on
    # to the end of 'assets/').
    _FILENAME_PREFIX = 'image'
    _decorator = None

    @acl_decorators.can_edit_entity
    def post(self, entity_type, entity_id):
        """Saves an image uploaded by a content creator."""

        raw = self.request.get('image')
        filename = self.payload.get('filename')
        if not raw:
            raise self.InvalidInputException('No image supplied')

        allowed_formats = ', '.join(
            feconf.ACCEPTED_IMAGE_FORMATS_AND_EXTENSIONS.keys())

        # Verify that the data is recognized as an image.
        file_format = imghdr.what(None, h=raw)
        if file_format not in feconf.ACCEPTED_IMAGE_FORMATS_AND_EXTENSIONS:
            raise self.InvalidInputException('Image not recognized')

        # Verify that the file type matches the supplied extension.
        if not filename:
            raise self.InvalidInputException('No filename supplied')
        if filename.rfind('.') == 0:
            raise self.InvalidInputException('Invalid filename')
        if '/' in filename or '..' in filename:
            raise self.InvalidInputException(
                'Filenames should not include slashes (/) or consecutive '
                'dot characters.')
        if '.' not in filename:
            raise self.InvalidInputException(
                'Image filename with no extension: it should have '
                'one of the following extensions: %s.' % allowed_formats)

        dot_index = filename.rfind('.')
        extension = filename[dot_index + 1:].lower()
        if (extension not in
                feconf.ACCEPTED_IMAGE_FORMATS_AND_EXTENSIONS[file_format]):
            raise self.InvalidInputException(
                'Expected a filename ending in .%s, received %s' %
                (file_format, filename))

        file_system_class = fs_services.get_entity_file_system_class()
        fs = fs_domain.AbstractFileSystem(file_system_class(
            entity_type, entity_id))
        filepath = '%s/%s' % (self._FILENAME_PREFIX, filename)

        if fs.isfile(filepath):
            raise self.InvalidInputException(
                'A file with the name %s already exists. Please choose a '
                'different name.' % filename)

        fs_services.save_original_and_compressed_versions_of_image(
            self.user_id, filename, entity_type, entity_id, raw)

        self.render_json({'filename': filename})


class StartedTutorialEventHandler(EditorHandler):
    """Records that this user has started the state editor tutorial."""

    @acl_decorators.can_play_exploration
    def post(self, unused_exploration_id):
        """Handles GET requests."""
        user_services.record_user_started_state_editor_tutorial(self.user_id)
        self.render_json({})


class EditorAutosaveHandler(ExplorationHandler):
    """Handles requests from the editor for draft autosave."""

    @acl_decorators.can_edit_exploration
    def put(self, exploration_id):
        """Handles PUT requests for draft updation."""
        # Raise an Exception if the draft change list fails non-strict
        # validation.
        try:
            change_list_dict = self.payload.get('change_list')
            change_list = [
                exp_domain.ExplorationChange(change)
                for change in change_list_dict]
            version = self.payload.get('version')
            exp_services.create_or_update_draft(
                exploration_id, self.user_id, change_list, version,
                datetime.datetime.utcnow())
        except utils.ValidationError as e:
            # We leave any pre-existing draft changes in the datastore.
            raise self.InvalidInputException(e)
        exp_user_data = user_models.ExplorationUserDataModel.get(
            self.user_id, exploration_id)
        draft_change_list_id = exp_user_data.draft_change_list_id
        # If the draft_change_list_id is False, have the user discard the draft
        # changes. We save the draft to the datastore even if the version is
        # invalid, so that it is available for recovery later.
        self.render_json({
            'draft_change_list_id': draft_change_list_id,
            'is_version_of_draft_valid': exp_services.is_version_of_draft_valid(
                exploration_id, version)})

    @acl_decorators.can_edit_exploration
    def post(self, exploration_id):
        """Handles POST request for discarding draft changes."""
        exp_services.discard_draft(exploration_id, self.user_id)
        self.render_json({})


class StateAnswerStatisticsHandler(EditorHandler):
    """Returns basic learner answer statistics for a state."""

    GET_HANDLER_ERROR_RETURN_TYPE = feconf.HANDLER_TYPE_JSON

    @acl_decorators.can_view_exploration_stats
    def get(self, exploration_id):
        """Handles GET requests."""
        current_exploration = exp_fetchers.get_exploration_by_id(exploration_id)

        top_state_answers = stats_services.get_top_state_answer_stats_multi(
            exploration_id, current_exploration.states)
        top_state_interaction_ids = {
            state_name: current_exploration.states[state_name].interaction.id
            for state_name in top_state_answers
        }
        self.render_json({
            'answers': top_state_answers,
            'interaction_ids': top_state_interaction_ids,
        })


class TopUnresolvedAnswersHandler(EditorHandler):
    """Returns a list of top N unresolved answers."""

    GET_HANDLER_ERROR_RETURN_TYPE = feconf.HANDLER_TYPE_JSON

    @acl_decorators.can_edit_exploration
    def get(self, exploration_id):
        """Handles GET requests for unresolved answers."""
        state_name = self.request.get('state_name')
        if not state_name:
            raise self.PageNotFoundException

        unresolved_answers_with_frequency = (
            stats_services.get_top_state_unresolved_answers(
                exploration_id, state_name))

        self.render_json({
            'unresolved_answers': unresolved_answers_with_frequency
        })


class LearnerAnswerInfoHandler(EditorHandler):
    """Handles the learner answer info for an exploration state."""

    GET_HANDLER_ERROR_RETURN_TYPE = feconf.HANDLER_TYPE_JSON

    @acl_decorators.can_edit_entity
    def get(self, entity_type, entity_id):
        """Handles the GET requests for learner answer info for an
        exploration state.
        """
        if not constants.ENABLE_SOLICIT_ANSWER_DETAILS_FEATURE:
            raise self.PageNotFoundException

        if entity_type == feconf.ENTITY_TYPE_EXPLORATION:
            state_name = self.request.get('state_name')
            if not state_name:
                raise self.InvalidInputException
            state_reference = (
                stats_services.get_state_reference_for_exploration(
                    entity_id, state_name))
        elif entity_type == feconf.ENTITY_TYPE_QUESTION:
            state_reference = (
                stats_services.get_state_reference_for_question(
                    entity_id))

        learner_answer_details = stats_services.get_learner_answer_details(
            entity_type, state_reference)
        learner_answer_info_dict_list = []
        if learner_answer_details is not None:
            learner_answer_info_dict_list = [
                learner_answer_info.to_dict() for learner_answer_info in
                learner_answer_details.learner_answer_info_list]
        self.render_json({
            'learner_answer_info_dict_list': learner_answer_info_dict_list
        })

    @acl_decorators.can_edit_entity
    def delete(self, entity_type, entity_id):
        """Deletes the learner answer info by the given id."""

        if not constants.ENABLE_SOLICIT_ANSWER_DETAILS_FEATURE:
            raise self.PageNotFoundException

        if entity_type == feconf.ENTITY_TYPE_EXPLORATION:
            state_name = self.request.get('state_name')
            if not state_name:
                raise self.InvalidInputException
            state_reference = (
                stats_services.get_state_reference_for_exploration(
                    entity_id, state_name))
        elif entity_type == feconf.ENTITY_TYPE_QUESTION:
            state_reference = (
                stats_services.get_state_reference_for_question(
                    entity_id))
        learner_answer_info_id = self.request.get('learner_answer_info_id')
        if not learner_answer_info_id:
            raise self.PageNotFoundException
        stats_services.delete_learner_answer_info(
            entity_type, state_reference, learner_answer_info_id)
        self.render_json({})<|MERGE_RESOLUTION|>--- conflicted
+++ resolved
@@ -107,12 +107,6 @@
                     self.user, exploration_rights)),
             'can_unpublish': rights_manager.check_can_unpublish_activity(
                 self.user, exploration_rights),
-<<<<<<< HEAD
-            'interaction_templates': jinja2.utils.Markup(
-                interaction_templates),
-=======
-            'dependencies_html': jinja2.utils.Markup(dependencies_html),
->>>>>>> 7ff8dcd6
             'meta_description': feconf.CREATE_PAGE_DESCRIPTION,
         })
 
