# coding: utf-8

# Copyright 2014 The Oppia Authors. All Rights Reserved.
#
# Licensed under the Apache License, Version 2.0 (the "License");
# you may not use this file except in compliance with the License.
# You may obtain a copy of the License at
#
#      http://www.apache.org/licenses/LICENSE-2.0
#
# Unless required by applicable law or agreed to in writing, software
# distributed under the License is distributed on an "AS-IS" BASIS,
# WITHOUT WARRANTIES OR CONDITIONS OF ANY KIND, either express or implied.
# See the License for the specific language governing permissions and
# limitations under the License.

"""Controllers for the editor view."""

import datetime
import imghdr
import logging
<<<<<<< HEAD
import tempfile
=======
import StringIO
>>>>>>> b663fa4b

import cloudstorage
import jinja2
import mutagen

from constants import constants
from core.controllers import base
from core.domain import acl_decorators
from core.domain import config_domain
from core.domain import dependency_registry
from core.domain import email_manager
from core.domain import exp_domain
from core.domain import exp_services
from core.domain import fs_domain
from core.domain import gadget_registry
from core.domain import interaction_registry
from core.domain import obj_services
from core.domain import rights_manager
from core.domain import rte_component_registry
from core.domain import stats_services
from core.domain import user_services
from core.domain import value_generators_domain
from core.domain import visualization_registry
from core.platform import models

import feconf
import utils

app_identity_services = models.Registry.import_app_identity_services()
current_user_services = models.Registry.import_current_user_services()
(user_models,) = models.Registry.import_models([models.NAMES.user])

# The frontend template for a new state. It is sent to the frontend when the
# exploration editor page is first loaded, so that new states can be
# added in a way that is completely client-side.
# IMPORTANT: Before adding this state to an existing exploration, the
# state name and the destination of the default rule should first be
# changed to the desired new state name.
NEW_STATE_TEMPLATE = {
    'classifier_model_id': None,
    'content': {
        'html': '',
        'audio_translations': {},
    },
    'interaction': exp_domain.State.NULL_INTERACTION_DICT,
    'param_changes': [],
}

DEFAULT_TWITTER_SHARE_MESSAGE_EDITOR = config_domain.ConfigProperty(
    'default_twitter_share_message_editor', {
        'type': 'unicode',
    },
    'Default text for the Twitter share message for the editor',
    default_value=(
        'Check out this interactive lesson I created on Oppia - a free '
        'platform for teaching and learning!'))


def get_value_generators_js():
    """Return a string that concatenates the JS for all value generators."""
    all_value_generators = (
        value_generators_domain.Registry.get_all_generator_classes())
    value_generators_js = ''
    for _, generator_cls in all_value_generators.iteritems():
        value_generators_js += generator_cls.get_js_template()
    return value_generators_js


def _require_valid_version(version_from_payload, exploration_version):
    """Check that the payload version matches the given exploration version."""
    if version_from_payload is None:
        raise base.BaseHandler.InvalidInputException(
            'Invalid POST request: a version must be specified.')

    if version_from_payload != exploration_version:
        raise base.BaseHandler.InvalidInputException(
            'Trying to update version %s of exploration from version %s, '
            'which is too old. Please reload the page and try again.'
            % (exploration_version, version_from_payload))


class EditorHandler(base.BaseHandler):
    """Base class for all handlers for the editor page."""
    pass


class ExplorationPage(EditorHandler):
    """The editor page for a single exploration."""

    EDITOR_PAGE_DEPENDENCY_IDS = ['codemirror']

    @acl_decorators.can_play_exploration
    def get(self, exploration_id):
        """Handles GET requests."""
        if exploration_id in constants.DISABLED_EXPLORATION_IDS:
            self.render_template(
                'pages/error/disabled_exploration.html',
                iframe_restriction=None)
            return

        exploration = exp_services.get_exploration_by_id(
            exploration_id, strict=False)

        exploration_rights = rights_manager.get_exploration_rights(
            exploration_id, strict=False)

        visualizations_html = visualization_registry.Registry.get_full_html()

        interaction_ids = (
            interaction_registry.Registry.get_all_interaction_ids())

        interaction_dependency_ids = (
            interaction_registry.Registry.get_deduplicated_dependency_ids(
                interaction_ids))
        dependencies_html, additional_angular_modules = (
            dependency_registry.Registry.get_deps_html_and_angular_modules(
                interaction_dependency_ids + self.EDITOR_PAGE_DEPENDENCY_IDS))

        interaction_templates = (
            rte_component_registry.Registry.get_html_for_all_components() +
            interaction_registry.Registry.get_interaction_html(
                interaction_ids))

        gadget_types = gadget_registry.Registry.get_all_gadget_types()
        gadget_templates = (
            gadget_registry.Registry.get_gadget_html(gadget_types))

        self.values.update({
            'GADGET_SPECS': gadget_registry.Registry.get_all_specs(),
            'INTERACTION_SPECS': interaction_registry.Registry.get_all_specs(),
            'PANEL_SPECS': feconf.PANELS_PROPERTIES,
            'DEFAULT_OBJECT_VALUES': obj_services.get_default_object_values(),
            'DEFAULT_TWITTER_SHARE_MESSAGE_EDITOR': (
                DEFAULT_TWITTER_SHARE_MESSAGE_EDITOR.value),
            'additional_angular_modules': additional_angular_modules,
            'can_delete': rights_manager.check_can_delete_exploration(
                self.user_id, self.actions, exploration_rights),
            'can_edit': rights_manager.check_can_edit_activity(
                self.user_id, self.actions, constants.ACTIVITY_TYPE_EXPLORATION,
                exploration_rights),
            'can_modify_roles': (
                rights_manager.check_can_modify_exploration_roles(
                    self.user_id, self.actions, exploration_rights)),
            'can_publicize': rights_manager.check_can_publicize_exploration(
                self.actions, exploration_rights),
            'can_publish': rights_manager.check_can_publish_exploration(
                self.user_id, self.actions, exploration_rights),
            'can_release_ownership': (
                rights_manager.check_can_release_ownership(
                    self.user_id, self.actions, exploration_rights)),
            'can_unpublicize': (
                rights_manager.check_can_unpublicize_exploration(
                    self.actions, exploration_rights)),
            'can_unpublish': (
                rights_manager.check_can_unpublish_exploration(
                    self.actions, exploration_rights)),
            'dependencies_html': jinja2.utils.Markup(dependencies_html),
            'gadget_templates': jinja2.utils.Markup(gadget_templates),
            'interaction_templates': jinja2.utils.Markup(
                interaction_templates),
            'meta_description': feconf.CREATE_PAGE_DESCRIPTION,
            'nav_mode': feconf.NAV_MODE_CREATE,
            'value_generators_js': jinja2.utils.Markup(
                get_value_generators_js()),
            'title': exploration.title,
            'visualizations_html': jinja2.utils.Markup(visualizations_html),
            'ALLOWED_GADGETS': feconf.ALLOWED_GADGETS,
            'ALLOWED_INTERACTION_CATEGORIES': (
                feconf.ALLOWED_INTERACTION_CATEGORIES),
            'INVALID_PARAMETER_NAMES': feconf.INVALID_PARAMETER_NAMES,
            'NEW_STATE_TEMPLATE': NEW_STATE_TEMPLATE,
            'SHOW_TRAINABLE_UNRESOLVED_ANSWERS': (
                feconf.SHOW_TRAINABLE_UNRESOLVED_ANSWERS),
            'TAG_REGEX': feconf.TAG_REGEX,
        })

        self.render_template(
            'pages/exploration_editor/exploration_editor.html')


class ExplorationHandler(EditorHandler):
    """Page with editor data for a single exploration."""

    GET_HANDLER_ERROR_RETURN_TYPE = feconf.HANDLER_TYPE_JSON

    def _get_exploration_data(
            self, exploration_id, apply_draft=False, version=None):
        """Returns a description of the given exploration."""
        try:
            if apply_draft:
                exploration = exp_services.get_exp_with_draft_applied(
                    exploration_id, self.user_id)
            else:
                exploration = exp_services.get_exploration_by_id(
                    exploration_id, version=version)
        except:
            raise self.PageNotFoundException

        states = {}
        for state_name in exploration.states:
            state_dict = exploration.states[state_name].to_dict()
            states[state_name] = state_dict
        exp_user_data = user_models.ExplorationUserDataModel.get(
            self.user_id, exploration_id)
        draft_changes = (exp_user_data.draft_change_list if exp_user_data
                         and exp_user_data.draft_change_list else None)
        is_version_of_draft_valid = (
            exp_services.is_version_of_draft_valid(
                exploration_id, exp_user_data.draft_change_list_exp_version)
            if exp_user_data and exp_user_data.draft_change_list_exp_version
            else None)
        draft_change_list_id = (exp_user_data.draft_change_list_id
                                if exp_user_data else 0)
        exploration_email_preferences = (
            user_services.get_email_preferences_for_exploration(
                self.user_id, exploration_id))
        editor_dict = {
            'category': exploration.category,
            'draft_change_list_id': draft_change_list_id,
            'exploration_id': exploration_id,
            'init_state_name': exploration.init_state_name,
            'language_code': exploration.language_code,
            'objective': exploration.objective,
            'param_changes': exploration.param_change_dicts,
            'param_specs': exploration.param_specs_dict,
            'rights': rights_manager.get_exploration_rights(
                exploration_id).to_dict(),
            'show_state_editor_tutorial_on_load': (
                self.user_id and not self.has_seen_editor_tutorial),
            'skin_customizations': exploration.skin_instance.to_dict()[
                'skin_customizations'],
            'states': states,
            'tags': exploration.tags,
            'title': exploration.title,
            'version': exploration.version,
            'is_version_of_draft_valid': is_version_of_draft_valid,
            'draft_changes': draft_changes,
            'email_preferences': exploration_email_preferences.to_dict()
        }

        return editor_dict

    @acl_decorators.can_play_exploration
    def get(self, exploration_id):
        """Gets the data for the exploration overview page."""
        # 'apply_draft' and 'v'(version) are optional parameters because the
        # exploration history tab also uses this handler, and these parameters
        # are not used by that tab.
        version = self.request.get('v', default_value=None)
        apply_draft = self.request.get('apply_draft', default_value=False)
        self.values.update(
            self._get_exploration_data(
                exploration_id, apply_draft=apply_draft, version=version))
        self.render_json(self.values)

    @acl_decorators.can_edit_exploration
    def put(self, exploration_id):
        """Updates properties of the given exploration."""
        exploration = exp_services.get_exploration_by_id(exploration_id)
        version = self.payload.get('version')
        _require_valid_version(version, exploration.version)

        commit_message = self.payload.get('commit_message')
        change_list = self.payload.get('change_list')
        try:
            exp_services.update_exploration(
                self.user_id, exploration_id, change_list, commit_message)
        except utils.ValidationError as e:
            raise self.InvalidInputException(e)

        self.values.update(self._get_exploration_data(exploration_id))
        self.render_json(self.values)

    @acl_decorators.can_delete_exploration
    def delete(self, exploration_id):
        """Deletes the given exploration."""

        log_debug_string = '(%s) %s tried to delete exploration %s' % (
            self.role, self.user_id, exploration_id)
        logging.debug(log_debug_string)

        is_exploration_cloned = rights_manager.is_exploration_cloned(
            exploration_id)
        exp_services.delete_exploration(
            self.user_id, exploration_id, force_deletion=is_exploration_cloned)

        log_info_string = '(%s) %s deleted exploration %s' % (
            self.role, self.user_id, exploration_id)
        logging.info(log_info_string)


class ExplorationRightsHandler(EditorHandler):
    """Handles management of exploration editing rights."""

    @acl_decorators.can_modify_exploration_roles
    def put(self, exploration_id):
        """Updates the editing rights for the given exploration."""
        exploration = exp_services.get_exploration_by_id(exploration_id)
        version = self.payload.get('version')
        _require_valid_version(version, exploration.version)

        make_community_owned = self.payload.get('is_community_owned')
        new_member_username = self.payload.get('new_member_username')
        new_member_role = self.payload.get('new_member_role')
        viewable_if_private = self.payload.get('viewable_if_private')

        if new_member_username:
            new_member_id = user_services.get_user_id_from_username(
                new_member_username)
            if new_member_id is None:
                raise Exception(
                    'Sorry, we could not find the specified user.')

            rights_manager.assign_role_for_exploration(
                self.user_id, exploration_id, new_member_id, new_member_role)
            email_manager.send_role_notification_email(
                self.user_id, new_member_id, new_member_role, exploration_id,
                exploration.title)

        elif make_community_owned:
            exploration = exp_services.get_exploration_by_id(exploration_id)
            try:
                exploration.validate(strict=True)
            except utils.ValidationError as e:
                raise self.InvalidInputException(e)

            rights_manager.release_ownership_of_exploration(
                self.user_id, exploration_id)

        elif viewable_if_private is not None:
            rights_manager.set_private_viewability_of_exploration(
                self.user_id, exploration_id, viewable_if_private)

        else:
            raise self.InvalidInputException(
                'No change was made to this exploration.')

        self.render_json({
            'rights': rights_manager.get_exploration_rights(
                exploration_id).to_dict()
        })


class ExplorationStatusHandler(EditorHandler):
    """Handles publishing or publicizing of an exploration."""

    def _publish_exploration(self, exploration_id):
        """Publish an exploration.

        Args:
            exploration_id: str. Id of the exploration.

        Raises:
            InvalidInputException: Given exploration is invalid.
        """
        exploration = exp_services.get_exploration_by_id(exploration_id)
        try:
            exploration.validate(strict=True)
        except utils.ValidationError as e:
            raise self.InvalidInputException(e)

        exp_services.publish_exploration_and_update_user_profiles(
            self.user_id, exploration_id)
        exp_services.index_explorations_given_ids([exploration_id])

    def _unpublicize_exploration(self, exploration_id):
        """Unpublicize an exploration.

        Args:
            exploration_id: str. Id of the exploration.

        Raises:
            InvalidInputException: Given exploration is invalid.
        """
        exploration = exp_services.get_exploration_by_id(exploration_id)
        try:
            exploration.validate(strict=True)
        except utils.ValidationError as e:
            raise self.InvalidInputException(e)

        rights_manager.unpublicize_exploration(
            self.user_id, exploration_id)

    @acl_decorators.can_publish_exploration
    def put(self, exploration_id):
        make_public = self.payload.get('make_public')
        make_unpublicized = self.payload.get('make_unpublicized')

        if make_public is not None:
            self._publish_exploration(exploration_id)
        elif make_unpublicized is not None:
            self._unpublicize_exploration(exploration_id)

        self.render_json({
            'rights': rights_manager.get_exploration_rights(
                exploration_id).to_dict()
        })


class ExplorationModeratorRightsHandler(EditorHandler):
    """Handles management of exploration rights by moderators."""

    @acl_decorators.can_access_moderator_page
    def put(self, exploration_id):
        """Updates the publication status of the given exploration, and sends
        an email to all its owners.
        """
        exploration = exp_services.get_exploration_by_id(exploration_id)
        action = self.payload.get('action')
        email_body = self.payload.get('email_body')
        version = self.payload.get('version')
        _require_valid_version(version, exploration.version)

        if action not in feconf.VALID_MODERATOR_ACTIONS:
            raise self.InvalidInputException('Invalid moderator action.')

        # If moderator emails can be sent, check that all the prerequisites are
        # satisfied, otherwise do nothing.
        if feconf.REQUIRE_EMAIL_ON_MODERATOR_ACTION:
            if not email_body:
                raise self.InvalidInputException(
                    'Moderator actions should include an email to the '
                    'recipient.')
            email_manager.require_moderator_email_prereqs_are_satisfied()

        # Perform the moderator action.
        if action == 'unpublish_exploration':
            rights_manager.unpublish_exploration(
                self.user_id, exploration_id)
            exp_services.delete_documents_from_search_index([
                exploration_id])
        elif action == 'publicize_exploration':
            try:
                exploration.validate(strict=True)
            except utils.ValidationError as e:
                raise self.InvalidInputException(e)

            rights_manager.publicize_exploration(
                self.user_id, exploration_id)
        else:
            raise self.InvalidInputException(
                'No change was made to this exploration.')

        exp_rights = rights_manager.get_exploration_rights(exploration_id)

        # If moderator emails can be sent, send an email to the all owners of
        # the exploration notifying them of the change.
        if feconf.REQUIRE_EMAIL_ON_MODERATOR_ACTION:
            for owner_id in exp_rights.owner_ids:
                email_manager.send_moderator_action_email(
                    self.user_id, owner_id,
                    feconf.VALID_MODERATOR_ACTIONS[action]['email_intent'],
                    exploration.title, email_body)

        self.render_json({
            'rights': exp_rights.to_dict(),
        })


class UserExplorationEmailsHandler(EditorHandler):
    """Handles management of user email notification preferences for this
    exploration.
    """

    @acl_decorators.can_edit_exploration
    def put(self, exploration_id):
        """Updates the email notification preferences for the given exploration.

        Args:
            exploration_id: str. The exploration id.

        Raises:
            InvalidInputException: Invalid message type.
        """

        mute = self.payload.get('mute')
        message_type = self.payload.get('message_type')

        if message_type == feconf.MESSAGE_TYPE_FEEDBACK:
            user_services.set_email_preferences_for_exploration(
                self.user_id, exploration_id, mute_feedback_notifications=mute)
        elif message_type == feconf.MESSAGE_TYPE_SUGGESTION:
            user_services.set_email_preferences_for_exploration(
                self.user_id, exploration_id,
                mute_suggestion_notifications=mute)
        else:
            raise self.InvalidInputException(
                'Invalid message type.')

        exploration_email_preferences = (
            user_services.get_email_preferences_for_exploration(
                self.user_id, exploration_id))
        self.render_json({
            'email_preferences': exploration_email_preferences.to_dict()
        })


class UntrainedAnswersHandler(EditorHandler):
    """Returns answers that learners have submitted, but that Oppia hasn't been
    explicitly trained to respond to by an exploration author.
    """
    NUMBER_OF_TOP_ANSWERS_PER_RULE = 50

    GET_HANDLER_ERROR_RETURN_TYPE = feconf.HANDLER_TYPE_JSON

    @acl_decorators.can_play_exploration
    def get(self, exploration_id, escaped_state_name):
        """Handles GET requests."""
        try:
            exploration = exp_services.get_exploration_by_id(exploration_id)
        except:
            raise self.PageNotFoundException

        state_name = utils.unescape_encoded_uri_component(escaped_state_name)
        if state_name not in exploration.states:
            # If trying to access a non-existing state, there is no training
            # data associated with it.
            self.render_json({'unhandled_answers': []})
            return

        state = exploration.states[state_name]

        # TODO(bhenning): Answers should be bound to a particular exploration
        # version or interaction ID.

        # TODO(bhenning): If the top 100 answers have already been classified,
        # then this handler will always return an empty list.

        # TODO(bhenning): This entire function will not work as expected until
        # the answers storage backend stores answers in a non-lossy way.
        # Currently, answers are stored as HTML strings and they are not able
        # to be converted back to the original objects they started as, so the
        # normalization calls in this function will not work correctly on those
        # strings. Once this happens, this handler should also be tested.

        # The total number of possible answers is 100 because it requests the
        # top 50 answers matched to the default rule and the top 50 answers
        # matched to the classifier individually.

        # TODO(sll): Functionality for retrieving untrained answers was removed
        # in PR 3489 due to infeasibility of the calculation approach. It needs
        # to be reinstated in the future so that the training interface can
        # function.
        submitted_answers = []

        interaction = state.interaction
        unhandled_answers = []
        if feconf.SHOW_TRAINABLE_UNRESOLVED_ANSWERS and interaction.id:
            interaction_instance = (
                interaction_registry.Registry.get_interaction_by_id(
                    interaction.id))

            try:
                # Normalize the answers.
                for answer in submitted_answers:
                    answer['answer'] = interaction_instance.normalize_answer(
                        answer['answer'])

                trained_answers = set()
                for answer_group in interaction.answer_groups:
                    for rule_spec in answer_group.rule_specs:
                        if (rule_spec.rule_type ==
                                exp_domain.RULE_TYPE_CLASSIFIER):
                            trained_answers.update(
                                interaction_instance.normalize_answer(trained)
                                for trained
                                in rule_spec.inputs['training_data'])

                # Include all the answers which have been confirmed to be
                # associated with the default outcome.
                trained_answers.update(set(
                    interaction_instance.normalize_answer(confirmed)
                    for confirmed
                    in interaction.confirmed_unclassified_answers))

                unhandled_answers = [
                    answer for answer in submitted_answers
                    if answer['answer'] not in trained_answers
                ]
            except Exception as e:
                logging.warning(
                    'Error loading untrained answers for interaction %s: %s.' %
                    (interaction.id, e))

        self.render_json({
            'unhandled_answers': unhandled_answers
        })


class ExplorationDownloadHandler(EditorHandler):
    """Downloads an exploration as a zip file, or dict of YAML strings
    representing states.
    """

    GET_HANDLER_ERROR_RETURN_TYPE = feconf.HANDLER_TYPE_JSON

    @acl_decorators.can_download_exploration
    def get(self, exploration_id):
        """Handles GET requests."""
        try:
            exploration = exp_services.get_exploration_by_id(exploration_id)
        except:
            raise self.PageNotFoundException

        version = self.request.get('v', default_value=exploration.version)
        output_format = self.request.get('output_format', default_value='zip')
        width = int(self.request.get('width', default_value=80))

        # If the title of the exploration has changed, we use the new title
        filename = 'oppia-%s-v%s' % (
            utils.to_ascii(exploration.title.replace(' ', '')), version)

        if output_format == feconf.OUTPUT_FORMAT_ZIP:
            self.response.headers['Content-Type'] = 'text/plain'
            self.response.headers['Content-Disposition'] = (
                'attachment; filename=%s.zip' % str(filename))
            self.response.write(
                exp_services.export_to_zip_file(exploration_id, version))
        elif output_format == feconf.OUTPUT_FORMAT_JSON:
            self.render_json(exp_services.export_states_to_yaml(
                exploration_id, version=version, width=width))
        else:
            raise self.InvalidInputException(
                'Unrecognized output format %s' % output_format)


class StateYamlHandler(EditorHandler):
    """Given a representation of a state, converts it to a YAML string.

    Note that this handler is stateless; it does not make use of the storage
    layer.
    """

    @acl_decorators.can_play_exploration
    def post(self, unused_exploration_id):
        """Handles POST requests."""
        try:
            state_dict = self.payload.get('state_dict')
            width = self.payload.get('width')
        except Exception:
            raise self.PageNotFoundException

        self.render_json({
            'yaml': exp_services.convert_state_dict_to_yaml(state_dict, width),
        })


class ExplorationResourcesHandler(EditorHandler):
    """Manages assets associated with an exploration."""

    GET_HANDLER_ERROR_RETURN_TYPE = feconf.HANDLER_TYPE_JSON

    @acl_decorators.can_edit_exploration
    def get(self, exploration_id):
        """Handles GET requests."""
        fs = fs_domain.AbstractFileSystem(
            fs_domain.ExplorationFileSystem(exploration_id))
        dir_list = fs.listdir('')

        self.render_json({'filepaths': dir_list})


class ExplorationSnapshotsHandler(EditorHandler):
    """Returns the exploration snapshot history."""

    GET_HANDLER_ERROR_RETURN_TYPE = feconf.HANDLER_TYPE_JSON

    @acl_decorators.can_play_exploration
    def get(self, exploration_id):
        """Handles GET requests."""

        try:
            snapshots = exp_services.get_exploration_snapshots_metadata(
                exploration_id)
        except:
            raise self.PageNotFoundException

        # Patch `snapshots` to use the editor's display name.
        for snapshot in snapshots:
            if snapshot['committer_id'] != feconf.SYSTEM_COMMITTER_ID:
                snapshot['committer_id'] = user_services.get_username(
                    snapshot['committer_id'])

        self.render_json({
            'snapshots': snapshots,
        })


class ExplorationRevertHandler(EditorHandler):
    """Reverts an exploration to an older version."""

    @acl_decorators.can_edit_exploration
    def post(self, exploration_id):
        """Handles POST requests."""
        current_version = self.payload.get('current_version')
        revert_to_version = self.payload.get('revert_to_version')

        if not isinstance(revert_to_version, int):
            raise self.InvalidInputException(
                'Expected an integer version to revert to; received %s.' %
                revert_to_version)
        if not isinstance(current_version, int):
            raise self.InvalidInputException(
                'Expected an integer current version; received %s.' %
                current_version)

        if revert_to_version < 1 or revert_to_version >= current_version:
            raise self.InvalidInputException(
                'Cannot revert to version %s from version %s.' %
                (revert_to_version, current_version))

        exp_services.discard_draft(exploration_id, self.user_id)
        exp_services.revert_exploration(
            self.user_id, exploration_id, current_version, revert_to_version)
        self.render_json({})


class ExplorationStatisticsHandler(EditorHandler):
    """Returns statistics for an exploration."""

    GET_HANDLER_ERROR_RETURN_TYPE = feconf.HANDLER_TYPE_JSON

    @acl_decorators.can_view_exploration_stats
    def get(self, exploration_id, exploration_version):
        """Handles GET requests."""
        try:
            exp_services.get_exploration_by_id(exploration_id)
        except:
            raise self.PageNotFoundException

        self.render_json(stats_services.get_exploration_stats(
            exploration_id, exploration_version))


class ExplorationStatsVersionsHandler(EditorHandler):
    """Returns statistics versions for an exploration."""

    GET_HANDLER_ERROR_RETURN_TYPE = feconf.HANDLER_TYPE_JSON

    @acl_decorators.can_view_exploration_stats
    def get(self, exploration_id):
        """Handles GET requests."""
        try:
            exp_services.get_exploration_by_id(exploration_id)
        except:
            raise self.PageNotFoundException

        self.render_json({
            'versions': stats_services.get_versions_for_exploration_stats(
                exploration_id)})


class StateRulesStatsHandler(EditorHandler):
    """Returns detailed learner answer statistics for a state."""

    GET_HANDLER_ERROR_RETURN_TYPE = feconf.HANDLER_TYPE_JSON

    @acl_decorators.can_view_exploration_stats
    def get(self, exploration_id, escaped_state_name):
        """Handles GET requests."""
        try:
            exploration = exp_services.get_exploration_by_id(exploration_id)
        except:
            raise self.PageNotFoundException

        state_name = utils.unescape_encoded_uri_component(escaped_state_name)
        if state_name not in exploration.states:
            logging.error('Could not find state: %s' % state_name)
            logging.error('Available states: %s' % exploration.states.keys())
            raise self.PageNotFoundException

        self.render_json({
            'visualizations_info': stats_services.get_visualizations_info(
                exploration_id, state_name),
        })


class ImageUploadHandler(EditorHandler):
    """Handles image uploads."""

    @acl_decorators.can_edit_exploration
    def post(self, exploration_id):
        """Saves an image uploaded by a content creator."""

        raw = self.request.get('image')
        filename = self.payload.get('filename')
        if not raw:
            raise self.InvalidInputException('No image supplied')

        allowed_formats = ', '.join(
            feconf.ACCEPTED_IMAGE_FORMATS_AND_EXTENSIONS.keys())

        # Verify that the data is recognized as an image.
        file_format = imghdr.what(None, h=raw)
        if file_format not in feconf.ACCEPTED_IMAGE_FORMATS_AND_EXTENSIONS:
            raise self.InvalidInputException('Image not recognized')

        # Verify that the file type matches the supplied extension.
        if not filename:
            raise self.InvalidInputException('No filename supplied')
        if '/' in filename or '..' in filename:
            raise self.InvalidInputException(
                'Filenames should not include slashes (/) or consecutive dot '
                'characters.')
        if '.' not in filename:
            raise self.InvalidInputException(
                'Image filename with no extension: it should have '
                'one of the following extensions: %s.' % allowed_formats)

        dot_index = filename.rfind('.')
        extension = filename[dot_index + 1:].lower()
        if (extension not in
                feconf.ACCEPTED_IMAGE_FORMATS_AND_EXTENSIONS[file_format]):
            raise self.InvalidInputException(
                'Expected a filename ending in .%s, received %s' %
                (file_format, filename))

        # Save the file.
        fs = fs_domain.AbstractFileSystem(
            fs_domain.ExplorationFileSystem(exploration_id))
        if fs.isfile(filename):
            raise self.InvalidInputException(
                'A file with the name %s already exists. Please choose a '
                'different name.' % filename)
        fs.commit(self.user_id, filename, raw)

        self.render_json({'filepath': filename})


<<<<<<< HEAD
class AudioFileHandler(EditorHandler):
    """Handles audio file uploads to Google Cloud Storage."""

    @require_editor
    def post(self, exploration_id):
        """Saves an audio file uploaded by a content creator."""
        raw = self.request.get('audio')
        filename = self.payload.get('filename')
        allowed_formats = feconf.ACCEPTED_AUDIO_EXTENSIONS.keys()

        if not raw:
            raise self.InvalidInputException('No audio supplied')
        dot_index = filename.rfind('.')
        extension = filename[dot_index + 1:].lower()
=======
class AudioUploadHandler(EditorHandler):
    """Handles audio file uploads (to Google Cloud Storage in production, and
    to the local datastore in dev).
    """

    # The string to prefix to the filename (before tacking the whole thing on
    # to the end of 'assets/').
    _FILENAME_PREFIX = 'audio'

    @acl_decorators.can_edit_exploration
    def post(self, exploration_id):
        """Saves an audio file uploaded by a content creator."""

        raw_audio_file = self.request.get('raw_audio_file')
        filename = self.payload.get('filename')
        allowed_formats = feconf.ACCEPTED_AUDIO_EXTENSIONS.keys()

        if not raw_audio_file:
            raise self.InvalidInputException('No audio supplied')
        dot_index = filename.rfind('.')
        extension = filename[dot_index + 1:].lower()

>>>>>>> b663fa4b
        if dot_index == -1 or dot_index == 0:
            raise self.InvalidInputException(
                'No filename extension: it should have '
                'one of the following extensions: %s' % allowed_formats)
        if extension not in feconf.ACCEPTED_AUDIO_EXTENSIONS:
            raise self.InvalidInputException(
                'Invalid filename extension: it should have '
                'one of the following extensions: %s' % allowed_formats)

<<<<<<< HEAD
        temp_suffix = '.' + extension
        with tempfile.NamedTemporaryFile(suffix=temp_suffix) as f:
            f.write(raw)
            try:
                audio = mutagen.File(f.name)
            except mutagen.MutagenError:
                raise self.InvalidInputException('Audio not recognized '
                                                 'as a %s file' % extension)
            f.close()

        if audio.info.length > feconf.MAX_AUDIO_FILE_LENGTH_SEC:
            raise self.InvalidInputException(
                'Audio must be under %s seconds in length. '
                'Found length %s' % (feconf.MAX_AUDIO_FILE_LENGTH_SEC,
                                     audio.info.length))

        # Upload to GCS bucket with filepath
        # "<bucket>/<exploration-id>/assets/audio/filename".
        bucket_name = feconf.GCS_RESOURCE_BUCKET_NAME
        gcs_file_url = ('/%s/%s/assets/audio/%s'
                        % (bucket_name, exploration_id, filename))

        gcs_file = cloudstorage.open(gcs_file_url, 'w',
                                     content_type=audio.mime[0])
        gcs_file.write(raw)
        gcs_file.close()
=======
        tempbuffer = StringIO.StringIO()
        tempbuffer.write(raw_audio_file)
        tempbuffer.seek(0)
        try:
            audio = mutagen.File(tempbuffer)
        except mutagen.MutagenError:
            # Mutagen occasionally has problems with certain files
            # for unknown reasons.
            raise self.InvalidInputException('Could not open uploaded'
                                             'audio file')
        tempbuffer.close()

        if audio is None:
            raise self.InvalidInputException('Audio not recognized '
                                             'as a %s file' % extension)
        if audio.info.length > feconf.MAX_AUDIO_FILE_LENGTH_SEC:
            raise self.InvalidInputException(
                'Audio files must be under %s seconds in length. The uploaded '
                'file is %.2f seconds long.' % (
                    feconf.MAX_AUDIO_FILE_LENGTH_SEC, audio.info.length))
        if len(set(audio.mime).intersection(
                set(feconf.ACCEPTED_AUDIO_EXTENSIONS[extension]))) == 0:
            raise self.InvalidInputException(
                'Although the filename extension indicates the file '
                'is a %s file, it was not recognized as one. '
                'Found mime types: %s' % (extension, audio.mime))

        mimetype = audio.mime[0]

        # For a strange, unknown reason, the audio variable must be
        # deleted before opening cloud storage. If not, cloud storage
        # throws a very mysterious error that entails a mutagen
        # object being recursively passed around in app engine.
        del audio

        # Audio files are stored to the datastore in the dev env, and to GCS
        # in production.
        file_system_class = (
            fs_domain.ExplorationFileSystem if feconf.DEV_MODE
            else fs_domain.GcsFileSystem)
        fs = fs_domain.AbstractFileSystem(file_system_class(exploration_id))
        fs.commit(
            self.user_id, '%s/%s' % (self._FILENAME_PREFIX, filename),
            raw_audio_file, mimetype=mimetype)
>>>>>>> b663fa4b

        self.render_json({'filename': filename})


class StartedTutorialEventHandler(EditorHandler):
    """Records that this user has started the state editor tutorial."""

    @acl_decorators.can_play_exploration
    def post(self, unused_exploration_id):
        """Handles GET requests."""
        user_services.record_user_started_state_editor_tutorial(self.user_id)


class EditorAutosaveHandler(ExplorationHandler):
    """Handles requests from the editor for draft autosave."""

    @acl_decorators.can_edit_exploration
    def put(self, exploration_id):
        """Handles PUT requests for draft updation."""
        # Raise an Exception if the draft change list fails non-strict
        # validation.
        try:
            change_list = self.payload.get('change_list')
            version = self.payload.get('version')
            exp_services.create_or_update_draft(
                exploration_id, self.user_id, change_list, version,
                datetime.datetime.utcnow())
        except utils.ValidationError as e:
            # We leave any pre-existing draft changes in the datastore.
            raise self.InvalidInputException(e)
        exp_user_data = user_models.ExplorationUserDataModel.get(
            self.user_id, exploration_id)
        draft_change_list_id = exp_user_data.draft_change_list_id
        # If the draft_change_list_id is False, have the user discard the draft
        # changes. We save the draft to the datastore even if the version is
        # invalid, so that it is available for recovery later.
        self.render_json({
            'draft_change_list_id': draft_change_list_id,
            'is_version_of_draft_valid': exp_services.is_version_of_draft_valid(
                exploration_id, version)})

    @acl_decorators.can_edit_exploration
    def post(self, exploration_id):
        """Handles POST request for discarding draft changes."""
        exp_services.discard_draft(exploration_id, self.user_id)
        self.render_json({})<|MERGE_RESOLUTION|>--- conflicted
+++ resolved
@@ -19,13 +19,8 @@
 import datetime
 import imghdr
 import logging
-<<<<<<< HEAD
-import tempfile
-=======
 import StringIO
->>>>>>> b663fa4b
-
-import cloudstorage
+
 import jinja2
 import mutagen
 
@@ -853,22 +848,6 @@
         self.render_json({'filepath': filename})
 
 
-<<<<<<< HEAD
-class AudioFileHandler(EditorHandler):
-    """Handles audio file uploads to Google Cloud Storage."""
-
-    @require_editor
-    def post(self, exploration_id):
-        """Saves an audio file uploaded by a content creator."""
-        raw = self.request.get('audio')
-        filename = self.payload.get('filename')
-        allowed_formats = feconf.ACCEPTED_AUDIO_EXTENSIONS.keys()
-
-        if not raw:
-            raise self.InvalidInputException('No audio supplied')
-        dot_index = filename.rfind('.')
-        extension = filename[dot_index + 1:].lower()
-=======
 class AudioUploadHandler(EditorHandler):
     """Handles audio file uploads (to Google Cloud Storage in production, and
     to the local datastore in dev).
@@ -891,7 +870,6 @@
         dot_index = filename.rfind('.')
         extension = filename[dot_index + 1:].lower()
 
->>>>>>> b663fa4b
         if dot_index == -1 or dot_index == 0:
             raise self.InvalidInputException(
                 'No filename extension: it should have '
@@ -901,34 +879,6 @@
                 'Invalid filename extension: it should have '
                 'one of the following extensions: %s' % allowed_formats)
 
-<<<<<<< HEAD
-        temp_suffix = '.' + extension
-        with tempfile.NamedTemporaryFile(suffix=temp_suffix) as f:
-            f.write(raw)
-            try:
-                audio = mutagen.File(f.name)
-            except mutagen.MutagenError:
-                raise self.InvalidInputException('Audio not recognized '
-                                                 'as a %s file' % extension)
-            f.close()
-
-        if audio.info.length > feconf.MAX_AUDIO_FILE_LENGTH_SEC:
-            raise self.InvalidInputException(
-                'Audio must be under %s seconds in length. '
-                'Found length %s' % (feconf.MAX_AUDIO_FILE_LENGTH_SEC,
-                                     audio.info.length))
-
-        # Upload to GCS bucket with filepath
-        # "<bucket>/<exploration-id>/assets/audio/filename".
-        bucket_name = feconf.GCS_RESOURCE_BUCKET_NAME
-        gcs_file_url = ('/%s/%s/assets/audio/%s'
-                        % (bucket_name, exploration_id, filename))
-
-        gcs_file = cloudstorage.open(gcs_file_url, 'w',
-                                     content_type=audio.mime[0])
-        gcs_file.write(raw)
-        gcs_file.close()
-=======
         tempbuffer = StringIO.StringIO()
         tempbuffer.write(raw_audio_file)
         tempbuffer.seek(0)
@@ -973,7 +923,6 @@
         fs.commit(
             self.user_id, '%s/%s' % (self._FILENAME_PREFIX, filename),
             raw_audio_file, mimetype=mimetype)
->>>>>>> b663fa4b
 
         self.render_json({'filename': filename})
 
