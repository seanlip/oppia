--- conflicted
+++ resolved
@@ -299,12 +299,8 @@
         messages_summary = response_dict['message_summary_list']
 
         # Check the summary of the second message.
-<<<<<<< HEAD
         self.assertEqual(len(messages_summary), 2)
         second_message = messages_summary[1]
-=======
-        second_message = messages_summary[-1]
->>>>>>> 4cf443c3
         self.assertDictContainsSubset({
             'text': 'Message 1',
             'author_username': 'editor'
@@ -312,18 +308,10 @@
 
         self.logout()
 
-<<<<<<< HEAD
     def test_anonymous_feedback_is_recorded_correctly(self):
         self.post_json(
             '/explorehandler/give_feedback/%s' % self.EXP_ID_1,
             {
-=======
-    def test_feedback_without_author_settings(self):
-        self.post_json(
-            '/explorehandler/give_feedback/%s' % self.EXP_ID_1,
-            {
-                'state_name': '',
->>>>>>> 4cf443c3
                 'feedback': 'This is an anonymous feedback message.',
             }
         )
@@ -339,14 +327,7 @@
         thread_url = '%s/%s' % (
             feconf.LEARNER_DASHBOARD_FEEDBACK_THREAD_DATA_URL, thread_id)
         response_dict = self.get_json(thread_url)
-<<<<<<< HEAD
         messages_summary = response_dict['message_summary_list'][0]
 
         self.assertEqual(messages_summary['author_username'], None)
-        self.assertEqual(messages_summary['author_picture_data_url'], None)
-=======
-        messages_summary = response_dict['message_summary_list']
-
-        self.assertEqual(messages_summary[-1]['author_username'], None)
-        self.assertEqual(messages_summary[-1]['author_picture_data_url'], None)
->>>>>>> 4cf443c3
+        self.assertEqual(messages_summary['author_picture_data_url'], None)