# Copyright 2017 The Oppia Authors. All Rights Reserved.
#
# Licensed under the Apache License, Version 2.0 (the "License");
# you may not use this file except in compliance with the License.
# You may obtain a copy of the License at
#
#      http://www.apache.org/licenses/LICENSE-2.0
#
# Unless required by applicable law or agreed to in writing, software
# distributed under the License is distributed on an "AS-IS" BASIS,
# WITHOUT WARRANTIES OR CONDITIONS OF ANY KIND, either express or implied.
# See the License for the specific language governing permissions and
# limitations under the License.

"""Tests for the learner dashboard and the notifications dashboard."""

from __future__ import annotations

import datetime

from core import feconf
from core import utils
from core.constants import constants
from core.domain import config_domain
from core.domain import exp_domain
from core.domain import exp_fetchers
from core.domain import exp_services
from core.domain import feedback_services
from core.domain import learner_progress_services
from core.domain import state_domain
from core.domain import story_domain
from core.domain import story_services
from core.domain import subscription_services
from core.domain import suggestion_registry
from core.domain import suggestion_services
from core.domain import topic_domain
from core.domain import topic_services
from core.platform import models
from core.tests import test_utils

from typing import Dict, Final, Union

MYPY = False
if MYPY:  # pragma: no cover
    from mypy_imports import suggestion_models

(suggestion_models,) = models.Registry.import_models([models.Names.SUGGESTION])


class OldLearnerDashboardRedirectPageTest(test_utils.GenericTestBase):
    """Test for redirecting the old learner dashboard page URL
    to the new one.
    """

    def test_old_learner_dashboard_page_url(self) -> None:
        """Test to validate that the old learner dashboard page url redirects
        to the new one.
        """
        response = self.get_html_response(
            '/learner_dashboard', expected_status_int=301)
        self.assertEqual(
            'http://localhost/learner-dashboard', response.headers['location'])


class LearnerDashboardTopicsAndStoriesProgressHandlerTests(
    test_utils.GenericTestBase):

    EXP_ID_1: Final = 'EXP_ID_1'
    EXP_TITLE_1: Final = 'Exploration title 1'
    EXP_ID_2: Final = 'EXP_ID_2'
    EXP_TITLE_2: Final = 'Exploration title 2'
    EXP_ID_3: Final = 'EXP_ID_3'
    EXP_TITLE_3: Final = 'Exploration title 3'

    COL_ID_1: Final = 'COL_ID_1'
    COL_TITLE_1: Final = 'Collection title 1'
    COL_ID_2: Final = 'COL_ID_2'
    COL_TITLE_2: Final = 'Collection title 2'
    COL_ID_3: Final = 'COL_ID_3'
    COL_TITLE_3: Final = 'Collection title 3'

    STORY_ID_1: Final = 'STORY_1'
    STORY_TITLE_1: Final = 'Story title 1'
    STORY_ID_2: Final = 'STORY_2'
    STORY_TITLE_2: Final = 'Story title 2'
    STORY_ID_3: Final = 'STORY_3'
    STORY_TITLE_3: Final = 'Story title 3'

    TOPIC_ID_1: Final = 'TOPIC_1'
    TOPIC_NAME_1: Final = 'Topic title 1'
    TOPIC_ID_2: Final = 'TOPIC_2'
    TOPIC_NAME_2: Final = 'Topic title 2'
    TOPIC_ID_3: Final = 'TOPIC_3'
    TOPIC_NAME_3: Final = 'Topic title 3'

    subtopic_0 = topic_domain.Subtopic(
        0, 'Title 1', ['skill_id_1'], 'image.svg',
        constants.ALLOWED_THUMBNAIL_BG_COLORS['subtopic'][0], 21131,
        'dummy-subtopic-zero')

    subtopic_1 = topic_domain.Subtopic(
        0, 'Title 1', ['skill_id_1'], 'image.svg',
        constants.ALLOWED_THUMBNAIL_BG_COLORS['subtopic'][0], 21131,
        'dummy-subtopic-zero')

    def setUp(self) -> None:
        super().setUp()
        self.signup(self.OWNER_EMAIL, self.OWNER_USERNAME)
        self.signup(self.VIEWER_EMAIL, self.VIEWER_USERNAME)
        self.signup(self.CURRICULUM_ADMIN_EMAIL, self.CURRICULUM_ADMIN_USERNAME)
        self.set_curriculum_admins([self.CURRICULUM_ADMIN_USERNAME])

        self.viewer_id = self.get_user_id_from_email(self.VIEWER_EMAIL)
        self.owner_id = self.get_user_id_from_email(self.OWNER_EMAIL)
        self.admin_id = self.get_user_id_from_email(self.CURRICULUM_ADMIN_EMAIL)

    def test_can_see_completed_stories(self) -> None:
        self.login(self.VIEWER_EMAIL)

        response = self.get_json(
            feconf.LEARNER_DASHBOARD_TOPIC_AND_STORY_DATA_URL)
        self.assertEqual(len(response['completed_stories_list']), 0)

        self.save_new_topic(
            self.TOPIC_ID_1, self.owner_id, name=self.TOPIC_NAME_1,
            url_fragment='topic-one',
            description='A new topic', canonical_story_ids=[],
            additional_story_ids=[], uncategorized_skill_ids=[],
            subtopics=[self.subtopic_0], next_subtopic_id=1)
        self.save_new_story(self.STORY_ID_1, self.owner_id, self.TOPIC_ID_1)
        topic_services.add_canonical_story(
            self.owner_id, self.TOPIC_ID_1, self.STORY_ID_1)

        topic_services.publish_story(
            self.TOPIC_ID_1, self.STORY_ID_1, self.admin_id)
        topic_services.publish_topic(self.TOPIC_ID_1, self.admin_id)

        learner_progress_services.mark_story_as_completed(
            self.viewer_id, self.STORY_ID_1)
        response = self.get_json(
            feconf.LEARNER_DASHBOARD_TOPIC_AND_STORY_DATA_URL)
        self.assertEqual(len(response['completed_stories_list']), 1)
        self.assertEqual(
            response['completed_stories_list'][0]['id'], self.STORY_ID_1)
        self.logout()

    def test_can_see_learnt_topics(self) -> None:
        self.login(self.VIEWER_EMAIL)

        response = self.get_json(
            feconf.LEARNER_DASHBOARD_TOPIC_AND_STORY_DATA_URL)
        self.assertEqual(len(response['learnt_topics_list']), 0)

        self.save_new_topic(
            self.TOPIC_ID_1, self.owner_id, name=self.TOPIC_NAME_1,
            url_fragment='topic-one',
            description='A new topic', canonical_story_ids=[],
            additional_story_ids=[], uncategorized_skill_ids=[],
            subtopics=[self.subtopic_0], next_subtopic_id=1)
        self.save_new_story(self.STORY_ID_1, self.owner_id, self.TOPIC_ID_1)
        topic_services.add_canonical_story(
            self.owner_id, self.TOPIC_ID_1, self.STORY_ID_1)

        topic_services.publish_story(
            self.TOPIC_ID_1, self.STORY_ID_1, self.admin_id)
        topic_services.publish_topic(self.TOPIC_ID_1, self.admin_id)

        learner_progress_services.mark_story_as_completed(
            self.viewer_id, self.STORY_ID_1)
        learner_progress_services.mark_topic_as_learnt(
            self.viewer_id, self.TOPIC_ID_1)
        response = self.get_json(
            feconf.LEARNER_DASHBOARD_TOPIC_AND_STORY_DATA_URL)
        self.assertEqual(len(response['learnt_topics_list']), 1)
        self.assertEqual(
            response['learnt_topics_list'][0]['id'], self.TOPIC_ID_1)
        self.logout()

    def test_can_see_partially_learnt_topics(self) -> None:
        self.login(self.VIEWER_EMAIL)

        response = self.get_json(
            feconf.LEARNER_DASHBOARD_TOPIC_AND_STORY_DATA_URL)
        self.assertEqual(len(response['partially_learnt_topics_list']), 0)

        self.save_new_topic(
            self.TOPIC_ID_1, self.owner_id, name=self.TOPIC_NAME_1,
            url_fragment='topic-one',
            description='A new topic', canonical_story_ids=[],
            additional_story_ids=[], uncategorized_skill_ids=[],
            subtopics=[self.subtopic_0], next_subtopic_id=1)
        topic_services.publish_topic(self.TOPIC_ID_1, self.admin_id)

        learner_progress_services.record_topic_started(
            self.viewer_id, self.TOPIC_ID_1)
        response = self.get_json(
            feconf.LEARNER_DASHBOARD_TOPIC_AND_STORY_DATA_URL)
        self.assertEqual(len(response['partially_learnt_topics_list']), 1)
        self.assertEqual(
            response['partially_learnt_topics_list'][0]['id'], self.TOPIC_ID_1)
        self.logout()

    def test_can_see_topics_to_learn(self) -> None:
        self.login(self.VIEWER_EMAIL)

        response = self.get_json(
            feconf.LEARNER_DASHBOARD_TOPIC_AND_STORY_DATA_URL)
        self.assertEqual(len(response['topics_to_learn_list']), 0)

        self.save_new_topic(
            self.TOPIC_ID_1, self.owner_id, name=self.TOPIC_NAME_1,
            url_fragment='topic-one',
            description='A new topic', canonical_story_ids=[],
            additional_story_ids=[], uncategorized_skill_ids=[],
            subtopics=[self.subtopic_0], next_subtopic_id=1)
        topic_services.publish_topic(self.TOPIC_ID_1, self.admin_id)
        self.save_new_story(self.STORY_ID_2, self.owner_id, self.TOPIC_ID_1)
        topic_services.add_canonical_story(
            self.owner_id, self.TOPIC_ID_1, self.STORY_ID_2)
        topic_services.publish_story(
            self.TOPIC_ID_1, self.STORY_ID_2, self.admin_id)

        learner_progress_services.validate_and_add_topic_to_learn_goal(
            self.viewer_id, self.TOPIC_ID_1)
        response = self.get_json(
            feconf.LEARNER_DASHBOARD_TOPIC_AND_STORY_DATA_URL)
        self.assertEqual(len(response['topics_to_learn_list']), 1)
        self.assertEqual(
            response['topics_to_learn_list'][0]['id'], self.TOPIC_ID_1)
        self.logout()

    def test_can_see_all_topics(self) -> None:
        self.login(self.CURRICULUM_ADMIN_EMAIL, is_super_admin=True)

        response = self.get_json(
            feconf.LEARNER_DASHBOARD_TOPIC_AND_STORY_DATA_URL)
        self.assertEqual(len(response['all_topics_list']), 0)

        self.save_new_topic(
            self.TOPIC_ID_1, self.owner_id, name=self.TOPIC_NAME_1,
            url_fragment='topic-one',
            description='A new topic', canonical_story_ids=[],
            additional_story_ids=[], uncategorized_skill_ids=[],
            subtopics=[self.subtopic_0], next_subtopic_id=1)
        topic_services.publish_topic(self.TOPIC_ID_1, self.admin_id)
        self.save_new_story(self.STORY_ID_2, self.owner_id, self.TOPIC_ID_1)
        topic_services.add_canonical_story(
            self.owner_id, self.TOPIC_ID_1, self.STORY_ID_2)
        topic_services.publish_story(
            self.TOPIC_ID_1, self.STORY_ID_2, self.admin_id)
        csrf_token = self.get_new_csrf_token()
        new_config_value = [{
            'name': 'math',
            'url_fragment': 'math',
            'topic_ids': [self.TOPIC_ID_1],
            'course_details': '',
            'topic_list_intro': ''
        }]

        payload = {
            'action': 'save_config_properties',
            'new_config_property_values': {
                config_domain.CLASSROOM_PAGES_DATA.name: (
                    new_config_value),
            }
        }
        self.post_json('/adminhandler', payload, csrf_token=csrf_token)
        self.logout()

        self.login(self.VIEWER_EMAIL)
        response = self.get_json(
            feconf.LEARNER_DASHBOARD_TOPIC_AND_STORY_DATA_URL)
        self.assertEqual(len(response['all_topics_list']), 1)
        self.assertEqual(
            response['all_topics_list'][0]['id'], self.TOPIC_ID_1)
        self.logout()

    def test_can_see_untracked_topics(self) -> None:
        self.login(self.CURRICULUM_ADMIN_EMAIL, is_super_admin=True)

        response = self.get_json(
            feconf.LEARNER_DASHBOARD_TOPIC_AND_STORY_DATA_URL)
        self.assertEqual(len(response['untracked_topics']), 0)

        self.save_new_topic(
            self.TOPIC_ID_1, self.owner_id, name=self.TOPIC_NAME_1,
            url_fragment='topic-one',
            description='A new topic', canonical_story_ids=[],
            additional_story_ids=[], uncategorized_skill_ids=[],
            subtopics=[self.subtopic_0], next_subtopic_id=1)
        topic_services.publish_topic(self.TOPIC_ID_1, self.admin_id)
        self.save_new_story(self.STORY_ID_2, self.owner_id, self.TOPIC_ID_1)
        topic_services.add_canonical_story(
            self.owner_id, self.TOPIC_ID_1, self.STORY_ID_2)
        topic_services.publish_story(
            self.TOPIC_ID_1, self.STORY_ID_2, self.admin_id)
        csrf_token = self.get_new_csrf_token()
        new_config_value = [{
            'name': 'math',
            'url_fragment': 'math',
            'topic_ids': [self.TOPIC_ID_1],
            'course_details': '',
            'topic_list_intro': ''
        }]

        payload = {
            'action': 'save_config_properties',
            'new_config_property_values': {
                config_domain.CLASSROOM_PAGES_DATA.name: (
                    new_config_value),
            }
        }
        self.post_json('/adminhandler', payload, csrf_token=csrf_token)
        self.logout()

        self.login(self.VIEWER_EMAIL)
        response = self.get_json(
            feconf.LEARNER_DASHBOARD_TOPIC_AND_STORY_DATA_URL)
        self.assertEqual(len(response['untracked_topics']), 1)
        self.logout()

    def test_get_learner_dashboard_ids(self) -> None:
        self.login(self.VIEWER_EMAIL)

        self.save_new_default_exploration(
            self.EXP_ID_1, self.owner_id, title=self.EXP_TITLE_1)
        self.publish_exploration(self.owner_id, self.EXP_ID_1)
        self.save_new_default_exploration(
            self.EXP_ID_2, self.owner_id, title=self.EXP_TITLE_2)
        self.publish_exploration(self.owner_id, self.EXP_ID_2)
        self.save_new_default_exploration(
            self.EXP_ID_3, self.owner_id, title=self.EXP_TITLE_3)
        self.publish_exploration(self.owner_id, self.EXP_ID_3)

        self.save_new_default_collection(
            self.COL_ID_1, self.owner_id, title=self.COL_TITLE_1)
        self.publish_collection(self.owner_id, self.COL_ID_1)
        self.save_new_default_collection(
            self.COL_ID_2, self.owner_id, title=self.COL_TITLE_2)
        self.publish_collection(self.owner_id, self.COL_ID_2)
        self.save_new_default_collection(
            self.COL_ID_3, self.owner_id, title=self.COL_TITLE_3)
        self.publish_collection(self.owner_id, self.COL_ID_3)

        self.save_new_topic(
            self.TOPIC_ID_1, self.owner_id, name=self.TOPIC_NAME_1,
            url_fragment='topic-one',
            description='A new topic', canonical_story_ids=[],
            additional_story_ids=[], uncategorized_skill_ids=[],
            subtopics=[self.subtopic_0], next_subtopic_id=1)
        self.save_new_story(self.STORY_ID_1, self.owner_id, self.TOPIC_ID_1)
        topic_services.add_canonical_story(
            self.owner_id, self.TOPIC_ID_1, self.STORY_ID_1)

        topic_services.publish_story(
            self.TOPIC_ID_1, self.STORY_ID_1, self.admin_id)
        topic_services.publish_topic(self.TOPIC_ID_1, self.admin_id)

        self.save_new_topic(
            self.TOPIC_ID_2, self.owner_id, name=self.TOPIC_NAME_2,
            url_fragment='topic-two',
            description='A new topic', canonical_story_ids=[],
            additional_story_ids=[], uncategorized_skill_ids=[],
            subtopics=[self.subtopic_1], next_subtopic_id=1)
        self.save_new_story(self.STORY_ID_2, self.owner_id, self.TOPIC_ID_2)
        topic_services.add_canonical_story(
            self.owner_id, self.TOPIC_ID_2, self.STORY_ID_2)

        topic_services.publish_story(
            self.TOPIC_ID_2, self.STORY_ID_2, self.admin_id)
        topic_services.publish_topic(self.TOPIC_ID_2, self.admin_id)

        self.save_new_topic(
            self.TOPIC_ID_3, self.owner_id, name=self.TOPIC_NAME_3,
            url_fragment='topic-three',
            description='A new topic', canonical_story_ids=[],
            additional_story_ids=[], uncategorized_skill_ids=[],
            subtopics=[self.subtopic_1], next_subtopic_id=1)
        self.save_new_story(self.STORY_ID_3, self.owner_id, self.TOPIC_ID_3)
        topic_services.add_canonical_story(
            self.owner_id, self.TOPIC_ID_3, self.STORY_ID_3)

        topic_services.publish_story(
            self.TOPIC_ID_3, self.STORY_ID_3, self.admin_id)
        topic_services.publish_topic(self.TOPIC_ID_3, self.admin_id)

        state_name = 'state_name'
        version = 1

        learner_progress_services.mark_exploration_as_completed(
            self.viewer_id, self.EXP_ID_1)
        learner_progress_services.mark_exploration_as_incomplete(
            self.viewer_id, self.EXP_ID_2, state_name, version)
        learner_progress_services.add_exp_to_learner_playlist(
            self.viewer_id, self.EXP_ID_3)

        learner_progress_services.mark_collection_as_completed(
            self.viewer_id, self.COL_ID_1)
        learner_progress_services.mark_collection_as_incomplete(
            self.viewer_id, self.COL_ID_2)
        learner_progress_services.add_collection_to_learner_playlist(
            self.viewer_id, self.COL_ID_3)

        learner_progress_services.mark_story_as_completed(
            self.viewer_id, self.STORY_ID_1)

        learner_progress_services.mark_topic_as_learnt(
            self.viewer_id, self.TOPIC_ID_1)
        learner_progress_services.record_topic_started(
            self.viewer_id, self.TOPIC_ID_2)
        learner_progress_services.validate_and_add_topic_to_learn_goal(
            self.viewer_id, self.TOPIC_ID_3)

        response = self.get_json(feconf.LEARNER_DASHBOARD_IDS_DATA_URL)
        learner_dashboard_activity_ids = (
            response['learner_dashboard_activity_ids'])

        self.assertEqual(
            learner_dashboard_activity_ids['completed_exploration_ids'],
            [self.EXP_ID_1])
        self.assertEqual(
            learner_dashboard_activity_ids['incomplete_exploration_ids'],
            [self.EXP_ID_2])
        self.assertEqual(
            learner_dashboard_activity_ids['exploration_playlist_ids'],
            [self.EXP_ID_3])

        self.assertEqual(
            learner_dashboard_activity_ids['completed_collection_ids'],
            [self.COL_ID_1])
        self.assertEqual(
            learner_dashboard_activity_ids['incomplete_collection_ids'],
            [self.COL_ID_2])
        self.assertEqual(
            learner_dashboard_activity_ids['collection_playlist_ids'],
            [self.COL_ID_3])

        self.assertEqual(
            learner_dashboard_activity_ids['completed_story_ids'],
            [self.STORY_ID_1])

        self.assertEqual(
            learner_dashboard_activity_ids['learnt_topic_ids'],
            [self.TOPIC_ID_1])
        self.assertEqual(
            learner_dashboard_activity_ids['partially_learnt_topic_ids'],
            [self.TOPIC_ID_2])
        self.assertEqual(
            learner_dashboard_activity_ids['topic_ids_to_learn'],
            [self.TOPIC_ID_3])

    def test_learner_dashboard_page(self) -> None:
        self.login(self.OWNER_EMAIL)

        response = self.get_html_response(feconf.LEARNER_DASHBOARD_URL)
        self.assertIn(b'{"title": "Learner Dashboard | Oppia"})', response.body)

        self.logout()


class LearnerCompletedChaptersCountHandlerTests(test_utils.GenericTestBase):

    EXP_ID_1: Final = 'EXP_ID_1'
    EXP_TITLE_1: Final = 'Exploration title 1'
    EXP_ID_2: Final = 'EXP_ID_2'
    EXP_TITLE_2: Final = 'Exploration title 2'
    EXP_ID_3: Final = 'EXP_ID_3'
    EXP_TITLE_3: Final = 'Exploration title 3'

    COL_ID_1: Final = 'COL_ID_1'
    COL_TITLE_1: Final = 'Collection title 1'
    COL_ID_2: Final = 'COL_ID_2'
    COL_TITLE_2: Final = 'Collection title 2'
    COL_ID_3: Final = 'COL_ID_3'
    COL_TITLE_3: Final = 'Collection title 3'

    STORY_ID_1: Final = 'STORY_1'
    STORY_TITLE_1: Final = 'Story title 1'
    STORY_ID_2: Final = 'STORY_2'
    STORY_TITLE_2: Final = 'Story title 2'
    STORY_ID_3: Final = 'STORY_3'
    STORY_TITLE_3: Final = 'Story title 3'

    TOPIC_ID_1: Final = 'TOPIC_1'
    TOPIC_NAME_1: Final = 'Topic title 1'
    TOPIC_ID_2: Final = 'TOPIC_2'
    TOPIC_NAME_2: Final = 'Topic title 2'
    TOPIC_ID_3: Final = 'TOPIC_3'
    TOPIC_NAME_3: Final = 'Topic title 3'

    subtopic_0 = topic_domain.Subtopic(
        0, 'Title 1', ['skill_id_1'], 'image.svg',
        constants.ALLOWED_THUMBNAIL_BG_COLORS['subtopic'][0], 21131,
        'dummy-subtopic-zero')

    subtopic_1 = topic_domain.Subtopic(
        0, 'Title 1', ['skill_id_1'], 'image.svg',
        constants.ALLOWED_THUMBNAIL_BG_COLORS['subtopic'][0], 21131,
        'dummy-subtopic-zero')

    def setUp(self) -> None:
        super().setUp()
        self.signup(self.OWNER_EMAIL, self.OWNER_USERNAME)
        self.signup(self.VIEWER_EMAIL, self.VIEWER_USERNAME)
        self.signup(self.CURRICULUM_ADMIN_EMAIL, self.CURRICULUM_ADMIN_USERNAME)
        self.set_curriculum_admins([self.CURRICULUM_ADMIN_USERNAME])

        self.viewer_id = self.get_user_id_from_email(self.VIEWER_EMAIL)
        self.owner_id = self.get_user_id_from_email(self.OWNER_EMAIL)
        self.admin_id = self.get_user_id_from_email(self.CURRICULUM_ADMIN_EMAIL)

    def test_can_get_completed_chapters_count(self) -> None:
        self.save_new_topic(
            self.TOPIC_ID_1, self.owner_id, name=self.TOPIC_NAME_1,
            url_fragment='topic-one',
            description='A new topic', canonical_story_ids=[],
            additional_story_ids=[], uncategorized_skill_ids=[],
            subtopics=[self.subtopic_0], next_subtopic_id=1)
        self.save_new_story(self.STORY_ID_1, self.owner_id, self.TOPIC_ID_1)
        topic_services.add_canonical_story(
            self.owner_id, self.TOPIC_ID_1, self.STORY_ID_1)
        self.save_new_default_exploration(
            self.EXP_ID_1, self.owner_id, 'Title 1')
        self.publish_exploration(self.owner_id, self.EXP_ID_1)
        changelist = [story_domain.StoryChange({
            'cmd': story_domain.CMD_ADD_STORY_NODE,
            'node_id': 'node_1',
            'title': 'Title 1'
        }), story_domain.StoryChange({
            'cmd': story_domain.CMD_UPDATE_STORY_NODE_PROPERTY,
            'property_name': (
                story_domain.STORY_NODE_PROPERTY_EXPLORATION_ID),
            'node_id': 'node_1',
            'old_value': None,
            'new_value': self.EXP_ID_1
        })]
        story_services.update_story(
            self.owner_id, self.STORY_ID_1, changelist,
            'Added first node.')
        topic_services.publish_story(
            self.TOPIC_ID_1, self.STORY_ID_1, self.admin_id)
        topic_services.publish_topic(self.TOPIC_ID_1, self.admin_id)

        self.login(self.CURRICULUM_ADMIN_EMAIL, is_super_admin=True)

        csrf_token = self.get_new_csrf_token()
        new_config_value = [{
            'name': 'math',
            'url_fragment': 'math',
            'topic_ids': [self.TOPIC_ID_1],
            'course_details': '',
            'topic_list_intro': ''
        }]
        payload = {
            'action': 'save_config_properties',
            'new_config_property_values': {
                config_domain.CLASSROOM_PAGES_DATA.name: (
                    new_config_value),
            }
        }
        self.post_json('/adminhandler', payload, csrf_token=csrf_token)
        self.logout()

        self.login(self.VIEWER_EMAIL)

        self.assertEqual(
            self.get_json(feconf.LEARNER_COMPLETED_CHAPTERS_COUNT_DATA_URL)
                ['completed_chapters_count'], 0)

        story_services.record_completed_node_in_story_context(
            self.viewer_id, self.STORY_ID_1, 'node_1')

        self.assertEqual(
            self.get_json(feconf.LEARNER_COMPLETED_CHAPTERS_COUNT_DATA_URL)
                ['completed_chapters_count'], 1)
        self.logout()


class LearnerDashboardCollectionsProgressHandlerTests(
    test_utils.GenericTestBase):

    EXP_ID_1: Final = 'EXP_ID_1'
    EXP_TITLE_1: Final = 'Exploration title 1'
    EXP_ID_2: Final = 'EXP_ID_2'
    EXP_TITLE_2: Final = 'Exploration title 2'
    EXP_ID_3: Final = 'EXP_ID_3'
    EXP_TITLE_3: Final = 'Exploration title 3'

    COL_ID_1: Final = 'COL_ID_1'
    COL_TITLE_1: Final = 'Collection title 1'
    COL_ID_2: Final = 'COL_ID_2'
    COL_TITLE_2: Final = 'Collection title 2'
    COL_ID_3: Final = 'COL_ID_3'
    COL_TITLE_3: Final = 'Collection title 3'

    STORY_ID_1: Final = 'STORY_1'
    STORY_TITLE_1: Final = 'Story title 1'
    STORY_ID_2: Final = 'STORY_2'
    STORY_TITLE_2: Final = 'Story title 2'
    STORY_ID_3: Final = 'STORY_3'
    STORY_TITLE_3: Final = 'Story title 3'

    TOPIC_ID_1: Final = 'TOPIC_1'
    TOPIC_NAME_1: Final = 'Topic title 1'
    TOPIC_ID_2: Final = 'TOPIC_2'
    TOPIC_NAME_2: Final = 'Topic title 2'
    TOPIC_ID_3: Final = 'TOPIC_3'
    TOPIC_NAME_3: Final = 'Topic title 3'

    subtopic_0 = topic_domain.Subtopic(
        0, 'Title 1', ['skill_id_1'], 'image.svg',
        constants.ALLOWED_THUMBNAIL_BG_COLORS['subtopic'][0], 21131,
        'dummy-subtopic-zero')

    subtopic_1 = topic_domain.Subtopic(
        0, 'Title 1', ['skill_id_1'], 'image.svg',
        constants.ALLOWED_THUMBNAIL_BG_COLORS['subtopic'][0], 21131,
        'dummy-subtopic-zero')

    def setUp(self) -> None:
        super().setUp()
        self.signup(self.OWNER_EMAIL, self.OWNER_USERNAME)
        self.signup(self.VIEWER_EMAIL, self.VIEWER_USERNAME)
        self.signup(self.CURRICULUM_ADMIN_EMAIL, self.CURRICULUM_ADMIN_USERNAME)
        self.set_curriculum_admins([self.CURRICULUM_ADMIN_USERNAME])

        self.viewer_id = self.get_user_id_from_email(self.VIEWER_EMAIL)
        self.owner_id = self.get_user_id_from_email(self.OWNER_EMAIL)
        self.admin_id = self.get_user_id_from_email(self.CURRICULUM_ADMIN_EMAIL)

    def test_can_see_completed_collections(self) -> None:
        self.login(self.VIEWER_EMAIL)

        response = self.get_json(
            feconf.LEARNER_DASHBOARD_COLLECTION_DATA_URL)
        self.assertEqual(len(response['completed_collections_list']), 0)

        self.save_new_default_collection(
            self.COL_ID_1, self.owner_id, title=self.COL_TITLE_1)
        self.publish_collection(self.owner_id, self.COL_ID_1)

        learner_progress_services.mark_collection_as_completed(
            self.viewer_id, self.COL_ID_1)
        response = self.get_json(
            feconf.LEARNER_DASHBOARD_COLLECTION_DATA_URL)
        self.assertEqual(len(response['completed_collections_list']), 1)
        self.assertEqual(
            response['completed_collections_list'][0]['id'], self.COL_ID_1)
        self.logout()

    def test_can_see_incomplete_collections(self) -> None:
        self.login(self.VIEWER_EMAIL)

        response = self.get_json(feconf.LEARNER_DASHBOARD_COLLECTION_DATA_URL)
        self.assertEqual(len(response['incomplete_collections_list']), 0)

        self.save_new_default_collection(
            self.COL_ID_1, self.owner_id, title=self.COL_TITLE_1)
        self.publish_collection(self.owner_id, self.COL_ID_1)

        learner_progress_services.mark_collection_as_incomplete(
            self.viewer_id, self.COL_ID_1)
        response = self.get_json(feconf.LEARNER_DASHBOARD_COLLECTION_DATA_URL)
        self.assertEqual(len(response['incomplete_collections_list']), 1)
        self.assertEqual(
            response['incomplete_collections_list'][0]['id'], self.COL_ID_1)
        self.logout()

    def test_can_see_collection_playlist(self) -> None:
        self.login(self.VIEWER_EMAIL)

        response = self.get_json(feconf.LEARNER_DASHBOARD_COLLECTION_DATA_URL)
        self.assertEqual(len(response['collection_playlist']), 0)

        self.save_new_default_collection(
            self.COL_ID_1, self.owner_id, title=self.COL_TITLE_1)
        self.publish_collection(self.owner_id, self.COL_ID_1)

        learner_progress_services.add_collection_to_learner_playlist(
            self.viewer_id, self.COL_ID_1)
        response = self.get_json(feconf.LEARNER_DASHBOARD_COLLECTION_DATA_URL)
        self.assertEqual(len(response['collection_playlist']), 1)
        self.assertEqual(
            response['collection_playlist'][0]['id'], self.COL_ID_1)
        self.logout()

    def test_learner_dashboard_page(self) -> None:
        self.login(self.OWNER_EMAIL)

        response = self.get_html_response(feconf.LEARNER_DASHBOARD_URL)
        self.assertIn(b'{"title": "Learner Dashboard | Oppia"})', response.body)

        self.logout()


class LearnerDashboardExplorationsProgressHandlerTests(
    test_utils.GenericTestBase):

    EXP_ID_1: Final = 'EXP_ID_1'
    EXP_TITLE_1: Final = 'Exploration title 1'
    EXP_ID_2: Final = 'EXP_ID_2'
    EXP_TITLE_2: Final = 'Exploration title 2'
    EXP_ID_3: Final = 'EXP_ID_3'
    EXP_TITLE_3: Final = 'Exploration title 3'

    COL_ID_1: Final = 'COL_ID_1'
    COL_TITLE_1: Final = 'Collection title 1'
    COL_ID_2: Final = 'COL_ID_2'
    COL_TITLE_2: Final = 'Collection title 2'
    COL_ID_3: Final = 'COL_ID_3'
    COL_TITLE_3: Final = 'Collection title 3'

    STORY_ID_1: Final = 'STORY_1'
    STORY_TITLE_1: Final = 'Story title 1'
    STORY_ID_2: Final = 'STORY_2'
    STORY_TITLE_2: Final = 'Story title 2'
    STORY_ID_3: Final = 'STORY_3'
    STORY_TITLE_3: Final = 'Story title 3'

    TOPIC_ID_1: Final = 'TOPIC_1'
    TOPIC_NAME_1: Final = 'Topic title 1'
    TOPIC_ID_2: Final = 'TOPIC_2'
    TOPIC_NAME_2: Final = 'Topic title 2'
    TOPIC_ID_3: Final = 'TOPIC_3'
    TOPIC_NAME_3: Final = 'Topic title 3'

    subtopic_0 = topic_domain.Subtopic(
        0, 'Title 1', ['skill_id_1'], 'image.svg',
        constants.ALLOWED_THUMBNAIL_BG_COLORS['subtopic'][0], 21131,
        'dummy-subtopic-zero')

    subtopic_1 = topic_domain.Subtopic(
        0, 'Title 1', ['skill_id_1'], 'image.svg',
        constants.ALLOWED_THUMBNAIL_BG_COLORS['subtopic'][0], 21131,
        'dummy-subtopic-zero')

    def setUp(self) -> None:
        super().setUp()
        self.signup(self.OWNER_EMAIL, self.OWNER_USERNAME)
        self.signup(self.VIEWER_EMAIL, self.VIEWER_USERNAME)
        self.signup(self.CURRICULUM_ADMIN_EMAIL, self.CURRICULUM_ADMIN_USERNAME)
        self.set_curriculum_admins([self.CURRICULUM_ADMIN_USERNAME])

        self.viewer_id = self.get_user_id_from_email(self.VIEWER_EMAIL)
        self.owner_id = self.get_user_id_from_email(self.OWNER_EMAIL)
        self.admin_id = self.get_user_id_from_email(self.CURRICULUM_ADMIN_EMAIL)

    def test_can_see_completed_explorations(self) -> None:
        self.login(self.VIEWER_EMAIL)

        response = self.get_json(feconf.LEARNER_DASHBOARD_EXPLORATION_DATA_URL)
        self.assertEqual(len(response['completed_explorations_list']), 0)

        self.save_new_default_exploration(
            self.EXP_ID_1, self.owner_id, title=self.EXP_TITLE_1)
        self.publish_exploration(self.owner_id, self.EXP_ID_1)

        learner_progress_services.mark_exploration_as_completed(
            self.viewer_id, self.EXP_ID_1)
        response = self.get_json(feconf.LEARNER_DASHBOARD_EXPLORATION_DATA_URL)
        self.assertEqual(len(response['completed_explorations_list']), 1)
        self.assertEqual(
            response['completed_explorations_list'][0]['id'], self.EXP_ID_1)
        self.logout()

    def test_can_see_incomplete_explorations(self) -> None:
        self.login(self.VIEWER_EMAIL)

        response = self.get_json(feconf.LEARNER_DASHBOARD_EXPLORATION_DATA_URL)
        self.assertEqual(len(response['incomplete_explorations_list']), 0)

        self.save_new_default_exploration(
            self.EXP_ID_1, self.owner_id, title=self.EXP_TITLE_1)
        self.publish_exploration(self.owner_id, self.EXP_ID_1)

        state_name = 'state_name'
        version = 1

        learner_progress_services.mark_exploration_as_incomplete(
            self.viewer_id, self.EXP_ID_1, state_name, version)
        response = self.get_json(feconf.LEARNER_DASHBOARD_EXPLORATION_DATA_URL)
        self.assertEqual(len(response['incomplete_explorations_list']), 1)
        self.assertEqual(
            response['incomplete_explorations_list'][0]['id'], self.EXP_ID_1)
        self.logout()

    def test_can_see_exploration_playlist(self) -> None:
        self.login(self.VIEWER_EMAIL)

        response = self.get_json(feconf.LEARNER_DASHBOARD_EXPLORATION_DATA_URL)
        self.assertEqual(len(response['exploration_playlist']), 0)

        self.save_new_default_exploration(
            self.EXP_ID_1, self.owner_id, title=self.EXP_TITLE_1)
        self.publish_exploration(self.owner_id, self.EXP_ID_1)

        learner_progress_services.add_exp_to_learner_playlist(
            self.viewer_id, self.EXP_ID_1)
        response = self.get_json(feconf.LEARNER_DASHBOARD_EXPLORATION_DATA_URL)
        self.assertEqual(len(response['exploration_playlist']), 1)
        self.assertEqual(
            response['exploration_playlist'][0]['id'], self.EXP_ID_1)
        self.logout()

    def test_can_see_subscription(self) -> None:
        self.login(self.VIEWER_EMAIL)

        response = self.get_json(feconf.LEARNER_DASHBOARD_EXPLORATION_DATA_URL)
        self.assertEqual(len(response['subscription_list']), 0)

        subscription_services.subscribe_to_creator(
            self.viewer_id, self.owner_id)
        response = self.get_json(feconf.LEARNER_DASHBOARD_EXPLORATION_DATA_URL)
        self.assertEqual(len(response['subscription_list']), 1)
        self.assertEqual(
            response['subscription_list'][0]['creator_username'],
            self.OWNER_USERNAME)
        self.logout()


class LearnerDashboardFeedbackUpdatesHandlerTests(test_utils.GenericTestBase):

    EXP_ID_1 = 'EXP_ID_1'
    EXP_TITLE_1 = 'Exploration title 1'

    def setUp(self) -> None:
        super().setUp()
        self.signup(self.OWNER_EMAIL, self.OWNER_USERNAME)
        self.owner_id = self.get_user_id_from_email(self.OWNER_EMAIL)

    def test_get_threads_after_updating_thread_summaries(self) -> None:
        self.login(self.OWNER_EMAIL)

        csrf_token = self.get_new_csrf_token()
        response = self.post_json(
            feconf.LEARNER_DASHBOARD_FEEDBACK_UPDATES_DATA_URL,
            {'paginated_threads_list': []},
            csrf_token=csrf_token,
            expected_status_int=200)
        thread_summaries = response['thread_summaries']
        self.assertEqual(thread_summaries, [])

        self.save_new_default_exploration(
            self.EXP_ID_1, self.owner_id, title=self.EXP_TITLE_1)
        feedback_services.create_thread(
            'exploration', self.EXP_ID_1, self.owner_id, 'a subject',
            'some text')

        response = self.post_json(
            feconf.LEARNER_DASHBOARD_FEEDBACK_UPDATES_DATA_URL,
            {'paginated_threads_list': []},
            csrf_token=csrf_token,
            expected_status_int=200)
        thread_summaries = response['thread_summaries']
        thread_id = thread_summaries[0]['thread_id']
        thread = feedback_services.get_thread(thread_id)

        self.assertEqual(len(response['paginated_threads_list']), 0)
        self.assertEqual(len(thread_summaries), 1)
        self.assertEqual(thread_summaries[0]['total_message_count'], 1)
        self.assertEqual(
            thread_summaries[0]['exploration_title'], self.EXP_TITLE_1)
        self.assertEqual(thread_summaries[0]['exploration_id'], self.EXP_ID_1)
        self.assertEqual(thread_summaries[0]['last_message_text'], 'some text')
        self.assertEqual(
            thread_summaries[0]['original_author_id'], self.owner_id)
        self.assertEqual(thread.subject, 'a subject')
        self.assertEqual(thread.entity_type, 'exploration')
        self.logout()

    def test_get_more_threads_on_request(self) -> None:
        self.login(self.OWNER_EMAIL)

        csrf_token = self.get_new_csrf_token()
        self.save_new_default_exploration(
            self.EXP_ID_1, self.owner_id, title=self.EXP_TITLE_1)
        for i in range(190):
            feedback_services.create_thread(
                'exploration', self.EXP_ID_1, self.owner_id, 'a subject %s' % i,
                'some text %s' % i)

        response = self.post_json(
            feconf.LEARNER_DASHBOARD_FEEDBACK_UPDATES_DATA_URL,
            {'paginated_threads_list': []},
            csrf_token=csrf_token,
            expected_status_int=200)
        thread_summaries = response['thread_summaries']
        thread_id = thread_summaries[0]['thread_id']
        thread = feedback_services.get_thread(thread_id)
        paginated_threads_list = response['paginated_threads_list']

        self.assertEqual(len(paginated_threads_list), 1)
        self.assertEqual(len(paginated_threads_list[0]), 90)
        self.assertEqual(len(thread_summaries), 100)
        self.assertEqual(thread_summaries[0]['total_message_count'], 1)
        self.assertEqual(
            thread_summaries[0]['exploration_title'], self.EXP_TITLE_1)
        self.assertEqual(thread_summaries[0]['exploration_id'], self.EXP_ID_1)
        self.assertEqual(
            thread_summaries[0]['last_message_text'], 'some text 0')
        self.assertEqual(
            thread_summaries[0]['original_author_id'], self.owner_id)
        self.assertEqual(thread.subject, 'a subject 0')
        self.assertEqual(thread.entity_type, 'exploration')

        response = self.post_json(
            feconf.LEARNER_DASHBOARD_FEEDBACK_UPDATES_DATA_URL,
            {'paginated_threads_list': paginated_threads_list},
            csrf_token=csrf_token,
            expected_status_int=200)
        thread_summaries = response['thread_summaries']
        thread_id = thread_summaries[0]['thread_id']
        thread = feedback_services.get_thread(thread_id)
        paginated_threads_list = response['paginated_threads_list']

        self.assertEqual(len(response['paginated_threads_list']), 0)
        self.assertEqual(len(thread_summaries), 90)
        self.assertEqual(thread_summaries[0]['total_message_count'], 1)
        self.assertEqual(
            thread_summaries[0]['exploration_title'], self.EXP_TITLE_1)
        self.assertEqual(thread_summaries[0]['exploration_id'], self.EXP_ID_1)
        self.assertEqual(
            thread_summaries[0]['last_message_text'], 'some text 100')
        self.assertEqual(
            thread_summaries[0]['original_author_id'], self.owner_id)
        self.assertEqual(thread.subject, 'a subject 100')
        self.assertEqual(thread.entity_type, 'exploration')
        self.logout()


class LearnerDashboardFeedbackThreadHandlerTests(test_utils.GenericTestBase):

    EXP_ID_1 = '0'

    def setUp(self) -> None:
        super().setUp()
        self.signup(self.EDITOR_EMAIL, self.EDITOR_USERNAME)

        # Load exploration 0.
        exp_services.load_demo(self.EXP_ID_1)
        self.editor_id = self.get_user_id_from_email(self.EDITOR_EMAIL)
        # Get the CSRF token and create a single thread with a single message.
        self.login(self.EDITOR_EMAIL)
        self.csrf_token = self.get_new_csrf_token()
        self.post_json('%s/%s' % (
            feconf.FEEDBACK_THREADLIST_URL_PREFIX, self.EXP_ID_1
        ), {
            'subject': self._get_unicode_test_string('subject'),
            'text': 'a sample message',
        }, csrf_token=self.csrf_token)
        self.logout()

    def test_get_message_summaries(self) -> None:
        self.login(self.EDITOR_EMAIL)
        # Fetch all the feedback threads of that exploration.
        response_dict = self.get_json(
            '%s/%s' % (feconf.FEEDBACK_THREADLIST_URL_PREFIX, self.EXP_ID_1))

        # Get the id of the thread.
        thread_id = response_dict['feedback_thread_dicts'][0]['thread_id']

        # Get the message summary of the thread.
        thread_url = '%s/%s' % (
            feconf.LEARNER_DASHBOARD_FEEDBACK_THREAD_DATA_URL, thread_id)
        response_dict = self.get_json(thread_url)
        messages_summary = response_dict['message_summary_list']
        first_message = messages_summary[0]

        self.assertDictContainsSubset({
            'text': 'a sample message',
            'author_username': 'editor'
        }, first_message)

        # Add another message.
        thread_url = '%s/%s' % (
            feconf.FEEDBACK_THREAD_URL_PREFIX, thread_id)
        self.post_json(
            thread_url, {
                'updated_status': None,
                'updated_subject': None,
                'text': 'Message 1'
            }, csrf_token=self.csrf_token)

        # Again fetch the thread message summary.
        thread_url = '%s/%s' % (
            feconf.LEARNER_DASHBOARD_FEEDBACK_THREAD_DATA_URL, thread_id)
        response_dict = self.get_json(thread_url)
        messages_summary = response_dict['message_summary_list']

        # Check the summary of the second message.
        self.assertEqual(len(messages_summary), 2)
        second_message = messages_summary[1]
        self.assertDictContainsSubset({
            'text': 'Message 1',
            'author_username': 'editor'
        }, second_message)

        self.logout()

    def test_anonymous_feedback_is_recorded_correctly(self) -> None:
        self.post_json(
            '/explorehandler/give_feedback/%s' % self.EXP_ID_1,
            {
                'feedback': 'This is an anonymous feedback message.',
            }
        )

        self.login(self.EDITOR_EMAIL)
        response_dict = self.get_json(
            '%s/%s' %
            (feconf.FEEDBACK_THREADLIST_URL_PREFIX, self.EXP_ID_1)
        )
        thread_id = response_dict['feedback_thread_dicts'][0]['thread_id']

        # Get the message summary of the thread.
        thread_url = '%s/%s' % (
            feconf.LEARNER_DASHBOARD_FEEDBACK_THREAD_DATA_URL, thread_id)
        response_dict = self.get_json(thread_url)
        messages_summary = response_dict['message_summary_list'][0]

        self.assertEqual(messages_summary['author_username'], None)
        self.assertEqual(messages_summary['author_picture_data_url'], None)

    def test_raises_error_if_wrong_type_of_suggestion_provided(self) -> None:
        self.login(self.EDITOR_EMAIL)

        change_dict = {
            'cmd': exp_domain.CMD_ADD_WRITTEN_TRANSLATION,
            'state_name': 'Introduction',
            'content_id': 'content',
            'language_code': 'hi',
            'content_html': '<p>This is a content.</p>',
            'translation_html': '<p>This is translated html.</p>',
            'data_format': 'html'
        }
        translation_suggestion = suggestion_registry.SuggestionTranslateContent(
            'exploration.exp1.thread1', 'exp1',
            1, suggestion_models.STATUS_ACCEPTED, 'author',
            'review_id', change_dict, 'translation.Algebra',
            'en', False, datetime.datetime(2016, 4, 10, 0, 0, 0, 0)
        )

        response_dict = self.get_json(
            '%s/%s' %
            (feconf.FEEDBACK_THREADLIST_URL_PREFIX, self.EXP_ID_1)
        )
        thread_id = response_dict['feedback_thread_dicts'][0]['thread_id']
        thread_url = '%s/%s' % (
            feconf.LEARNER_DASHBOARD_FEEDBACK_THREAD_DATA_URL, thread_id)
        with self.swap_to_always_return(
            suggestion_services, 'get_suggestion_by_id', translation_suggestion
        ):
            with self.assertRaisesRegex(
                Exception,
                'No edit state content suggestion found for the given '
                'thread_id: %s' % thread_id
            ):
                self.get_json(thread_url)

    def test_get_suggestions_after_updating_suggestion_summary(self) -> None:
        self.login(self.EDITOR_EMAIL)

        response_dict = self.get_json(
            '%s/%s' %
            (feconf.FEEDBACK_THREADLIST_URL_PREFIX, self.EXP_ID_1)
        )
        thread_id = response_dict['feedback_thread_dicts'][0]['thread_id']
        thread_url = '%s/%s' % (
            feconf.LEARNER_DASHBOARD_FEEDBACK_THREAD_DATA_URL, thread_id)
        response_dict = self.get_json(thread_url)
        messages_summary = response_dict['message_summary_list'][0]

        self.assertEqual(
            messages_summary['author_username'], self.EDITOR_USERNAME)
        self.assertTrue(test_utils.check_image_png_or_webp(
            messages_summary['author_picture_data_url']))
        self.assertFalse(messages_summary.get('suggestion_html'))
        self.assertFalse(messages_summary.get('current_content_html'))
        self.assertFalse(messages_summary.get('description'))

        new_content = state_domain.SubtitledHtml(
            'content', '<p>new content html</p>').to_dict()
<<<<<<< HEAD
        change = {
=======
        change_cmd: Dict[str, Union[str, state_domain.SubtitledHtmlDict]] = {
>>>>>>> d40bb8ac
            'cmd': exp_domain.CMD_EDIT_STATE_PROPERTY,
            'property_name': exp_domain.STATE_PROPERTY_CONTENT,
            'state_name': 'Welcome!',
            'new_value': new_content
        }

        suggestion_models.GeneralSuggestionModel.create(
            feconf.SUGGESTION_TYPE_EDIT_STATE_CONTENT,
            feconf.ENTITY_TYPE_EXPLORATION, self.EXP_ID_1, 1,
            suggestion_models.STATUS_IN_REVIEW, self.editor_id, None,
            change, 'score category', thread_id, None)

        suggestion_thread = feedback_services.get_thread(thread_id)
        suggestion = suggestion_services.get_suggestion_by_id(thread_id)
        exploration = exp_fetchers.get_exploration_by_id(self.EXP_ID_1)
        current_content_html = (
            exploration.states[
                suggestion.change.state_name].content.html)
        response_dict = self.get_json(thread_url)
        messages_summary = response_dict['message_summary_list'][0]
        first_suggestion = feedback_services.get_messages(thread_id)[0]

        self.assertEqual(
            messages_summary['author_username'], self.EDITOR_USERNAME)
        self.assertTrue(test_utils.check_image_png_or_webp(
            messages_summary['author_picture_data_url']))
        self.assertEqual(
            utils.get_time_in_millisecs(first_suggestion.created_on),
            messages_summary['created_on_msecs'])
        self.assertEqual(
            messages_summary['suggestion_html'], '<p>new content html</p>')
        self.assertEqual(
            messages_summary['current_content_html'], current_content_html)
        self.assertEqual(
            messages_summary['description'], suggestion_thread.subject)
        self.logout()<|MERGE_RESOLUTION|>--- conflicted
+++ resolved
@@ -1080,11 +1080,7 @@
 
         new_content = state_domain.SubtitledHtml(
             'content', '<p>new content html</p>').to_dict()
-<<<<<<< HEAD
-        change = {
-=======
-        change_cmd: Dict[str, Union[str, state_domain.SubtitledHtmlDict]] = {
->>>>>>> d40bb8ac
+        change: Dict[str, Union[str, state_domain.SubtitledHtmlDict]] = {
             'cmd': exp_domain.CMD_EDIT_STATE_PROPERTY,
             'property_name': exp_domain.STATE_PROPERTY_CONTENT,
             'state_name': 'Welcome!',
