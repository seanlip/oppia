# coding: utf-8
#
# Copyright 2014 The Oppia Authors. All Rights Reserved.
#
# Licensed under the Apache License, Version 2.0 (the "License");
# you may not use this file except in compliance with the License.
# You may obtain a copy of the License at
#
#      http://www.apache.org/licenses/LICENSE-2.0
#
# Unless required by applicable law or agreed to in writing, software
# distributed under the License is distributed on an "AS-IS" BASIS,
# WITHOUT WARRANTIES OR CONDITIONS OF ANY KIND, either express or implied.
# See the License for the specific language governing permissions and
# limitations under the License.

"""Tests for generic controller behavior."""

from __future__ import absolute_import
from __future__ import unicode_literals

import inspect
import io
import json
import logging
import os
import re
import sys
import types

from constants import constants
from core.controllers import acl_decorators
from core.controllers import base
from core.controllers import payload_validator
from core.domain import auth_domain
from core.domain import classifier_domain
from core.domain import classifier_services
from core.domain import exp_domain
from core.domain import exp_services
from core.domain import rights_domain
from core.domain import rights_manager
from core.domain import user_services
from core.platform import models
from core.tests import test_utils
import feconf
import main
import python_utils
import utils

import webapp2
import webtest

auth_services = models.Registry.import_auth_services()
datastore_services = models.Registry.import_datastore_services()
(user_models,) = models.Registry.import_models([models.NAMES.user])

FORTY_EIGHT_HOURS_IN_SECS = 48 * 60 * 60
PADDING = 1


class HelperFunctionTests(test_utils.GenericTestBase):

    def test_load_template(self):
        oppia_root_path = os.path.join(
            'core', 'templates', 'pages', 'oppia-root')
        with self.swap(feconf, 'FRONTEND_TEMPLATES_DIR', oppia_root_path):
            self.assertIn(
                '"Loading | Oppia"',
                base.load_template('oppia-root.mainpage.html'))


class UniqueTemplateNamesTests(test_utils.GenericTestBase):
    """Tests to ensure that all template filenames in
    core/templates/pages have unique filenames. This is required
    for the backend tests to work correctly since they fetch templates
    from this directory based on name of the template. For details, refer
    get_filepath_from_filename function in test_utils.py.
    """

    def test_template_filenames_are_unique(self):
        templates_dir = os.path.join(
            'core', 'templates', 'pages')
        all_template_names = []
        for root, _, filenames in os.walk(templates_dir):
            template_filenames = [
                filename for filename in filenames if filename.endswith(
                    '.html')]
            all_template_names = all_template_names + template_filenames
        self.assertEqual(len(all_template_names), len(set(all_template_names)))


class BaseHandlerTests(test_utils.GenericTestBase):

    TEST_LEARNER_EMAIL = 'test.learner@example.com'
    TEST_LEARNER_USERNAME = 'testlearneruser'
    TEST_CREATOR_EMAIL = 'test.creator@example.com'
    TEST_CREATOR_USERNAME = 'testcreatoruser'
    TEST_EDITOR_EMAIL = 'test.editor@example.com'
    TEST_EDITOR_USERNAME = 'testeditoruser'
    DELETED_USER_EMAIL = 'deleted.user@example.com'
    DELETED_USER_USERNAME = 'deleteduser'

    class MockHandlerWithInvalidReturnType(base.BaseHandler):
        GET_HANDLER_ERROR_RETURN_TYPE = 'invalid_type'
        URL_PATH_ARGS_SCHEMAS = {}
        HANDLER_ARGS_SCHEMAS = {'GET': {}}

        def get(self):
            self.render_template('invalid_page.html')

        def head(self):
            """Do a HEAD request. This is an unrecognized request method in our
            codebase.
            """
            self.render_template({'invalid_page.html'})

    class MockHandlerForTestingErrorPageWithIframed(base.BaseHandler):
        URL_PATH_ARGS_SCHEMAS = {}
        HANDLER_ARGS_SCHEMAS = {'GET': {}}

        def get(self):
            self.iframed = True
            self.render_template('invalid_page.html')

    class MockHandlerForTestingUiAccessWrapper(base.BaseHandler):
        URL_PATH_ARGS_SCHEMAS = {}
        HANDLER_ARGS_SCHEMAS = {'GET': {}}

        def get(self):
            """Handles GET requests."""
            pass

    class MockHandlerForTestingAuthorizationWrapper(base.BaseHandler):
        URL_PATH_ARGS_SCHEMAS = {}
        HANDLER_ARGS_SCHEMAS = {'GET': {}}

        def get(self):
            """Handles GET requests."""
            pass

    def setUp(self):
        super(BaseHandlerTests, self).setUp()
        self.signup('user@example.com', 'user')

        # Create a user to test redirect behavior for the learner.
        # A "learner" is defined as a user who has not created or contributed
        # to any exploration ever.
        self.signup(self.TEST_LEARNER_EMAIL, self.TEST_LEARNER_USERNAME)

        # Create two users to test redirect behavior for the creators.
        # A "creator" is defined as a user who has created, edited or
        # contributed to any exploration at present or in past.
        self.signup(self.TEST_CREATOR_EMAIL, self.TEST_CREATOR_USERNAME)
        self.signup(self.TEST_EDITOR_EMAIL, self.TEST_EDITOR_USERNAME)

        # Create user that is scheduled for deletion.
        self.signup(self.DELETED_USER_EMAIL, self.DELETED_USER_USERNAME)
        deleted_user_id = self.get_user_id_from_email(self.DELETED_USER_EMAIL)
        deleted_user_model = (
            user_models.UserSettingsModel.get_by_id(deleted_user_id))
        deleted_user_model.deleted = True
        deleted_user_model.update_timestamps()
        deleted_user_model.put()

    def test_that_no_get_results_in_500_error(self):
        """Test that no GET request results in a 500 error."""

        for route in main.URLS:
            # This was needed for the Django tests to pass (at the time we had
            # a Django branch of the codebase).
            if isinstance(route, tuple):
                continue
            else:
                url = route.template
            url = re.sub('<([^/^:]+)>', 'abc123', url)

            # This url is ignored since it is only needed for a protractor test.
            # The backend tests fetch templates from
            # core/templates/pages instead of webpack_bundles since we
            # skip webpack compilation for backend tests.
            # The console_errors.html template is present in
            # core/templates/tests and we want one canonical
            # directory for retrieving templates so we ignore this url.
            if url == '/console_errors':
                continue

            # Some of these will 404 or 302. This is expected.
            self.get_response_without_checking_for_errors(
                url, [200, 301, 302, 400, 401, 404])

        # TODO(sll): Add similar tests for POST, PUT, DELETE.
        # TODO(sll): Set a self.payload attr in the BaseHandler for
        #     POST, PUT and DELETE. Something needs to regulate what
        #     the fields in the payload should be.

    def test_requests_for_missing_csrf_token(self):
        """Tests request without csrf_token results in 401 error."""

        self.post_json(
            '/community-library/any', data={}, expected_status_int=401)

        self.put_json(
            '/community-library/any', payload={}, expected_status_int=401)

    def test_requests_for_invalid_paths(self):
        """Test that requests for invalid paths result in a 404 error."""
        user_id = user_services.get_user_id_from_username('learneruser')
        csrf_token = base.CsrfTokenManager.create_csrf_token(user_id)

        self.get_html_response(
            '/community-library/extra', expected_status_int=404)

        self.get_html_response(
            '/community-library/data/extra', expected_status_int=404)

        self.post_json(
            '/community-library/extra', data={}, csrf_token=csrf_token,
            expected_status_int=404)

        self.put_json(
            '/community-library/extra', payload={}, csrf_token=csrf_token,
            expected_status_int=404)

        self.delete_json('/community-library/data', expected_status_int=404)

    def test_html_requests_have_no_store_cache_policy(self):
        response = self.get_html_response('/community-library')
        # We set 'no-store' and 'must-revalidate', but webapp
        # adds 'no-cache' since it is basically a subset of 'no-store'.
        self.assertEqual(
            response.headers['Cache-Control'],
            'must-revalidate, no-cache, no-store'
        )

    def test_root_redirect_rules_for_deleted_user_prod_mode(self):
        with self.swap(constants, 'DEV_MODE', False):
            self.login(self.DELETED_USER_EMAIL)
            response = self.get_html_response('/', expected_status_int=302)
            self.assertIn('pending-account-deletion', response.headers['location'])

    def test_root_redirect_rules_for_deleted_user_dev_mode(self):
        with self.swap(constants, 'DEV_MODE', True):
            self.login(self.DELETED_USER_EMAIL)
            response = self.get_html_response('/', expected_status_int=302)
            self.assertIn('pending-account-deletion', response.headers['location'])

    def test_get_with_invalid_return_type_logs_correct_warning(self):
        # Modify the testapp to use the mock handler.
        self.testapp = webtest.TestApp(webapp2.WSGIApplication(
            [webapp2.Route(
                '/mock', self.MockHandlerWithInvalidReturnType,
                name='MockHandlerWithInvalidReturnType')],
            debug=feconf.DEBUG,
        ))

        observed_log_messages = []
        def mock_logging_function(msg, *_):
            observed_log_messages.append(msg)

        with self.swap(logging, 'warning', mock_logging_function):
            self.get_json('/mock', expected_status_int=500)
            self.assertEqual(len(observed_log_messages), 1)
            self.assertEqual(
                observed_log_messages[0],
                'Not a recognized return type: defaulting to render JSON.')

    def test_unrecognized_request_method_logs_correct_warning(self):
        self.testapp = webtest.TestApp(webapp2.WSGIApplication(
            [webapp2.Route(
                '/mock', self.MockHandlerWithInvalidReturnType,
                name='MockHandlerWithInvalidReturnType')],
            debug=feconf.DEBUG,
        ))

        observed_log_messages = []
        def mock_logging_function(msg, *_):
            observed_log_messages.append(msg)

        with self.swap(logging, 'warning', mock_logging_function):
            self.testapp.head('/mock', status=500)
            self.assertEqual(len(observed_log_messages), 2)
            self.assertEqual(
                observed_log_messages[0],
                'Not a recognized request method.')
            self.assertEqual(
                observed_log_messages[1],
                'Not a recognized return type: defaulting to render JSON.')

    def test_renders_error_page_with_iframed(self):
        # Modify the testapp to use the mock handler.
        self.testapp = webtest.TestApp(webapp2.WSGIApplication(
            [webapp2.Route(
                '/mock_iframed', self.MockHandlerForTestingErrorPageWithIframed,
                name='MockHandlerForTestingErrorPageWithIframed')],
            debug=feconf.DEBUG,
        ))
        # The 500 is expected because the template file does not exist
        # (so it is a legitimate server error caused by the
        # MockHandlerForTestingErrorPageWithIframed).
        response = self.get_html_response(
            '/mock_iframed', expected_status_int=500)

        self.assertIn(
            b'<oppia-error-iframed-page-root></oppia-error-iframed-page-root>',
            response.body
        )

    def test_dev_mode_cannot_be_true_on_production(self):
        # We need to delete the existing module else the re-importing
        # would just call the existing module.
        del sys.modules['feconf']
        server_software_swap = self.swap(
            os, 'environ', {'SERVER_SOFTWARE': 'Production'})
        assert_raises_regexp_context_manager = self.assertRaisesRegexp(
            Exception, 'DEV_MODE can\'t be true on production.')
        with assert_raises_regexp_context_manager, server_software_swap:
            # This pragma is needed since we are re-importing under
            # invalid conditions. The pylint error messages
            # 'reimported', 'unused-variable', 'redefined-outer-name' and
            # 'unused-import' would appear if this line was not disabled.
            import feconf  # pylint: disable-all

    def test_frontend_error_handler(self):
        observed_log_messages = []

        def _mock_logging_function(msg, *args):
            """Mocks logging.error()."""
            observed_log_messages.append(msg % args)

        with self.swap(logging, 'error', _mock_logging_function):
            self.post_json('/frontend_errors', {'error': 'errors'})

        self.assertEqual(observed_log_messages, ['Frontend error: errors'])

    def test_redirect_oppia_test_server(self):
        # The old demo server redirects to the new demo server.
        response = self.get_html_response(
            'https://oppiaserver.appspot.com/splash', expected_status_int=301)
        self.assertEqual(
            response.headers['Location'], 'https://oppiatestserver.appspot.com')

    def test_splash_redirect(self):
        # Tests that the old '/splash' URL is redirected to '/'.
        response = self.get_html_response('/splash', expected_status_int=302)
        self.assertEqual('http://localhost/', response.headers['location'])

    def test_unauthorized_user_exception_raised_when_session_is_stale(self):
        with python_utils.ExitStack() as exit_stack:
            call_counter = exit_stack.enter_context(self.swap_with_call_counter(
                auth_services, 'destroy_auth_session'))
            logs = exit_stack.enter_context(
                self.capture_logging(min_level=logging.ERROR))
            exit_stack.enter_context(self.swap_to_always_raise(
                auth_services, 'get_auth_claims_from_request',
                error=auth_domain.StaleAuthSessionError('uh-oh')))

            response = self.get_html_response('/', expected_status_int=302)

        self.assertEqual(call_counter.times_called, 1)
        self.assertEqual(
            response.location,
            'http://localhost/login?return_url=http%3A%2F%2Flocalhost%2F')

    def test_unauthorized_user_exception_raised_when_session_is_invalid(self):
        with python_utils.ExitStack() as exit_stack:
            call_counter = exit_stack.enter_context(self.swap_with_call_counter(
                auth_services, 'destroy_auth_session'))
            logs = exit_stack.enter_context(
                self.capture_logging(min_level=logging.ERROR))
            exit_stack.enter_context(self.swap_to_always_raise(
                auth_services, 'get_auth_claims_from_request',
                error=auth_domain.InvalidAuthSessionError('uh-oh')))

            response = self.get_html_response('/', expected_status_int=302)

        self.assert_matches_regexps(logs, ['User session is invalid!'])
        self.assertEqual(call_counter.times_called, 1)
        self.assertEqual(
            response.location,
            'http://localhost/login?return_url=http%3A%2F%2Flocalhost%2F')

    def test_signup_attempt_on_wrong_page_fails(self):
        with python_utils.ExitStack() as exit_stack:
            call_counter = exit_stack.enter_context(self.swap_with_call_counter(
                auth_services, 'destroy_auth_session'))
            logs = exit_stack.enter_context(
                self.capture_logging(min_level=logging.ERROR))
            exit_stack.enter_context(self.swap_to_always_return(
                auth_services,
                'get_auth_claims_from_request',
                auth_domain.AuthClaims(
                    'auth_id', self.NEW_USER_EMAIL, role_is_super_admin=False)
            ))
            response = self.get_html_response('/', expected_status_int=200)
            self.assertIn(
                b'<oppia-splash-page-root></oppia-splash-page-root>',
                response.body
            )

        self.assert_matches_regexps(
            logs,
            [
                'Cannot find user auth_id with email %s on '
                'page http://localhost/\nNoneType: None' % self.NEW_USER_EMAIL
            ]
        )
        self.assertEqual(call_counter.times_called, 1)


class MaintenanceModeTests(test_utils.GenericTestBase):
    """Tests BaseHandler behavior when maintenance mode is enabled.

    Each test case runs within a context where ENABLE_MAINTENANCE_MODE is True.
    """

    def setUp(self):
        super(MaintenanceModeTests, self).setUp()
        self.signup(
            self.RELEASE_COORDINATOR_EMAIL, self.RELEASE_COORDINATOR_USERNAME)
        self.add_user_role(
            self.RELEASE_COORDINATOR_USERNAME,
            feconf.ROLE_ID_RELEASE_COORDINATOR)
        with python_utils.ExitStack() as context_stack:
            context_stack.enter_context(
                self.swap(feconf, 'ENABLE_MAINTENANCE_MODE', True))
            self.context_stack = context_stack.pop_all()

    def tearDown(self):
        self.context_stack.close()
        super(MaintenanceModeTests, self).tearDown()

    def test_html_response_is_rejected(self):
        destroy_auth_session_call_counter = self.context_stack.enter_context(
            self.swap_with_call_counter(auth_services, 'destroy_auth_session'))

        response = self.get_html_response(
            '/community-library', expected_status_int=503)

        self.assertIn(b'<oppia-maintenance-page>', response.body)
        self.assertNotIn(b'<oppia-library-page-root>', response.body)
        self.assertEqual(destroy_auth_session_call_counter.times_called, 1)

    def test_html_response_is_not_rejected_when_user_is_super_admin(self):
        self.context_stack.enter_context(self.super_admin_context())
        destroy_auth_session_call_counter = self.context_stack.enter_context(
            self.swap_with_call_counter(auth_services, 'destroy_auth_session'))

        response = self.get_html_response('/community-library')

<<<<<<< HEAD
        self.assertIn('<oppia-root></oppia-root>', response.body)
        self.assertNotIn('<maintenance-page>', response.body)
=======
        self.assertIn(b'<oppia-library-page-root>', response.body)
        self.assertNotIn(b'<maintenance-page>', response.body)
>>>>>>> f10087ee
        self.assertEqual(destroy_auth_session_call_counter.times_called, 0)

    def test_html_response_is_not_rejected_when_user_is_release_coordinator(
            self):
        self.context_stack.enter_context(
            self.login_context(self.RELEASE_COORDINATOR_EMAIL))
        destroy_auth_session_call_counter = self.context_stack.enter_context(
            self.swap_with_call_counter(auth_services, 'destroy_auth_session'))

        response = self.get_html_response('/community-library')

<<<<<<< HEAD
        self.assertIn('<oppia-root></oppia-root>', response.body)
        self.assertNotIn('<maintenance-page>', response.body)
=======
        self.assertIn(b'<oppia-library-page-root>', response.body)
        self.assertNotIn(b'<maintenance-page>', response.body)
>>>>>>> f10087ee
        self.assertEqual(destroy_auth_session_call_counter.times_called, 0)

    def test_json_response_is_rejected(self):
        destroy_auth_session_call_counter = self.context_stack.enter_context(
            self.swap_with_call_counter(auth_services, 'destroy_auth_session'))

        response = self.get_json('/url_handler', expected_status_int=503)

        self.assertIn('error', response)
        self.assertEqual(
            response['error'],
            'Oppia is currently being upgraded, and the site should be up '
            'and running again in a few hours. Thanks for your patience!')
        self.assertNotIn('login_url', response)
        self.assertEqual(destroy_auth_session_call_counter.times_called, 1)

    def test_json_response_is_not_rejected_when_user_is_super_admin(self):
        self.context_stack.enter_context(self.super_admin_context())
        destroy_auth_session_call_counter = self.context_stack.enter_context(
            self.swap_with_call_counter(auth_services, 'destroy_auth_session'))

        response = self.get_json('/url_handler')

        self.assertIn('login_url', response)
        self.assertIsNone(response['login_url'])
        self.assertNotIn('error', response)
        self.assertEqual(destroy_auth_session_call_counter.times_called, 0)

    def test_csrfhandler_handler_is_not_rejected(self):
        response = self.get_json('/csrfhandler')

        self.assertTrue(
            base.CsrfTokenManager.is_csrf_token_valid(None, response['token']))

    def test_session_begin_handler_is_not_rejected(self):
        call_counter = self.context_stack.enter_context(
            self.swap_with_call_counter(
                auth_services, 'establish_auth_session'))

        self.get_html_response('/session_begin', expected_status_int=200)

        self.assertEqual(call_counter.times_called, 1)

    def test_session_end_handler_is_not_rejected(self):
        call_counter = self.context_stack.enter_context(
            self.swap_with_call_counter(auth_services, 'destroy_auth_session'))

        self.get_html_response('/session_end', expected_status_int=200)

        self.assertEqual(call_counter.times_called, 1)

    def test_signup_fails(self):
        with self.assertRaisesRegexp(Exception, 'Bad response: 503'):
            self.signup(self.VIEWER_EMAIL, self.VIEWER_USERNAME)

    def test_signup_succeeds_when_maintenance_mode_is_disabled(self):
        with self.swap(feconf, 'ENABLE_MAINTENANCE_MODE', False):
            self.signup(self.VIEWER_EMAIL, self.VIEWER_USERNAME)

    def test_signup_succeeds_when_user_is_super_admin(self):
        self.signup(self.CURRICULUM_ADMIN_EMAIL, self.CURRICULUM_ADMIN_USERNAME, is_super_admin=True)

    def test_admin_auth_session_is_preserved_when_in_maintenance_mode(self):
        # TODO(#12692): Use stateful login sessions to assert the behavior of
        # logging out, rather than asserting that destroy_auth_session() gets
        # called.
        destroy_auth_session_call_counter = self.context_stack.enter_context(
            self.swap_with_call_counter(auth_services, 'destroy_auth_session'))
        self.context_stack.enter_context(self.super_admin_context())

        with self.swap(feconf, 'ENABLE_MAINTENANCE_MODE', False):
            self.get_json('/url_handler?current_url=/')

        self.assertEqual(destroy_auth_session_call_counter.times_called, 0)

        self.get_json('/url_handler?current_url=/')

        self.assertEqual(destroy_auth_session_call_counter.times_called, 0)

    def test_non_admin_auth_session_is_destroyed_when_in_maintenance_mode(self):
        # TODO(#12692): Use stateful login sessions to assert the behavior of
        # logging out, rather than asserting that destroy_auth_session() gets
        # called.
        destroy_auth_session_call_counter = self.context_stack.enter_context(
            self.swap_with_call_counter(auth_services, 'destroy_auth_session'))

        with self.swap(feconf, 'ENABLE_MAINTENANCE_MODE', False):
            self.get_json('/url_handler?current_url=/')

        self.assertEqual(destroy_auth_session_call_counter.times_called, 0)

        with self.assertRaisesRegexp(Exception, 'Bad response: 503'):
            self.get_json('/url_handler?current_url=/')

        self.assertEqual(destroy_auth_session_call_counter.times_called, 1)


class CsrfTokenManagerTests(test_utils.GenericTestBase):

    def test_create_and_validate_token(self):
        uid = 'user_id'

        token = base.CsrfTokenManager.create_csrf_token(uid)
        self.assertTrue(base.CsrfTokenManager.is_csrf_token_valid(
            uid, token))

        self.assertFalse(
            base.CsrfTokenManager.is_csrf_token_valid('bad_user', token))
        self.assertFalse(
            base.CsrfTokenManager.is_csrf_token_valid(uid, 'new_token'))
        self.assertFalse(
            base.CsrfTokenManager.is_csrf_token_valid(uid, 'new/token'))

    def test_nondefault_csrf_secret_is_used(self):
        base.CsrfTokenManager.create_csrf_token('uid')
        self.assertNotEqual(base.CSRF_SECRET.value, base.DEFAULT_CSRF_SECRET)

    def test_token_expiry(self):
        # This can be any value.
        orig_time = 100.0
        current_time = orig_time

        def mock_get_current_time(unused_cls):
            return current_time

        with self.swap(
            base.CsrfTokenManager, '_get_current_time',
            types.MethodType(mock_get_current_time, base.CsrfTokenManager)):
            # Create a token and check that it expires correctly.
            token = base.CsrfTokenManager().create_csrf_token('uid')
            self.assertTrue(base.CsrfTokenManager.is_csrf_token_valid(
                'uid', token))

            current_time = orig_time + 1
            self.assertTrue(base.CsrfTokenManager.is_csrf_token_valid(
                'uid', token))

            current_time = orig_time + FORTY_EIGHT_HOURS_IN_SECS - PADDING
            self.assertTrue(base.CsrfTokenManager.is_csrf_token_valid(
                'uid', token))

            current_time = orig_time + FORTY_EIGHT_HOURS_IN_SECS + PADDING
            self.assertFalse(base.CsrfTokenManager.is_csrf_token_valid(
                'uid', token))


class EscapingTests(test_utils.GenericTestBase):

    class FakePage(base.BaseHandler):
        """Fake page for testing autoescaping."""
        URL_PATH_ARGS_SCHEMAS = {}
        HANDLER_ARGS_SCHEMAS = {'POST': {}}

        def post(self):
            """Handles POST requests."""
            self.render_json({'big_value': u'\n<script>马={{'})

    def setUp(self):
        super(EscapingTests, self).setUp()

        # Update a config property that shows in all pages.
        self.signup(self.CURRICULUM_ADMIN_EMAIL, self.CURRICULUM_ADMIN_USERNAME)
        self.login(self.CURRICULUM_ADMIN_EMAIL, is_super_admin=True)

        # Modify the testapp to use the fake handler.
        self.testapp = webtest.TestApp(webapp2.WSGIApplication(
            [webapp2.Route('/fake', self.FakePage, name='FakePage')],
            debug=feconf.DEBUG,
        ))

    def test_special_char_escaping(self):
        response = self.testapp.post('/fake', params={})
        self.assertEqual(response.status_int, 200)

        self.assertTrue(response.body.startswith(feconf.XSSI_PREFIX))
        self.assertIn(b'\\n\\u003cscript\\u003e\\u9a6c={{', response.body)
        self.assertNotIn(b'<script>', response.body)
        self.assertNotIn('马'.encode('utf-8'), response.body)


class RenderDownloadableTests(test_utils.GenericTestBase):

    class MockHandler(base.BaseHandler):
        """Mock handler that subclasses BaseHandler and serves a response
        that is of a 'downloadable' type.
        """
        URL_PATH_ARGS_SCHEMAS = {}
        HANDLER_ARGS_SCHEMAS = {'GET': {}}

        def get(self):
            """Handles GET requests."""
            file_contents = io.BytesIO(b'example')
            self.render_downloadable_file(
                file_contents, 'example.pdf', 'text/plain')

    def setUp(self):
        super(RenderDownloadableTests, self).setUp()

        # Modify the testapp to use the mock handler.
        self.testapp = webtest.TestApp(webapp2.WSGIApplication(
            [webapp2.Route('/mock', self.MockHandler, name='MockHandler')],
            debug=feconf.DEBUG,
        ))

    def test_downloadable(self):
        response = self.testapp.get('/mock')
        self.assertEqual(
            response.content_disposition, 'attachment; filename=example.pdf')
        self.assertEqual(response.body, b'example')
        self.assertEqual(response.content_type, 'text/plain')


class SessionBeginHandlerTests(test_utils.GenericTestBase):
    """Tests for /session_begin handler."""

    def test_get(self):
        swap = self.swap_with_call_counter(
            auth_services, 'establish_auth_session')

        with swap as call_counter:
            self.get_html_response('/session_begin', expected_status_int=200)

        self.assertEqual(call_counter.times_called, 1)


class SessionEndHandlerTests(test_utils.GenericTestBase):
    """Tests for /session_end handler."""

    def test_get(self):
        swap = (
            self.swap_with_call_counter(auth_services, 'destroy_auth_session'))

        with swap as call_counter:
            self.get_html_response('/session_end', expected_status_int=200)

        self.assertEqual(call_counter.times_called, 1)


class I18nDictsTests(test_utils.GenericTestBase):
    """Tests for I18n dicts."""

    def _extract_keys_from_json_file(self, filename):
        """Returns the extracted keys from the json file corresponding to the
        given filename.
        """
        return sorted(json.loads(utils.get_file_contents(
            os.path.join(os.getcwd(), self.get_static_asset_filepath(),
                         'assets', 'i18n', filename)
        )).keys())

    def _extract_keys_from_html_file(self, filename):
        """Returns the extracted keys from the html file corresponding to the
        given filename.
        """
        # The \b is added at the start to ensure that keys ending with
        # '_I18N_IDS' do not get matched. Instances of such keys can be found
        # in learner_dashboard.html.
        regex_pattern = r'(\bI18N_[A-Z/_\d]*)'
        return re.findall(regex_pattern, utils.get_file_contents(
            filename))

    def _get_tags(self, input_string, key, filename):
        """Returns the parts in the input string that lie within <...>
        characters.

        Args:
            input_string: str. The string to extract tags from.
            key: str. The key for the key-value pair in the dict where the
                string comes from (the string is typically the value in this
                key-value pair). This is used only for logging errors.
            filename: str. The filename which the string comes from. This is
                used only for logging errors.

        Returns:
            list(str). A list of all tags contained in the input string.
        """
        result = []
        bracket_level = 0
        current_string = ''
        for c in input_string:
            if c == '<':
                current_string += c
                bracket_level += 1
            elif c == '>':
                self.assertGreater(
                    bracket_level, 0,
                    msg='Invalid HTML: %s at %s in %s' % (
                        input_string, key, filename))
                result.append(current_string + c)
                current_string = ''
                bracket_level -= 1
            elif bracket_level > 0:
                current_string += c

        self.assertEqual(
            bracket_level, 0,
            msg='Invalid HTML: %s at %s in %s' % (input_string, key, filename))
        return sorted(result)

    def test_i18n_keys(self):
        """Tests that the keys in all JSON files are a subset of those in
        en.json.
        """
        master_key_list = self._extract_keys_from_json_file('en.json')
        self.assertGreater(len(master_key_list), 0)

        supported_language_filenames = [
            ('%s.json' % language_details['id'])
            for language_details in constants.SUPPORTED_SITE_LANGUAGES]

        filenames = os.listdir(
            os.path.join(os.getcwd(), self.get_static_asset_filepath(),
                         'assets', 'i18n'))
        for filename in filenames:
            if filename == 'en.json':
                continue

            key_list = self._extract_keys_from_json_file(filename)
            # All other JSON files should have a subset of the keys in en.json.
            self.assertEqual(len(set(key_list) - set(master_key_list)), 0)

            # If there are missing keys in supported site languages, log an
            # error, but don't fail the tests.
            if (filename in supported_language_filenames and
                    set(key_list) != set(master_key_list)):
                untranslated_keys = list(set(master_key_list) - set(key_list))
                self.log_line('Untranslated keys in %s:' % filename)
                for key in untranslated_keys:
                    self.log_line('- %s' % key)
                self.log_line('')

    def test_alphabetic_i18n_keys(self):
        """Tests that the keys of all i18n json files are arranged in
        alphabetical order.
        """
        filenames = os.listdir(
            os.path.join(os.getcwd(), self.get_static_asset_filepath(),
                         'assets', 'i18n'))
        for filename in filenames:
            with python_utils.open_file(
                os.path.join(os.getcwd(), 'assets', 'i18n', filename),
                mode='r') as f:
                lines = f.readlines()
                self.assertEqual(lines[0], '{\n')
                self.assertEqual(lines[-1], '}\n')
                lines = lines[1:-1]

                key_list = [line[:line.find(':')].strip() for line in lines]
                for key in key_list:
                    self.assertTrue(key.startswith('"I18N_'))
                    if not key.startswith('"I18N_'):
                        self.log_line('Bad line in file: %s' % filename)
                self.assertEqual(sorted(key_list), key_list)

    def test_keys_match_en_qqq(self):
        """Tests that en.json and qqq.json have the exact same set of keys."""
        en_key_list = self._extract_keys_from_json_file('en.json')
        qqq_key_list = self._extract_keys_from_json_file('qqq.json')
        self.assertEqual(en_key_list, qqq_key_list)

    def test_keys_in_source_code_match_en(self):
        """Tests that keys in HTML files are present in en.json."""
        en_key_list = self._extract_keys_from_json_file('en.json')
        dirs_to_search = [
            os.path.join('core', 'templates', ''),
            'extensions']
        files_checked = 0
        missing_keys_count = 0
        for directory in dirs_to_search:
            for root, _, files in os.walk(os.path.join(os.getcwd(), directory)):
                for filename in files:
                    if filename.endswith('.html'):
                        files_checked += 1
                        html_key_list = self._extract_keys_from_html_file(
                            os.path.join(root, filename))
                        if not set(html_key_list) <= set(en_key_list): #pylint: disable=unneeded-not
                            self.log_line('ERROR: Undefined keys in %s:'
                                          % os.path.join(root, filename))
                            missing_keys = list(
                                set(html_key_list) - set(en_key_list))
                            missing_keys_count += len(missing_keys)
                            for key in missing_keys:
                                self.log_line(' - %s' % key)
                            self.log_line('')
        self.assertEqual(missing_keys_count, 0)
        self.assertGreater(files_checked, 0)

    def test_html_in_translations_is_preserved_correctly(self):
        """Tests that HTML in translated strings matches the original
        structure.
        """
        # For this test, show the entire diff if there is a mismatch.
        self.maxDiff = None

        master_translation_dict = json.loads(utils.get_file_contents(
            os.path.join(os.getcwd(), 'assets', 'i18n', 'en.json')))
        # Remove anything outside '<'...'>' tags. Note that this handles both
        # HTML tags and Angular variable interpolations.
        master_tags_dict = {
            key: self._get_tags(value, key, 'en.json')
            for key, value in master_translation_dict.items()
        }

        mismatches = []

        filenames = os.listdir(os.path.join(
            os.getcwd(), self.get_static_asset_filepath(), 'assets', 'i18n'))
        for filename in filenames:
            if filename == 'qqq.json':
                continue
            translation_dict = json.loads(utils.get_file_contents(
                os.path.join(os.getcwd(), 'assets', 'i18n', filename)))
            for key, value in translation_dict.items():
                tags = self._get_tags(value, key, filename)
                if tags != master_tags_dict[key]:
                    mismatches.append('%s (%s): %s != %s' % (
                        filename, key, tags, master_tags_dict[key]))

        # Sorting the list before printing makes it easier to systematically
        # fix any issues that arise.
        self.assertEqual(sorted(mismatches), [])


class GetHandlerTypeIfExceptionRaisedTests(test_utils.GenericTestBase):

    class FakeHandler(base.BaseHandler):
        """A fake handler class."""
        GET_HANDLER_ERROR_RETURN_TYPE = feconf.HANDLER_TYPE_JSON
        URL_PATH_ARGS_SCHEMAS = {}
        HANDLER_ARGS_SCHEMAS = {'GET': {}}

        def get(self):
            """Handles get requests."""
            raise self.InternalErrorException('fake exception')

    def test_error_response_for_get_request_of_type_json_has_json_format(self):
        fake_urls = []
        fake_urls.append(main.get_redirect_route(r'/fake', self.FakeHandler))
        fake_urls.append(main.URLS[-1])
        with self.swap(main, 'URLS', fake_urls):
            self.testapp = webtest.TestApp(
                webapp2.WSGIApplication(main.URLS, debug=feconf.DEBUG))
            response = self.get_json(
                '/fake', expected_status_int=500)
            self.assertTrue(isinstance(response, dict))


class CheckAllHandlersHaveDecoratorTests(test_utils.GenericTestBase):
    """Tests that all methods in handlers have authentication decorators
    applied on them.
    """

    # Following handlers are present in base.py where acl_decorators cannot be
    # imported.
    UNDECORATED_HANDLERS = frozenset([
        'CsrfTokenHandler',
        'Error404Handler',
        'SessionBeginHandler',
        'SessionEndHandler',
        'SeedFirebaseHandler',
    ])

    def test_every_method_has_decorator(self):
        handlers_checked = []

        for route in main.URLS:
            # URLS = MAPREDUCE_HANDLERS + other handlers. MAPREDUCE_HANDLERS
            # are tuples. So, below check is to handle them.
            if isinstance(route, tuple):
                continue
            else:
                handler = route.handler

            if handler.__name__ in self.UNDECORATED_HANDLERS:
                continue

            if handler.get != base.BaseHandler.get:
                handler_is_decorated = hasattr(handler.get, '__wrapped__')
                handlers_checked.append(
                    (handler.__name__, 'GET', handler_is_decorated))

            if handler.post != base.BaseHandler.post:
                handler_is_decorated = hasattr(handler.post, '__wrapped__')
                handlers_checked.append(
                    (handler.__name__, 'POST', handler_is_decorated))

            if handler.put != base.BaseHandler.put:
                handler_is_decorated = hasattr(handler.put, '__wrapped__')
                handlers_checked.append(
                    (handler.__name__, 'PUT', handler_is_decorated))

            if handler.delete != base.BaseHandler.delete:
                handler_is_decorated = hasattr(handler.delete, '__wrapped__')
                handlers_checked.append(
                    (handler.__name__, 'DELETE', handler_is_decorated))

        self.log_line('Verifying decorators for handlers .... ')
        for (name, method, handler_is_decorated) in handlers_checked:
            self.log_line('%s %s method: %s' % (
                name, method, 'PASS' if handler_is_decorated else 'FAIL'))
        self.log_line(
            'Total number of handlers checked: %s' % len(handlers_checked))

        self.assertGreater(len(handlers_checked), 0)

        for (name, method, handler_is_decorated) in handlers_checked:
            with self.subTest('%s.%s' % (name, method)):
                self.assertTrue(handler_is_decorated)


class GetItemsEscapedCharactersTests(test_utils.GenericTestBase):
    """Test that request.GET.items() correctly retrieves escaped characters."""
    class MockHandler(base.BaseHandler):
        URL_PATH_ARGS_SCHEMAS = {}
        HANDLER_ARGS_SCHEMAS = {'GET': {}}

        def get(self):
            self.values.update(list(self.request.GET.items()))
            self.render_json(self.values)

    def test_get_items(self):
        mock_testapp = webtest.TestApp(webapp2.WSGIApplication(
            [webapp2.Route('/mock', self.MockHandler)],
            debug=feconf.DEBUG,
        ))
        with self.swap(self, 'testapp', mock_testapp):
            params = {
                'param1': 'value1',
                'param2': 'value2'
            }
            result = self.get_json('/mock?param1=value1&param2=value2')
            self.assertDictContainsSubset(params, result)
            params = {
                'param1': 'value with space',
                'param2': 'value with & + - /',
                'param3': 'value with . % @ 123 = ! <>'
            }
            result = self.get_json(
                r'/mock?param1=value%20with%20space&'
                'param2=value%20with%20%26%20%2B%20-%20/&'
                'param3=value%20with%20.%20%%20@%20123%20=%20!%20%3C%3E')
            self.assertDictContainsSubset(params, result)


class ControllerClassNameTests(test_utils.GenericTestBase):

    def test_controller_class_names(self):
        """This function checks that all controller class names end with
        either 'Handler', 'Page' or 'FileDownloader'.
        """
        # A mapping of returned handler types to expected name endings.
        handler_type_to_name_endings_dict = {
            feconf.HANDLER_TYPE_HTML: 'Page',
            feconf.HANDLER_TYPE_JSON: 'Handler',
            feconf.HANDLER_TYPE_DOWNLOADABLE: 'FileDownloader',
        }
        num_handlers_checked = 0
        for url in main.URLS:
            # URLS = MAPREDUCE_HANDLERS + other handlers. MAPREDUCE_HANDLERS
            # are tuples. So, below check is to pick only those which have
            # a RedirectRoute associated with it.
            if isinstance(url, main.routes.RedirectRoute):
                clazz = url.handler
                num_handlers_checked += 1
                all_base_classes = [base_class.__name__ for base_class in
                                    (inspect.getmro(clazz))]
                # Check that it is a subclass of 'BaseHandler'.
                if 'BaseHandler' in all_base_classes:
                    class_return_type = clazz.GET_HANDLER_ERROR_RETURN_TYPE
                    # Check that any class with a get handler has a
                    # GET_HANDLER_ERROR_RETURN_TYPE that's one of
                    # the allowed values.
                    if 'get' in clazz.__dict__.keys():
                        self.assertIn(
                            class_return_type,
                            handler_type_to_name_endings_dict)
                    class_name = clazz.__name__
                    # BulkEmailWebhookEndpoint is a unique class, compared to
                    # others, since it is never called from the frontend, and so
                    # the error raised here on it - 'Please ensure that the name
                    # of this class ends with 'Page'' - doesn't apply.
                    # It is only called from the bulk email provider via a
                    # webhook to update Oppia's database.
                    if class_name == 'BulkEmailWebhookEndpoint':
                        continue
                    file_name = inspect.getfile(clazz)
                    line_num = inspect.getsourcelines(clazz)[1]
                    allowed_class_ending = handler_type_to_name_endings_dict[
                        class_return_type]
                    # Check that the name of the class ends with
                    # the proper word if it has a get function.
                    if 'get' in clazz.__dict__.keys():
                        message = (
                            'Please ensure that the name of this class '
                            'ends with \'%s\'' % allowed_class_ending)
                        error_message = (
                            '%s --> Line %s: %s'
                            % (file_name, line_num, message))
                        with self.subTest(class_name):
                            self.assertTrue(
                                class_name.endswith(allowed_class_ending),
                                msg=error_message)

                    # Check that the name of the class ends with 'Handler'
                    # if it does not has a get function.
                    else:
                        message = (
                            'Please ensure that the name of this class '
                            'ends with \'Handler\'')
                        error_message = (
                            '%s --> Line %s: %s'
                            % (file_name, line_num, message))
                        with self.subTest(class_name):
                            self.assertTrue(class_name.endswith('Handler'),
                                            msg=error_message)

        self.assertGreater(num_handlers_checked, 150)


class IframeRestrictionTests(test_utils.GenericTestBase):

    class MockHandlerForTestingPageIframing(base.BaseHandler):
        URL_PATH_ARGS_SCHEMAS = {}
        HANDLER_ARGS_SCHEMAS = {
            'GET': {
                'iframe_restriction': {
                    'schema': {
                        'type': 'basestring'
                    },
                    'default_value': None
                }
            }
        }

        def get(self):
            iframe_restriction = self.request.get(
                'iframe_restriction', default_value=None)
            self.render_template(
                'oppia-root.mainpage.html',
                iframe_restriction=iframe_restriction)

    def setUp(self):
        super(IframeRestrictionTests, self).setUp()
        self.signup(self.OWNER_EMAIL, self.OWNER_USERNAME)
        self.owner_id = self.get_user_id_from_email(self.OWNER_EMAIL)
        # Modify the testapp to use the mock handler.
        self.testapp = webtest.TestApp(webapp2.WSGIApplication(
            [webapp2.Route(
                '/mock', self.MockHandlerForTestingPageIframing,
                name='MockHandlerForTestingPageIframing')],
            debug=feconf.DEBUG,
        ))

    def test_responses_with_valid_iframe_restriction(self):
        self.login(self.OWNER_EMAIL)
        self.get_html_response('/mock')

        response = self.get_html_response(
            '/mock', params={'iframe_restriction': 'DENY'})
        self.assertEqual(response.headers['X-Frame-Options'], 'DENY')

        response = self.get_html_response(
            '/mock', params={'iframe_restriction': 'SAMEORIGIN'})
        self.assertEqual(response.headers['X-Frame-Options'], 'SAMEORIGIN')

        self.logout()

    def test_responses_with_invalid_iframe_restriction(self):
        self.login(self.OWNER_EMAIL)
        self.get_html_response(
            '/mock', params={
                'iframe_restriction': 'invalid_iframe_restriction'},
            expected_status_int=500)
        self.logout()


class SignUpTests(test_utils.GenericTestBase):

    def test_error_is_raised_on_opening_new_tab_during_signup(self):
        """Test that error is raised if user opens a new tab
        during signup.
        """
        self.login('abc@example.com')
        self.get_html_response(feconf.SIGNUP_URL + '?return_url=/')
        csrf_token = self.get_new_csrf_token()

        response = self.get_html_response('/about', expected_status_int=302)
        self.assertIn('logout', response.location)
        self.logout()

        response = self.post_json(
            feconf.SIGNUP_DATA_URL, {
                'username': 'abc',
                'agreed_to_terms': True
            }, csrf_token=csrf_token, expected_status_int=401,
        )

        self.assertEqual(response['error'], 'Registration session expired.')

    def test_no_error_is_raised_on_opening_new_tab_after_signup(self):
        """Test that no error is raised if user opens a new tab
        after signup.
        """
        self.login('abc@example.com')
        self.get_html_response(feconf.SIGNUP_URL + '?return_url=/')
        csrf_token = self.get_new_csrf_token()
        self.post_json(
            feconf.SIGNUP_DATA_URL, {
                'username': 'abc',
                'agreed_to_terms': True
            }, csrf_token=csrf_token,
        )

        self.get_html_response('/community-library')


class CsrfTokenHandlerTests(test_utils.GenericTestBase):

    def test_valid_token_is_returned(self):
        """Test that a valid CSRF token is returned by
        the handler.
        """

        response = self.get_json('/csrfhandler')
        csrf_token = response['token']

        self.assertTrue(base.CsrfTokenManager.is_csrf_token_valid(
            None, csrf_token))


class OppiaMLVMHandlerTests(test_utils.GenericTestBase):
    """Unit tests for OppiaMLVMHandler class."""

    class IncorrectMockVMHandler(base.OppiaMLVMHandler):
        """Derived VM Handler class with missing function implementation for
        extract_request_message_vm_id_and_signature function.
        """

        REQUIRE_PAYLOAD_CSRF_CHECK = False
        URL_PATH_ARGS_SCHEMAS = {}
        HANDLER_ARGS_SCHEMAS = {
            'POST': {
                'vm_id': {'schema': {'type': 'basestring'}},
                'signature': {'schema': {'type': 'basestring'}},
                'message': {'schema': {'type': 'basestring'}},
            }
        }

        @acl_decorators.is_from_oppia_ml
        def post(self):
            return self.render_json({})

    class CorrectMockVMHandler(base.OppiaMLVMHandler):
        """Derived VM Handler class with
        extract_request_message_vm_id_and_signature function implementation.
        """

        REQUIRE_PAYLOAD_CSRF_CHECK = False
        URL_PATH_ARGS_SCHEMAS = {}
        HANDLER_ARGS_SCHEMAS = {
            'POST': {
                'vm_id': {'schema': {'type': 'basestring'}},
                'signature': {'schema': {'type': 'basestring'}},
                'message': {'schema': {'type': 'basestring'}},
            }
        }

        def extract_request_message_vm_id_and_signature(self):
            """Returns the message, vm_id and signature retrieved from the
            incoming requests.
            """
            signature = self.payload.get('signature')
            vm_id = self.payload.get('vm_id')
            message = self.payload.get('message')
            return classifier_domain.OppiaMLAuthInfo(message, vm_id, signature)

        @acl_decorators.is_from_oppia_ml
        def post(self):
            self.render_json({'job_id': 'new_job'})

    def setUp(self):
        super(OppiaMLVMHandlerTests, self).setUp()
        self.mock_testapp = webtest.TestApp(webapp2.WSGIApplication([
            webapp2.Route('/incorrectmock', self.IncorrectMockVMHandler),
            webapp2.Route('/correctmock', self.CorrectMockVMHandler)],
            debug=feconf.DEBUG,
        ))

    def test_that_incorrect_derived_class_raises_exception(self):
        payload = {}
        payload['vm_id'] = feconf.DEFAULT_VM_ID
        secret = feconf.DEFAULT_VM_SHARED_SECRET
        payload['message'] = json.dumps('message')
        payload['signature'] = classifier_services.generate_signature(
            python_utils.convert_to_bytes(secret),
            python_utils.convert_to_bytes(payload['message']),
            payload['vm_id'])

        with self.swap(self, 'testapp', self.mock_testapp):
            self.post_json(
                '/incorrectmock', payload, expected_status_int=500)

    def test_that_correct_derived_class_does_not_raise_exception(self):
        payload = {}
        payload['vm_id'] = feconf.DEFAULT_VM_ID
        secret = feconf.DEFAULT_VM_SHARED_SECRET
        payload['message'] = json.dumps('message')
        payload['signature'] = classifier_services.generate_signature(
            python_utils.convert_to_bytes(secret),
            python_utils.convert_to_bytes(payload['message']),
            payload['vm_id'])
        with self.swap(self, 'testapp', self.mock_testapp):
            self.post_json(
                '/correctmock', payload, expected_status_int=200)


class SchemaValidationIntegrationTests(test_utils.GenericTestBase):
    """Tests all the functionality of SVS(Schema-Validation-System)
    architecture.
    """
    handler_class_names_with_no_schema = (
        payload_validator.HANDLER_CLASS_NAMES_WITH_NO_SCHEMA)
    wiki_page_link = (
        'https://github.com/oppia/oppia/wiki/Writing-schema-for-handler-args')

    def _get_list_of_routes_which_need_schemas(self):
        """This method iterates over all the routes and returns those routes
        which need schemas.

        Returns:
            list(RedirectRoute). A list of RedirectRoute objects.
        """
        list_of_routes_which_need_schemas = []
        # TODO(#13139): Remove if condition from the list comprehension,
        # once all the MAPREDUCE_HANDLERS are removed from the codebase.
        return [route for route in main.URLS if not isinstance(route, tuple)]

    def test_every_handler_class_has_schema(self):
        """This test ensures that every child class of BaseHandler
        has an associated schema.
        """
        list_of_handlers_which_need_schemas = []
        list_of_routes_which_need_schemas = (
            self._get_list_of_routes_which_need_schemas())

        for route in list_of_routes_which_need_schemas:
            handler = route.handler

            handler_class_name = handler.__name__
            if handler_class_name in self.handler_class_names_with_no_schema:
                continue

            schema_written_for_request_methods = (
                handler.HANDLER_ARGS_SCHEMAS is not None)
            schema_written_for_url_path_args = (
                handler.URL_PATH_ARGS_SCHEMAS is not None)
            handler_has_schemas = (schema_written_for_request_methods and
                schema_written_for_url_path_args)

            if handler_has_schemas is False:
                list_of_handlers_which_need_schemas.append(handler_class_name)

        error_msg = (
            'The following handlers have missing schemas: [ %s ].'
            '\nVisit %s to learn how to write schemas for handler args.' % (
                ', '.join(
                    list_of_handlers_which_need_schemas), self.wiki_page_link))

        self.assertEqual(list_of_handlers_which_need_schemas, [], error_msg)

    def test_schema_keys_exactly_match_with_url_path_elements(self):
        """This test ensures that schema keys in URL_PATH_ARGS_SCHEMAS must
        exactly match with url path elements.
        """
        handlers_with_missing_url_schema_keys = []
        list_of_routes_which_need_schemas = (
            self._get_list_of_routes_which_need_schemas())

        for route in list_of_routes_which_need_schemas:
            handler = route.handler

            handler_class_name = handler.__name__
            if handler_class_name in self.handler_class_names_with_no_schema:
                continue
            if handler.URL_PATH_ARGS_SCHEMAS is None:
                continue

            regex_pattern = r'<.*?>'
            url_path_elements = [
                keyword[1:-1] for keyword in re.findall(
                    regex_pattern, route.name)]
            schema_keys = handler.URL_PATH_ARGS_SCHEMAS.keys()

            missing_schema_keys = set(url_path_elements) - set(schema_keys)
            if missing_schema_keys:
                handlers_with_missing_url_schema_keys.append(handler_class_name)
                self.log_line(
                    'Missing keys in URL_PATH_ARGS_SCHEMAS for %s: %s.' % (
                        handler_class_name, ', '.join(missing_schema_keys)))

        error_msg = (
            'Missing schema keys in URL_PATH_ARGS_SCHEMAS for [ %s ] classes.'
            '\nVisit %s to learn how to write schemas for handler args.' % (
                ', '.join(handlers_with_missing_url_schema_keys),
                    self.wiki_page_link))

        self.assertEqual(handlers_with_missing_url_schema_keys, [], error_msg)

    def test_schema_keys_exactly_match_with_request_methods_in_handlers(self):
        """This test ensures that schema keys in HANDLER_ARGS_SCHEMAS must
        exactly match with request arguments.
        """
        handlers_with_missing_request_schema_keys = []
        list_of_routes_which_need_schemas = (
            self._get_list_of_routes_which_need_schemas())

        for route in list_of_routes_which_need_schemas:
            handler = route.handler

            handler_class_name = handler.__name__
            if handler_class_name in self.handler_class_names_with_no_schema:
                continue
            if handler.HANDLER_ARGS_SCHEMAS is None:
                continue

            handler_request_methods = []
            if handler.get != base.BaseHandler.get:
                handler_request_methods.append('GET')
            if handler.put != base.BaseHandler.put:
                handler_request_methods.append('PUT')
            if handler.post != base.BaseHandler.post:
                handler_request_methods.append('POST')
            if handler.delete != base.BaseHandler.delete:
                handler_request_methods.append('DELETE')
            methods_defined_in_schema = handler.HANDLER_ARGS_SCHEMAS.keys()

            missing_schema_keys = (
                set(handler_request_methods) - set(methods_defined_in_schema))
            if missing_schema_keys:
                handlers_with_missing_request_schema_keys.append(
                    handler_class_name)
                self.log_line(
                    'Missing keys in HANDLER_ARGS_SCHEMAS for %s: %s.' % (
                        handler_class_name, ', '.join(missing_schema_keys)))

        error_msg = (
            'Missing schema keys in HANDLER_ARGS_SCHEMAS for [ %s ] classes.'
            '\nVisit %s to learn how to write schemas for handler args.' % (
                ', '.join(handlers_with_missing_request_schema_keys),
                    self.wiki_page_link))

        self.assertEqual(
            handlers_with_missing_request_schema_keys, [], error_msg)

    def test_default_value_in_schema_conforms_with_schema(self):
        """This test checks whether the default_value provided in schema
        conforms with the rest of the schema.
        """
        handlers_with_non_conforming_default_schemas = []
        list_of_routes_which_need_schemas = (
            self._get_list_of_routes_which_need_schemas())

        for route in list_of_routes_which_need_schemas:
            handler = route.handler

            handler_class_name = handler.__name__
            if handler_class_name in self.handler_class_names_with_no_schema:
                continue
            if handler.HANDLER_ARGS_SCHEMAS is None:
                continue

            schemas = handler.HANDLER_ARGS_SCHEMAS
            for request_method, request_method_schema in schemas.items():
                for arg, schema in request_method_schema.items():
                    if 'default_value' not in schema:
                        continue
                    default_value = {arg: schema['default_value']}
                    default_value_schema = {arg: schema}

                    _, errors = payload_validator.validate(
                        default_value, default_value_schema, True)
                    if len(errors) == 0:
                        continue
                    self.log_line(
                        'Handler: %s, argument: %s, default_value '
                            'validation failed.' % (handler_class_name, arg))

                    if (handler_class_name not in
                            handlers_with_non_conforming_default_schemas):
                        handlers_with_non_conforming_default_schemas.append(
                            handler_class_name)

        error_msg = (
            'Schema validation for default values failed for handlers: [ %s ].'
            '\nVisit %s to learn how to write schemas for handler args.' % (
                ', '.join(handlers_with_non_conforming_default_schemas),
                        self.wiki_page_link))

        self.assertEqual(
            handlers_with_non_conforming_default_schemas, [], error_msg)

    def test_handlers_with_schemas_are_not_in_handler_schema_todo_list(self):
        """This test ensures that the
        HANDLER_CLASS_NAMES_WHICH_STILL_NEED_SCHEMAS list in payload validator
        only contains handler class names which require schemas.
        """

        list_of_handlers_to_be_removed = []
        handler_names_which_require_schemas = (
            payload_validator.HANDLER_CLASS_NAMES_WHICH_STILL_NEED_SCHEMAS)
        list_of_routes_which_need_schemas = (
            self._get_list_of_routes_which_need_schemas())

        for route in list_of_routes_which_need_schemas:
            handler = route.handler

            handler_class_name = handler.__name__
            if handler_class_name not in handler_names_which_require_schemas:
                continue

            schema_written_for_request_methods = (
                handler.HANDLER_ARGS_SCHEMAS is not None)
            schema_written_for_url_path_args = (
                handler.URL_PATH_ARGS_SCHEMAS is not None)
            handler_has_schemas = (schema_written_for_request_methods and
                schema_written_for_url_path_args)

            if handler_has_schemas:
                list_of_handlers_to_be_removed.append(handler_class_name)

        error_msg = (
            'Handlers to be removed from schema requiring list in '
            'payload validator file: [ %s ].' % (
                ', '.join(list_of_handlers_to_be_removed)))

        self.assertEqual(list_of_handlers_to_be_removed, [], error_msg)


class SchemaValidationUrlArgsTests(test_utils.GenericTestBase):
    """Tests to check schema validation architecture for url path elements."""

    exp_id = 'exp_id'

    class MockHandlerWithInvalidSchema(base.BaseHandler):
        GET_HANDLER_ERROR_RETURN_TYPE = feconf.HANDLER_TYPE_JSON
        URL_PATH_ARGS_SCHEMAS = {
            'exploration_id': {
                'schema': {
                    'type': 'int'
                }
            }
        }
        HANDLER_ARGS_SCHEMAS = {'GET': {}}

        @acl_decorators.can_play_exploration
        def get(self, exploration_id):
            return self.render_json({'exploration_id': exploration_id})

    class MockHandlerWithValidSchema(base.BaseHandler):
        GET_HANDLER_ERROR_RETURN_TYPE = feconf.HANDLER_TYPE_JSON
        URL_PATH_ARGS_SCHEMAS = {
            'exploration_id': {
                'schema': {
                    'type': 'basestring'
                }
            }
        }
        HANDLER_ARGS_SCHEMAS = {'GET': {}}

        @acl_decorators.can_play_exploration
        def get(self, exploration_id):
            return self.render_json({'exploration_id': exploration_id})

    class MockHandlerWithMissingUrlPathSchema(base.BaseHandler):
        GET_HANDLER_ERROR_RETURN_TYPE = feconf.HANDLER_TYPE_JSON
        HANDLER_ARGS_SCHEMAS = {'GET': {}}

        @acl_decorators.can_play_exploration
        def get(self, exploration_id):
            return self.render_json({'exploration_id': exploration_id})

    def setUp(self):
        super(SchemaValidationUrlArgsTests, self).setUp()
        self.signup(self.OWNER_EMAIL, self.OWNER_USERNAME)
        self.owner_id = self.get_user_id_from_email(self.OWNER_EMAIL)
        self.mock_testapp1 = webtest.TestApp(webapp2.WSGIApplication(
            [webapp2.Route(
                '/mock_play_exploration/<exploration_id>',
                    self.MockHandlerWithInvalidSchema)], debug=feconf.DEBUG))

        self.mock_testapp2 = webtest.TestApp(webapp2.WSGIApplication(
            [webapp2.Route(
                '/mock_play_exploration/<exploration_id>',
                    self.MockHandlerWithValidSchema)], debug=feconf.DEBUG))

        self.mock_testapp3 = webtest.TestApp(webapp2.WSGIApplication(
            [webapp2.Route(
                '/mock_play_exploration/<exploration_id>',
                    self.MockHandlerWithMissingUrlPathSchema)],
                debug=feconf.DEBUG))

        self.save_new_valid_exploration(self.exp_id, self.owner_id)

    def test_cannot_access_exploration_with_incorrect_schema(self):
        self.login(self.OWNER_EMAIL)
        with self.swap(self, 'testapp', self.mock_testapp1):
            response = self.get_json(
                '/mock_play_exploration/%s' % self.exp_id,
                    expected_status_int=400)
            error_msg = (
                'Schema validation for \'exploration_id\' failed: Could not '
                'convert str to int: %s' % self.exp_id)
            self.assertEqual(response['error'], error_msg)
        self.logout()

    def test_can_access_exploration_with_correct_schema(self):
        self.login(self.OWNER_EMAIL)
        with self.swap(self, 'testapp', self.mock_testapp2):
            response = self.get_json(
                '/mock_play_exploration/%s' % self.exp_id,
                    expected_status_int=200)
        self.logout()

    def test_cannot_access_exploration_with_missing_schema(self):
        self.login(self.OWNER_EMAIL)
        error_msg = (
            'Missing schema for url path args in '
            'MockHandlerWithMissingUrlPathSchema handler class.')

        with self.swap(self, 'testapp', self.mock_testapp3):
            response = self.get_json('/mock_play_exploration/%s' % self.exp_id,
                expected_status_int=500)
            self.assertEqual(response['error'], error_msg)
        self.logout()


class SchemaValidationRequestArgsTests(test_utils.GenericTestBase):
    """Tests to check schema validation architecture for request args."""

    exp_id = 'exp_id'

    class MockHandlerWithInvalidSchema(base.BaseHandler):
        GET_HANDLER_ERROR_RETURN_TYPE = feconf.HANDLER_TYPE_JSON
        URL_PATH_ARGS_SCHEMAS = {}
        HANDLER_ARGS_SCHEMAS = {
            'GET': {
                'exploration_id': {
                    'schema': {
                        'type': 'int'
                    }
                }
            }
        }

        @acl_decorators.can_play_exploration
        def get(self):
            exploration_id = self.request.get('exploration_id')
            return self.render_json({'exploration_id': exploration_id})

    class MockHandlerWithMissingRequestSchema(base.BaseHandler):
        GET_HANDLER_ERROR_RETURN_TYPE = feconf.HANDLER_TYPE_JSON
        URL_PATH_ARGS_SCHEMAS = {}
        HANDLER_ARGS_SCHEMAS = {}

        @acl_decorators.can_play_exploration
        def get(self):
            exploration_id = self.request.get('exploration_id')
            return self.render_json({'exploration_id': exploration_id})

    class MockHandlerWithDefaultGetSchema(base.BaseHandler):
        GET_HANDLER_ERROR_RETURN_TYPE = feconf.HANDLER_TYPE_JSON
        URL_PATH_ARGS_SCHEMAS = {}
        HANDLER_ARGS_SCHEMAS = {
            'GET': {
                'exploration_id': {
                    'schema': {
                        'type': 'basestring'
                    },
                    'default_value': 'random_exp_id'
                }
            }
        }

        def get(self):
            exploration_id = self.normalized_request.get('exploration_id')
            if exploration_id != 'random_exp_id':
                raise self.InvalidInputException(
                    'Expected exploration_id to be random_exp_id received %s'
                    % exploration_id)
            return self.render_json({'exploration_id': exploration_id})

    class MockHandlerWithDefaultPutSchema(base.BaseHandler):
        GET_HANDLER_ERROR_RETURN_TYPE = feconf.HANDLER_TYPE_JSON
        URL_PATH_ARGS_SCHEMAS = {}
        HANDLER_ARGS_SCHEMAS = {
            'PUT': {
                'exploration_id': {
                    'schema': {
                        'type': 'basestring'
                    },
                    'default_value': 'random_exp_id'
                }
            }
        }

        def put(self):
            exploration_id = self.normalized_payload.get('exploration_id')
            if exploration_id != 'random_exp_id':
                raise self.InvalidInputException(
                    'Expected exploration_id to be random_exp_id received %s'
                    % exploration_id)
            return self.render_json({'exploration_id': exploration_id})

    def setUp(self):
        super(SchemaValidationRequestArgsTests, self).setUp()
        self.signup(self.OWNER_EMAIL, self.OWNER_USERNAME)
        self.owner_id = self.get_user_id_from_email(self.OWNER_EMAIL)
        self.mock_testapp1 = webtest.TestApp(webapp2.WSGIApplication(
            [webapp2.Route(
                '/mock_play_exploration',
                    self.MockHandlerWithInvalidSchema)], debug=feconf.DEBUG))

        self.mock_testapp2 = webtest.TestApp(webapp2.WSGIApplication(
            [webapp2.Route(
                '/mock_play_exploration',
                    self.MockHandlerWithMissingRequestSchema)],
                debug=feconf.DEBUG))

        self.mock_testapp3 = webtest.TestApp(webapp2.WSGIApplication(
            [webapp2.Route(
                '/mock_play_exploration',
                    self.MockHandlerWithDefaultGetSchema)], debug=feconf.DEBUG))

        self.mock_testapp4 = webtest.TestApp(webapp2.WSGIApplication(
            [webapp2.Route(
                '/mock_play_exploration',
                    self.MockHandlerWithDefaultPutSchema)], debug=feconf.DEBUG))

        self.save_new_valid_exploration(self.exp_id, self.owner_id)

    def test_cannot_access_exploration_with_incorrect_schema(self):
        self.login(self.OWNER_EMAIL)
        with self.swap(self, 'testapp', self.mock_testapp1):
            response = self.get_json(
                '/mock_play_exploration?exploration_id=%s' % self.exp_id,
                    expected_status_int=400)
            error_msg = (
                'Schema validation for \'exploration_id\' failed: Could not '
                'convert str to int: %s' % self.exp_id)
            self.assertEqual(response['error'], error_msg)
        self.logout()

    def test_cannot_access_exploration_with_missing_schema(self):
        self.login(self.OWNER_EMAIL)
        error_msg = (
            'Missing schema for GET method in '
            'MockHandlerWithMissingRequestSchema handler class.')

        with self.swap(self, 'testapp', self.mock_testapp2):
            response = self.get_json(
                '/mock_play_exploration?exploration_id=%s' % self.exp_id,
                    expected_status_int=500)
            self.assertEqual(response['error'], error_msg)
        self.logout()

    def test_can_access_exploration_with_default_value_in_schema(self):
        self.login(self.OWNER_EMAIL)

        with self.swap(self, 'testapp', self.mock_testapp3):
            self.get_json('/mock_play_exploration')

        csrf_token = self.get_new_csrf_token()
        with self.swap(self, 'testapp', self.mock_testapp4):
            self.put_json('/mock_play_exploration', {}, csrf_token=csrf_token)
        self.logout()


class RequestMethodNotInHandlerClassDoNotRaiseMissingSchemaErrorTest(
        test_utils.GenericTestBase):
    """This test ensures that, NotImplementedError should not be raised for
    the request method which are not present in the handler class.
    """

    class MockHandler(base.BaseHandler):
        """Mock handler with no get method.
        """
        URL_PATH_ARGS_SCHEMAS = {}
        HANDLER_ARGS_SCHEMAS = {}
        GET_HANDLER_ERROR_RETURN_TYPE = feconf.HANDLER_TYPE_JSON

    def setUp(self):
        super(RequestMethodNotInHandlerClassDoNotRaiseMissingSchemaErrorTest,
            self).setUp()

        self.testapp = webtest.TestApp(webapp2.WSGIApplication(
            [webapp2.Route('/mock', self.MockHandler, name='MockHandler')],
            debug=feconf.DEBUG,
        ))

    def test_get_request_do_not_raise_notimplemented_error(self):
        with self.swap(self, 'testapp', self.testapp):
            self.get_json('/mock', expected_status_int=404)


class HandlerClassWithBothRequestAndPayloadTest(test_utils.GenericTestBase):
    """This test class ensures that SVS architecture validates both request args
    and payload args if they are present in a single request method."""

    class MockHandler(base.BaseHandler):
        """Fake page for testing autoescaping."""
        URL_PATH_ARGS_SCHEMAS = {}
        HANDLER_ARGS_SCHEMAS = {
            'POST': {
                'arg_b': {
                    'schema': {
                        'type': 'basestring'
                    }
                },
                'arg_a': {
                    'schema': {
                        'type': 'basestring'
                    }
                }
            }
        }

        def post(self):
            """Handles POST requests. This request method contains both type
            of args, i.e., request args as well as payload args.
            """
            # arg_a = self.request.get('arg_a') is not used, since we
            # intend to use normalized value.
            arg_a = self.normalized_request.get('arg_a')

            # arg_b = self.payload.get('arg_b') is not used, since we
            # intend to use normalized value.
            arg_b = self.normalized_request.get('arg_b')

            self.render_json({'arg_a': arg_a, 'arg_b': arg_b})

    def setUp(self):
        super(HandlerClassWithBothRequestAndPayloadTest, self).setUp()
        self.testapp = webtest.TestApp(webapp2.WSGIApplication(
            [webapp2.Route('/mock', self.MockHandler, name='MockHandler')],
            debug=feconf.DEBUG,
        ))
        self.payload = {'arg_b': 'arg_in_payload'}
        user_id = user_services.get_user_id_from_username('learneruser')
        self.csrf_token = base.CsrfTokenManager.create_csrf_token(user_id)

    def test_both_args_in_post_request(self):
        with self.swap(self, 'testapp', self.testapp):
            self.post_json(
                '/mock?arg_a=arg_in_request', self.payload,
                csrf_token=self.csrf_token)

    def test_post_request_with_invalid_source_raise_error(self):
        with self.swap(self, 'testapp', self.testapp):
            self.post_json(
                '/mock?arg_a=arg_in_request', self.payload,
                csrf_token=self.csrf_token, source='fake_url',
                expected_status_int=400)

    def test_post_request_with_valid_source_do_not_raise_error(self):
        with self.swap(self, 'testapp', self.testapp):
            self.post_json(
                '/mock?arg_a=arg_in_request', self.payload,
                csrf_token=self.csrf_token,
                source='http://localhost:8181/sample_url/')


class ImageUploadHandlerTest(test_utils.GenericTestBase):
    """This test class ensures that schema validation is done successfully
    for handlers which upload image files.
    """

    TEST_LEARNER_EMAIL = 'test.learner@example.com'
    TEST_LEARNER_USERNAME = 'testlearneruser'

    class MockUploadHandler(base.BaseHandler):
        """Handles image uploads."""
        URL_PATH_ARGS_SCHEMAS = {
            'entity_type': {
                'schema': {
                    'type': 'basestring'
                }
            },
            'entity_id': {
                'schema': {
                    'type': 'basestring'
                }
            }
        }
        HANDLER_ARGS_SCHEMAS = {
            'POST': {
                'image': {
                    'schema': {
                        'type': 'basestring'
                    }
                },
                'filename': {
                    'schema': {
                        'type': 'basestring'
                    }
                },
                'filename_prefix': {
                    'schema': {
                        'type': 'basestring'
                    },
                    'default_value': None
                }
            }
        }

        def post(self, entity_type, entity_id):
            """Saves an image uploaded by a content creator."""

            raw = self.normalized_request.get('image')
            filename = self.normalized_payload.get('filename')
            filename_prefix = self.normalized_payload.get('filename_prefix')

            self.render_json({'filename': filename})

    def setUp(self):
        super(ImageUploadHandlerTest, self).setUp()
        self.signup(self.TEST_LEARNER_EMAIL, self.TEST_LEARNER_USERNAME)
        self.testapp = webtest.TestApp(webapp2.WSGIApplication(
            [webapp2.Route('/mock_upload/<entity_type>/<entity_id>',
            self.MockUploadHandler, name='MockUploadHandler')],
            debug=feconf.DEBUG,
        ))

        self.system_user = user_services.get_system_user()
        exp_services.load_demo('0')

        rights_manager.release_ownership_of_exploration(
            self.system_user, '0')

    def test_image_upload_and_download(self):
        """Test image uploading and downloading."""
        self.login(self.TEST_LEARNER_EMAIL)
        user_id = user_services.get_user_id_from_username('testlearneruser')
        csrf_token = base.CsrfTokenManager.create_csrf_token(user_id)

        with python_utils.open_file(
            os.path.join(feconf.TESTS_DATA_DIR, 'img.png'),
            'rb', encoding=None
        ) as f:
            raw_image = f.read()
        with self.swap(self, 'testapp', self.testapp):
            response_dict = self.post_json(
                '/mock_upload/exploration/0', {'filename': 'test.png'},
                csrf_token=csrf_token,
                upload_files=(('image', 'unused_filename', raw_image),)
            )
            filename = response_dict['filename']
        self.logout()<|MERGE_RESOLUTION|>--- conflicted
+++ resolved
@@ -447,13 +447,8 @@
 
         response = self.get_html_response('/community-library')
 
-<<<<<<< HEAD
         self.assertIn('<oppia-root></oppia-root>', response.body)
         self.assertNotIn('<maintenance-page>', response.body)
-=======
-        self.assertIn(b'<oppia-library-page-root>', response.body)
-        self.assertNotIn(b'<maintenance-page>', response.body)
->>>>>>> f10087ee
         self.assertEqual(destroy_auth_session_call_counter.times_called, 0)
 
     def test_html_response_is_not_rejected_when_user_is_release_coordinator(
@@ -465,13 +460,8 @@
 
         response = self.get_html_response('/community-library')
 
-<<<<<<< HEAD
         self.assertIn('<oppia-root></oppia-root>', response.body)
         self.assertNotIn('<maintenance-page>', response.body)
-=======
-        self.assertIn(b'<oppia-library-page-root>', response.body)
-        self.assertNotIn(b'<maintenance-page>', response.body)
->>>>>>> f10087ee
         self.assertEqual(destroy_auth_session_call_counter.times_called, 0)
 
     def test_json_response_is_rejected(self):
