# coding: utf-8
#
# Copyright 2014 The Oppia Authors. All Rights Reserved.
#
# Licensed under the Apache License, Version 2.0 (the "License");
# you may not use this file except in compliance with the License.
# You may obtain a copy of the License at
#
#      http://www.apache.org/licenses/LICENSE-2.0
#
# Unless required by applicable law or agreed to in writing, software
# distributed under the License is distributed on an "AS-IS" BASIS,
# WITHOUT WARRANTIES OR CONDITIONS OF ANY KIND, either express or implied.
# See the License for the specific language governing permissions and
# limitations under the License.

"""Tests for generic controller behavior."""

from __future__ import annotations

import contextlib
import importlib
import inspect
import io
import json
import logging
import os
import re
import types

from core import feconf
from core import handler_schema_constants
from core import utils
from core.constants import constants
from core.controllers import acl_decorators
from core.controllers import base
from core.controllers import payload_validator
from core.domain import auth_domain
from core.domain import exp_services
from core.domain import rights_manager
from core.domain import taskqueue_services
from core.domain import user_services
from core.domain import wipeout_service
from core.platform import models
from core.tests import test_utils
import main

from typing import Dict, Final, FrozenSet, List, Optional, TypedDict
import webapp2
from webapp2_extras import routes
import webtest

MYPY = False
if MYPY:  # pragma: no cover
    from mypy_imports import platform_auth_services as auth_services

auth_services = models.Registry.import_auth_services()
datastore_services = models.Registry.import_datastore_services()
secrets_services = models.Registry.import_secrets_services()
(user_models,) = models.Registry.import_models([models.Names.USER])

FORTY_EIGHT_HOURS_IN_SECS: Final = 48 * 60 * 60
PADDING: Final = 1


class HelperFunctionTests(test_utils.GenericTestBase):

    def test_load_template(self) -> None:
        oppia_root_path = os.path.join(
            'core', 'templates', 'pages', 'oppia-root')
        with self.swap(feconf, 'FRONTEND_TEMPLATES_DIR', oppia_root_path):
            self.assertIn(
                '"Loading | Oppia"',
                base.load_template(
                    'oppia-root.mainpage.html',
                    template_is_aot_compiled=False
                )
            )


class UniqueTemplateNamesTests(test_utils.GenericTestBase):
    """Tests to ensure that all template filenames in
    core/templates/pages have unique filenames. This is required
    for the backend tests to work correctly since they fetch templates
    from this directory based on name of the template. For details, refer
    get_filepath_from_filename function in test_utils.py.
    """

    def test_template_filenames_are_unique(self) -> None:
        templates_dir = os.path.join(
            'core', 'templates', 'pages')
        all_template_names: List[str] = []
        for root, _, filenames in os.walk(templates_dir):
            template_filenames = [
                filename for filename in filenames if filename.endswith(
                    '.html')]
            all_template_names = all_template_names + template_filenames
        self.assertEqual(len(all_template_names), len(set(all_template_names)))


class BaseHandlerTests(test_utils.GenericTestBase):

    TEST_LEARNER_EMAIL: Final = 'test.learner@example.com'
    TEST_LEARNER_USERNAME: Final = 'testlearneruser'
    TEST_CREATOR_EMAIL: Final = 'test.creator@example.com'
    TEST_CREATOR_USERNAME: Final = 'testcreatoruser'
    TEST_EDITOR_EMAIL: Final = 'test.editor@example.com'
    TEST_EDITOR_USERNAME: Final = 'testeditoruser'
    DELETED_USER_EMAIL: Final = 'deleted.user@example.com'
    DELETED_USER_USERNAME: Final = 'deleteduser'
    PARTIALLY_LOGGED_IN_USER_EMAIL: Final = 'partial@example.com'

    class MockHandlerWithInvalidReturnType(
        base.BaseHandler[Dict[str, str], Dict[str, str]]
    ):
        GET_HANDLER_ERROR_RETURN_TYPE = 'invalid_type'
        URL_PATH_ARGS_SCHEMAS: Dict[str, str] = {}
        HANDLER_ARGS_SCHEMAS: Dict[str, Dict[str, str]] = {'GET': {}}

        # Here we use MyPy ignore because the signature of 'get' method does not
        # match with the signature of super class's (BaseHandler) 'get' method,
        # and this happens because all handler methods in the main codebase have
        # decorators which modify the function signature accordingly, but these
        # methods in base_test.py do not.
        def get(self) -> None:  # type: ignore[override]
            self.render_template('invalid_page.html')

        def options(self) -> None:
            """Do a OPTIONS request. This is an unrecognized request method in our
            codebase.
            """
            self.render_template('invalid_page.html')

    class MockHandlerForTestingUiAccessWrapper(
        base.BaseHandler[Dict[str, str], Dict[str, str]]
    ):
        URL_PATH_ARGS_SCHEMAS: Dict[str, str] = {}
        HANDLER_ARGS_SCHEMAS: Dict[str, Dict[str, str]] = {'GET': {}}

        # Here we use MyPy ignore because the signature of 'get' method does not
        # match with the signature of super class's (BaseHandler) 'get' method,
        # and this happens because all handler methods in the main codebase have
        # decorators which modify the function signature accordingly, but these
        # methods in base_test.py do not.
        def get(self) -> None:  # type: ignore[override]
            """Handles GET requests."""
            pass

    class MockHandlerForTestingAuthorizationWrapper(
        base.BaseHandler[Dict[str, str], Dict[str, str]]
    ):
        URL_PATH_ARGS_SCHEMAS: Dict[str, str] = {}
        HANDLER_ARGS_SCHEMAS: Dict[str, Dict[str, str]] = {'GET': {}}

        # Here we use MyPy ignore because the signature of 'get' method does not
        # match with the signature of super class's (BaseHandler) 'get' method,
        # and this happens because all handler methods in the main codebase have
        # decorators which modify the function signature accordingly, but these
        # methods in base_test.py do not.
        def get(self) -> None:  # type: ignore[override]
            """Handles GET requests."""
            pass

    def setUp(self) -> None:
        super(BaseHandlerTests, self).setUp()
        self.signup('user@example.com', 'user')

        # Create a user to test redirect behavior for the learner.
        # A "learner" is defined as a user who has not created or contributed
        # to any exploration ever.
        self.signup(self.TEST_LEARNER_EMAIL, self.TEST_LEARNER_USERNAME)

        # Create two users to test redirect behavior for the creators.
        # A "creator" is defined as a user who has created, edited or
        # contributed to any exploration at present or in past.
        self.signup(self.TEST_CREATOR_EMAIL, self.TEST_CREATOR_USERNAME)
        self.signup(self.TEST_EDITOR_EMAIL, self.TEST_EDITOR_USERNAME)

        # Create user that is scheduled for deletion.
        self.signup(self.DELETED_USER_EMAIL, self.DELETED_USER_USERNAME)
        deleted_user_id = self.get_user_id_from_email(self.DELETED_USER_EMAIL)
        wipeout_service.pre_delete_user(deleted_user_id)

        # Create a new user but do not submit their registration form.
        user_services.create_new_user(
            self.get_auth_id_from_email(self.PARTIALLY_LOGGED_IN_USER_EMAIL),
            self.PARTIALLY_LOGGED_IN_USER_EMAIL)

    def test_that_no_get_results_in_500_error(self) -> None:
        """Test that no GET request results in a 500 error."""

        for route in main.URLS:
            url = re.sub('<([^/^:]+)>', 'abc123', route.template)

            with self.swap_to_always_return(
                secrets_services, 'get_secret', 'secret'
            ):
                # Some of these will 404 or 302. This is expected.
                self.get_response_without_checking_for_errors(
                    url, [200, 301, 302, 400, 401, 404, 405])

    def test_that_no_post_results_in_500_error(self) -> None:
        """Test that no POST request results in a 500 error."""

        for route in main.URLS:
            url = re.sub('<([^/^:]+)>', 'abc123', route.template)

            with self.swap_to_always_return(
                secrets_services, 'get_secret', 'secret'
            ):
                # Some of these will 404 or 302. This is expected.
                self.get_response_without_checking_for_errors(
<<<<<<< HEAD
                    url, [200, 301, 302, 400, 401, 404, 405])

    def test_that_no_post_results_in_500_error(self) -> None:
        """Test that no POST request results in a 500 error."""

        for route in main.URLS:
            url = re.sub('<([^/^:]+)>', 'abc123', route.template)

            if url == '/console_errors':
                continue

            with self.swap_to_always_return(
                secrets_services, 'get_secret', 'secret'
            ):
                # Some of these will 404 or 302. This is expected.
                self.get_response_without_checking_for_errors(
                    url,
                    [200, 301, 302, 400, 401, 404, 405],
                    http_method='POST',
                    params={}
                )

=======
                    url,
                    [200, 301, 302, 400, 401, 404, 405],
                    http_method='POST',
                    params={}
                )

>>>>>>> fc1fa6d8
    def test_that_no_put_results_in_500_error(self) -> None:
        """Test that no PUT request results in a 500 error."""

        for route in main.URLS:
            url = re.sub('<([^/^:]+)>', 'abc123', route.template)

<<<<<<< HEAD
            if url == '/console_errors':
                continue

=======
>>>>>>> fc1fa6d8
            with self.swap_to_always_return(
                secrets_services, 'get_secret', 'secret'
            ):
                # Some of these will 404 or 302. This is expected.
                self.get_response_without_checking_for_errors(
                    url,
                    [200, 301, 302, 400, 401, 404, 405],
                    http_method='PUT',
                    params={}
                )

    def test_that_no_delete_results_in_500_error(self) -> None:
        """Test that no DELETE request results in a 500 error."""

        for route in main.URLS:
            url = re.sub('<([^/^:]+)>', 'abc123', route.template)

<<<<<<< HEAD
            if url == '/console_errors':
                continue

=======
>>>>>>> fc1fa6d8
            with self.swap_to_always_return(
                secrets_services, 'get_secret', 'secret'
            ):
                # Some of these will 404 or 302. This is expected.
                self.get_response_without_checking_for_errors(
                    url,
                    [200, 301, 302, 400, 401, 404, 405],
                    http_method='DELETE',
                    params={}
                )

    def test_requests_for_missing_csrf_token(self) -> None:
        """Tests request without csrf_token results in 401 error."""

        self.post_json(
            '/community-library/any', data={}, expected_status_int=401)

        self.put_json(
            '/community-library/any', payload={}, expected_status_int=401)

    def test_requests_for_invalid_paths(self) -> None:
        """Test that requests for invalid paths result in a 404 error."""
        user_id = user_services.get_user_id_from_username('learneruser')
        csrf_token = base.CsrfTokenManager.create_csrf_token(user_id)

        self.get_html_response(
            '/community-library/extra', expected_status_int=404)

        self.get_html_response(
            '/community-library/data/extra', expected_status_int=404)

        self.post_json(
            '/community-library/extra', data={}, csrf_token=csrf_token,
            expected_status_int=404)

        self.put_json(
            '/community-library/extra', payload={}, csrf_token=csrf_token,
            expected_status_int=404)

        self.delete_json('/community-library/data', expected_status_int=404)

    def test_html_requests_have_no_store_cache_policy(self) -> None:
        response = self.get_html_response('/community-library')
        # We set 'no-store' and 'must-revalidate', but webapp
        # adds 'no-cache' since it is basically a subset of 'no-store'.
        self.assertEqual(
            response.headers['Cache-Control'],
            'must-revalidate, no-cache, no-store'
        )

    def test_root_redirect_rules_for_deleted_user_prod_mode(self) -> None:
        with self.swap(constants, 'DEV_MODE', False):
            self.login(self.DELETED_USER_EMAIL)
            response = self.get_html_response('/', expected_status_int=302)
            self.assertIn('pending-account-deletion', response.headers['location'])

    def test_root_redirect_rules_for_deleted_user_dev_mode(self) -> None:
        with self.swap(constants, 'DEV_MODE', True):
            self.login(self.DELETED_USER_EMAIL)
            response = self.get_html_response('/', expected_status_int=302)
            self.assertIn('pending-account-deletion', response.headers['location'])

    def test_get_with_invalid_return_type_logs_correct_warning(self) -> None:
        # Modify the testapp to use the mock handler.
        self.testapp = webtest.TestApp(webapp2.WSGIApplication(
            [webapp2.Route(
                '/mock', self.MockHandlerWithInvalidReturnType,
                name='MockHandlerWithInvalidReturnType')],
            debug=feconf.DEBUG,
        ))

        observed_log_messages: List[str] = []
        def mock_logging_function(msg: str) -> None:
            observed_log_messages.append(msg)

        with self.swap(logging, 'warning', mock_logging_function):
            self.get_json('/mock', expected_status_int=500)
            self.assertEqual(len(observed_log_messages), 1)
            self.assertEqual(
                observed_log_messages[0],
                'Not a recognized return type: defaulting to render JSON.')

    def test_unrecognized_request_method_logs_correct_warning(self) -> None:
        self.testapp = webtest.TestApp(webapp2.WSGIApplication(
            [webapp2.Route(
                '/mock', self.MockHandlerWithInvalidReturnType,
                name='MockHandlerWithInvalidReturnType')],
            debug=feconf.DEBUG,
        ))

        observed_log_messages: List[str] = []
        def mock_logging_function(msg: str) -> None:
            observed_log_messages.append(msg)

        with self.swap(logging, 'warning', mock_logging_function):
            self.testapp.options('/mock', status=500)
            self.assertEqual(len(observed_log_messages), 1)
            self.assertEqual(
                observed_log_messages[0],
                'Not a recognized request method.')

    def test_dev_mode_cannot_be_true_on_production(self) -> None:
        server_software_swap = self.swap(
            os, 'environ', {'SERVER_SOFTWARE': 'Production'})
        assert_raises_regexp_context_manager = self.assertRaisesRegex(
            Exception, 'DEV_MODE can\'t be true on production.')
        with assert_raises_regexp_context_manager, server_software_swap:
            # This reloads the feconf module so that all the checks in
            # the module are reexecuted.
            importlib.reload(feconf)  # pylint: disable-all

    def test_frontend_error_handler(self) -> None:
        observed_log_messages: List[str] = []

        def _mock_logging_function(msg: str, *args: str) -> None:
            """Mocks logging.error()."""
            observed_log_messages.append(msg % args)

        with self.swap(logging, 'error', _mock_logging_function):
            self.post_json('/frontend_errors', {'error': 'errors'})

        self.assertEqual(observed_log_messages, ['Frontend error: errors'])

    def test_redirect_when_user_is_disabled(self) -> None:
        get_auth_claims_from_request_swap = self.swap_to_always_raise(
            auth_services,
            'get_auth_claims_from_request',
            auth_domain.UserDisabledError
        )
        with get_auth_claims_from_request_swap:
            response = self.get_html_response('/', expected_status_int=302)
            self.assertIn(
                'pending-account-deletion', response.headers['location'])

    def test_redirect_oppia_test_server(self) -> None:
        # The old demo server redirects to the new demo server.
        response = self.get_html_response(
            'https://oppiaserver.appspot.com/splash', expected_status_int=301)
        self.assertEqual(
            response.headers['Location'], 'https://oppiatestserver.appspot.com')

    def test_no_redirection_for_cron_jobs(self) -> None:
        # Valid URL, where user now has permissions.
        self.login(self.CURRICULUM_ADMIN_EMAIL, is_super_admin=True)
        self.get_json('/cron/models/cleanup', expected_status_int=200)
        self.logout()

        # Valid URL, but user does not have permissions.
        self.get_json(
            'https://oppiaserver.appspot.com/cron/models/cleanup',
            expected_status_int=401)

        # Invalid URL.
        self.get_html_response(
            'https://oppiaserver.appspot.com/cron/unknown',
            expected_status_int=404)

    def test_no_redirection_for_tasks(self) -> None:
        tasks_data = '{"fn_identifier": "%s", "args": [[]], "kwargs": {}}' % (
            taskqueue_services.FUNCTION_ID_DELETE_EXPS_FROM_USER_MODELS
        )

        # Valid URL, where user now has permissions.
        self.login(self.CURRICULUM_ADMIN_EMAIL, is_super_admin=True)
        self.post_json(
            'https://oppiaserver.appspot.com/task/deferredtaskshandler',
            tasks_data,
            use_payload=False,
            expected_status_int=200
        )
        self.logout()

        # Valid URL, but user does not have permissions.
        self.post_json(
            'https://oppiaserver.appspot.com/task/deferredtaskshandler',
            tasks_data,
            expected_status_int=401
        )

    def test_splash_redirect(self) -> None:
        # Tests that the old '/splash' URL is redirected to '/'.
        response = self.get_html_response('/splash', expected_status_int=302)
        self.assertEqual('http://localhost/', response.headers['location'])

    def test_partially_logged_in_redirect(self) -> None:
        login_context = self.login_context(
            self.PARTIALLY_LOGGED_IN_USER_EMAIL)

        with login_context:
            response = self.get_html_response(
                '/splash', expected_status_int=302)
            self.assertEqual(
                response.location,
                'http://localhost/logout?redirect_url=/splash')

    def test_no_partially_logged_in_redirect_from_logout(self) -> None:
        login_context = self.login_context(
            self.PARTIALLY_LOGGED_IN_USER_EMAIL)

        with login_context:
            response = self.get_html_response(
                '/logout', expected_status_int=200)

    def test_unauthorized_user_exception_raised_when_session_is_stale(
        self
    ) -> None:
        with contextlib.ExitStack() as exit_stack:
            call_counter = exit_stack.enter_context(self.swap_with_call_counter(
                auth_services, 'destroy_auth_session'))
            logs = exit_stack.enter_context(
                self.capture_logging(min_level=logging.ERROR))
            exit_stack.enter_context(self.swap_to_always_raise(
                auth_services, 'get_auth_claims_from_request',
                error=auth_domain.StaleAuthSessionError('uh-oh')))

            response = self.get_html_response('/', expected_status_int=302)

        self.assertEqual(call_counter.times_called, 1)
        self.assertEqual(
            response.location,
            'http://localhost/login?return_url=http%3A%2F%2Flocalhost%2F')

    def test_unauthorized_user_exception_raised_when_session_is_invalid(
        self
    ) -> None:
        with contextlib.ExitStack() as exit_stack:
            call_counter = exit_stack.enter_context(self.swap_with_call_counter(
                auth_services, 'destroy_auth_session'))
            logs = exit_stack.enter_context(
                self.capture_logging(min_level=logging.ERROR))
            exit_stack.enter_context(self.swap_to_always_raise(
                auth_services, 'get_auth_claims_from_request',
                error=auth_domain.InvalidAuthSessionError('uh-oh')))

            response = self.get_html_response('/', expected_status_int=302)

        self.assert_matches_regexps(logs, ['User session is invalid!'])
        self.assertEqual(call_counter.times_called, 1)
        self.assertEqual(
            response.location,
            'http://localhost/login?return_url=http%3A%2F%2Flocalhost%2F')

    def test_signup_attempt_on_wrong_page_fails(self) -> None:
        with contextlib.ExitStack() as exit_stack:
            call_counter = exit_stack.enter_context(self.swap_with_call_counter(
                auth_services, 'destroy_auth_session'))
            logs = exit_stack.enter_context(
                self.capture_logging(min_level=logging.ERROR))
            exit_stack.enter_context(self.swap_to_always_return(
                auth_services,
                'get_auth_claims_from_request',
                auth_domain.AuthClaims(
                    'auth_id', self.NEW_USER_EMAIL, role_is_super_admin=False)
            ))
            response = self.get_html_response('/', expected_status_int=200)
            self.assertIn(
                b'<lightweight-oppia-root></lightweight-oppia-root>',
                response.body
            )

        self.assert_matches_regexps(
            logs,
            [
                'Cannot find user auth_id with email %s on '
                'page http://localhost/' % self.NEW_USER_EMAIL
            ]
        )
        self.assertEqual(call_counter.times_called, 1)

    def test_user_without_email_id_raises_exception(self) -> None:
        with contextlib.ExitStack() as exit_stack:
            swap_auth_claim = self.swap_to_always_return(
                auth_services,
                'get_auth_claims_from_request',
                auth_domain.AuthClaims(
                    'auth_id', None, role_is_super_admin=False)
            )
            logs = exit_stack.enter_context(
                self.capture_logging(min_level=logging.ERROR)
            )
            with swap_auth_claim:
                self.get_html_response('/')

        self.assert_matches_regexps(
            logs,
            [
                'No email address was found for the user.'
            ]
        )

    def test_logs_request_with_invalid_payload(self) -> None:
        with contextlib.ExitStack() as exit_stack:
            logs = exit_stack.enter_context(
                self.capture_logging(min_level=logging.ERROR))
            exit_stack.enter_context(self.swap_to_always_raise(
                webapp2.Request, 'get',
                error=ValueError('uh-oh')))
            self.get_custom_response(
                '/',
                expected_content_type='text/plain',
                params=None,
                expected_status_int=500)

        self.assertRegexpMatches(
            logs[0],
            'uh-oh: request GET /')


class MissingHandlerArgsTests(test_utils.GenericTestBase):

    class MissingArgsHandler(
        base.BaseHandler[Dict[str, str], Dict[str, str]]
    ):
        """Mock handler for testing."""
        URL_PATH_ARGS_SCHEMAS: Dict[str, str] = {}

        # Here we use MyPy ignore because the signature of 'post' method does
        # not match with the signature of super class's (BaseHandler) 'post'
        # method, and this happens because all handler methods in the main
        # codebase have decorators which modify the function signature
        # accordingly, but these methods in base_test.py do not.
        def post(self) -> None:  # type: ignore[override]
            """Handles POST requests."""
            self.render_json({})

    def setUp(self) -> None:
        super(MissingHandlerArgsTests, self).setUp()

        self.signup(self.CURRICULUM_ADMIN_EMAIL, self.CURRICULUM_ADMIN_USERNAME)
        self.login(self.CURRICULUM_ADMIN_EMAIL, is_super_admin=True)

        # Modify the testapp to use the MissingArgsHandler.
        self.testapp = webtest.TestApp(webapp2.WSGIApplication(
            [
                webapp2.Route(
                    '/MissingArgHandler',
                    self.MissingArgsHandler,
                    name='MissingArgHandler'
                )
            ],
            debug=feconf.DEBUG,
        ))

    def test_missing_arg_handler_raises_error(self) -> None:
        response = self.testapp.post('/MissingArgHandler', status=500)
        parsed_response = json.loads(response.body[len(feconf.XSSI_PREFIX):])
        self.assertEqual(
            parsed_response['error'],
            'Missing schema for POST method in MissingArgsHandler handler class.'
        )


class MaintenanceModeTests(test_utils.GenericTestBase):
    """Tests BaseHandler behavior when maintenance mode is enabled.

    Each test case runs within a context where ENABLE_MAINTENANCE_MODE is True.
    """

    def setUp(self) -> None:
        super(MaintenanceModeTests, self).setUp()
        self.signup(
            self.RELEASE_COORDINATOR_EMAIL, self.RELEASE_COORDINATOR_USERNAME)
        self.add_user_role(
            self.RELEASE_COORDINATOR_USERNAME,
            feconf.ROLE_ID_RELEASE_COORDINATOR)
        with contextlib.ExitStack() as context_stack:
            context_stack.enter_context(
                self.swap(feconf, 'ENABLE_MAINTENANCE_MODE', True))
            self.context_stack = context_stack.pop_all()

    def tearDown(self) -> None:
        self.context_stack.close()
        super(MaintenanceModeTests, self).tearDown()

    def test_html_response_is_rejected(self) -> None:
        destroy_auth_session_call_counter = self.context_stack.enter_context(
            self.swap_with_call_counter(auth_services, 'destroy_auth_session'))

        response = self.get_html_response(
            '/community-library', expected_status_int=200)

        self.assertIn(b'<oppia-maintenance-page>', response.body)
        self.assertNotIn(b'<oppia-library-page-root>', response.body)
        self.assertEqual(destroy_auth_session_call_counter.times_called, 1)

    def test_html_response_is_not_rejected_when_user_is_super_admin(
        self
    ) -> None:
        self.context_stack.enter_context(self.super_admin_context())
        destroy_auth_session_call_counter = self.context_stack.enter_context(
            self.swap_with_call_counter(auth_services, 'destroy_auth_session'))

        response = self.get_html_response('/community-library')

        self.assertIn(b'<oppia-root></oppia-root>', response.body)
        self.assertNotIn(b'<oppia-maintenance-page>', response.body)
        self.assertEqual(destroy_auth_session_call_counter.times_called, 0)

    def test_html_response_is_not_rejected_when_user_is_release_coordinator(
        self
    ) -> None:
        self.context_stack.enter_context(
            self.login_context(self.RELEASE_COORDINATOR_EMAIL))
        destroy_auth_session_call_counter = self.context_stack.enter_context(
            self.swap_with_call_counter(auth_services, 'destroy_auth_session'))

        response = self.get_html_response('/community-library')

        self.assertIn(b'<oppia-root></oppia-root>', response.body)
        self.assertNotIn(b'<oppia-maintenance-page>', response.body)
        self.assertEqual(destroy_auth_session_call_counter.times_called, 0)

    def test_csrfhandler_handler_is_not_rejected(self) -> None:
        response = self.get_json('/csrfhandler')

        self.assertTrue(
            base.CsrfTokenManager.is_csrf_token_valid(None, response['token']))

    def test_session_begin_handler_is_not_rejected(self) -> None:
        call_counter = self.context_stack.enter_context(
            self.swap_with_call_counter(
                auth_services, 'establish_auth_session'))

        self.get_html_response('/session_begin', expected_status_int=200)

        self.assertEqual(call_counter.times_called, 1)

    def test_session_end_handler_is_not_rejected(self) -> None:
        call_counter = self.context_stack.enter_context(
            self.swap_with_call_counter(auth_services, 'destroy_auth_session'))

        self.get_html_response('/session_end', expected_status_int=200)

        self.assertEqual(call_counter.times_called, 1)

    def test_signup_fails(self) -> None:
        with self.assertRaisesRegex(
            Exception, '\'<oppia-maintenance-page>\' unexpectedly found in'):
            self.signup(self.VIEWER_EMAIL, self.VIEWER_USERNAME)

    def test_signup_succeeds_when_maintenance_mode_is_disabled(self) -> None:
        with self.swap(feconf, 'ENABLE_MAINTENANCE_MODE', False):
            self.signup(self.VIEWER_EMAIL, self.VIEWER_USERNAME)

    def test_signup_succeeds_when_user_is_super_admin(self) -> None:
        self.signup(
            self.CURRICULUM_ADMIN_EMAIL,
            self.CURRICULUM_ADMIN_USERNAME,
            is_super_admin=True
        )

    def test_admin_auth_session_is_preserved_when_in_maintenance_mode(
        self
    ) -> None:
        # TODO(#12692): Use stateful login sessions to assert the behavior of
        # logging out, rather than asserting that destroy_auth_session() gets
        # called.
        destroy_auth_session_call_counter = self.context_stack.enter_context(
            self.swap_with_call_counter(auth_services, 'destroy_auth_session'))
        self.context_stack.enter_context(self.super_admin_context())

        with self.swap(feconf, 'ENABLE_MAINTENANCE_MODE', False):
            self.get_json('/url_handler?current_url=/')

        self.assertEqual(destroy_auth_session_call_counter.times_called, 0)

        self.get_json('/url_handler?current_url=/')

        self.assertEqual(destroy_auth_session_call_counter.times_called, 0)

    def test_non_admin_auth_session_is_destroyed_when_in_maintenance_mode(
        self
    ) -> None:
        # TODO(#12692): Use stateful login sessions to assert the behavior of
        # logging out, rather than asserting that destroy_auth_session() gets
        # called.
        destroy_auth_session_call_counter = self.context_stack.enter_context(
            self.swap_with_call_counter(auth_services, 'destroy_auth_session'))

        with self.swap(feconf, 'ENABLE_MAINTENANCE_MODE', False):
            self.get_json('/url_handler?current_url=/')

        self.assertEqual(destroy_auth_session_call_counter.times_called, 0)

        response = self.get_html_response('/url_handler?current_url=/')
        self.assertIn(b'<oppia-maintenance-page>', response.body)

        self.assertEqual(destroy_auth_session_call_counter.times_called, 1)


class CsrfTokenManagerTests(test_utils.GenericTestBase):

    def test_create_and_validate_token(self) -> None:
        uid = 'user_id'

        token = base.CsrfTokenManager.create_csrf_token(uid)
        self.assertTrue(base.CsrfTokenManager.is_csrf_token_valid(
            uid, token))

        self.assertFalse(
            base.CsrfTokenManager.is_csrf_token_valid('bad_user', token))
        self.assertFalse(
            base.CsrfTokenManager.is_csrf_token_valid(uid, 'new_token'))
        self.assertFalse(
            base.CsrfTokenManager.is_csrf_token_valid(uid, 'a/new/token'))

    def test_token_expiry(self) -> None:
        # This can be any value.
        orig_time = 100.0
        current_time = orig_time

        def mock_get_current_time(unused_cls: str) -> float:
            return current_time

        with self.swap(
            base.CsrfTokenManager, '_get_current_time',
            types.MethodType(mock_get_current_time, base.CsrfTokenManager)):
            # Create a token and check that it expires correctly.
            token = base.CsrfTokenManager().create_csrf_token('uid')
            self.assertTrue(base.CsrfTokenManager.is_csrf_token_valid(
                'uid', token))

            current_time = orig_time + 1
            self.assertTrue(base.CsrfTokenManager.is_csrf_token_valid(
                'uid', token))

            current_time = orig_time + FORTY_EIGHT_HOURS_IN_SECS - PADDING
            self.assertTrue(base.CsrfTokenManager.is_csrf_token_valid(
                'uid', token))

            current_time = orig_time + FORTY_EIGHT_HOURS_IN_SECS + PADDING
            self.assertFalse(base.CsrfTokenManager.is_csrf_token_valid(
                'uid', token))


class EscapingTests(test_utils.GenericTestBase):

    class FakePage(base.BaseHandler[Dict[str, str], Dict[str, str]]):
        """Fake page for testing autoescaping."""
        URL_PATH_ARGS_SCHEMAS: Dict[str, str] = {}
        HANDLER_ARGS_SCHEMAS: Dict[str, Dict[str, str]] = {'POST': {}}

        # Here we use MyPy ignore because the signature of 'post' method does
        # not match with the signature of super class's (BaseHandler) 'post'
        # method, and this happens because all handler methods in the main
        # codebase have decorators which modify the function signature
        # accordingly, but these methods in base_test.py do not.
        def post(self) -> None:  # type: ignore[override]
            """Handles POST requests."""
            self.render_json({'big_value': u'\n<script>马={{'})

    def setUp(self) -> None:
        super(EscapingTests, self).setUp()

        # Update a config property that shows in all pages.
        self.signup(self.CURRICULUM_ADMIN_EMAIL, self.CURRICULUM_ADMIN_USERNAME)
        self.login(self.CURRICULUM_ADMIN_EMAIL, is_super_admin=True)

        # Modify the testapp to use the fake handler.
        self.testapp = webtest.TestApp(webapp2.WSGIApplication(
            [webapp2.Route('/fake', self.FakePage, name='FakePage')],
            debug=feconf.DEBUG,
        ))

    def test_special_char_escaping(self) -> None:
        response = self.testapp.post('/fake', params={})
        self.assertEqual(response.status_int, 200)

        self.assertTrue(response.body.startswith(feconf.XSSI_PREFIX))
        self.assertIn(b'\\n\\u003cscript\\u003e\\u9a6c={{', response.body)
        self.assertNotIn(b'<script>', response.body)
        self.assertNotIn('马'.encode('utf-8'), response.body)


class RenderDownloadableTests(test_utils.GenericTestBase):

    class MockHandler(base.BaseHandler[Dict[str, str], Dict[str, str]]):
        """Mock handler that subclasses BaseHandler and serves a response
        that is of a 'downloadable' type.
        """
        URL_PATH_ARGS_SCHEMAS: Dict[str, str] = {}
        HANDLER_ARGS_SCHEMAS: Dict[str, Dict[str, str]] = {'GET': {}}

        # Here we use MyPy ignore because the signature of 'get' method does not
        # match with the signature of super class's (BaseHandler) 'get' method,
        # and this happens because all handler methods in the main codebase have
        # decorators which modify the function signature accordingly, but these
        # methods in base_test.py do not.
        def get(self) -> None:  # type: ignore[override]
            """Handles GET requests."""
            file_contents = io.BytesIO(b'example')
            self.render_downloadable_file(
                file_contents, 'example.pdf', 'text/plain')

    def setUp(self) -> None:
        super(RenderDownloadableTests, self).setUp()

        # Modify the testapp to use the mock handler.
        self.testapp = webtest.TestApp(webapp2.WSGIApplication(
            [webapp2.Route('/mock', self.MockHandler, name='MockHandler')],
            debug=feconf.DEBUG,
        ))

    def test_downloadable(self) -> None:
        response = self.testapp.get('/mock')
        self.assertEqual(
            response.content_disposition, 'attachment; filename=example.pdf')
        self.assertEqual(response.body, b'example')
        self.assertEqual(response.content_type, 'text/plain')


class SessionBeginHandlerTests(test_utils.GenericTestBase):
    """Tests for /session_begin handler."""

    def test_get(self) -> None:
        swap = self.swap_with_call_counter(
            auth_services, 'establish_auth_session')

        with swap as call_counter:
            self.get_html_response('/session_begin', expected_status_int=200)

        self.assertEqual(call_counter.times_called, 1)


class SessionEndHandlerTests(test_utils.GenericTestBase):
    """Tests for /session_end handler."""

    def test_get(self) -> None:
        swap = (
            self.swap_with_call_counter(auth_services, 'destroy_auth_session'))

        with swap as call_counter:
            self.get_html_response('/session_end', expected_status_int=200)

        self.assertEqual(call_counter.times_called, 1)


class I18nDictsTests(test_utils.GenericTestBase):
    """Tests for I18n dicts."""

    def _extract_keys_from_json_file(self, filename: str) -> List[str]:
        """Returns the extracted keys from the json file corresponding to the
        given filename.
        """
        return sorted(json.loads(utils.get_file_contents(
            os.path.join(os.getcwd(), self.get_static_asset_filepath(),
                         'assets', 'i18n', filename)
        )).keys())

    def _extract_keys_from_html_file(self, filename: str) -> List[str]:
        """Returns the extracted keys from the html file corresponding to the
        given filename.
        """
        # The \b is added at the start to ensure that keys ending with
        # '_I18N_IDS' do not get matched. Instances of such keys can be found
        # in learner_dashboard.html.
        regex_pattern = r'(\bI18N_[A-Z/_\d]*)'
        return re.findall(regex_pattern, utils.get_file_contents(
            filename))

    def _get_tags(
        self, input_string: str, key: str, filename: str
    ) -> List[str]:
        """Returns the parts in the input string that lie within <...>
        characters.

        Args:
            input_string: str. The string to extract tags from.
            key: str. The key for the key-value pair in the dict where the
                string comes from (the string is typically the value in this
                key-value pair). This is used only for logging errors.
            filename: str. The filename which the string comes from. This is
                used only for logging errors.

        Returns:
            list(str). A list of all tags contained in the input string.
        """
        result = []
        bracket_level = 0
        current_string = ''
        for c in input_string:
            if c == '<':
                current_string += c
                bracket_level += 1
            elif c == '>':
                self.assertGreater(
                    bracket_level, 0,
                    msg='Invalid HTML: %s at %s in %s' % (
                        input_string, key, filename))
                result.append(current_string + c)
                current_string = ''
                bracket_level -= 1
            elif bracket_level > 0:
                current_string += c

        self.assertEqual(
            bracket_level, 0,
            msg='Invalid HTML: %s at %s in %s' % (input_string, key, filename))
        return sorted(result)

    def test_i18n_keys_format(self) -> None:
        """Tests that the keys are correctly formatted."""
        valid_key_pattern = re.compile(r'^I18N_[0-9A-Za-z-_&/]+$')
        key_list = self._extract_keys_from_json_file('en.json')
        for key in key_list:
            self.assertTrue((valid_key_pattern.match(key)), key)

    def test_i18n_keys(self) -> None:
        """Tests that the keys in all JSON files are a subset of those in
        en.json.
        """
        master_key_list = self._extract_keys_from_json_file('en.json')
        self.assertGreater(len(master_key_list), 0)

        supported_language_filenames = [
            ('%s.json' % language_details['id'])
            for language_details in constants.SUPPORTED_SITE_LANGUAGES]

        filenames = os.listdir(
            os.path.join(os.getcwd(), self.get_static_asset_filepath(),
                         'assets', 'i18n'))
        for filename in filenames:
            if filename == 'en.json':
                continue

            key_list = self._extract_keys_from_json_file(filename)
            # All other JSON files should have a subset of the keys in en.json.
            self.assertEqual(len(set(key_list) - set(master_key_list)), 0)

            # If there are missing keys in supported site languages, log an
            # error, but don't fail the tests.
            if (filename in supported_language_filenames and
                    set(key_list) != set(master_key_list)):
                untranslated_keys = list(set(master_key_list) - set(key_list))
                self.log_line('Untranslated keys in %s:' % filename)
                for key in untranslated_keys:
                    self.log_line('- %s' % key)
                self.log_line('')

    def test_lexicographic_i18n_keys(self) -> None:
        """Tests that the keys of all i18n json files are arranged in
        lexicographical order.
        """
        filenames = os.listdir(
            os.path.join(os.getcwd(), self.get_static_asset_filepath(),
                         'assets', 'i18n'))
        for filename in filenames:
            with utils.open_file(
                os.path.join(os.getcwd(), 'assets', 'i18n', filename),
                mode='r') as f:
                lines = f.readlines()
                self.assertEqual(lines[0], '{\n')
                self.assertEqual(lines[-1], '}\n')
                lines = lines[1:-1]

                key_list = [line[:line.find(':')].strip() for line in lines]
                for key in key_list:
                    self.assertTrue(key.startswith('"I18N_'))
                    if not key.startswith('"I18N_'):
                        self.log_line('Bad line in file: %s' % filename)
                self.assertEqual(sorted(key_list), key_list)

    # TODO(#14645): Remove this method when translation service is extended.
    def test_hacky_tranlsation_keys_match_constants_en(self) -> None:
        """Tests that the hacky translation keys present in constants file
        are also present in en.json.
        """
        en_key_list = self._extract_keys_from_json_file('en.json')
        hacky_translation_keys = constants.HACKY_TRANSLATION_KEYS
        missing_hacky_translation_keys = list(
            set(hacky_translation_keys) - set(en_key_list))
        self.assertEqual(missing_hacky_translation_keys, [])

    def test_keys_match_en_qqq(self) -> None:
        """Tests that en.json and qqq.json have the exact same set of keys."""
        en_key_list = self._extract_keys_from_json_file('en.json')
        qqq_key_list = self._extract_keys_from_json_file('qqq.json')
        self.assertEqual(en_key_list, qqq_key_list)

    def test_keys_in_source_code_match_en(self) -> None:
        """Tests that keys in HTML files are present in en.json."""
        en_key_list = self._extract_keys_from_json_file('en.json')
        dirs_to_search = [
            os.path.join('core', 'templates', ''),
            'extensions']
        files_checked = 0
        missing_keys_count = 0
        for directory in dirs_to_search:
            for root, _, files in os.walk(os.path.join(os.getcwd(), directory)):
                for filename in files:
                    if filename.endswith('.html'):
                        files_checked += 1
                        html_key_list = self._extract_keys_from_html_file(
                            os.path.join(root, filename))
                        if not set(html_key_list) <= set(en_key_list): #pylint: disable=unneeded-not
                            self.log_line('ERROR: Undefined keys in %s:'
                                          % os.path.join(root, filename))
                            missing_keys = list(
                                set(html_key_list) - set(en_key_list))
                            missing_keys_count += len(missing_keys)
                            for key in missing_keys:
                                self.log_line(' - %s' % key)
                            self.log_line('')
        self.assertEqual(missing_keys_count, 0)
        self.assertGreater(files_checked, 0)

    def test_html_in_translations_is_preserved_correctly(self) -> None:
        """Tests that HTML in translated strings matches the original
        structure.
        """
        # For this test, show the entire diff if there is a mismatch.
        self.maxDiff = None

        master_translation_dict = json.loads(utils.get_file_contents(
            os.path.join(os.getcwd(), 'assets', 'i18n', 'en.json')))
        # Remove anything outside '<'...'>' tags. Note that this handles both
        # HTML tags and Angular variable interpolations.
        master_tags_dict = {
            key: self._get_tags(value, key, 'en.json')
            for key, value in master_translation_dict.items()
        }

        mismatches = []

        filenames = os.listdir(os.path.join(
            os.getcwd(), self.get_static_asset_filepath(), 'assets', 'i18n'))
        for filename in filenames:
            if filename == 'qqq.json':
                continue
            translation_dict = json.loads(utils.get_file_contents(
                os.path.join(os.getcwd(), 'assets', 'i18n', filename)))
            for key, value in translation_dict.items():
                tags = self._get_tags(value, key, filename)
                if tags != master_tags_dict[key]:
                    mismatches.append('%s (%s): %s != %s' % (
                        filename, key, tags, master_tags_dict[key]))

        # Sorting the list before printing makes it easier to systematically
        # fix any issues that arise.
        self.assertEqual(sorted(mismatches), [])


class GetHandlerTypeIfExceptionRaisedTests(test_utils.GenericTestBase):

    class FakeHandler(base.BaseHandler[Dict[str, str], Dict[str, str]]):
        """A fake handler class."""
        GET_HANDLER_ERROR_RETURN_TYPE = feconf.HANDLER_TYPE_JSON
        URL_PATH_ARGS_SCHEMAS: Dict[str, str] = {}
        HANDLER_ARGS_SCHEMAS: Dict[str, Dict[str, str]] = {'GET': {}}

        # Here we use MyPy ignore because the signature of 'get' method does not
        # match with the signature of super class's (BaseHandler) 'get' method,
        # and this happens because all handler methods in the main codebase have
        # decorators which modify the function signature accordingly, but these
        # methods in base_test.py do not.
        def get(self) -> None:  # type: ignore[override]
            """Handles get requests."""
            raise self.InternalErrorException('fake exception')

    def test_error_response_for_get_request_of_type_json_has_json_format(
        self
    ) -> None:
        fake_urls = []
        fake_urls.append(main.get_redirect_route(r'/fake', self.FakeHandler))
        fake_urls.append(main.URLS[-1])
        with self.swap(main, 'URLS', fake_urls):
            self.testapp = webtest.TestApp(
                webapp2.WSGIApplication(main.URLS, debug=feconf.DEBUG))
            response = self.get_json(
                '/fake', expected_status_int=500)
            self.assertTrue(isinstance(response, dict))


class CheckAllHandlersHaveDecoratorTests(test_utils.GenericTestBase):
    """Tests that all methods in handlers have authentication decorators
    applied on them.
    """

    # Following handlers are present in base.py where acl_decorators cannot be
    # imported.
    UNDECORATED_HANDLERS: FrozenSet[str] = frozenset([
        'CsrfTokenHandler',
        'Error404Handler',
        'SessionBeginHandler',
        'SessionEndHandler',
        'SeedFirebaseHandler',
    ])

    def test_every_method_has_decorator(self) -> None:
        handlers_checked = []

        for route in main.URLS:
            handler = route.handler

            if handler.__name__ in self.UNDECORATED_HANDLERS:
                continue

            if handler.get != base.BaseHandler.get:
                handler_is_decorated = hasattr(handler.get, '__wrapped__')
                handlers_checked.append(
                    (handler.__name__, 'GET', handler_is_decorated))

            if handler.post != base.BaseHandler.post:
                handler_is_decorated = hasattr(handler.post, '__wrapped__')
                handlers_checked.append(
                    (handler.__name__, 'POST', handler_is_decorated))

            if handler.put != base.BaseHandler.put:
                handler_is_decorated = hasattr(handler.put, '__wrapped__')
                handlers_checked.append(
                    (handler.__name__, 'PUT', handler_is_decorated))

            if handler.delete != base.BaseHandler.delete:
                handler_is_decorated = hasattr(handler.delete, '__wrapped__')
                handlers_checked.append(
                    (handler.__name__, 'DELETE', handler_is_decorated))

        self.log_line('Verifying decorators for handlers .... ')
        for (name, method, handler_is_decorated) in handlers_checked:
            self.log_line('%s %s method: %s' % (
                name, method, 'PASS' if handler_is_decorated else 'FAIL'))
        self.log_line(
            'Total number of handlers checked: %s' % len(handlers_checked))

        self.assertGreater(len(handlers_checked), 0)

        for (name, method, handler_is_decorated) in handlers_checked:
            with self.subTest('%s.%s' % (name, method)):
                self.assertTrue(handler_is_decorated)


class GetItemsEscapedCharactersTests(test_utils.GenericTestBase):
    """Test that request.GET.items() correctly retrieves escaped characters."""
    class MockHandler(base.BaseHandler[Dict[str, str], Dict[str, str]]):
        URL_PATH_ARGS_SCHEMAS: Dict[str, str] = {}
        HANDLER_ARGS_SCHEMAS: Dict[str, Dict[str, str]] = {'GET': {}}

        # Here we use MyPy ignore because the signature of 'get' method does not
        # match with the signature of super class's (BaseHandler) 'get' method,
        # and this happens because all handler methods in the main codebase have
        # decorators which modify the function signature accordingly, but these
        # methods in base_test.py do not.
        def get(self) -> None:  # type: ignore[override]
            self.values.update(list(self.request.GET.items()))
            self.render_json(self.values)

    def test_get_items(self) -> None:
        mock_testapp = webtest.TestApp(webapp2.WSGIApplication(
            [webapp2.Route('/mock', self.MockHandler)],
            debug=feconf.DEBUG,
        ))
        with self.swap(self, 'testapp', mock_testapp):
            params = {
                'param1': 'value1',
                'param2': 'value2'
            }
            result = self.get_json('/mock?param1=value1&param2=value2')
            self.assertDictContainsSubset(params, result)
            params = {
                'param1': 'value with space',
                'param2': 'value with & + - /',
                'param3': 'value with . % @ 123 = ! <>'
            }
            result = self.get_json(
                r'/mock?param1=value%20with%20space&'
                'param2=value%20with%20%26%20%2B%20-%20/&'
                'param3=value%20with%20.%20%%20@%20123%20=%20!%20%3C%3E')
            self.assertDictContainsSubset(params, result)


class ControllerClassNameTests(test_utils.GenericTestBase):

    def test_controller_class_names(self) -> None:
        """This function checks that all controller class names end with
        either 'Handler', 'Page' or 'FileDownloader'.
        """
        # A mapping of returned handler types to expected name endings.
        handler_type_to_name_endings_dict = {
            feconf.HANDLER_TYPE_HTML: 'Page',
            feconf.HANDLER_TYPE_JSON: 'Handler',
            feconf.HANDLER_TYPE_DOWNLOADABLE: 'FileDownloader',
        }
        num_handlers_checked = 0
        for url in main.URLS:
            clazz = url.handler
            num_handlers_checked += 1
            all_base_classes = [
                base_class.__name__ for base_class in inspect.getmro(clazz)]

            # Check that it is a subclass of 'BaseHandler'.
            if 'BaseHandler' in all_base_classes:
                class_return_type = clazz.GET_HANDLER_ERROR_RETURN_TYPE
                # Check that any class with a get handler has a
                # GET_HANDLER_ERROR_RETURN_TYPE that's one of
                # the allowed values.
                if 'get' in clazz.__dict__.keys():
                    self.assertIn(
                        class_return_type, handler_type_to_name_endings_dict)
                class_name = clazz.__name__
                # BulkEmailWebhookEndpoint is a unique class, compared to
                # others, since it is never called from the frontend, and so
                # the error raised here on it - 'Please ensure that the name
                # of this class ends with 'Page'' - doesn't apply.
                # It is only called from the bulk email provider via a
                # webhook to update Oppia's database.
                if class_name == 'BulkEmailWebhookEndpoint':
                    continue
                file_name = inspect.getfile(clazz)
                line_num = inspect.getsourcelines(clazz)[1]
                allowed_class_ending = (
                    handler_type_to_name_endings_dict[class_return_type])
                # Check that the name of the class ends with
                # the proper word if it has a get function.
                if 'get' in clazz.__dict__.keys():
                    message = (
                        'Please ensure that the name of this class '
                        'ends with \'%s\'' % allowed_class_ending)
                    error_message = (
                        '%s --> Line %s: %s' % (file_name, line_num, message))
                    with self.subTest(class_name):
                        self.assertTrue(
                            class_name.endswith(allowed_class_ending),
                            msg=error_message)

                # Check that the name of the class ends with 'Handler'
                # if it does not has a get function.
                else:
                    message = (
                        'Please ensure that the name of this class '
                        'ends with \'Handler\'')
                    error_message = (
                        '%s --> Line %s: %s'
                        % (file_name, line_num, message))
                    with self.subTest(class_name):
                        self.assertTrue(
                            class_name.endswith('Handler'), msg=error_message)

        self.assertGreater(num_handlers_checked, 275)


class MockHandlerForTestingPageIframingNormalizedRequestDict(TypedDict):
    """Dict representation of MockHandlerForTestingPageIframing's
    normalized_request dictionary.
    """

    iframe_restriction: Optional[str]


class IframeRestrictionTests(test_utils.GenericTestBase):

    class MockHandlerForTestingPageIframing(
        base.BaseHandler[
            Dict[str, str],
            MockHandlerForTestingPageIframingNormalizedRequestDict
        ]
    ):
        URL_PATH_ARGS_SCHEMAS: Dict[str, str] = {}
        HANDLER_ARGS_SCHEMAS = {
            'GET': {
                'iframe_restriction': {
                    'schema': {
                        'type': 'basestring'
                    },
                    'default_value': None
                }
            }
        }

        # Here we use MyPy ignore because the signature of 'get' method does not
        # match with the signature of super class's (BaseHandler) 'get' method,
        # and this happens because all handler methods in the main codebase have
        # decorators which modify the function signature accordingly, but these
        # methods in base_test.py do not.
        def get(self) -> None:  # type: ignore[override]
            assert self.normalized_request is not None
            iframe_restriction = self.normalized_request.get('iframe_restriction')
            self.render_template(
                'oppia-root.mainpage.html',
                iframe_restriction=iframe_restriction)

    def setUp(self) -> None:
        super(IframeRestrictionTests, self).setUp()
        self.signup(self.OWNER_EMAIL, self.OWNER_USERNAME)
        self.owner_id = self.get_user_id_from_email(self.OWNER_EMAIL)
        # Modify the testapp to use the mock handler.
        self.testapp = webtest.TestApp(webapp2.WSGIApplication(
            [webapp2.Route(
                '/mock', self.MockHandlerForTestingPageIframing,
                name='MockHandlerForTestingPageIframing')],
            debug=feconf.DEBUG,
        ))

    def test_responses_with_valid_iframe_restriction(self) -> None:
        self.login(self.OWNER_EMAIL)
        self.get_html_response('/mock')

        response = self.get_html_response(
            '/mock', params={'iframe_restriction': 'DENY'})
        self.assertEqual(response.headers['X-Frame-Options'], 'DENY')

        response = self.get_html_response(
            '/mock', params={'iframe_restriction': 'SAMEORIGIN'})
        self.assertEqual(response.headers['X-Frame-Options'], 'SAMEORIGIN')

        self.logout()

    def test_responses_with_invalid_iframe_restriction(self) -> None:
        self.login(self.OWNER_EMAIL)
        self.get_html_response(
            '/mock', params={
                'iframe_restriction': 'invalid_iframe_restriction'},
            expected_status_int=500)
        self.logout()


class SignUpTests(test_utils.GenericTestBase):

    def test_error_is_raised_on_opening_new_tab_during_signup(self) -> None:
        """Test that error is raised if user opens a new tab
        during signup.
        """
        self.login('abc@example.com')
        self.get_html_response(feconf.SIGNUP_URL + '?return_url=/')
        csrf_token = self.get_new_csrf_token()

        response = self.get_html_response('/about', expected_status_int=302)
        self.assertIn('logout', response.location)
        self.logout()

        response = self.post_json(
            feconf.SIGNUP_DATA_URL, {
                'username': 'abc',
                'agreed_to_terms': True,
                'default_dashboard': constants.DASHBOARD_TYPE_LEARNER
            }, csrf_token=csrf_token, expected_status_int=401,
        )

        self.assertEqual(response['error'], 'Registration session expired.')

    def test_no_error_is_raised_on_opening_new_tab_after_signup(self) -> None:
        """Test that no error is raised if user opens a new tab
        after signup.
        """
        self.login('abc@example.com')
        self.get_html_response(feconf.SIGNUP_URL + '?return_url=/')
        csrf_token = self.get_new_csrf_token()
        self.post_json(
            feconf.SIGNUP_DATA_URL, {
                'username': 'abc',
                'agreed_to_terms': True,
                'default_dashboard': constants.DASHBOARD_TYPE_LEARNER,
                'can_receive_email_updates': (
                    feconf.DEFAULT_EMAIL_UPDATES_PREFERENCE
                )
            }, csrf_token=csrf_token,
        )

        self.get_html_response('/community-library')

    def test_error_is_raised_during_signup_using_invalid_token(self) -> None:
        """Test that error is raised if user tries to signup
        using invalid CSRF token.
        """
        self.login('abc@example.com')
        self.get_html_response(feconf.SIGNUP_URL + '?return_url=/')

        response = self.post_json(
            feconf.SIGNUP_DATA_URL, {
                'username': 'abc',
                'agreed_to_terms': True,
                'default_dashboard': constants.DASHBOARD_TYPE_LEARNER
            }, csrf_token='invalid_token', expected_status_int=401,
        )

        self.assertEqual(response['error'],
            'Your session has expired, and unfortunately your '
            'changes cannot be saved. Please refresh the page.')


class CsrfTokenHandlerTests(test_utils.GenericTestBase):

    def test_valid_token_is_returned(self) -> None:
        """Test that a valid CSRF token is returned by
        the handler.
        """

        response = self.get_json('/csrfhandler')
        csrf_token = response['token']

        self.assertTrue(base.CsrfTokenManager.is_csrf_token_valid(
            None, csrf_token))


class SchemaValidationIntegrationTests(test_utils.GenericTestBase):
    """Tests all the functionality of SVS(Schema-Validation-System)
    architecture.
    """
    handler_class_names_with_no_schema: Final = (
        handler_schema_constants.HANDLER_CLASS_NAMES_WITH_NO_SCHEMA)
    wiki_page_link: Final = (
        'https://github.com/oppia/oppia/wiki/Writing-schema-for-handler-args')

    def _get_list_of_routes_which_need_schemas(
        self
    ) -> List[routes.RedirectRoute]:
        """This method iterates over all the routes and returns those routes
        which need schemas.

        Returns:
            list(RedirectRoute). A list of RedirectRoute objects.
        """
        return [route for route in main.URLS]

    def test_every_handler_class_has_schema(self) -> None:
        """This test ensures that every child class of BaseHandler
        has an associated schema.
        """
        list_of_handlers_which_need_schemas = []
        list_of_routes_which_need_schemas = (
            self._get_list_of_routes_which_need_schemas())

        for route in list_of_routes_which_need_schemas:
            handler = route.handler

            handler_class_name = handler.__name__
            if handler_class_name in self.handler_class_names_with_no_schema:
                continue

            schema_written_for_request_methods = (
                handler.HANDLER_ARGS_SCHEMAS is not None)
            schema_written_for_url_path_args = (
                handler.URL_PATH_ARGS_SCHEMAS is not None)
            handler_has_schemas = (schema_written_for_request_methods and
                schema_written_for_url_path_args)

            if handler_has_schemas is False:
                list_of_handlers_which_need_schemas.append(handler_class_name)

        error_msg = (
            'The following handlers have missing schemas: [ %s ].'
            '\nVisit %s to learn how to write schemas for handler args.' % (
                ', '.join(
                    list_of_handlers_which_need_schemas), self.wiki_page_link))

        self.assertEqual(list_of_handlers_which_need_schemas, [], error_msg)

    def test_schema_keys_exactly_match_with_url_path_elements(self) -> None:
        """This test ensures that schema keys in URL_PATH_ARGS_SCHEMAS must
        exactly match with url path elements.
        """
        handlers_with_missing_url_schema_keys = []
        list_of_routes_which_need_schemas = (
            self._get_list_of_routes_which_need_schemas())

        for route in list_of_routes_which_need_schemas:
            handler = route.handler

            handler_class_name = handler.__name__
            if handler_class_name in self.handler_class_names_with_no_schema:
                continue
            if handler.URL_PATH_ARGS_SCHEMAS is None:
                continue

            regex_pattern = r'<.*?>'
            url_path_arg_names = []
            for url_path_element in re.findall(regex_pattern, route.name):
                url_path_keyword = url_path_element[1: -1]
                # In some cases, url_path_arguments are defined with specific
                # acceptable values, e.g: /<asset_type:(image|audio|thumbnail)>.
                # So, to separate out the argument name from acceptable values,
                # we have used ':' delimiter's index so that we can strip the
                # part after ':'.
                url_argument_delimiter_index = url_path_keyword.find(':')
                url_path_arg_name = (
                    url_path_keyword[:url_argument_delimiter_index]
                    if url_argument_delimiter_index != -1 else url_path_keyword
                )
                url_path_arg_names.append(url_path_arg_name)
            schema_keys = handler.URL_PATH_ARGS_SCHEMAS.keys()

            missing_schema_keys = set(url_path_arg_names) - set(schema_keys)
            if missing_schema_keys:
                handlers_with_missing_url_schema_keys.append(handler_class_name)
                self.log_line(
                    'Missing keys in URL_PATH_ARGS_SCHEMAS for %s: %s.' % (
                        handler_class_name, ', '.join(missing_schema_keys)))

        error_msg = (
            'Missing schema keys in URL_PATH_ARGS_SCHEMAS for [ %s ] classes.'
            '\nVisit %s to learn how to write schemas for handler args.' % (
                ', '.join(handlers_with_missing_url_schema_keys),
                    self.wiki_page_link))

        self.assertEqual(handlers_with_missing_url_schema_keys, [], error_msg)

    def test_schema_keys_exactly_match_with_request_methods_in_handlers(
        self
    ) -> None:
        """This test ensures that schema keys in HANDLER_ARGS_SCHEMAS must
        exactly match with request arguments.
        """
        handlers_with_missing_request_schema_keys = []
        list_of_routes_which_need_schemas = (
            self._get_list_of_routes_which_need_schemas())

        for route in list_of_routes_which_need_schemas:
            handler = route.handler

            handler_class_name = handler.__name__
            if handler_class_name in self.handler_class_names_with_no_schema:
                continue
            if handler.HANDLER_ARGS_SCHEMAS is None:
                continue

            handler_request_methods = []
            if handler.get != base.BaseHandler.get:
                handler_request_methods.append('GET')
            if handler.put != base.BaseHandler.put:
                handler_request_methods.append('PUT')
            if handler.post != base.BaseHandler.post:
                handler_request_methods.append('POST')
            if handler.delete != base.BaseHandler.delete:
                handler_request_methods.append('DELETE')
            methods_defined_in_schema = handler.HANDLER_ARGS_SCHEMAS.keys()

            missing_schema_keys = (
                set(handler_request_methods) - set(methods_defined_in_schema))
            if missing_schema_keys:
                handlers_with_missing_request_schema_keys.append(
                    handler_class_name)
                self.log_line(
                    'Missing keys in HANDLER_ARGS_SCHEMAS for %s: %s.' % (
                        handler_class_name, ', '.join(missing_schema_keys)))

        error_msg = (
            'Missing schema keys in HANDLER_ARGS_SCHEMAS for [ %s ] classes.'
            '\nVisit %s to learn how to write schemas for handler args.' % (
                ', '.join(handlers_with_missing_request_schema_keys),
                    self.wiki_page_link))

        self.assertEqual(
            handlers_with_missing_request_schema_keys, [], error_msg)

    def test_default_value_in_schema_conforms_with_schema(self) -> None:
        """This test checks whether the default_value provided in schema
        conforms with the rest of the schema.
        """
        handlers_with_non_conforming_default_schemas = []
        list_of_routes_which_need_schemas = (
            self._get_list_of_routes_which_need_schemas())

        for route in list_of_routes_which_need_schemas:
            handler = route.handler

            handler_class_name = handler.__name__
            if handler_class_name in self.handler_class_names_with_no_schema:
                continue
            if handler.HANDLER_ARGS_SCHEMAS is None:
                continue

            schemas = handler.HANDLER_ARGS_SCHEMAS
            for request_method, request_method_schema in schemas.items():
                for arg, schema in request_method_schema.items():
                    if 'default_value' not in schema:
                        continue
                    default_value = {arg: schema['default_value']}
                    default_value_schema = {arg: schema}

                    _, errors = (
                        payload_validator.validate_arguments_against_schema(
                            default_value,
                            default_value_schema,
                            allowed_extra_args=True,
                            allow_string_to_bool_conversion=False)
                    )
                    if len(errors) == 0:
                        continue
                    self.log_line(
                        'Handler: %s, argument: %s, default_value '
                            'validation failed.' % (handler_class_name, arg))

                    if (handler_class_name not in
                            handlers_with_non_conforming_default_schemas):
                        handlers_with_non_conforming_default_schemas.append(
                            handler_class_name)

        error_msg = (
            'Schema validation for default values failed for handlers: [ %s ].'
            '\nVisit %s to learn how to write schemas for handler args.' % (
                ', '.join(handlers_with_non_conforming_default_schemas),
                        self.wiki_page_link))

        self.assertEqual(
            handlers_with_non_conforming_default_schemas, [], error_msg)

    def test_handlers_with_schemas_are_not_in_handler_schema_todo_list(
        self
    ) -> None:
        """This test ensures that the
        HANDLER_CLASS_NAMES_WHICH_STILL_NEED_SCHEMAS list in handler_schema_constants
        only contains handler class names which require schemas.
        """

        list_of_handlers_to_be_removed = []
        handler_names_which_require_schemas = (
        handler_schema_constants.HANDLER_CLASS_NAMES_WHICH_STILL_NEED_SCHEMAS)
        list_of_routes_which_need_schemas = (
            self._get_list_of_routes_which_need_schemas())

        for route in list_of_routes_which_need_schemas:
            handler = route.handler

            handler_class_name = handler.__name__
            if handler_class_name not in handler_names_which_require_schemas:
                continue

            schema_written_for_request_methods = (
                handler.HANDLER_ARGS_SCHEMAS is not None)
            schema_written_for_url_path_args = (
                handler.URL_PATH_ARGS_SCHEMAS is not None)
            handler_has_schemas = (schema_written_for_request_methods and
                schema_written_for_url_path_args)

            if handler_has_schemas:
                list_of_handlers_to_be_removed.append(handler_class_name)

        error_msg = (
            'Handlers to be removed from schema requiring list in '
            'handler_schema_constants file: [ %s ].' % (
                ', '.join(list_of_handlers_to_be_removed)))

        self.assertEqual(list_of_handlers_to_be_removed, [], error_msg)


class SchemaValidationUrlArgsTests(test_utils.GenericTestBase):
    """Tests to check schema validation architecture for url path elements."""

    exp_id = 'exp_id'

    class MockHandlerWithInvalidSchema(
        base.BaseHandler[Dict[str, str], Dict[str, str]]
    ):
        GET_HANDLER_ERROR_RETURN_TYPE = feconf.HANDLER_TYPE_JSON
        URL_PATH_ARGS_SCHEMAS = {
            'exploration_id': {
                'schema': {
                    'type': 'int'
                }
            }
        }
        HANDLER_ARGS_SCHEMAS: Dict[str, Dict[str, str]] = {'GET': {}}

        @acl_decorators.can_play_exploration
        def get(self, exploration_id: str) -> None:
            self.render_json({'exploration_id': exploration_id})

    class MockHandlerWithValidSchema(
        base.BaseHandler[Dict[str, str], Dict[str, str]]
    ):
        GET_HANDLER_ERROR_RETURN_TYPE = feconf.HANDLER_TYPE_JSON
        URL_PATH_ARGS_SCHEMAS = {
            'exploration_id': {
                'schema': {
                    'type': 'basestring'
                }
            }
        }
        HANDLER_ARGS_SCHEMAS: Dict[str, Dict[str, str]] = {'GET': {}}

        @acl_decorators.can_play_exploration
        def get(self, exploration_id: str) -> None:
            self.render_json({'exploration_id': exploration_id})

    class MockHandlerWithMissingUrlPathSchema(
        base.BaseHandler[Dict[str, str], Dict[str, str]]
    ):
        GET_HANDLER_ERROR_RETURN_TYPE = feconf.HANDLER_TYPE_JSON
        HANDLER_ARGS_SCHEMAS: Dict[str, Dict[str, str]] = {'GET': {}}

        @acl_decorators.can_play_exploration
        def get(self, exploration_id: str) -> None:
            self.render_json({'exploration_id': exploration_id})

    def setUp(self) -> None:
        super(SchemaValidationUrlArgsTests, self).setUp()
        self.signup(self.OWNER_EMAIL, self.OWNER_USERNAME)
        self.owner_id = self.get_user_id_from_email(self.OWNER_EMAIL)
        self.mock_testapp1 = webtest.TestApp(webapp2.WSGIApplication(
            [webapp2.Route(
                '/mock_play_exploration/<exploration_id>',
                    self.MockHandlerWithInvalidSchema)], debug=feconf.DEBUG))

        self.mock_testapp2 = webtest.TestApp(webapp2.WSGIApplication(
            [webapp2.Route(
                '/mock_play_exploration/<exploration_id>',
                    self.MockHandlerWithValidSchema)], debug=feconf.DEBUG))

        self.mock_testapp3 = webtest.TestApp(webapp2.WSGIApplication(
            [webapp2.Route(
                '/mock_play_exploration/<exploration_id>',
                    self.MockHandlerWithMissingUrlPathSchema)],
                debug=feconf.DEBUG))

        self.save_new_valid_exploration(self.exp_id, self.owner_id)

    def test_cannot_access_exploration_with_incorrect_schema(self) -> None:
        self.login(self.OWNER_EMAIL)
        with self.swap(self, 'testapp', self.mock_testapp1):
            response = self.get_json(
                '/mock_play_exploration/%s' % self.exp_id,
                    expected_status_int=400)
            error_msg = (
                'At \'http://localhost/mock_play_exploration/exp_id\' '
                'these errors are happening:\n'
                'Schema validation for \'exploration_id\' failed: Could not '
                'convert str to int: %s' % self.exp_id)
            self.assertEqual(response['error'], error_msg)
        self.logout()

    def test_can_access_exploration_with_correct_schema(self) -> None:
        self.login(self.OWNER_EMAIL)
        with self.swap(self, 'testapp', self.mock_testapp2):
            response = self.get_json(
                '/mock_play_exploration/%s' % self.exp_id,
                    expected_status_int=200)
        self.logout()

    def test_cannot_access_exploration_with_missing_schema(self) -> None:
        self.login(self.OWNER_EMAIL)
        error_msg = (
            'Missing schema for url path args in '
            'MockHandlerWithMissingUrlPathSchema handler class.')

        with self.swap(self, 'testapp', self.mock_testapp3):
            response = self.get_json('/mock_play_exploration/%s' % self.exp_id,
                expected_status_int=500)
            self.assertEqual(response['error'], error_msg)
        self.logout()


class MockHandlerWithInvalidSchemaNormalizedRequestDict(TypedDict):
    """Type for the MockHandlerWithInvalidSchema's normalized_request
    dictionary.
    """

    exploration_id: int


class MockHandlerWithDefaultGetSchemaNormalizedRequestDict(TypedDict):
    """Type for the MockHandlerWithDefaultGetSchema's normalized_request
    dictionary.
    """

    exploration_id: str
    apply_draft: bool


class MockHandlerWithDefaultPutSchemaNormalizedPayloadDict(TypedDict):
    """Type for the MockHandlerWithDefaultPutSchema's normalized_payload
    dictionary.
    """

    exploration_id: str


class SchemaValidationRequestArgsTests(test_utils.GenericTestBase):
    """Tests to check schema validation architecture for request args."""

    exp_id: Final = 'exp_id'

    class MockHandlerWithInvalidSchema(
        base.BaseHandler[
            Dict[str, str],
            MockHandlerWithInvalidSchemaNormalizedRequestDict
        ]
    ):
        GET_HANDLER_ERROR_RETURN_TYPE = feconf.HANDLER_TYPE_JSON
        URL_PATH_ARGS_SCHEMAS: Dict[str, str] = {}
        HANDLER_ARGS_SCHEMAS = {
            'GET': {
                'exploration_id': {
                    'schema': {
                        'type': 'int'
                    }
                }
            }
        }

        @acl_decorators.can_play_exploration
        def get(self) -> None:
            assert self.normalized_request is not None
            exploration_id = self.normalized_request['exploration_id']
            self.render_json({'exploration_id': exploration_id})

    class MockHandlerWithMissingRequestSchema(
        base.BaseHandler[Dict[str, str], Dict[str, str]]
    ):
        GET_HANDLER_ERROR_RETURN_TYPE = feconf.HANDLER_TYPE_JSON
        URL_PATH_ARGS_SCHEMAS: Dict[str, str] = {}
        HANDLER_ARGS_SCHEMAS: Dict[str, str] = {}

        @acl_decorators.can_play_exploration
        def get(self) -> None:
            assert self.normalized_request is not None
            exploration_id = self.normalized_request.get('exploration_id')
            self.render_json({'exploration_id': exploration_id})

    class MockHandlerWithDefaultGetSchema(
        base.BaseHandler[
            Dict[str, str],
            MockHandlerWithDefaultGetSchemaNormalizedRequestDict
        ]
    ):
        GET_HANDLER_ERROR_RETURN_TYPE = feconf.HANDLER_TYPE_JSON
        URL_PATH_ARGS_SCHEMAS: Dict[str, str] = {}
        HANDLER_ARGS_SCHEMAS = {
            'GET': {
                'exploration_id': {
                    'schema': {
                        'type': 'basestring'
                    },
                    'default_value': 'random_exp_id'
                },
                'apply_draft': {
                    'schema': {
                        'type': 'bool'
                    },
                    'default_value': False
                }
            }
        }

        # Here we use MyPy ignore because the signature of 'get' method does not
        # match with the signature of super class's (BaseHandler) 'get' method,
        # and this happens because all handler methods in the main codebase have
        # decorators which modify the function signature accordingly, but these
        # methods in base_test.py do not.
        def get(self) -> None:  # type: ignore[override]
            assert self.normalized_request is not None
            exploration_id = self.normalized_request['exploration_id']
            if exploration_id != 'random_exp_id':
                raise self.InvalidInputException(
                    'Expected exploration_id to be random_exp_id received %s'
                    % exploration_id)
            return self.render_json({'exploration_id': exploration_id})

    class MockHandlerWithDefaultPutSchema(
        base.BaseHandler[
            MockHandlerWithDefaultPutSchemaNormalizedPayloadDict,
            Dict[str, str]
        ]
    ):
        GET_HANDLER_ERROR_RETURN_TYPE = feconf.HANDLER_TYPE_JSON
        URL_PATH_ARGS_SCHEMAS: Dict[str, str] = {}
        HANDLER_ARGS_SCHEMAS = {
            'PUT': {
                'exploration_id': {
                    'schema': {
                        'type': 'basestring'
                    },
                    'default_value': 'random_exp_id'
                }
            }
        }

        # Here we use MyPy ignore because the signature of 'put' method does
        # not match with the signature of super class's (BaseHandler) 'put'
        # method, and this happens because all handler methods in the main
        # codebase have decorators which modify the function signature
        # accordingly, but these methods in base_test.py do not.
        def put(self) -> None:  # type: ignore[override]
            assert self.normalized_payload is not None
            exploration_id = self.normalized_payload['exploration_id']
            if exploration_id != 'random_exp_id':
                raise self.InvalidInputException(
                    'Expected exploration_id to be random_exp_id received %s'
                    % exploration_id)
            self.render_json({'exploration_id': exploration_id})

    def setUp(self) -> None:
        super(SchemaValidationRequestArgsTests, self).setUp()
        self.signup(self.OWNER_EMAIL, self.OWNER_USERNAME)
        self.owner_id = self.get_user_id_from_email(self.OWNER_EMAIL)
        self.mock_testapp1 = webtest.TestApp(webapp2.WSGIApplication(
            [webapp2.Route(
                '/mock_play_exploration',
                    self.MockHandlerWithInvalidSchema)], debug=feconf.DEBUG))

        self.mock_testapp2 = webtest.TestApp(webapp2.WSGIApplication(
            [webapp2.Route(
                '/mock_play_exploration',
                    self.MockHandlerWithMissingRequestSchema)],
                debug=feconf.DEBUG))

        self.mock_testapp3 = webtest.TestApp(webapp2.WSGIApplication(
            [webapp2.Route(
                '/mock_play_exploration',
                    self.MockHandlerWithDefaultGetSchema)], debug=feconf.DEBUG))

        self.mock_testapp4 = webtest.TestApp(webapp2.WSGIApplication(
            [webapp2.Route(
                '/mock_play_exploration',
                    self.MockHandlerWithDefaultPutSchema)], debug=feconf.DEBUG))

        self.save_new_valid_exploration(self.exp_id, self.owner_id)

    def test_cannot_access_exploration_with_incorrect_schema(self) -> None:
        self.login(self.OWNER_EMAIL)
        with self.swap(self, 'testapp', self.mock_testapp1):
            response = self.get_json(
                '/mock_play_exploration?exploration_id=%s' % self.exp_id,
                    expected_status_int=400)
            error_msg = (
                'At \'http://localhost/mock_play_exploration?'
                'exploration_id=exp_id\' these errors are happening:\n'
                'Schema validation for \'exploration_id\' failed: Could not '
                'convert str to int: %s' % self.exp_id)
            self.assertEqual(response['error'], error_msg)
        self.logout()

    def test_cannot_access_exploration_with_missing_schema(self) -> None:
        self.login(self.OWNER_EMAIL)
        error_msg = (
            'Missing schema for GET method in '
            'MockHandlerWithMissingRequestSchema handler class.')

        with self.swap(self, 'testapp', self.mock_testapp2):
            response = self.get_json(
                '/mock_play_exploration?exploration_id=%s' % self.exp_id,
                    expected_status_int=500)
            self.assertEqual(response['error'], error_msg)
        self.logout()

    def test_can_access_exploration_with_default_value_in_schema(self) -> None:
        self.login(self.OWNER_EMAIL)

        with self.swap(self, 'testapp', self.mock_testapp3):
            self.get_json('/mock_play_exploration?apply_draft=true')

        csrf_token = self.get_new_csrf_token()
        with self.swap(self, 'testapp', self.mock_testapp4):
            self.put_json('/mock_play_exploration', {}, csrf_token=csrf_token)
        self.logout()


class HandlerClassWithSchemaInStillNeedsSchemaListRaiseErrorTest(
        test_utils.GenericTestBase):
    """This test ensures that, InternalServerError is raised for
    the request with handler class which has schema but class name is still in
    HANDLER_CLASS_NAMES_WHICH_STILL_NEED_SCHEMAS.
    """

    class MockHandler(base.BaseHandler[Dict[str, str], Dict[str, str]]):
        """Mock handler with schema."""
        URL_PATH_ARGS_SCHEMAS: Dict[str, str] = {}
        HANDLER_ARGS_SCHEMAS = {
            'POST': {
                'arg_a': {
                    'schema': {
                        'type': 'basestring'
                    }
                }
            }
        }

        # Here we use MyPy ignore because the signature of 'post' method does
        # not match with the signature of super class's (BaseHandler) 'post'
        # method, and this happens because all handler methods in the main
        # codebase have decorators which modify the function signature
        # accordingly, but these methods in base_test.py do not.
        def post(self) -> None:  # type: ignore[override]
            self.render_json({})

    def setUp(self) -> None:
        super().setUp()
        user_id = user_services.get_user_id_from_username('learneruser')
        self.csrf_token = base.CsrfTokenManager.create_csrf_token(user_id)
        self.payload = {'arg_a': 'val'}
        self.testapp = webtest.TestApp(webapp2.WSGIApplication(
            [webapp2.Route('/mock', self.MockHandler, name='MockHandler')],
            debug=feconf.DEBUG,
        ))

    def test_post_request_raise_internal_server_error(self) -> None:
        test_app_ctx = self.swap(self, 'testapp', self.testapp)
        handler_class_still_needs_schema_list_ctx = self.swap(
            handler_schema_constants, 'HANDLER_CLASS_NAMES_WITH_NO_SCHEMA',
            ['MockHandler'])
        with test_app_ctx, handler_class_still_needs_schema_list_ctx:
            self.post_json(
                '/mock', self.payload, csrf_token=self.csrf_token,
                expected_status_int=500)


class HeaderRequestsTests(test_utils.GenericTestBase):
    """Tests to check header requests."""

    class MockHandler(base.BaseHandler[Dict[str, str], Dict[str, str]]):
        GET_HANDLER_ERROR_RETURN_TYPE = feconf.HANDLER_TYPE_JSON
        URL_PATH_ARGS_SCHEMAS = {
            'entity_id': {
                'schema': {
                    'type': 'int'
                }
            }
        }
        HANDLER_ARGS_SCHEMAS: Dict[str, Dict[str, str]] = {'GET': {}}

        # Here we use MyPy ignore because the signature of 'get' method does not
        # match with the signature of super class's (BaseHandler) 'get' method,
        # and this happens because all handler methods in the main codebase have
        # decorators which modify the function signature accordingly, but these
        # methods in base_test.py do not.
        def get(self, entity_id: str) -> None:  # type: ignore[override]
            self.render_json({'entity_id': entity_id})

    def setUp(self) -> None:
        super().setUp()
        self.testapp = webtest.TestApp(webapp2.WSGIApplication([
            webapp2.Route(
                '/mock/<entity_id>', self.MockHandler, name='MockHandler')],
            debug=feconf.DEBUG,
        ))

    def test_head_request_with_invalid_url_args_raises(self) -> None:
        with self.swap(self, 'testapp', self.testapp):
            self.testapp.head('/mock/not_int', status=400)

    def test_valid_head_request_returns_only_headers(self) -> None:
        with self.swap(self, 'testapp', self.testapp):
            response = self.testapp.head('/mock/234', status=200)
            self.assertEqual(response.body, b'')
            self.assertIsNotNone(response.headers)


class RequestMethodNotInHandlerClassDoNotRaiseMissingSchemaErrorTest(
        test_utils.GenericTestBase):
    """This test ensures that, NotImplementedError should not be raised for
    the request method which are not present in the handler class.
    """

    class MockHandler(base.BaseHandler[Dict[str, str], Dict[str, str]]):
        """Mock handler with no get method.
        """
        URL_PATH_ARGS_SCHEMAS: Dict[str, str] = {}
        HANDLER_ARGS_SCHEMAS: Dict[str, str] = {}
        GET_HANDLER_ERROR_RETURN_TYPE = feconf.HANDLER_TYPE_JSON

    def setUp(self) -> None:
        super(RequestMethodNotInHandlerClassDoNotRaiseMissingSchemaErrorTest,
            self).setUp()

        self.testapp = webtest.TestApp(webapp2.WSGIApplication(
            [webapp2.Route('/mock', self.MockHandler, name='MockHandler')],
            debug=feconf.DEBUG,
        ))

    def test_get_request_do_not_raise_notimplemented_error(self) -> None:
        with self.swap(self, 'testapp', self.testapp):
            self.get_json('/mock', expected_status_int=404)


class MockHandlerNormalizedRequestDict(TypedDict):
    """Type for the MockHandler's normalized_payload
    dictionary.
    """

    arg_b: str
    arg_a: str


class HandlerClassWithBothRequestAndPayloadTest(test_utils.GenericTestBase):
    """This test class ensures that SVS architecture validates both request args
    and payload args if they are present in a single request method."""

    class MockHandler(
        base.BaseHandler[
            MockHandlerNormalizedRequestDict, Dict[str, str]
        ]
    ):
        """Fake page for testing autoescaping."""
        URL_PATH_ARGS_SCHEMAS: Dict[str, str] = {}
        HANDLER_ARGS_SCHEMAS = {
            'POST': {
                'arg_b': {
                    'schema': {
                        'type': 'basestring'
                    }
                },
                'arg_a': {
                    'schema': {
                        'type': 'basestring'
                    }
                }
            }
        }

        # Here we use MyPy ignore because the signature of 'post' method does
        # not match with the signature of super class's (BaseHandler) 'post'
        # method, and this happens because all handler methods in the main
        # codebase have decorators which modify the function signature
        # accordingly, but these methods in base_test.py do not.
        def post(self) -> None:  # type: ignore[override]
            """Handles POST requests. This request method contains both type
            of args, i.e., request args as well as payload args.
            """
            assert self.normalized_request is not None
            # arg_a = self.request.get('arg_a') is not used, since we
            # intend to use normalized value.
            arg_a = self.normalized_request.get('arg_a')

            # arg_b = self.payload.get('arg_b') is not used, since we
            # intend to use normalized value.
            arg_b = self.normalized_request.get('arg_b')

            self.render_json({'arg_a': arg_a, 'arg_b': arg_b})

    def setUp(self) -> None:
        super(HandlerClassWithBothRequestAndPayloadTest, self).setUp()
        self.testapp = webtest.TestApp(webapp2.WSGIApplication(
            [webapp2.Route('/mock', self.MockHandler, name='MockHandler')],
            debug=feconf.DEBUG,
        ))
        self.payload = {'arg_b': 'arg_in_payload'}
        user_id = user_services.get_user_id_from_username('learneruser')
        self.csrf_token = base.CsrfTokenManager.create_csrf_token(user_id)

    def test_both_args_in_post_request(self) -> None:
        with self.swap(self, 'testapp', self.testapp):
            self.post_json(
                '/mock?arg_a=arg_in_request', self.payload,
                csrf_token=self.csrf_token)

    def test_post_request_with_invalid_source_raise_error(self) -> None:
        with self.swap(self, 'testapp', self.testapp):
            self.post_json(
                '/mock?arg_a=arg_in_request', self.payload,
                csrf_token=self.csrf_token, source='fake_url',
                expected_status_int=400)

    def test_post_request_with_valid_source_do_not_raise_error(self) -> None:
        with self.swap(self, 'testapp', self.testapp):
            self.post_json(
                '/mock?arg_a=arg_in_request', self.payload,
                csrf_token=self.csrf_token,
                source='http://localhost:8181/sample_url/')


class MockUploadHandlerNormalizedPayloadDict(TypedDict):
    """Type for the MockUploadHandler's normalized_payload
    dictionary.
    """

    filename: str
    filename_prefix: Optional[str]


class MockUploadHandlerNormalizedRequestDict(TypedDict):
    """Type for the MockUploadHandler's normalized_request
    dictionary.
    """

    image: bytes


class ImageUploadHandlerTest(test_utils.GenericTestBase):
    """This test class ensures that schema validation is done successfully
    for handlers which upload image files.
    """

    TEST_LEARNER_EMAIL: Final = 'test.learner@example.com'
    TEST_LEARNER_USERNAME: Final = 'testlearneruser'

    class MockUploadHandler(
        base.BaseHandler[
            MockUploadHandlerNormalizedPayloadDict,
            MockUploadHandlerNormalizedRequestDict
        ]
    ):
        """Handles image uploads."""
        URL_PATH_ARGS_SCHEMAS = {
            'entity_type': {
                'schema': {
                    'type': 'basestring'
                }
            },
            'entity_id': {
                'schema': {
                    'type': 'basestring'
                }
            }
        }
        HANDLER_ARGS_SCHEMAS = {
            'POST': {
                'image': {
                    'schema': {
                        'type': 'basestring'
                    }
                },
                'filename': {
                    'schema': {
                        'type': 'basestring'
                    }
                },
                'filename_prefix': {
                    'schema': {
                        'type': 'basestring'
                    },
                    'default_value': None
                }
            }
        }

        # Here we use MyPy ignore because the signature of 'post' method does
        # not match with the signature of super class's (BaseHandler) 'post'
        # method, and this happens because all handler methods in the main
        # codebase have decorators which modify the function signature
        # accordingly, but these methods in base_test.py do not.
        def post(self, entity_type: str, entity_id: str) -> None:  # type: ignore[override]
            """Saves an image uploaded by a content creator."""
            assert self.normalized_payload is not None
            assert self.normalized_request is not None
            raw = self.normalized_request.get('image')
            filename = self.normalized_payload.get('filename')
            filename_prefix = self.normalized_payload.get('filename_prefix')

            self.render_json({'filename': filename})

    def setUp(self) -> None:
        super(ImageUploadHandlerTest, self).setUp()
        self.signup(self.TEST_LEARNER_EMAIL, self.TEST_LEARNER_USERNAME)
        self.testapp = webtest.TestApp(webapp2.WSGIApplication(
            [webapp2.Route('/mock_upload/<entity_type>/<entity_id>',
            self.MockUploadHandler, name='MockUploadHandler')],
            debug=feconf.DEBUG,
        ))

        self.system_user = user_services.get_system_user()
        exp_services.load_demo('0')

        rights_manager.release_ownership_of_exploration(
            self.system_user, '0')

    def test_image_upload_and_download(self) -> None:
        """Test image uploading and downloading."""
        self.login(self.TEST_LEARNER_EMAIL)
        user_id = user_services.get_user_id_from_username('testlearneruser')
        csrf_token = base.CsrfTokenManager.create_csrf_token(user_id)

        with utils.open_file(
            os.path.join(feconf.TESTS_DATA_DIR, 'img.png'),
            'rb', encoding=None
        ) as f:
            raw_image = f.read()
        with self.swap(self, 'testapp', self.testapp):
            response_dict = self.post_json(
                '/mock_upload/exploration/0', {'filename': 'test.png'},
                csrf_token=csrf_token,
                upload_files=[('image', 'unused_filename', raw_image)]
            )
            filename = response_dict['filename']
        self.logout()


class UrlPathNormalizationTest(test_utils.GenericTestBase):
    """Tests that ensure url path arguments are normalized"""

    class MockHandler(base.BaseHandler[Dict[str, str], Dict[str, str]]):
        URL_PATH_ARGS_SCHEMAS = {
            'mock_list': {
                'schema': {
                    'type': 'custom',
                    'obj_type': 'JsonEncodedInString'
                }
            },
            'mock_int': {
                'schema': {
                    'type': 'int'
                }
            }
        }
        HANDLER_ARGS_SCHEMAS: Dict[str, Dict[str, str]] = {
            'GET': {}
        }

        # Here we use MyPy ignore because the signature of 'get' method does not
        # match with the signature of super class's (BaseHandler) 'get' method,
        # and this happens because all handler methods in the main codebase have
        # decorators which modify the function signature accordingly, but these
        # methods in base_test.py do not.
        def get(self, mock_list: List[str], mock_int: int) -> None:  # type: ignore[override]
            if not isinstance(mock_list, list):
                raise self.InvalidInputException(
                    'Expected arg mock_list to be a list. Was type %s' %
                    type(mock_list))
            if not isinstance(mock_int, int):
                raise self.InvalidInputException(
                    'Expected arg mock_int to be a int. Was type %s' %
                    type(mock_int))
            self.render_json({'mock_list': mock_list, 'mock_int': mock_int})

    def setUp(self) -> None:
        super(UrlPathNormalizationTest, self).setUp()
        self.testapp = webtest.TestApp(webapp2.WSGIApplication(
            [webapp2.Route('/mock_normalization/<mock_int>/<mock_list>',
            self.MockHandler, name='MockHandler')],
            debug=feconf.DEBUG,
        ))

    def test_url_path_arg_normalization_is_successful(self) -> None:
        list_string = '["id1", "id2", "id3"]'
        int_string = '1'

        with self.swap(self, 'testapp', self.testapp):
            self.get_json(
                '/mock_normalization/%s/%s' % (int_string, list_string),
                expected_status_int=200)


class RaiseErrorOnGetTest(test_utils.GenericTestBase):
    """This test class is to ensure handlers with schema raises error
    when they use self.request or self.payload."""

    class MockHandlerWithSchema(
        base.BaseHandler[Dict[str, str], Dict[str, str]]
    ):
        """Mock handler with schema."""
        URL_PATH_ARGS_SCHEMAS: Dict[str, str] = {}
        HANDLER_ARGS_SCHEMAS = {
            'POST': {
                'mock_int': {
                    'schema': {
                        'type': 'int'
                    }
                }
            }
        }

        # Here we use MyPy ignore because the signature of 'post' method does
        # not match with the signature of super class's (BaseHandler) 'post'
        # method, and this happens because all handler methods in the main
        # codebase have decorators which modify the function signature
        # accordingly, but these methods in base_test.py do not.
        def post(self) -> None:  # type: ignore[override]
            self.payload.get('mock_int')
            return self.render_json({})

    class MockHandlerWithoutSchema(
        base.BaseHandler[Dict[str, str], Dict[str, str]]
    ):
        """Mock handler without schema."""

        # Here we use MyPy ignore because the signature of 'post' method does
        # not match with the signature of super class's (BaseHandler) 'post'
        # method, and this happens because all handler methods in the main
        # codebase have decorators which modify the function signature
        # accordingly, but these methods in base_test.py do not.
        def post(self) -> None:  # type: ignore[override]
            self.payload.get('mock_int')
            return self.render_json({})

    def setUp(self) -> None:
        super().setUp()
        user_id = user_services.get_user_id_from_username('learneruser')
        self.csrf_token = base.CsrfTokenManager.create_csrf_token(user_id)
        self.payload = {'mock_int': 1}
        self.testapp = webtest.TestApp(webapp2.WSGIApplication([
            webapp2.Route('/mock_with_schema', self.MockHandlerWithSchema),
            webapp2.Route(
                '/mock_without_schema', self.MockHandlerWithoutSchema),
        ], debug=feconf.DEBUG))

    def test_object_which_raises_error_on_get(self) -> None:
        error_message = 'error_message'
        object_that_raises_error_on_get = base.RaiseErrorOnGet(error_message)
        with self.assertRaisesRegex(ValueError, error_message):
            object_that_raises_error_on_get.get('key')

    def test_request_with_schema_using_payload_or_request_attr_raise_error(
        self
    ) -> None:
        with self.swap(self, 'testapp', self.testapp):
            self.post_json(
                '/mock_with_schema', self.payload, csrf_token=self.csrf_token,
                expected_status_int=500)

    def test_request_without_schema_using_payload_or_request_attr_raise_no_err(
        self
    ) -> None:
        test_app_ctx = self.swap(self, 'testapp', self.testapp)
        handler_class_still_needs_schema_list_ctx = self.swap(
            handler_schema_constants, 'HANDLER_CLASS_NAMES_WITH_NO_SCHEMA',
            ['MockHandlerWithoutSchema'])
        with test_app_ctx, handler_class_still_needs_schema_list_ctx:
            self.post_json(
                '/mock_without_schema', self.payload, csrf_token=self.csrf_token,
                expected_status_int=200)<|MERGE_RESOLUTION|>--- conflicted
+++ resolved
@@ -210,49 +210,18 @@
             ):
                 # Some of these will 404 or 302. This is expected.
                 self.get_response_without_checking_for_errors(
-<<<<<<< HEAD
-                    url, [200, 301, 302, 400, 401, 404, 405])
-
-    def test_that_no_post_results_in_500_error(self) -> None:
-        """Test that no POST request results in a 500 error."""
-
-        for route in main.URLS:
-            url = re.sub('<([^/^:]+)>', 'abc123', route.template)
-
-            if url == '/console_errors':
-                continue
-
-            with self.swap_to_always_return(
-                secrets_services, 'get_secret', 'secret'
-            ):
-                # Some of these will 404 or 302. This is expected.
-                self.get_response_without_checking_for_errors(
                     url,
                     [200, 301, 302, 400, 401, 404, 405],
                     http_method='POST',
                     params={}
                 )
 
-=======
-                    url,
-                    [200, 301, 302, 400, 401, 404, 405],
-                    http_method='POST',
-                    params={}
-                )
-
->>>>>>> fc1fa6d8
     def test_that_no_put_results_in_500_error(self) -> None:
         """Test that no PUT request results in a 500 error."""
 
         for route in main.URLS:
             url = re.sub('<([^/^:]+)>', 'abc123', route.template)
 
-<<<<<<< HEAD
-            if url == '/console_errors':
-                continue
-
-=======
->>>>>>> fc1fa6d8
             with self.swap_to_always_return(
                 secrets_services, 'get_secret', 'secret'
             ):
@@ -270,12 +239,6 @@
         for route in main.URLS:
             url = re.sub('<([^/^:]+)>', 'abc123', route.template)
 
-<<<<<<< HEAD
-            if url == '/console_errors':
-                continue
-
-=======
->>>>>>> fc1fa6d8
             with self.swap_to_always_return(
                 secrets_services, 'get_secret', 'secret'
             ):
