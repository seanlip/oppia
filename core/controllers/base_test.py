--- conflicted
+++ resolved
@@ -939,26 +939,12 @@
             msg='Invalid HTML: %s at %s in %s' % (input_string, key, filename))
         return sorted(result)
 
-<<<<<<< HEAD
-    """HEREEEEEE"""
-    def test_i18n_keys_format(self) -> None:
-        """Tests that the keys are correctly formatted.
-        """
-        valid_key_pattern = re.compile(r'^I18N_[0-9A-Za-z-_]+$')
-        key_list = self._extract_keys_from_json_file('en.json')
-        for key in key_list:
-            self.assertTrue((valid_key_pattern.match(key)), key)
-            # if not valid_key_pattern.match(key):
-            #     self.log_line('Wrong formatted key: %s' % key)
-            # self.log_line('%s'% key)
-=======
     def test_i18n_keys_format(self) -> None:
         """Tests that the keys are correctly formatted."""
         valid_key_pattern = re.compile(r'^I18N_[0-9A-Za-z-_&/]+$')
         key_list = self._extract_keys_from_json_file('en.json')
         for key in key_list:
             self.assertTrue((valid_key_pattern.match(key)), key)
->>>>>>> 877231d3
 
     def test_i18n_keys(self) -> None:
         """Tests that the keys in all JSON files are a subset of those in
