# coding: utf-8
#
# Copyright 2014 The Oppia Authors. All Rights Reserved.
#
# Licensed under the Apache License, Version 2.0 (the "License");
# you may not use this file except in compliance with the License.
# You may obtain a copy of the License at
#
#      http://www.apache.org/licenses/LICENSE-2.0
#
# Unless required by applicable law or agreed to in writing, software
# distributed under the License is distributed on an "AS-IS" BASIS,
# WITHOUT WARRANTIES OR CONDITIONS OF ANY KIND, either express or implied.
# See the License for the specific language governing permissions and
# limitations under the License.

"""Tests for generic controller behavior."""

from __future__ import absolute_import  # pylint: disable=import-only-modules
from __future__ import unicode_literals  # pylint: disable=import-only-modules

import datetime
import importlib
import inspect
import json
import logging
import os
import re
import sys
import types

from constants import constants
from core.controllers import acl_decorators
from core.controllers import base
from core.domain import auth_domain
from core.domain import classifier_domain
from core.domain import classifier_services
from core.domain import exp_domain
from core.domain import exp_services
from core.domain import rights_domain
from core.domain import rights_manager
from core.domain import user_services
from core.platform import models
from core.platform.auth import firebase_auth_services
from core.tests import test_utils
import feconf
import main
import python_utils
import utils

<<<<<<< HEAD
=======
import contextlib2
from mapreduce import main as mapreduce_main
>>>>>>> d1422438
import webapp2
import webtest

current_user_services = models.Registry.import_current_user_services()
auth_services = models.Registry.import_auth_services()
(user_models,) = models.Registry.import_models([models.NAMES.user])

FORTY_EIGHT_HOURS_IN_SECS = 48 * 60 * 60
PADDING = 1


class HelperFunctionTests(test_utils.GenericTestBase):

    def test_load_template(self):
        about_path = os.path.join('core', 'templates', 'pages', 'about-page')
        with self.swap(feconf, 'FRONTEND_TEMPLATES_DIR', about_path):
            self.assertIn(
                '"About | Oppia"',
                base.load_template('about-page.mainpage.html'))
        donate_path = os.path.join('core', 'templates', 'pages', 'donate-page')
        with self.swap(feconf, 'FRONTEND_TEMPLATES_DIR', donate_path):
            self.assertIn(
                '"Donate - Oppia"',
                base.load_template('donate-page.mainpage.html'))


class UniqueTemplateNamesTests(test_utils.GenericTestBase):
    """Tests to ensure that all template filenames in
    core/templates/pages have unique filenames. This is required
    for the backend tests to work correctly since they fetch templates
    from this directory based on name of the template. For details, refer
    get_filepath_from_filename function in test_utils.py.
    """

    def test_template_filenames_are_unique(self):
        templates_dir = os.path.join(
            'core', 'templates', 'pages')
        all_template_names = []
        for root, _, filenames in os.walk(templates_dir):
            template_filenames = [
                filename for filename in filenames if filename.endswith(
                    '.html')]
            all_template_names = all_template_names + template_filenames
        self.assertEqual(len(all_template_names), len(set(all_template_names)))


class BaseHandlerTests(test_utils.GenericTestBase):

    TEST_LEARNER_EMAIL = 'test.learner@example.com'
    TEST_LEARNER_USERNAME = 'testlearneruser'
    TEST_CREATOR_EMAIL = 'test.creator@example.com'
    TEST_CREATOR_USERNAME = 'testcreatoruser'
    TEST_EDITOR_EMAIL = 'test.editor@example.com'
    TEST_EDITOR_USERNAME = 'testeditoruser'
    DELETED_USER_EMAIL = 'deleted.user@example.com'
    DELETED_USER_USERNAME = 'deleteduser'

    class MockHandlerWithInvalidReturnType(base.BaseHandler):
        GET_HANDLER_ERROR_RETURN_TYPE = 'invalid_type'

        def get(self):
            self.render_template('invalid_page.html')

        def head(self):
            """Do a HEAD request. This is an unrecognized request method in our
            codebase.
            """
            self.render_template({'invalid_page.html'})

    class MockHandlerForTestingErrorPageWithIframed(base.BaseHandler):
        def get(self):
            self.iframed = True
            self.render_template('invalid_page.html')

    class MockHandlerForTestingUiAccessWrapper(base.BaseHandler):
        def get(self):
            """Handles GET requests."""
            pass

    class MockHandlerForTestingAuthorizationWrapper(base.BaseHandler):

        def get(self):
            """Handles GET requests."""
            pass

    def setUp(self):
        super(BaseHandlerTests, self).setUp()
        self.signup('user@example.com', 'user')

        # Create a user to test redirect behavior for the learner.
        # A "learner" is defined as a user who has not created or contributed
        # to any exploration ever.
        self.signup(self.TEST_LEARNER_EMAIL, self.TEST_LEARNER_USERNAME)

        # Create two users to test redirect behavior for the creators.
        # A "creator" is defined as a user who has created, edited or
        # contributed to any exploration at present or in past.
        self.signup(self.TEST_CREATOR_EMAIL, self.TEST_CREATOR_USERNAME)
        self.signup(self.TEST_EDITOR_EMAIL, self.TEST_EDITOR_USERNAME)

        # Create user that is scheduled for deletion.
        self.signup(self.DELETED_USER_EMAIL, self.DELETED_USER_USERNAME)
        deleted_user_id = self.get_user_id_from_email(self.DELETED_USER_EMAIL)
        deleted_user_model = (
            user_models.UserSettingsModel.get_by_id(deleted_user_id))
        deleted_user_model.deleted = True
        deleted_user_model.update_timestamps()
        deleted_user_model.put()

    def test_that_no_get_results_in_500_error(self):
        """Test that no GET request results in a 500 error."""

        for route in main.URLS:
            # This was needed for the Django tests to pass (at the time we had
            # a Django branch of the codebase).
            if isinstance(route, tuple):
                continue
            else:
                url = route.template
            url = re.sub('<([^/^:]+)>', 'abc123', url)

            # This url is ignored since it is only needed for a protractor test.
            # The backend tests fetch templates from
            # core/templates/pages instead of webpack_bundles since we
            # skip webpack compilation for backend tests.
            # The console_errors.html template is present in
            # core/templates/tests and we want one canonical
            # directory for retrieving templates so we ignore this url.
            if url == '/console_errors':
                continue

            # Some of these will 404 or 302. This is expected.
            self.get_response_without_checking_for_errors(
                url, [200, 301, 302, 400, 401, 404])

        # TODO(sll): Add similar tests for POST, PUT, DELETE.
        # TODO(sll): Set a self.payload attr in the BaseHandler for
        #     POST, PUT and DELETE. Something needs to regulate what
        #     the fields in the payload should be.

    def test_requests_for_missing_csrf_token(self):
        """Tests request without csrf_token results in 401 error."""

        self.post_json(
            '/community-library/any', payload={}, expected_status_int=401)

        self.put_json(
            '/community-library/any', payload={}, expected_status_int=401)

    def test_requests_for_invalid_paths(self):
        """Test that requests for invalid paths result in a 404 error."""
        user_id = user_services.get_user_id_from_username('learneruser')
        csrf_token = base.CsrfTokenManager.create_csrf_token(user_id)

        self.get_html_response(
            '/community-library/extra', expected_status_int=404)

        self.get_html_response(
            '/community-library/data/extra', expected_status_int=404)

        self.post_json(
            '/community-library/extra', payload={}, csrf_token=csrf_token,
            expected_status_int=404)

        self.put_json(
            '/community-library/extra', payload={}, csrf_token=csrf_token,
            expected_status_int=404)

        self.delete_json('/community-library/data', expected_status_int=404)

    def test_maintenance_mode_when_enabled_html(self):
        swap_maintenance_mode = self.swap(
            feconf, 'ENABLE_MAINTENANCE_MODE', True)
        with swap_maintenance_mode:
            response = (
                self.get_html_response(
                    '/community-library', expected_status_int=503))
            self.assertIn(
                '<maintenance-page>', response.body)
            self.assertNotIn('<library-page>', response.body)

    def test_maintenance_mode_when_enabled_and_super_admin_html(self):
        swap_maintenance_mode = self.swap(
            feconf, 'ENABLE_MAINTENANCE_MODE', True)
        login_super_admin = self.login_context(
            self.SUPER_ADMIN_EMAIL, is_super_admin=True)
        with swap_maintenance_mode, login_super_admin:
            response = self.get_html_response('/community-library')
            self.assertIn('<library-page>', response.body)
            self.assertNotIn(
                'The Oppia site is temporarily unavailable', response.body)

    def test_maintenance_mode_when_enabled_json(self):
        swap_maintenance_mode = self.swap(
            feconf, 'ENABLE_MAINTENANCE_MODE', True)
        with swap_maintenance_mode:
            response = (
                self.get_json('/url_handler', expected_status_int=503))
            self.assertIn('error', response)
            self.assertEqual(
                response['error'],
                'Oppia is currently being upgraded, and the site should be up '
                'and running again in a few hours. Thanks for your patience!')

    def test_maintenance_mode_when_enabled_and_super_admin_json(self):
        swap_maintenance_mode = self.swap(
            feconf, 'ENABLE_MAINTENANCE_MODE', True)
        login_super_admin = self.login_context(
            self.SUPER_ADMIN_EMAIL, is_super_admin=True)
        with swap_maintenance_mode, login_super_admin:
            response = self.get_json('/url_handler')
            self.assertIn('login_url', response)
            self.assertIsNone(response['login_url'])

    def test_root_redirect_rules_for_logged_in_learners(self):
        self.login(self.TEST_LEARNER_EMAIL)

        # Since by default the homepage for all logged in users is the
        # learner dashboard, going to '/' should redirect to the learner
        # dashboard page.
        response = self.get_html_response('/', expected_status_int=302)
        self.assertIn('learner-dashboard', response.headers['location'])
        self.logout()

    def test_root_redirect_rules_for_deleted_user_prod_mode(self):
        with self.swap(constants, 'DEV_MODE', False):
            self.login(self.DELETED_USER_EMAIL)
            response = self.get_html_response('/', expected_status_int=302)
            self.assertIn('pending-account-deletion', response.headers['location'])

    def test_root_redirect_rules_for_deleted_user_dev_mode(self):
        with self.swap(constants, 'DEV_MODE', True):
            self.login(self.DELETED_USER_EMAIL)
            response = self.get_html_response('/', expected_status_int=302)
            self.assertIn('pending-account-deletion', response.headers['location'])

    def test_root_redirect_rules_for_users_with_no_user_contribution_model(
            self):
        self.login(self.TEST_LEARNER_EMAIL)
        # Delete the UserContributionModel.
        user_id = user_services.get_user_id_from_username(
            self.TEST_LEARNER_USERNAME)
        user_contribution_model = user_models.UserContributionsModel.get(
            user_id)
        user_contribution_model.delete()

        # Since by default the homepage for all logged in users is the
        # learner dashboard, going to '/' should redirect to the learner
        # dashboard page.
        response = self.get_html_response('/', expected_status_int=302)
        self.assertIn('learner-dashboard', response.headers['location'])
        self.logout()

    def test_root_redirect_rules_for_logged_in_creators(self):
        self.login(self.TEST_CREATOR_EMAIL)
        creator_user_id = self.get_user_id_from_email(self.TEST_CREATOR_EMAIL)
        # Set the default dashboard as creator dashboard.
        user_services.update_user_default_dashboard(
            creator_user_id, constants.DASHBOARD_TYPE_CREATOR)

        # Since the default dashboard has been set as creator dashboard, going
        # to '/' should redirect to the creator dashboard.
        response = self.get_html_response('/', expected_status_int=302)
        self.assertIn('creator-dashboard', response.headers['location'])

    def test_root_redirect_rules_for_logged_in_editors(self):
        self.login(self.TEST_CREATOR_EMAIL)
        creator_user_id = self.get_user_id_from_email(self.TEST_CREATOR_EMAIL)
        creator = user_services.get_user_actions_info(creator_user_id)
        editor_user_id = self.get_user_id_from_email(self.TEST_EDITOR_EMAIL)
        exploration_id = '1_en_test_exploration'
        self.save_new_valid_exploration(
            exploration_id, creator_user_id, title='Test',
            category='Test', language_code='en')
        rights_manager.assign_role_for_exploration(
            creator, exploration_id, editor_user_id,
            rights_domain.ROLE_EDITOR)
        self.logout()
        self.login(self.TEST_EDITOR_EMAIL)
        exp_services.update_exploration(
            editor_user_id, exploration_id, [exp_domain.ExplorationChange({
                'cmd': 'edit_exploration_property',
                'property_name': 'title',
                'new_value': 'edited title'
            }), exp_domain.ExplorationChange({
                'cmd': 'edit_exploration_property',
                'property_name': 'category',
                'new_value': 'edited category'
            })], 'Change title and category')

        # Since user has edited one exploration created by another user,
        # going to '/' should redirect to the dashboard page.
        response = self.get_html_response('/', expected_status_int=302)
        self.assertIn('dashboard', response.headers['location'])
        self.logout()

    def test_get_with_invalid_return_type_logs_correct_warning(self):
        # Modify the testapp to use the mock handler.
        self.testapp = webtest.TestApp(webapp2.WSGIApplication(
            [webapp2.Route(
                '/mock', self.MockHandlerWithInvalidReturnType,
                name='MockHandlerWithInvalidReturnType')],
            debug=feconf.DEBUG,
        ))

        observed_log_messages = []
        def mock_logging_function(msg, *_):
            observed_log_messages.append(msg)

        with self.swap(logging, 'warning', mock_logging_function):
            self.get_json('/mock', expected_status_int=500)
            self.assertEqual(len(observed_log_messages), 1)
            self.assertEqual(
                observed_log_messages[0],
                'Not a recognized return type: defaulting to render JSON.')

    def test_unrecognized_request_method_logs_correct_warning(self):
        self.testapp = webtest.TestApp(webapp2.WSGIApplication(
            [webapp2.Route(
                '/mock', self.MockHandlerWithInvalidReturnType,
                name='MockHandlerWithInvalidReturnType')],
            debug=feconf.DEBUG,
        ))

        observed_log_messages = []
        def mock_logging_function(msg, *_):
            observed_log_messages.append(msg)

        with self.swap(logging, 'warning', mock_logging_function):
            self.testapp.head('/mock', status=500)
            self.assertEqual(len(observed_log_messages), 2)
            self.assertEqual(
                observed_log_messages[0],
                'Not a recognized request method.')
            self.assertEqual(
                observed_log_messages[1],
                'Not a recognized return type: defaulting to render JSON.')

    def test_renders_error_page_with_iframed(self):
        # Modify the testapp to use the mock handler.
        self.testapp = webtest.TestApp(webapp2.WSGIApplication(
            [webapp2.Route(
                '/mock_iframed', self.MockHandlerForTestingErrorPageWithIframed,
                name='MockHandlerForTestingErrorPageWithIframed')],
            debug=feconf.DEBUG,
        ))
        # The 500 is expected because the template file does not exist
        # (so it is a legitimate server error caused by the
        # MockHandlerForTestingErrorPageWithIframed).
        response = self.get_html_response(
            '/mock_iframed', expected_status_int=500)

        self.assertIn(
            'Uh-oh! The Oppia exploration you requested may have been removed '
            'or deleted.', response.body)

    def test_dev_mode_cannot_be_true_on_production(self):
        # We need to delete the existing module else the re-importing
        # would just call the existing module.
        del sys.modules['feconf']
        server_software_swap = self.swap(
            os, 'environ', {'SERVER_SOFTWARE': 'Production'})
        assert_raises_regexp_context_manager = self.assertRaisesRegexp(
            Exception, 'DEV_MODE can\'t be true on production.')
        with assert_raises_regexp_context_manager, server_software_swap:
            # This pragma is needed since we are re-importing under
            # invalid conditions. The pylint error messages
            # 'reimported', 'unused-variable', 'redefined-outer-name' and
            # 'unused-import' would appear if this line was not disabled.
            import feconf  # pylint: disable-all

    def test_frontend_error_handler(self):
        observed_log_messages = []

        def _mock_logging_function(msg, *args):
            """Mocks logging.error()."""
            observed_log_messages.append(msg % args)

        with self.swap(logging, 'error', _mock_logging_function):
            self.post_json('/frontend_errors', {'error': 'errors'})

        self.assertEqual(observed_log_messages, ['Frontend error: errors'])

    def test_redirect_oppia_test_server(self):
        # The old demo server redirects to the new demo server.
        response = self.get_html_response(
            'https://oppiaserver.appspot.com/splash', expected_status_int=301)
        self.assertEqual(
            response.headers['Location'], 'https://oppiatestserver.appspot.com')

    def test_splash_redirect(self):
        # Tests that the old '/splash' URL is redirected to '/'.
        response = self.get_html_response('/splash', expected_status_int=302)
        self.assertEqual('http://localhost/', response.headers['location'])

    def test_unauthorized_user_exception_raised_when_session_is_stale(self):
        with contextlib2.ExitStack() as exit_stack:
            call_counter = exit_stack.enter_context(self.swap_with_call_counter(
                auth_services, 'destroy_auth_session'))
            logs = exit_stack.enter_context(
                self.capture_logging(min_level=logging.INFO))
            exit_stack.enter_context(self.swap_to_always_raise(
                auth_services, 'get_auth_claims_from_request',
                error=auth_domain.StaleAuthSessionError('uh-oh')))

            response = self.testapp.get('/', expect_errors=True)

        self.assert_matches_regexps(logs, [
            r'User session has expired or has been revoked',
            r'User must sign in again\nTraceback \(most recent call last\):\n',
        ])
        self.assertEqual(response.status_int, 500)
        self.assertEqual(call_counter.times_called, 1)

    def test_unauthorized_user_exception_raised_when_session_is_invalid(self):
        with contextlib2.ExitStack() as exit_stack:
            call_counter = exit_stack.enter_context(self.swap_with_call_counter(
                auth_services, 'destroy_auth_session'))
            logs = exit_stack.enter_context(
                self.capture_logging(min_level=logging.ERROR))
            exit_stack.enter_context(self.swap_to_always_raise(
                auth_services, 'get_auth_claims_from_request',
                error=auth_domain.InvalidAuthSessionError('uh-oh')))

            response = self.testapp.get('/', expect_errors=True)

        self.assert_matches_regexps(logs, [
            r'User session is invalid!',
            r'User must sign in again\nTraceback \(most recent call last\):\n',
        ])
        self.assertEqual(response.status_int, 500)
        self.assertEqual(call_counter.times_called, 1)


class CsrfTokenManagerTests(test_utils.GenericTestBase):

    def test_create_and_validate_token(self):
        uid = 'user_id'

        token = base.CsrfTokenManager.create_csrf_token(uid)
        self.assertTrue(base.CsrfTokenManager.is_csrf_token_valid(
            uid, token))

        self.assertFalse(
            base.CsrfTokenManager.is_csrf_token_valid('bad_user', token))
        self.assertFalse(
            base.CsrfTokenManager.is_csrf_token_valid(uid, 'new_token'))
        self.assertFalse(
            base.CsrfTokenManager.is_csrf_token_valid(uid, 'new/token'))

    def test_nondefault_csrf_secret_is_used(self):
        base.CsrfTokenManager.create_csrf_token('uid')
        self.assertNotEqual(base.CSRF_SECRET.value, base.DEFAULT_CSRF_SECRET)

    def test_token_expiry(self):
        # This can be any value.
        orig_time = 100.0
        current_time = orig_time

        def mock_get_current_time(unused_cls):
            return current_time

        with self.swap(
            base.CsrfTokenManager, '_get_current_time',
            types.MethodType(mock_get_current_time, base.CsrfTokenManager)):
            # Create a token and check that it expires correctly.
            token = base.CsrfTokenManager().create_csrf_token('uid')
            self.assertTrue(base.CsrfTokenManager.is_csrf_token_valid(
                'uid', token))

            current_time = orig_time + 1
            self.assertTrue(base.CsrfTokenManager.is_csrf_token_valid(
                'uid', token))

            current_time = orig_time + FORTY_EIGHT_HOURS_IN_SECS - PADDING
            self.assertTrue(base.CsrfTokenManager.is_csrf_token_valid(
                'uid', token))

            current_time = orig_time + FORTY_EIGHT_HOURS_IN_SECS + PADDING
            self.assertFalse(base.CsrfTokenManager.is_csrf_token_valid(
                'uid', token))


class EscapingTests(test_utils.GenericTestBase):

    class FakePage(base.BaseHandler):
        """Fake page for testing autoescaping."""

        def post(self):
            """Handles POST requests."""
            self.render_json({'big_value': u'\n<script>马={{'})

    def setUp(self):
        super(EscapingTests, self).setUp()

        # Update a config property that shows in all pages.
        self.signup(self.ADMIN_EMAIL, self.ADMIN_USERNAME)
        self.login(self.ADMIN_EMAIL, is_super_admin=True)

        # Modify the testapp to use the fake handler.
        self.testapp = webtest.TestApp(webapp2.WSGIApplication(
            [webapp2.Route('/fake', self.FakePage, name='FakePage')],
            debug=feconf.DEBUG,
        ))

    def test_special_char_escaping(self):
        response = self.testapp.post('/fake', params={})
        self.assertEqual(response.status_int, 200)

        self.assertTrue(response.body.startswith(feconf.XSSI_PREFIX))
        self.assertIn('\\n\\u003cscript\\u003e\\u9a6c={{', response.body)
        self.assertNotIn('<script>', response.body)
        self.assertNotIn('马', response.body)


class RenderDownloadableTests(test_utils.GenericTestBase):

    class MockHandler(base.BaseHandler):
        """Mock handler that subclasses BaseHandler and serves a response
        that is of a 'downloadable' type.
        """
        def get(self):
            """Handles GET requests."""
            file_contents = 'example'
            self.render_downloadable_file(
                file_contents, 'example.pdf', 'text/plain')

    def setUp(self):
        super(RenderDownloadableTests, self).setUp()

        # Modify the testapp to use the mock handler.
        self.testapp = webtest.TestApp(webapp2.WSGIApplication(
            [webapp2.Route('/mock', self.MockHandler, name='MockHandler')],
            debug=feconf.DEBUG,
        ))

    def test_downloadable(self):
        response = self.testapp.get('/mock')
        self.assertEqual(
            response.content_disposition,
            'attachment; filename=example.pdf')
        self.assertEqual(response.body, 'example')
        self.assertEqual(response.content_type, 'text/plain')


class SessionBeginHandlerTests(test_utils.GenericTestBase):
    """Tests for /session_begin handler."""

    def test_get(self):
        swap = self.swap_with_call_counter(
            auth_services, 'establish_auth_session')

        with swap as call_counter:
            self.get_html_response('/session_begin', expected_status_int=200)

        self.assertEqual(call_counter.times_called, 1)


class SessionEndHandlerTests(test_utils.GenericTestBase):
    """Tests for /session_end handler."""

    def test_get(self):
        swap = (
            self.swap_with_call_counter(auth_services, 'destroy_auth_session'))

        with swap as call_counter:
            self.get_html_response('/session_end', expected_status_int=200)

        self.assertEqual(call_counter.times_called, 1)


class SeedFirebaseHandlerTests(test_utils.GenericTestBase):
    """Tests for /seed_firebase handler."""

    def test_get(self):
        swap = self.swap_with_call_counter(
            firebase_auth_services, 'seed_firebase')

        with swap as call_counter:
            response = self.get_html_response(
                '/seed_firebase', expected_status_int=302)

        self.assertEqual(call_counter.times_called, 1)
        self.assertEqual(response.location, 'http://localhost/')

    def test_get_with_error(self):
        swap = self.swap_with_call_counter(
            firebase_auth_services, 'seed_firebase', raises=Exception())

        captured_logging_context = self.capture_logging(min_level=logging.ERROR)

        with swap as call_counter, captured_logging_context as logs:
            response = self.get_html_response(
                '/seed_firebase', expected_status_int=302)

        self.assertEqual(call_counter.times_called, 1)
        self.assertEqual(response.location, 'http://localhost/')
        self.assert_matches_regexps(logs, [
            'Failed to prepare for SeedFirebaseOneOffJob'
        ])


class I18nDictsTests(test_utils.GenericTestBase):
    """Tests for I18n dicts."""

    def _extract_keys_from_json_file(self, filename):
        """Returns the extracted keys from the json file corresponding to the
        given filename.
        """
        return sorted(json.loads(utils.get_file_contents(
            os.path.join(os.getcwd(), self.get_static_asset_filepath(),
                         'assets', 'i18n', filename)
        )).keys())

    def _extract_keys_from_html_file(self, filename):
        """Returns the extracted keys from the html file corresponding to the
        given filename.
        """
        # The \b is added at the start to ensure that keys ending with
        # '_I18N_IDS' do not get matched. Instances of such keys can be found
        # in learner_dashboard.html.
        regex_pattern = r'(\bI18N_[A-Z/_\d]*)'
        return re.findall(regex_pattern, utils.get_file_contents(
            filename))

    def _get_tags(self, input_string, key, filename):
        """Returns the parts in the input string that lie within <...>
        characters.

        Args:
            input_string: str. The string to extract tags from.
            key: str. The key for the key-value pair in the dict where the
                string comes from (the string is typically the value in this
                key-value pair). This is used only for logging errors.
            filename: str. The filename which the string comes from. This is
                used only for logging errors.

        Returns:
            list(str). A list of all tags contained in the input string.
        """
        result = []
        bracket_level = 0
        current_string = ''
        for c in input_string:
            if c == '<':
                current_string += c
                bracket_level += 1
            elif c == '>':
                self.assertGreater(
                    bracket_level, 0,
                    msg='Invalid HTML: %s at %s in %s' % (
                        input_string, key, filename))
                result.append(current_string + c)
                current_string = ''
                bracket_level -= 1
            elif bracket_level > 0:
                current_string += c

        self.assertEqual(
            bracket_level, 0,
            msg='Invalid HTML: %s at %s in %s' % (input_string, key, filename))
        return sorted(result)

    def test_i18n_keys(self):
        """Tests that the keys in all JSON files are a subset of those in
        en.json.
        """
        master_key_list = self._extract_keys_from_json_file('en.json')
        self.assertGreater(len(master_key_list), 0)

        supported_language_filenames = [
            ('%s.json' % language_details['id'])
            for language_details in constants.SUPPORTED_SITE_LANGUAGES]

        filenames = os.listdir(
            os.path.join(os.getcwd(), self.get_static_asset_filepath(),
                         'assets', 'i18n'))
        for filename in filenames:
            if filename == 'en.json':
                continue

            key_list = self._extract_keys_from_json_file(filename)
            # All other JSON files should have a subset of the keys in en.json.
            self.assertEqual(len(set(key_list) - set(master_key_list)), 0)

            # If there are missing keys in supported site languages, log an
            # error, but don't fail the tests.
            if (filename in supported_language_filenames and
                    set(key_list) != set(master_key_list)):
                untranslated_keys = list(set(master_key_list) - set(key_list))
                self.log_line('Untranslated keys in %s:' % filename)
                for key in untranslated_keys:
                    self.log_line('- %s' % key)
                self.log_line('')

    def test_alphabetic_i18n_keys(self):
        """Tests that the keys of all i18n json files are arranged in
        alphabetical order.
        """
        filenames = os.listdir(
            os.path.join(os.getcwd(), self.get_static_asset_filepath(),
                         'assets', 'i18n'))
        for filename in filenames:
            with python_utils.open_file(
                os.path.join(os.getcwd(), 'assets', 'i18n', filename),
                mode='r') as f:
                lines = f.readlines()
                self.assertEqual(lines[0], '{\n')
                self.assertEqual(lines[-1], '}\n')
                lines = lines[1:-1]

                key_list = [line[:line.find(':')].strip() for line in lines]
                for key in key_list:
                    self.assertTrue(key.startswith('"I18N_'))
                    if not key.startswith('"I18N_'):
                        self.log_line('Bad line in file: %s' % filename)
                self.assertEqual(sorted(key_list), key_list)

    def test_keys_match_en_qqq(self):
        """Tests that en.json and qqq.json have the exact same set of keys."""
        en_key_list = self._extract_keys_from_json_file('en.json')
        qqq_key_list = self._extract_keys_from_json_file('qqq.json')
        self.assertEqual(en_key_list, qqq_key_list)

    def test_keys_in_source_code_match_en(self):
        """Tests that keys in HTML files are present in en.json."""
        en_key_list = self._extract_keys_from_json_file('en.json')
        dirs_to_search = [
            os.path.join('core', 'templates', ''),
            'extensions']
        files_checked = 0
        missing_keys_count = 0
        for directory in dirs_to_search:
            for root, _, files in os.walk(os.path.join(os.getcwd(), directory)):
                for filename in files:
                    if filename.endswith('.html'):
                        files_checked += 1
                        html_key_list = self._extract_keys_from_html_file(
                            os.path.join(root, filename))
                        if not set(html_key_list) <= set(en_key_list): #pylint: disable=unneeded-not
                            self.log_line('ERROR: Undefined keys in %s:'
                                          % os.path.join(root, filename))
                            missing_keys = list(
                                set(html_key_list) - set(en_key_list))
                            missing_keys_count += len(missing_keys)
                            for key in missing_keys:
                                self.log_line(' - %s' % key)
                            self.log_line('')
        self.assertEqual(missing_keys_count, 0)
        self.assertGreater(files_checked, 0)

    def test_html_in_translations_is_preserved_correctly(self):
        """Tests that HTML in translated strings matches the original
        structure.
        """
        # For this test, show the entire diff if there is a mismatch.
        self.maxDiff = None

        master_translation_dict = json.loads(utils.get_file_contents(
            os.path.join(os.getcwd(), 'assets', 'i18n', 'en.json')))
        # Remove anything outside '<'...'>' tags. Note that this handles both
        # HTML tags and Angular variable interpolations.
        master_tags_dict = {
            key: self._get_tags(value, key, 'en.json')
            for key, value in master_translation_dict.items()
        }

        mismatches = []

        filenames = os.listdir(os.path.join(
            os.getcwd(), self.get_static_asset_filepath(), 'assets', 'i18n'))
        for filename in filenames:
            if filename == 'qqq.json':
                continue
            translation_dict = json.loads(utils.get_file_contents(
                os.path.join(os.getcwd(), 'assets', 'i18n', filename)))
            for key, value in translation_dict.items():
                tags = self._get_tags(value, key, filename)
                if tags != master_tags_dict[key]:
                    mismatches.append('%s (%s): %s != %s' % (
                        filename, key, tags, master_tags_dict[key]))

        # Sorting the list before printing makes it easier to systematically
        # fix any issues that arise.
        self.assertEqual(sorted(mismatches), [])


class GetHandlerTypeIfExceptionRaisedTests(test_utils.GenericTestBase):

    class FakeHandler(base.BaseHandler):
        """A fake handler class."""
        GET_HANDLER_ERROR_RETURN_TYPE = feconf.HANDLER_TYPE_JSON

        def get(self):
            """Handles get requests."""
            raise self.InternalErrorException('fake exception')

    def test_error_response_for_get_request_of_type_json_has_json_format(self):
        fake_urls = []
        fake_urls.append(main.get_redirect_route(r'/fake', self.FakeHandler))
        fake_urls.append(main.URLS[-1])
        with self.swap(main, 'URLS', fake_urls):
            self.testapp = webtest.TestApp(
                webapp2.WSGIApplication(main.URLS, debug=feconf.DEBUG))
            response = self.get_json(
                '/fake', expected_status_int=500)
            self.assertTrue(isinstance(response, dict))


class CheckAllHandlersHaveDecoratorTests(test_utils.GenericTestBase):
    """Tests that all methods in handlers have authentication decorators
    applied on them.
    """

    # Following handlers are present in base.py where acl_decorators cannot be
    # imported.
    UNDECORATED_HANDLERS = frozenset([
        'CsrfTokenHandler',
        'Error404Handler',
        'SessionBeginHandler',
        'SessionEndHandler',
        'SeedFirebaseHandler',
    ])

    def test_every_method_has_decorator(self):
        handlers_checked = []

        for route in main.URLS:
            # URLS = MAPREDUCE_HANDLERS + other handlers. MAPREDUCE_HANDLERS
            # are tuples. So, below check is to handle them.
            if isinstance(route, tuple):
                continue
            else:
                handler = route.handler

            if handler.__name__ in self.UNDECORATED_HANDLERS:
                continue

            if handler.get != base.BaseHandler.get:
                handler_is_decorated = hasattr(handler.get, '__wrapped__')
                handlers_checked.append(
                    (handler.__name__, 'GET', handler_is_decorated))

            if handler.post != base.BaseHandler.post:
                handler_is_decorated = hasattr(handler.post, '__wrapped__')
                handlers_checked.append(
                    (handler.__name__, 'POST', handler_is_decorated))

            if handler.put != base.BaseHandler.put:
                handler_is_decorated = hasattr(handler.put, '__wrapped__')
                handlers_checked.append(
                    (handler.__name__, 'PUT', handler_is_decorated))

            if handler.delete != base.BaseHandler.delete:
                handler_is_decorated = hasattr(handler.delete, '__wrapped__')
                handlers_checked.append(
                    (handler.__name__, 'DELETE', handler_is_decorated))

        self.log_line('Verifying decorators for handlers .... ')
        for (name, method, handler_is_decorated) in handlers_checked:
            self.log_line('%s %s method: %s' % (
                name, method, 'PASS' if handler_is_decorated else 'FAIL'))
        self.log_line(
            'Total number of handlers checked: %s' % len(handlers_checked))

        self.assertGreater(len(handlers_checked), 0)

        for (name, method, handler_is_decorated) in handlers_checked:
            self.assertTrue(handler_is_decorated)


class GetItemsEscapedCharactersTests(test_utils.GenericTestBase):
    """Test that request.GET.items() correctly retrieves escaped characters."""
    class MockHandler(base.BaseHandler):

        def get(self):
            self.values.update(list(self.request.GET.items()))
            self.render_json(self.values)

    def test_get_items(self):
        mock_testapp = webtest.TestApp(webapp2.WSGIApplication(
            [webapp2.Route('/mock', self.MockHandler)],
            debug=feconf.DEBUG,
        ))
        with self.swap(self, 'testapp', mock_testapp):
            params = {
                'param1': 'value1',
                'param2': 'value2'
            }
            result = self.get_json('/mock?param1=value1&param2=value2')
            self.assertDictContainsSubset(params, result)
            params = {
                'param1': 'value with space',
                'param2': 'value with & + - /',
                'param3': 'value with . % @ 123 = ! <>'
            }
            result = self.get_json(
                r'/mock?param1=value%20with%20space&'
                'param2=value%20with%20%26%20%2B%20-%20/&'
                'param3=value%20with%20.%20%%20@%20123%20=%20!%20%3C%3E')
            self.assertDictContainsSubset(params, result)


class ControllerClassNameTests(test_utils.GenericTestBase):

    def test_controller_class_names(self):
        """This function checks that all controller class names end with
        either 'Handler', 'Page' or 'FileDownloader'.
        """
        # A mapping of returned handler types to expected name endings.
        handler_type_to_name_endings_dict = {
            feconf.HANDLER_TYPE_HTML: 'Page',
            feconf.HANDLER_TYPE_JSON: 'Handler',
            feconf.HANDLER_TYPE_DOWNLOADABLE: 'FileDownloader',
        }
        num_handlers_checked = 0
        for url in main.URLS:
            # URLS = MAPREDUCE_HANDLERS + other handlers. MAPREDUCE_HANDLERS
            # are tuples. So, below check is to pick only those which have
            # a RedirectRoute associated with it.
            if isinstance(url, main.routes.RedirectRoute):
                clazz = url.handler
                num_handlers_checked += 1
                all_base_classes = [base_class.__name__ for base_class in
                                    (inspect.getmro(clazz))]
                # Check that it is a subclass of 'BaseHandler'.
                if 'BaseHandler' in all_base_classes:
                    class_return_type = clazz.GET_HANDLER_ERROR_RETURN_TYPE
                    # Check that any class with a get handler has a
                    # GET_HANDLER_ERROR_RETURN_TYPE that's one of
                    # the allowed values.
                    if 'get' in clazz.__dict__.keys():
                        self.assertIn(
                            class_return_type,
                            handler_type_to_name_endings_dict)
                    class_name = clazz.__name__
                    file_name = inspect.getfile(clazz)
                    line_num = inspect.getsourcelines(clazz)[1]
                    allowed_class_ending = handler_type_to_name_endings_dict[
                        class_return_type]
                    # Check that the name of the class ends with
                    # the proper word if it has a get function.
                    if 'get' in clazz.__dict__.keys():
                        message = (
                            'Please ensure that the name of this class '
                            'ends with \'%s\'' % allowed_class_ending)
                        error_message = (
                            '%s --> Line %s: %s'
                            % (file_name, line_num, message))
                        self.assertTrue(
                            class_name.endswith(allowed_class_ending),
                            msg=error_message)

                    # Check that the name of the class ends with 'Handler'
                    # if it does not has a get function.
                    else:
                        message = (
                            'Please ensure that the name of this class '
                            'ends with \'Handler\'')
                        error_message = (
                            '%s --> Line %s: %s'
                            % (file_name, line_num, message))
                        self.assertTrue(class_name.endswith('Handler'),
                                        msg=error_message)

        self.assertGreater(num_handlers_checked, 150)


class IframeRestrictionTests(test_utils.GenericTestBase):

    class MockHandlerForTestingPageIframing(base.BaseHandler):
        def get(self):
            iframe_restriction = self.request.get(
                'iframe_restriction', default_value=None)
            self.render_template(
                'about-page.mainpage.html',
                iframe_restriction=iframe_restriction)

    def setUp(self):
        super(IframeRestrictionTests, self).setUp()
        self.signup(self.OWNER_EMAIL, self.OWNER_USERNAME)
        self.owner_id = self.get_user_id_from_email(self.OWNER_EMAIL)
        # Modify the testapp to use the mock handler.
        self.testapp = webtest.TestApp(webapp2.WSGIApplication(
            [webapp2.Route(
                '/mock', self.MockHandlerForTestingPageIframing,
                name='MockHandlerForTestingPageIframing')],
            debug=feconf.DEBUG,
        ))

    def test_responses_with_valid_iframe_restriction(self):
        self.login(self.OWNER_EMAIL)
        self.get_html_response('/mock')

        response = self.get_html_response(
            '/mock', params={'iframe_restriction': 'DENY'})
        self.assertEqual(response.headers['X-Frame-Options'], 'DENY')

        response = self.get_html_response(
            '/mock', params={'iframe_restriction': 'SAMEORIGIN'})
        self.assertEqual(response.headers['X-Frame-Options'], 'SAMEORIGIN')

        self.logout()

    def test_responses_with_invalid_iframe_restriction(self):
        self.login(self.OWNER_EMAIL)
        self.get_html_response(
            '/mock', params={
                'iframe_restriction': 'invalid_iframe_restriction'},
            expected_status_int=500)
        self.logout()


class SignUpTests(test_utils.GenericTestBase):

    def test_error_is_raised_on_opening_new_tab_during_signup(self):
        """Test that error is raised if user opens a new tab
        during signup.
        """
        self.login('abc@example.com')
        self.get_html_response(feconf.SIGNUP_URL + '?return_url=/')
        csrf_token = self.get_new_csrf_token()

        response = self.get_html_response('/about', expected_status_int=302)
        self.assertIn('logout', response.location)
        self.logout()

        response = self.post_json(
            feconf.SIGNUP_DATA_URL, {
                'username': 'abc',
                'agreed_to_terms': True
            }, csrf_token=csrf_token, expected_status_int=401,
        )

        self.assertEqual(response['error'], 'Registration session expired.')

    def test_no_error_is_raised_on_opening_new_tab_after_signup(self):
        """Test that no error is raised if user opens a new tab
        after signup.
        """
        self.login('abc@example.com')
        self.get_html_response(feconf.SIGNUP_URL + '?return_url=/')
        csrf_token = self.get_new_csrf_token()
        self.post_json(
            feconf.SIGNUP_DATA_URL, {
                'username': 'abc',
                'agreed_to_terms': True
            }, csrf_token=csrf_token,
        )

        self.get_html_response('/community-library')

    def test_500_error_is_raised_when_enable_user_creation_is_false(self):
        self.login('abc@example.com')

        with self.swap(feconf, 'ENABLE_USER_CREATION', False):
            response = self.get_response_without_checking_for_errors(
                '%s?return_url=/' % feconf.SIGNUP_URL, [500])


class CsrfTokenHandlerTests(test_utils.GenericTestBase):

    def test_valid_token_is_returned(self):
        """Test that a valid CSRF token is returned by
        the handler.
        """

        response = self.get_json('/csrfhandler')
        csrf_token = response['token']

        self.assertTrue(base.CsrfTokenManager.is_csrf_token_valid(
            None, csrf_token))


class OppiaMLVMHandlerTests(test_utils.GenericTestBase):
    """Unit tests for OppiaMLVMHandler class."""

    class IncorrectMockVMHandler(base.OppiaMLVMHandler):
        """Derived VM Handler class with missing function implementation for
        extract_request_message_vm_id_and_signature function.
        """

        REQUIRE_PAYLOAD_CSRF_CHECK = False

        @acl_decorators.is_from_oppia_ml
        def post(self):
            return self.render_json({})

    class CorrectMockVMHandler(base.OppiaMLVMHandler):
        """Derived VM Handler class with
        extract_request_message_vm_id_and_signature function implementation.
        """

        REQUIRE_PAYLOAD_CSRF_CHECK = False

        def extract_request_message_vm_id_and_signature(self):
            """Returns the message, vm_id and signature retrieved from the
            incoming requests.
            """
            signature = self.payload.get('signature')
            vm_id = self.payload.get('vm_id')
            message = self.payload.get('message')
            return classifier_domain.OppiaMLAuthInfo(message, vm_id, signature)

        @acl_decorators.is_from_oppia_ml
        def post(self):
            self.render_json({'job_id': 'new_job'})

    def setUp(self):
        super(OppiaMLVMHandlerTests, self).setUp()
        self.mock_testapp = webtest.TestApp(webapp2.WSGIApplication([
            webapp2.Route('/incorrectmock', self.IncorrectMockVMHandler),
            webapp2.Route('/correctmock', self.CorrectMockVMHandler)],
            debug=feconf.DEBUG,
        ))

    def test_that_incorrect_derived_class_raises_exception(self):
        payload = {}
        payload['vm_id'] = feconf.DEFAULT_VM_ID
        secret = feconf.DEFAULT_VM_SHARED_SECRET
        payload['message'] = json.dumps('message')
        payload['signature'] = classifier_services.generate_signature(
            python_utils.convert_to_bytes(secret),
            payload['message'], payload['vm_id'])

        with self.swap(self, 'testapp', self.mock_testapp):
            self.post_json(
                '/incorrectmock', payload, expected_status_int=500)

    def test_that_correct_derived_class_does_not_raise_exception(self):
        payload = {}
        payload['vm_id'] = feconf.DEFAULT_VM_ID
        secret = feconf.DEFAULT_VM_SHARED_SECRET
        payload['message'] = json.dumps('message')
        payload['signature'] = classifier_services.generate_signature(
            python_utils.convert_to_bytes(secret),
            payload['message'], payload['vm_id'])
        with self.swap(self, 'testapp', self.mock_testapp):
            self.post_json(
                '/correctmock', payload, expected_status_int=200)<|MERGE_RESOLUTION|>--- conflicted
+++ resolved
@@ -48,11 +48,8 @@
 import python_utils
 import utils
 
-<<<<<<< HEAD
-=======
 import contextlib2
 from mapreduce import main as mapreduce_main
->>>>>>> d1422438
 import webapp2
 import webtest
 
