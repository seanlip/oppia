--- conflicted
+++ resolved
@@ -16,10 +16,6 @@
 
 from __future__ import annotations
 
-<<<<<<< HEAD
-
-=======
->>>>>>> a3216fab
 import abc
 import base64
 import datetime
