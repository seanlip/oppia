--- conflicted
+++ resolved
@@ -148,10 +148,6 @@
 
     URL_PATH_ARGS_SCHEMAS = None
     HANDLER_ARGS_SCHEMAS = None
-<<<<<<< HEAD
-    ARGS_WHICH_DO_NOT_NEED_SCHEMA_VALIDATION = ['csrf_token', 'source']
-=======
->>>>>>> 15774792
 
     def __init__(self, request, response):  # pylint: disable=super-init-not-called
         # Set self.request, self.response and self.app.
