# Copyright 2018 The Oppia Authors. All Rights Reserved.
#
# Licensed under the Apache License, Version 2.0 (the "License");
# you may not use this file except in compliance with the License.
# You may obtain a copy of the License at
#
#      http://www.apache.org/licenses/LICENSE-2.0
#
# Unless required by applicable law or agreed to in writing, software
# distributed under the License is distributed on an "AS-IS" BASIS,
# WITHOUT WARRANTIES OR CONDITIONS OF ANY KIND, either express or implied.
# See the License for the specific language governing permissions and
# limitations under the License.

"""Controllers for the classroom page."""

from __future__ import annotations

from core import feconf
from core.constants import constants
from core.controllers import acl_decorators
from core.controllers import base
from core.domain import classroom_config_domain
from core.domain import classroom_config_services
from core.domain import classroom_services
from core.domain import config_domain
from core.domain import topic_domain
from core.domain import topic_fetchers

from typing import Dict, List, TypedDict


class ClassroomTopicSummaryDict(topic_domain.TopicSummaryDict):
    """Dict representation of classroom topic summary dict."""

    is_published: bool


SCHEMA_FOR_CLASSROOM_ID = {
    'type': 'basestring',
    'validators': [{
        'id': 'is_regex_matched',
        'regex_pattern': constants.ENTITY_ID_REGEX
    }]
}


class ClassroomDataHandler(
    base.BaseHandler[Dict[str, str], Dict[str, str]]
):
    """Manages the data that needs to be displayed to a learner on the classroom
    page.
    """

    GET_HANDLER_ERROR_RETURN_TYPE = feconf.HANDLER_TYPE_JSON
    URL_PATH_ARGS_SCHEMAS = {
        'classroom_url_fragment': {
            'schema': {
                'type': 'basestring'
            }
        }
    }
    HANDLER_ARGS_SCHEMAS: Dict[str, Dict[str, str]] = {'GET': {}}

    @acl_decorators.does_classroom_exist
    def get(self, classroom_url_fragment: str) -> None:
        """Handles GET requests."""

        classroom = classroom_services.get_classroom_by_url_fragment(
            classroom_url_fragment)

        # Here we are asserting that classroom can never be none, because
        # in the decorator `does_classroom_exist` we are already handling
        # the None case of classroom.
        assert classroom is not None
        topic_ids = classroom.topic_ids
        topic_summaries = topic_fetchers.get_multi_topic_summaries(topic_ids)
        topic_rights = topic_fetchers.get_multi_topic_rights(topic_ids)
        topic_summary_dicts: List[ClassroomTopicSummaryDict] = []
        for index, summary in enumerate(topic_summaries):
            topic_right = topic_rights[index]
            if summary is not None and topic_right is not None:
                topic_summary_dict = summary.to_dict()
                classroom_page_topic_summary_dict: ClassroomTopicSummaryDict = {
                    'id': topic_summary_dict['id'],
                    'name': topic_summary_dict['name'],
                    'url_fragment': topic_summary_dict['url_fragment'],
                    'language_code': topic_summary_dict['language_code'],
                    'description': topic_summary_dict['description'],
                    'version': topic_summary_dict['version'],
                    'canonical_story_count': (
                        topic_summary_dict['canonical_story_count']),
                    'additional_story_count': (
                        topic_summary_dict['additional_story_count']),
                    'uncategorized_skill_count': (
                        topic_summary_dict['uncategorized_skill_count']),
                    'subtopic_count': topic_summary_dict['subtopic_count'],
                    'total_skill_count': (
                        topic_summary_dict['total_skill_count']),
                    'total_published_node_count': (
                        topic_summary_dict['total_published_node_count']),
                    'thumbnail_filename': (
                        topic_summary_dict['thumbnail_filename']),
                    'thumbnail_bg_color': (
                        topic_summary_dict['thumbnail_bg_color']),
                    'topic_model_created_on': (
                        topic_summary_dict['topic_model_created_on']),
                    'topic_model_last_updated': (
                        topic_summary_dict['topic_model_last_updated']),
                    'is_published': topic_right.topic_is_published
                }
                topic_summary_dicts.append(
                    classroom_page_topic_summary_dict
                )

        self.values.update({
            'topic_summary_dicts': topic_summary_dicts,
            'topic_list_intro': classroom.topic_list_intro,
            'course_details': classroom.course_details,
            'name': classroom.name
        })
        self.render_json(self.values)


class ClassroomPromosStatusHandler(
    base.BaseHandler[Dict[str, str], Dict[str, str]]
):
    """The handler for checking whether the classroom promos are enabled."""

    GET_HANDLER_ERROR_RETURN_TYPE = feconf.HANDLER_TYPE_JSON
    # This prevents partially logged in user from being logged out
    # during user registration.
    REDIRECT_UNFINISHED_SIGNUPS = False
    URL_PATH_ARGS_SCHEMAS: Dict[str, str] = {}
    HANDLER_ARGS_SCHEMAS: Dict[str, Dict[str, str]] = {'GET': {}}

    @acl_decorators.open_access
    def get(self) -> None:
        self.render_json({
            'classroom_promos_are_enabled': (
                config_domain.CLASSROOM_PROMOS_ARE_ENABLED.value)
        })


class DefaultClassroomRedirectPage(
    base.BaseHandler[Dict[str, str], Dict[str, str]]
):
    """Redirects to the default classroom page."""

    URL_PATH_ARGS_SCHEMAS: Dict[str, str] = {}
    HANDLER_ARGS_SCHEMAS: Dict[str, Dict[str, str]] = {'GET': {}}

    @acl_decorators.open_access
    def get(self) -> None:
        """Handles GET requests."""
        self.redirect('/learn/%s' % constants.DEFAULT_CLASSROOM_URL_FRAGMENT)


class ClassroomAdminPage(
    base.BaseHandler[Dict[str, str], Dict[str, str]]
):
    """Renders the classroom admin page."""

    URL_PATH_ARGS_SCHEMAS: Dict[str, str] = {}
    HANDLER_ARGS_SCHEMAS: Dict[str, Dict[str, str]] = {'GET': {}}

    @acl_decorators.can_access_admin_page
    def get(self) -> None:
        """Handles GET requests."""
        self.render_template('classroom-admin-page.mainpage.html')


class ClassroomAdminDataHandler(
    base.BaseHandler[Dict[str, str], Dict[str, str]]
):
    """Fetches relevant data for the classroom admin page."""

    GET_HANDLER_ERROR_RETURN_TYPE = feconf.HANDLER_TYPE_JSON
    URL_PATH_ARGS_SCHEMAS: Dict[str, str] = {}
    HANDLER_ARGS_SCHEMAS: Dict[str, Dict[str, str]] = {'GET': {}}

    @acl_decorators.can_access_admin_page
    def get(self) -> None:
        """Handles GET requests."""
        classroom_id_to_classroom_name = (
            classroom_config_services.get_classroom_id_to_classroom_name_dict())

        self.values.update({
            'classroom_id_to_classroom_name': classroom_id_to_classroom_name
        })
        self.render_json(self.values)


class NewClassroomIdHandler(
    base.BaseHandler[Dict[str, str], Dict[str, str]]
):
    """Creates a new classroom ID."""

    GET_HANDLER_ERROR_RETURN_TYPE = feconf.HANDLER_TYPE_JSON
    URL_PATH_ARGS_SCHEMAS: Dict[str, str] = {}
    HANDLER_ARGS_SCHEMAS: Dict[str, Dict[str, str]] = {'GET': {}}

    @acl_decorators.can_access_admin_page
    def get(self) -> None:
        """Handles GET requests."""
        self.values.update({
            'classroom_id': classroom_config_services.get_new_classroom_id()
        })
        self.render_json(self.values)


class ClassroomHandlerNormalizedPayloadDict(TypedDict):
    """Dict representation of ClassroomHandler's normalized_payload
    dictionary.
    """

    classroom_dict: classroom_config_domain.Classroom


class ClassroomHandler(
    base.BaseHandler[
        ClassroomHandlerNormalizedPayloadDict, Dict[str, str]
    ]
):
    """Edits classroom data."""

    GET_HANDLER_ERROR_RETURN_TYPE = feconf.HANDLER_TYPE_JSON
    URL_PATH_ARGS_SCHEMAS = {
        'classroom_url_fragment': constants.SCHEMA_FOR_CLASSROOM_URL_FRAGMENTS
    }
    HANDLER_ARGS_SCHEMAS = {
        'GET': {},
        'PUT': {
            'classroom_dict': {
                'schema': {
                    'type': 'object_dict',
                    'object_class': classroom_config_domain.Classroom
                }
            }
        },
        'DELETE': {}
    }

    @acl_decorators.can_access_admin_page
<<<<<<< HEAD
    def get(self, classroom_url_fragment):
=======
    def get(self, classroom_id: str) -> None:
>>>>>>> cefc6a91
        """Handles GET requests."""
        classroom = classroom_config_services.get_classroom_by_url_fragment(
            classroom_url_fragment)
        if classroom is None:
            raise self.PageNotFoundException(
                'The classroom with the given id or url doesn\'t exist.')

        self.values.update({
            'classroom_dict': classroom.to_dict()
        })
        self.render_json(self.values)

    @acl_decorators.can_access_admin_page
<<<<<<< HEAD
    def put(self, classroom_url_fragment):
        """Updates properties of a given classroom."""
        classroom = self.normalized_payload.get('classroom_dict')
        if classroom_url_fragment != classroom.url_fragment:
=======
    def put(self, classroom_id: str) -> None:
        """Updates properties of a given classroom."""
        assert self.normalized_payload is not None
        classroom = self.normalized_payload['classroom_dict']
        if classroom_id != classroom.classroom_id:
>>>>>>> cefc6a91
            raise self.InvalidInputException(
                'Classroom ID of the URL path argument must match with the ID '
                'given in the classroom payload dict.'
            )

        classroom_config_services.update_or_create_classroom_model(classroom)
        self.render_json(self.values)

    @acl_decorators.can_access_admin_page
<<<<<<< HEAD
    def delete(self, classroom_url_fragment):
=======
    def delete(self, classroom_id: str) -> None:
>>>>>>> cefc6a91
        """Deletes classroom from the classroom admin page."""
        classroom = classroom_config_services.get_classroom_by_url_fragment(
            classroom_url_fragment)
        classroom_config_services.delete_classroom(classroom.id)
        self.render_json(self.values)


class ClassroomUrlFragmentHandler(
    base.BaseHandler[Dict[str, str], Dict[str, str]]
):
    """A data handler for checking if a classroom with given url fragment
    exists.
    """

    GET_HANDLER_ERROR_RETURN_TYPE = feconf.HANDLER_TYPE_JSON

    URL_PATH_ARGS_SCHEMAS = {
        'classroom_url_fragment': constants.SCHEMA_FOR_TOPIC_URL_FRAGMENTS
    }
    HANDLER_ARGS_SCHEMAS: Dict[str, Dict[str, str]] = {'GET': {}}

    @acl_decorators.can_access_admin_page
    def get(self, classroom_url_fragment: str) -> None:
        """Get request to check whether a classroom with given exists."""
        classroom_url_fragment_exists = False
        if classroom_config_services.get_classroom_by_url_fragment(
                classroom_url_fragment):
            classroom_url_fragment_exists = True

        self.values.update({
            'classroom_url_fragment_exists': classroom_url_fragment_exists
        })
        self.render_json(self.values)<|MERGE_RESOLUTION|>--- conflicted
+++ resolved
@@ -242,11 +242,7 @@
     }
 
     @acl_decorators.can_access_admin_page
-<<<<<<< HEAD
-    def get(self, classroom_url_fragment):
-=======
-    def get(self, classroom_id: str) -> None:
->>>>>>> cefc6a91
+    def get(self, classroom_url_fragment) -> None:
         """Handles GET requests."""
         classroom = classroom_config_services.get_classroom_by_url_fragment(
             classroom_url_fragment)
@@ -260,18 +256,10 @@
         self.render_json(self.values)
 
     @acl_decorators.can_access_admin_page
-<<<<<<< HEAD
-    def put(self, classroom_url_fragment):
+    def put(self, classroom_url_fragment) -> None:
         """Updates properties of a given classroom."""
         classroom = self.normalized_payload.get('classroom_dict')
         if classroom_url_fragment != classroom.url_fragment:
-=======
-    def put(self, classroom_id: str) -> None:
-        """Updates properties of a given classroom."""
-        assert self.normalized_payload is not None
-        classroom = self.normalized_payload['classroom_dict']
-        if classroom_id != classroom.classroom_id:
->>>>>>> cefc6a91
             raise self.InvalidInputException(
                 'Classroom ID of the URL path argument must match with the ID '
                 'given in the classroom payload dict.'
@@ -281,11 +269,7 @@
         self.render_json(self.values)
 
     @acl_decorators.can_access_admin_page
-<<<<<<< HEAD
-    def delete(self, classroom_url_fragment):
-=======
-    def delete(self, classroom_id: str) -> None:
->>>>>>> cefc6a91
+    def delete(self, classroom_url_fragment) -> None:
         """Deletes classroom from the classroom admin page."""
         classroom = classroom_config_services.get_classroom_by_url_fragment(
             classroom_url_fragment)
