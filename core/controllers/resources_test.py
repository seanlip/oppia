# Copyright 2014 The Oppia Authors. All Rights Reserved.
#
# Licensed under the Apache License, Version 2.0 (the "License");
# you may not use this file except in compliance with the License.
# You may obtain a copy of the License at
#
#      http://www.apache.org/licenses/LICENSE-2.0
#
# Unless required by applicable law or agreed to in writing, software
# distributed under the License is distributed on an "AS-IS" BASIS,
# WITHOUT WARRANTIES OR CONDITIONS OF ANY KIND, either express or implied.
# See the License for the specific language governing permissions and
# limitations under the License.

"""Tests for Oppia resource handling (e.g. templates, images)."""
from __future__ import absolute_import  # pylint: disable=import-only-modules
from __future__ import division  # pylint: disable=import-only-modules
from __future__ import print_function  # pylint: disable=import-only-modules

import os
import sys

from constants import constants
from core.domain import exp_services
from core.domain import fs_domain
from core.domain import fs_services
from core.domain import rights_manager
from core.domain import user_services
from core.tests import test_utils
import feconf
import python_utils

_PARENT_DIR = os.path.abspath(os.path.join(os.getcwd(), os.pardir))
_FUTURE_PATH = os.path.join(_PARENT_DIR, 'oppia_tools', 'future-0.17.1')

sys.path.insert(0, _FUTURE_PATH)

# pylint: disable=wrong-import-position
# pylint: disable=wrong-import-order
import builtins  # isort:skip
from future import standard_library  # isort:skip

standard_library.install_aliases()
# pylint: enable=wrong-import-order
# pylint: enable=wrong-import-position


class AssetDevHandlerImageTests(test_utils.GenericTestBase):

    IMAGE_UPLOAD_URL_PREFIX = '/createhandler/imageupload'
    ASSET_HANDLER_URL_PREFIX = '/assetsdevhandler'

    def _get_image_url(self, exp_id, filename):
        """Gets the image URL."""
<<<<<<< HEAD
        return builtins.str(
            '%s/%s/assets/image/%s' %
=======
        return str(
            '%s/exploration/%s/assets/image/%s' %
>>>>>>> 99c8e9e4
            (self.ASSET_HANDLER_URL_PREFIX, exp_id, filename))

    def setUp(self):
        """Load a demo exploration and register self.EDITOR_EMAIL."""
        super(AssetDevHandlerImageTests, self).setUp()

        exp_services.delete_demo('0')
        self.system_user = user_services.get_system_user()
        exp_services.load_demo('0')

        rights_manager.release_ownership_of_exploration(
            self.system_user, '0')
        self.signup(self.EDITOR_EMAIL, self.EDITOR_USERNAME)

    def test_image_upload_with_no_filename_raises_error(self):
        self.login(self.EDITOR_EMAIL)
        csrf_token = self.get_new_csrf_token()

        with python_utils.open_file(
            os.path.join(feconf.TESTS_DATA_DIR, 'img.png'),
            mode='rb', encoding=None) as f:
            raw_image = f.read()
        response_dict = self.post_json(
            '%s/exploration/0' % self.IMAGE_UPLOAD_URL_PREFIX, {},
            csrf_token=csrf_token,
            upload_files=(('image', 'unused_filename', raw_image),),
            expected_status_int=400)

        self.assertEqual(response_dict['error'], 'No filename supplied')

        self.logout()

    def test_image_upload_with_invalid_filename_raises_error(self):
        self.login(self.EDITOR_EMAIL)
        csrf_token = self.get_new_csrf_token()

        with python_utils.open_file(
            os.path.join(feconf.TESTS_DATA_DIR, 'img.png'),
            mode='rb', encoding=None) as f:
            raw_image = f.read()
        response_dict = self.post_json(
            '%s/exploration/0' % self.IMAGE_UPLOAD_URL_PREFIX,
            {'filename': '.png'},
            csrf_token=csrf_token,
            upload_files=(('image', 'unused_filename', raw_image),),
            expected_status_int=400)

        self.assertEqual(response_dict['error'], 'Invalid filename')

        self.logout()

    def test_cannot_upload_duplicate_image(self):
        self.login(self.EDITOR_EMAIL)
        csrf_token = self.get_new_csrf_token()

        with python_utils.open_file(
            os.path.join(feconf.TESTS_DATA_DIR, 'img.png'),
            mode='rb', encoding=None) as f:
            raw_image = f.read()
        response_dict = self.post_json(
            '%s/exploration/0' % self.IMAGE_UPLOAD_URL_PREFIX,
            {'filename': 'test.png'},
            csrf_token=csrf_token,
            upload_files=(('image', 'unused_filename', raw_image),))

        filename = response_dict['filename']

        response = self.get_custom_response(
            self._get_image_url('0', filename), 'image/png')
        self.assertEqual(response.body, raw_image)

        response_dict = self.post_json(
            '%s/exploration/0' % self.IMAGE_UPLOAD_URL_PREFIX,
            {'filename': 'test.png'},
            csrf_token=csrf_token,
            upload_files=(('image', 'unused_filename', raw_image),),
            expected_status_int=400)

        self.assertEqual(
            response_dict['error'],
            'A file with the name test.png already exists. Please choose a '
            'different name.')

    def test_image_upload_and_download(self):
        """Test image uploading and downloading."""

        self.login(self.EDITOR_EMAIL)
        csrf_token = self.get_new_csrf_token()

        with python_utils.open_file(
            os.path.join(feconf.TESTS_DATA_DIR, 'img.png'),
            mode='rb', encoding=None) as f:
            raw_image = f.read()
        response_dict = self.post_json(
            '%s/exploration/0' % self.IMAGE_UPLOAD_URL_PREFIX,
            {'filename': 'test.png'},
            csrf_token=csrf_token,
            upload_files=(('image', 'unused_filename', raw_image),)
        )
        filename = response_dict['filename']

        self.logout()

        response = self.get_custom_response(
            self._get_image_url('0', filename), 'image/png')
        self.assertEqual(response.body, raw_image)

    def test_non_matching_extensions_are_detected(self):
        self.login(self.EDITOR_EMAIL)
        csrf_token = self.get_new_csrf_token()

        filename_without_extension = 'test'
        supplied_filename = ('%s.jpg' % filename_without_extension)
        filename_with_correct_extension = (
            '%s.png' % filename_without_extension)

        with python_utils.open_file(
            os.path.join(feconf.TESTS_DATA_DIR, 'img.png'),
            mode='rb', encoding=None) as f:
            raw_image = f.read()
        # Pass JPG extension even though raw_image data is PNG.
        # This test verifies that, when the filename extension differs from what
        # the raw data 'appears' to be, the image is rejected.
        response_dict = self.post_json(
            '%s/exploration/0' % self.IMAGE_UPLOAD_URL_PREFIX,
            {'filename': supplied_filename},
            csrf_token=csrf_token,
            expected_status_int=400,
            upload_files=(('image', 'unused_filename', raw_image),)
        )
        self.assertEqual(response_dict['status_code'], 400)
        self.assertEqual(
            response_dict['error'],
            'Expected a filename ending in .png, received test.jpg')
        self.logout()

        # Test that neither form of the image is stored.
        self.get_json(
            self._get_image_url('0', supplied_filename),
            expected_status_int=404)
        self.get_json(
            self._get_image_url('0', filename_with_correct_extension),
            expected_status_int=404)

    def test_upload_empty_image(self):
        """Test upload of an empty image."""

        self.login(self.EDITOR_EMAIL)
        csrf_token = self.get_new_csrf_token()

        # Upload an empty image.
        response_dict = self.post_json(
            '%s/exploration/0' % self.IMAGE_UPLOAD_URL_PREFIX,
            {'filename': 'test.png'},
            csrf_token=csrf_token,
            expected_status_int=400,
            upload_files=(('image', 'unused_filename', ''),)
        )
        self.assertEqual(response_dict['status_code'], 400)
        self.assertEqual(response_dict['error'], 'No image supplied')

        self.logout()

    def test_upload_bad_image(self):
        """Test upload of a malformed image."""

        self.login(self.EDITOR_EMAIL)
        csrf_token = self.get_new_csrf_token()

        # Upload an invalid image.
        response_dict = self.post_json(
            '%s/exploration/0' % self.IMAGE_UPLOAD_URL_PREFIX,
            {'filename': 'test.png'},
            csrf_token=csrf_token,
            expected_status_int=400,
            upload_files=(('image', 'unused_filename', 'non_image_data'),)
        )
        self.assertEqual(response_dict['status_code'], 400)
        self.assertEqual(response_dict['error'], 'Image not recognized')

        self.logout()

    def test_get_invalid_image(self):
        """Test retrieval of invalid images."""

        self.get_json(
            self._get_image_url('0', 'bad_image'),
            expected_status_int=404)

    def test_bad_filenames_are_detected(self):
        # TODO(sll): Add more tests here.

        self.login(self.EDITOR_EMAIL)
        csrf_token = self.get_new_csrf_token()

        with python_utils.open_file(
            os.path.join(feconf.TESTS_DATA_DIR, 'img.png'),
            mode='rb', encoding=None) as f:
            raw_image = f.read()
        response_dict = self.post_json(
            '%s/exploration/0' % self.IMAGE_UPLOAD_URL_PREFIX,
            {'filename': 'test/a.png'},
            csrf_token=csrf_token,
            expected_status_int=400,
            upload_files=(('image', 'unused_filename', raw_image),),
        )
        self.assertEqual(response_dict['status_code'], 400)
        self.assertIn('Filenames should not include', response_dict['error'])

        self.logout()

    def test_missing_extensions_are_detected(self):
        self.login(self.EDITOR_EMAIL)
        csrf_token = self.get_new_csrf_token()
        with python_utils.open_file(
            os.path.join(feconf.TESTS_DATA_DIR, 'img.png'),
            mode='rb', encoding=None) as f:
            raw_image = f.read()
        response_dict = self.post_json(
            '%s/exploration/0' % self.IMAGE_UPLOAD_URL_PREFIX,
            {'filename': 'test'},
            csrf_token=csrf_token,
            expected_status_int=400,
            upload_files=(('image', 'unused_filename', raw_image),),
        )
        self.assertEqual(response_dict['status_code'], 400)
        self.assertIn('Image filename with no extension',
                      response_dict['error'])

        self.logout()

    def test_bad_extensions_are_detected(self):
        self.login(self.EDITOR_EMAIL)
        csrf_token = self.get_new_csrf_token()

        with python_utils.open_file(
            os.path.join(feconf.TESTS_DATA_DIR, 'img.png'),
            mode='rb', encoding=None) as f:
            raw_image = f.read()
        response_dict = self.post_json(
            '%s/exploration/0' % self.IMAGE_UPLOAD_URL_PREFIX,
            {'filename': 'test.pdf'},
            csrf_token=csrf_token,
            expected_status_int=400,
            upload_files=(('image', 'unused_filename', raw_image),),
        )
        self.assertEqual(response_dict['status_code'], 400)
        self.assertIn('Expected a filename ending in .png, received test.pdf',
                      response_dict['error'])

        self.logout()

    def test_request_invalid_asset_type(self):
        """Test that requests for invalid asset type is rejected with a 404."""
        self.login(self.EDITOR_EMAIL)

        self.get_html_response(
            '/assetsdevhandler/exploration/0/assets/unknowntype/myfile',
            expected_status_int=404)
        self.logout()

    def test_get_response_with_dev_mode_disabled_returns_404_status(self):
        self.login(self.EDITOR_EMAIL)
        with self.swap(constants, 'DEV_MODE', False):
            self.get_json(
                '/assetsdevhandler/exploration/0/assets/image/myfile',
                expected_status_int=404)
        self.logout()


class AssetDevHandlerAudioTest(test_utils.GenericTestBase):
    """Test the upload of audio files to GCS."""

    TEST_AUDIO_FILE_MP3 = 'cafe.mp3'
    TEST_AUDIO_FILE_FLAC = 'cafe.flac'
    TEST_AUDIO_FILE_OVER_MAX_LENGTH = 'cafe-over-five-minutes.mp3'
    TEST_AUDIO_FILE_MPEG_CONTAINER = 'test-mpeg-container.mp3'
    AUDIO_UPLOAD_URL_PREFIX = '/createhandler/audioupload'

    def setUp(self):
        super(AssetDevHandlerAudioTest, self).setUp()
        exp_services.delete_demo('0')
        self.system_user = user_services.get_system_user()
        exp_services.load_demo('0')

        rights_manager.release_ownership_of_exploration(
            self.system_user, '0')
        self.signup(self.EDITOR_EMAIL, self.EDITOR_USERNAME)

        mock_accepted_audio_extensions = {
            'mp3': ['audio/mp3'],
            'flac': ['audio/flac']
        }

        self.accepted_audio_extensions_swap = self.swap(
            feconf, 'ACCEPTED_AUDIO_EXTENSIONS',
            mock_accepted_audio_extensions)

    def test_guest_can_not_upload(self):
        csrf_token = self.get_new_csrf_token()

        with python_utils.open_file(
            os.path.join(feconf.TESTS_DATA_DIR, self.TEST_AUDIO_FILE_MP3),
            mode='rb', encoding=None) as f:
            raw_audio = f.read()
        response = self.post_json(
            '%s/0' % (self.AUDIO_UPLOAD_URL_PREFIX),
            {'filename': self.TEST_AUDIO_FILE_MP3},
            csrf_token=csrf_token,
            upload_files=(('raw_audio_file', 'unused_filename', raw_audio),),
            expected_status_int=401
        )
        self.assertEqual(
            response['error'],
            'You must be logged in to access this resource.')

    def test_cannot_upload_audio_with_invalid_exp_id(self):
        self.login(self.EDITOR_EMAIL)
        csrf_token = self.get_new_csrf_token()

        with python_utils.open_file(
            os.path.join(feconf.TESTS_DATA_DIR, self.TEST_AUDIO_FILE_MP3),
            mode='rb', encoding=None) as f:
            raw_audio = f.read()
        self.post_json(
            '%s/invalid_exp_id' % (self.AUDIO_UPLOAD_URL_PREFIX),
            {'filename': self.TEST_AUDIO_FILE_MP3},
            csrf_token=csrf_token,
            upload_files=(('raw_audio_file', 'unused_filename', raw_audio),),
            expected_status_int=404
        )
        self.logout()

    def test_audio_upload(self):
        self.login(self.EDITOR_EMAIL)
        csrf_token = self.get_new_csrf_token()

        with python_utils.open_file(
            os.path.join(feconf.TESTS_DATA_DIR, self.TEST_AUDIO_FILE_MP3),
            mode='rb', encoding=None) as f:
            raw_audio = f.read()
        self.post_json(
            '%s/0' % (self.AUDIO_UPLOAD_URL_PREFIX),
            {'filename': self.TEST_AUDIO_FILE_MP3},
            csrf_token=csrf_token,
            upload_files=(('raw_audio_file', 'unused_filename', raw_audio),)
        )
        self.logout()

    def test_audio_upload_with_non_mp3_file(self):
        self.login(self.EDITOR_EMAIL)
        csrf_token = self.get_new_csrf_token()

        file_system_class = fs_services.get_entity_file_system_class()
        fs = fs_domain.AbstractFileSystem(file_system_class(
            feconf.ENTITY_TYPE_EXPLORATION, '0'))

        with python_utils.open_file(
            os.path.join(feconf.TESTS_DATA_DIR, self.TEST_AUDIO_FILE_FLAC),
            mode='rb', encoding=None) as f:
            raw_audio = f.read()

        self.assertFalse(fs.isfile('audio/%s' % self.TEST_AUDIO_FILE_FLAC))

        with self.accepted_audio_extensions_swap:
            self.post_json(
                '%s/0' % self.AUDIO_UPLOAD_URL_PREFIX,
                {'filename': self.TEST_AUDIO_FILE_FLAC},
                csrf_token=csrf_token,
                upload_files=[('raw_audio_file', 'unused_filename', raw_audio)]
            )

        self.assertTrue(fs.isfile('audio/%s' % self.TEST_AUDIO_FILE_FLAC))

        self.logout()

    def test_detect_non_matching_extensions(self):
        self.login(self.EDITOR_EMAIL)
        csrf_token = self.get_new_csrf_token()

        # Use an accepted audio extension in mismatched_filename
        # that differs from the uploaded file's audio type.
        mismatched_filename = 'test.flac'
        with python_utils.open_file(
            os.path.join(feconf.TESTS_DATA_DIR, self.TEST_AUDIO_FILE_MP3),
            mode='rb', encoding=None) as f:
            raw_audio = f.read()

        with self.accepted_audio_extensions_swap:
            response_dict = self.post_json(
                '%s/0' % self.AUDIO_UPLOAD_URL_PREFIX,
                {'filename': mismatched_filename},
                csrf_token=csrf_token,
                expected_status_int=400,
                upload_files=[('raw_audio_file', 'unused_filename', raw_audio)]
            )

        self.logout()
        self.assertIn(
            'Although the filename extension indicates the file is a flac '
            'file, it was not recognized as one. Found mime types:',
            response_dict['error'])

    def test_detect_non_audio_file(self):
        """Test that filenames with extensions that don't match the audio are
        detected.
        """

        self.login(self.EDITOR_EMAIL)
        csrf_token = self.get_new_csrf_token()

        with python_utils.open_file(
            os.path.join(feconf.TESTS_DATA_DIR, 'img.png'),
            mode='rb', encoding=None) as f:
            raw_audio = f.read()

        with self.accepted_audio_extensions_swap:
            response_dict = self.post_json(
                '%s/0' % self.AUDIO_UPLOAD_URL_PREFIX,
                {'filename': self.TEST_AUDIO_FILE_FLAC},
                csrf_token=csrf_token,
                expected_status_int=400,
                upload_files=(('raw_audio_file', 'unused_filename', raw_audio),)
            )
        self.logout()
        self.assertEqual(response_dict['error'], 'Audio not recognized as '
                         'a flac file')

    def test_audio_upload_mpeg_container(self):
        self.login(self.EDITOR_EMAIL)
        csrf_token = self.get_new_csrf_token()

        with python_utils.open_file(
            os.path.join(
                feconf.TESTS_DATA_DIR, self.TEST_AUDIO_FILE_MPEG_CONTAINER),
            mode='rb', encoding=None) as f:
            raw_audio = f.read()
        self.post_json(
            '%s/0' % (self.AUDIO_UPLOAD_URL_PREFIX),
            {'filename': self.TEST_AUDIO_FILE_MPEG_CONTAINER},
            csrf_token=csrf_token,
            upload_files=(('raw_audio_file', 'unused_filename', raw_audio),)
        )
        self.logout()

    def test_invalid_extension_is_detected(self):
        """Test that invalid extensions are caught."""

        self.login(self.EDITOR_EMAIL)
        csrf_token = self.get_new_csrf_token()

        filename_without_extension = 'test'
        invalid_extension = 'wav'
        supplied_filename = ('%s.%s'
                             % (filename_without_extension, invalid_extension))

        with python_utils.open_file(
            os.path.join(feconf.TESTS_DATA_DIR, self.TEST_AUDIO_FILE_MP3),
            mode='rb', encoding=None) as f:
            raw_audio = f.read()
        response_dict = self.post_json(
            '%s/0' % (self.AUDIO_UPLOAD_URL_PREFIX),
            {'filename': supplied_filename},
            csrf_token=csrf_token,
            expected_status_int=400,
            upload_files=(('raw_audio_file', 'unused_filename', raw_audio),)
        )
        self.logout()
        self.assertEqual(response_dict['status_code'], 400)
        self.assertEqual(
            response_dict['error'],
            'Invalid filename extension: it should have '
            'one of the following extensions: %s'
            % list(feconf.ACCEPTED_AUDIO_EXTENSIONS.keys()))

    def test_upload_empty_audio(self):
        """Test upload of empty audio."""

        self.login(self.EDITOR_EMAIL)
        csrf_token = self.get_new_csrf_token()
        # Upload empty audio.
        response_dict = self.post_json(
            '%s/0' % self.AUDIO_UPLOAD_URL_PREFIX,
            {'filename': 'test.mp3'},
            csrf_token=csrf_token,
            expected_status_int=400,
            upload_files=(('raw_audio_file', 'unused_filename', ''),)
        )
        self.logout()
        self.assertEqual(response_dict['status_code'], 400)
        self.assertEqual(response_dict['error'], 'No audio supplied')

    def test_upload_bad_audio(self):
        """Test upload of malformed audio."""

        self.login(self.EDITOR_EMAIL)
        csrf_token = self.get_new_csrf_token()
        response_dict = self.post_json(
            '%s/0' % self.AUDIO_UPLOAD_URL_PREFIX,
            {'filename': 'test.mp3'},
            csrf_token=csrf_token,
            expected_status_int=400,
            upload_files=(
                ('raw_audio_file', 'unused_filename', 'non_audio_data'),)
        )
        self.logout()
        self.assertEqual(response_dict['status_code'], 400)
        self.assertEqual(response_dict['error'], 'Audio not recognized as '
                         'a mp3 file')

    def test_missing_extensions_are_detected(self):
        """Test upload of filenames with no extensions are caught."""

        self.login(self.EDITOR_EMAIL)
        csrf_token = self.get_new_csrf_token()

        missing_extension_filename = 'test'
        with python_utils.open_file(
            os.path.join(feconf.TESTS_DATA_DIR, self.TEST_AUDIO_FILE_MP3),
            mode='rb', encoding=None) as f:
            raw_audio = f.read()
        response_dict = self.post_json(
            '%s/0' % (self.AUDIO_UPLOAD_URL_PREFIX),
            {'filename': missing_extension_filename},
            csrf_token=csrf_token,
            expected_status_int=400,
            upload_files=(('raw_audio_file', 'unused_filename', raw_audio),)
        )
        self.logout()
        self.assertEqual(response_dict['status_code'], 400)
        self.assertEqual(
            response_dict['error'],
            'No filename extension: it should have '
            'one of the following extensions: '
            '%s' % list(feconf.ACCEPTED_AUDIO_EXTENSIONS.keys()))

    def test_exceed_max_length_detected(self):
        """Test that audio file is less than max playback length."""

        self.login(self.EDITOR_EMAIL)
        csrf_token = self.get_new_csrf_token()

        with python_utils.open_file(
            os.path.join(
                feconf.TESTS_DATA_DIR, self.TEST_AUDIO_FILE_OVER_MAX_LENGTH),
            mode='rb', encoding=None) as f:
            raw_audio = f.read()
        response_dict = self.post_json(
            '%s/0' % self.AUDIO_UPLOAD_URL_PREFIX,
            {'filename': 'test.mp3'},
            csrf_token=csrf_token,
            expected_status_int=400,
            upload_files=(('raw_audio_file', 'unused_filename', raw_audio),)
        )
        self.logout()
        self.assertEqual(response_dict['status_code'], 400)
        self.assertIn('Audio files must be under %s seconds in length'
                      % feconf.MAX_AUDIO_FILE_LENGTH_SEC,
                      response_dict['error'])

    def test_non_matching_extensions_are_detected(self):
        """Test that filenames with extensions that don't match the audio are
        detected.
        """

        self.login(self.EDITOR_EMAIL)
        csrf_token = self.get_new_csrf_token()

        # Use an accepted audio extension in mismatched_filename
        # that differs from the uploaded file's audio type.
        mismatched_filename = 'test.mp3'
        with python_utils.open_file(
            os.path.join(
                feconf.TESTS_DATA_DIR, self.TEST_AUDIO_FILE_FLAC),
            mode='rb', encoding=None) as f:
            raw_audio = f.read()
        response_dict = self.post_json(
            '%s/0' % self.AUDIO_UPLOAD_URL_PREFIX,
            {'filename': mismatched_filename},
            csrf_token=csrf_token,
            expected_status_int=400,
            upload_files=(('raw_audio_file', 'unused_filename', raw_audio),)
        )
        self.logout()
        self.assertEqual(response_dict['status_code'], 400)
        self.assertEqual(response_dict['error'], 'Audio not recognized as '
                         'a mp3 file')<|MERGE_RESOLUTION|>--- conflicted
+++ resolved
@@ -52,13 +52,8 @@
 
     def _get_image_url(self, exp_id, filename):
         """Gets the image URL."""
-<<<<<<< HEAD
         return builtins.str(
-            '%s/%s/assets/image/%s' %
-=======
-        return str(
             '%s/exploration/%s/assets/image/%s' %
->>>>>>> 99c8e9e4
             (self.ASSET_HANDLER_URL_PREFIX, exp_id, filename))
 
     def setUp(self):
