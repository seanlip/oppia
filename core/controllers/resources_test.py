--- conflicted
+++ resolved
@@ -220,15 +220,9 @@
 class AudioHandlerTest(test_utils.GenericTestBase):
     """Test the upload of audio files to GCS."""
 
-<<<<<<< HEAD
-    TEST_AUDIO_FILE_MP3 = 'test-audio-a.mp3'
-    TEST_AUDIO_FILE_FLAC = 'test-audio-a.flac'
-    TEST_AUDIO_FILE_OVER_MAX_LENGTH = 'test-over-five-minutes-audio.mp3'
-=======
     TEST_AUDIO_FILE_MP3 = 'cafe.mp3'
     TEST_AUDIO_FILE_FLAC = 'cafe.flac'
     TEST_AUDIO_FILE_OVER_MAX_LENGTH = 'cafe-over-five-minutes.mp3'
->>>>>>> b663fa4b
     AUDIO_UPLOAD_URL_PREFIX = '/createhandler/audioupload'
 
     def setUp(self):
@@ -251,11 +245,7 @@
             '%s/0' % (self.AUDIO_UPLOAD_URL_PREFIX),
             {'filename': self.TEST_AUDIO_FILE_MP3},
             csrf_token=csrf_token,
-<<<<<<< HEAD
-            upload_files=(('audio', 'unused_filename', raw_audio),)
-=======
             upload_files=(('raw_audio_file', 'unused_filename', raw_audio),)
->>>>>>> b663fa4b
         )
         self.logout()
 
@@ -280,11 +270,7 @@
             csrf_token=csrf_token,
             expect_errors=True,
             expected_status_int=400,
-<<<<<<< HEAD
-            upload_files=(('audio', 'unused_filename', raw_audio),)
-=======
             upload_files=(('raw_audio_file', 'unused_filename', raw_audio),)
->>>>>>> b663fa4b
         )
         self.logout()
         self.assertEqual(response_dict['code'], 400)
@@ -308,11 +294,7 @@
             csrf_token=csrf_token,
             expect_errors=True,
             expected_status_int=400,
-<<<<<<< HEAD
-            upload_files=(('audio', 'unused_filename', ''),)
-=======
             upload_files=(('raw_audio_file', 'unused_filename', ''),)
->>>>>>> b663fa4b
         )
         self.logout()
         self.assertEqual(response_dict['code'], 400)
@@ -330,12 +312,8 @@
             csrf_token=csrf_token,
             expect_errors=True,
             expected_status_int=400,
-<<<<<<< HEAD
-            upload_files=(('audio', 'unused_filename', 'non_audio_data'),)
-=======
             upload_files=(
                 ('raw_audio_file', 'unused_filename', 'non_audio_data'),)
->>>>>>> b663fa4b
         )
         self.logout()
         self.assertEqual(response_dict['code'], 400)
@@ -359,11 +337,7 @@
             csrf_token=csrf_token,
             expect_errors=True,
             expected_status_int=400,
-<<<<<<< HEAD
-            upload_files=(('audio', 'unused_filename', raw_audio),)
-=======
             upload_files=(('raw_audio_file', 'unused_filename', raw_audio),)
->>>>>>> b663fa4b
         )
         self.logout()
         self.assertEqual(response_dict['code'], 400)
@@ -384,28 +358,16 @@
                   mode='rb') as f:
             raw_audio = f.read()
         response_dict = self.post_json(
-<<<<<<< HEAD
-            '%s/0' % (self.AUDIO_UPLOAD_URL_PREFIX),
-=======
             '%s/0' % self.AUDIO_UPLOAD_URL_PREFIX,
->>>>>>> b663fa4b
             {'filename': 'test.mp3'},
             csrf_token=csrf_token,
             expect_errors=True,
             expected_status_int=400,
-<<<<<<< HEAD
-            upload_files=(('audio', 'unused_filename', raw_audio),)
-        )
-        self.logout()
-        self.assertEqual(response_dict['code'], 400)
-        self.assertIn('Audio must be under %s seconds in length'
-=======
             upload_files=(('raw_audio_file', 'unused_filename', raw_audio),)
         )
         self.logout()
         self.assertEqual(response_dict['code'], 400)
         self.assertIn('Audio files must be under %s seconds in length'
->>>>>>> b663fa4b
                       % feconf.MAX_AUDIO_FILE_LENGTH_SEC,
                       response_dict['error'])
 
@@ -426,28 +388,15 @@
                   mode='rb') as f:
             raw_audio = f.read()
         response_dict = self.post_json(
-<<<<<<< HEAD
-            '%s/0' % (self.AUDIO_UPLOAD_URL_PREFIX),
-=======
             '%s/0' % self.AUDIO_UPLOAD_URL_PREFIX,
->>>>>>> b663fa4b
             {'filename': mismatched_filename},
             csrf_token=csrf_token,
             expect_errors=True,
             expected_status_int=400,
-<<<<<<< HEAD
-            upload_files=(('audio', 'unused_filename', raw_audio),)
-        )
-        self.logout()
-        self.assertEqual(response_dict['code'], 400)
-        self.assertEqual(response_dict['error'],
-                         'Audio not recognized as a mp3 file')
-=======
             upload_files=(('raw_audio_file', 'unused_filename', raw_audio),)
         )
         self.logout()
         self.assertEqual(response_dict['code'], 400)
         self.assertIn(
             'Although the filename extension indicates the file',
-            response_dict['error'])
->>>>>>> b663fa4b
+            response_dict['error'])