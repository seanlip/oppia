# Copyright 2019 The Oppia Authors. All Rights Reserved.
#
# Licensed under the Apache License, Version 2.0 (the "License");
# you may not use this file except in compliance with the License.
# You may obtain a copy of the License at
#
#      http://www.apache.org/licenses/LICENSE-2.0
#
# Unless required by applicable law or agreed to in writing, software
# distributed under the License is distributed on an "AS-IS" BASIS,
# WITHOUT WARRANTIES OR CONDITIONS OF ANY KIND, either express or implied.
# See the License for the specific language governing permissions and
# limitations under the License.

"""Tests for subtopic viewer page"""

from constants import constants
from core.domain import subtopic_page_domain
from core.domain import subtopic_page_services
from core.domain import topic_domain
from core.domain import user_services
from core.tests import test_utils
import feconf


class BaseSubtopicViewerControllerTests(test_utils.GenericTestBase):

    user_id = 'user_id'

    def setUp(self):
        super(BaseSubtopicViewerControllerTests, self).setUp()
        self.signup(self.ADMIN_EMAIL, self.ADMIN_USERNAME)
        self.admin_id = self.get_user_id_from_email(self.ADMIN_EMAIL)
        self.set_admins([self.ADMIN_USERNAME])
        self.admin = user_services.UserActionsInfo(self.admin_id)
        self.topic_id = 'topic_id'
        self.subtopic_id = 1
        self.subtopic_page = (
            subtopic_page_domain.SubtopicPage.create_default_subtopic_page(
                self.subtopic_id, self.topic_id))
        subtopic_page_services.save_subtopic_page(
            self.user_id, self.subtopic_page, 'Added subtopic',
            [topic_domain.TopicChange({
                'cmd': topic_domain.CMD_ADD_SUBTOPIC,
                'subtopic_id': self.subtopic_id,
                'title': 'Sample'
            })]
        )
        self.recorded_voiceovers_dict = {
            'voiceovers_mapping': {
                'content': {
                    'en': {
                        'filename': 'test.mp3',
                        'file_size_bytes': 100,
                        'needs_update': False
                    }
                }
            }
        }
        self.written_translations_dict = {
            'translations_mapping': {
                'content': {}
            }
        }
<<<<<<< HEAD
=======
        self.expected_page_contents_dict = {
            'content_ids_to_audio_translations':
                self.content_ids_to_audio_translations_dict,
            'subtitled_html': {
                'content_id': 'content', 'html': '<p>hello world</p>'
            }
        }
>>>>>>> 540c748c
        self.subtopic_page.update_page_contents_html({
            'html': '<p>hello world</p>',
            'content_id': 'content'
        })
        self.subtopic_page.update_page_contents_audio(
            self.recorded_voiceovers_dict)
        subtopic_page_services.save_subtopic_page(
            self.user_id, self.subtopic_page, 'Updated page contents',
            [subtopic_page_domain.SubtopicPageChange({
                'cmd': subtopic_page_domain.CMD_UPDATE_SUBTOPIC_PAGE_PROPERTY,
                'subtopic_id': self.subtopic_id,
                'property_name': 'page_contents_html',
                'new_value': 'a',
                'old_value': 'b'
            })]
        )


class SubtopicPageDataHandlerTests(BaseSubtopicViewerControllerTests):
    def test_get(self):
        with self.swap(constants, 'ENABLE_NEW_STRUCTURE_PLAYERS', True):
            json_response = self.get_json(
                '%s/%s/%s' % (
                    feconf.SUBTOPIC_DATA_HANDLER, 'topic_id', 1))
            expected_page_contents_dict = {
                'recorded_voiceovers': self.recorded_voiceovers_dict,
                'subtitled_html': {
                    'content_id': 'content',
                    'html': '<p>hello world</p>'
                },
                'written_translations': self.written_translations_dict
            }
            expected_dict = {
                'topic_id': self.topic_id,
                'subtopic_id': 1,
                'page_contents': expected_page_contents_dict
            }
            self.assertDictContainsSubset(expected_dict, json_response)

    def test_get_fails_when_new_structures_not_enabled(self):
        with self.swap(constants, 'ENABLE_NEW_STRUCTURE_PLAYERS', False):
            self.get_json(
                '%s/%s/%s' % (
                    feconf.SUBTOPIC_DATA_HANDLER, 'topic_id', 1),
                expected_status_int=404)<|MERGE_RESOLUTION|>--- conflicted
+++ resolved
@@ -62,16 +62,6 @@
                 'content': {}
             }
         }
-<<<<<<< HEAD
-=======
-        self.expected_page_contents_dict = {
-            'content_ids_to_audio_translations':
-                self.content_ids_to_audio_translations_dict,
-            'subtitled_html': {
-                'content_id': 'content', 'html': '<p>hello world</p>'
-            }
-        }
->>>>>>> 540c748c
         self.subtopic_page.update_page_contents_html({
             'html': '<p>hello world</p>',
             'content_id': 'content'
