# coding: utf-8
#
# Copyright 2018 The Oppia Authors. All Rights Reserved.
#
# Licensed under the Apache License, Version 2.0 (the "License");
# you may not use this file except in compliance with the License.
# You may obtain a copy of the License at
#
#      http://www.apache.org/licenses/LICENSE-2.0
#
# Unless required by applicable law or agreed to in writing, software
# distributed under the License is distributed on an "AS-IS" BASIS,
# WITHOUT WARRANTIES OR CONDITIONS OF ANY KIND, either express or implied.
# See the License for the specific language governing permissions and
# limitations under the License.

"""Tests for suggestion controllers."""

from constants import constants
from core.domain import exp_domain
from core.domain import exp_fetchers
from core.domain import exp_services
from core.domain import feedback_services
from core.domain import question_domain
from core.domain import question_services
from core.domain import rights_manager
from core.domain import skill_services
from core.domain import state_domain
from core.domain import suggestion_services
from core.domain import topic_services
from core.domain import user_services
from core.platform import models
from core.tests import test_utils
import feconf

(suggestion_models, feedback_models) = models.Registry.import_models([
    models.NAMES.suggestion, models.NAMES.feedback])


class SuggestionUnitTests(test_utils.GenericTestBase):

    EXP_ID = 'exp1'
    TRANSLATION_LANGUAGE_CODE = 'en'

    AUTHOR_EMAIL = 'author@example.com'
    AUTHOR_EMAIL_2 = 'author2@example.com'
    NORMAL_USER_EMAIL = 'user@example.com'

    def setUp(self):
        super(SuggestionUnitTests, self).setUp()
        self.signup(self.ADMIN_EMAIL, self.ADMIN_USERNAME)
        self.signup(self.OWNER_EMAIL, self.OWNER_USERNAME)
        self.signup(self.EDITOR_EMAIL, self.EDITOR_USERNAME)
        self.signup(self.AUTHOR_EMAIL, 'author')
        self.signup(self.AUTHOR_EMAIL_2, 'author2')
        self.signup(self.NORMAL_USER_EMAIL, 'normalUser')

        self.owner_id = self.get_user_id_from_email(self.OWNER_EMAIL)
        self.editor_id = self.get_user_id_from_email(self.EDITOR_EMAIL)
        self.author_id = self.get_user_id_from_email(self.AUTHOR_EMAIL)
        self.author_id_2 = self.get_user_id_from_email(self.AUTHOR_EMAIL_2)
        self.reviewer_id = self.editor_id

        self.set_admins([self.ADMIN_USERNAME])
        self.editor = user_services.UserActionsInfo(self.editor_id)

        # Login and create exploration and suggestions.
        self.login(self.EDITOR_EMAIL)
        exploration = (
            self.save_new_linear_exp_with_state_names_and_interactions(
                self.EXP_ID, self.editor_id, ['State 1', 'State 2', 'State 3'],
                ['TextInput'], category='Algebra'))

        self.old_content = state_domain.SubtitledHtml(
            'content', '<p>old content html</p>').to_dict()
<<<<<<< HEAD
        exploration.states['State 1'].update_content(
            state_domain.SubtitledHtml.from_dict(self.old_content))
        exploration.states['State 2'].update_content(
            state_domain.SubtitledHtml.from_dict(self.old_content))
        exploration.states['State 3'].update_content(
            state_domain.SubtitledHtml.from_dict(self.old_content))
=======
        exploration.states['State 1'].update_content(self.old_content)
        exploration.states['State 2'].update_content(self.old_content)
        exploration.states['State 3'].update_content(self.old_content)
>>>>>>> df853025
        exp_services._save_exploration(self.editor_id, exploration, '', [])  # pylint: disable=protected-access

        rights_manager.publish_exploration(self.editor, self.EXP_ID)
        rights_manager.assign_role_for_exploration(
            self.editor, self.EXP_ID, self.owner_id,
            rights_manager.ROLE_EDITOR)

        self.new_content = state_domain.SubtitledHtml(
            'content', '<p>new content html</p>').to_dict()
        self.resubmit_change_content = state_domain.SubtitledHtml(
            'content', '<p>resubmit change content html</p>').to_dict()

        self.logout()

        self.login(self.AUTHOR_EMAIL)
        csrf_token = self.get_new_csrf_token()

        self.post_json(
            '%s/' % feconf.SUGGESTION_URL_PREFIX, {
                'suggestion_type': (
                    suggestion_models
                    .SUGGESTION_TYPE_EDIT_STATE_CONTENT),
                'target_type': (
                    suggestion_models.TARGET_TYPE_EXPLORATION),
                'target_id': 'exp1',
                'target_version_at_submission': exploration.version,
                'change': {
                    'cmd': exp_domain.CMD_EDIT_STATE_PROPERTY,
                    'property_name': exp_domain.STATE_PROPERTY_CONTENT,
                    'state_name': 'State 1',
                    'old_value': self.old_content,
                    'new_value': self.new_content
                },
                'description': 'change to state 1',
                'final_reviewer_id': self.reviewer_id,
            }, csrf_token=csrf_token)
        self.logout()

        self.login(self.AUTHOR_EMAIL_2)
        csrf_token = self.get_new_csrf_token()

        self.post_json(
            '%s/' % feconf.SUGGESTION_URL_PREFIX, {
                'suggestion_type': (
                    suggestion_models
                    .SUGGESTION_TYPE_EDIT_STATE_CONTENT),
                'target_type': (
                    suggestion_models.TARGET_TYPE_EXPLORATION),
                'target_id': 'exp1',
                'target_version_at_submission': exploration.version,
                'change': {
                    'cmd': exp_domain.CMD_EDIT_STATE_PROPERTY,
                    'property_name': exp_domain.STATE_PROPERTY_CONTENT,
                    'state_name': 'State 2',
                    'old_value': self.old_content,
                    'new_value': self.new_content
                },
                'description': 'change to state 2',
                'final_reviewer_id': self.reviewer_id,
            }, csrf_token=csrf_token)

        self.post_json(
            '%s/' % feconf.SUGGESTION_URL_PREFIX, {
                'suggestion_type': (
                    suggestion_models
                    .SUGGESTION_TYPE_EDIT_STATE_CONTENT),
                'target_type': (
                    suggestion_models.TARGET_TYPE_EXPLORATION),
                'target_id': 'exp1',
                'target_version_at_submission': exploration.version,
                'change': {
                    'cmd': exp_domain.CMD_EDIT_STATE_PROPERTY,
                    'property_name': exp_domain.STATE_PROPERTY_CONTENT,
                    'state_name': 'State 3',
                    'old_value': self.old_content,
                    'new_value': self.new_content
                },
                'description': 'change to state 3',
                'final_reviewer_id': self.reviewer_id,
            }, csrf_token=csrf_token)
        self.logout()

    def test_create_suggestion(self):
        self.login(self.AUTHOR_EMAIL_2)
        csrf_token = self.get_new_csrf_token()
        exploration = exp_fetchers.get_exploration_by_id(self.EXP_ID)

        self.post_json(
            '%s/' % feconf.SUGGESTION_URL_PREFIX, {
                'suggestion_type': (
                    suggestion_models
                    .SUGGESTION_TYPE_EDIT_STATE_CONTENT),
                'target_type': (
                    suggestion_models.TARGET_TYPE_EXPLORATION),
                'target_id': 'exp1',
                'target_version_at_submission': exploration.version,
                'change': {
                    'cmd': exp_domain.CMD_EDIT_STATE_PROPERTY,
                    'property_name': exp_domain.STATE_PROPERTY_CONTENT,
                    'state_name': 'State 3',
                    'new_value': self.new_content
                },
                'description': 'change again to state 3',
            }, csrf_token=csrf_token)
        suggestions = self.get_json(
            '%s?author_id=%s' % (
                feconf.SUGGESTION_LIST_URL_PREFIX,
                self.author_id_2))['suggestions']
        self.assertEqual(len(suggestions), 3)
        self.logout()

    def test_suggestion_to_exploration_handler_with_invalid_suggestion_id(self):
        self.login(self.EDITOR_EMAIL)

        csrf_token = self.get_new_csrf_token()

        suggestion_to_accept = self.get_json(
            '%s?author_id=%s' % (
                feconf.SUGGESTION_LIST_URL_PREFIX,
                self.author_id))['suggestions'][0]

        csrf_token = self.get_new_csrf_token()

        # Invalid format of suggestion id.
        response = self.put_json(
            '%s/exploration/%s/%s' % (
                feconf.SUGGESTION_ACTION_URL_PREFIX,
                suggestion_to_accept['target_id'], 'invalid_suggestion_id'), {
                    'action': u'reject',
                    'review_message': u'Rejected!'
                }, csrf_token=csrf_token, expected_status_int=400)

        self.assertEqual(
            response['error'],
            'Invalid format for suggestion_id. It must contain 3 parts '
            'separated by \'.\'')

        csrf_token = self.get_new_csrf_token()

        # Suggestion does not exist.
        self.put_json(
            '%s/exploration/%s/%s' % (
                feconf.SUGGESTION_ACTION_URL_PREFIX,
                suggestion_to_accept['target_id'],
                'exploration.target_id.id'), {
                    'action': u'reject',
                    'review_message': u'Rejected!'
                }, csrf_token=csrf_token,
            expected_status_int=404)

        self.logout()

    def test_suggestion_to_exploration_handler_with_invalid_target_type(self):
        self.login(self.EDITOR_EMAIL)

        question_dict = {
            'question_state_data': self._create_valid_question_data(
                'default_state').to_dict(),
            'language_code': 'en',
            'question_state_data_schema_version': (
                feconf.CURRENT_STATE_SCHEMA_VERSION)
        }

        exp_id = 'new_exp_id'
        self.save_new_default_exploration(exp_id, self.editor_id)

        suggestion_services.create_suggestion(
            suggestion_models.SUGGESTION_TYPE_ADD_QUESTION,
            suggestion_models.TARGET_TYPE_TOPIC, exp_id, 1,
            self.author_id, {
                'cmd': (
                    question_domain
                    .CMD_CREATE_NEW_FULLY_SPECIFIED_QUESTION),
                'question_dict': question_dict,
                'skill_id': None
            }, None, None)

        suggestion_id = suggestion_services.query_suggestions(
            [('author_id', self.author_id), (
                'target_id', exp_id)])[0].suggestion_id

        csrf_token = self.get_new_csrf_token()

        response = self.put_json(
            '%s/exploration/%s/%s' % (
                feconf.SUGGESTION_ACTION_URL_PREFIX, exp_id,
                suggestion_id), {
                    'action': u'reject',
                    'review_message': u'Rejected!'
                }, csrf_token=csrf_token, expected_status_int=400)

        self.assertEqual(
            response['error'],
            'This handler allows actions only on suggestions to explorations.')

        self.logout()

    def test_suggestion_to_exploration_handler_with_invalid_target_id(self):
        self.login(self.EDITOR_EMAIL)

        csrf_token = self.get_new_csrf_token()

        suggestion_to_accept = self.get_json(
            '%s?author_id=%s' % (
                feconf.SUGGESTION_LIST_URL_PREFIX,
                self.author_id))['suggestions'][0]

        self.save_new_default_exploration('exp_id', self.editor_id)

        csrf_token = self.get_new_csrf_token()

        response = self.put_json(
            '%s/exploration/%s/%s' % (
                feconf.SUGGESTION_ACTION_URL_PREFIX, 'exp_id',
                suggestion_to_accept['suggestion_id']), {
                    'action': u'reject',
                    'review_message': u'Rejected!'
                }, csrf_token=csrf_token, expected_status_int=400)

        self.assertEqual(
            response['error'],
            'The exploration id provided does not match the exploration id '
            'present as part of the suggestion_id')

        self.logout()

    def test_owner_of_exploration_cannot_repond_to_own_suggestion(self):
        self.login(self.EDITOR_EMAIL)

        exp_id = 'new_exp_id'
        self.save_new_default_exploration(exp_id, self.editor_id)

        new_content = state_domain.SubtitledHtml(
            'content', '<p>new content html</p>').to_dict()
        change_cmd = {
            'cmd': exp_domain.CMD_EDIT_STATE_PROPERTY,
            'property_name': exp_domain.STATE_PROPERTY_CONTENT,
            'state_name': 'State 1',
            'new_value': new_content
        }
        suggestion_services.create_suggestion(
            suggestion_models.SUGGESTION_TYPE_EDIT_STATE_CONTENT,
            suggestion_models.TARGET_TYPE_EXPLORATION, exp_id, 1,
            self.editor_id, change_cmd, 'sample description', None)

        suggestion_id = suggestion_services.query_suggestions(
            [('author_id', self.editor_id), (
                'target_id', exp_id)])[0].suggestion_id

        csrf_token = self.get_new_csrf_token()

        response = self.put_json(
            '%s/exploration/%s/%s' % (
                feconf.SUGGESTION_ACTION_URL_PREFIX,
                exp_id, suggestion_id), {
                    'action': u'reject',
                    'review_message': u'Rejected!'
                }, csrf_token=csrf_token, expected_status_int=401)

        self.assertEqual(
            response['error'], 'You cannot accept/reject your own suggestion.')

        self.logout()

    def test_suggestion_to_exploration_handler_with_invalid_action(self):
        self.login(self.EDITOR_EMAIL)

        csrf_token = self.get_new_csrf_token()

        suggestion_to_accept = self.get_json(
            '%s?author_id=%s' % (
                feconf.SUGGESTION_LIST_URL_PREFIX,
                self.author_id))['suggestions'][0]

        csrf_token = self.get_new_csrf_token()

        response = self.put_json(
            '%s/exploration/%s/%s' % (
                feconf.SUGGESTION_ACTION_URL_PREFIX,
                suggestion_to_accept['target_id'],
                suggestion_to_accept['suggestion_id']),
            {'action': 'invalid_action'}, csrf_token=csrf_token,
            expected_status_int=400)

        self.assertEqual(
            response['error'], 'Invalid action.')

        self.logout()

    def test_reject_suggestion_to_exploration(self):
        self.login(self.EDITOR_EMAIL)

        csrf_token = self.get_new_csrf_token()

        suggestion_to_reject = self.get_json(
            '%s?author_id=%s' % (
                feconf.SUGGESTION_LIST_URL_PREFIX,
                self.author_id))['suggestions'][0]

        suggestion = suggestion_services.get_suggestion_by_id(
            suggestion_to_reject['suggestion_id'])

        self.assertEqual(
            suggestion.status, suggestion_models.STATUS_IN_REVIEW)

        csrf_token = self.get_new_csrf_token()

        self.put_json('%s/exploration/%s/%s' % (
            feconf.SUGGESTION_ACTION_URL_PREFIX,
            suggestion_to_reject['target_id'],
            suggestion_to_reject['suggestion_id']), {
                'action': u'reject',
                'review_message': u'Rejected!'
            }, csrf_token=csrf_token)

        suggestion = suggestion_services.get_suggestion_by_id(
            suggestion_to_reject['suggestion_id'])

        self.assertEqual(
            suggestion.status, suggestion_models.STATUS_REJECTED)

        self.logout()

    def test_accept_suggestion(self):
        exploration = exp_fetchers.get_exploration_by_id(self.EXP_ID)

        # Test editor can accept successfully.
        self.login(self.EDITOR_EMAIL)
        csrf_token = self.get_new_csrf_token()

        suggestion_to_accept = self.get_json(
            '%s?author_id=%s' % (
                feconf.SUGGESTION_LIST_URL_PREFIX,
                self.author_id))['suggestions'][0]

        csrf_token = self.get_new_csrf_token()
        self.put_json('%s/exploration/%s/%s' % (
            feconf.SUGGESTION_ACTION_URL_PREFIX,
            suggestion_to_accept['target_id'],
            suggestion_to_accept['suggestion_id']), {
                'action': u'accept',
                'commit_message': u'commit message',
                'review_message': u'Accepted'
            }, csrf_token=csrf_token)
        suggestion_post_accept = self.get_json(
            '%s?author_id=%s' % (
                feconf.SUGGESTION_LIST_URL_PREFIX,
                self.author_id))['suggestions'][0]
        self.assertEqual(
            suggestion_post_accept['status'],
            suggestion_models.STATUS_ACCEPTED)
        exploration = exp_fetchers.get_exploration_by_id(self.EXP_ID)
        self.assertEqual(
            exploration.states[suggestion_to_accept[
                'change']['state_name']].content.html,
            suggestion_to_accept['change']['new_value']['html'])
        self.logout()

        # Testing user without permissions cannot accept.
        self.login(self.NORMAL_USER_EMAIL)
        suggestion_to_accept = self.get_json(
            '%s?author_id=%s' % (
                feconf.SUGGESTION_LIST_URL_PREFIX,
                self.author_id_2))['suggestions'][0]

        csrf_token = self.get_new_csrf_token()
        self.put_json('%s/exploration/%s/%s' % (
            feconf.SUGGESTION_ACTION_URL_PREFIX,
            suggestion_to_accept['target_id'],
            suggestion_to_accept['suggestion_id']), {
                'action': u'accept',
                'commit_message': u'commit message',
                'review_message': u'Accepted'
            }, csrf_token=csrf_token, expected_status_int=401)
        self.logout()

        # Testing that author cannot accept own suggestion.
        self.login(self.AUTHOR_EMAIL_2)
        suggestion_to_accept = self.get_json(
            '%s?author_id=%s' % (
                feconf.SUGGESTION_LIST_URL_PREFIX,
                self.author_id_2))['suggestions'][0]

        csrf_token = self.get_new_csrf_token()
        self.put_json('%s/exploration/%s/%s' % (
            feconf.SUGGESTION_ACTION_URL_PREFIX,
            suggestion_to_accept['target_id'],
            suggestion_to_accept['suggestion_id']), {
                'action': u'accept',
                'commit_message': u'commit message',
                'review_message': u'Accepted'
            }, csrf_token=csrf_token, expected_status_int=401)

        # Testing users with scores above threshold can accept.
        self.login(self.AUTHOR_EMAIL)
        suggestion_services.increment_score_for_user(
            self.author_id, 'content.Algebra', 15)

        csrf_token = self.get_new_csrf_token()
        self.put_json('%s/exploration/%s/%s' % (
            feconf.SUGGESTION_ACTION_URL_PREFIX,
            suggestion_to_accept['target_id'],
            suggestion_to_accept['suggestion_id']), {
                'action': u'accept',
                'commit_message': u'commit message',
                'review_message': u'Accepted'
            }, csrf_token=csrf_token)

        suggestion_post_accept = self.get_json(
            '%s?author_id=%s' % (
                feconf.SUGGESTION_LIST_URL_PREFIX,
                self.author_id_2))['suggestions'][0]
        self.assertEqual(
            suggestion_post_accept['status'],
            suggestion_models.STATUS_ACCEPTED)
        self.logout()

        # Testing admins can accept suggestions.
        self.login(self.ADMIN_EMAIL)
        csrf_token = self.get_new_csrf_token()
        suggestion_to_accept = self.get_json(
            '%s?author_id=%s' % (
                feconf.SUGGESTION_LIST_URL_PREFIX,
                self.author_id_2))['suggestions'][1]
        self.put_json('%s/exploration/%s/%s' % (
            feconf.SUGGESTION_ACTION_URL_PREFIX,
            suggestion_to_accept['target_id'],
            suggestion_to_accept['suggestion_id']), {
                'action': u'accept',
                'commit_message': u'commit message',
                'review_message': u'Accepted'
            }, csrf_token=csrf_token)
        suggestion_post_accept = self.get_json(
            '%s?author_id=%s' % (
                feconf.SUGGESTION_LIST_URL_PREFIX,
                self.author_id_2))['suggestions'][1]
        self.assertEqual(
            suggestion_post_accept['status'],
            suggestion_models.STATUS_ACCEPTED)
        self.logout()

    def test_suggestion_list_handler_with_invalid_query_field(self):
        response = self.get_json(
            '%s?invalid_query_field=value' % (
                feconf.SUGGESTION_LIST_URL_PREFIX), expected_status_int=400)

        self.assertEqual(
            response['error'],
            'Not allowed to query on field invalid_query_field')

    def test_suggestion_list_handler(self):
        suggestions = self.get_json(
            '%s?author_id=%s&target_type=%s&target_id=%s' % (
                feconf.SUGGESTION_LIST_URL_PREFIX, self.author_id_2,
                suggestion_models.TARGET_TYPE_EXPLORATION, self.EXP_ID)
            )['suggestions']
        self.assertEqual(len(suggestions), 2)

    def test_cannot_resubmit_suggestion_with_invalid_suggestion_id(self):
        self.login(self.EDITOR_EMAIL)
        csrf_token = self.get_new_csrf_token()

        response = self.put_json(
            '%s/resubmit/%s' % (
                feconf.SUGGESTION_ACTION_URL_PREFIX, 'invalid_suggestion_id'), {
                    'action': u'reject',
                    'review_message': u'Rejected!'
                }, csrf_token=csrf_token, expected_status_int=400)

        self.assertEqual(
            response['error'], 'No suggestion found with given suggestion id')

    def test_resubmit_rejected_suggestion(self):

        self.login(self.EDITOR_EMAIL)
        csrf_token = self.get_new_csrf_token()

        suggestion = suggestion_services.query_suggestions(
            [('author_id', self.author_id), ('target_id', self.EXP_ID)])[0]
        suggestion_services.reject_suggestion(
            suggestion, self.reviewer_id, 'reject message')
        self.logout()

        self.login(self.AUTHOR_EMAIL)
        csrf_token = self.get_new_csrf_token()

        self.put_json('%s/resubmit/%s' % (
            feconf.SUGGESTION_ACTION_URL_PREFIX, suggestion.suggestion_id), {
                'summary_message': 'summary message',
                'action': u'resubmit',
                'change': {
                    'cmd': exp_domain.CMD_EDIT_STATE_PROPERTY,
                    'property_name': exp_domain.STATE_PROPERTY_CONTENT,
                    'state_name': 'State 1',
                    'new_value': self.resubmit_change_content,
                    'old_value': self.old_content
                }
            }, csrf_token=csrf_token)

        suggestion = suggestion_services.query_suggestions(
            [('author_id', self.author_id), ('target_id', self.EXP_ID)])[0]
        self.assertEqual(
            suggestion.status, suggestion_models.STATUS_IN_REVIEW)
        self.assertEqual(
            suggestion.change.new_value['html'],
            self.resubmit_change_content['html'])
        self.assertEqual(
            suggestion.change.cmd, exp_domain.CMD_EDIT_STATE_PROPERTY)
        self.assertEqual(
            suggestion.change.property_name, exp_domain.STATE_PROPERTY_CONTENT)
        self.assertEqual(
            suggestion.change.state_name, 'State 1')
        self.logout()


class QuestionSuggestionTests(test_utils.GenericTestBase):

    AUTHOR_EMAIL = 'author@example.com'
    AUTHOR_EMAIL_2 = 'author2@example.com'

    # Needs to be 12 characters long.
    SKILL_ID = 'skill1234567'

    SKILL_DESCRIPTION = 'skill to link question to'
    TOPIC_ID = 'topic'

    def setUp(self):
        super(QuestionSuggestionTests, self).setUp()
        self.signup(self.ADMIN_EMAIL, self.ADMIN_USERNAME)
        self.signup(self.AUTHOR_EMAIL, 'author')
        self.admin_id = self.get_user_id_from_email(self.ADMIN_EMAIL)
        self.author_id = self.get_user_id_from_email(self.AUTHOR_EMAIL)
        self.set_admins([self.ADMIN_USERNAME])
        self.save_new_skill(
            self.SKILL_ID, self.admin_id, self.SKILL_DESCRIPTION)
        self.question_dict = {
            'question_state_data': self._create_valid_question_data(
                'default_state').to_dict(),
            'language_code': 'en',
            'question_state_data_schema_version': (
                feconf.CURRENT_STATE_SCHEMA_VERSION),
            'linked_skill_ids': [self.SKILL_ID]
        }
        self.login(self.AUTHOR_EMAIL)
        csrf_token = self.get_new_csrf_token()

        self.post_json(
            '%s/' % feconf.SUGGESTION_URL_PREFIX, {
                'suggestion_type': (
                    suggestion_models.SUGGESTION_TYPE_ADD_QUESTION),
                'target_type': suggestion_models.TARGET_TYPE_TOPIC,
                'target_id': self.TOPIC_ID,
                'target_version_at_submission': 1,
                'change': {
                    'cmd': (
                        question_domain
                        .CMD_CREATE_NEW_FULLY_SPECIFIED_QUESTION),
                    'question_dict': self.question_dict,
                    'skill_id': None
                },
                'description': 'Add new question to skill'
            }, csrf_token=csrf_token)
        self.logout()

    def test_query_question_suggestions(self):
        suggestions = self.get_json(
            '%s?suggestion_type=%s' % (
                feconf.SUGGESTION_LIST_URL_PREFIX,
                suggestion_models.SUGGESTION_TYPE_ADD_QUESTION)
            )['suggestions']
        self.assertEqual(len(suggestions), 1)
        suggestion = suggestions[0]
        self.assertEqual(
            suggestion['suggestion_type'],
            suggestion_models.SUGGESTION_TYPE_ADD_QUESTION)
        self.assertEqual(suggestion['target_id'], self.TOPIC_ID)
        self.assertEqual(
            suggestion['target_type'], suggestion_models.TARGET_TYPE_TOPIC)
        self.assertEqual(
            suggestion['change']['cmd'],
            question_domain.CMD_CREATE_NEW_FULLY_SPECIFIED_QUESTION)

    def test_accept_question_suggestion(self):
        suggestion_to_accept = self.get_json(
            '%s?suggestion_type=%s' % (
                feconf.SUGGESTION_LIST_URL_PREFIX,
                suggestion_models.SUGGESTION_TYPE_ADD_QUESTION)
            )['suggestions'][0]

        self.login(self.ADMIN_EMAIL)
        csrf_token = self.get_new_csrf_token()
        with self.swap(constants, 'ENABLE_NEW_STRUCTURE_PLAYERS', True):
            self.put_json('%s/topic/%s/%s' % (
                feconf.SUGGESTION_ACTION_URL_PREFIX,
                suggestion_to_accept['target_id'],
                suggestion_to_accept['suggestion_id']), {
                    'action': u'accept',
                    'commit_message': u'commit message',
                    'review_message': u'This looks good!',
                    'skill_id': self.SKILL_ID
                }, csrf_token=csrf_token)

        suggestion_post_accept = self.get_json(
            '%s?suggestion_type=%s' % (
                feconf.SUGGESTION_LIST_URL_PREFIX,
                suggestion_models.SUGGESTION_TYPE_ADD_QUESTION)
            )['suggestions'][0]
        self.assertEqual(
            suggestion_post_accept['status'],
            suggestion_models.STATUS_ACCEPTED)
        questions, grouped_skill_descriptions, _ = (
            question_services.get_question_summaries_and_skill_descriptions(
                1, [self.SKILL_ID], ''))
        self.assertEqual(len(questions), 1)
        self.assertEqual(questions[0].creator_id, self.author_id)
        self.assertEqual(
            grouped_skill_descriptions[0], [self.SKILL_DESCRIPTION])
        self.assertEqual(
            questions[0].question_content,
            self.question_dict['question_state_data']['content']['html']
        )
        thread_messages = feedback_services.get_messages(
            suggestion_to_accept['suggestion_id'])
        last_message = thread_messages[len(thread_messages) - 1]
        self.assertEqual(last_message.text, 'This looks good!')


class TopicSuggestionTests(test_utils.GenericTestBase):

    AUTHOR_EMAIL = 'author@example.com'

    def setUp(self):
        super(TopicSuggestionTests, self).setUp()
        self.signup(self.ADMIN_EMAIL, self.ADMIN_USERNAME)
        self.signup(self.AUTHOR_EMAIL, 'author')

        self.admin_id = self.get_user_id_from_email(self.ADMIN_EMAIL)
        self.author_id = self.get_user_id_from_email(self.AUTHOR_EMAIL)
        self.set_admins([self.ADMIN_USERNAME])

        self.skill_id = skill_services.get_new_skill_id()
        self.save_new_skill(self.skill_id, self.admin_id, 'Description')
        self.topic_id = topic_services.get_new_topic_id()
        self.save_new_topic(
            self.topic_id, self.admin_id, 'Name', 'Description',
            [], [], [self.skill_id], [], 1)

        self.question_dict = {
            'question_state_data': self._create_valid_question_data(
                'default_state').to_dict(),
            'language_code': 'en',
            'question_state_data_schema_version': (
                feconf.CURRENT_STATE_SCHEMA_VERSION),
            'linked_skill_ids': [self.skill_id]
        }

        self.login(self.AUTHOR_EMAIL)
        csrf_token = self.get_new_csrf_token()

        self.post_json(
            '%s/' % feconf.SUGGESTION_URL_PREFIX, {
                'suggestion_type': (
                    suggestion_models.SUGGESTION_TYPE_ADD_QUESTION),
                'target_type': suggestion_models.TARGET_TYPE_TOPIC,
                'target_id': self.topic_id,
                'target_version_at_submission': 1,
                'change': {
                    'cmd': (
                        question_domain
                        .CMD_CREATE_NEW_FULLY_SPECIFIED_QUESTION),
                    'question_dict': self.question_dict,
                    'skill_id': None
                },
                'description': 'Add new question to skill'
            }, csrf_token=csrf_token)

        self.logout()

    def test_cannot_access_suggestion_to_topic_handler(self):
        self.login(self.ADMIN_EMAIL)

        thread_id = feedback_services.create_thread(
            suggestion_models.TARGET_TYPE_QUESTION, self.topic_id,
            self.author_id, 'description', '', has_suggestion=True)

        csrf_token = self.get_new_csrf_token()

        with self.swap(constants, 'ENABLE_NEW_STRUCTURE_PLAYERS', False):
            self.put_json(
                '%s/topic/%s/%s' % (
                    feconf.SUGGESTION_ACTION_URL_PREFIX, self.topic_id,
                    thread_id), {
                        'action': u'reject',
                        'review_message': u'Rejected!'
                    }, csrf_token=csrf_token, expected_status_int=404)

        self.logout()

    def test_suggestion_to_topic_handler_with_invalid_target_type(self):
        self.login(self.ADMIN_EMAIL)

        exp_id = 'new_exp_id'
        self.save_new_default_exploration(exp_id, self.admin_id)

        new_content = state_domain.SubtitledHtml(
            'content', '<p>new content html</p>').to_dict()
        change_cmd = {
            'cmd': exp_domain.CMD_EDIT_STATE_PROPERTY,
            'property_name': exp_domain.STATE_PROPERTY_CONTENT,
            'state_name': 'State 1',
            'new_value': new_content
        }
        suggestion_services.create_suggestion(
            suggestion_models.SUGGESTION_TYPE_EDIT_STATE_CONTENT,
            suggestion_models.TARGET_TYPE_EXPLORATION, exp_id, 1,
            self.author_id, change_cmd, 'sample description', None)

        suggestion_id = suggestion_services.query_suggestions(
            [('author_id', self.author_id), (
                'target_id', exp_id)])[0].suggestion_id

        csrf_token = self.get_new_csrf_token()

        with self.swap(constants, 'ENABLE_NEW_STRUCTURE_PLAYERS', True):
            response = self.put_json(
                '%s/topic/%s/%s' % (
                    feconf.SUGGESTION_ACTION_URL_PREFIX,
                    self.topic_id, suggestion_id), {
                        'action': u'reject',
                        'review_message': u'Rejected!'
                    }, csrf_token=csrf_token, expected_status_int=400)

        self.assertEqual(
            response['error'],
            'This handler allows actions only on suggestions to topics.')

        self.logout()

    def test_suggestion_to_topic_handler_with_invalid_target_id(self):
        self.login(self.ADMIN_EMAIL)

        csrf_token = self.get_new_csrf_token()

        suggestion_to_accept = self.get_json(
            '%s?author_id=%s' % (
                feconf.SUGGESTION_LIST_URL_PREFIX,
                self.author_id))['suggestions'][0]

        self.save_new_topic(
            'topic_id', self.admin_id, 'Name1', 'Description',
            [], [], [], [], 1)

        csrf_token = self.get_new_csrf_token()

        with self.swap(constants, 'ENABLE_NEW_STRUCTURE_PLAYERS', True):
            response = self.put_json(
                '%s/topic/%s/%s' % (
                    feconf.SUGGESTION_ACTION_URL_PREFIX,
                    'topic_id', suggestion_to_accept['suggestion_id']),
                {
                    'action': u'reject',
                    'review_message': u'Rejected!'
                },
                csrf_token=csrf_token, expected_status_int=400)

        self.assertEqual(
            response['error'],
            'The topic id provided does not match the topic id '
            'present as part of the suggestion_id')

        self.logout()

    def test_suggestion_to_topic_handler_with_invalid_action(self):
        self.login(self.ADMIN_EMAIL)

        csrf_token = self.get_new_csrf_token()

        suggestion_to_accept = self.get_json(
            '%s?author_id=%s' % (
                feconf.SUGGESTION_LIST_URL_PREFIX,
                self.author_id))['suggestions'][0]

        csrf_token = self.get_new_csrf_token()

        with self.swap(constants, 'ENABLE_NEW_STRUCTURE_PLAYERS', True):
            response = self.put_json(
                '%s/topic/%s/%s' % (
                    feconf.SUGGESTION_ACTION_URL_PREFIX,
                    suggestion_to_accept['target_id'],
                    suggestion_to_accept['suggestion_id']),
                {'action': 'invalid_action'}, csrf_token=csrf_token,
                expected_status_int=400)

        self.assertEqual(
            response['error'], 'Invalid action.')

        self.logout()

    def test_reject_suggestion_to_topic(self):
        self.login(self.ADMIN_EMAIL)

        csrf_token = self.get_new_csrf_token()

        suggestion_to_reject = self.get_json(
            '%s?author_id=%s' % (
                feconf.SUGGESTION_LIST_URL_PREFIX,
                self.author_id))['suggestions'][0]

        suggestion = suggestion_services.get_suggestion_by_id(
            suggestion_to_reject['suggestion_id'])

        self.assertEqual(
            suggestion.status, suggestion_models.STATUS_IN_REVIEW)

        csrf_token = self.get_new_csrf_token()

        with self.swap(constants, 'ENABLE_NEW_STRUCTURE_PLAYERS', True):
            self.put_json('%s/topic/%s/%s' % (
                feconf.SUGGESTION_ACTION_URL_PREFIX,
                suggestion_to_reject['target_id'],
                suggestion_to_reject['suggestion_id']), {
                    'action': u'reject',
                    'review_message': u'Rejected!'
                }, csrf_token=csrf_token)

        suggestion = suggestion_services.get_suggestion_by_id(
            suggestion_to_reject['suggestion_id'])

        self.assertEqual(
            suggestion.status, suggestion_models.STATUS_REJECTED)

        self.logout()

    def test_accept_suggestion_to_topic(self):
        self.login(self.ADMIN_EMAIL)

        csrf_token = self.get_new_csrf_token()

        suggestion_to_accept = self.get_json(
            '%s?author_id=%s' % (
                feconf.SUGGESTION_LIST_URL_PREFIX,
                self.author_id))['suggestions'][0]

        suggestion = suggestion_services.get_suggestion_by_id(
            suggestion_to_accept['suggestion_id'])

        self.assertEqual(
            suggestion.status, suggestion_models.STATUS_IN_REVIEW)

        csrf_token = self.get_new_csrf_token()

        with self.swap(constants, 'ENABLE_NEW_STRUCTURE_PLAYERS', True):
            self.put_json('%s/topic/%s/%s' % (
                feconf.SUGGESTION_ACTION_URL_PREFIX,
                suggestion_to_accept['target_id'],
                suggestion_to_accept['suggestion_id']), {
                    'action': u'accept',
                    'commit_message': u'commit message',
                    'review_message': u'Accepted!',
                    'skill_id': self.skill_id
                }, csrf_token=csrf_token)

        suggestion = suggestion_services.get_suggestion_by_id(
            suggestion_to_accept['suggestion_id'])

        self.assertEqual(
            suggestion.status, suggestion_models.STATUS_ACCEPTED)

        self.logout()<|MERGE_RESOLUTION|>--- conflicted
+++ resolved
@@ -73,18 +73,15 @@
 
         self.old_content = state_domain.SubtitledHtml(
             'content', '<p>old content html</p>').to_dict()
-<<<<<<< HEAD
         exploration.states['State 1'].update_content(
             state_domain.SubtitledHtml.from_dict(self.old_content))
         exploration.states['State 2'].update_content(
             state_domain.SubtitledHtml.from_dict(self.old_content))
         exploration.states['State 3'].update_content(
             state_domain.SubtitledHtml.from_dict(self.old_content))
-=======
         exploration.states['State 1'].update_content(self.old_content)
         exploration.states['State 2'].update_content(self.old_content)
         exploration.states['State 3'].update_content(self.old_content)
->>>>>>> df853025
         exp_services._save_exploration(self.editor_id, exploration, '', [])  # pylint: disable=protected-access
 
         rights_manager.publish_exploration(self.editor, self.EXP_ID)
