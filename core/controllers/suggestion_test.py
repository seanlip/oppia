# coding: utf-8
#
# Copyright 2018 The Oppia Authors. All Rights Reserved.
#
# Licensed under the Apache License, Version 2.0 (the "License");
# you may not use this file except in compliance with the License.
# You may obtain a copy of the License at
#
#      http://www.apache.org/licenses/LICENSE-2.0
#
# Unless required by applicable law or agreed to in writing, software
# distributed under the License is distributed on an "AS-IS" BASIS,
# WITHOUT WARRANTIES OR CONDITIONS OF ANY KIND, either express or implied.
# See the License for the specific language governing permissions and
# limitations under the License.

"""Tests for suggestion controllers."""

from constants import constants
from core.domain import exp_domain
from core.domain import exp_services
from core.domain import rights_manager
from core.domain import user_services
from core.platform import models
from core.tests import test_utils
import feconf

(suggestion_models, feedback_models) = models.Registry.import_models([
    models.NAMES.suggestion, models.NAMES.feedback])


class SuggestionUnitTests(test_utils.GenericTestBase):

    EXP_ID = 'exp1'
    TRANSLATION_LANGUAGE_CODE = 'en'

    AUTHOR_EMAIL = 'author@example.com'
    AUTHOR_EMAIL_2 = 'author2@example.com'
<<<<<<< HEAD
    ASSIGNED_REVIEWER_EMAIL = 'assigned_reviewer@example.com'
    NORMAL_USER_EMAIL = 'user@example.com'
=======
>>>>>>> 555635aa

    def setUp(self):
        super(SuggestionUnitTests, self).setUp()
        self.signup(self.OWNER_EMAIL, self.OWNER_USERNAME)
        self.signup(self.EDITOR_EMAIL, self.EDITOR_USERNAME)
        self.signup(self.AUTHOR_EMAIL, 'author')
        self.signup(self.AUTHOR_EMAIL_2, 'author2')
<<<<<<< HEAD
        self.signup(self.ASSIGNED_REVIEWER_EMAIL, 'assignedReviewer')
        self.signup(self.NORMAL_USER_EMAIL, 'normalUser')
=======
>>>>>>> 555635aa
        self.owner_id = self.get_user_id_from_email(self.OWNER_EMAIL)
        self.editor_id = self.get_user_id_from_email(self.EDITOR_EMAIL)
        self.author_id = self.get_user_id_from_email(self.AUTHOR_EMAIL)
        self.author_id_2 = self.get_user_id_from_email(self.AUTHOR_EMAIL_2)
        self.reviewer_id = self.editor_id

        self.editor = user_services.UserActionsInfo(self.editor_id)

        # Login and create exploration and suggestions.
        self.login(self.EDITOR_EMAIL)
        exploration = (
            self.save_new_linear_exp_with_state_names_and_interactions(
                self.EXP_ID, self.editor_id, ['State 1', 'State 2', 'State 3'],
                ['TextInput'], category='Algebra'))

        self.old_content = exp_domain.SubtitledHtml(
            'content', 'old content html').to_dict()

        exploration.states['State 1'].update_content(self.old_content)
        exploration.states['State 2'].update_content(self.old_content)
        exploration.states['State 3'].update_content(self.old_content)
        exp_services._save_exploration(self.editor_id, exploration, '', [])  # pylint: disable=protected-access

        rights_manager.publish_exploration(self.editor, self.EXP_ID)
        rights_manager.assign_role_for_exploration(
            self.editor, self.EXP_ID, self.owner_id,
            rights_manager.ROLE_EDITOR)

        self.new_content = exp_domain.SubtitledHtml(
            'content', 'new content html').to_dict()

        self.logout()

        with self.swap(constants, 'USE_NEW_SUGGESTION_FRAMEWORK', True):
            self.login(self.AUTHOR_EMAIL)
            response = self.testapp.get('/explore/%s' % self.EXP_ID)
            csrf_token = self.get_csrf_token_from_response(response)

            self.post_json(
                '%s/' % feconf.GENERAL_SUGGESTION_URL_PREFIX, {
                    'suggestion_type': (
                        suggestion_models.SUGGESTION_TYPE_EDIT_STATE_CONTENT),
                    'target_type': suggestion_models.TARGET_TYPE_EXPLORATION,
                    'target_id': 'exp1',
                    'target_version_at_submission': exploration.version,
                    'change_cmd': {
                        'cmd': exp_domain.CMD_EDIT_STATE_PROPERTY,
                        'property_name': exp_domain.STATE_PROPERTY_CONTENT,
                        'state_name': 'State 1',
                        'old_value': self.old_content,
                        'new_value': self.new_content
                    },
                    'description': 'change to state 1',
                    'final_reviewer_id': self.reviewer_id,
                }, csrf_token)
            self.logout()

            self.login(self.AUTHOR_EMAIL_2)
            response = self.testapp.get('/explore/%s' % self.EXP_ID)
            csrf_token = self.get_csrf_token_from_response(response)

            self.post_json(
                '%s/' % feconf.GENERAL_SUGGESTION_URL_PREFIX, {
                    'suggestion_type': (
                        suggestion_models.SUGGESTION_TYPE_EDIT_STATE_CONTENT),
                    'target_type': suggestion_models.TARGET_TYPE_EXPLORATION,
                    'target_id': 'exp1',
                    'target_version_at_submission': exploration.version,
                    'change_cmd': {
                        'cmd': exp_domain.CMD_EDIT_STATE_PROPERTY,
                        'property_name': exp_domain.STATE_PROPERTY_CONTENT,
                        'state_name': 'State 2',
                        'old_value': self.old_content,
                        'new_value': self.new_content
                    },
                    'description': 'change to state 2',
                    'final_reviewer_id': self.reviewer_id,
                }, csrf_token)

            self.post_json(
                '%s/' % feconf.GENERAL_SUGGESTION_URL_PREFIX, {
                    'suggestion_type': (
                        suggestion_models.SUGGESTION_TYPE_EDIT_STATE_CONTENT),
                    'target_type': suggestion_models.TARGET_TYPE_EXPLORATION,
                    'target_id': 'exp1',
                    'target_version_at_submission': exploration.version,
                    'change_cmd': {
                        'cmd': exp_domain.CMD_EDIT_STATE_PROPERTY,
                        'property_name': exp_domain.STATE_PROPERTY_CONTENT,
                        'state_name': 'State 3',
                        'old_value': self.old_content,
                        'new_value': self.new_content
                    },
                    'description': 'change to state 3',
                    'final_reviewer_id': self.reviewer_id,
                }, csrf_token)
            self.logout()

    def test_create_suggestion(self):
        with self.swap(constants, 'USE_NEW_SUGGESTION_FRAMEWORK', True):
            self.login(self.AUTHOR_EMAIL_2)
            response = self.testapp.get('/explore/%s' % self.EXP_ID)
            csrf_token = self.get_csrf_token_from_response(response)
            exploration = exp_services.get_exploration_by_id(self.EXP_ID)

            self.post_json(
                '%s/' % feconf.GENERAL_SUGGESTION_URL_PREFIX, {
                    'suggestion_type': (
                        suggestion_models.SUGGESTION_TYPE_EDIT_STATE_CONTENT),
                    'target_type': suggestion_models.TARGET_TYPE_EXPLORATION,
                    'target_id': 'exp1',
                    'target_version_at_submission': exploration.version,
                    'change_cmd': {
                        'cmd': exp_domain.CMD_EDIT_STATE_PROPERTY,
                        'property_name': exp_domain.STATE_PROPERTY_CONTENT,
                        'state_name': 'State 3',
                        'new_value': self.new_content
                    },
                    'description': 'change again to state 3',
                }, csrf_token)
            suggestions = self.get_json(
                '%s?list_type=author&author_id=%s' % (
                    feconf.GENERAL_SUGGESTION_LIST_URL_PREFIX,
                    self.author_id_2))['suggestions']
            self.assertEqual(len(suggestions), 3)
            self.logout()

    def test_accept_suggestion(self):
        with self.swap(constants, 'USE_NEW_SUGGESTION_FRAMEWORK', True):
            exploration = exp_services.get_exploration_by_id(self.EXP_ID)
            self.login(self.EDITOR_EMAIL)
            response = self.testapp.get('/explore/%s' % self.EXP_ID)
            csrf_token = self.get_csrf_token_from_response(response)

            suggestion_to_accept = self.get_json(
                '%s?list_type=author&author_id=%s' % (
                    feconf.GENERAL_SUGGESTION_LIST_URL_PREFIX,
                    self.author_id))['suggestions'][0]

            response = self.testapp.get('/explore/%s' % self.EXP_ID)
            csrf_token = self.get_csrf_token_from_response(response)
            self.put_json('%s/exploration/%s/%s' % (
                feconf.GENERAL_SUGGESTION_ACTION_URL_PREFIX,
                suggestion_to_accept['target_id'],
                suggestion_to_accept['suggestion_id']), {
                    'action': u'accept',
                    'commit_message': u'commit message',
                    'review_message': u'Accepted'
                }, csrf_token)
            suggestion_post_accept = self.get_json(
                '%s?list_type=id&suggestion_id=%s' % (
                    feconf.GENERAL_SUGGESTION_LIST_URL_PREFIX,
                    suggestion_to_accept['suggestion_id']))['suggestions'][0]
            self.assertEqual(
                suggestion_post_accept['status'],
                suggestion_models.STATUS_ACCEPTED)
            exploration = exp_services.get_exploration_by_id(self.EXP_ID)
            self.assertEqual(
                exploration.states[suggestion_to_accept[
                    'change_cmd']['state_name']].content.html,
                suggestion_to_accept['change_cmd']['new_value']['html'])
            self.logout()

            self.login(self.NORMAL_USER_EMAIL)
            suggestion_to_accept = self.get_json(
                '%s?list_type=author&author_id=%s' % (
                    feconf.GENERAL_SUGGESTION_LIST_URL_PREFIX,
                    self.author_id_2))['suggestions'][0]

            response = self.testapp.get('/explore/%s' % self.EXP_ID)
            csrf_token = self.get_csrf_token_from_response(response)
            self.put_json('%s/exploration/%s/%s' % (
                feconf.GENERAL_SUGGESTION_ACTION_URL_PREFIX,
                suggestion_to_accept['target_id'],
                suggestion_to_accept['suggestion_id']), {
                    'action': u'accept',
                    'commit_message': u'commit message',
                    'review_message': u'Accepted'
                }, csrf_token, expect_errors=True, expected_status_int=401)
            self.logout()

            self.login(self.AUTHOR_EMAIL_2)
            suggestion_to_accept = self.get_json(
                '%s?list_type=author&author_id=%s' % (
                    feconf.GENERAL_SUGGESTION_LIST_URL_PREFIX,
                    self.author_id_2))['suggestions'][0]

            response = self.testapp.get('/explore/%s' % self.EXP_ID)
            csrf_token = self.get_csrf_token_from_response(response)
            self.put_json('%s/exploration/%s/%s' % (
                feconf.GENERAL_SUGGESTION_ACTION_URL_PREFIX,
                suggestion_to_accept['target_id'],
                suggestion_to_accept['suggestion_id']), {
                    'action': u'accept',
                    'commit_message': u'commit message',
                    'review_message': u'Accepted'
                }, csrf_token, expect_errors=True, expected_status_int=401)
            self.logout()<|MERGE_RESOLUTION|>--- conflicted
+++ resolved
@@ -36,11 +36,7 @@
 
     AUTHOR_EMAIL = 'author@example.com'
     AUTHOR_EMAIL_2 = 'author2@example.com'
-<<<<<<< HEAD
-    ASSIGNED_REVIEWER_EMAIL = 'assigned_reviewer@example.com'
     NORMAL_USER_EMAIL = 'user@example.com'
-=======
->>>>>>> 555635aa
 
     def setUp(self):
         super(SuggestionUnitTests, self).setUp()
@@ -48,11 +44,8 @@
         self.signup(self.EDITOR_EMAIL, self.EDITOR_USERNAME)
         self.signup(self.AUTHOR_EMAIL, 'author')
         self.signup(self.AUTHOR_EMAIL_2, 'author2')
-<<<<<<< HEAD
-        self.signup(self.ASSIGNED_REVIEWER_EMAIL, 'assignedReviewer')
         self.signup(self.NORMAL_USER_EMAIL, 'normalUser')
-=======
->>>>>>> 555635aa
+
         self.owner_id = self.get_user_id_from_email(self.OWNER_EMAIL)
         self.editor_id = self.get_user_id_from_email(self.EDITOR_EMAIL)
         self.author_id = self.get_user_id_from_email(self.AUTHOR_EMAIL)
