--- conflicted
+++ resolved
@@ -1376,13 +1376,9 @@
         GET_HANDLER_ERROR_RETURN_TYPE = feconf.HANDLER_TYPE_JSON
         URL_PATH_ARGS_SCHEMAS = {
             'blog_post_id': {
-<<<<<<< HEAD
-                'type': 'unicode'
-=======
                 'schema': {
                     'type': 'unicode'
                 }
->>>>>>> ccaf17e7
             }
         }
         HANDLER_ARGS_SCHEMAS = {
@@ -1465,13 +1461,9 @@
         GET_HANDLER_ERROR_RETURN_TYPE = feconf.HANDLER_TYPE_JSON
         URL_PATH_ARGS_SCHEMAS = {
             'blog_post_id': {
-<<<<<<< HEAD
-                'type': 'unicode'
-=======
                 'schema': {
                     'type': 'unicode'
                 }
->>>>>>> ccaf17e7
             }
         }
         HANDLER_ARGS_SCHEMAS = {
