# coding: utf-8
#
# Copyright 2017 The Oppia Authors. All Rights Reserved.
#
# Licensed under the Apache License, Version 2.0 (the "License");
# you may not use this file except in compliance with the License.
# You may obtain a copy of the License at
#
#      http://www.apache.org/licenses/LICENSE-2.0
#
# Unless required by applicable law or agreed to in writing, software
# distributed under the License is distributed on an "AS-IS" BASIS,
# WITHOUT WARRANTIES OR CONDITIONS OF ANY KIND, either express or implied.
# See the License for the specific language governing permissions and
# limitations under the License.

"""Tests for core.domain.acl_decorators."""

from __future__ import annotations

import json

from core import android_validation_constants
from core import feconf
from core.constants import constants
from core.controllers import acl_decorators
from core.controllers import base
from core.controllers import incoming_app_feedback_report
from core.domain import blog_services
from core.domain import classifier_domain
from core.domain import classifier_services
from core.domain import config_services
from core.domain import exp_domain
from core.domain import exp_services
from core.domain import feedback_services
from core.domain import question_domain
from core.domain import question_services
from core.domain import rights_domain
from core.domain import rights_manager
from core.domain import skill_services
from core.domain import state_domain
from core.domain import story_services
from core.domain import subtopic_page_domain
from core.domain import subtopic_page_services
from core.domain import suggestion_services
from core.domain import topic_domain
from core.domain import topic_fetchers
from core.domain import topic_services
from core.domain import user_services
from core.tests import test_utils

from typing import Dict, Final, List, TypedDict, Union, cast
import webapp2
import webtest


class OpenAccessDecoratorTests(test_utils.GenericTestBase):
    """Tests for open access decorator."""

    class MockHandler(base.BaseHandler[Dict[str, str], Dict[str, str]]):
        GET_HANDLER_ERROR_RETURN_TYPE = feconf.HANDLER_TYPE_JSON
        URL_PATH_ARGS_SCHEMAS: Dict[str, str] = {}
        HANDLER_ARGS_SCHEMAS: Dict[str, Dict[str, str]] = {'GET': {}}

        @acl_decorators.open_access
        def get(self) -> None:
            self.render_json({'success': True})

    def setUp(self) -> None:
        super().setUp()
        self.signup(self.VIEWER_EMAIL, self.VIEWER_USERNAME)
        self.mock_testapp = webtest.TestApp(webapp2.WSGIApplication(
            [webapp2.Route('/mock', self.MockHandler)],
            debug=feconf.DEBUG,
        ))

    def test_access_with_logged_in_user(self) -> None:
        self.login(self.VIEWER_EMAIL)
        with self.swap(self, 'testapp', self.mock_testapp):
            response = self.get_json('/mock')
        self.assertTrue(response['success'])
        self.logout()

    def test_access_with_guest_user(self) -> None:
        with self.swap(self, 'testapp', self.mock_testapp):
            response = self.get_json('/mock')
        self.assertTrue(response['success'])


class IsSourceMailChimpDecoratorTests(test_utils.GenericTestBase):
    """Tests for is_source_mailchimp decorator."""

    user_email = 'user@example.com'
    username = 'user'
    secret = 'webhook_secret'
    invalid_secret = 'invalid'

    class MockHandler(base.BaseHandler[Dict[str, str], Dict[str, str]]):
        GET_HANDLER_ERROR_RETURN_TYPE = feconf.HANDLER_TYPE_JSON
        URL_PATH_ARGS_SCHEMAS = {
            'secret': {
                'schema': {
                    'type': 'basestring'
                }
            }
        }
        HANDLER_ARGS_SCHEMAS: Dict[str, Dict[str, str]] = {'GET': {}}

        @acl_decorators.is_source_mailchimp
        def get(self, secret: str) -> None:
            self.render_json({'secret': secret})

    def setUp(self) -> None:
        super().setUp()
        self.mock_testapp = webtest.TestApp(webapp2.WSGIApplication(
            [webapp2.Route('/mock_secret_page/<secret>', self.MockHandler)],
            debug=feconf.DEBUG,
        ))

    def test_error_when_mailchimp_webhook_secret_is_none(self) -> None:
        testapp_swap = self.swap(self, 'testapp', self.mock_testapp)

        with testapp_swap:
            response = self.get_json(
                '/mock_secret_page/%s' % self.secret,
                expected_status_int=404
            )

        error_msg = (
            'Could not find the page http://localhost'
            '/mock_secret_page/%s.' % self.secret
        )
        self.assertEqual(response['error'], error_msg)
        self.assertEqual(response['status_code'], 404)

    def test_error_when_given_webhook_secret_is_invalid(self) -> None:
        testapp_swap = self.swap(self, 'testapp', self.mock_testapp)
        mailchimp_swap = self.swap_to_always_return(
            feconf, 'MAILCHIMP_WEBHOOK_SECRET', value=self.secret)

        with testapp_swap, mailchimp_swap:
            response = self.get_json(
                '/mock_secret_page/%s' % self.invalid_secret,
                expected_status_int=404
            )

        error_msg = (
            'Could not find the page http://localhost'
            '/mock_secret_page/%s.' % self.invalid_secret
        )
        self.assertEqual(response['error'], error_msg)
        self.assertEqual(response['status_code'], 404)

    def test_no_error_when_given_webhook_secret_is_valid(self) -> None:
        testapp_swap = self.swap(self, 'testapp', self.mock_testapp)
        mailchimp_swap = self.swap(
            feconf, 'MAILCHIMP_WEBHOOK_SECRET', self.secret)

        with testapp_swap, mailchimp_swap:
            response = self.get_json(
                '/mock_secret_page/%s' % self.secret,
                expected_status_int=200
            )

        self.assertEqual(response['secret'], self.secret)


class ViewSkillsDecoratorTests(test_utils.GenericTestBase):
    """Tests for can_view_skills decorator."""

    class MockHandler(base.BaseHandler[Dict[str, str], Dict[str, str]]):
        REQUIRE_PAYLOAD_CSRF_CHECK = False
        GET_HANDLER_ERROR_RETURN_TYPE = feconf.HANDLER_TYPE_JSON
        URL_PATH_ARGS_SCHEMAS = {
            'selected_skill_ids': {
                'schema': {
                    'type': 'custom',
                    'obj_type': 'JsonEncodedInString'
                }
            }
        }
        HANDLER_ARGS_SCHEMAS: Dict[str, Dict[str, str]] = {'GET': {}}

        @acl_decorators.can_view_skills
        def get(self, selected_skill_ids: List[str]) -> None:
            self.render_json({'selected_skill_ids': selected_skill_ids})

    def setUp(self) -> None:
        super().setUp()
        self.signup(self.CURRICULUM_ADMIN_EMAIL, self.CURRICULUM_ADMIN_USERNAME)
        self.set_curriculum_admins([self.CURRICULUM_ADMIN_USERNAME])
        self.admin_id = self.get_user_id_from_email(self.CURRICULUM_ADMIN_EMAIL)
        self.admin = user_services.get_user_actions_info(self.admin_id)
        self.mock_testapp = webtest.TestApp(webapp2.WSGIApplication(
            [webapp2.Route(
                '/mock_view_skills/<selected_skill_ids>', self.MockHandler)],
            debug=feconf.DEBUG,
        ))

    def test_can_view_skill_with_valid_skill_id(self) -> None:
        skill_id = skill_services.get_new_skill_id()
        self.save_new_skill(skill_id, self.admin_id, description='Description')
        skill_ids = [skill_id]
        with self.swap(self, 'testapp', self.mock_testapp):
            response = self.get_json(
                '/mock_view_skills/%s' % json.dumps(skill_ids))
        self.assertEqual(response['selected_skill_ids'], skill_ids)

    def test_invalid_input_exception_with_invalid_skill_ids(self) -> None:
        skill_ids = ['abcd1234']
        with self.swap(self, 'testapp', self.mock_testapp):
            response = self.get_json(
                '/mock_view_skills/%s' % json.dumps(skill_ids),
                expected_status_int=400)
        self.assertEqual(response['error'], 'Invalid skill id.')

    def test_page_not_found_exception_with_invalid_skill_ids(self) -> None:
        skill_ids = ['invalid_id12', 'invalid_id13']
        with self.swap(self, 'testapp', self.mock_testapp):
            response = self.get_json(
                '/mock_view_skills/%s' % json.dumps(skill_ids),
                expected_status_int=404)
        error_msg = (
            'Could not find the page http://localhost/mock_view_skills/'
            '%5B%22invalid_id12%22,%20%22invalid_id13%22%5D.'
        )
        self.assertEqual(response['error'], error_msg)


class DownloadExplorationDecoratorTests(test_utils.GenericTestBase):
    """Tests for download exploration decorator."""

    user_email = 'user@example.com'
    username = 'user'
    published_exp_id = 'exp_id_1'
    private_exp_id = 'exp_id_2'

    class MockHandler(base.BaseHandler[Dict[str, str], Dict[str, str]]):
        GET_HANDLER_ERROR_RETURN_TYPE = feconf.HANDLER_TYPE_JSON
        URL_PATH_ARGS_SCHEMAS = {
            'exploration_id': {
                'schema': {
                    'type': 'basestring'
                }
            }
        }
        HANDLER_ARGS_SCHEMAS: Dict[str, Dict[str, str]] = {'GET': {}}

        @acl_decorators.can_download_exploration
        def get(self, exploration_id: str) -> None:
            self.render_json({'exploration_id': exploration_id})

    def setUp(self) -> None:
        super().setUp()
        self.signup(self.OWNER_EMAIL, self.OWNER_USERNAME)
        self.signup(self.MODERATOR_EMAIL, self.MODERATOR_USERNAME)
        self.signup(self.user_email, self.username)
        self.owner_id = self.get_user_id_from_email(self.OWNER_EMAIL)
        self.set_moderators([self.MODERATOR_USERNAME])
        self.owner = user_services.get_user_actions_info(self.owner_id)
        self.mock_testapp = webtest.TestApp(webapp2.WSGIApplication(
            [webapp2.Route(
                '/mock_download_exploration/<exploration_id>',
                self.MockHandler)],
            debug=feconf.DEBUG,
        ))
        self.save_new_valid_exploration(
            self.published_exp_id, self.owner_id)
        self.save_new_valid_exploration(
            self.private_exp_id, self.owner_id)
        rights_manager.publish_exploration(self.owner, self.published_exp_id)

    def test_cannot_download_exploration_with_disabled_exploration_ids(
        self
    ) -> None:
        with self.swap(self, 'testapp', self.mock_testapp):
            response = self.get_json(
                '/mock_download_exploration/%s' % (
                    feconf.DISABLED_EXPLORATION_IDS[0]),
                expected_status_int=404
            )
        error_msg = (
            'Could not find the page '
            'http://localhost/mock_download_exploration/%s.' % (
                feconf.DISABLED_EXPLORATION_IDS[0]
            )
        )
        self.assertEqual(response['error'], error_msg)

    def test_guest_can_download_published_exploration(self) -> None:
        with self.swap(self, 'testapp', self.mock_testapp):
            response = self.get_json(
                '/mock_download_exploration/%s' % self.published_exp_id)
        self.assertEqual(response['exploration_id'], self.published_exp_id)

    def test_guest_cannot_download_private_exploration(self) -> None:
        with self.swap(self, 'testapp', self.mock_testapp):
            response = self.get_json(
                '/mock_download_exploration/%s' % self.private_exp_id,
                expected_status_int=404)
        error_msg = (
            'Could not find the page '
            'http://localhost/mock_download_exploration/%s.' % (
                self.private_exp_id
            )
        )
        self.assertEqual(response['error'], error_msg)

    def test_moderator_can_download_private_exploration(self) -> None:
        self.login(self.MODERATOR_EMAIL)
        with self.swap(self, 'testapp', self.mock_testapp):
            response = self.get_json(
                '/mock_download_exploration/%s' % self.private_exp_id)
        self.assertEqual(response['exploration_id'], self.private_exp_id)
        self.logout()

    def test_owner_can_download_private_exploration(self) -> None:
        self.login(self.OWNER_EMAIL)
        with self.swap(self, 'testapp', self.mock_testapp):
            response = self.get_json(
                '/mock_download_exploration/%s' % self.private_exp_id)
        self.assertEqual(response['exploration_id'], self.private_exp_id)
        self.logout()

    def test_logged_in_user_cannot_download_unowned_exploration(self) -> None:
        self.login(self.user_email)
        with self.swap(self, 'testapp', self.mock_testapp):
            response = self.get_json(
                '/mock_download_exploration/%s' % self.private_exp_id,
                expected_status_int=404)
        error_msg = (
            'Could not find the page '
            'http://localhost/mock_download_exploration/%s.' % (
                self.private_exp_id
            )
        )
        self.assertEqual(response['error'], error_msg)
        self.logout()

    def test_page_not_found_exception_when_exploration_rights_is_none(
        self
    ) -> None:
        self.login(self.user_email)
        testapp_swap = self.swap(self, 'testapp', self.mock_testapp)
        exp_rights_swap = self.swap_to_always_return(
            rights_manager, 'get_exploration_rights', value=None)
        with testapp_swap, exp_rights_swap:
            response = self.get_json(
                '/mock_download_exploration/%s' % self.published_exp_id,
                expected_status_int=404)
        error_msg = (
            'Could not find the page '
            'http://localhost/mock_download_exploration/%s.' % (
                self.published_exp_id
            )
        )
        self.assertEqual(response['error'], error_msg)
        self.logout()


class ViewExplorationStatsDecoratorTests(test_utils.GenericTestBase):
    """Tests for view exploration stats decorator."""

    user_email = 'user@example.com'
    username = 'user'
    published_exp_id = 'exp_id_1'
    private_exp_id = 'exp_id_2'

    class MockHandler(base.BaseHandler[Dict[str, str], Dict[str, str]]):
        GET_HANDLER_ERROR_RETURN_TYPE = feconf.HANDLER_TYPE_JSON
        URL_PATH_ARGS_SCHEMAS = {
            'exploration_id': {
                'schema': {
                    'type': 'basestring'
                }
            }
        }
        HANDLER_ARGS_SCHEMAS: Dict[str, Dict[str, str]] = {'GET': {}}

        @acl_decorators.can_view_exploration_stats
        def get(self, exploration_id: str) -> None:
            self.render_json({'exploration_id': exploration_id})

    def setUp(self) -> None:
        super().setUp()
        self.signup(self.OWNER_EMAIL, self.OWNER_USERNAME)
        self.signup(self.MODERATOR_EMAIL, self.MODERATOR_USERNAME)
        self.signup(self.user_email, self.username)
        self.owner_id = self.get_user_id_from_email(self.OWNER_EMAIL)
        self.set_moderators([self.MODERATOR_USERNAME])
        self.owner = user_services.get_user_actions_info(self.owner_id)
        self.mock_testapp = webtest.TestApp(webapp2.WSGIApplication(
            [webapp2.Route(
                '/mock_view_exploration_stats/<exploration_id>',
                self.MockHandler)],
            debug=feconf.DEBUG,
        ))
        self.save_new_valid_exploration(
            self.published_exp_id, self.owner_id)
        self.save_new_valid_exploration(
            self.private_exp_id, self.owner_id)
        rights_manager.publish_exploration(self.owner, self.published_exp_id)

    def test_cannot_view_exploration_stats_with_disabled_exploration_ids(
        self
    ) -> None:
        with self.swap(self, 'testapp', self.mock_testapp):
            response = self.get_json(
                '/mock_view_exploration_stats/%s' % (
                    feconf.DISABLED_EXPLORATION_IDS[0]),
                expected_status_int=404
            )
        error_msg = (
            'Could not find the page '
            'http://localhost/mock_view_exploration_stats/%s.' % (
                feconf.DISABLED_EXPLORATION_IDS[0]
            )
        )
        self.assertEqual(response['error'], error_msg)

    def test_guest_can_view_published_exploration_stats(self) -> None:
        with self.swap(self, 'testapp', self.mock_testapp):
            response = self.get_json(
                '/mock_view_exploration_stats/%s' % self.published_exp_id)
        self.assertEqual(response['exploration_id'], self.published_exp_id)

    def test_guest_cannot_view_private_exploration_stats(self) -> None:
        with self.swap(self, 'testapp', self.mock_testapp):
            response = self.get_json(
                '/mock_view_exploration_stats/%s' % self.private_exp_id,
                expected_status_int=404)
        error_msg = (
            'Could not find the page '
            'http://localhost/mock_view_exploration_stats/%s.' % (
                self.private_exp_id
            )
        )
        self.assertEqual(response['error'], error_msg)

    def test_moderator_can_view_private_exploration_stats(self) -> None:
        self.login(self.MODERATOR_EMAIL)
        with self.swap(self, 'testapp', self.mock_testapp):
            response = self.get_json(
                '/mock_view_exploration_stats/%s' % self.private_exp_id)
        self.assertEqual(response['exploration_id'], self.private_exp_id)
        self.logout()

    def test_owner_can_view_private_exploration_stats(self) -> None:
        self.login(self.OWNER_EMAIL)
        with self.swap(self, 'testapp', self.mock_testapp):
            response = self.get_json(
                '/mock_view_exploration_stats/%s' % self.private_exp_id)
        self.assertEqual(response['exploration_id'], self.private_exp_id)
        self.logout()

    def test_logged_in_user_cannot_view_unowned_exploration_stats(self) -> None:
        self.login(self.user_email)
        with self.swap(self, 'testapp', self.mock_testapp):
            response = self.get_json(
                '/mock_view_exploration_stats/%s' % self.private_exp_id,
                expected_status_int=404)
        error_msg = (
            'Could not find the page '
            'http://localhost/mock_view_exploration_stats/%s.' % (
                self.private_exp_id
            )
        )
        self.assertEqual(response['error'], error_msg)
        self.logout()

    def test_page_not_found_exception_when_exploration_rights_is_none(
        self
    ) -> None:
        self.login(self.user_email)
        testapp_swap = self.swap(self, 'testapp', self.mock_testapp)
        exp_rights_swap = self.swap_to_always_return(
            rights_manager, 'get_exploration_rights', value=None)
        with testapp_swap, exp_rights_swap:
            response = self.get_json(
                '/mock_view_exploration_stats/%s' % self.published_exp_id,
                expected_status_int=404)
        error_msg = (
            'Could not find the page '
            'http://localhost/mock_view_exploration_stats/%s.' % (
                self.published_exp_id
            )
        )
        self.assertEqual(response['error'], error_msg)
        self.logout()


class RequireUserIdElseRedirectToHomepageTests(test_utils.GenericTestBase):
    """Tests for require_user_id_else_redirect_to_homepage decorator."""

    username = 'user'
    user_email = 'user@example.com'

    class MockHandler(base.BaseHandler[Dict[str, str], Dict[str, str]]):
        GET_HANDLER_ERROR_RETURN_TYPE = feconf.HANDLER_TYPE_HTML
        URL_PATH_ARGS_SCHEMAS: Dict[str, str] = {}
        HANDLER_ARGS_SCHEMAS: Dict[str, Dict[str, str]] = {'GET': {}}

        @acl_decorators.require_user_id_else_redirect_to_homepage
        def get(self) -> None:
            self.redirect('/access_page')

    def setUp(self) -> None:
        super().setUp()
        self.signup(self.user_email, self.username)
        self.mock_testapp = webtest.TestApp(webapp2.WSGIApplication(
            [webapp2.Route('/mock/', self.MockHandler)],
            debug=feconf.DEBUG,
        ))

    def test_logged_in_user_is_redirected_to_access_page(self) -> None:
        self.login(self.user_email)
        with self.swap(self, 'testapp', self.mock_testapp):
            response = self.get_html_response('/mock/', expected_status_int=302)
        self.assertEqual(
            'http://localhost/access_page', response.headers['location'])
        self.logout()

    def test_guest_user_is_redirected_to_homepage(self) -> None:
        with self.swap(self, 'testapp', self.mock_testapp):
            response = self.get_html_response('/mock/', expected_status_int=302)
        self.assertEqual(
            'http://localhost/', response.headers['location'])


class PlayExplorationDecoratorTests(test_utils.GenericTestBase):
    """Tests for play exploration decorator."""

    user_email = 'user@example.com'
    username = 'user'
    published_exp_id = 'exp_id_1'
    private_exp_id = 'exp_id_2'

    class MockHandler(base.BaseHandler[Dict[str, str], Dict[str, str]]):
        GET_HANDLER_ERROR_RETURN_TYPE = feconf.HANDLER_TYPE_JSON
        URL_PATH_ARGS_SCHEMAS = {
            'exploration_id': {
                'schema': {
                    'type': 'basestring'
                }
            }
        }
        HANDLER_ARGS_SCHEMAS: Dict[str, Dict[str, str]] = {'GET': {}}

        @acl_decorators.can_play_exploration
        def get(self, exploration_id: str) -> None:
            self.render_json({'exploration_id': exploration_id})

    def setUp(self) -> None:
        super().setUp()
        self.signup(self.OWNER_EMAIL, self.OWNER_USERNAME)
        self.signup(self.MODERATOR_EMAIL, self.MODERATOR_USERNAME)
        self.signup(self.user_email, self.username)
        self.owner_id = self.get_user_id_from_email(self.OWNER_EMAIL)
        self.set_moderators([self.MODERATOR_USERNAME])
        self.owner = user_services.get_user_actions_info(self.owner_id)
        self.mock_testapp = webtest.TestApp(webapp2.WSGIApplication(
            [webapp2.Route(
                '/mock_play_exploration/<exploration_id>', self.MockHandler)],
            debug=feconf.DEBUG,
        ))
        self.save_new_valid_exploration(
            self.published_exp_id, self.owner_id)
        self.save_new_valid_exploration(
            self.private_exp_id, self.owner_id)
        rights_manager.publish_exploration(self.owner, self.published_exp_id)

    def test_cannot_access_exploration_with_disabled_exploration_ids(
        self
    ) -> None:
        with self.swap(self, 'testapp', self.mock_testapp):
            self.get_json(
                '/mock_play_exploration/%s'
                % (feconf.DISABLED_EXPLORATION_IDS[0]), expected_status_int=404)

    def test_guest_can_access_published_exploration(self) -> None:
        with self.swap(self, 'testapp', self.mock_testapp):
            response = self.get_json(
                '/mock_play_exploration/%s' % self.published_exp_id)
        self.assertEqual(response['exploration_id'], self.published_exp_id)

    def test_guest_cannot_access_private_exploration(self) -> None:
        with self.swap(self, 'testapp', self.mock_testapp):
            self.get_json(
                '/mock_play_exploration/%s' % self.private_exp_id,
                expected_status_int=404)

    def test_moderator_can_access_private_exploration(self) -> None:
        self.login(self.MODERATOR_EMAIL)
        with self.swap(self, 'testapp', self.mock_testapp):
            response = self.get_json(
                '/mock_play_exploration/%s' % self.private_exp_id)
        self.assertEqual(response['exploration_id'], self.private_exp_id)
        self.logout()

    def test_owner_can_access_private_exploration(self) -> None:
        self.login(self.OWNER_EMAIL)
        with self.swap(self, 'testapp', self.mock_testapp):
            response = self.get_json(
                '/mock_play_exploration/%s' % self.private_exp_id)
        self.assertEqual(response['exploration_id'], self.private_exp_id)
        self.logout()

    def test_logged_in_user_cannot_access_not_owned_exploration(self) -> None:
        self.login(self.user_email)
        with self.swap(self, 'testapp', self.mock_testapp):
            self.get_json(
                '/mock_play_exploration/%s' % self.private_exp_id,
                expected_status_int=404)
        self.logout()


class PlayCollectionDecoratorTests(test_utils.GenericTestBase):
    """Tests for play collection decorator."""

    user_email = 'user@example.com'
    username = 'user'
    published_exp_id = 'exp_id_1'
    private_exp_id = 'exp_id_2'
    published_col_id = 'col_id_1'
    private_col_id = 'col_id_2'

    class MockHandler(base.BaseHandler[Dict[str, str], Dict[str, str]]):
        GET_HANDLER_ERROR_RETURN_TYPE = feconf.HANDLER_TYPE_JSON
        URL_PATH_ARGS_SCHEMAS = {
            'collection_id': {
                'schema': {
                    'type': 'basestring'
                }
            }
        }
        HANDLER_ARGS_SCHEMAS: Dict[str, Dict[str, str]] = {'GET': {}}

        @acl_decorators.can_play_collection
        def get(self, collection_id: str) -> None:
            self.render_json({'collection_id': collection_id})

    def setUp(self) -> None:
        super().setUp()
        self.signup(self.OWNER_EMAIL, self.OWNER_USERNAME)
        self.signup(self.MODERATOR_EMAIL, self.MODERATOR_USERNAME)
        self.signup(self.user_email, self.username)
        self.owner_id = self.get_user_id_from_email(self.OWNER_EMAIL)
        self.set_moderators([self.MODERATOR_USERNAME])
        self.owner = user_services.get_user_actions_info(self.owner_id)
        self.mock_testapp = webtest.TestApp(webapp2.WSGIApplication(
            [webapp2.Route(
                '/mock_play_collection/<collection_id>', self.MockHandler)],
            debug=feconf.DEBUG,
        ))
        self.save_new_valid_exploration(
            self.published_exp_id, self.owner_id)
        self.save_new_valid_exploration(
            self.private_exp_id, self.owner_id)
        self.save_new_valid_collection(
            self.published_col_id, self.owner_id,
            exploration_id=self.published_col_id)
        self.save_new_valid_collection(
            self.private_col_id, self.owner_id,
            exploration_id=self.private_col_id)
        rights_manager.publish_exploration(self.owner, self.published_exp_id)
        rights_manager.publish_collection(self.owner, self.published_col_id)

    def test_guest_can_access_published_collection(self) -> None:
        with self.swap(self, 'testapp', self.mock_testapp):
            response = self.get_json(
                '/mock_play_collection/%s' % self.published_col_id)
        self.assertEqual(response['collection_id'], self.published_col_id)

    def test_guest_cannot_access_private_collection(self) -> None:
        with self.swap(self, 'testapp', self.mock_testapp):
            self.get_json(
                '/mock_play_collection/%s' % self.private_col_id,
                expected_status_int=404)

    def test_moderator_can_access_private_collection(self) -> None:
        self.login(self.MODERATOR_EMAIL)
        with self.swap(self, 'testapp', self.mock_testapp):
            response = self.get_json(
                '/mock_play_collection/%s' % self.private_col_id)
        self.assertEqual(response['collection_id'], self.private_col_id)
        self.logout()

    def test_owner_can_access_private_collection(self) -> None:
        self.login(self.OWNER_EMAIL)
        with self.swap(self, 'testapp', self.mock_testapp):
            response = self.get_json(
                '/mock_play_collection/%s' % self.private_col_id)
        self.assertEqual(response['collection_id'], self.private_col_id)
        self.logout()

    def test_logged_in_user_cannot_access_not_owned_private_collection(
        self
    ) -> None:
        self.login(self.user_email)
        with self.swap(self, 'testapp', self.mock_testapp):
            self.get_json(
                '/mock_play_collection/%s' % self.private_col_id,
                expected_status_int=404)
        self.logout()

    def test_cannot_access_collection_with_invalid_collection_id(self) -> None:
        self.login(self.OWNER_EMAIL)
        with self.swap(self, 'testapp', self.mock_testapp):
            self.get_json(
                '/mock_play_collection/invalid_collection_id',
                expected_status_int=404)
        self.logout()


class EditCollectionDecoratorTests(test_utils.GenericTestBase):
    """Tests for can_edit_collection decorator."""

    user_email = 'user@example.com'
    username = 'user'
    published_col_id = 'col_id_1'
    private_col_id = 'col_id_2'

    class MockHandler(base.BaseHandler[Dict[str, str], Dict[str, str]]):
        GET_HANDLER_ERROR_RETURN_TYPE = feconf.HANDLER_TYPE_JSON
        URL_PATH_ARGS_SCHEMAS = {
            'collection_id': {
                'schema': {
                    'type': 'basestring'
                }
            }
        }
        HANDLER_ARGS_SCHEMAS: Dict[str, Dict[str, str]] = {'GET': {}}

        @acl_decorators.can_edit_collection
        def get(self, collection_id: str) -> None:
            self.render_json({'collection_id': collection_id})

    def setUp(self) -> None:
        super().setUp()
        self.signup(self.OWNER_EMAIL, self.OWNER_USERNAME)
        self.signup(self.CURRICULUM_ADMIN_EMAIL, self.CURRICULUM_ADMIN_USERNAME)
        self.signup(self.MODERATOR_EMAIL, self.MODERATOR_USERNAME)
        self.signup(self.user_email, self.username)
        self.owner_id = self.get_user_id_from_email(self.OWNER_EMAIL)
        self.set_curriculum_admins([self.CURRICULUM_ADMIN_USERNAME])
        self.set_moderators([self.MODERATOR_USERNAME])
        self.set_collection_editors([self.OWNER_USERNAME])
        self.owner = user_services.get_user_actions_info(self.owner_id)
        self.mock_testapp = webtest.TestApp(webapp2.WSGIApplication(
            [webapp2.Route(
                '/mock_edit_collection/<collection_id>', self.MockHandler)],
            debug=feconf.DEBUG,
        ))
        self.save_new_valid_collection(
            self.published_col_id, self.owner_id,
            exploration_id=self.published_col_id)
        self.save_new_valid_collection(
            self.private_col_id, self.owner_id,
            exploration_id=self.private_col_id)
        rights_manager.publish_collection(self.owner, self.published_col_id)

    def test_cannot_edit_collection_with_invalid_collection_id(self) -> None:
        self.login(self.OWNER_EMAIL)
        with self.swap(self, 'testapp', self.mock_testapp):
            self.get_json(
                '/mock_edit_collection/invalid_col_id', expected_status_int=404)
        self.logout()

    def test_guest_cannot_edit_collection_via_json_handler(self) -> None:
        with self.swap(self, 'testapp', self.mock_testapp):
            self.get_json(
                '/mock_edit_collection/%s' % self.published_col_id,
                expected_status_int=401)

    def test_guest_is_redirected_when_using_html_handler(self) -> None:
        with self.swap(
            self.MockHandler, 'GET_HANDLER_ERROR_RETURN_TYPE',
            feconf.HANDLER_TYPE_HTML):
            response = self.mock_testapp.get(
                '/mock_edit_collection/%s' % self.published_col_id,
                expect_errors=True)
        self.assertEqual(response.status_int, 302)

    def test_normal_user_cannot_edit_collection(self) -> None:
        self.login(self.user_email)
        with self.swap(self, 'testapp', self.mock_testapp):
            self.get_json(
                '/mock_edit_collection/%s' % self.private_col_id,
                expected_status_int=401)
        self.logout()

    def test_owner_can_edit_owned_collection(self) -> None:
        self.login(self.OWNER_EMAIL)
        with self.swap(self, 'testapp', self.mock_testapp):
            response = self.get_json(
                '/mock_edit_collection/%s' % self.private_col_id)
        self.assertEqual(response['collection_id'], self.private_col_id)
        self.logout()

    def test_moderator_can_edit_private_collection(self) -> None:
        self.login(self.MODERATOR_EMAIL)
        with self.swap(self, 'testapp', self.mock_testapp):
            response = self.get_json(
                '/mock_edit_collection/%s' % self.private_col_id)

        self.assertEqual(response['collection_id'], self.private_col_id)
        self.logout()

    def test_moderator_can_edit_public_collection(self) -> None:
        self.login(self.MODERATOR_EMAIL)
        with self.swap(self, 'testapp', self.mock_testapp):
            response = self.get_json(
                '/mock_edit_collection/%s' % self.published_col_id)
        self.assertEqual(response['collection_id'], self.published_col_id)
        self.logout()

    def test_admin_can_edit_any_private_collection(self) -> None:
        self.login(self.CURRICULUM_ADMIN_EMAIL)
        with self.swap(self, 'testapp', self.mock_testapp):
            response = self.get_json(
                '/mock_edit_collection/%s' % self.private_col_id)
        self.assertEqual(response['collection_id'], self.private_col_id)
        self.logout()


class ClassroomExistDecoratorTests(test_utils.GenericTestBase):
    """Tests for does_classroom_exist decorator"""

    class MockDataHandler(base.BaseHandler[Dict[str, str], Dict[str, str]]):
        GET_HANDLER_ERROR_RETURN_TYPE = feconf.HANDLER_TYPE_JSON
        URL_PATH_ARGS_SCHEMAS = {
            'classroom_url_fragment': {
                'schema': {
                    'type': 'basestring'
                }
            }
        }
        HANDLER_ARGS_SCHEMAS: Dict[str, Dict[str, str]] = {'GET': {}}

        @acl_decorators.does_classroom_exist
        def get(self, _: str) -> None:
            self.render_json({'success': True})

    class MockPageHandler(base.BaseHandler[Dict[str, str], Dict[str, str]]):
        URL_PATH_ARGS_SCHEMAS = {
            'classroom_url_fragment': {
                'schema': {
                    'type': 'basestring'
                }
            }
        }
        HANDLER_ARGS_SCHEMAS: Dict[str, Dict[str, str]] = {'GET': {}}

        @acl_decorators.does_classroom_exist
        def get(self, _: str) -> None:
            self.render_json('oppia-root.mainpage.html')

    def setUp(self) -> None:
        super().setUp()
        self.signup(
            self.CURRICULUM_ADMIN_EMAIL, self.CURRICULUM_ADMIN_USERNAME)
        self.set_curriculum_admins([self.CURRICULUM_ADMIN_USERNAME])
        self.user_id_admin = (
            self.get_user_id_from_email(self.CURRICULUM_ADMIN_EMAIL))
        self.signup(self.EDITOR_EMAIL, self.EDITOR_USERNAME)
        self.editor_id = self.get_user_id_from_email(self.EDITOR_EMAIL)
        config_services.set_property(
            self.user_id_admin, 'classroom_pages_data', [{
                'name': 'math',
                'url_fragment': 'math',
                'topic_ids': [],
                'course_details': '',
                'topic_list_intro': ''
            }])
        self.mock_testapp = webtest.TestApp(webapp2.WSGIApplication(
            [webapp2.Route(
                '/mock_classroom_data/<classroom_url_fragment>',
                self.MockDataHandler),
            webapp2.Route(
                '/mock_classroom_page/<classroom_url_fragment>',
                self.MockPageHandler
            )],
            debug=feconf.DEBUG
        ))

    def test_any_user_can_access_a_valid_classroom(self) -> None:
        with self.swap(self, 'testapp', self.mock_testapp):
            self.get_json('/mock_classroom_data/math', expected_status_int=200)

    def test_redirects_user_to_default_classroom_if_given_not_available(
        self
    ) -> None:
        with self.swap(self, 'testapp', self.mock_testapp):
            self.get_json(
                '/mock_classroom_data/invalid', expected_status_int=404)

    def test_raises_error_if_return_type_is_not_json(self) -> None:
        with self.swap(self, 'testapp', self.mock_testapp):
            self.get_html_response(
                '/mock_classroom_page/invalid', expected_status_int=500)


class CreateExplorationDecoratorTests(test_utils.GenericTestBase):
    """Tests for can_create_exploration decorator."""

    username = 'banneduser'
    user_email = 'user@example.com'

    class MockHandler(base.BaseHandler[Dict[str, str], Dict[str, str]]):
        GET_HANDLER_ERROR_RETURN_TYPE = feconf.HANDLER_TYPE_JSON
        URL_PATH_ARGS_SCHEMAS: Dict[str, str] = {}
        HANDLER_ARGS_SCHEMAS: Dict[str, Dict[str, str]] = {'GET': {}}

        @acl_decorators.can_create_exploration
        def get(self) -> None:
            self.render_json({'success': True})

    def setUp(self) -> None:
        super().setUp()
        self.signup(self.EDITOR_EMAIL, self.EDITOR_USERNAME)
        self.signup(self.user_email, self.username)
        self.mark_user_banned(self.username)
        self.mock_testapp = webtest.TestApp(webapp2.WSGIApplication(
            [webapp2.Route('/mock/create', self.MockHandler)],
            debug=feconf.DEBUG,
        ))

    def test_banned_user_cannot_create_exploration(self) -> None:
        self.login(self.user_email)
        with self.swap(self, 'testapp', self.mock_testapp):
            self.get_json('/mock/create', expected_status_int=401)
        self.logout()

    def test_normal_user_can_create_exploration(self) -> None:
        self.login(self.EDITOR_EMAIL)
        with self.swap(self, 'testapp', self.mock_testapp):
            response = self.get_json('/mock/create')
        self.assertTrue(response['success'])
        self.logout()

    def test_guest_cannot_create_exploration_via_json_handler(self) -> None:
        with self.swap(self, 'testapp', self.mock_testapp):
            self.get_json('/mock/create', expected_status_int=401)

    def test_guest_is_redirected_when_using_html_handler(self) -> None:
        with self.swap(
            self.MockHandler, 'GET_HANDLER_ERROR_RETURN_TYPE',
            feconf.HANDLER_TYPE_HTML):
            response = self.mock_testapp.get('/mock/create', expect_errors=True)
        self.assertEqual(response.status_int, 302)


class CreateCollectionDecoratorTests(test_utils.GenericTestBase):
    """Tests for can_create_collection decorator."""

    username = 'collectioneditor'
    user_email = 'user@example.com'

    class MockHandler(base.BaseHandler[Dict[str, str], Dict[str, str]]):
        GET_HANDLER_ERROR_RETURN_TYPE = feconf.HANDLER_TYPE_JSON
        URL_PATH_ARGS_SCHEMAS: Dict[str, str] = {}
        HANDLER_ARGS_SCHEMAS: Dict[str, Dict[str, str]] = {'GET': {}}

        @acl_decorators.can_create_collection
        def get(self) -> None:
            self.render_json({'success': True})

    def setUp(self) -> None:
        super().setUp()
        self.signup(self.EDITOR_EMAIL, self.EDITOR_USERNAME)
        self.signup(self.user_email, self.username)
        self.signup(self.CURRICULUM_ADMIN_EMAIL, self.CURRICULUM_ADMIN_USERNAME)
        self.set_collection_editors([self.username])
        self.set_curriculum_admins([self.CURRICULUM_ADMIN_USERNAME])
        self.mock_testapp = webtest.TestApp(webapp2.WSGIApplication(
            [webapp2.Route('/mock/create', self.MockHandler)],
            debug=feconf.DEBUG,
        ))

    def test_guest_cannot_create_collection_via_json_handler(self) -> None:
        with self.swap(self, 'testapp', self.mock_testapp):
            self.get_json('/mock/create', expected_status_int=401)

    def test_guest_is_redirected_when_using_html_handler(self) -> None:
        with self.swap(
            self.MockHandler, 'GET_HANDLER_ERROR_RETURN_TYPE',
            feconf.HANDLER_TYPE_HTML):
            response = self.mock_testapp.get('/mock/create', expect_errors=True)
        self.assertEqual(response.status_int, 302)

    def test_normal_user_cannot_create_collection(self) -> None:
        self.login(self.EDITOR_EMAIL)
        with self.swap(self, 'testapp', self.mock_testapp):
            self.get_json('/mock/create', expected_status_int=401)
        self.logout()

    def test_collection_editor_can_create_collection(self) -> None:
        self.login(self.user_email)
        with self.swap(self, 'testapp', self.mock_testapp):
            response = self.get_json('/mock/create')
        self.assertTrue(response['success'])
        self.logout()


class AccessCreatorDashboardTests(test_utils.GenericTestBase):
    """Tests for can_access_creator_dashboard decorator."""

    username = 'banneduser'
    user_email = 'user@example.com'

    class MockHandler(base.BaseHandler[Dict[str, str], Dict[str, str]]):
        GET_HANDLER_ERROR_RETURN_TYPE = feconf.HANDLER_TYPE_JSON
        URL_PATH_ARGS_SCHEMAS: Dict[str, str] = {}
        HANDLER_ARGS_SCHEMAS: Dict[str, Dict[str, str]] = {'GET': {}}

        @acl_decorators.can_access_creator_dashboard
        def get(self) -> None:
            self.render_json({'success': True})

    def setUp(self) -> None:
        super().setUp()
        self.signup(self.EDITOR_EMAIL, self.EDITOR_USERNAME)
        self.signup(self.user_email, self.username)
        self.mark_user_banned(self.username)
        self.mock_testapp = webtest.TestApp(webapp2.WSGIApplication(
            [webapp2.Route('/mock/access', self.MockHandler)],
            debug=feconf.DEBUG,
        ))

    def test_banned_user_cannot_access_editor_dashboard(self) -> None:
        self.login(self.user_email)
        with self.swap(self, 'testapp', self.mock_testapp):
            self.get_json('/mock/access', expected_status_int=401)
        self.logout()

    def test_normal_user_can_access_editor_dashboard(self) -> None:
        self.login(self.EDITOR_EMAIL)
        with self.swap(self, 'testapp', self.mock_testapp):
            response = self.get_json('/mock/access')
        self.assertTrue(response['success'])
        self.logout()

    def test_guest_user_cannot_access_editor_dashboard(self) -> None:
        with self.swap(self, 'testapp', self.mock_testapp):
            response = self.get_json('/mock/access', expected_status_int=401)
        error_msg = 'You must be logged in to access this resource.'
        self.assertEqual(response['error'], error_msg)


class CommentOnFeedbackThreadTests(test_utils.GenericTestBase):
    """Tests for can_comment_on_feedback_thread decorator."""

    published_exp_id = 'exp_0'
    private_exp_id = 'exp_1'
    viewer_username = 'viewer'
    viewer_email = 'viewer@example.com'

    class MockHandler(base.BaseHandler[Dict[str, str], Dict[str, str]]):
        GET_HANDLER_ERROR_RETURN_TYPE = feconf.HANDLER_TYPE_JSON
        URL_PATH_ARGS_SCHEMAS = {
            'thread_id': {
                'schema': {
                    'type': 'basestring'
                }
            }
        }
        HANDLER_ARGS_SCHEMAS: Dict[str, Dict[str, str]] = {'GET': {}}

        @acl_decorators.can_comment_on_feedback_thread
        def get(self, thread_id: str) -> None:
            self.render_json({'thread_id': thread_id})

    def setUp(self) -> None:
        super().setUp()
        self.signup(self.OWNER_EMAIL, self.OWNER_USERNAME)
        self.signup(self.MODERATOR_EMAIL, self.MODERATOR_USERNAME)
        self.signup(self.CURRICULUM_ADMIN_EMAIL, self.CURRICULUM_ADMIN_USERNAME)
        self.signup(self.viewer_email, self.viewer_username)
        self.owner_id = self.get_user_id_from_email(self.OWNER_EMAIL)
        self.set_moderators([self.MODERATOR_USERNAME])
        self.set_curriculum_admins([self.CURRICULUM_ADMIN_USERNAME])
        self.owner = user_services.get_user_actions_info(self.owner_id)
        self.mock_testapp = webtest.TestApp(webapp2.WSGIApplication(
            [webapp2.Route(
                '/mock_comment_on_feedback_thread/<thread_id>',
                self.MockHandler)],
            debug=feconf.DEBUG,
        ))
        self.save_new_valid_exploration(
            self.published_exp_id, self.owner_id)
        self.save_new_valid_exploration(
            self.private_exp_id, self.owner_id)
        rights_manager.publish_exploration(self.owner, self.published_exp_id)

    def test_cannot_comment_on_feedback_threads_with_disabled_exp_id(
        self
    ) -> None:
        self.login(self.OWNER_EMAIL)
        with self.swap(self, 'testapp', self.mock_testapp):
            self.get_json(
                '/mock_comment_on_feedback_thread/exploration.%s.thread1'
                % feconf.DISABLED_EXPLORATION_IDS[0],
                expected_status_int=404)
        self.logout()

    def test_viewer_cannot_comment_on_feedback_for_private_exploration(
        self
    ) -> None:
        self.login(self.viewer_email)
        with self.swap(self, 'testapp', self.mock_testapp):
            response = self.get_json(
                '/mock_comment_on_feedback_thread/exploration.%s.thread1'
                % self.private_exp_id, expected_status_int=401)
            self.assertEqual(
                response['error'], 'You do not have credentials to comment on '
                'exploration feedback.')
        self.logout()

    def test_cannot_comment_on_feedback_threads_with_invalid_thread_id(
        self
    ) -> None:
        self.login(self.viewer_email)
        with self.swap(self, 'testapp', self.mock_testapp):
            response = self.get_json(
                '/mock_comment_on_feedback_thread/invalid_thread_id',
                expected_status_int=400)
            self.assertEqual(response['error'], 'Not a valid thread id.')
        self.logout()

    def test_guest_cannot_comment_on_feedback_threads_via_json_handler(
        self
    ) -> None:
        with self.swap(self, 'testapp', self.mock_testapp):
            self.get_json(
                '/mock_comment_on_feedback_thread/exploration.%s.thread1'
                % (self.private_exp_id), expected_status_int=401)
            self.get_json(
                '/mock_comment_on_feedback_thread/exploration.%s.thread1'
                % (self.published_exp_id), expected_status_int=401)

    def test_guest_is_redirected_when_using_html_handler(self) -> None:
        with self.swap(
            self.MockHandler, 'GET_HANDLER_ERROR_RETURN_TYPE',
            feconf.HANDLER_TYPE_HTML):
            response = self.mock_testapp.get(
                '/mock_comment_on_feedback_thread/exploration.%s.thread1'
                % (self.private_exp_id), expect_errors=True)
            self.assertEqual(response.status_int, 302)
            response = self.mock_testapp.get(
                '/mock_comment_on_feedback_thread/exploration.%s.thread1'
                % (self.published_exp_id), expect_errors=True)
            self.assertEqual(response.status_int, 302)

    def test_owner_can_comment_on_feedback_for_private_exploration(
        self
    ) -> None:
        self.login(self.OWNER_EMAIL)
        with self.swap(self, 'testapp', self.mock_testapp):
            self.get_json(
                '/mock_comment_on_feedback_thread/exploration.%s.thread1'
                % (self.private_exp_id))
        self.logout()

    def test_moderator_can_comment_on_feeback_for_public_exploration(
        self
    ) -> None:
        self.login(self.MODERATOR_EMAIL)
        with self.swap(self, 'testapp', self.mock_testapp):
            self.get_json(
                '/mock_comment_on_feedback_thread/exploration.%s.thread1'
                % (self.published_exp_id))
        self.logout()

    def test_moderator_can_comment_on_feeback_for_private_exploration(
        self
    ) -> None:
        self.login(self.MODERATOR_EMAIL)
        with self.swap(self, 'testapp', self.mock_testapp):
            self.get_json(
                '/mock_comment_on_feedback_thread/exploration.%s.thread1'
                % (self.private_exp_id))
        self.logout()


class CreateFeedbackThreadTests(test_utils.GenericTestBase):
    """Tests for can_create_feedback_thread decorator."""

    published_exp_id = 'exp_0'
    private_exp_id = 'exp_1'
    viewer_username = 'viewer'
    viewer_email = 'viewer@example.com'

    class MockHandler(base.BaseHandler[Dict[str, str], Dict[str, str]]):
        GET_HANDLER_ERROR_RETURN_TYPE = feconf.HANDLER_TYPE_JSON
        URL_PATH_ARGS_SCHEMAS = {
            'exploration_id': {
                'schema': {
                    'type': 'basestring'
                }
            }
        }
        HANDLER_ARGS_SCHEMAS: Dict[str, Dict[str, str]] = {'GET': {}}

        @acl_decorators.can_create_feedback_thread
        def get(self, exploration_id: str) -> None:
            self.render_json({'exploration_id': exploration_id})

    def setUp(self) -> None:
        super().setUp()
        self.signup(self.OWNER_EMAIL, self.OWNER_USERNAME)
        self.signup(self.MODERATOR_EMAIL, self.MODERATOR_USERNAME)
        self.signup(self.CURRICULUM_ADMIN_EMAIL, self.CURRICULUM_ADMIN_USERNAME)
        self.signup(self.viewer_email, self.viewer_username)
        self.owner_id = self.get_user_id_from_email(self.OWNER_EMAIL)
        self.set_moderators([self.MODERATOR_USERNAME])
        self.set_curriculum_admins([self.CURRICULUM_ADMIN_USERNAME])
        self.owner = user_services.get_user_actions_info(self.owner_id)
        self.mock_testapp = webtest.TestApp(webapp2.WSGIApplication(
            [webapp2.Route(
                '/mock_create_feedback_thread/<exploration_id>',
                self.MockHandler)],
            debug=feconf.DEBUG,
        ))
        self.save_new_valid_exploration(
            self.published_exp_id, self.owner_id)
        self.save_new_valid_exploration(
            self.private_exp_id, self.owner_id)
        rights_manager.publish_exploration(self.owner, self.published_exp_id)

    def test_cannot_create_feedback_threads_with_disabled_exp_id(self) -> None:
        with self.swap(self, 'testapp', self.mock_testapp):
            self.get_json(
                '/mock_create_feedback_thread/%s'
                % (feconf.DISABLED_EXPLORATION_IDS[0]), expected_status_int=404)

    def test_viewer_cannot_create_feedback_for_private_exploration(
        self
    ) -> None:
        self.login(self.viewer_email)
        with self.swap(self, 'testapp', self.mock_testapp):
            response = self.get_json(
                '/mock_create_feedback_thread/%s' % self.private_exp_id,
                expected_status_int=401)
            self.assertEqual(
                response['error'], 'You do not have credentials to create '
                'exploration feedback.')
        self.logout()

    def test_guest_can_create_feedback_threads_for_public_exploration(
        self
    ) -> None:
        with self.swap(self, 'testapp', self.mock_testapp):
            self.get_json(
                '/mock_create_feedback_thread/%s' % self.published_exp_id)

    def test_owner_cannot_create_feedback_for_private_exploration(self) -> None:
        self.login(self.OWNER_EMAIL)
        with self.swap(self, 'testapp', self.mock_testapp):
            self.get_json(
                '/mock_create_feedback_thread/%s' % self.private_exp_id)
        self.logout()

    def test_moderator_can_create_feeback_for_public_exploration(self) -> None:
        self.login(self.MODERATOR_EMAIL)
        with self.swap(self, 'testapp', self.mock_testapp):
            self.get_json(
                '/mock_create_feedback_thread/%s' % self.published_exp_id)
        self.logout()

    def test_moderator_can_create_feeback_for_private_exploration(self) -> None:
        self.login(self.MODERATOR_EMAIL)
        with self.swap(self, 'testapp', self.mock_testapp):
            self.get_json(
                '/mock_create_feedback_thread/%s' % self.private_exp_id)
        self.logout()


class ViewFeedbackThreadTests(test_utils.GenericTestBase):
    """Tests for can_view_feedback_thread decorator."""

    published_exp_id = 'exp_0'
    private_exp_id = 'exp_1'
    viewer_username = 'viewer'
    viewer_email = 'viewer@example.com'

    class MockHandler(base.BaseHandler[Dict[str, str], Dict[str, str]]):
        GET_HANDLER_ERROR_RETURN_TYPE = feconf.HANDLER_TYPE_JSON
        URL_PATH_ARGS_SCHEMAS = {
            'thread_id': {
                'schema': {
                    'type': 'basestring'
                }
            }
        }
        HANDLER_ARGS_SCHEMAS: Dict[str, Dict[str, str]] = {'GET': {}}

        @acl_decorators.can_view_feedback_thread
        def get(self, thread_id: str) -> None:
            self.render_json({'thread_id': thread_id})

    def setUp(self) -> None:
        super().setUp()
        self.signup(self.OWNER_EMAIL, self.OWNER_USERNAME)
        self.signup(self.MODERATOR_EMAIL, self.MODERATOR_USERNAME)
        self.signup(self.CURRICULUM_ADMIN_EMAIL, self.CURRICULUM_ADMIN_USERNAME)
        self.signup(self.viewer_email, self.viewer_username)
        self.owner_id = self.get_user_id_from_email(self.OWNER_EMAIL)
        self.set_moderators([self.MODERATOR_USERNAME])
        self.set_curriculum_admins([self.CURRICULUM_ADMIN_USERNAME])
        self.owner = user_services.get_user_actions_info(self.owner_id)
        self.mock_testapp = webtest.TestApp(webapp2.WSGIApplication(
            [webapp2.Route(
                '/mock_view_feedback_thread/<thread_id>', self.MockHandler)],
            debug=feconf.DEBUG,
        ))
        self.save_new_valid_exploration(
            self.published_exp_id, self.owner_id)
        self.save_new_valid_exploration(
            self.private_exp_id, self.owner_id)
        self.public_exp_thread_id = feedback_services.create_thread(
            feconf.ENTITY_TYPE_EXPLORATION, self.published_exp_id,
            self.owner_id, 'public exp', 'some text')
        self.private_exp_thread_id = feedback_services.create_thread(
            feconf.ENTITY_TYPE_EXPLORATION, self.private_exp_id, self.owner_id,
            'private exp', 'some text')
        self.disabled_exp_thread_id = feedback_services.create_thread(
            feconf.ENTITY_TYPE_EXPLORATION, feconf.DISABLED_EXPLORATION_IDS[0],
            self.owner_id, 'disabled exp', 'some text')

        rights_manager.publish_exploration(self.owner, self.published_exp_id)

    def test_cannot_view_feedback_threads_with_disabled_exp_id(self) -> None:
        with self.swap(self, 'testapp', self.mock_testapp):
            self.get_json(
                '/mock_view_feedback_thread/%s' % self.disabled_exp_thread_id,
                expected_status_int=404)

    def test_viewer_cannot_view_feedback_for_private_exploration(self) -> None:
        self.login(self.viewer_email)
        with self.swap(self, 'testapp', self.mock_testapp):
            response = self.get_json(
                '/mock_view_feedback_thread/%s' % self.private_exp_thread_id,
                expected_status_int=401)
            self.assertEqual(
                response['error'], 'You do not have credentials to view '
                'exploration feedback.')
        self.logout()

    def test_viewer_cannot_view_feedback_threads_with_invalid_thread_id(
        self
    ) -> None:
        self.login(self.viewer_email)
        with self.swap(self, 'testapp', self.mock_testapp):
            response = self.get_json(
                '/mock_view_feedback_thread/invalid_thread_id',
                expected_status_int=400)
            self.assertEqual(response['error'], 'Not a valid thread id.')
        self.logout()

    def test_viewer_can_view_non_exploration_related_feedback(self) -> None:
        self.login(self.viewer_email)
        skill_thread_id = feedback_services.create_thread(
            'skill', 'skillid1', None, 'unused subject', 'unused text')
        with self.swap(self, 'testapp', self.mock_testapp):
            self.get_json('/mock_view_feedback_thread/%s' % skill_thread_id)

    def test_guest_can_view_feedback_threads_for_public_exploration(
        self
    ) -> None:
        with self.swap(self, 'testapp', self.mock_testapp):
            self.get_json(
                '/mock_view_feedback_thread/%s' % self.public_exp_thread_id)

    def test_owner_cannot_view_feedback_for_private_exploration(self) -> None:
        self.login(self.OWNER_EMAIL)
        with self.swap(self, 'testapp', self.mock_testapp):
            self.get_json(
                '/mock_view_feedback_thread/%s' % self.private_exp_thread_id)
        self.logout()

    def test_moderator_can_view_feeback_for_public_exploration(self) -> None:
        self.login(self.MODERATOR_EMAIL)
        with self.swap(self, 'testapp', self.mock_testapp):
            self.get_json(
                '/mock_view_feedback_thread/%s' % self.public_exp_thread_id)
        self.logout()

    def test_moderator_can_view_feeback_for_private_exploration(self) -> None:
        self.login(self.MODERATOR_EMAIL)
        with self.swap(self, 'testapp', self.mock_testapp):
            self.get_json(
                '/mock_view_feedback_thread/%s' % self.private_exp_thread_id)
        self.logout()


class ManageEmailDashboardTests(test_utils.GenericTestBase):
    """Tests for can_manage_email_dashboard decorator."""

    query_id = 'query_id'

    class MockHandler(base.BaseHandler[Dict[str, str], Dict[str, str]]):
        GET_HANDLER_ERROR_RETURN_TYPE = feconf.HANDLER_TYPE_JSON
        URL_PATH_ARGS_SCHEMAS = {
            'query_id': {
                'schema': {
                    'type': 'basestring'
                },
                'default_value': None
            }
        }
        HANDLER_ARGS_SCHEMAS: Dict[str, Dict[str, str]] = {
            'GET': {},
            'PUT': {}
        }

        @acl_decorators.can_manage_email_dashboard
        def get(self) -> None:
            self.render_json({'success': 1})

        @acl_decorators.can_manage_email_dashboard
        def put(self, query_id: str) -> None:
            return self.render_json({'query_id': query_id})

    def setUp(self) -> None:
        super().setUp()
        self.signup(self.CURRICULUM_ADMIN_EMAIL, self.CURRICULUM_ADMIN_USERNAME)
        self.signup(self.MODERATOR_EMAIL, self.MODERATOR_USERNAME)
        self.set_moderators([self.MODERATOR_USERNAME])
        self.mock_testapp = webtest.TestApp(webapp2.WSGIApplication(
            [
                webapp2.Route('/mock/', self.MockHandler),
                webapp2.Route('/mock/<query_id>', self.MockHandler)
            ],
            debug=feconf.DEBUG,
        ))

    def test_moderator_cannot_access_email_dashboard(self) -> None:
        self.login(self.MODERATOR_EMAIL)
        with self.swap(self, 'testapp', self.mock_testapp):
            self.get_json('/mock/', expected_status_int=401)
        self.logout()

    def test_super_admin_can_access_email_dashboard(self) -> None:
        self.login(self.CURRICULUM_ADMIN_EMAIL, is_super_admin=True)
        with self.swap(self, 'testapp', self.mock_testapp):
            response = self.get_json('/mock/')
        self.assertEqual(response['success'], 1)

        with self.swap(self, 'testapp', self.mock_testapp):
            response = self.mock_testapp.put('/mock/%s' % self.query_id)
        self.assertEqual(response.status_int, 200)
        self.logout()

    def test_error_when_user_is_not_logged_in(self) -> None:
        with self.swap(self, 'testapp', self.mock_testapp):
            response = self.get_json('/mock/', expected_status_int=401)
        error_msg = 'You must be logged in to access this resource.'
        self.assertEqual(response['error'], error_msg)


class RateExplorationTests(test_utils.GenericTestBase):
    """Tests for can_rate_exploration decorator."""

    username = 'user'
    user_email = 'user@example.com'
    exp_id = 'exp_id'

    class MockHandler(base.BaseHandler[Dict[str, str], Dict[str, str]]):
        GET_HANDLER_ERROR_RETURN_TYPE = feconf.HANDLER_TYPE_JSON
        URL_PATH_ARGS_SCHEMAS = {
            'exploration_id': {
                'schema': {
                    'type': 'basestring'
                }
            }
        }
        HANDLER_ARGS_SCHEMAS: Dict[str, Dict[str, str]] = {'GET': {}}

        @acl_decorators.can_rate_exploration
        def get(self, exploration_id: str) -> None:
            self.render_json({'exploration_id': exploration_id})

    def setUp(self) -> None:
        super().setUp()
        self.signup(self.user_email, self.username)
        self.mock_testapp = webtest.TestApp(webapp2.WSGIApplication(
            [webapp2.Route('/mock/<exploration_id>', self.MockHandler)],
            debug=feconf.DEBUG,
        ))

    def test_guest_cannot_give_rating(self) -> None:
        with self.swap(self, 'testapp', self.mock_testapp):
            self.get_json(
                '/mock/%s' % self.exp_id, expected_status_int=401)

    def test_normal_user_can_give_rating(self) -> None:
        self.login(self.user_email)
        with self.swap(self, 'testapp', self.mock_testapp):
            response = self.get_json('/mock/%s' % self.exp_id)
        self.assertEqual(response['exploration_id'], self.exp_id)
        self.logout()


class AccessModeratorPageTests(test_utils.GenericTestBase):
    """Tests for can_access_moderator_page decorator."""

    username = 'user'
    user_email = 'user@example.com'

    class MockHandler(base.BaseHandler[Dict[str, str], Dict[str, str]]):
        GET_HANDLER_ERROR_RETURN_TYPE = feconf.HANDLER_TYPE_JSON
        URL_PATH_ARGS_SCHEMAS: Dict[str, str] = {}
        HANDLER_ARGS_SCHEMAS: Dict[str, Dict[str, str]] = {'GET': {}}

        @acl_decorators.can_access_moderator_page
        def get(self) -> None:
            self.render_json({'success': 1})

    def setUp(self) -> None:
        super().setUp()
        self.signup(self.MODERATOR_EMAIL, self.MODERATOR_USERNAME)
        self.signup(self.user_email, self.username)
        self.set_moderators([self.MODERATOR_USERNAME])
        self.mock_testapp = webtest.TestApp(webapp2.WSGIApplication(
            [webapp2.Route('/mock/', self.MockHandler)],
            debug=feconf.DEBUG,
        ))

    def test_normal_user_cannot_access_moderator_page(self) -> None:
        self.login(self.user_email)
        with self.swap(self, 'testapp', self.mock_testapp):
            self.get_json('/mock/', expected_status_int=401)
        self.logout()

    def test_moderator_can_access_moderator_page(self) -> None:
        self.login(self.MODERATOR_EMAIL)
        with self.swap(self, 'testapp', self.mock_testapp):
            response = self.get_json('/mock/')
        self.assertEqual(response['success'], 1)
        self.logout()

    def test_guest_cannot_access_moderator_page(self) -> None:
        with self.swap(self, 'testapp', self.mock_testapp):
            response = self.get_json('/mock/', expected_status_int=401)
        error_msg = 'You must be logged in to access this resource.'
        self.assertEqual(response['error'], error_msg)


class FlagExplorationTests(test_utils.GenericTestBase):
    """Tests for can_flag_exploration decorator."""

    username = 'user'
    user_email = 'user@example.com'
    exp_id = 'exp_id'

    class MockHandler(base.BaseHandler[Dict[str, str], Dict[str, str]]):
        GET_HANDLER_ERROR_RETURN_TYPE = feconf.HANDLER_TYPE_JSON
        URL_PATH_ARGS_SCHEMAS = {
            'exploration_id': {
                'schema': {
                    'type': 'basestring'
                }
            }
        }
        HANDLER_ARGS_SCHEMAS: Dict[str, Dict[str, str]] = {'GET': {}}

        @acl_decorators.can_flag_exploration
        def get(self, exploration_id: str) -> None:
            self.render_json({'exploration_id': exploration_id})

    def setUp(self) -> None:
        super().setUp()
        self.signup(self.user_email, self.username)
        self.mock_testapp = webtest.TestApp(webapp2.WSGIApplication(
            [webapp2.Route('/mock/<exploration_id>', self.MockHandler)],
            debug=feconf.DEBUG,
        ))

    def test_guest_cannot_flag_exploration(self) -> None:
        with self.swap(self, 'testapp', self.mock_testapp):
            self.get_json(
                '/mock/%s' % self.exp_id, expected_status_int=401)

    def test_normal_user_can_flag_exploration(self) -> None:
        self.login(self.user_email)
        with self.swap(self, 'testapp', self.mock_testapp):
            response = self.get_json('/mock/%s' % self.exp_id)
        self.assertEqual(response['exploration_id'], self.exp_id)
        self.logout()


class SubscriptionToUsersTests(test_utils.GenericTestBase):
    """Tests for can_subscribe_to_users decorator."""

    username = 'user'
    user_email = 'user@example.com'

    class MockHandler(base.BaseHandler[Dict[str, str], Dict[str, str]]):
        GET_HANDLER_ERROR_RETURN_TYPE = feconf.HANDLER_TYPE_JSON
        URL_PATH_ARGS_SCHEMAS: Dict[str, str] = {}
        HANDLER_ARGS_SCHEMAS: Dict[str, Dict[str, str]] = {'GET': {}}

        @acl_decorators.can_subscribe_to_users
        def get(self) -> None:
            self.render_json({'success': True})

    def setUp(self) -> None:
        super().setUp()
        self.signup(self.user_email, self.username)
        self.mock_testapp = webtest.TestApp(webapp2.WSGIApplication(
            [webapp2.Route('/mock/', self.MockHandler)],
            debug=feconf.DEBUG,
        ))

    def test_guest_cannot_subscribe_to_users(self) -> None:
        with self.swap(self, 'testapp', self.mock_testapp):
            self.get_json('/mock/', expected_status_int=401)

    def test_normal_user_can_subscribe_to_users(self) -> None:
        self.login(self.user_email)
        with self.swap(self, 'testapp', self.mock_testapp):
            response = self.get_json('/mock/')
        self.assertTrue(response['success'])
        self.logout()


class SendModeratorEmailsTests(test_utils.GenericTestBase):
    """Tests for can_send_moderator_emails decorator."""

    username = 'user'
    user_email = 'user@example.com'

    class MockHandler(base.BaseHandler[Dict[str, str], Dict[str, str]]):
        GET_HANDLER_ERROR_RETURN_TYPE = feconf.HANDLER_TYPE_JSON
        URL_PATH_ARGS_SCHEMAS: Dict[str, str] = {}
        HANDLER_ARGS_SCHEMAS: Dict[str, Dict[str, str]] = {'GET': {}}

        @acl_decorators.can_send_moderator_emails
        def get(self) -> None:
            self.render_json({'success': 1})

    def setUp(self) -> None:
        super().setUp()
        self.signup(self.MODERATOR_EMAIL, self.MODERATOR_USERNAME)
        self.signup(self.user_email, self.username)
        self.set_moderators([self.MODERATOR_USERNAME])
        self.mock_testapp = webtest.TestApp(webapp2.WSGIApplication(
            [webapp2.Route('/mock/', self.MockHandler)],
            debug=feconf.DEBUG,
        ))

    def test_normal_user_cannot_send_moderator_emails(self) -> None:
        self.login(self.user_email)
        with self.swap(self, 'testapp', self.mock_testapp):
            self.get_json('/mock/', expected_status_int=401)
        self.logout()

    def test_moderator_can_send_moderator_emails(self) -> None:
        self.login(self.MODERATOR_EMAIL)
        with self.swap(self, 'testapp', self.mock_testapp):
            response = self.get_json('/mock/')
        self.assertEqual(response['success'], 1)
        self.logout()

    def test_guest_cannot_send_moderator_emails(self) -> None:
        with self.swap(self, 'testapp', self.mock_testapp):
            response = self.get_json('/mock/', expected_status_int=401)
        error_msg = 'You must be logged in to access this resource.'
        self.assertEqual(response['error'], error_msg)


class CanAccessReleaseCoordinatorPageDecoratorTests(test_utils.GenericTestBase):
    """Tests for can_access_release_coordinator_page decorator."""

    username = 'user'
    user_email = 'user@example.com'

    class MockHandler(base.BaseHandler[Dict[str, str], Dict[str, str]]):
        GET_HANDLER_ERROR_RETURN_TYPE = feconf.HANDLER_TYPE_JSON
        URL_PATH_ARGS_SCHEMAS: Dict[str, str] = {}
        HANDLER_ARGS_SCHEMAS: Dict[str, Dict[str, str]] = {'GET': {}}

        @acl_decorators.can_access_release_coordinator_page
        def get(self) -> None:
            self.render_json({'success': 1})

    def setUp(self) -> None:
        super().setUp()
        self.signup(feconf.SYSTEM_EMAIL_ADDRESS, self.CURRICULUM_ADMIN_USERNAME)
        self.signup(self.user_email, self.username)

        self.signup(
            self.RELEASE_COORDINATOR_EMAIL, self.RELEASE_COORDINATOR_USERNAME)

        self.add_user_role(
            self.RELEASE_COORDINATOR_USERNAME,
            feconf.ROLE_ID_RELEASE_COORDINATOR)

        self.mock_testapp = webtest.TestApp(webapp2.WSGIApplication(
            [webapp2.Route('/release-coordinator', self.MockHandler)],
            debug=feconf.DEBUG,
        ))

    def test_normal_user_cannot_access_release_coordinator_page(self) -> None:
        self.login(self.user_email)
        with self.swap(self, 'testapp', self.mock_testapp):
            response = self.get_json(
                '/release-coordinator', expected_status_int=401)

        self.assertEqual(
            response['error'],
            'You do not have credentials to access release coordinator page.')
        self.logout()

    def test_guest_user_cannot_access_release_coordinator_page(self) -> None:
        with self.swap(self, 'testapp', self.mock_testapp):
            response = self.get_json(
                '/release-coordinator', expected_status_int=401)

        self.assertEqual(
            response['error'],
            'You must be logged in to access this resource.')
        self.logout()

    def test_super_admin_cannot_access_release_coordinator_page(self) -> None:
        self.login(feconf.SYSTEM_EMAIL_ADDRESS)

        with self.swap(self, 'testapp', self.mock_testapp):
            response = self.get_json(
                '/release-coordinator', expected_status_int=401)

        self.assertEqual(
            response['error'],
            'You do not have credentials to access release coordinator page.')
        self.logout()

    def test_release_coordinator_can_access_release_coordinator_page(
        self
    ) -> None:
        self.login(self.RELEASE_COORDINATOR_EMAIL)

        with self.swap(self, 'testapp', self.mock_testapp):
            response = self.get_json('/release-coordinator')

        self.assertEqual(response['success'], 1)
        self.logout()


class CanAccessBlogAdminPageDecoratorTests(test_utils.GenericTestBase):
    """Tests for can_access_blog_admin_page decorator."""

    username = 'user'
    user_email = 'user@example.com'

    class MockHandler(base.BaseHandler[Dict[str, str], Dict[str, str]]):
        GET_HANDLER_ERROR_RETURN_TYPE = feconf.HANDLER_TYPE_JSON
        URL_PATH_ARGS_SCHEMAS: Dict[str, str] = {}
        HANDLER_ARGS_SCHEMAS: Dict[str, Dict[str, str]] = {'GET': {}}

        @acl_decorators.can_access_blog_admin_page
        def get(self) -> None:
            self.render_json({'success': 1})

    def setUp(self) -> None:
        super().setUp()
        self.signup(self.user_email, self.username)
        self.signup(self.BLOG_EDITOR_EMAIL, self.BLOG_EDITOR_USERNAME)
        self.signup(self.BLOG_ADMIN_EMAIL, self.BLOG_ADMIN_USERNAME)

        self.add_user_role(
            self.BLOG_ADMIN_USERNAME, feconf.ROLE_ID_BLOG_ADMIN)
        self.add_user_role(
            self.BLOG_EDITOR_USERNAME, feconf.ROLE_ID_BLOG_POST_EDITOR)
        self.mock_testapp = webtest.TestApp(webapp2.WSGIApplication(
            [webapp2.Route('/blog-admin', self.MockHandler)],
            debug=feconf.DEBUG,
        ))

    def test_normal_user_cannot_access_blog_admin_page(self) -> None:
        self.login(self.user_email)
        with self.swap(self, 'testapp', self.mock_testapp):
            response = self.get_json(
                '/blog-admin', expected_status_int=401)

        self.assertEqual(
            response['error'],
            'You do not have credentials to access blog admin page.')
        self.logout()

    def test_guest_user_cannot_access_blog_admin_page(self) -> None:
        with self.swap(self, 'testapp', self.mock_testapp):
            response = self.get_json(
                '/blog-admin', expected_status_int=401)

        self.assertEqual(
            response['error'],
            'You must be logged in to access this resource.')
        self.logout()

    def test_blog_post_editor_cannot_access_blog_admin_page(self) -> None:
        self.login(self.user_email)
        with self.swap(self, 'testapp', self.mock_testapp):
            response = self.get_json(
                '/blog-admin', expected_status_int=401)

        self.assertEqual(
            response['error'],
            'You do not have credentials to access blog admin page.')
        self.logout()

    def test_blog_admin_can_access_blog_admin_page(self) -> None:
        self.login(self.BLOG_ADMIN_EMAIL)

        with self.swap(self, 'testapp', self.mock_testapp):
            response = self.get_json('/blog-admin')

        self.assertEqual(response['success'], 1)
        self.logout()


class CanManageBlogPostEditorsDecoratorTests(test_utils.GenericTestBase):
    """Tests for can_manage_blog_post_editors decorator."""

    username = 'user'
    user_email = 'user@example.com'

    class MockHandler(base.BaseHandler[Dict[str, str], Dict[str, str]]):
        GET_HANDLER_ERROR_RETURN_TYPE = feconf.HANDLER_TYPE_JSON
        URL_PATH_ARGS_SCHEMAS: Dict[str, str] = {}
        HANDLER_ARGS_SCHEMAS: Dict[str, Dict[str, str]] = {'GET': {}}

        @acl_decorators.can_manage_blog_post_editors
        def get(self) -> None:
            self.render_json({'success': 1})

    def setUp(self) -> None:
        super().setUp()
        self.signup(self.user_email, self.username)
        self.signup(self.BLOG_ADMIN_EMAIL, self.BLOG_ADMIN_USERNAME)
        self.signup(self.BLOG_EDITOR_EMAIL, self.BLOG_EDITOR_USERNAME)

        self.add_user_role(
            self.BLOG_ADMIN_USERNAME, feconf.ROLE_ID_BLOG_ADMIN)
        self.add_user_role(
            self.BLOG_EDITOR_USERNAME, feconf.ROLE_ID_BLOG_POST_EDITOR)

        self.mock_testapp = webtest.TestApp(webapp2.WSGIApplication(
            [webapp2.Route('/blogadminrolehandler', self.MockHandler)],
            debug=feconf.DEBUG,
        ))

    def test_normal_user_cannot_manage_blog_post_editors(self) -> None:
        self.login(self.user_email)
        with self.swap(self, 'testapp', self.mock_testapp):
            response = self.get_json(
                '/blogadminrolehandler', expected_status_int=401)

        self.assertEqual(
            response['error'],
            'You do not have credentials to add or remove blog post editors.')
        self.logout()

    def test_guest_user_cannot_manage_blog_post_editors(self) -> None:
        with self.swap(self, 'testapp', self.mock_testapp):
            response = self.get_json(
                '/blogadminrolehandler', expected_status_int=401)

        self.assertEqual(
            response['error'],
            'You must be logged in to access this resource.')
        self.logout()

    def test_blog_post_editors_cannot_manage_blog_post_editors(self) -> None:
        self.login(self.BLOG_EDITOR_EMAIL)
        with self.swap(self, 'testapp', self.mock_testapp):
            response = self.get_json(
                '/blogadminrolehandler', expected_status_int=401)

        self.assertEqual(
            response['error'],
            'You do not have credentials to add or remove blog post editors.')
        self.logout()

    def test_blog_admin_can_manage_blog_editors(self) -> None:
        self.login(self.BLOG_ADMIN_EMAIL)

        with self.swap(self, 'testapp', self.mock_testapp):
            response = self.get_json('/blogadminrolehandler')

        self.assertEqual(response['success'], 1)
        self.logout()


class CanAccessBlogDashboardDecoratorTests(test_utils.GenericTestBase):
    """Tests for can_access_blog_dashboard decorator."""

    username = 'user'
    user_email = 'user@example.com'

    class MockHandler(base.BaseHandler[Dict[str, str], Dict[str, str]]):
        GET_HANDLER_ERROR_RETURN_TYPE = feconf.HANDLER_TYPE_JSON
        URL_PATH_ARGS_SCHEMAS: Dict[str, str] = {}
        HANDLER_ARGS_SCHEMAS: Dict[str, Dict[str, str]] = {'GET': {}}

        @acl_decorators.can_access_blog_dashboard
        def get(self) -> None:
            self.render_json({'success': 1})

    def setUp(self) -> None:
        super().setUp()
        self.signup(self.user_email, self.username)

        self.signup(self.BLOG_EDITOR_EMAIL, self.BLOG_EDITOR_USERNAME)
        self.signup(self.BLOG_ADMIN_EMAIL, self.BLOG_ADMIN_USERNAME)

        self.add_user_role(
            self.BLOG_ADMIN_USERNAME, feconf.ROLE_ID_BLOG_ADMIN)

        self.add_user_role(
            self.BLOG_EDITOR_USERNAME, feconf.ROLE_ID_BLOG_POST_EDITOR)

        self.mock_testapp = webtest.TestApp(webapp2.WSGIApplication(
            [webapp2.Route('/blog-dashboard', self.MockHandler)],
            debug=feconf.DEBUG,
        ))

    def test_normal_user_cannot_access_blog_dashboard(self) -> None:
        self.login(self.user_email)
        with self.swap(self, 'testapp', self.mock_testapp):
            response = self.get_json(
                '/blog-dashboard', expected_status_int=401)

        self.assertEqual(
            response['error'],
            'You do not have credentials to access blog dashboard page.')
        self.logout()

    def test_guest_user_cannot_access_blog_dashboard(self) -> None:
        with self.swap(self, 'testapp', self.mock_testapp):
            response = self.get_json(
                '/blog-dashboard', expected_status_int=401)

        self.assertEqual(
            response['error'],
            'You must be logged in to access this resource.')
        self.logout()

    def test_blog_editors_can_access_blog_dashboard(self) -> None:
        self.login(self.BLOG_EDITOR_EMAIL)

        with self.swap(self, 'testapp', self.mock_testapp):
            response = self.get_json('/blog-dashboard')

        self.assertEqual(response['success'], 1)
        self.logout()

    def test_blog_admins_can_access_blog_dashboard(self) -> None:
        self.login(self.BLOG_ADMIN_EMAIL)

        with self.swap(self, 'testapp', self.mock_testapp):
            response = self.get_json('/blog-dashboard')

        self.assertEqual(response['success'], 1)
        self.logout()


class CanDeleteBlogPostTests(test_utils.GenericTestBase):
    """Tests for can_delete_blog_post decorator."""

    username = 'userone'
    user_email = 'user@example.com'

    class MockHandler(base.BaseHandler[Dict[str, str], Dict[str, str]]):
        GET_HANDLER_ERROR_RETURN_TYPE = feconf.HANDLER_TYPE_JSON
        URL_PATH_ARGS_SCHEMAS = {
            'blog_post_id': {
                'schema': {
                    'type': 'unicode'
                }
            }
        }
        HANDLER_ARGS_SCHEMAS: Dict[str, Dict[str, str]] = {'GET': {}}

        @acl_decorators.can_delete_blog_post
        def get(self, blog_post_id: str) -> None:
            self.render_json({'blog_id': blog_post_id})

    def setUp(self) -> None:
        super().setUp()
        self.signup(self.user_email, self.username)

        self.signup(self.BLOG_EDITOR_EMAIL, self.BLOG_EDITOR_USERNAME)
        self.signup(self.BLOG_ADMIN_EMAIL, self.BLOG_ADMIN_USERNAME)

        self.add_user_role(
            self.BLOG_EDITOR_USERNAME, feconf.ROLE_ID_BLOG_POST_EDITOR)
        self.add_user_role(
            self.BLOG_ADMIN_USERNAME, feconf.ROLE_ID_BLOG_ADMIN)
        self.add_user_role(self.username, feconf.ROLE_ID_BLOG_POST_EDITOR)

        self.mock_testapp = webtest.TestApp(webapp2.WSGIApplication(
            [webapp2.Route(
                '/mock_delete_blog_post/<blog_post_id>', self.MockHandler)],
            debug=feconf.DEBUG,
        ))
        self.user_id = self.get_user_id_from_email(self.user_email)
        self.blog_editor_id = (
            self.get_user_id_from_email(self.BLOG_EDITOR_EMAIL))
        blog_post = blog_services.create_new_blog_post(self.blog_editor_id)
        self.blog_post_id = blog_post.id

    def test_guest_cannot_delete_blog_post(self) -> None:
        with self.swap(self, 'testapp', self.mock_testapp):
            response = self.get_json(
                '/mock_delete_blog_post/%s' % self.blog_post_id,
                expected_status_int=401)
        self.assertEqual(
            response['error'],
            'You must be logged in to access this resource.')

    def test_blog_editor_can_delete_owned_blog_post(self) -> None:
        self.login(self.BLOG_EDITOR_EMAIL)
        with self.swap(self, 'testapp', self.mock_testapp):
            response = self.get_json(
                '/mock_delete_blog_post/%s' % self.blog_post_id)
        self.assertEqual(response['blog_id'], self.blog_post_id)
        self.logout()

    def test_blog_admin_can_delete_any_blog_post(self) -> None:
        self.login(self.BLOG_ADMIN_EMAIL)
        with self.swap(self, 'testapp', self.mock_testapp):
            response = self.get_json(
                '/mock_delete_blog_post/%s' % self.blog_post_id)
        self.assertEqual(response['blog_id'], self.blog_post_id)
        self.logout()

    def test_blog_editor_cannot_delete_not_owned_blog_post(self) -> None:
        self.login(self.user_email)
        with self.swap(self, 'testapp', self.mock_testapp):
            response = self.get_json(
                '/mock_delete_blog_post/%s' % self.blog_post_id,
                expected_status_int=401)
            self.assertEqual(
                response['error'],
                'User %s does not have permissions to delete blog post %s'
                % (self.user_id, self.blog_post_id))
        self.logout()

    def test_error_with_invalid_blog_post_id(self) -> None:
        self.login(self.user_email)
        testapp_swap = self.swap(self, 'testapp', self.mock_testapp)
        blog_post_rights_swap = self.swap_to_always_return(
            blog_services, 'get_blog_post_rights', value=None)
        with testapp_swap, blog_post_rights_swap:
            response = self.get_json(
                '/mock_delete_blog_post/%s' % self.blog_post_id,
                expected_status_int=404)
        error_msg = (
            'Could not find the page '
            'http://localhost/mock_delete_blog_post/%s.' % self.blog_post_id
        )
        self.assertEqual(response['error'], error_msg)
        self.logout()


class CanEditBlogPostTests(test_utils.GenericTestBase):
    """Tests for can_edit_blog_post decorator."""

    username = 'userone'
    user_email = 'user@example.com'

    class MockHandler(base.BaseHandler[Dict[str, str], Dict[str, str]]):
        GET_HANDLER_ERROR_RETURN_TYPE = feconf.HANDLER_TYPE_JSON
        URL_PATH_ARGS_SCHEMAS = {
            'blog_post_id': {
                'schema': {
                    'type': 'unicode'
                }
            }
        }
        HANDLER_ARGS_SCHEMAS: Dict[str, Dict[str, str]] = {'GET': {}}

        @acl_decorators.can_edit_blog_post
        def get(self, blog_post_id: str) -> None:
            self.render_json({'blog_id': blog_post_id})

    def setUp(self) -> None:
        super().setUp()
        self.signup(
            self.BLOG_EDITOR_EMAIL, self.BLOG_EDITOR_USERNAME)
        self.signup(self.BLOG_ADMIN_EMAIL, self.BLOG_ADMIN_USERNAME)
        self.signup(self.user_email, self.username)

        self.add_user_role(
            self.BLOG_EDITOR_USERNAME, feconf.ROLE_ID_BLOG_POST_EDITOR)
        self.add_user_role(
            self.BLOG_ADMIN_USERNAME, feconf.ROLE_ID_BLOG_ADMIN)
        self.add_user_role(self.username, feconf.ROLE_ID_BLOG_POST_EDITOR)

        self.mock_testapp = webtest.TestApp(webapp2.WSGIApplication(
            [webapp2.Route(
                '/mock_edit_blog_post/<blog_post_id>', self.MockHandler)],
            debug=feconf.DEBUG,
        ))

        self.blog_editor_id = self.get_user_id_from_email(
            self.BLOG_EDITOR_EMAIL)
        self.user_id = self.get_user_id_from_email(self.user_email)
        blog_post = blog_services.create_new_blog_post(self.blog_editor_id)
        self.blog_post_id = blog_post.id

    def test_guest_cannot_edit_blog_post(self) -> None:
        with self.swap(self, 'testapp', self.mock_testapp):
            response = self.get_json(
                '/mock_edit_blog_post/%s' % self.blog_post_id,
                expected_status_int=401)
        self.assertEqual(
            response['error'],
            'You must be logged in to access this resource.')

    def test_blog_editor_can_edit_owned_blog_post(self) -> None:
        self.login(self.BLOG_EDITOR_EMAIL)
        with self.swap(self, 'testapp', self.mock_testapp):
            response = self.get_json(
                '/mock_edit_blog_post/%s' % self.blog_post_id)
        self.assertEqual(response['blog_id'], self.blog_post_id)
        self.logout()

    def test_blog_admin_can_edit_any_blog_post(self) -> None:
        self.login(self.BLOG_ADMIN_EMAIL)
        with self.swap(self, 'testapp', self.mock_testapp):
            response = self.get_json(
                '/mock_edit_blog_post/%s' % self.blog_post_id)
        self.assertEqual(response['blog_id'], self.blog_post_id)
        self.logout()

    def test_blog_editor_cannot_edit_not_owned_blog_post(self) -> None:
        self.login(self.user_email)
        with self.swap(self, 'testapp', self.mock_testapp):
            response = self.get_json(
                '/mock_edit_blog_post/%s' % self.blog_post_id,
                expected_status_int=401)
            self.assertEqual(
                response['error'],
                'User %s does not have permissions to edit blog post %s'
                % (self.user_id, self.blog_post_id))
        self.logout()

    def test_error_with_invalid_blog_post_id(self) -> None:
        self.login(self.user_email)
        testapp_swap = self.swap(self, 'testapp', self.mock_testapp)
        blog_post_rights_swap = self.swap_to_always_return(
            blog_services, 'get_blog_post_rights', value=None)
        with testapp_swap, blog_post_rights_swap:
            response = self.get_json(
                '/mock_edit_blog_post/%s' % self.blog_post_id,
                expected_status_int=404)
        error_msg = (
            'Could not find the page '
            'http://localhost/mock_edit_blog_post/%s.' % self.blog_post_id
        )
        self.assertEqual(response['error'], error_msg)
        self.logout()


class CanRunAnyJobDecoratorTests(test_utils.GenericTestBase):
    """Tests for can_run_any_job decorator."""

    username = 'user'
    user_email = 'user@example.com'

    class MockHandler(base.BaseHandler[Dict[str, str], Dict[str, str]]):
        GET_HANDLER_ERROR_RETURN_TYPE = feconf.HANDLER_TYPE_JSON
        URL_PATH_ARGS_SCHEMAS: Dict[str, str] = {}
        HANDLER_ARGS_SCHEMAS: Dict[str, Dict[str, str]] = {'GET': {}}

        @acl_decorators.can_run_any_job
        def get(self) -> None:
            self.render_json({'success': 1})

    def setUp(self) -> None:
        super().setUp()
        self.signup(feconf.SYSTEM_EMAIL_ADDRESS, self.CURRICULUM_ADMIN_USERNAME)
        self.signup(self.user_email, self.username)

        self.signup(
            self.RELEASE_COORDINATOR_EMAIL, self.RELEASE_COORDINATOR_USERNAME)

        self.add_user_role(
            self.RELEASE_COORDINATOR_USERNAME,
            feconf.ROLE_ID_RELEASE_COORDINATOR)

        self.mock_testapp = webtest.TestApp(webapp2.WSGIApplication(
            [webapp2.Route('/run-anny-job', self.MockHandler)],
            debug=feconf.DEBUG,
        ))

    def test_normal_user_cannot_access_release_coordinator_page(self) -> None:
        self.login(self.user_email)
        with self.swap(self, 'testapp', self.mock_testapp):
            response = self.get_json('/run-anny-job', expected_status_int=401)

        self.assertEqual(
            response['error'],
            'You do not have credentials to run jobs.')
        self.logout()

    def test_guest_user_cannot_access_release_coordinator_page(self) -> None:
        with self.swap(self, 'testapp', self.mock_testapp):
            response = self.get_json('/run-anny-job', expected_status_int=401)

        self.assertEqual(
            response['error'],
            'You must be logged in to access this resource.')
        self.logout()

    def test_super_admin_cannot_access_release_coordinator_page(self) -> None:
        self.login(feconf.SYSTEM_EMAIL_ADDRESS)

        with self.swap(self, 'testapp', self.mock_testapp):
            response = self.get_json('/run-anny-job', expected_status_int=401)

        self.assertEqual(
            response['error'],
            'You do not have credentials to run jobs.')
        self.logout()

    def test_release_coordinator_can_run_any_job(self) -> None:
        self.login(self.RELEASE_COORDINATOR_EMAIL)

        with self.swap(self, 'testapp', self.mock_testapp):
            response = self.get_json('/run-anny-job')

        self.assertEqual(response['success'], 1)
        self.logout()


class CanManageMemcacheDecoratorTests(test_utils.GenericTestBase):
    """Tests for can_manage_memcache decorator."""

    username = 'user'
    user_email = 'user@example.com'

    class MockHandler(base.BaseHandler[Dict[str, str], Dict[str, str]]):
        GET_HANDLER_ERROR_RETURN_TYPE = feconf.HANDLER_TYPE_JSON
        URL_PATH_ARGS_SCHEMAS: Dict[str, str] = {}
        HANDLER_ARGS_SCHEMAS: Dict[str, Dict[str, str]] = {'GET': {}}

        @acl_decorators.can_manage_memcache
        def get(self) -> None:
            self.render_json({'success': 1})

    def setUp(self) -> None:
        super().setUp()
        self.signup(feconf.SYSTEM_EMAIL_ADDRESS, self.CURRICULUM_ADMIN_USERNAME)
        self.signup(self.user_email, self.username)

        self.signup(
            self.RELEASE_COORDINATOR_EMAIL, self.RELEASE_COORDINATOR_USERNAME)

        self.add_user_role(
            self.RELEASE_COORDINATOR_USERNAME,
            feconf.ROLE_ID_RELEASE_COORDINATOR)

        self.mock_testapp = webtest.TestApp(webapp2.WSGIApplication(
            [webapp2.Route('/manage-memcache', self.MockHandler)],
            debug=feconf.DEBUG,
        ))

    def test_normal_user_cannot_access_release_coordinator_page(self) -> None:
        self.login(self.user_email)
        with self.swap(self, 'testapp', self.mock_testapp):
            response = self.get_json(
                '/manage-memcache', expected_status_int=401)

        self.assertEqual(
            response['error'],
            'You do not have credentials to manage memcache.')
        self.logout()

    def test_guest_user_cannot_access_release_coordinator_page(self) -> None:
        with self.swap(self, 'testapp', self.mock_testapp):
            response = self.get_json(
                '/manage-memcache', expected_status_int=401)

        self.assertEqual(
            response['error'],
            'You must be logged in to access this resource.')
        self.logout()

    def test_super_admin_cannot_access_release_coordinator_page(self) -> None:
        self.login(feconf.SYSTEM_EMAIL_ADDRESS)

        with self.swap(self, 'testapp', self.mock_testapp):
            response = self.get_json(
                '/manage-memcache', expected_status_int=401)

        self.assertEqual(
            response['error'],
            'You do not have credentials to manage memcache.')
        self.logout()

    def test_release_coordinator_can_run_any_job(self) -> None:
        self.login(self.RELEASE_COORDINATOR_EMAIL)

        with self.swap(self, 'testapp', self.mock_testapp):
            response = self.get_json('/manage-memcache')

        self.assertEqual(response['success'], 1)
        self.logout()


class CanManageContributorsRoleDecoratorTests(test_utils.GenericTestBase):
    """Tests for can_manage_contributors_role decorator."""

    username = 'user'
    user_email = 'user@example.com'
    QUESTION_ADMIN_EMAIL: Final = 'questionExpert@app.com'
    QUESTION_ADMIN_USERNAME: Final = 'questionExpert'
    TRANSLATION_ADMIN_EMAIL: Final = 'translatorExpert@app.com'
    TRANSLATION_ADMIN_USERNAME: Final = 'translationExpert'

    class MockHandler(base.BaseHandler[Dict[str, str], Dict[str, str]]):
        GET_HANDLER_ERROR_RETURN_TYPE = feconf.HANDLER_TYPE_JSON
        URL_PATH_ARGS_SCHEMAS = {
            'category': {
                'schema': {
                    'type': 'basestring'
                }
            }
        }
        HANDLER_ARGS_SCHEMAS: Dict[str, Dict[str, str]] = {'GET': {}}

        @acl_decorators.can_manage_contributors_role
        def get(self, unused_category: str) -> None:
            self.render_json({'success': 1})

    def setUp(self) -> None:
        super().setUp()
        self.signup(self.user_email, self.username)

        self.signup(
            self.TRANSLATION_ADMIN_EMAIL, self.TRANSLATION_ADMIN_USERNAME)
        self.signup(self.QUESTION_ADMIN_EMAIL, self.QUESTION_ADMIN_USERNAME)

        self.add_user_role(
            self.TRANSLATION_ADMIN_USERNAME, feconf.ROLE_ID_TRANSLATION_ADMIN)

        self.add_user_role(
            self.QUESTION_ADMIN_USERNAME, feconf.ROLE_ID_QUESTION_ADMIN)

        self.mock_testapp = webtest.TestApp(webapp2.WSGIApplication([
            webapp2.Route(
                '/can_manage_contributors_role/<category>', self.MockHandler)
            ], debug=feconf.DEBUG))

    def test_normal_user_cannot_access_release_coordinator_page(self) -> None:
        self.login(self.user_email)
        with self.swap(self, 'testapp', self.mock_testapp):
            response = self.get_json(
                '/can_manage_contributors_role/translation',
                expected_status_int=401)

        self.assertEqual(
            response['error'],
            'You do not have credentials to modify contributor\'s role.')
        self.logout()

    def test_guest_user_cannot_manage_contributors_role(self) -> None:
        with self.swap(self, 'testapp', self.mock_testapp):
            response = self.get_json(
                '/can_manage_contributors_role/translation',
                expected_status_int=401)

        self.assertEqual(
            response['error'],
            'You must be logged in to access this resource.')
        self.logout()

    def test_translation_admin_can_manage_translation_role(self) -> None:
        self.login(self.TRANSLATION_ADMIN_EMAIL)

        with self.swap(self, 'testapp', self.mock_testapp):
            response = self.get_json(
                '/can_manage_contributors_role/translation')

        self.assertEqual(response['success'], 1)
        self.logout()

    def test_translation_admin_cannot_manage_question_role(self) -> None:
        self.login(self.TRANSLATION_ADMIN_EMAIL)

        with self.swap(self, 'testapp', self.mock_testapp):
            response = self.get_json(
                '/can_manage_contributors_role/question',
                expected_status_int=401)

        self.assertEqual(
            response['error'],
            'You do not have credentials to modify contributor\'s role.')
        self.logout()

    def test_question_admin_can_manage_question_role(self) -> None:
        self.login(self.QUESTION_ADMIN_EMAIL)

        with self.swap(self, 'testapp', self.mock_testapp):
            response = self.get_json(
                '/can_manage_contributors_role/question')

        self.assertEqual(response['success'], 1)
        self.logout()

    def test_question_admin_cannot_manage_translation_role(self) -> None:
        self.login(self.QUESTION_ADMIN_EMAIL)

        with self.swap(self, 'testapp', self.mock_testapp):
            response = self.get_json(
                '/can_manage_contributors_role/translation',
                expected_status_int=401)

        self.assertEqual(
            response['error'],
            'You do not have credentials to modify contributor\'s role.')
        self.logout()

    def test_invalid_category_raise_error(self) -> None:
        self.login(self.QUESTION_ADMIN_EMAIL)

        with self.swap(self, 'testapp', self.mock_testapp):
            response = self.get_json(
                '/can_manage_contributors_role/invalid',
                expected_status_int=400)

        self.assertEqual(response['error'], 'Invalid category: invalid')
        self.logout()


class DeleteAnyUserTests(test_utils.GenericTestBase):
    """Tests for can_delete_any_user decorator."""

    username = 'user'
    user_email = 'user@example.com'

    class MockHandler(base.BaseHandler[Dict[str, str], Dict[str, str]]):
        GET_HANDLER_ERROR_RETURN_TYPE = feconf.HANDLER_TYPE_JSON
        URL_PATH_ARGS_SCHEMAS: Dict[str, str] = {}
        HANDLER_ARGS_SCHEMAS: Dict[str, Dict[str, str]] = {'GET': {}}

        @acl_decorators.can_delete_any_user
        def get(self) -> None:
            self.render_json({'success': 1})

    def setUp(self) -> None:
        super().setUp()
        self.signup(feconf.SYSTEM_EMAIL_ADDRESS, self.CURRICULUM_ADMIN_USERNAME)
        self.signup(self.user_email, self.username)
        self.mock_testapp = webtest.TestApp(webapp2.WSGIApplication(
            [webapp2.Route('/mock/', self.MockHandler)],
            debug=feconf.DEBUG,
        ))

    def test_normal_user_cannot_delete_any_user(self) -> None:
        self.login(self.user_email)
        with self.swap(self, 'testapp', self.mock_testapp):
            self.get_json('/mock/', expected_status_int=401)
        self.logout()

    def test_not_logged_user_cannot_delete_any_user(self) -> None:
        with self.swap(self, 'testapp', self.mock_testapp):
            self.get_json('/mock/', expected_status_int=401)

    def test_primary_admin_can_delete_any_user(self) -> None:
        self.login(feconf.SYSTEM_EMAIL_ADDRESS)
        with self.swap(self, 'testapp', self.mock_testapp):
            response = self.get_json('/mock/')
        self.assertEqual(response['success'], 1)
        self.logout()


class VoiceoverExplorationTests(test_utils.GenericTestBase):
    """Tests for can_voiceover_exploration decorator."""

    role = rights_domain.ROLE_VOICE_ARTIST
    username = 'user'
    user_email = 'user@example.com'
    banned_username = 'banneduser'
    banned_user_email = 'banneduser@example.com'
    published_exp_id_1 = 'exp_1'
    published_exp_id_2 = 'exp_2'
    private_exp_id_1 = 'exp_3'
    private_exp_id_2 = 'exp_4'

    class MockHandler(base.BaseHandler[Dict[str, str], Dict[str, str]]):
        GET_HANDLER_ERROR_RETURN_TYPE = feconf.HANDLER_TYPE_JSON
        URL_PATH_ARGS_SCHEMAS = {
            'exploration_id': {
                'schema': {
                    'type': 'basestring'
                }
            }
        }
        HANDLER_ARGS_SCHEMAS: Dict[str, Dict[str, str]] = {'GET': {}}

        @acl_decorators.can_voiceover_exploration
        def get(self, exploration_id: str) -> None:
            self.render_json({'exploration_id': exploration_id})

    def setUp(self) -> None:
        super().setUp()
        self.signup(self.OWNER_EMAIL, self.OWNER_USERNAME)
        self.signup(self.MODERATOR_EMAIL, self.MODERATOR_USERNAME)
        self.signup(self.CURRICULUM_ADMIN_EMAIL, self.CURRICULUM_ADMIN_USERNAME)
        self.signup(self.user_email, self.username)
        self.signup(self.banned_user_email, self.banned_username)
        self.signup(self.VOICE_ARTIST_EMAIL, self.VOICE_ARTIST_USERNAME)
        self.signup(self.VOICEOVER_ADMIN_EMAIL, self.VOICEOVER_ADMIN_USERNAME)
        self.owner_id = self.get_user_id_from_email(self.OWNER_EMAIL)
        self.voice_artist_id = self.get_user_id_from_email(
            self.VOICE_ARTIST_EMAIL)
        self.voiceover_admin_id = self.get_user_id_from_email(
            self.VOICEOVER_ADMIN_EMAIL)
        self.set_moderators([self.MODERATOR_USERNAME])
        self.set_curriculum_admins([self.CURRICULUM_ADMIN_USERNAME])
        self.mark_user_banned(self.banned_username)
        self.owner = user_services.get_user_actions_info(self.owner_id)
        self.add_user_role(
            self.VOICEOVER_ADMIN_USERNAME, feconf.ROLE_ID_VOICEOVER_ADMIN)
        self.voiceover_admin = user_services.get_user_actions_info(
            self.voiceover_admin_id)
        self.mock_testapp = webtest.TestApp(webapp2.WSGIApplication(
            [webapp2.Route('/mock/<exploration_id>', self.MockHandler)],
            debug=feconf.DEBUG,
        ))
        self.save_new_valid_exploration(
            self.published_exp_id_1, self.owner_id)
        self.save_new_valid_exploration(
            self.published_exp_id_2, self.owner_id)
        self.save_new_valid_exploration(
            self.private_exp_id_1, self.owner_id)
        self.save_new_valid_exploration(
            self.private_exp_id_2, self.owner_id)
        rights_manager.publish_exploration(self.owner, self.published_exp_id_1)
        rights_manager.publish_exploration(self.owner, self.published_exp_id_2)

        rights_manager.assign_role_for_exploration(
            self.voiceover_admin, self.published_exp_id_1, self.voice_artist_id,
            self.role)

    def test_banned_user_cannot_voiceover_exploration(self) -> None:
        self.login(self.banned_user_email)
        with self.swap(self, 'testapp', self.mock_testapp):
            self.get_json(
                '/mock/%s' % self.private_exp_id_1, expected_status_int=401)
        self.logout()

    def test_owner_can_voiceover_exploration(self) -> None:
        self.login(self.OWNER_EMAIL)
        with self.swap(self, 'testapp', self.mock_testapp):
            response = self.get_json('/mock/%s' % self.private_exp_id_1)
        self.assertEqual(response['exploration_id'], self.private_exp_id_1)
        self.logout()

    def test_moderator_can_voiceover_public_exploration(self) -> None:
        self.login(self.MODERATOR_EMAIL)
        with self.swap(self, 'testapp', self.mock_testapp):
            response = self.get_json('/mock/%s' % self.published_exp_id_1)
        self.assertEqual(response['exploration_id'], self.published_exp_id_1)
        self.logout()

    def test_moderator_can_voiceover_private_exploration(self) -> None:
        self.login(self.MODERATOR_EMAIL)
        with self.swap(self, 'testapp', self.mock_testapp):
            response = self.get_json('/mock/%s' % self.private_exp_id_1)

        self.assertEqual(response['exploration_id'], self.private_exp_id_1)
        self.logout()

    def test_admin_can_voiceover_private_exploration(self) -> None:
        self.login(self.CURRICULUM_ADMIN_EMAIL)
        with self.swap(self, 'testapp', self.mock_testapp):
            response = self.get_json('/mock/%s' % self.private_exp_id_1)
        self.assertEqual(response['exploration_id'], self.private_exp_id_1)
        self.logout()

    def test_voice_artist_can_only_voiceover_assigned_public_exploration(
        self
    ) -> None:
        self.login(self.VOICE_ARTIST_EMAIL)
        # Checking voice artist can voiceover assigned public exploration.
        with self.swap(self, 'testapp', self.mock_testapp):
            response = self.get_json('/mock/%s' % self.published_exp_id_1)
        self.assertEqual(response['exploration_id'], self.published_exp_id_1)

        # Checking voice artist cannot voiceover public exploration which he/she
        # is not assigned for.
        with self.swap(self, 'testapp', self.mock_testapp):
            self.get_json(
                '/mock/%s' % self.published_exp_id_2, expected_status_int=401)
        self.logout()

    def test_user_without_voice_artist_role_of_exploration_cannot_voiceover_public_exploration(  # pylint: disable=line-too-long
        self
    ) -> None:
        self.login(self.user_email)
        with self.swap(self, 'testapp', self.mock_testapp):
            self.get_json(
                '/mock/%s' % self.published_exp_id_1, expected_status_int=401)
        self.logout()

    def test_user_without_voice_artist_role_of_exploration_cannot_voiceover_private_exploration(  # pylint: disable=line-too-long
        self
    ) -> None:
        self.login(self.user_email)
        with self.swap(self, 'testapp', self.mock_testapp):
            self.get_json(
                '/mock/%s' % self.private_exp_id_1, expected_status_int=401)
        self.logout()

    def test_guest_cannot_voiceover_exploration(self) -> None:
        with self.swap(self, 'testapp', self.mock_testapp):
            response = self.get_json(
                '/mock/%s' % self.private_exp_id_1, expected_status_int=401)
        error_msg = 'You must be logged in to access this resource.'
        self.assertEqual(response['error'], error_msg)

    def test_error_with_invalid_voiceover_exploration_id(self) -> None:
        self.login(self.user_email)
        invalid_id = 'invalid'
        with self.swap(self, 'testapp', self.mock_testapp):
            response = self.get_json(
                '/mock/%s' % invalid_id, expected_status_int=404)
        error_msg = (
            'Could not find the page http://localhost/mock/%s.' % invalid_id)
        self.assertEqual(response['error'], error_msg)
        self.logout()


class VoiceArtistManagementTests(test_utils.GenericTestBase):
    """Tests for can_add_voice_artist and can_remove_voice_artist decorator."""

    role = rights_domain.ROLE_VOICE_ARTIST
    username = 'user'
    user_email = 'user@example.com'
    banned_username = 'banneduser'
    banned_user_email = 'banneduser@example.com'
    published_exp_id_1 = 'exp_1'
    published_exp_id_2 = 'exp_2'
    private_exp_id_1 = 'exp_3'
    private_exp_id_2 = 'exp_4'

    class MockHandler(base.BaseHandler[Dict[str, str], Dict[str, str]]):
        GET_HANDLER_ERROR_RETURN_TYPE = feconf.HANDLER_TYPE_JSON
        URL_PATH_ARGS_SCHEMAS = {
            'entity_type': {
                'schema': {
                    'type': 'basestring'
                }
            },
            'entity_id': {
                'schema': {
                    'type': 'basestring'
                }
            }
        }
        HANDLER_ARGS_SCHEMAS: Dict[str, Dict[str, str]] = {
            'POST': {},
            'DELETE': {}
        }

        @acl_decorators.can_add_voice_artist
        def post(self, entity_type: str, entity_id: str) -> None:
            self.render_json({
                'entity_type': entity_type,
                'entity_id': entity_id
            })

        @acl_decorators.can_remove_voice_artist
        def delete(self, entity_type: str, entity_id: str) -> None:
            self.render_json({
                'entity_type': entity_type,
                'entity_id': entity_id
            })

    def setUp(self) -> None:
        super().setUp()
        self.signup(self.OWNER_EMAIL, self.OWNER_USERNAME)
        self.signup(self.MODERATOR_EMAIL, self.MODERATOR_USERNAME)
        self.signup(self.CURRICULUM_ADMIN_EMAIL, self.CURRICULUM_ADMIN_USERNAME)
        self.signup(self.VOICEOVER_ADMIN_EMAIL, self.VOICEOVER_ADMIN_USERNAME)
        self.signup(self.user_email, self.username)
        self.signup(self.banned_user_email, self.banned_username)
        self.signup(self.VOICE_ARTIST_EMAIL, self.VOICE_ARTIST_USERNAME)
        self.owner_id = self.get_user_id_from_email(self.OWNER_EMAIL)
        self.voiceover_admin_id = self.get_user_id_from_email(
            self.VOICEOVER_ADMIN_EMAIL)
        self.voice_artist_id = self.get_user_id_from_email(
            self.VOICE_ARTIST_EMAIL)
        self.set_moderators([self.MODERATOR_USERNAME])
        self.set_curriculum_admins([self.CURRICULUM_ADMIN_USERNAME])
        self.mark_user_banned(self.banned_username)
        user_services.add_user_role(
            self.voiceover_admin_id, feconf.ROLE_ID_VOICEOVER_ADMIN)
        self.owner = user_services.get_user_actions_info(self.owner_id)
        self.voiceover_admin = user_services.get_user_actions_info(
            self.voiceover_admin_id)
        self.mock_testapp = webtest.TestApp(webapp2.WSGIApplication(
            [webapp2.Route(
                '/mock/<entity_type>/<entity_id>', self.MockHandler)],
            debug=feconf.DEBUG,))
        self.save_new_valid_exploration(
            self.published_exp_id_1, self.owner_id)
        self.save_new_valid_exploration(
            self.published_exp_id_2, self.owner_id)
        self.save_new_valid_exploration(
            self.private_exp_id_1, self.owner_id)
        self.save_new_valid_exploration(
            self.private_exp_id_2, self.owner_id)
        rights_manager.publish_exploration(self.owner, self.published_exp_id_1)
        rights_manager.publish_exploration(self.owner, self.published_exp_id_2)

        rights_manager.assign_role_for_exploration(
            self.voiceover_admin, self.published_exp_id_1, self.voice_artist_id,
            self.role)

    def test_voiceover_admin_can_add_voice_artist_to_public_exp(self) -> None:
        self.login(self.VOICEOVER_ADMIN_EMAIL)
        csrf_token = self.get_new_csrf_token()
        with self.swap(self, 'testapp', self.mock_testapp):
            self.post_json(
                '/mock/exploration/%s' % self.published_exp_id_1,
                {}, csrf_token=csrf_token)
        self.logout()

    def test_voiceover_admin_can_remove_voice_artist_from_public_exp(
        self
    ) -> None:
        self.login(self.VOICEOVER_ADMIN_EMAIL)
        with self.swap(self, 'testapp', self.mock_testapp):
            self.delete_json(
                '/mock/exploration/%s' % self.published_exp_id_1, {})
        self.logout()

    def test_adding_voice_artist_to_unsupported_entity_type_raises_400(
        self
    ) -> None:
        unsupported_entity_type = 'topic'
        self.login(self.VOICEOVER_ADMIN_EMAIL)
        csrf_token = self.get_new_csrf_token()
        with self.swap(self, 'testapp', self.mock_testapp):
            response = self.post_json(
                '/mock/%s/abc' % unsupported_entity_type,
                {}, csrf_token=csrf_token, expected_status_int=400)
            self.assertEqual(
                response['error'],
                'Unsupported entity_type: topic')
        self.logout()

    def test_removing_voice_artist_from_unsupported_entity_type_raises_400(
        self
    ) -> None:
        unsupported_entity_type = 'topic'
        self.login(self.VOICEOVER_ADMIN_EMAIL)
        with self.swap(self, 'testapp', self.mock_testapp):
            response = self.delete_json(
                '/mock/%s/abc' % unsupported_entity_type,
                {}, expected_status_int=400
            )
            self.assertEqual(
                response['error'],
                'Unsupported entity_type: topic')
        self.logout()

    def test_voiceover_admin_cannot_add_voice_artist_to_private_exp(
        self
    ) -> None:
        self.login(self.VOICEOVER_ADMIN_EMAIL)
        csrf_token = self.get_new_csrf_token()
        with self.swap(self, 'testapp', self.mock_testapp):
            response = self.post_json(
                '/mock/exploration/%s' % self.private_exp_id_1, {},
                csrf_token=csrf_token, expected_status_int=400
            )
            self.assertEqual(
                response['error'],
                'Could not assign voice artist to private activity.')
        self.logout()

    def test_voiceover_admin_can_remove_voice_artist_from_private_exp(
        self
    ) -> None:
        self.login(self.VOICEOVER_ADMIN_EMAIL)
        with self.swap(self, 'testapp', self.mock_testapp):
            self.delete_json('/mock/exploration/%s' % self.private_exp_id_1, {})
        self.logout()

    def test_owner_cannot_add_voice_artist_to_public_exp(self) -> None:
        self.login(self.OWNER_EMAIL)
        csrf_token = self.get_new_csrf_token()
        with self.swap(self, 'testapp', self.mock_testapp):
            response = self.post_json(
                '/mock/exploration/%s' % self.published_exp_id_1, {},
                csrf_token=csrf_token, expected_status_int=401)
            self.assertEqual(
                response['error'],
                'You do not have credentials to manage voice artists.')
        self.logout()

    def test_owner_cannot_remove_voice_artist_in_public_exp(self) -> None:
        self.login(self.OWNER_EMAIL)
        with self.swap(self, 'testapp', self.mock_testapp):
            response = self.delete_json(
                '/mock/exploration/%s' % self.private_exp_id_1, {},
                expected_status_int=401)
            self.assertEqual(
                response['error'],
                'You do not have credentials to manage voice artists.')
        self.logout()

    def test_random_user_cannot_add_voice_artist_to_public_exp(self) -> None:
        self.login(self.user_email)
        csrf_token = self.get_new_csrf_token()
        with self.swap(self, 'testapp', self.mock_testapp):
            response = self.post_json(
                '/mock/exploration/%s' % self.published_exp_id_1, {},
                csrf_token=csrf_token, expected_status_int=401)
            self.assertEqual(
                response['error'],
                'You do not have credentials to manage voice artists.')
        self.logout()

    def test_random_user_cannot_remove_voice_artist_from_public_exp(
        self
    ) -> None:
        self.login(self.user_email)
        with self.swap(self, 'testapp', self.mock_testapp):
            response = self.delete_json(
                '/mock/exploration/%s' % self.published_exp_id_1, {},
                expected_status_int=401)
            self.assertEqual(
                response['error'],
                'You do not have credentials to manage voice artists.')
        self.logout()

    def test_voiceover_admin_cannot_add_voice_artist_to_invalid_exp(
        self
    ) -> None:
        self.login(self.VOICEOVER_ADMIN_EMAIL)
        csrf_token = self.get_new_csrf_token()
        with self.swap(self, 'testapp', self.mock_testapp):
            self.post_json(
                '/mock/exploration/invalid_exp_id', {},
                csrf_token=csrf_token, expected_status_int=404)
        self.logout()

    def test_voiceover_admin_cannot_remove_voice_artist_to_invalid_exp(
        self
    ) -> None:
        self.login(self.VOICEOVER_ADMIN_EMAIL)
        with self.swap(self, 'testapp', self.mock_testapp):
            self.delete_json(
                '/mock/exploration/invalid_exp_id', {},
                expected_status_int=404)
        self.logout()

    def test_voiceover_admin_cannot_add_voice_artist_without_login(
        self
    ) -> None:
        csrf_token = self.get_new_csrf_token()
        with self.swap(self, 'testapp', self.mock_testapp):
            self.post_json(
                '/mock/exploration/%s' % self.private_exp_id_1, {},
                csrf_token=csrf_token, expected_status_int=401)

    def test_voiceover_admin_cannot_remove_voice_artist_without_login(
        self
    ) -> None:
        with self.swap(self, 'testapp', self.mock_testapp):
            self.delete_json(
                '/mock/exploration/%s' % self.private_exp_id_1, {},
                expected_status_int=401)


class EditExplorationTests(test_utils.GenericTestBase):
    """Tests for can_edit_exploration decorator."""

    username = 'banneduser'
    user_email = 'user@example.com'
    published_exp_id = 'exp_0'
    private_exp_id = 'exp_1'

    class MockHandler(base.BaseHandler[Dict[str, str], Dict[str, str]]):
        GET_HANDLER_ERROR_RETURN_TYPE = feconf.HANDLER_TYPE_JSON
        URL_PATH_ARGS_SCHEMAS = {
            'exploration_id': {
                'schema': {
                    'type': 'basestring'
                }
            }
        }
        HANDLER_ARGS_SCHEMAS: Dict[str, Dict[str, str]] = {'GET': {}}

        @acl_decorators.can_edit_exploration
        def get(self, exploration_id: str) -> None:
            self.render_json({'exploration_id': exploration_id})

    def setUp(self) -> None:
        super().setUp()
        self.signup(self.OWNER_EMAIL, self.OWNER_USERNAME)
        self.signup(self.MODERATOR_EMAIL, self.MODERATOR_USERNAME)
        self.signup(self.CURRICULUM_ADMIN_EMAIL, self.CURRICULUM_ADMIN_USERNAME)
        self.signup(self.user_email, self.username)
        self.owner_id = self.get_user_id_from_email(self.OWNER_EMAIL)
        self.set_moderators([self.MODERATOR_USERNAME])
        self.set_curriculum_admins([self.CURRICULUM_ADMIN_USERNAME])
        self.mark_user_banned(self.username)
        self.owner = user_services.get_user_actions_info(self.owner_id)
        self.mock_testapp = webtest.TestApp(webapp2.WSGIApplication(
            [webapp2.Route(
                '/mock_edit_exploration/<exploration_id>',
                self.MockHandler)],
            debug=feconf.DEBUG,
        ))
        self.save_new_valid_exploration(
            self.published_exp_id, self.owner_id)
        self.save_new_valid_exploration(
            self.private_exp_id, self.owner_id)
        rights_manager.publish_exploration(self.owner, self.published_exp_id)

    def test_cannot_edit_exploration_with_invalid_exp_id(self) -> None:
        self.login(self.OWNER_EMAIL)
        with self.swap(self, 'testapp', self.mock_testapp):
            self.get_json(
                '/mock_edit_exploration/invalid_exp_id',
                expected_status_int=404)
        self.logout()

    def test_banned_user_cannot_edit_exploration(self) -> None:
        self.login(self.user_email)
        with self.swap(self, 'testapp', self.mock_testapp):
            self.get_json(
                '/mock_edit_exploration/%s' % self.private_exp_id,
                expected_status_int=401)
        self.logout()

    def test_owner_can_edit_exploration(self) -> None:
        self.login(self.OWNER_EMAIL)
        with self.swap(self, 'testapp', self.mock_testapp):
            response = self.get_json(
                '/mock_edit_exploration/%s' % self.private_exp_id)
        self.assertEqual(response['exploration_id'], self.private_exp_id)
        self.logout()

    def test_moderator_can_edit_public_exploration(self) -> None:
        self.login(self.MODERATOR_EMAIL)
        with self.swap(self, 'testapp', self.mock_testapp):
            response = self.get_json(
                '/mock_edit_exploration/%s' % self.published_exp_id)
        self.assertEqual(response['exploration_id'], self.published_exp_id)
        self.logout()

    def test_moderator_can_edit_private_exploration(self) -> None:
        self.login(self.MODERATOR_EMAIL)
        with self.swap(self, 'testapp', self.mock_testapp):
            response = self.get_json(
                '/mock_edit_exploration/%s' % self.private_exp_id)

        self.assertEqual(response['exploration_id'], self.private_exp_id)
        self.logout()

    def test_admin_can_edit_private_exploration(self) -> None:
        self.login(self.CURRICULUM_ADMIN_EMAIL)
        with self.swap(self, 'testapp', self.mock_testapp):
            response = self.get_json(
                '/mock_edit_exploration/%s' % self.private_exp_id)
        self.assertEqual(response['exploration_id'], self.private_exp_id)
        self.logout()

    def test_guest_cannot_cannot_edit_exploration(self) -> None:
        with self.swap(self, 'testapp', self.mock_testapp):
            response = self.get_json(
                '/mock_edit_exploration/%s' % self.private_exp_id,
                expected_status_int=401)
        error_msg = 'You must be logged in to access this resource.'
        self.assertEqual(response['error'], error_msg)


class ManageOwnAccountTests(test_utils.GenericTestBase):
    """Tests for decorator can_manage_own_account."""

    banned_user = 'banneduser'
    banned_user_email = 'banned@example.com'
    username = 'user'
    user_email = 'user@example.com'

    class MockHandler(base.BaseHandler[Dict[str, str], Dict[str, str]]):
        GET_HANDLER_ERROR_RETURN_TYPE = feconf.HANDLER_TYPE_JSON
        URL_PATH_ARGS_SCHEMAS: Dict[str, str] = {}
        HANDLER_ARGS_SCHEMAS: Dict[str, Dict[str, str]] = {'GET': {}}

        @acl_decorators.can_manage_own_account
        def get(self) -> None:
            self.render_json({'success': 1})

    def setUp(self) -> None:
        super().setUp()
        self.signup(self.banned_user_email, self.banned_user)
        self.signup(self.user_email, self.username)
        self.mark_user_banned(self.banned_user)
        self.mock_testapp = webtest.TestApp(webapp2.WSGIApplication(
            [webapp2.Route('/mock/', self.MockHandler)],
            debug=feconf.DEBUG,
        ))

    def test_banned_user_cannot_update_preferences(self) -> None:
        self.login(self.banned_user_email)
        with self.swap(self, 'testapp', self.mock_testapp):
            self.get_json('/mock/', expected_status_int=401)
        self.logout()

    def test_normal_user_can_manage_preferences(self) -> None:
        self.login(self.user_email)
        with self.swap(self, 'testapp', self.mock_testapp):
            response = self.get_json('/mock/')
        self.assertEqual(response['success'], 1)
        self.logout()

    def test_guest_cannot_update_preferences(self) -> None:
        with self.swap(self, 'testapp', self.mock_testapp):
            response = self.get_json('/mock/', expected_status_int=401)
        error_msg = 'You must be logged in to access this resource.'
        self.assertEqual(response['error'], error_msg)


class AccessAdminPageTests(test_utils.GenericTestBase):
    """Tests for decorator can_access_admin_page."""

    banned_user = 'banneduser'
    banned_user_email = 'banned@example.com'
    username = 'user'
    user_email = 'user@example.com'

    class MockHandler(base.BaseHandler[Dict[str, str], Dict[str, str]]):
        GET_HANDLER_ERROR_RETURN_TYPE = feconf.HANDLER_TYPE_JSON
        URL_PATH_ARGS_SCHEMAS: Dict[str, str] = {}
        HANDLER_ARGS_SCHEMAS: Dict[str, Dict[str, str]] = {'GET': {}}

        @acl_decorators.can_access_admin_page
        def get(self) -> None:
            self.render_json({'success': 1})

    def setUp(self) -> None:
        super().setUp()
        self.signup(self.banned_user_email, self.banned_user)
        self.signup(self.user_email, self.username)
        self.mark_user_banned(self.banned_user)
        self.mock_testapp = webtest.TestApp(webapp2.WSGIApplication(
            [webapp2.Route('/mock/', self.MockHandler)],
            debug=feconf.DEBUG,
        ))

    def test_banned_user_cannot_access_admin_page(self) -> None:
        self.login(self.banned_user_email)
        with self.swap(self, 'testapp', self.mock_testapp):
            self.get_json('/mock/', expected_status_int=401)
        self.logout()

    def test_normal_user_cannot_access_admin_page(self) -> None:
        self.login(self.user_email)
        user_id = user_services.get_user_id_from_username(self.username)
        with self.swap(self, 'testapp', self.mock_testapp):
            response = self.get_json('/mock/', expected_status_int=401)
        error_msg = '%s is not a super admin of this application' % user_id
        self.assertEqual(response['error'], error_msg)
        self.logout()

    def test_super_admin_can_access_admin_page(self) -> None:
        self.login(self.user_email, is_super_admin=True)
        with self.swap(self, 'testapp', self.mock_testapp):
            response = self.get_json('/mock/')
        self.assertEqual(response['success'], 1)
        self.logout()

    def test_guest_cannot_access_admin_page(self) -> None:
        with self.swap(self, 'testapp', self.mock_testapp):
            response = self.get_json('/mock/', expected_status_int=401)
        error_msg = 'You must be logged in to access this resource.'
        self.assertEqual(response['error'], error_msg)


class AccessContributorDashboardAdminPageTests(test_utils.GenericTestBase):
    """Tests for decorator can_access_contributor_dashboard_admin_page."""

    banned_user = 'banneduser'
    banned_user_email = 'banned@example.com'
    username = 'user'
    user_email = 'user@example.com'

    class MockHandler(base.BaseHandler[Dict[str, str], Dict[str, str]]):
        GET_HANDLER_ERROR_RETURN_TYPE = feconf.HANDLER_TYPE_JSON
        URL_PATH_ARGS_SCHEMAS: Dict[str, str] = {}
        HANDLER_ARGS_SCHEMAS: Dict[str, Dict[str, str]] = {'GET': {}}

        @acl_decorators.can_access_contributor_dashboard_admin_page
        def get(self) -> None:
            self.render_json({'success': 1})

    def setUp(self) -> None:
        super().setUp()
        self.signup(self.banned_user_email, self.banned_user)
        self.signup(self.user_email, self.username)
        self.mark_user_banned(self.banned_user)
        self.user = user_services.get_user_actions_info(
            user_services.get_user_id_from_username(self.username))
        self.mock_testapp = webtest.TestApp(webapp2.WSGIApplication(
            [webapp2.Route('/mock/', self.MockHandler)],
            debug=feconf.DEBUG,
        ))

    def test_banned_user_cannot_access_contributor_dashboard_admin_page(
        self
    ) -> None:
        self.login(self.banned_user_email)
        with self.swap(self, 'testapp', self.mock_testapp):
            response = self.get_json('/mock/', expected_status_int=401)
        error_msg = (
            'You do not have credentials to access contributor dashboard '
            'admin page.'
        )
        self.assertEqual(response['error'], error_msg)
        self.logout()

    def test_question_admin_can_access_contributor_dashboard_admin_page(
        self
    ) -> None:
        self.add_user_role(
            self.username, feconf.ROLE_ID_QUESTION_ADMIN)
        self.login(self.user_email)
        with self.swap(self, 'testapp', self.mock_testapp):
            response = self.get_json('/mock/')
        self.assertEqual(response['success'], 1)
        self.logout()

    def test_guest_cannot_access_contributor_dashboard_admin_page(
        self
    ) -> None:
        with self.swap(self, 'testapp', self.mock_testapp):
            response = self.get_json('/mock/', expected_status_int=401)
        error_msg = 'You must be logged in to access this resource.'
        self.assertEqual(response['error'], error_msg)

    def test_normal_user_cannot_access_contributor_dashboard_admin_page(
        self
    ) -> None:
        self.login(self.user_email)
        with self.swap(self, 'testapp', self.mock_testapp):
            response = self.get_json('/mock/', expected_status_int=401)
        error_msg = (
            'You do not have credentials to access contributor dashboard '
            'admin page.'
        )
        self.assertEqual(response['error'], error_msg)
        self.logout()


class UploadExplorationTests(test_utils.GenericTestBase):
    """Tests for can_upload_exploration decorator."""

    class MockHandler(base.BaseHandler[Dict[str, str], Dict[str, str]]):
        GET_HANDLER_ERROR_RETURN_TYPE = feconf.HANDLER_TYPE_JSON
        URL_PATH_ARGS_SCHEMAS: Dict[str, str] = {}
        HANDLER_ARGS_SCHEMAS: Dict[str, Dict[str, str]] = {'GET': {}}

        @acl_decorators.can_upload_exploration
        def get(self) -> None:
            self.render_json({})

    def setUp(self) -> None:
        super().setUp()
        self.signup(self.CURRICULUM_ADMIN_EMAIL, self.CURRICULUM_ADMIN_USERNAME)
        self.signup(self.EDITOR_EMAIL, self.EDITOR_USERNAME)
        self.mock_testapp = webtest.TestApp(webapp2.WSGIApplication(
            [webapp2.Route('/mock_upload_exploration/', self.MockHandler)],
            debug=feconf.DEBUG,
        ))

    def test_super_admin_can_upload_explorations(self) -> None:
        self.login(self.CURRICULUM_ADMIN_EMAIL, is_super_admin=True)
        with self.swap(self, 'testapp', self.mock_testapp):
            self.get_json('/mock_upload_exploration/')
        self.logout()

    def test_normal_user_cannot_upload_explorations(self) -> None:
        self.login(self.EDITOR_EMAIL)
        with self.swap(self, 'testapp', self.mock_testapp):
            response = self.get_json(
                '/mock_upload_exploration/', expected_status_int=401)
        self.assertEqual(
            response['error'],
            'You do not have credentials to upload explorations.')
        self.logout()

    def test_guest_cannot_upload_explorations(self) -> None:
        with self.swap(self, 'testapp', self.mock_testapp):
            response = self.get_json(
                '/mock_upload_exploration/', expected_status_int=401)
        self.assertEqual(
            response['error'],
            'You must be logged in to access this resource.')


class DeleteExplorationTests(test_utils.GenericTestBase):
    """Tests for can_delete_exploration decorator."""

    private_exp_id = 'exp_0'
    published_exp_id = 'exp_1'

    class MockHandler(base.BaseHandler[Dict[str, str], Dict[str, str]]):
        GET_HANDLER_ERROR_RETURN_TYPE = feconf.HANDLER_TYPE_JSON
        URL_PATH_ARGS_SCHEMAS = {
            'exploration_id': {
                'schema': {
                    'type': 'basestring'
                }
            }
        }
        HANDLER_ARGS_SCHEMAS: Dict[str, Dict[str, str]] = {'GET': {}}

        @acl_decorators.can_delete_exploration
        def get(self, exploration_id: str) -> None:
            self.render_json({'exploration_id': exploration_id})

    def setUp(self) -> None:
        super().setUp()
        self.signup(self.OWNER_EMAIL, self.OWNER_USERNAME)
        self.signup(self.MODERATOR_EMAIL, self.MODERATOR_USERNAME)
        self.set_moderators([self.MODERATOR_USERNAME])
        self.owner_id = self.get_user_id_from_email(self.OWNER_EMAIL)
        self.owner = user_services.get_user_actions_info(self.owner_id)
        self.moderator_id = self.get_user_id_from_email(self.MODERATOR_EMAIL)
        self.mock_testapp = webtest.TestApp(webapp2.WSGIApplication(
            [webapp2.Route(
                '/mock_delete_exploration/<exploration_id>', self.MockHandler)],
            debug=feconf.DEBUG,
        ))
        self.save_new_valid_exploration(
            self.published_exp_id, self.owner_id)
        self.save_new_valid_exploration(
            self.private_exp_id, self.owner_id)
        rights_manager.publish_exploration(self.owner, self.published_exp_id)

    def test_guest_cannot_delete_exploration(self) -> None:
        with self.swap(self, 'testapp', self.mock_testapp):
            response = self.get_json(
                '/mock_delete_exploration/%s' % self.private_exp_id,
                expected_status_int=401)
        self.assertEqual(
            response['error'],
            'You must be logged in to access this resource.')

    def test_owner_can_delete_owned_private_exploration(self) -> None:
        self.login(self.OWNER_EMAIL)
        with self.swap(self, 'testapp', self.mock_testapp):
            response = self.get_json(
                '/mock_delete_exploration/%s' % self.private_exp_id)
        self.assertEqual(response['exploration_id'], self.private_exp_id)
        self.logout()

    def test_moderator_can_delete_published_exploration(self) -> None:
        self.login(self.MODERATOR_EMAIL)
        with self.swap(self, 'testapp', self.mock_testapp):
            response = self.get_json(
                '/mock_delete_exploration/%s' % self.published_exp_id)
        self.assertEqual(response['exploration_id'], self.published_exp_id)
        self.logout()

    def test_owner_cannot_delete_published_exploration(self) -> None:
        self.login(self.OWNER_EMAIL)
        with self.swap(self, 'testapp', self.mock_testapp):
            response = self.get_json(
                '/mock_delete_exploration/%s' % self.published_exp_id,
                expected_status_int=401)
            self.assertEqual(
                response['error'],
                'User %s does not have permissions to delete exploration %s'
                % (self.owner_id, self.published_exp_id))
        self.logout()

    def test_moderator_can_delete_private_exploration(self) -> None:
        self.login(self.MODERATOR_EMAIL)
        with self.swap(self, 'testapp', self.mock_testapp):
            response = self.get_json(
                '/mock_delete_exploration/%s' % self.private_exp_id)

        self.assertEqual(response['exploration_id'], self.private_exp_id)
        self.logout()


class SuggestChangesToExplorationTests(test_utils.GenericTestBase):
    """Tests for can_suggest_changes_to_exploration decorator."""

    username = 'user'
    user_email = 'user@example.com'
    banned_username = 'banneduser'
    banned_user_email = 'banned@example.com'
    exploration_id = 'exp_id'

    class MockHandler(base.BaseHandler[Dict[str, str], Dict[str, str]]):
        GET_HANDLER_ERROR_RETURN_TYPE = feconf.HANDLER_TYPE_JSON
        URL_PATH_ARGS_SCHEMAS = {
            'exploration_id': {
                'schema': {
                    'type': 'basestring'
                }
            }
        }
        HANDLER_ARGS_SCHEMAS: Dict[str, Dict[str, str]] = {'GET': {}}

        @acl_decorators.can_suggest_changes_to_exploration
        def get(self, exploration_id: str) -> None:
            self.render_json({'exploration_id': exploration_id})

    def setUp(self) -> None:
        super().setUp()
        self.signup(self.user_email, self.username)
        self.signup(self.banned_user_email, self.banned_username)
        self.mark_user_banned(self.banned_username)
        self.mock_testapp = webtest.TestApp(webapp2.WSGIApplication(
            [webapp2.Route('/mock/<exploration_id>', self.MockHandler)],
            debug=feconf.DEBUG,
        ))

    def test_banned_user_cannot_suggest_changes(self) -> None:
        self.login(self.banned_user_email)
        with self.swap(self, 'testapp', self.mock_testapp):
            self.get_json(
                '/mock/%s' % self.exploration_id, expected_status_int=401)
        self.logout()

    def test_normal_user_can_suggest_changes(self) -> None:
        self.login(self.user_email)
        with self.swap(self, 'testapp', self.mock_testapp):
            response = self.get_json('/mock/%s' % self.exploration_id)
        self.assertEqual(response['exploration_id'], self.exploration_id)
        self.logout()


class SuggestChangesDecoratorsTests(test_utils.GenericTestBase):
    """Tests for can_suggest_changes decorator."""

    username = 'user'
    user_email = 'user@example.com'
    banned_username = 'banneduser'
    banned_user_email = 'banned@example.com'
    exploration_id = 'exp_id'

    class MockHandler(base.BaseHandler[Dict[str, str], Dict[str, str]]):
        GET_HANDLER_ERROR_RETURN_TYPE = feconf.HANDLER_TYPE_JSON
        URL_PATH_ARGS_SCHEMAS: Dict[str, str] = {}
        HANDLER_ARGS_SCHEMAS: Dict[str, Dict[str, str]] = {'GET': {}}

        @acl_decorators.can_suggest_changes
        def get(self) -> None:
            self.render_json({})

    def setUp(self) -> None:
        super().setUp()
        self.signup(self.user_email, self.username)
        self.signup(self.banned_user_email, self.banned_username)
        self.mark_user_banned(self.banned_username)
        self.mock_testapp = webtest.TestApp(webapp2.WSGIApplication(
            [webapp2.Route('/mock', self.MockHandler)],
            debug=feconf.DEBUG,
        ))

    def test_banned_user_cannot_suggest_changes(self) -> None:
        self.login(self.banned_user_email)
        with self.swap(self, 'testapp', self.mock_testapp):
            self.get_json('/mock', expected_status_int=401)
        self.logout()

    def test_normal_user_can_suggest_changes(self) -> None:
        self.login(self.user_email)
        with self.swap(self, 'testapp', self.mock_testapp):
            self.get_json('/mock')
        self.logout()


class ResubmitSuggestionDecoratorsTests(test_utils.GenericTestBase):
    """Tests for can_resubmit_suggestion decorator."""

    owner_username = 'owner'
    owner_email = 'owner@example.com'
    author_username = 'author'
    author_email = 'author@example.com'
    username = 'user'
    user_email = 'user@example.com'
    TARGET_TYPE: Final = 'exploration'
    SUGGESTION_TYPE: Final = 'edit_exploration_state_content'
    exploration_id = 'exp_id'
    target_version_id = 1
    change_dict = {
        'cmd': 'edit_state_property',
        'property_name': 'content',
        'state_name': 'Introduction',
        'new_value': ''
    }

    class MockHandler(base.BaseHandler[Dict[str, str], Dict[str, str]]):
        GET_HANDLER_ERROR_RETURN_TYPE = feconf.HANDLER_TYPE_JSON
        URL_PATH_ARGS_SCHEMAS = {
            'suggestion_id': {
                'schema': {
                    'type': 'basestring'
                }
            }
        }
        HANDLER_ARGS_SCHEMAS: Dict[str, Dict[str, str]] = {'GET': {}}

        @acl_decorators.can_resubmit_suggestion
        def get(self, suggestion_id: str) -> None:
            self.render_json({'suggestion_id': suggestion_id})

    def setUp(self) -> None:
        super().setUp()
        self.signup(self.author_email, self.author_username)
        self.signup(self.user_email, self.username)
        self.signup(self.owner_email, self.owner_username)
        self.author_id = self.get_user_id_from_email(self.author_email)
        self.owner_id = self.get_user_id_from_email(self.owner_email)
        self.mock_testapp = webtest.TestApp(webapp2.WSGIApplication(
            [webapp2.Route('/mock/<suggestion_id>', self.MockHandler)],
            debug=feconf.DEBUG,
        ))
        self.save_new_default_exploration(self.exploration_id, self.owner_id)
        suggestion_services.create_suggestion(
            self.SUGGESTION_TYPE, self.TARGET_TYPE,
            self.exploration_id, self.target_version_id,
            self.author_id,
            self.change_dict, '')
        suggestion = suggestion_services.query_suggestions(
            [('author_id', self.author_id),
             ('target_id', self.exploration_id)])[0]
        self.suggestion_id = suggestion.suggestion_id

    def test_author_can_resubmit_suggestion(self) -> None:
        self.login(self.author_email)
        with self.swap(self, 'testapp', self.mock_testapp):
            response = self.get_json('/mock/%s' % self.suggestion_id)
        self.assertEqual(response['suggestion_id'], self.suggestion_id)
        self.logout()

    def test_non_author_cannot_resubmit_suggestion(self) -> None:
        self.login(self.user_email)
        with self.swap(self, 'testapp', self.mock_testapp):
            self.get_json(
                '/mock/%s' % self.suggestion_id, expected_status_int=401)
        self.logout()

    def test_error_with_invalid_suggestion_id(self) -> None:
        invalid_id = 'invalid'
        self.login(self.user_email)
        with self.swap(self, 'testapp', self.mock_testapp):
            response = self.get_json(
                '/mock/%s' % invalid_id, expected_status_int=400)
        error_msg = 'No suggestion found with given suggestion id'
        self.assertEqual(response['error'], error_msg)
        self.logout()


class DecoratorForAcceptingSuggestionTests(test_utils.GenericTestBase):
    """Tests for get_decorator_for_accepting_suggestion decorator."""

    AUTHOR_USERNAME: Final = 'author'
    AUTHOR_EMAIL: Final = 'author@example.com'
    TARGET_TYPE: Final = feconf.ENTITY_TYPE_EXPLORATION
    SUGGESTION_TYPE_1: Final = feconf.SUGGESTION_TYPE_EDIT_STATE_CONTENT
    SUGGESTION_TYPE_2: Final = feconf.SUGGESTION_TYPE_TRANSLATE_CONTENT
    SUGGESTION_TYPE_3: Final = feconf.SUGGESTION_TYPE_ADD_QUESTION
    EXPLORATION_ID: Final = 'exp_id'
    SKILL_ID: Final = 'skill_id'
    TARGET_VERSION_ID: Final = 1
    CHANGE_DICT_1: Final = {
        'cmd': 'edit_state_property',
        'property_name': 'content',
        'state_name': 'Introduction',
        'new_value': ''
    }
    CHANGE_DICT_2: Final = {
        'cmd': 'add_translation',
        'state_name': 'Introduction',
        'language_code': constants.DEFAULT_LANGUAGE_CODE,
        'content_id': feconf.DEFAULT_NEW_STATE_CONTENT_ID,
        'content_html': '',
        'translation_html': ''
    }

    class MockHandler(base.BaseHandler[Dict[str, str], Dict[str, str]]):
        GET_HANDLER_ERROR_RETURN_TYPE = feconf.HANDLER_TYPE_JSON
        URL_PATH_ARGS_SCHEMAS = {
            'suggestion_id': {
                'schema': {
                    'type': 'basestring'
                }
            },
            'target_id': {
                'schema': {
                    'type': 'basestring'
                }
            }
        }
        HANDLER_ARGS_SCHEMAS: Dict[str, Dict[str, str]] = {'GET': {}}

        # Here we use MyPy ignore because the signature of 'get' method does not
        # match with the signature of super class's (BaseHandler) 'get' method.
        @acl_decorators.get_decorator_for_accepting_suggestion(
            acl_decorators.open_access)  # type: ignore[override]
        def get(self, target_id: str, suggestion_id: str) -> None:
            self.render_json({
                'target_id': target_id,
                'suggestion_id': suggestion_id
            })

    def setUp(self) -> None:
        super().setUp()
        self.signup(self.AUTHOR_EMAIL, self.AUTHOR_USERNAME)
        self.signup(self.VIEWER_EMAIL, self.VIEWER_USERNAME)
        self.signup(self.OWNER_EMAIL, self.OWNER_USERNAME)
        self.signup(self.EDITOR_EMAIL, self.EDITOR_USERNAME)
        self.signup(
            self.CURRICULUM_ADMIN_EMAIL, self.CURRICULUM_ADMIN_USERNAME)
        self.set_curriculum_admins([self.CURRICULUM_ADMIN_USERNAME])
        self.author_id = self.get_user_id_from_email(self.AUTHOR_EMAIL)
        self.owner_id = self.get_user_id_from_email(self.OWNER_EMAIL)
        self.owner = user_services.get_user_actions_info(self.owner_id)
        self.mock_testapp = webtest.TestApp(webapp2.WSGIApplication(
            [webapp2.Route(
                '/mock_accept_suggestion/<target_id>/<suggestion_id>',
                self.MockHandler)],
            debug=feconf.DEBUG,
        ))
        change_dict: Dict[
            str, Union[str, question_domain.QuestionDict, float]
        ] = {
            'cmd': question_domain.CMD_CREATE_NEW_FULLY_SPECIFIED_QUESTION,
            'question_dict': {
                'question_state_data': (
                    self._create_valid_question_data('default_state').to_dict()
                ),
                'language_code': 'en',
                'question_state_data_schema_version': (
                    feconf.CURRENT_STATE_SCHEMA_VERSION),
                'linked_skill_ids': ['skill_1'],
                'inapplicable_skill_misconception_ids': ['skillid12345-1'],
                'version': 44,
                'id': ''
            },
            'skill_id': self.SKILL_ID,
            'skill_difficulty': 0.3
        }
        self.save_new_default_exploration(self.EXPLORATION_ID, self.owner_id)
        rights_manager.publish_exploration(self.owner, self.EXPLORATION_ID)
        self.save_new_skill(self.SKILL_ID, self.author_id)
        self.suggestion_1 = suggestion_services.create_suggestion(
            self.SUGGESTION_TYPE_1, self.TARGET_TYPE,
            self.EXPLORATION_ID, self.TARGET_VERSION_ID,
            self.author_id,
            self.CHANGE_DICT_1, '')
        self.suggestion_2 = suggestion_services.create_suggestion(
            self.SUGGESTION_TYPE_2, self.TARGET_TYPE,
            self.EXPLORATION_ID, self.TARGET_VERSION_ID,
            self.author_id,
            self.CHANGE_DICT_2, '')
        self.suggestion_3 = suggestion_services.create_suggestion(
            self.SUGGESTION_TYPE_3, self.TARGET_TYPE,
            self.EXPLORATION_ID, self.TARGET_VERSION_ID,
            self.author_id,
            change_dict, '')
        self.suggestion_id_1 = self.suggestion_1.suggestion_id
        self.suggestion_id_2 = self.suggestion_2.suggestion_id
        self.suggestion_id_3 = self.suggestion_3.suggestion_id

    def test_guest_cannot_accept_suggestion(self) -> None:
        with self.swap(self, 'testapp', self.mock_testapp):
            response = self.get_json(
                '/mock_accept_suggestion/%s/%s'
                % (self.EXPLORATION_ID, self.suggestion_id_1),
                expected_status_int=401)
        self.assertEqual(
            response['error'],
            'You must be logged in to access this resource.')

    def test_owner_can_accept_suggestion(self) -> None:
        self.login(self.OWNER_EMAIL)
        with self.swap(self, 'testapp', self.mock_testapp):
            response = self.get_json(
                '/mock_accept_suggestion/%s/%s'
                % (self.EXPLORATION_ID, self.suggestion_id_1))
        self.assertEqual(response['suggestion_id'], self.suggestion_id_1)
        self.assertEqual(response['target_id'], self.EXPLORATION_ID)
        self.logout()

    def test_user_with_review_rights_can_accept_suggestion(self) -> None:
        self.login(self.EDITOR_EMAIL)
        testapp_swap = self.swap(self, 'testapp', self.mock_testapp)
        review_swap = self.swap_to_always_return(
            suggestion_services, 'can_user_review_category', value=True)
        with testapp_swap, review_swap:
            response = self.get_json(
                '/mock_accept_suggestion/%s/%s'
                % (self.EXPLORATION_ID, self.suggestion_id_1))
        self.assertEqual(response['suggestion_id'], self.suggestion_id_1)
        self.assertEqual(response['target_id'], self.EXPLORATION_ID)
        self.logout()

    def test_user_with_review_rights_can_accept_translation_suggestion(
        self
    ) -> None:
        self.login(self.EDITOR_EMAIL)
        testapp_swap = self.swap(self, 'testapp', self.mock_testapp)
        translation_review_swap = self.swap_to_always_return(
            user_services, 'can_review_translation_suggestions', value=True)
        with testapp_swap, translation_review_swap:
            response = self.get_json(
                '/mock_accept_suggestion/%s/%s'
                % (self.EXPLORATION_ID, self.suggestion_id_2))
        self.assertEqual(response['suggestion_id'], self.suggestion_id_2)
        self.assertEqual(response['target_id'], self.EXPLORATION_ID)
        self.logout()

    def test_user_with_review_rights_can_accept_question_suggestion(
        self
    ) -> None:
        self.login(self.EDITOR_EMAIL)
        testapp_swap = self.swap(self, 'testapp', self.mock_testapp)
        question_review_swap = self.swap_to_always_return(
            user_services, 'can_review_question_suggestions', value=True)
        with testapp_swap, question_review_swap:
            response = self.get_json(
                '/mock_accept_suggestion/%s/%s'
                % (self.EXPLORATION_ID, self.suggestion_id_3))
        self.assertEqual(response['suggestion_id'], self.suggestion_id_3)
        self.assertEqual(response['target_id'], self.EXPLORATION_ID)
        self.logout()

    def test_curriculum_admin_can_accept_suggestions(self) -> None:
        self.login(self.CURRICULUM_ADMIN_EMAIL)
        with self.swap(self, 'testapp', self.mock_testapp):
            response = self.get_json(
                '/mock_accept_suggestion/%s/%s'
                % (self.EXPLORATION_ID, self.suggestion_id_1))
        self.assertEqual(response['suggestion_id'], self.suggestion_id_1)
        self.assertEqual(response['target_id'], self.EXPLORATION_ID)
        self.logout()

    def test_error_when_format_of_suggestion_id_is_invalid(self) -> None:
        self.login(self.OWNER_EMAIL)
        with self.swap(self, 'testapp', self.mock_testapp):
            response = self.get_json(
                '/mock_accept_suggestion/%s/%s'
                % (self.EXPLORATION_ID, 'invalid_suggestion_id'),
                expected_status_int=400)
        error_msg = (
            'Invalid format for suggestion_id.'
            ' It must contain 3 parts separated by \'.\''
        )
        self.assertEqual(response['error'], error_msg)

    def test_page_not_found_exception_when_suggestion_id_is_invalid(
        self
    ) -> None:
        self.login(self.OWNER_EMAIL)
        with self.swap(self, 'testapp', self.mock_testapp):
            self.get_json(
                '/mock_accept_suggestion/%s/%s'
                % (self.EXPLORATION_ID, 'invalid.suggestion.id'),
                expected_status_int=404)


class ViewReviewableSuggestionsTests(test_utils.GenericTestBase):
    """Tests for can_view_reviewable_suggestions decorator."""

    TARGET_TYPE = feconf.ENTITY_TYPE_EXPLORATION

    class MockHandler(base.BaseHandler[Dict[str, str], Dict[str, str]]):
        GET_HANDLER_ERROR_RETURN_TYPE = feconf.HANDLER_TYPE_JSON
        URL_PATH_ARGS_SCHEMAS = {
            'target_type': {
                'schema': {
                    'type': 'basestring'
                }
            },
            'suggestion_type': {
                'schema': {
                    'type': 'basestring'
                }
            }
        }
        HANDLER_ARGS_SCHEMAS: Dict[str, Dict[str, str]] = {'GET': {}}

        @acl_decorators.can_view_reviewable_suggestions
        def get(self, target_type: str, suggestion_type: str) -> None:
            self.render_json({
                'target_type': target_type,
                'suggestion_type': suggestion_type
            })

    def setUp(self) -> None:
        super().setUp()
        self.signup(self.VIEWER_EMAIL, self.VIEWER_USERNAME)
        self.signup(
            self.CURRICULUM_ADMIN_EMAIL, self.CURRICULUM_ADMIN_USERNAME)
        self.set_curriculum_admins([self.CURRICULUM_ADMIN_USERNAME])
        self.mock_testapp = webtest.TestApp(webapp2.WSGIApplication(
            [webapp2.Route(
                '/mock_review_suggestion/<target_type>/<suggestion_type>',
                self.MockHandler)],
            debug=feconf.DEBUG,
        ))

    def test_guest_cannot_review_suggestion(self) -> None:
        with self.swap(self, 'testapp', self.mock_testapp):
            response = self.get_json(
                '/mock_review_suggestion/%s/%s' % (
                    self.TARGET_TYPE, feconf.SUGGESTION_TYPE_ADD_QUESTION),
                expected_status_int=401)
        error_msg = 'You must be logged in to access this resource.'
        self.assertEqual(response['error'], error_msg)

    def test_error_when_suggestion_type_is_invalid(self) -> None:
        self.login(self.VIEWER_EMAIL)
        testapp_swap = self.swap(self, 'testapp', self.mock_testapp)
        with testapp_swap:
            response = self.get_json(
                '/mock_review_suggestion/%s/%s' % (
                    self.TARGET_TYPE, 'invalid'),
                expected_status_int=404)
        error_msg = (
            'Could not find the page http://localhost/'
            'mock_review_suggestion/%s/%s.' % (self.TARGET_TYPE, 'invalid')
        )
        self.assertEqual(response['error'], error_msg)
        self.logout()

    def test_user_with_review_rights_can_review_translation_suggestions(
        self
    ) -> None:
        self.login(self.CURRICULUM_ADMIN_EMAIL)
        testapp_swap = self.swap(self, 'testapp', self.mock_testapp)
        translation_review_swap = self.swap_to_always_return(
            user_services, 'can_review_translation_suggestions', value=True)
        with testapp_swap, translation_review_swap:
            response = self.get_json(
                '/mock_review_suggestion/%s/%s' % (
                    self.TARGET_TYPE, feconf.SUGGESTION_TYPE_TRANSLATE_CONTENT))
        self.assertEqual(response['target_type'], self.TARGET_TYPE)
        self.assertEqual(
            response['suggestion_type'],
            feconf.SUGGESTION_TYPE_TRANSLATE_CONTENT
        )
        self.logout()

    def test_user_with_review_rights_can_review_question_suggestions(
        self
    ) -> None:
        self.login(self.CURRICULUM_ADMIN_EMAIL)
        testapp_swap = self.swap(self, 'testapp', self.mock_testapp)
        question_review_swap = self.swap_to_always_return(
            user_services, 'can_review_question_suggestions', value=True)
        with testapp_swap, question_review_swap:
            response = self.get_json(
                '/mock_review_suggestion/%s/%s' % (
                    self.TARGET_TYPE, feconf.SUGGESTION_TYPE_ADD_QUESTION))
        self.assertEqual(response['target_type'], self.TARGET_TYPE)
        self.assertEqual(
            response['suggestion_type'],
            feconf.SUGGESTION_TYPE_ADD_QUESTION
        )
        self.logout()

    def test_user_without_review_rights_cannot_review_question_suggestions(
        self
    ) -> None:
        self.login(self.CURRICULUM_ADMIN_EMAIL)
        testapp_swap = self.swap(self, 'testapp', self.mock_testapp)
        user_id = self.get_user_id_from_email(self.CURRICULUM_ADMIN_EMAIL)
        question_review_swap = self.swap_to_always_return(
            user_services, 'can_review_question_suggestions', value=False)
        with testapp_swap, question_review_swap:
            response = self.get_json(
                '/mock_review_suggestion/%s/%s' % (
                    self.TARGET_TYPE, feconf.SUGGESTION_TYPE_ADD_QUESTION
                ),
                expected_status_int=500
            )
        self.assertEqual(
            'User with user_id: %s is not allowed to review '
            'question suggestions.' % user_id,
            response['error']
        )
        self.logout()

    def test_user_without_review_rights_cannot_review_translation_suggestions(
        self
    ) -> None:
        self.login(self.CURRICULUM_ADMIN_EMAIL)
        testapp_swap = self.swap(self, 'testapp', self.mock_testapp)
        user_id = self.get_user_id_from_email(self.CURRICULUM_ADMIN_EMAIL)
        translation_review_swap = self.swap_to_always_return(
            user_services, 'can_review_translation_suggestions', value=False)
        with testapp_swap, translation_review_swap:
            response = self.get_json(
                '/mock_review_suggestion/%s/%s' % (
                    self.TARGET_TYPE, feconf.SUGGESTION_TYPE_TRANSLATE_CONTENT
                ),
                expected_status_int=500
            )
        self.assertEqual(
            'User with user_id: %s is not allowed to review '
            'translation suggestions.' % user_id,
            response['error']
        )
        self.logout()


class PublishExplorationTests(test_utils.GenericTestBase):
    """Tests for can_publish_exploration decorator."""

    private_exp_id = 'exp_0'
    public_exp_id = 'exp_1'

    class MockHandler(base.BaseHandler[Dict[str, str], Dict[str, str]]):
        GET_HANDLER_ERROR_RETURN_TYPE = feconf.HANDLER_TYPE_JSON
        URL_PATH_ARGS_SCHEMAS = {
            'exploration_id': {
                'schema': {
                    'type': 'basestring'
                }
            }
        }
        HANDLER_ARGS_SCHEMAS: Dict[str, Dict[str, str]] = {'GET': {}}

        @acl_decorators.can_publish_exploration
        def get(self, exploration_id: str) -> None:
            self.render_json({'exploration_id': exploration_id})

    def setUp(self) -> None:
        super().setUp()
        self.signup(self.OWNER_EMAIL, self.OWNER_USERNAME)
        self.signup(self.MODERATOR_EMAIL, self.MODERATOR_USERNAME)
        self.signup(self.CURRICULUM_ADMIN_EMAIL, self.CURRICULUM_ADMIN_USERNAME)
        self.set_moderators([self.MODERATOR_USERNAME])
        self.set_curriculum_admins([self.CURRICULUM_ADMIN_USERNAME])
        self.owner_id = self.get_user_id_from_email(self.OWNER_EMAIL)
        self.owner = user_services.get_user_actions_info(self.owner_id)
        self.mock_testapp = webtest.TestApp(webapp2.WSGIApplication(
            [webapp2.Route(
                '/mock_publish_exploration/<exploration_id>',
                self.MockHandler)],
            debug=feconf.DEBUG,
        ))
        self.save_new_valid_exploration(
            self.public_exp_id, self.owner_id)
        self.save_new_valid_exploration(
            self.private_exp_id, self.owner_id)
        rights_manager.publish_exploration(self.owner, self.public_exp_id)

    def test_cannot_publish_exploration_with_invalid_exp_id(self) -> None:
        self.login(self.OWNER_EMAIL)
        with self.swap(self, 'testapp', self.mock_testapp):
            self.get_json(
                '/mock_publish_exploration/invalid_exp_id',
                expected_status_int=404)
        self.logout()

    def test_owner_can_publish_owned_exploration(self) -> None:
        self.login(self.OWNER_EMAIL)
        with self.swap(self, 'testapp', self.mock_testapp):
            response = self.get_json(
                '/mock_publish_exploration/%s' % self.private_exp_id)
        self.assertEqual(response['exploration_id'], self.private_exp_id)
        self.logout()

    def test_already_published_exploration_cannot_be_published(self) -> None:
        self.login(self.CURRICULUM_ADMIN_EMAIL)
        with self.swap(self, 'testapp', self.mock_testapp):
            self.get_json(
                '/mock_publish_exploration/%s' % self.public_exp_id,
                expected_status_int=401)
        self.logout()

    def test_moderator_cannot_publish_private_exploration(self) -> None:
        self.login(self.MODERATOR_EMAIL)
        with self.swap(self, 'testapp', self.mock_testapp):
            self.get_json(
                '/mock_publish_exploration/%s' % self.private_exp_id,
                expected_status_int=401)
        self.logout()

    def test_admin_can_publish_any_exploration(self) -> None:
        self.login(self.CURRICULUM_ADMIN_EMAIL)
        with self.swap(self, 'testapp', self.mock_testapp):
            response = self.get_json(
                '/mock_publish_exploration/%s' % self.private_exp_id)
        self.assertEqual(response['exploration_id'], self.private_exp_id)


class ModifyExplorationRolesTests(test_utils.GenericTestBase):
    """Tests for can_modify_exploration_roles decorator."""

    private_exp_id = 'exp_0'
    banned_user = 'banneduser'
    banned_user_email = 'banned@example.com'

    class MockHandler(base.BaseHandler[Dict[str, str], Dict[str, str]]):
        GET_HANDLER_ERROR_RETURN_TYPE = feconf.HANDLER_TYPE_JSON
        URL_PATH_ARGS_SCHEMAS = {
            'exploration_id': {
                'schema': {
                    'type': 'basestring'
                }
            }
        }
        HANDLER_ARGS_SCHEMAS: Dict[str, Dict[str, str]] = {'GET': {}}

        @acl_decorators.can_modify_exploration_roles
        def get(self, exploration_id: str) -> None:
            self.render_json({'exploration_id': exploration_id})

    def setUp(self) -> None:
        super().setUp()
        self.signup(self.OWNER_EMAIL, self.OWNER_USERNAME)
        self.signup(self.MODERATOR_EMAIL, self.MODERATOR_USERNAME)
        self.signup(self.CURRICULUM_ADMIN_EMAIL, self.CURRICULUM_ADMIN_USERNAME)
        self.signup(self.banned_user_email, self.banned_user)
        self.mark_user_banned(self.banned_user)
        self.set_moderators([self.MODERATOR_USERNAME])
        self.set_curriculum_admins([self.CURRICULUM_ADMIN_USERNAME])
        self.owner_id = self.get_user_id_from_email(self.OWNER_EMAIL)
        self.mock_testapp = webtest.TestApp(webapp2.WSGIApplication(
            [webapp2.Route('/mock/<exploration_id>', self.MockHandler)],
            debug=feconf.DEBUG,
        ))
        self.save_new_valid_exploration(
            self.private_exp_id, self.owner_id)

    def test_banned_user_cannot_modify_exploration_roles(self) -> None:
        self.login(self.banned_user_email)
        with self.swap(self, 'testapp', self.mock_testapp):
            response = self.get_json(
                '/mock/%s' % self.private_exp_id, expected_status_int=401)
        error_msg = (
            'You do not have credentials to change rights '
            'for this exploration.'
        )
        self.assertEqual(response['error'], error_msg)
        self.logout()

    def test_owner_can_modify_exploration_roles(self) -> None:
        self.login(self.OWNER_EMAIL)
        with self.swap(self, 'testapp', self.mock_testapp):
            response = self.get_json('/mock/%s' % self.private_exp_id)
        self.assertEqual(response['exploration_id'], self.private_exp_id)
        self.logout()

    def test_moderator_can_modify_roles_of_unowned_exploration(self) -> None:
        self.login(self.MODERATOR_EMAIL)
        with self.swap(self, 'testapp', self.mock_testapp):
            self.get_json('/mock/%s' % self.private_exp_id)
        self.logout()

    def test_admin_can_modify_roles_of_any_exploration(self) -> None:
        self.login(self.CURRICULUM_ADMIN_EMAIL)
        with self.swap(self, 'testapp', self.mock_testapp):
            response = self.get_json('/mock/%s' % self.private_exp_id)
        self.assertEqual(response['exploration_id'], self.private_exp_id)
        self.logout()


class CollectionPublishStatusTests(test_utils.GenericTestBase):
    """Tests can_publish_collection and can_unpublish_collection decorators."""

    user_email = 'user@example.com'
    username = 'user'
    published_exp_id = 'exp_id_1'
    private_exp_id = 'exp_id_2'
    published_col_id = 'col_id_1'
    private_col_id = 'col_id_2'

    class MockPublishHandler(base.BaseHandler[Dict[str, str], Dict[str, str]]):
        GET_HANDLER_ERROR_RETURN_TYPE = feconf.HANDLER_TYPE_JSON
        URL_PATH_ARGS_SCHEMAS = {
            'collection_id': {
                'schema': {
                    'type': 'basestring'
                }
            }
        }
        HANDLER_ARGS_SCHEMAS: Dict[str, Dict[str, str]] = {'GET': {}}

        @acl_decorators.can_publish_collection
        def get(self, collection_id: str) -> None:
            return self.render_json({'collection_id': collection_id})

    class MockUnpublishHandler(
        base.BaseHandler[Dict[str, str], Dict[str, str]]
    ):
        GET_HANDLER_ERROR_RETURN_TYPE = feconf.HANDLER_TYPE_JSON
        URL_PATH_ARGS_SCHEMAS = {
            'collection_id': {
                'schema': {
                    'type': 'basestring'
                }
            }
        }
        HANDLER_ARGS_SCHEMAS: Dict[str, Dict[str, str]] = {'GET': {}}

        @acl_decorators.can_unpublish_collection
        def get(self, collection_id: str) -> None:
            return self.render_json({'collection_id': collection_id})

    def setUp(self) -> None:
        super().setUp()
        self.signup(self.OWNER_EMAIL, self.OWNER_USERNAME)
        self.signup(self.CURRICULUM_ADMIN_EMAIL, self.CURRICULUM_ADMIN_USERNAME)
        self.signup(self.MODERATOR_EMAIL, self.MODERATOR_USERNAME)
        self.signup(self.user_email, self.username)
        self.owner_id = self.get_user_id_from_email(self.OWNER_EMAIL)
        self.set_curriculum_admins([self.CURRICULUM_ADMIN_USERNAME])
        self.set_moderators([self.MODERATOR_USERNAME])
        self.set_collection_editors([self.OWNER_USERNAME])
        self.owner = user_services.get_user_actions_info(self.owner_id)
        self.mock_testapp = webtest.TestApp(webapp2.WSGIApplication(
            [
                webapp2.Route(
                    '/mock_publish_collection/<collection_id>',
                    self.MockPublishHandler),
                webapp2.Route(
                    '/mock_unpublish_collection/<collection_id>',
                    self.MockUnpublishHandler)
            ],
            debug=feconf.DEBUG,
        ))
        self.save_new_valid_exploration(
            self.published_exp_id, self.owner_id)
        self.save_new_valid_exploration(
            self.private_exp_id, self.owner_id)
        self.save_new_valid_collection(
            self.published_col_id, self.owner_id,
            exploration_id=self.published_col_id)
        self.save_new_valid_collection(
            self.private_col_id, self.owner_id,
            exploration_id=self.private_col_id)
        rights_manager.publish_exploration(self.owner, self.published_exp_id)
        rights_manager.publish_collection(self.owner, self.published_col_id)

    def test_cannot_publish_collection_with_invalid_exp_id(self) -> None:
        self.login(self.OWNER_EMAIL)
        with self.swap(self, 'testapp', self.mock_testapp):
            self.get_json(
                '/mock_publish_collection/invalid_col_id',
                expected_status_int=404)
        self.logout()

    def test_cannot_unpublish_collection_with_invalid_exp_id(self) -> None:
        self.login(self.OWNER_EMAIL)
        with self.swap(self, 'testapp', self.mock_testapp):
            self.get_json(
                '/mock_unpublish_collection/invalid_col_id',
                expected_status_int=404)
        self.logout()

    def test_owner_can_publish_collection(self) -> None:
        self.login(self.OWNER_EMAIL)
        with self.swap(self, 'testapp', self.mock_testapp):
            response = self.get_json(
                '/mock_publish_collection/%s' % self.private_col_id)
        self.assertEqual(response['collection_id'], self.private_col_id)
        self.logout()

    def test_owner_cannot_unpublish_public_collection(self) -> None:
        self.login(self.OWNER_EMAIL)
        with self.swap(self, 'testapp', self.mock_testapp):
            self.get_json(
                '/mock_unpublish_collection/%s' % self.published_col_id,
                expected_status_int=401)
        self.logout()

    def test_moderator_can_unpublish_public_collection(self) -> None:
        self.login(self.MODERATOR_EMAIL)
        with self.swap(self, 'testapp', self.mock_testapp):
            response = self.get_json(
                '/mock_unpublish_collection/%s' % self.published_col_id)
        self.assertEqual(response['collection_id'], self.published_col_id)
        self.logout()

    def test_admin_can_publish_any_collection(self) -> None:
        self.login(self.CURRICULUM_ADMIN_EMAIL)
        with self.swap(self, 'testapp', self.mock_testapp):
            response = self.get_json(
                '/mock_publish_collection/%s' % self.private_col_id)
        self.assertEqual(response['collection_id'], self.private_col_id)
        self.logout()

    def test_admin_cannot_publish_already_published_collection(self) -> None:
        self.login(self.CURRICULUM_ADMIN_EMAIL)
        with self.swap(self, 'testapp', self.mock_testapp):
            self.get_json(
                '/mock_publish_collection/%s' % self.published_col_id,
                expected_status_int=401)
        self.logout()


class AccessLearnerDashboardDecoratorTests(test_utils.GenericTestBase):
    """Tests the decorator can_access_learner_dashboard."""

    user = 'user'
    user_email = 'user@example.com'
    banned_user = 'banneduser'
    banned_user_email = 'banned@example.com'

    class MockHandler(base.BaseHandler[Dict[str, str], Dict[str, str]]):
        GET_HANDLER_ERROR_RETURN_TYPE = feconf.HANDLER_TYPE_JSON
        URL_PATH_ARGS_SCHEMAS: Dict[str, str] = {}
        HANDLER_ARGS_SCHEMAS: Dict[str, Dict[str, str]] = {'GET': {}}

        @acl_decorators.can_access_learner_dashboard
        def get(self) -> None:
            self.render_json({'success': True})

    def setUp(self) -> None:
        super().setUp()
        self.signup(self.user_email, self.user)
        self.signup(self.banned_user_email, self.banned_user)
        self.mark_user_banned(self.banned_user)
        self.mock_testapp = webtest.TestApp(webapp2.WSGIApplication(
            [webapp2.Route('/mock/', self.MockHandler)],
            debug=feconf.DEBUG,
        ))

    def test_banned_user_cannot_access_learner_dashboard(self) -> None:
        self.login(self.banned_user_email)
        with self.swap(self, 'testapp', self.mock_testapp):
            response = self.get_json('/mock/', expected_status_int=401)
        error_msg = 'You do not have the credentials to access this page.'
        self.assertEqual(response['error'], error_msg)
        self.logout()

    def test_exploration_editor_can_access_learner_dashboard(self) -> None:
        self.login(self.user_email)
        with self.swap(self, 'testapp', self.mock_testapp):
            response = self.get_json('/mock/')
        self.assertTrue(response['success'])
        self.logout()

    def test_guest_user_cannot_access_learner_dashboard(self) -> None:
        with self.swap(self, 'testapp', self.mock_testapp):
            response = self.get_json('/mock/', expected_status_int=401)
        error_msg = 'You must be logged in to access this resource.'
        self.assertEqual(response['error'], error_msg)


class AccessLearnerGroupsDecoratorTests(test_utils.GenericTestBase):
    """Tests the decorator can_access_learner_groups."""

    user = 'user'
    user_email = 'user@example.com'
    banned_user = 'banneduser'
    banned_user_email = 'banned@example.com'

    class MockHandler(base.BaseHandler[Dict[str, str], Dict[str, str]]):
        GET_HANDLER_ERROR_RETURN_TYPE = feconf.HANDLER_TYPE_JSON
        URL_PATH_ARGS_SCHEMAS: Dict[str, str] = {}
        HANDLER_ARGS_SCHEMAS: Dict[str, Dict[str, str]] = {'GET': {}}

        @acl_decorators.can_access_learner_groups
        def get(self) -> None:
            self.render_json({'success': True})

    def setUp(self) -> None:
        super().setUp()
        self.signup(self.user_email, self.user)
        self.signup(self.banned_user_email, self.banned_user)
        self.mark_user_banned(self.banned_user)
        self.mock_testapp = webtest.TestApp(webapp2.WSGIApplication(
            [webapp2.Route('/mock/', self.MockHandler)],
            debug=feconf.DEBUG,
        ))

    def test_banned_user_cannot_access_teacher_dashboard(self) -> None:
        self.login(self.banned_user_email)
        with self.swap(self, 'testapp', self.mock_testapp):
            response = self.get_json('/mock/', expected_status_int=401)
        error_msg = 'You do not have the credentials to access this page.'
        self.assertEqual(response['error'], error_msg)
        self.logout()

    def test_exploration_editor_can_access_learner_groups(self) -> None:
        self.login(self.user_email)
        with self.swap(self, 'testapp', self.mock_testapp):
            response = self.get_json('/mock/')
        self.assertTrue(response['success'])
        self.logout()

    def test_guest_user_cannot_access_teacher_dashboard(self) -> None:
        with self.swap(self, 'testapp', self.mock_testapp):
            response = self.get_json('/mock/', expected_status_int=401)
        error_msg = 'You must be logged in to access this resource.'
        self.assertEqual(response['error'], error_msg)


class EditTopicDecoratorTests(test_utils.GenericTestBase):
    """Tests the decorator can_edit_topic."""

    manager_username = 'topicmanager'
    manager_email = 'topicmanager@example.com'
    viewer_username = 'viewer'
    viewer_email = 'viewer@example.com'
    topic_id = 'topic_1'

    class MockHandler(base.BaseHandler[Dict[str, str], Dict[str, str]]):
        GET_HANDLER_ERROR_RETURN_TYPE = feconf.HANDLER_TYPE_JSON
        URL_PATH_ARGS_SCHEMAS = {
            'topic_id': {
                'schema': {
                    'type': 'basestring'
                }
            }
        }
        HANDLER_ARGS_SCHEMAS: Dict[str, Dict[str, str]] = {'GET': {}}

        @acl_decorators.can_edit_topic
        def get(self, topic_id: str) -> None:
            self.render_json({'topic_id': topic_id})

    def setUp(self) -> None:
        super().setUp()
        self.signup(self.CURRICULUM_ADMIN_EMAIL, self.CURRICULUM_ADMIN_USERNAME)
        self.signup(self.manager_email, self.manager_username)
        self.signup(self.viewer_email, self.viewer_username)
        self.set_curriculum_admins([self.CURRICULUM_ADMIN_USERNAME])

        self.admin_id = self.get_user_id_from_email(self.CURRICULUM_ADMIN_EMAIL)
        self.viewer_id = self.get_user_id_from_email(self.viewer_email)

        self.mock_testapp = webtest.TestApp(webapp2.WSGIApplication(
            [webapp2.Route('/mock_edit_topic/<topic_id>', self.MockHandler)],
            debug=feconf.DEBUG,
        ))
        self.topic_id = topic_fetchers.get_new_topic_id()
        self.save_new_topic(self.topic_id, self.viewer_id)
        topic_services.create_new_topic_rights(self.topic_id, self.admin_id)
        self.set_topic_managers([self.manager_username], self.topic_id)

    def test_cannot_edit_topic_with_invalid_topic_id(self) -> None:
        self.login(self.CURRICULUM_ADMIN_EMAIL)
        with self.swap(self, 'testapp', self.mock_testapp):
            self.get_json(
                '/mock_edit_topic/invalid_topic_id', expected_status_int=404)
        self.logout()

    def test_admin_can_edit_topic(self) -> None:
        self.login(self.CURRICULUM_ADMIN_EMAIL)
        with self.swap(self, 'testapp', self.mock_testapp):
            response = self.get_json('/mock_edit_topic/%s' % self.topic_id)
        self.assertEqual(response['topic_id'], self.topic_id)
        self.logout()

    def test_topic_manager_can_edit_topic(self) -> None:
        self.login(self.manager_email)
        with self.swap(self, 'testapp', self.mock_testapp):
            response = self.get_json('/mock_edit_topic/%s' % self.topic_id)
        self.assertEqual(response['topic_id'], self.topic_id)
        self.logout()

    def test_normal_user_cannot_edit_topic(self) -> None:
        self.login(self.viewer_email)
        with self.swap(self, 'testapp', self.mock_testapp):
            self.get_json(
                '/mock_edit_topic/%s' % self.topic_id, expected_status_int=401)
        self.logout()

    def test_guest_user_cannot_edit_topic(self) -> None:
        with self.swap(self, 'testapp', self.mock_testapp):
            response = self.get_json(
                '/mock_edit_topic/%s' % self.topic_id, expected_status_int=401)
        error_msg = 'You must be logged in to access this resource.'
        self.assertEqual(response['error'], error_msg)


class DeleteTopicDecoratorTests(test_utils.GenericTestBase):
    """Tests the decorator can_delete_topic."""

    viewer_username = 'viewer'
    viewer_email = 'viewer@example.com'
    topic_id = 'topic_1'

    class MockHandler(base.BaseHandler[Dict[str, str], Dict[str, str]]):
        GET_HANDLER_ERROR_RETURN_TYPE = feconf.HANDLER_TYPE_JSON
        URL_PATH_ARGS_SCHEMAS = {
            'topic_id': {
                'schema': {
                    'type': 'basestring'
                }
            }
        }
        HANDLER_ARGS_SCHEMAS: Dict[str, Dict[str, str]] = {'GET': {}}

        @acl_decorators.can_delete_topic
        def get(self, topic_id: str) -> None:
            self.render_json({'topic_id': topic_id})

    def setUp(self) -> None:
        super().setUp()
        self.signup(self.CURRICULUM_ADMIN_EMAIL, self.CURRICULUM_ADMIN_USERNAME)
        self.signup(self.viewer_email, self.viewer_username)
        self.set_curriculum_admins([self.CURRICULUM_ADMIN_USERNAME])

        self.admin_id = self.get_user_id_from_email(self.CURRICULUM_ADMIN_EMAIL)
        self.viewer_id = self.get_user_id_from_email(self.viewer_email)

        self.mock_testapp = webtest.TestApp(webapp2.WSGIApplication(
            [webapp2.Route('/mock_delete_topic/<topic_id>', self.MockHandler)],
            debug=feconf.DEBUG,
        ))
        self.topic_id = topic_fetchers.get_new_topic_id()
        self.save_new_topic(self.topic_id, self.viewer_id)
        topic_services.create_new_topic_rights(self.topic_id, self.admin_id)

    def test_cannot_delete_topic_with_invalid_topic_id(self) -> None:
        self.login(self.CURRICULUM_ADMIN_EMAIL)
        with self.swap(self, 'testapp', self.mock_testapp):
            self.get_json(
                '/mock_delete_topic/invalid_topic_id', expected_status_int=404)
        self.logout()

    def test_admin_can_delete_topic(self) -> None:
        self.login(self.CURRICULUM_ADMIN_EMAIL)
        with self.swap(self, 'testapp', self.mock_testapp):
            response = self.get_json('/mock_delete_topic/%s' % self.topic_id)
        self.assertEqual(response['topic_id'], self.topic_id)
        self.logout()

    def test_normal_user_cannot_delete_topic(self) -> None:
        self.login(self.viewer_email)
        with self.swap(self, 'testapp', self.mock_testapp):
            response = self.get_json(
                '/mock_delete_topic/%s' % self.topic_id,
                expected_status_int=401)
        error_msg = (
            '%s does not have enough rights to delete the'
            ' topic.' % self.viewer_id
        )
        self.assertEqual(response['error'], error_msg)
        self.logout()

    def test_guest_user_cannot_delete_topic(self) -> None:
        with self.swap(self, 'testapp', self.mock_testapp):
            response = self.get_json(
                '/mock_delete_topic/%s' % self.topic_id,
                expected_status_int=401)
        error_msg = 'You must be logged in to access this resource.'
        self.assertEqual(response['error'], error_msg)


class ViewAnyTopicEditorDecoratorTests(test_utils.GenericTestBase):
    """Tests the decorator can_view_any_topic_editor."""

    viewer_username = 'viewer'
    viewer_email = 'viewer@example.com'
    topic_id = 'topic_1'

    class MockHandler(base.BaseHandler[Dict[str, str], Dict[str, str]]):
        GET_HANDLER_ERROR_RETURN_TYPE = feconf.HANDLER_TYPE_JSON
        URL_PATH_ARGS_SCHEMAS = {
            'topic_id': {
                'schema': {
                    'type': 'basestring'
                }
            }
        }
        HANDLER_ARGS_SCHEMAS: Dict[str, Dict[str, str]] = {'GET': {}}

        @acl_decorators.can_view_any_topic_editor
        def get(self, topic_id: str) -> None:
            self.render_json({'topic_id': topic_id})

    def setUp(self) -> None:
        super().setUp()
        self.signup(self.CURRICULUM_ADMIN_EMAIL, self.CURRICULUM_ADMIN_USERNAME)
        self.signup(self.viewer_email, self.viewer_username)
        self.set_curriculum_admins([self.CURRICULUM_ADMIN_USERNAME])

        self.admin_id = self.get_user_id_from_email(self.CURRICULUM_ADMIN_EMAIL)
        self.viewer_id = self.get_user_id_from_email(self.viewer_email)

        self.mock_testapp = webtest.TestApp(webapp2.WSGIApplication(
            [webapp2.Route(
                '/mock_view_topic_editor/<topic_id>', self.MockHandler)],
            debug=feconf.DEBUG,
        ))
        self.topic_id = topic_fetchers.get_new_topic_id()
        self.save_new_topic(self.topic_id, self.viewer_id)
        topic_services.create_new_topic_rights(self.topic_id, self.admin_id)

    def test_cannot_delete_topic_with_invalid_topic_id(self) -> None:
        self.login(self.CURRICULUM_ADMIN_EMAIL)
        with self.swap(self, 'testapp', self.mock_testapp):
            self.get_json(
                '/mock_view_topic_editor/invalid_topic_id',
                expected_status_int=404)
        self.logout()

    def test_admin_can_view_topic_editor(self) -> None:
        self.login(self.CURRICULUM_ADMIN_EMAIL)
        with self.swap(self, 'testapp', self.mock_testapp):
            response = self.get_json('/mock_view_topic_editor/%s' % (
                self.topic_id))
        self.assertEqual(response['topic_id'], self.topic_id)
        self.logout()

    def test_normal_user_cannot_view_topic_editor(self) -> None:
        self.login(self.viewer_email)
        with self.swap(self, 'testapp', self.mock_testapp):
            response = self.get_json(
                '/mock_view_topic_editor/%s' % self.topic_id,
                expected_status_int=401)
        error_msg = (
            '%s does not have enough rights to view any'
            ' topic editor.' % self.viewer_id
        )
        self.assertEqual(response['error'], error_msg)
        self.logout()

    def test_guest_user_cannot_view_topic_editor(self) -> None:
        with self.swap(self, 'testapp', self.mock_testapp):
            response = self.get_json(
                '/mock_view_topic_editor/%s' % self.topic_id,
                expected_status_int=401)
        error_msg = 'You must be logged in to access this resource.'
        self.assertEqual(response['error'], error_msg)


class EditStoryDecoratorTests(test_utils.GenericTestBase):
    """Tests the decorator can_edit_story."""

    manager_username = 'topicmanager'
    manager_email = 'topicmanager@example.com'
    viewer_username = 'viewer'
    viewer_email = 'viewer@example.com'

    class MockHandler(base.BaseHandler[Dict[str, str], Dict[str, str]]):
        GET_HANDLER_ERROR_RETURN_TYPE = feconf.HANDLER_TYPE_JSON
        URL_PATH_ARGS_SCHEMAS = {
            'story_id': {
                'schema': {
                    'type': 'basestring'
                }
            }
        }
        HANDLER_ARGS_SCHEMAS: Dict[str, Dict[str, str]] = {'GET': {}}

        @acl_decorators.can_edit_story
        def get(self, story_id: str) -> None:
            self.render_json({'story_id': story_id})

    def setUp(self) -> None:
        super().setUp()
        self.signup(self.CURRICULUM_ADMIN_EMAIL, self.CURRICULUM_ADMIN_USERNAME)
        self.set_curriculum_admins([self.CURRICULUM_ADMIN_USERNAME])

        self.admin_id = self.get_user_id_from_email(self.CURRICULUM_ADMIN_EMAIL)

        self.mock_testapp = webtest.TestApp(webapp2.WSGIApplication(
            [webapp2.Route('/mock_edit_story/<story_id>', self.MockHandler)],
            debug=feconf.DEBUG,
        ))
        self.story_id = story_services.get_new_story_id()
        self.topic_id = topic_fetchers.get_new_topic_id()
        self.save_new_story(self.story_id, self.admin_id, self.topic_id)
        self.topic = self.save_new_topic(
            self.topic_id, self.admin_id, canonical_story_ids=[self.story_id])
        topic_services.create_new_topic_rights(self.topic_id, self.admin_id)

    def test_cannot_edit_story_with_invalid_story_id(self) -> None:
        self.login(self.CURRICULUM_ADMIN_EMAIL)
        with self.swap(self, 'testapp', self.mock_testapp):
            self.get_json(
                '/mock_edit_story/story_id_new', expected_status_int=404)
        self.logout()

    def test_cannot_edit_story_with_invalid_topic_id(self) -> None:
        self.login(self.CURRICULUM_ADMIN_EMAIL)
        story_id = story_services.get_new_story_id()
        topic_id = topic_fetchers.get_new_topic_id()
        self.save_new_story(story_id, self.admin_id, topic_id)
        with self.swap(self, 'testapp', self.mock_testapp):
            self.get_json(
                '/mock_edit_story/%s' % story_id, expected_status_int=404)
        self.logout()

    def test_cannot_edit_story_with_invalid_canonical_story_ids(self) -> None:
        self.login(self.CURRICULUM_ADMIN_EMAIL)
        testapp_swap = self.swap(self, 'testapp', self.mock_testapp)
        canonical_story_ids_swap = self.swap_to_always_return(
            topic_domain.Topic, 'get_canonical_story_ids', value=[])
        with testapp_swap, canonical_story_ids_swap:
            response = self.get_json(
                '/mock_edit_story/%s' % self.story_id, expected_status_int=404)
        error_msg = (
            'Could not find the page http://localhost/mock_edit_story/%s.' % (
                self.story_id)
        )
        self.assertEqual(response['error'], error_msg)
        self.logout()

    def test_admin_can_edit_story(self) -> None:
        self.login(self.CURRICULUM_ADMIN_EMAIL)
        with self.swap(self, 'testapp', self.mock_testapp):
            response = self.get_json('/mock_edit_story/%s' % self.story_id)
        self.assertEqual(response['story_id'], self.story_id)
        self.logout()

    def test_topic_manager_can_edit_story(self) -> None:
        self.signup(self.manager_email, self.manager_username)
        self.set_topic_managers([self.manager_username], self.topic_id)

        self.login(self.manager_email)
        with self.swap(self, 'testapp', self.mock_testapp):
            response = self.get_json('/mock_edit_story/%s' % self.story_id)
        self.assertEqual(response['story_id'], self.story_id)
        self.logout()

    def test_normal_user_cannot_edit_story(self) -> None:
        self.signup(self.viewer_email, self.viewer_username)

        self.login(self.viewer_email)
        with self.swap(self, 'testapp', self.mock_testapp):
            self.get_json(
                '/mock_edit_story/%s' % self.story_id, expected_status_int=401)
        self.logout()

    def test_guest_user_cannot_edit_story(self) -> None:
        with self.swap(self, 'testapp', self.mock_testapp):
            response = self.get_json(
                '/mock_edit_story/%s' % self.story_id, expected_status_int=401)
        error_msg = 'You must be logged in to access this resource.'
        self.assertEqual(response['error'], error_msg)


class DeleteStoryDecoratorTests(test_utils.GenericTestBase):
    """Tests the decorator can_delete_story."""

    manager_username = 'topicmanager'
    manager_email = 'topicmanager@example.com'
    viewer_username = 'viewer'
    viewer_email = 'viewer@example.com'

    class MockHandler(base.BaseHandler[Dict[str, str], Dict[str, str]]):
        GET_HANDLER_ERROR_RETURN_TYPE = feconf.HANDLER_TYPE_JSON
        URL_PATH_ARGS_SCHEMAS = {
            'story_id': {
                'schema': {
                    'type': 'basestring'
                }
            }
        }
        HANDLER_ARGS_SCHEMAS: Dict[str, Dict[str, str]] = {'GET': {}}

        @acl_decorators.can_delete_story
        def get(self, story_id: str) -> None:
            self.render_json({'story_id': story_id})

    def setUp(self) -> None:
        super().setUp()
        self.signup(self.CURRICULUM_ADMIN_EMAIL, self.CURRICULUM_ADMIN_USERNAME)
        self.set_curriculum_admins([self.CURRICULUM_ADMIN_USERNAME])

        self.admin_id = self.get_user_id_from_email(self.CURRICULUM_ADMIN_EMAIL)

        self.mock_testapp = webtest.TestApp(webapp2.WSGIApplication(
            [webapp2.Route('/mock_delete_story/<story_id>', self.MockHandler)],
            debug=feconf.DEBUG,
        ))
        self.story_id = story_services.get_new_story_id()
        self.topic_id = topic_fetchers.get_new_topic_id()
        self.save_new_story(self.story_id, self.admin_id, self.topic_id)
        self.topic = self.save_new_topic(
            self.topic_id, self.admin_id, canonical_story_ids=[self.story_id])
        topic_services.create_new_topic_rights(self.topic_id, self.admin_id)

    def test_cannot_delete_story_with_invalid_story_id(self) -> None:
        self.login(self.CURRICULUM_ADMIN_EMAIL)
        with self.swap(self, 'testapp', self.mock_testapp):
            self.get_json(
                '/mock_delete_story/story_id_new', expected_status_int=404)
        self.logout()

    def test_cannot_delete_story_with_invalid_topic_id(self) -> None:
        self.login(self.CURRICULUM_ADMIN_EMAIL)
        story_id = story_services.get_new_story_id()
        topic_id = topic_fetchers.get_new_topic_id()
        self.save_new_story(story_id, self.admin_id, topic_id)
        with self.swap(self, 'testapp', self.mock_testapp):
            self.get_json(
                '/mock_delete_story/%s' % story_id, expected_status_int=404)
        self.logout()

    def test_admin_can_delete_story(self) -> None:
        self.login(self.CURRICULUM_ADMIN_EMAIL)
        with self.swap(self, 'testapp', self.mock_testapp):
            response = self.get_json('/mock_delete_story/%s' % self.story_id)
        self.assertEqual(response['story_id'], self.story_id)
        self.logout()

    def test_topic_manager_can_delete_story(self) -> None:
        self.signup(self.manager_email, self.manager_username)
        self.set_topic_managers([self.manager_username], self.topic_id)

        self.login(self.manager_email)
        with self.swap(self, 'testapp', self.mock_testapp):
            response = self.get_json('/mock_delete_story/%s' % self.story_id)
        self.assertEqual(response['story_id'], self.story_id)
        self.logout()

    def test_normal_user_cannot_delete_story(self) -> None:
        self.signup(self.viewer_email, self.viewer_username)

        self.login(self.viewer_email)
        with self.swap(self, 'testapp', self.mock_testapp):
            response = self.get_json(
                '/mock_delete_story/%s' % self.story_id,
                expected_status_int=401)
        error_msg = 'You do not have credentials to delete this story.'
        self.assertEqual(response['error'], error_msg)
        self.logout()

    def test_guest_user_cannot_delete_story(self) -> None:
        with self.swap(self, 'testapp', self.mock_testapp):
            response = self.get_json(
                '/mock_delete_story/%s' % self.story_id,
                expected_status_int=401)
        error_msg = 'You must be logged in to access this resource.'
        self.assertEqual(response['error'], error_msg)


class AccessTopicsAndSkillsDashboardDecoratorTests(test_utils.GenericTestBase):
    """Tests the decorator can_access_topics_and_skills_dashboard."""

    manager_username = 'topicmanager'
    manager_email = 'topicmanager@example.com'
    viewer_username = 'viewer'
    viewer_email = 'viewer@example.com'
    topic_id = 'topic_1'

    class MockHandler(base.BaseHandler[Dict[str, str], Dict[str, str]]):
        GET_HANDLER_ERROR_RETURN_TYPE = feconf.HANDLER_TYPE_JSON
        URL_PATH_ARGS_SCHEMAS: Dict[str, str] = {}
        HANDLER_ARGS_SCHEMAS: Dict[str, Dict[str, str]] = {'GET': {}}

        @acl_decorators.can_access_topics_and_skills_dashboard
        def get(self) -> None:
            self.render_json({'success': True})

    def setUp(self) -> None:
        super().setUp()
        self.signup(self.CURRICULUM_ADMIN_EMAIL, self.CURRICULUM_ADMIN_USERNAME)
        self.signup(self.manager_email, self.manager_username)
        self.signup(self.viewer_email, self.viewer_username)
        self.set_curriculum_admins([self.CURRICULUM_ADMIN_USERNAME])

        self.admin_id = self.get_user_id_from_email(self.CURRICULUM_ADMIN_EMAIL)
        self.viewer_id = self.get_user_id_from_email(self.viewer_email)

        self.mock_testapp = webtest.TestApp(webapp2.WSGIApplication(
            [webapp2.Route(
                '/mock_access_dashboard/', self.MockHandler)],
            debug=feconf.DEBUG,
        ))
        self.topic_id = topic_fetchers.get_new_topic_id()
        self.save_new_topic(self.topic_id, self.viewer_id)
        topic_services.create_new_topic_rights(self.topic_id, self.admin_id)
        self.set_topic_managers([self.manager_username], self.topic_id)

    def test_admin_can_access_dashboard(self) -> None:
        self.login(self.CURRICULUM_ADMIN_EMAIL)
        with self.swap(self, 'testapp', self.mock_testapp):
            response = self.get_json('/mock_access_dashboard/')
        self.assertTrue(response['success'])
        self.logout()

    def test_topic_manager_can_access_dashboard(self) -> None:
        self.login(self.manager_email)
        with self.swap(self, 'testapp', self.mock_testapp):
            response = self.get_json('/mock_access_dashboard/')
        self.assertTrue(response['success'])
        self.logout()

    def test_normal_user_cannot_access_dashboard(self) -> None:
        self.login(self.viewer_email)
        with self.swap(self, 'testapp', self.mock_testapp):
            response = self.get_json(
                '/mock_access_dashboard/', expected_status_int=401)
        error_msg = (
            '%s does not have enough rights to access the topics and skills'
            ' dashboard.' % self.viewer_id
        )
        self.assertEqual(response['error'], error_msg)
        self.logout()

    def test_guest_user_cannot_access_dashboard(self) -> None:
        with self.swap(self, 'testapp', self.mock_testapp):
            response = self.get_json(
                '/mock_access_dashboard/', expected_status_int=401)
        error_msg = 'You must be logged in to access this resource.'
        self.assertEqual(response['error'], error_msg)


class AddStoryToTopicTests(test_utils.GenericTestBase):
    """Tests for decorator can_add_new_story_to_topic."""

    manager_username = 'topicmanager'
    manager_email = 'topicmanager@example.com'
    viewer_username = 'viewer'
    viewer_email = 'viewer@example.com'
    topic_id = 'topic_1'

    class MockHandler(base.BaseHandler[Dict[str, str], Dict[str, str]]):
        GET_HANDLER_ERROR_RETURN_TYPE = feconf.HANDLER_TYPE_JSON
        URL_PATH_ARGS_SCHEMAS = {
            'topic_id': {
                'schema': {
                    'type': 'basestring'
                }
            }
        }
        HANDLER_ARGS_SCHEMAS: Dict[str, Dict[str, str]] = {'GET': {}}

        @acl_decorators.can_add_new_story_to_topic
        def get(self, topic_id: str) -> None:
            self.render_json({'topic_id': topic_id})

    def setUp(self) -> None:
        super().setUp()
        self.signup(self.CURRICULUM_ADMIN_EMAIL, self.CURRICULUM_ADMIN_USERNAME)
        self.signup(self.manager_email, self.manager_username)
        self.signup(self.viewer_email, self.viewer_username)
        self.set_curriculum_admins([self.CURRICULUM_ADMIN_USERNAME])

        self.admin_id = self.get_user_id_from_email(self.CURRICULUM_ADMIN_EMAIL)
        self.viewer_id = self.get_user_id_from_email(self.viewer_email)

        self.mock_testapp = webtest.TestApp(webapp2.WSGIApplication(
            [webapp2.Route(
                '/mock_add_story_to_topic/<topic_id>', self.MockHandler)],
            debug=feconf.DEBUG,
        ))
        self.topic_id = topic_fetchers.get_new_topic_id()
        self.save_new_topic(self.topic_id, self.viewer_id)
        topic_services.create_new_topic_rights(self.topic_id, self.admin_id)
        self.set_topic_managers([self.manager_username], self.topic_id)

    def test_cannot_add_story_to_topic_with_invalid_topic_id(self) -> None:
        self.login(self.CURRICULUM_ADMIN_EMAIL)
        with self.swap(self, 'testapp', self.mock_testapp):
            self.get_json(
                '/mock_add_story_to_topic/invalid_topic_id',
                expected_status_int=404)
        self.logout()

    def test_admin_can_add_story_to_topic(self) -> None:
        self.login(self.CURRICULUM_ADMIN_EMAIL)
        with self.swap(self, 'testapp', self.mock_testapp):
            response = self.get_json(
                '/mock_add_story_to_topic/%s' % self.topic_id)
        self.assertEqual(response['topic_id'], self.topic_id)
        self.logout()

    def test_topic_manager_cannot_add_story_to_topic_with_invalid_topic_id(
        self
    ) -> None:
        self.login(self.manager_email)
        with self.swap(self, 'testapp', self.mock_testapp):
            self.get_json(
                '/mock_add_story_to_topic/incorrect_id',
                expected_status_int=404)
        self.logout()

    def test_topic_manager_can_add_story_to_topic(self) -> None:
        self.login(self.manager_email)
        with self.swap(self, 'testapp', self.mock_testapp):
            response = self.get_json(
                '/mock_add_story_to_topic/%s' % self.topic_id)
        self.assertEqual(response['topic_id'], self.topic_id)
        self.logout()

    def test_normal_user_cannot_add_story_to_topic(self) -> None:
        self.login(self.viewer_email)
        with self.swap(self, 'testapp', self.mock_testapp):
            response = self.get_json(
                '/mock_add_story_to_topic/%s' % self.topic_id,
                expected_status_int=401)
            self.assertEqual(
                response['error'],
                'You do not have credentials to add a story to this topic.')
        self.logout()

    def test_guest_cannot_add_story_to_topic(self) -> None:
        with self.swap(self, 'testapp', self.mock_testapp):
            response = self.get_json(
                '/mock_add_story_to_topic/%s' % self.topic_id,
                expected_status_int=401)
        self.assertEqual(
            response['error'],
            'You must be logged in to access this resource.')


class StoryViewerTests(test_utils.GenericTestBase):
    """Tests for decorator can_access_story_viewer_page."""

    banned_user = 'banneduser'
    banned_user_email = 'banned@example.com'

    class MockDataHandler(base.BaseHandler[Dict[str, str], Dict[str, str]]):
        GET_HANDLER_ERROR_RETURN_TYPE = feconf.HANDLER_TYPE_JSON
        URL_PATH_ARGS_SCHEMAS = {
            'topic_url_fragment': {
                'schema': {
                    'type': 'basestring'
                }
            },
            'story_url_fragment': {
                'schema': {
                    'type': 'basestring'
                }
            },
            'classroom_url_fragment': {
                'schema': {
                    'type': 'basestring'
                }
            }
        }
        HANDLER_ARGS_SCHEMAS: Dict[str, Dict[str, str]] = {'GET': {}}

        @acl_decorators.can_access_story_viewer_page
        def get(self, story_url_fragment: str) -> None:
            self.render_json({'story_url_fragment': story_url_fragment})

    class MockPageHandler(base.BaseHandler[Dict[str, str], Dict[str, str]]):
        URL_PATH_ARGS_SCHEMAS = {
            'topic_url_fragment': {
                'schema': {
                    'type': 'basestring'
                }
            },
            'story_url_fragment': {
                'schema': {
                    'type': 'basestring'
                }
            },
            'classroom_url_fragment': {
                'schema': {
                    'type': 'basestring'
                }
            }
        }
        HANDLER_ARGS_SCHEMAS: Dict[str, Dict[str, str]] = {'GET': {}}

        @acl_decorators.can_access_story_viewer_page
        def get(self, _: str) -> None:
            self.render_template('oppia-root.mainpage.html')

    def setUp(self) -> None:
        super().setUp()
        self.signup(self.CURRICULUM_ADMIN_EMAIL, self.CURRICULUM_ADMIN_USERNAME)
        self.set_curriculum_admins([self.CURRICULUM_ADMIN_USERNAME])

        self.admin_id = self.get_user_id_from_email(self.CURRICULUM_ADMIN_EMAIL)
        self.admin = user_services.get_user_actions_info(self.admin_id)
        self.signup(self.banned_user_email, self.banned_user)
        self.mark_user_banned(self.banned_user)
        story_data_url = (
            '/mock_story_data/<classroom_url_fragment>/'
            '<topic_url_fragment>/<story_url_fragment>')
        story_page_url = (
            '/mock_story_page/<classroom_url_fragment>/'
            '<topic_url_fragment>/story/<story_url_fragment>')
        self.mock_testapp = webtest.TestApp(webapp2.WSGIApplication(
            [
                webapp2.Route(story_data_url, self.MockDataHandler),
                webapp2.Route(story_page_url, self.MockPageHandler)
            ],
            debug=feconf.DEBUG,
        ))

        self.topic_id = topic_fetchers.get_new_topic_id()
        self.story_id = story_services.get_new_story_id()
        self.story_url_fragment = 'story-frag'
        self.save_new_story(
            self.story_id, self.admin_id, self.topic_id,
            url_fragment=self.story_url_fragment)
        subtopic_1 = topic_domain.Subtopic.create_default_subtopic(
            1, 'Subtopic Title 1', 'url-frag-one')
        subtopic_1.skill_ids = ['skill_id_1']
        subtopic_1.url_fragment = 'sub-one-frag'
        self.save_new_topic(
            self.topic_id, self.admin_id, name='Name',
            description='Description', canonical_story_ids=[self.story_id],
            additional_story_ids=[], uncategorized_skill_ids=[],
            subtopics=[subtopic_1], next_subtopic_id=2)

    def test_cannot_access_non_existent_story(self) -> None:
        with self.swap(self, 'testapp', self.mock_testapp):
            self.get_json(
                '/mock_story_data/staging/topic/non-existent-frag',
                expected_status_int=404)

    def test_cannot_access_story_when_topic_is_not_published(self) -> None:
        with self.swap(self, 'testapp', self.mock_testapp):
            self.get_json(
                '/mock_story_data/staging/topic/%s'
                % self.story_url_fragment,
                expected_status_int=404)

    def test_cannot_access_story_when_story_is_not_published(self) -> None:
        topic_services.publish_topic(self.topic_id, self.admin_id)
        with self.swap(self, 'testapp', self.mock_testapp):
            self.get_json(
                '/mock_story_data/staging/topic/%s'
                % self.story_url_fragment,
                expected_status_int=404)

    def test_can_access_story_when_story_and_topic_are_published(self) -> None:
        topic_services.publish_topic(self.topic_id, self.admin_id)
        topic_services.publish_story(
            self.topic_id, self.story_id, self.admin_id)
        with self.swap(self, 'testapp', self.mock_testapp):
            self.get_json(
                '/mock_story_data/staging/topic/%s'
                % self.story_url_fragment,
                expected_status_int=200)

    def test_can_access_story_when_all_url_fragments_are_valid(self) -> None:
        topic_services.publish_topic(self.topic_id, self.admin_id)
        topic_services.publish_story(
            self.topic_id, self.story_id, self.admin_id)
        with self.swap(self, 'testapp', self.mock_testapp):
            self.get_html_response(
                '/mock_story_page/staging/topic/story/%s'
                % self.story_url_fragment,
                expected_status_int=200)

    def test_redirect_to_story_page_if_story_url_fragment_is_invalid(
        self
    ) -> None:
        topic_services.publish_topic(self.topic_id, self.admin_id)
        topic_services.publish_story(
            self.topic_id, self.story_id, self.admin_id)
        with self.swap(self, 'testapp', self.mock_testapp):
            response = self.get_html_response(
                '/mock_story_page/staging/topic/story/000',
                expected_status_int=302)
            self.assertEqual(
                'http://localhost/learn/staging/topic/story',
                response.headers['location'])

    def test_redirect_to_correct_url_if_abbreviated_topic_is_invalid(
        self
    ) -> None:
        topic_services.publish_topic(self.topic_id, self.admin_id)
        topic_services.publish_story(
            self.topic_id, self.story_id, self.admin_id)
        with self.swap(self, 'testapp', self.mock_testapp):
            response = self.get_html_response(
                '/mock_story_page/staging/invalid-topic/story/%s'
                % self.story_url_fragment,
                expected_status_int=302)
            self.assertEqual(
                'http://localhost/learn/staging/topic/story/%s'
                % self.story_url_fragment,
                response.headers['location'])

    def test_redirect_with_correct_classroom_name_in_url(self) -> None:
        topic_services.publish_topic(self.topic_id, self.admin_id)
        topic_services.publish_story(
            self.topic_id, self.story_id, self.admin_id)
        with self.swap(self, 'testapp', self.mock_testapp):
            response = self.get_html_response(
                '/mock_story_page/math/topic/story/%s'
                % self.story_url_fragment,
                expected_status_int=302)
            self.assertEqual(
                'http://localhost/learn/staging/topic/story/%s'
                % self.story_url_fragment,
                response.headers['location'])

    def test_redirect_lowercase_story_url_fragment(self) -> None:
        topic_services.publish_topic(self.topic_id, self.admin_id)
        topic_services.publish_story(
            self.topic_id, self.story_id, self.admin_id)
        with self.swap(self, 'testapp', self.mock_testapp):
            response = self.get_html_response(
                '/mock_story_page/staging/topic/story/Story-frag',
                expected_status_int=302)
            self.assertEqual(
                'http://localhost/learn/staging/topic/story/story-frag',
                response.headers['location'])


class SubtopicViewerTests(test_utils.GenericTestBase):
    """Tests for decorator can_access_subtopic_viewer_page."""

    banned_user = 'banneduser'
    banned_user_email = 'banned@example.com'

    class MockDataHandler(base.BaseHandler[Dict[str, str], Dict[str, str]]):
        GET_HANDLER_ERROR_RETURN_TYPE = feconf.HANDLER_TYPE_JSON
        URL_PATH_ARGS_SCHEMAS = {
            'topic_url_fragment': {
                'schema': {
                    'type': 'basestring'
                }
            },
            'subtopic_url_fragment': {
                'schema': {
                    'type': 'basestring'
                }
            },
            'classroom_url_fragment': {
                'schema': {
                    'type': 'basestring'
                }
            }
        }
        HANDLER_ARGS_SCHEMAS: Dict[str, Dict[str, str]] = {'GET': {}}

        @acl_decorators.can_access_subtopic_viewer_page
        def get(
            self,
            unused_topic_url_fragment: str,
            subtopic_url_fragment: str
        ) -> None:
            self.render_json({'subtopic_url_fragment': subtopic_url_fragment})

    class MockPageHandler(base.BaseHandler[Dict[str, str], Dict[str, str]]):
        URL_PATH_ARGS_SCHEMAS = {
            'topic_url_fragment': {
                'schema': {
                    'type': 'basestring'
                }
            },
            'subtopic_url_fragment': {
                'schema': {
                    'type': 'basestring'
                }
            },
            'classroom_url_fragment': {
                'schema': {
                    'type': 'basestring'
                }
            }
        }
        HANDLER_ARGS_SCHEMAS: Dict[str, Dict[str, str]] = {'GET': {}}

        @acl_decorators.can_access_subtopic_viewer_page
        def get(
            self,
            unused_topic_url_fragment: str,
            unused_subtopic_url_fragment: str
        ) -> None:
            self.render_template('subtopic-viewer-page.mainpage.html')

    def setUp(self) -> None:
        super().setUp()
        self.signup(self.CURRICULUM_ADMIN_EMAIL, self.CURRICULUM_ADMIN_USERNAME)
        self.set_curriculum_admins([self.CURRICULUM_ADMIN_USERNAME])

        self.admin_id = self.get_user_id_from_email(self.CURRICULUM_ADMIN_EMAIL)
        self.admin = user_services.get_user_actions_info(self.admin_id)
        self.signup(self.banned_user_email, self.banned_user)
        self.mark_user_banned(self.banned_user)
        subtopic_data_url = (
            '/mock_subtopic_data/<classroom_url_fragment>/'
            '<topic_url_fragment>/<subtopic_url_fragment>')
        subtopic_page_url = (
            '/mock_subtopic_page/<classroom_url_fragment>/'
            '<topic_url_fragment>/revision/<subtopic_url_fragment>')
        self.mock_testapp = webtest.TestApp(webapp2.WSGIApplication(
            [
                webapp2.Route(subtopic_data_url, self.MockDataHandler),
                webapp2.Route(subtopic_page_url, self.MockPageHandler)
            ],
            debug=feconf.DEBUG,
        ))

        self.topic_id = topic_fetchers.get_new_topic_id()
        subtopic_1 = topic_domain.Subtopic.create_default_subtopic(
            1, 'Subtopic Title 1', 'url-frag-one')
        subtopic_1.skill_ids = ['skill_id_1']
        subtopic_1.url_fragment = 'sub-one-frag'
        subtopic_2 = topic_domain.Subtopic.create_default_subtopic(
            2, 'Subtopic Title 2', 'url-frag-two')
        subtopic_2.skill_ids = ['skill_id_2']
        subtopic_2.url_fragment = 'sub-two-frag'
        self.subtopic_page_1 = (
            subtopic_page_domain.SubtopicPage.create_default_subtopic_page(
                1, self.topic_id))
        subtopic_page_services.save_subtopic_page(
            self.admin_id, self.subtopic_page_1, 'Added subtopic',
            [topic_domain.TopicChange({
                'cmd': topic_domain.CMD_ADD_SUBTOPIC,
                'subtopic_id': 1,
                'title': 'Sample',
                'url_fragment': 'sample-fragment'
            })]
        )
        self.save_new_topic(
            self.topic_id, self.admin_id, name='topic name',
            description='Description', canonical_story_ids=[],
            additional_story_ids=[], uncategorized_skill_ids=[],
            subtopics=[subtopic_1, subtopic_2], next_subtopic_id=3,
            url_fragment='topic-frag')

    def test_cannot_access_non_existent_subtopic(self) -> None:
        with self.swap(self, 'testapp', self.mock_testapp):
            self.get_json(
                '/mock_subtopic_data/staging/topic-frag/non-existent-frag',
                expected_status_int=404)

    def test_cannot_access_subtopic_when_topic_is_not_published(self) -> None:
        with self.swap(self, 'testapp', self.mock_testapp):
            self.get_json(
                '/mock_subtopic_data/staging/topic-frag/sub-one-frag',
                expected_status_int=404)

    def test_can_access_subtopic_when_topic_is_published(self) -> None:
        topic_services.publish_topic(self.topic_id, self.admin_id)
        with self.swap(self, 'testapp', self.mock_testapp):
            self.get_json(
                '/mock_subtopic_data/staging/topic-frag/sub-one-frag',
                expected_status_int=200)

    def test_redirect_to_classroom_if_user_is_banned(self) -> None:
        self.login(self.banned_user_email)
        with self.swap(self, 'testapp', self.mock_testapp):
            response = self.get_html_response(
                '/mock_subtopic_page/staging/topic-frag/revision/000',
                expected_status_int=302)
            self.assertEqual(
                response.headers['location'], 'http://localhost/learn/staging')
        self.logout()

    def test_can_access_subtopic_when_all_url_fragments_are_valid(self) -> None:
        topic_services.publish_topic(self.topic_id, self.admin_id)
        with self.swap(self, 'testapp', self.mock_testapp):
            self.get_html_response(
                '/mock_subtopic_page/staging/topic-frag/revision/sub-one-frag',
                expected_status_int=200)

    def test_fall_back_to_revision_page_if_subtopic_url_frag_is_invalid(
        self
    ) -> None:
        topic_services.publish_topic(self.topic_id, self.admin_id)
        with self.swap(self, 'testapp', self.mock_testapp):
            response = self.get_html_response(
                '/mock_subtopic_page/staging/topic-frag/revision/000',
                expected_status_int=302)
            self.assertEqual(
                'http://localhost/learn/staging/topic-frag/revision',
                response.headers['location'])

    def test_fall_back_to_revision_page_when_subtopic_page_does_not_exist(
        self
    ) -> None:
        topic_services.publish_topic(self.topic_id, self.admin_id)
        testapp_swap = self.swap(self, 'testapp', self.mock_testapp)
        subtopic_swap = self.swap_to_always_return(
            subtopic_page_services, 'get_subtopic_page_by_id', None)
        with testapp_swap, subtopic_swap:
            response = self.get_html_response(
                '/mock_subtopic_page/staging/topic-frag/revision/sub-one-frag',
                expected_status_int=302)
            self.assertEqual(
                'http://localhost/learn/staging/topic-frag/revision',
                response.headers['location'])

    def test_redirect_to_classroom_if_abbreviated_topic_is_invalid(
        self
    ) -> None:
        topic_services.publish_topic(self.topic_id, self.admin_id)
        with self.swap(self, 'testapp', self.mock_testapp):
            response = self.get_html_response(
                '/mock_subtopic_page/math/invalid-topic/revision/sub-one-frag',
                expected_status_int=302)
            self.assertEqual(
                'http://localhost/learn/math',
                response.headers['location'])

    def test_redirect_with_correct_classroom_name_in_url(self) -> None:
        topic_services.publish_topic(self.topic_id, self.admin_id)
        with self.swap(self, 'testapp', self.mock_testapp):
            response = self.get_html_response(
                '/mock_subtopic_page/math/topic-frag/revision/sub-one-frag',
                expected_status_int=302)
            self.assertEqual(
                'http://localhost/learn/staging/topic-frag/revision'
                '/sub-one-frag',
                response.headers['location'])

    def test_redirect_with_lowercase_subtopic_url_fragment(self) -> None:
        topic_services.publish_topic(self.topic_id, self.admin_id)
        with self.swap(self, 'testapp', self.mock_testapp):
            response = self.get_html_response(
                '/mock_subtopic_page/staging/topic-frag/revision/Sub-One-Frag',
                expected_status_int=302)
            self.assertEqual(
                'http://localhost/learn/staging/topic-frag/revision'
                '/sub-one-frag',
                response.headers['location'])


class TopicViewerTests(test_utils.GenericTestBase):
    """Tests for decorator can_access_topic_viewer_page."""

    banned_user = 'banneduser'
    banned_user_email = 'banned@example.com'

    class MockDataHandler(base.BaseHandler[Dict[str, str], Dict[str, str]]):
        GET_HANDLER_ERROR_RETURN_TYPE = feconf.HANDLER_TYPE_JSON
        URL_PATH_ARGS_SCHEMAS = {
            'topic_url_fragment': {
                'schema': {
                    'type': 'basestring'
                }
            },
            'classroom_url_fragment': {
                'schema': {
                    'type': 'basestring'
                }
            }
        }
        HANDLER_ARGS_SCHEMAS: Dict[str, Dict[str, str]] = {'GET': {}}

        @acl_decorators.can_access_topic_viewer_page
        def get(self, topic_name: str) -> None:
            self.render_json({'topic_name': topic_name})

    class MockPageHandler(base.BaseHandler[Dict[str, str], Dict[str, str]]):
        URL_PATH_ARGS_SCHEMAS = {
            'topic_url_fragment': {
                'schema': {
                    'type': 'basestring'
                }
            },
            'classroom_url_fragment': {
                'schema': {
                    'type': 'basestring'
                }
            }
        }
        HANDLER_ARGS_SCHEMAS: Dict[str, Dict[str, str]] = {'GET': {}}

        @acl_decorators.can_access_topic_viewer_page
        def get(self, unused_topic_name: str) -> None:
            self.render_template('topic-viewer-page.mainpage.html')

    def setUp(self) -> None:
        super().setUp()
        self.signup(self.CURRICULUM_ADMIN_EMAIL, self.CURRICULUM_ADMIN_USERNAME)
        self.set_curriculum_admins([self.CURRICULUM_ADMIN_USERNAME])

        self.admin_id = self.get_user_id_from_email(self.CURRICULUM_ADMIN_EMAIL)
        self.admin = user_services.get_user_actions_info(self.admin_id)
        self.signup(self.banned_user_email, self.banned_user)
        self.mark_user_banned(self.banned_user)
        topic_data_url = (
            '/mock_topic_data/<classroom_url_fragment>/<topic_url_fragment>')
        topic_page_url = (
            '/mock_topic_page/<classroom_url_fragment>/<topic_url_fragment>')
        self.mock_testapp = webtest.TestApp(webapp2.WSGIApplication(
            [
                webapp2.Route(topic_data_url, self.MockDataHandler),
                webapp2.Route(topic_page_url, self.MockPageHandler)
            ],
            debug=feconf.DEBUG,
        ))

        self.topic_id = topic_fetchers.get_new_topic_id()
        subtopic_1 = topic_domain.Subtopic.create_default_subtopic(
            1, 'Subtopic Title 1', 'url-frag-one')
        subtopic_1.skill_ids = ['skill_id_1']
        subtopic_1.url_fragment = 'sub-one-frag'
        self.save_new_topic(
            self.topic_id, self.admin_id, name='Name',
            description='Description', canonical_story_ids=[],
            additional_story_ids=[], uncategorized_skill_ids=[],
            subtopics=[subtopic_1], next_subtopic_id=2)

    def test_cannot_access_non_existent_topic(self) -> None:
        with self.swap(self, 'testapp', self.mock_testapp):
            self.get_json(
                '/mock_topic_data/staging/invalid-topic',
                expected_status_int=404)

    def test_cannot_access_unpublished_topic(self) -> None:
        with self.swap(self, 'testapp', self.mock_testapp):
            self.get_json(
                '/mock_topic_data/staging/topic',
                expected_status_int=404)

    def test_can_access_published_topic(self) -> None:
        topic_services.publish_topic(self.topic_id, self.admin_id)
        with self.swap(self, 'testapp', self.mock_testapp):
            self.get_json(
                '/mock_topic_data/staging/topic',
                expected_status_int=200)

    def test_can_access_topic_when_all_url_fragments_are_valid(self) -> None:
        topic_services.publish_topic(self.topic_id, self.admin_id)
        with self.swap(self, 'testapp', self.mock_testapp):
            self.get_html_response(
                '/mock_topic_page/staging/topic',
                expected_status_int=200)

    def test_redirect_to_classroom_if_abbreviated_topic_is_invalid(
        self
    ) -> None:
        topic_services.publish_topic(self.topic_id, self.admin_id)
        with self.swap(self, 'testapp', self.mock_testapp):
            response = self.get_html_response(
                '/mock_topic_page/math/invalid-topic',
                expected_status_int=302)
            self.assertEqual(
                'http://localhost/learn/math',
                response.headers['location'])

    def test_redirect_with_correct_classroom_name_in_url(self) -> None:
        topic_services.publish_topic(self.topic_id, self.admin_id)
        with self.swap(self, 'testapp', self.mock_testapp):
            response = self.get_html_response(
                '/mock_topic_page/math/topic',
                expected_status_int=302)
            self.assertEqual(
                'http://localhost/learn/staging/topic',
                response.headers['location'])

    def test_redirect_with_lowercase_topic_url_fragment(self) -> None:
        topic_services.publish_topic(self.topic_id, self.admin_id)
        with self.swap(self, 'testapp', self.mock_testapp):
            response = self.get_html_response(
                '/mock_topic_page/staging/TOPIC',
                expected_status_int=302)
            self.assertEqual(
                'http://localhost/learn/staging/topic',
                response.headers['location'])


class CreateSkillTests(test_utils.GenericTestBase):
    """Tests for decorator can_create_skill."""

    banned_user = 'banneduser'
    banned_user_email = 'banned@example.com'

    class MockHandler(base.BaseHandler[Dict[str, str], Dict[str, str]]):
        GET_HANDLER_ERROR_RETURN_TYPE = feconf.HANDLER_TYPE_JSON
        URL_PATH_ARGS_SCHEMAS: Dict[str, str] = {}
        HANDLER_ARGS_SCHEMAS: Dict[str, Dict[str, str]] = {'GET': {}}

        @acl_decorators.can_create_skill
        def get(self) -> None:
            self.render_json({})

    def setUp(self) -> None:
        super().setUp()
        self.signup(self.CURRICULUM_ADMIN_EMAIL, self.CURRICULUM_ADMIN_USERNAME)
        self.set_curriculum_admins([self.CURRICULUM_ADMIN_USERNAME])

        self.admin_id = self.get_user_id_from_email(self.CURRICULUM_ADMIN_EMAIL)
        self.admin = user_services.get_user_actions_info(self.admin_id)
        self.signup(self.banned_user_email, self.banned_user)
        self.mark_user_banned(self.banned_user)

        self.mock_testapp = webtest.TestApp(webapp2.WSGIApplication(
            [webapp2.Route('/mock_create_skill', self.MockHandler)],
            debug=feconf.DEBUG,
        ))

    def test_admin_can_create_skill(self) -> None:
        self.login(self.CURRICULUM_ADMIN_EMAIL)
        with self.swap(self, 'testapp', self.mock_testapp):
            self.get_json('/mock_create_skill')
        self.logout()

    def test_banned_user_cannot_create_skill(self) -> None:
        self.login(self.banned_user_email)
        with self.swap(self, 'testapp', self.mock_testapp):
            response = self.get_json(
                '/mock_create_skill', expected_status_int=401)
            self.assertEqual(
                response['error'],
                'You do not have credentials to create a skill.')
        self.logout()

    def test_guest_cannot_add_create_skill(self) -> None:
        with self.swap(self, 'testapp', self.mock_testapp):
            response = self.get_json(
                '/mock_create_skill', expected_status_int=401)

        self.assertEqual(
            response['error'],
            'You must be logged in to access this resource.')


class ManageQuestionSkillStatusTests(test_utils.GenericTestBase):
    """Tests for decorator can_manage_question_skill_status."""

    viewer_username = 'viewer'
    viewer_email = 'viewer@example.com'
    skill_id = '1'

    class MockHandler(base.BaseHandler[Dict[str, str], Dict[str, str]]):
        GET_HANDLER_ERROR_RETURN_TYPE = feconf.HANDLER_TYPE_JSON
        URL_PATH_ARGS_SCHEMAS = {
            'skill_id': {
                'schema': {
                    'type': 'basestring'
                }
            }
        }
        HANDLER_ARGS_SCHEMAS: Dict[str, Dict[str, str]] = {'GET': {}}

        @acl_decorators.can_manage_question_skill_status
        def get(self, skill_id: str) -> None:
            self.render_json({'skill_id': skill_id})

    def setUp(self) -> None:
        super().setUp()
        self.signup(self.CURRICULUM_ADMIN_EMAIL, self.CURRICULUM_ADMIN_USERNAME)
        self.signup(self.viewer_email, self.viewer_username)
        self.set_curriculum_admins([self.CURRICULUM_ADMIN_USERNAME])
        self.admin_id = self.get_user_id_from_email(self.CURRICULUM_ADMIN_EMAIL)

        self.mock_testapp = webtest.TestApp(webapp2.WSGIApplication(
            [webapp2.Route(
                '/mock_manage_question_skill_status/<skill_id>',
                self.MockHandler)],
            debug=feconf.DEBUG,
        ))
        self.question_id = question_services.get_new_question_id()
        self.question = self.save_new_question(
            self.question_id, self.admin_id,
            self._create_valid_question_data('ABC'), [self.skill_id])
        question_services.create_new_question_skill_link(
            self.admin_id, self.question_id, self.skill_id, 0.5)

    def test_admin_can_manage_question_skill_status(self) -> None:
        self.login(self.CURRICULUM_ADMIN_EMAIL)
        with self.swap(self, 'testapp', self.mock_testapp):
            response = self.get_json(
                '/mock_manage_question_skill_status/%s' % self.skill_id)
            self.assertEqual(response['skill_id'], self.skill_id)
        self.logout()

    def test_viewer_cannot_manage_question_skill_status(self) -> None:
        self.login(self.viewer_email)
        with self.swap(self, 'testapp', self.mock_testapp):
            response = self.get_json(
                '/mock_manage_question_skill_status/%s' % self.skill_id,
                expected_status_int=401)
            self.assertEqual(
                response['error'],
                'You do not have credentials to publish a question.')
        self.logout()

    def test_guest_cannot_manage_question_skill_status(self) -> None:
        with self.swap(self, 'testapp', self.mock_testapp):
            response = self.get_json(
                '/mock_manage_question_skill_status/%s' % self.skill_id,
                expected_status_int=401)
        self.assertEqual(
            response['error'],
            'You must be logged in to access this resource.')


class CreateTopicTests(test_utils.GenericTestBase):
    """Tests for decorator can_create_topic."""

    banned_user = 'banneduser'
    banned_user_email = 'banned@example.com'

    class MockHandler(base.BaseHandler[Dict[str, str], Dict[str, str]]):
        GET_HANDLER_ERROR_RETURN_TYPE = feconf.HANDLER_TYPE_JSON
        URL_PATH_ARGS_SCHEMAS: Dict[str, str] = {}
        HANDLER_ARGS_SCHEMAS: Dict[str, Dict[str, str]] = {'GET': {}}

        @acl_decorators.can_create_topic
        def get(self) -> None:
            self.render_json({})

    def setUp(self) -> None:
        super().setUp()
        self.signup(self.CURRICULUM_ADMIN_EMAIL, self.CURRICULUM_ADMIN_USERNAME)
        self.signup(self.banned_user_email, self.banned_user)
        self.set_curriculum_admins([self.CURRICULUM_ADMIN_USERNAME])
        self.mark_user_banned(self.banned_user)

        self.mock_testapp = webtest.TestApp(webapp2.WSGIApplication(
            [webapp2.Route('/mock_create_topic', self.MockHandler)],
            debug=feconf.DEBUG,
        ))

    def test_admin_can_create_topic(self) -> None:
        self.login(self.CURRICULUM_ADMIN_EMAIL)
        with self.swap(self, 'testapp', self.mock_testapp):
            self.get_json('/mock_create_topic')
        self.logout()

    def test_banned_user_cannot_create_topic(self) -> None:
        self.login(self.banned_user_email)
        with self.swap(self, 'testapp', self.mock_testapp):
            response = self.get_json(
                '/mock_create_topic', expected_status_int=401)
            self.assertIn(
                'does not have enough rights to create a topic.',
                response['error'])
        self.logout()

    def test_guest_cannot_create_topic(self) -> None:
        with self.swap(self, 'testapp', self.mock_testapp):
            response = self.get_json(
                '/mock_create_topic', expected_status_int=401)
        self.assertEqual(
            response['error'],
            'You must be logged in to access this resource.')


class ManageRightsForTopicTests(test_utils.GenericTestBase):
    """Tests for decorator can_manage_rights_for_topic."""

    banned_user = 'banneduser'
    banned_user_email = 'banned@example.com'
    topic_id = 'topic_1'

    class MockHandler(base.BaseHandler[Dict[str, str], Dict[str, str]]):
        GET_HANDLER_ERROR_RETURN_TYPE = feconf.HANDLER_TYPE_JSON
        URL_PATH_ARGS_SCHEMAS = {
            'topic_id': {
                'schema': {
                    'type': 'basestring'
                }
            }
        }
        HANDLER_ARGS_SCHEMAS: Dict[str, Dict[str, str]] = {'GET': {}}

        @acl_decorators.can_manage_rights_for_topic
        def get(self, topic_id: str) -> None:
            self.render_json({'topic_id': topic_id})

    def setUp(self) -> None:
        super().setUp()
        self.signup(self.CURRICULUM_ADMIN_EMAIL, self.CURRICULUM_ADMIN_USERNAME)
        self.signup(self.banned_user_email, self.banned_user)
        self.set_curriculum_admins([self.CURRICULUM_ADMIN_USERNAME])
        self.mark_user_banned(self.banned_user)
        self.admin_id = self.get_user_id_from_email(self.CURRICULUM_ADMIN_EMAIL)
        self.mock_testapp = webtest.TestApp(webapp2.WSGIApplication(
            [webapp2.Route(
                '/mock_manage_rights_for_topic/<topic_id>', self.MockHandler)],
            debug=feconf.DEBUG,
        ))
        topic_services.create_new_topic_rights(self.topic_id, self.admin_id)

    def test_admin_can_manage_rights(self) -> None:
        self.login(self.CURRICULUM_ADMIN_EMAIL)
        with self.swap(self, 'testapp', self.mock_testapp):
            self.get_json('/mock_manage_rights_for_topic/%s' % self.topic_id)
        self.logout()

    def test_banned_user_cannot_manage_rights(self) -> None:
        self.login(self.banned_user_email)
        with self.swap(self, 'testapp', self.mock_testapp):
            response = self.get_json(
                '/mock_manage_rights_for_topic/%s' % self.topic_id,
                expected_status_int=401)
            self.assertIn(
                'does not have enough rights to assign roles for the topic.',
                response['error'])
        self.logout()

    def test_guest_cannot_manage_rights(self) -> None:
        with self.swap(self, 'testapp', self.mock_testapp):
            response = self.get_json(
                '/mock_manage_rights_for_topic/%s' % self.topic_id,
                expected_status_int=401)
        self.assertEqual(
            response['error'],
            'You must be logged in to access this resource.')


class ChangeTopicPublicationStatusTests(test_utils.GenericTestBase):
    """Tests for decorator can_change_topic_publication_status."""

    banned_user = 'banneduser'
    banned_user_email = 'banned@example.com'

    class MockHandler(base.BaseHandler[Dict[str, str], Dict[str, str]]):
        GET_HANDLER_ERROR_RETURN_TYPE = feconf.HANDLER_TYPE_JSON
        URL_PATH_ARGS_SCHEMAS = {
            'topic_id': {
                'schema': {
                    'type': 'basestring'
                }
            }
        }
        HANDLER_ARGS_SCHEMAS: Dict[str, Dict[str, str]] = {'GET': {}}

        @acl_decorators.can_change_topic_publication_status
        def get(self, topic_id: str) -> None:
            self.render_json({
                topic_id: topic_id
            })

    def setUp(self) -> None:
        super().setUp()
        self.signup(self.CURRICULUM_ADMIN_EMAIL, self.CURRICULUM_ADMIN_USERNAME)
        self.signup(self.banned_user_email, self.banned_user)
        self.set_curriculum_admins([self.CURRICULUM_ADMIN_USERNAME])
        self.mark_user_banned(self.banned_user)
        self.admin_id = self.get_user_id_from_email(self.CURRICULUM_ADMIN_EMAIL)
        self.topic_id = topic_fetchers.get_new_topic_id()
        self.save_new_topic(self.topic_id, self.admin_id)

        self.mock_testapp = webtest.TestApp(webapp2.WSGIApplication(
            [webapp2.Route(
                '/mock_change_publication_status/<topic_id>',
                self.MockHandler)],
            debug=feconf.DEBUG,
        ))

    def test_admin_can_change_topic_publication_status(self) -> None:
        self.login(self.CURRICULUM_ADMIN_EMAIL)
        with self.swap(self, 'testapp', self.mock_testapp):
            self.get_json('/mock_change_publication_status/%s' % self.topic_id)
        self.logout()

    def test_cannot_change_topic_publication_status_with_invalid_topic_id(
        self
    ) -> None:
        self.login(self.CURRICULUM_ADMIN_EMAIL)
        with self.swap(self, 'testapp', self.mock_testapp):
            self.get_json(
                '/mock_change_publication_status/invalid_topic_id',
                expected_status_int=404)
        self.logout()

    def test_banned_user_cannot_change_topic_publication_status(self) -> None:
        self.login(self.banned_user_email)
        with self.swap(self, 'testapp', self.mock_testapp):
            response = self.get_json(
                '/mock_change_publication_status/%s' % self.topic_id,
                expected_status_int=401)
            self.assertIn(
                'does not have enough rights to publish or unpublish the '
                'topic.', response['error'])
        self.logout()

    def test_guest_cannot_change_topic_publication_status(self) -> None:
        with self.swap(self, 'testapp', self.mock_testapp):
            response = self.get_json(
                '/mock_change_publication_status/%s' % self.topic_id,
                expected_status_int=401)
        self.assertEqual(
            response['error'],
            'You must be logged in to access this resource.')


class PerformTasksInTaskqueueTests(test_utils.GenericTestBase):
    """Tests for decorator can_perform_tasks_in_taskqueue."""

    viewer_username = 'viewer'
    viewer_email = 'viewer@example.com'

    class MockHandler(base.BaseHandler[Dict[str, str], Dict[str, str]]):
        GET_HANDLER_ERROR_RETURN_TYPE = feconf.HANDLER_TYPE_JSON
        URL_PATH_ARGS_SCHEMAS: Dict[str, str] = {}
        HANDLER_ARGS_SCHEMAS: Dict[str, Dict[str, str]] = {'GET': {}}

        @acl_decorators.can_perform_tasks_in_taskqueue
        def get(self) -> None:
            self.render_json({})

    def setUp(self) -> None:
        super().setUp()
        self.signup(self.CURRICULUM_ADMIN_EMAIL, self.CURRICULUM_ADMIN_USERNAME)
        self.signup(self.viewer_email, self.viewer_username)

        self.mock_testapp = webtest.TestApp(webapp2.WSGIApplication(
            [webapp2.Route(
                '/mock_perform_tasks_in_taskqueue', self.MockHandler)],
            debug=feconf.DEBUG,
        ))

    def test_super_admin_can_perform_tasks_in_taskqueue(self) -> None:
        self.login(self.CURRICULUM_ADMIN_EMAIL, is_super_admin=True)
        with self.swap(self, 'testapp', self.mock_testapp):
            self.get_json('/mock_perform_tasks_in_taskqueue')
        self.logout()

    def test_normal_user_cannot_perform_tasks_in_taskqueue(self) -> None:
        self.login(self.viewer_email)
        with self.swap(self, 'testapp', self.mock_testapp):
            response = self.get_json(
                '/mock_perform_tasks_in_taskqueue', expected_status_int=401)
            self.assertEqual(
                response['error'],
                'You do not have the credentials to access this page.')
        self.logout()

    def test_request_with_appropriate_header_can_perform_tasks_in_taskqueue(
        self
    ) -> None:
        with self.swap(self, 'testapp', self.mock_testapp):
            self.get_json(
                '/mock_perform_tasks_in_taskqueue',
                headers={'X-AppEngine-QueueName': 'name'})


class PerformCronTaskTests(test_utils.GenericTestBase):
    """Tests for decorator can_perform_cron_tasks."""

    viewer_username = 'viewer'
    viewer_email = 'viewer@example.com'

    class MockHandler(base.BaseHandler[Dict[str, str], Dict[str, str]]):
        GET_HANDLER_ERROR_RETURN_TYPE = feconf.HANDLER_TYPE_JSON
        URL_PATH_ARGS_SCHEMAS: Dict[str, str] = {}
        HANDLER_ARGS_SCHEMAS: Dict[str, Dict[str, str]] = {'GET': {}}

        @acl_decorators.can_perform_cron_tasks
        def get(self) -> None:
            self.render_json({})

    def setUp(self) -> None:
        super().setUp()
        self.signup(self.CURRICULUM_ADMIN_EMAIL, self.CURRICULUM_ADMIN_USERNAME)
        self.set_curriculum_admins([self.CURRICULUM_ADMIN_USERNAME])
        self.signup(self.viewer_email, self.viewer_username)

        self.mock_testapp = webtest.TestApp(webapp2.WSGIApplication(
            [webapp2.Route('/mock_perform_cron_task', self.MockHandler)],
            debug=feconf.DEBUG,
        ))

    def test_super_admin_can_perform_cron_tasks(self) -> None:
        self.login(self.CURRICULUM_ADMIN_EMAIL, is_super_admin=True)
        with self.swap(self, 'testapp', self.mock_testapp):
            self.get_json('/mock_perform_cron_task')
        self.logout()

    def test_normal_user_cannot_perform_cron_tasks(self) -> None:
        self.login(self.viewer_email)
        with self.swap(self, 'testapp', self.mock_testapp):
            response = self.get_json(
                '/mock_perform_cron_task', expected_status_int=401)
            self.assertEqual(
                response['error'],
                'You do not have the credentials to access this page.')
        self.logout()

    def test_request_with_appropriate_header_can_perform_cron_tasks(
        self
    ) -> None:
        with self.swap(self, 'testapp', self.mock_testapp):
            self.get_json(
                '/mock_perform_cron_task', headers={'X-AppEngine-Cron': 'true'})


class EditSkillDecoratorTests(test_utils.GenericTestBase):
    """Tests permissions for accessing the skill editor."""

    manager_username = 'topicmanager'
    manager_email = 'topicmanager@example.com'
    viewer_username = 'viewer'
    viewer_email = 'viewer@example.com'
    skill_id = '1'

    class MockHandler(base.BaseHandler[Dict[str, str], Dict[str, str]]):
        GET_HANDLER_ERROR_RETURN_TYPE = feconf.HANDLER_TYPE_JSON
        URL_PATH_ARGS_SCHEMAS = {
            'skill_id': {
                'schema': {
                    'type': 'basestring'
                }
            }
        }
        HANDLER_ARGS_SCHEMAS: Dict[str, Dict[str, str]] = {'GET': {}}

        @acl_decorators.can_edit_skill
        def get(self, skill_id: str) -> None:
            self.render_json({'skill_id': skill_id})

    def setUp(self) -> None:
        super().setUp()
        self.signup(self.CURRICULUM_ADMIN_EMAIL, self.CURRICULUM_ADMIN_USERNAME)
        self.signup(self.manager_email, self.manager_username)
        self.signup(self.viewer_email, self.viewer_username)
        self.set_curriculum_admins([self.CURRICULUM_ADMIN_USERNAME])

        self.admin_id = self.get_user_id_from_email(self.CURRICULUM_ADMIN_EMAIL)

        self.topic_id = topic_fetchers.get_new_topic_id()
        self.save_new_topic(self.topic_id, self.admin_id)
        self.set_topic_managers([self.manager_username], self.topic_id)

        self.mock_testapp = webtest.TestApp(webapp2.WSGIApplication(
            [webapp2.Route('/mock_edit_skill/<skill_id>', self.MockHandler)],
            debug=feconf.DEBUG,
        ))

    def test_cannot_edit_skill_with_invalid_skill_id(self) -> None:
        self.login(self.CURRICULUM_ADMIN_EMAIL)
        with self.swap(self, 'testapp', self.mock_testapp):
            self.get_custom_response(
                '/mock_edit_skill/', 'text/plain', expected_status_int=404)
        self.logout()

    def test_admin_can_edit_skill(self) -> None:
        self.login(self.CURRICULUM_ADMIN_EMAIL)
        with self.swap(self, 'testapp', self.mock_testapp):
            response = self.get_json('/mock_edit_skill/%s' % self.skill_id)
        self.assertEqual(response['skill_id'], self.skill_id)
        self.logout()

    def test_topic_manager_can_edit_public_skill(self) -> None:
        self.login(self.manager_email)
        with self.swap(self, 'testapp', self.mock_testapp):
            response = self.get_json('/mock_edit_skill/%s' % self.skill_id)
        self.assertEqual(response['skill_id'], self.skill_id)
        self.logout()

    def test_normal_user_cannot_edit_public_skill(self) -> None:
        self.login(self.viewer_email)
        with self.swap(self, 'testapp', self.mock_testapp):
            self.get_json(
                '/mock_edit_skill/%s' % self.skill_id, expected_status_int=401)
        self.logout()

    def test_guest_cannot_edit_public_skill(self) -> None:
        with self.swap(self, 'testapp', self.mock_testapp):
            response = self.get_json(
                '/mock_edit_skill/%s' % self.skill_id, expected_status_int=401)
        error_msg = 'You must be logged in to access this resource.'
        self.assertEqual(response['error'], error_msg)


class DeleteSkillDecoratorTests(test_utils.GenericTestBase):
    """Tests the decorator can_delete_skill."""

    viewer_username = 'viewer'
    viewer_email = 'viewer@example.com'
    skill_id = '1'

    class MockHandler(base.BaseHandler[Dict[str, str], Dict[str, str]]):
        GET_HANDLER_ERROR_RETURN_TYPE = feconf.HANDLER_TYPE_JSON
        URL_PATH_ARGS_SCHEMAS: Dict[str, str] = {}
        HANDLER_ARGS_SCHEMAS: Dict[str, Dict[str, str]] = {'GET': {}}

        @acl_decorators.can_delete_skill
        def get(self) -> None:
            self.render_json({'success': True})

    def setUp(self) -> None:
        super().setUp()
        self.signup(self.CURRICULUM_ADMIN_EMAIL, self.CURRICULUM_ADMIN_USERNAME)
        self.signup(self.viewer_email, self.viewer_username)
        self.set_curriculum_admins([self.CURRICULUM_ADMIN_USERNAME])

        self.mock_testapp = webtest.TestApp(webapp2.WSGIApplication(
            [webapp2.Route('/mock_delete_skill', self.MockHandler)],
            debug=feconf.DEBUG,
        ))

    def test_admin_can_delete_skill(self) -> None:
        self.login(self.CURRICULUM_ADMIN_EMAIL)
        with self.swap(self, 'testapp', self.mock_testapp):
            response = self.get_json('/mock_delete_skill')
        self.assertTrue(response['success'])
        self.logout()

    def test_normal_user_cannot_delete_public_skill(self) -> None:
        self.login(self.viewer_email)
        with self.swap(self, 'testapp', self.mock_testapp):
            self.get_json('/mock_delete_skill', expected_status_int=401)
        self.logout()

    def test_guest_cannot_delete_public_skill(self) -> None:
        with self.swap(self, 'testapp', self.mock_testapp):
            response = self.get_json(
                '/mock_delete_skill', expected_status_int=401)
        error_msg = 'You must be logged in to access this resource.'
        self.assertEqual(response['error'], error_msg)


class EditQuestionDecoratorTests(test_utils.GenericTestBase):
    """Tests the decorator can_edit_question."""

    question_id = 'question_id'
    user_a = 'A'
    user_a_email = 'a@example.com'
    user_b = 'B'
    user_b_email = 'b@example.com'

    class MockHandler(base.BaseHandler[Dict[str, str], Dict[str, str]]):
        GET_HANDLER_ERROR_RETURN_TYPE = feconf.HANDLER_TYPE_JSON
        URL_PATH_ARGS_SCHEMAS = {
            'question_id': {
                'schema': {
                    'type': 'basestring'
                }
            }
        }
        HANDLER_ARGS_SCHEMAS: Dict[str, Dict[str, str]] = {'GET': {}}

        @acl_decorators.can_edit_question
        def get(self, question_id: str) -> None:
            self.render_json({'question_id': question_id})

    def setUp(self) -> None:
        super().setUp()

        self.signup(self.CURRICULUM_ADMIN_EMAIL, self.CURRICULUM_ADMIN_USERNAME)
        self.signup(self.OWNER_EMAIL, self.OWNER_USERNAME)
        self.signup(self.user_a_email, self.user_a)
        self.signup(self.user_b_email, self.user_b)

        self.set_curriculum_admins([self.CURRICULUM_ADMIN_USERNAME])

        self.admin_id = self.get_user_id_from_email(self.CURRICULUM_ADMIN_EMAIL)
        self.owner_id = self.get_user_id_from_email(self.OWNER_EMAIL)
        self.topic_id = topic_fetchers.get_new_topic_id()
        self.save_new_topic(self.topic_id, self.admin_id)
        self.save_new_question(
            self.question_id, self.owner_id,
            self._create_valid_question_data('ABC'), ['skill_1'])
        self.set_topic_managers([self.user_a], self.topic_id)

        self.mock_testapp = webtest.TestApp(webapp2.WSGIApplication(
            [webapp2.Route(
                '/mock_edit_question/<question_id>', self.MockHandler)],
            debug=feconf.DEBUG,
        ))

    def test_guest_cannot_edit_question(self) -> None:
        with self.swap(self, 'testapp', self.mock_testapp):
            response = self.get_json(
                '/mock_edit_question/%s' % self.question_id,
                expected_status_int=401)
        self.assertEqual(
            response['error'],
            'You must be logged in to access this resource.')

    def test_cannot_edit_question_with_invalid_question_id(self) -> None:
        self.login(self.CURRICULUM_ADMIN_EMAIL)
        with self.swap(self, 'testapp', self.mock_testapp):
            self.get_json(
                '/mock_edit_question/invalid_question_id',
                expected_status_int=404)
        self.logout()

    def test_admin_can_edit_question(self) -> None:
        self.login(self.CURRICULUM_ADMIN_EMAIL)
        with self.swap(self, 'testapp', self.mock_testapp):
            response = self.get_json(
                '/mock_edit_question/%s' % self.question_id)
        self.assertEqual(response['question_id'], self.question_id)
        self.logout()

    def test_topic_manager_can_edit_question(self) -> None:
        self.login(self.user_a_email)
        with self.swap(self, 'testapp', self.mock_testapp):
            response = self.get_json(
                '/mock_edit_question/%s' % self.question_id)
        self.assertEqual(response['question_id'], self.question_id)
        self.logout()

    def test_any_user_cannot_edit_question(self) -> None:
        self.login(self.user_b_email)
        with self.swap(self, 'testapp', self.mock_testapp):
            self.get_json(
                '/mock_edit_question/%s' % self.question_id,
                expected_status_int=401)
        self.logout()


class ViewQuestionEditorDecoratorTests(test_utils.GenericTestBase):
    """Tests the decorator can_view_question_editor."""

    question_id = 'question_id'
    user_a = 'A'
    user_a_email = 'a@example.com'
    user_b = 'B'
    user_b_email = 'b@example.com'

    class MockHandler(base.BaseHandler[Dict[str, str], Dict[str, str]]):
        GET_HANDLER_ERROR_RETURN_TYPE = feconf.HANDLER_TYPE_JSON
        URL_PATH_ARGS_SCHEMAS = {
            'question_id': {
                'schema': {
                    'type': 'basestring'
                }
            }
        }
        HANDLER_ARGS_SCHEMAS: Dict[str, Dict[str, str]] = {'GET': {}}

        @acl_decorators.can_view_question_editor
        def get(self, question_id: str) -> None:
            self.render_json({'question_id': question_id})

    def setUp(self) -> None:
        super().setUp()

        self.signup(self.CURRICULUM_ADMIN_EMAIL, self.CURRICULUM_ADMIN_USERNAME)
        self.signup(self.OWNER_EMAIL, self.OWNER_USERNAME)
        self.signup(self.user_a_email, self.user_a)
        self.signup(self.user_b_email, self.user_b)

        self.set_curriculum_admins([self.CURRICULUM_ADMIN_USERNAME])

        self.admin_id = self.get_user_id_from_email(self.CURRICULUM_ADMIN_EMAIL)
        self.owner_id = self.get_user_id_from_email(self.OWNER_EMAIL)
        self.topic_id = topic_fetchers.get_new_topic_id()
        self.save_new_topic(self.topic_id, self.admin_id)
        self.save_new_question(
            self.question_id, self.owner_id,
            self._create_valid_question_data('ABC'), ['skill_1'])
        self.set_topic_managers([self.user_a], self.topic_id)

        self.mock_testapp = webtest.TestApp(webapp2.WSGIApplication(
            [webapp2.Route(
                '/mock_view_question_editor/<question_id>', self.MockHandler)],
            debug=feconf.DEBUG,
        ))

    def test_guest_cannot_view_question_editor(self) -> None:
        with self.swap(self, 'testapp', self.mock_testapp):
            response = self.get_json(
                '/mock_view_question_editor/%s' % self.question_id,
                expected_status_int=401)
        error_msg = 'You must be logged in to access this resource.'
        self.assertEqual(response['error'], error_msg)

    def test_cannot_view_question_editor_with_invalid_question_id(
        self
    ) -> None:
        invalid_id = 'invalid_question_id'
        self.login(self.CURRICULUM_ADMIN_EMAIL)
        with self.swap(self, 'testapp', self.mock_testapp):
            response = self.get_json(
                '/mock_view_question_editor/%s' % invalid_id,
                expected_status_int=404)
        error_msg = (
            'Could not find the page http://localhost/'
            'mock_view_question_editor/%s.' % invalid_id
        )
        self.assertEqual(response['error'], error_msg)
        self.logout()

    def test_curriculum_admin_can_view_question_editor(self) -> None:
        self.login(self.CURRICULUM_ADMIN_EMAIL)
        with self.swap(self, 'testapp', self.mock_testapp):
            response = self.get_json(
                '/mock_view_question_editor/%s' % self.question_id)
        self.assertEqual(response['question_id'], self.question_id)
        self.logout()

    def test_topic_manager_can_view_question_editor(self) -> None:
        self.login(self.user_a_email)
        with self.swap(self, 'testapp', self.mock_testapp):
            response = self.get_json(
                '/mock_view_question_editor/%s' % self.question_id)
        self.assertEqual(response['question_id'], self.question_id)
        self.logout()

    def test_normal_user_cannot_view_question_editor(self) -> None:
        self.login(self.user_b_email)
        user_id_b = self.get_user_id_from_email(self.user_b_email)
        with self.swap(self, 'testapp', self.mock_testapp):
            response = self.get_json(
                '/mock_view_question_editor/%s' % self.question_id,
                expected_status_int=401)
        error_msg = (
            '%s does not have enough rights to access the questions editor'
            % user_id_b)
        self.assertEqual(response['error'], error_msg)
        self.logout()


class DeleteQuestionDecoratorTests(test_utils.GenericTestBase):
    """Tests the decorator can_delete_question."""

    question_id = 'question_id'
    user_a = 'A'
    user_a_email = 'a@example.com'
    user_b = 'B'
    user_b_email = 'b@example.com'

    class MockHandler(base.BaseHandler[Dict[str, str], Dict[str, str]]):
        GET_HANDLER_ERROR_RETURN_TYPE = feconf.HANDLER_TYPE_JSON
        URL_PATH_ARGS_SCHEMAS = {
            'question_id': {
                'schema': {
                    'type': 'basestring'
                }
            }
        }
        HANDLER_ARGS_SCHEMAS: Dict[str, Dict[str, str]] = {'GET': {}}

        @acl_decorators.can_delete_question
        def get(self, question_id: str) -> None:
            self.render_json({'question_id': question_id})

    def setUp(self) -> None:
        super().setUp()

        self.signup(self.CURRICULUM_ADMIN_EMAIL, self.CURRICULUM_ADMIN_USERNAME)
        self.signup(self.user_a_email, self.user_a)
        self.signup(self.user_b_email, self.user_b)

        self.set_curriculum_admins([self.CURRICULUM_ADMIN_USERNAME])

        self.admin_id = self.get_user_id_from_email(self.CURRICULUM_ADMIN_EMAIL)
        self.manager_id = self.get_user_id_from_email(self.user_a_email)

        self.topic_id = topic_fetchers.get_new_topic_id()
        self.save_new_topic(self.topic_id, self.admin_id)
        self.set_topic_managers([self.user_a], self.topic_id)

        self.mock_testapp = webtest.TestApp(webapp2.WSGIApplication(
            [webapp2.Route(
                '/mock_delete_question/<question_id>', self.MockHandler)],
            debug=feconf.DEBUG,
        ))

    def test_guest_cannot_delete_question(self) -> None:
        with self.swap(self, 'testapp', self.mock_testapp):
            response = self.get_json(
                '/mock_delete_question/%s' % self.question_id,
                expected_status_int=401)
        error_msg = 'You must be logged in to access this resource.'
        self.assertEqual(response['error'], error_msg)

    def test_curriculum_admin_can_delete_question(self) -> None:
        self.login(self.CURRICULUM_ADMIN_EMAIL)
        with self.swap(self, 'testapp', self.mock_testapp):
            response = self.get_json(
                '/mock_delete_question/%s' % self.question_id)
        self.assertEqual(response['question_id'], self.question_id)
        self.logout()

    def test_topic_manager_can_delete_question(self) -> None:
        self.login(self.user_a_email)
        with self.swap(self, 'testapp', self.mock_testapp):
            response = self.get_json(
                '/mock_delete_question/%s' % self.question_id)
        self.assertEqual(response['question_id'], self.question_id)
        self.logout()

    def test_normal_user_cannot_delete_question(self) -> None:
        self.login(self.user_b_email)
        user_id_b = self.get_user_id_from_email(self.user_b_email)
        with self.swap(self, 'testapp', self.mock_testapp):
            response = self.get_json(
                '/mock_delete_question/%s' % self.question_id,
                expected_status_int=401)
        error_msg = (
            '%s does not have enough rights to delete the question.'
            % user_id_b)
        self.assertEqual(response['error'], error_msg)
        self.logout()


class PlayQuestionDecoratorTests(test_utils.GenericTestBase):
    """Tests the decorator can_play_question."""

    question_id = 'question_id'

    class MockHandler(base.BaseHandler[Dict[str, str], Dict[str, str]]):
        GET_HANDLER_ERROR_RETURN_TYPE = feconf.HANDLER_TYPE_JSON
        URL_PATH_ARGS_SCHEMAS = {
            'question_id': {
                'schema': {
                    'type': 'basestring'
                }
            }
        }
        HANDLER_ARGS_SCHEMAS: Dict[str, Dict[str, str]] = {'GET': {}}

        @acl_decorators.can_play_question
        def get(self, question_id: str) -> None:
            self.render_json({'question_id': question_id})

    def setUp(self) -> None:
        super().setUp()
        self.signup(self.OWNER_EMAIL, self.OWNER_USERNAME)
        self.owner_id = self.get_user_id_from_email(self.OWNER_EMAIL)
        self.mock_testapp = webtest.TestApp(webapp2.WSGIApplication(
            [webapp2.Route(
                '/mock_play_question/<question_id>', self.MockHandler)],
            debug=feconf.DEBUG,
        ))
        self.save_new_question(
            self.question_id, self.owner_id,
            self._create_valid_question_data('ABC'), ['skill_1'])

    def test_can_play_question_with_valid_question_id(self) -> None:
        with self.swap(self, 'testapp', self.mock_testapp):
            response = self.get_json('/mock_play_question/%s' % (
                self.question_id))
            self.assertEqual(response['question_id'], self.question_id)


class PlayEntityDecoratorTests(test_utils.GenericTestBase):
    """Tests the decorator can_play_entity."""

    user_email = 'user@example.com'
    username = 'user'
    published_exp_id = 'exp_id_1'
    private_exp_id = 'exp_id_2'

    class MockHandler(base.BaseHandler[Dict[str, str], Dict[str, str]]):
        GET_HANDLER_ERROR_RETURN_TYPE = feconf.HANDLER_TYPE_JSON
        URL_PATH_ARGS_SCHEMAS = {
            'entity_type': {
                'schema': {
                    'type': 'basestring'
                }
            },
            'entity_id': {
                'schema': {
                    'type': 'basestring'
                }
            }
        }
        HANDLER_ARGS_SCHEMAS: Dict[str, Dict[str, str]] = {'GET': {}}

        @acl_decorators.can_play_entity
        def get(self, entity_type: str, entity_id: str) -> None:
            self.render_json(
                {'entity_type': entity_type, 'entity_id': entity_id})

    def setUp(self) -> None:
        super().setUp()
        self.signup(self.OWNER_EMAIL, self.OWNER_USERNAME)
        self.signup(self.CURRICULUM_ADMIN_EMAIL, self.CURRICULUM_ADMIN_USERNAME)
        self.signup(self.user_email, self.username)
        self.owner_id = self.get_user_id_from_email(self.OWNER_EMAIL)
        self.set_curriculum_admins([self.CURRICULUM_ADMIN_USERNAME])
        self.owner = user_services.get_user_actions_info(self.owner_id)
        self.mock_testapp = webtest.TestApp(webapp2.WSGIApplication(
            [webapp2.Route(
                '/mock_play_entity/<entity_type>/<entity_id>',
                self.MockHandler)],
            debug=feconf.DEBUG,
        ))
        self.question_id = question_services.get_new_question_id()
        self.save_new_question(
            self.question_id, self.owner_id,
            self._create_valid_question_data('ABC'), ['skill_1'])
        self.save_new_valid_exploration(
            self.published_exp_id, self.owner_id)
        self.save_new_valid_exploration(
            self.private_exp_id, self.owner_id)
        rights_manager.publish_exploration(self.owner, self.published_exp_id)

    def test_cannot_play_exploration_on_disabled_exploration_ids(self) -> None:
        with self.swap(self, 'testapp', self.mock_testapp):
            self.get_json('/mock_play_entity/%s/%s' % (
                feconf.ENTITY_TYPE_EXPLORATION,
                feconf.DISABLED_EXPLORATION_IDS[0]), expected_status_int=404)

    def test_guest_can_play_exploration_on_published_exploration(
        self
    ) -> None:
        with self.swap(self, 'testapp', self.mock_testapp):
            response = self.get_json('/mock_play_entity/%s/%s' % (
                feconf.ENTITY_TYPE_EXPLORATION, self.published_exp_id))
            self.assertEqual(
                response['entity_type'], feconf.ENTITY_TYPE_EXPLORATION)
            self.assertEqual(
                response['entity_id'], self.published_exp_id)

    def test_guest_cannot_play_exploration_on_private_exploration(self) -> None:
        with self.swap(self, 'testapp', self.mock_testapp):
            self.get_json('/mock_play_entity/%s/%s' % (
                feconf.ENTITY_TYPE_EXPLORATION,
                self.private_exp_id), expected_status_int=404)

    def test_cannot_play_exploration_with_none_exploration_rights(self) -> None:
        with self.swap(self, 'testapp', self.mock_testapp):
            self.get_json(
                '/mock_play_entity/%s/%s'
                % (feconf.ENTITY_TYPE_EXPLORATION, 'fake_exp_id'),
                expected_status_int=404)

    def test_can_play_question_for_valid_question_id(self) -> None:
        with self.swap(self, 'testapp', self.mock_testapp):
            response = self.get_json('/mock_play_entity/%s/%s' % (
                feconf.ENTITY_TYPE_QUESTION, self.question_id))
        self.assertEqual(
            response['entity_type'], feconf.ENTITY_TYPE_QUESTION)
        self.assertEqual(response['entity_id'], self.question_id)
        self.assertEqual(response['entity_type'], 'question')

    def test_cannot_play_question_invalid_question_id(self) -> None:
        with self.swap(self, 'testapp', self.mock_testapp):
            self.get_json('/mock_play_entity/%s/%s' % (
                feconf.ENTITY_TYPE_QUESTION, 'question_id'),
                          expected_status_int=404)

    def test_cannot_play_entity_for_invalid_entity(self) -> None:
        with self.swap(self, 'testapp', self.mock_testapp):
            self.get_json('/mock_play_entity/%s/%s' % (
                'fake_entity_type', 'fake_entity_id'), expected_status_int=404)


class EditEntityDecoratorTests(test_utils.GenericTestBase):
    """Tests the decorator can_edit_entity."""

    username = 'banneduser'
    user_email = 'user@example.com'
    published_exp_id = 'exp_0'
    private_exp_id = 'exp_1'

    class MockHandler(base.BaseHandler[Dict[str, str], Dict[str, str]]):
        GET_HANDLER_ERROR_RETURN_TYPE = feconf.HANDLER_TYPE_JSON
        URL_PATH_ARGS_SCHEMAS = {
            'entity_type': {
                'schema': {
                    'type': 'basestring'
                }
            },
            'entity_id': {
                'schema': {
                    'type': 'basestring'
                }
            }
        }
        HANDLER_ARGS_SCHEMAS: Dict[str, Dict[str, str]] = {'GET': {}}

        @acl_decorators.can_edit_entity
        def get(self, entity_type: str, entity_id: str) -> None:
            return self.render_json(
                {'entity_type': entity_type, 'entity_id': entity_id})

    def setUp(self) -> None:
        super().setUp()
        self.signup(self.OWNER_EMAIL, self.OWNER_USERNAME)
        self.signup(self.MODERATOR_EMAIL, self.MODERATOR_USERNAME)
        self.signup(self.CURRICULUM_ADMIN_EMAIL, self.CURRICULUM_ADMIN_USERNAME)
        self.signup(self.user_email, self.username)
        self.signup(self.BLOG_ADMIN_EMAIL, self.BLOG_ADMIN_USERNAME)
        self.add_user_role(
            self.BLOG_ADMIN_USERNAME, feconf.ROLE_ID_BLOG_ADMIN)
        self.owner_id = self.get_user_id_from_email(self.OWNER_EMAIL)
        self.admin_id = self.get_user_id_from_email(self.CURRICULUM_ADMIN_EMAIL)
        self.set_moderators([self.MODERATOR_USERNAME])
        self.set_curriculum_admins([self.CURRICULUM_ADMIN_USERNAME])
        self.mark_user_banned(self.username)
        self.owner = user_services.get_user_actions_info(self.owner_id)
        self.mock_testapp = webtest.TestApp(webapp2.WSGIApplication(
            [webapp2.Route(
                '/mock_edit_entity/<entity_type>/<entity_id>',
                self.MockHandler)],
            debug=feconf.DEBUG,
        ))
        self.question_id = question_services.get_new_question_id()
        self.save_new_question(
            self.question_id, self.owner_id,
            self._create_valid_question_data('ABC'), ['skill_1'])
        self.save_new_valid_exploration(
            self.published_exp_id, self.owner_id)
        self.save_new_valid_exploration(
            self.private_exp_id, self.owner_id)
        rights_manager.publish_exploration(self.owner, self.published_exp_id)

    def test_can_edit_exploration_with_valid_exp_id(self) -> None:
        self.login(self.OWNER_EMAIL)
        with self.swap(self, 'testapp', self.mock_testapp):
            response = self.get_json(
                '/mock_edit_entity/exploration/%s' % (
                    self.published_exp_id))
            self.assertEqual(
                response['entity_type'], feconf.ENTITY_TYPE_EXPLORATION)
            self.assertEqual(
                response['entity_id'], self.published_exp_id)
        self.logout()

    def test_cannot_edit_exploration_with_invalid_exp_id(self) -> None:
        self.login(self.OWNER_EMAIL)
        with self.swap(self, 'testapp', self.mock_testapp):
            self.get_json(
                '/mock_edit_entity/exploration/invalid_exp_id',
                expected_status_int=404)
        self.logout()

    def test_banned_user_cannot_edit_exploration(self) -> None:
        self.login(self.user_email)
        with self.swap(self, 'testapp', self.mock_testapp):
            self.get_json(
                '/mock_edit_entity/%s/%s' % (
                    feconf.ENTITY_TYPE_EXPLORATION, self.private_exp_id),
                expected_status_int=401)
        self.logout()

    def test_can_edit_question_with_valid_question_id(self) -> None:
        self.login(self.CURRICULUM_ADMIN_EMAIL)
        with self.swap(self, 'testapp', self.mock_testapp):
            response = self.get_json('/mock_edit_entity/%s/%s' % (
                feconf.ENTITY_TYPE_QUESTION, self.question_id))
            self.assertEqual(response['entity_id'], self.question_id)
            self.assertEqual(response['entity_type'], 'question')
        self.logout()

    def test_can_edit_topic(self) -> None:
        self.login(self.CURRICULUM_ADMIN_EMAIL)
        topic_id = topic_fetchers.get_new_topic_id()
        self.save_new_topic(
            topic_id, self.admin_id, name='Name',
            description='Description', canonical_story_ids=[],
            additional_story_ids=[], uncategorized_skill_ids=[],
            subtopics=[], next_subtopic_id=1)
        with self.swap(self, 'testapp', self.mock_testapp):
            response = self.get_json('/mock_edit_entity/%s/%s' % (
                feconf.ENTITY_TYPE_TOPIC, topic_id))
            self.assertEqual(response['entity_id'], topic_id)
            self.assertEqual(response['entity_type'], 'topic')
        self.logout()

    def test_cannot_edit_topic_with_invalid_topic_id(self) -> None:
        self.login(self.CURRICULUM_ADMIN_EMAIL)
        topic_id = 'incorrect_id'
        with self.swap(self, 'testapp', self.mock_testapp):
            self.get_json(
                '/mock_edit_entity/%s/%s' % (
                    feconf.ENTITY_TYPE_TOPIC, topic_id),
                expected_status_int=404)
        self.logout()

    def test_can_edit_skill(self) -> None:
        self.login(self.CURRICULUM_ADMIN_EMAIL)
        skill_id = skill_services.get_new_skill_id()
        self.save_new_skill(skill_id, self.admin_id, description='Description')
        with self.swap(self, 'testapp', self.mock_testapp):
            response = self.get_json('/mock_edit_entity/%s/%s' % (
                feconf.ENTITY_TYPE_SKILL, skill_id))
            self.assertEqual(response['entity_id'], skill_id)
            self.assertEqual(response['entity_type'], 'skill')
        self.logout()

    def test_can_submit_images_to_questions(self) -> None:
        self.login(self.CURRICULUM_ADMIN_EMAIL)
        skill_id = skill_services.get_new_skill_id()
        self.save_new_skill(skill_id, self.admin_id, description='Description')
        with self.swap(self, 'testapp', self.mock_testapp):
            response = self.get_json('/mock_edit_entity/%s/%s' % (
                feconf.IMAGE_CONTEXT_QUESTION_SUGGESTIONS, skill_id))
            self.assertEqual(response['entity_id'], skill_id)
            self.assertEqual(response['entity_type'], 'question_suggestions')
        self.logout()

    def test_unauthenticated_users_cannot_submit_images_to_questions(
        self
    ) -> None:
        skill_id = skill_services.get_new_skill_id()
        self.save_new_skill(skill_id, self.admin_id, description='Description')
        with self.swap(self, 'testapp', self.mock_testapp):
            self.get_json('/mock_edit_entity/%s/%s' % (
                feconf.IMAGE_CONTEXT_QUESTION_SUGGESTIONS, skill_id),
                expected_status_int=401)

    def test_cannot_submit_images_to_questions_without_having_permissions(
        self
    ) -> None:
        self.login(self.user_email)
        skill_id = skill_services.get_new_skill_id()
        self.save_new_skill(skill_id, self.admin_id, description='Description')
        with self.swap(self, 'testapp', self.mock_testapp):
            response = self.get_json('/mock_edit_entity/%s/%s' % (
                feconf.IMAGE_CONTEXT_QUESTION_SUGGESTIONS, skill_id),
                expected_status_int=401)
            self.assertEqual(
                response['error'], 'You do not have credentials to submit'
                ' images to questions.')
        self.logout()

    def test_can_edit_blog_post(self) -> None:
        self.login(self.BLOG_ADMIN_EMAIL)
        blog_admin_id = (
            self.get_user_id_from_email(self.BLOG_ADMIN_EMAIL))
        blog_post = blog_services.create_new_blog_post(blog_admin_id)
        blog_post_id = blog_post.id
        with self.swap(self, 'testapp', self.mock_testapp):
            response = self.get_json('/mock_edit_entity/%s/%s' % (
                feconf.ENTITY_TYPE_BLOG_POST, blog_post_id))
            self.assertEqual(response['entity_id'], blog_post_id)
            self.assertEqual(response['entity_type'], 'blog_post')
        self.logout()

    def test_can_edit_story(self) -> None:
        self.login(self.CURRICULUM_ADMIN_EMAIL)
        story_id = story_services.get_new_story_id()
        topic_id = topic_fetchers.get_new_topic_id()
        self.save_new_story(story_id, self.admin_id, topic_id)
        self.save_new_topic(
            topic_id, self.admin_id, name='Name',
            description='Description', canonical_story_ids=[story_id],
            additional_story_ids=[], uncategorized_skill_ids=[],
            subtopics=[], next_subtopic_id=1)
        with self.swap(self, 'testapp', self.mock_testapp):
            response = self.get_json('/mock_edit_entity/%s/%s' % (
                feconf.ENTITY_TYPE_STORY, story_id))
            self.assertEqual(response['entity_id'], story_id)
            self.assertEqual(response['entity_type'], 'story')
        self.logout()

    def test_cannot_edit_entity_invalid_entity(self) -> None:
        with self.swap(self, 'testapp', self.mock_testapp):
            self.get_json('/mock_edit_entity/%s/%s' % (
                'invalid_entity_type', 'q_id'), expected_status_int=404)


class SaveExplorationTests(test_utils.GenericTestBase):
    """Tests for can_save_exploration decorator."""

    role = rights_domain.ROLE_VOICE_ARTIST
    username = 'user'
    user_email = 'user@example.com'
    banned_username = 'banneduser'
    banned_user_email = 'banneduser@example.com'
    published_exp_id_1 = 'exp_1'
    published_exp_id_2 = 'exp_2'
    private_exp_id_1 = 'exp_3'
    private_exp_id_2 = 'exp_4'

    class MockHandler(base.BaseHandler[Dict[str, str], Dict[str, str]]):
        GET_HANDLER_ERROR_RETURN_TYPE = feconf.HANDLER_TYPE_JSON
        URL_PATH_ARGS_SCHEMAS = {
            'exploration_id': {
                'schema': {
                    'type': 'basestring'
                }
            }
        }
        HANDLER_ARGS_SCHEMAS: Dict[str, Dict[str, str]] = {'GET': {}}

        @acl_decorators.can_save_exploration
        def get(self, exploration_id: str) -> None:
            self.render_json({'exploration_id': exploration_id})

    def setUp(self) -> None:
        super().setUp()
        self.signup(self.OWNER_EMAIL, self.OWNER_USERNAME)
        self.signup(self.MODERATOR_EMAIL, self.MODERATOR_USERNAME)
        self.signup(self.CURRICULUM_ADMIN_EMAIL, self.CURRICULUM_ADMIN_USERNAME)
        self.signup(self.user_email, self.username)
        self.signup(self.banned_user_email, self.banned_username)
        self.signup(self.VOICE_ARTIST_EMAIL, self.VOICE_ARTIST_USERNAME)
        self.signup(self.VOICEOVER_ADMIN_EMAIL, self.VOICEOVER_ADMIN_USERNAME)
        self.owner_id = self.get_user_id_from_email(self.OWNER_EMAIL)
        self.voice_artist_id = self.get_user_id_from_email(
            self.VOICE_ARTIST_EMAIL)
        self.voiceover_admin_id = self.get_user_id_from_email(
            self.VOICEOVER_ADMIN_EMAIL)

        self.set_moderators([self.MODERATOR_USERNAME])
        self.set_curriculum_admins([self.CURRICULUM_ADMIN_USERNAME])
        self.mark_user_banned(self.banned_username)
        self.add_user_role(
            self.VOICEOVER_ADMIN_USERNAME, feconf.ROLE_ID_VOICEOVER_ADMIN)
        self.owner = user_services.get_user_actions_info(self.owner_id)
        self.voiceover_admin = user_services.get_user_actions_info(
            self.voiceover_admin_id)
        self.mock_testapp = webtest.TestApp(webapp2.WSGIApplication(
            [webapp2.Route('/mock/<exploration_id>', self.MockHandler)],
            debug=feconf.DEBUG,
        ))
        self.save_new_valid_exploration(
            self.published_exp_id_1, self.owner_id)
        self.save_new_valid_exploration(
            self.published_exp_id_2, self.owner_id)
        self.save_new_valid_exploration(
            self.private_exp_id_1, self.owner_id)
        self.save_new_valid_exploration(
            self.private_exp_id_2, self.owner_id)
        rights_manager.publish_exploration(self.owner, self.published_exp_id_1)
        rights_manager.publish_exploration(self.owner, self.published_exp_id_2)

        rights_manager.assign_role_for_exploration(
            self.voiceover_admin, self.published_exp_id_1, self.voice_artist_id,
            self.role)

    def test_unautheticated_user_cannot_save_exploration(self) -> None:
        with self.swap(self, 'testapp', self.mock_testapp):
            self.get_json(
                '/mock/%s' % self.private_exp_id_1, expected_status_int=401)

    def test_cannot_save_exploration_with_invalid_exp_id(self) -> None:
        self.login(self.OWNER_EMAIL)
        with self.swap(self, 'testapp', self.mock_testapp):
            self.get_json(
                '/mock/invalid_exp_id', expected_status_int=404)
        self.logout()

    def test_banned_user_cannot_save_exploration(self) -> None:
        self.login(self.banned_user_email)
        with self.swap(self, 'testapp', self.mock_testapp):
            self.get_json(
                '/mock/%s' % self.private_exp_id_1, expected_status_int=401)
        self.logout()

    def test_owner_can_save_exploration(self) -> None:
        self.login(self.OWNER_EMAIL)
        with self.swap(self, 'testapp', self.mock_testapp):
            response = self.get_json('/mock/%s' % self.private_exp_id_1)
        self.assertEqual(response['exploration_id'], self.private_exp_id_1)
        self.logout()

    def test_moderator_can_save_public_exploration(self) -> None:
        self.login(self.MODERATOR_EMAIL)
        with self.swap(self, 'testapp', self.mock_testapp):
            response = self.get_json('/mock/%s' % self.published_exp_id_1)
        self.assertEqual(response['exploration_id'], self.published_exp_id_1)
        self.logout()

    def test_moderator_can_save_private_exploration(self) -> None:
        self.login(self.MODERATOR_EMAIL)
        with self.swap(self, 'testapp', self.mock_testapp):
            response = self.get_json('/mock/%s' % self.private_exp_id_1)

        self.assertEqual(response['exploration_id'], self.private_exp_id_1)
        self.logout()

    def test_admin_can_save_private_exploration(self) -> None:
        self.login(self.CURRICULUM_ADMIN_EMAIL)
        with self.swap(self, 'testapp', self.mock_testapp):
            response = self.get_json('/mock/%s' % self.private_exp_id_1)
        self.assertEqual(response['exploration_id'], self.private_exp_id_1)
        self.logout()

    def test_voice_artist_can_only_save_assigned_exploration(self) -> None:
        self.login(self.VOICE_ARTIST_EMAIL)
        # Checking voice artist can only save assigned public exploration.
        with self.swap(self, 'testapp', self.mock_testapp):
            response = self.get_json('/mock/%s' % self.published_exp_id_1)
        self.assertEqual(response['exploration_id'], self.published_exp_id_1)

        # Checking voice artist cannot save public exploration which he/she
        # is not assigned for.
        with self.swap(self, 'testapp', self.mock_testapp):
            self.get_json(
                '/mock/%s' % self.published_exp_id_2, expected_status_int=401)
        self.logout()


class MockHandlerNormalizedPayloadDict(TypedDict):
    """Type for the MockHandler's normalized_payload dictionary."""

    signature: str
    vm_id: str
    message: bytes


class OppiaMLAccessDecoratorTest(test_utils.GenericTestBase):
    """Tests for oppia_ml_access decorator."""

    class MockHandler(base.OppiaMLVMHandler):
        REQUIRE_PAYLOAD_CSRF_CHECK = False
        GET_HANDLER_ERROR_RETURN_TYPE = feconf.HANDLER_TYPE_JSON
        URL_PATH_ARGS_SCHEMAS: Dict[str, str] = {}
        HANDLER_ARGS_SCHEMAS = {
            'POST': {
                'vm_id': {
                    'schema': {
                        'type': 'basestring'
                    }
                },
                'message': {
                    'schema': {
                        'type': 'basestring'
                    }
                },
                'signature': {
                    'schema': {
                        'type': 'basestring'
                    }
                }
            }
        }

        def extract_request_message_vm_id_and_signature(
            self
        ) -> classifier_domain.OppiaMLAuthInfo:
            """Returns message, vm_id and signature retrived from incoming
            request.

            Returns:
                OppiaMLAuthInfo. Message at index 0, vm_id at index 1 and
                signature at index 2.
            """
<<<<<<< HEAD
=======
            # Here we use cast because we are narrowing down the type of
            # 'normalized_payload' from Dict[str, Any] to a particular
            # TypedDict that was defined according to the schemas. So that
            # the type of fetched values is not considered as Any type.
>>>>>>> dcc74a5f
            payload = cast(
                MockHandlerNormalizedPayloadDict, self.normalized_payload
            )
            signature = payload['signature']
            vm_id = payload['vm_id']
            message = payload['message']
            return classifier_domain.OppiaMLAuthInfo(message, vm_id, signature)

        @acl_decorators.is_from_oppia_ml
        def post(self) -> None:
            self.render_json({'job_id': 'new_job'})

    def setUp(self) -> None:
        super().setUp()
        self.mock_testapp = webtest.TestApp(webapp2.WSGIApplication(
            [webapp2.Route('/ml/nextjobhandler', self.MockHandler)],
            debug=feconf.DEBUG,
        ))

    def test_unauthorized_vm_cannot_fetch_jobs(self) -> None:
        payload = {}
        payload['vm_id'] = 'fake_vm'
        secret = 'fake_secret'
        payload['message'] = json.dumps('malicious message')
        payload['signature'] = classifier_services.generate_signature(
            secret.encode('utf-8'),
            payload['message'].encode('utf-8'),
            payload['vm_id'])

        with self.swap(self, 'testapp', self.mock_testapp):
            self.post_json(
                '/ml/nextjobhandler', payload,
                expected_status_int=401)

    def test_default_vm_id_raises_exception_in_prod_mode(self) -> None:
        payload = {}
        payload['vm_id'] = feconf.DEFAULT_VM_ID
        secret = feconf.DEFAULT_VM_SHARED_SECRET
        payload['message'] = json.dumps('malicious message')
        payload['signature'] = classifier_services.generate_signature(
            secret.encode('utf-8'),
            payload['message'].encode('utf-8'),
            payload['vm_id'])
        with self.swap(self, 'testapp', self.mock_testapp):
            with self.swap(constants, 'DEV_MODE', False):
                self.post_json(
                    '/ml/nextjobhandler', payload, expected_status_int=401)

    def test_that_invalid_signature_raises_exception(self) -> None:
        payload = {}
        payload['vm_id'] = feconf.DEFAULT_VM_ID
        secret = feconf.DEFAULT_VM_SHARED_SECRET
        payload['message'] = json.dumps('malicious message')
        payload['signature'] = classifier_services.generate_signature(
            secret.encode('utf-8'), 'message'.encode('utf-8'), payload['vm_id'])

        with self.swap(self, 'testapp', self.mock_testapp):
            self.post_json(
                '/ml/nextjobhandler', payload, expected_status_int=401)

    def test_that_no_excpetion_is_raised_when_valid_vm_access(self) -> None:
        payload = {}
        payload['vm_id'] = feconf.DEFAULT_VM_ID
        secret = feconf.DEFAULT_VM_SHARED_SECRET
        payload['message'] = json.dumps('message')
        payload['signature'] = classifier_services.generate_signature(
            secret.encode('utf-8'),
            payload['message'].encode('utf-8'),
            payload['vm_id'])

        with self.swap(self, 'testapp', self.mock_testapp):
            json_response = self.post_json('/ml/nextjobhandler', payload)

        self.assertEqual(json_response['job_id'], 'new_job')


class DecoratorForUpdatingSuggestionTests(test_utils.GenericTestBase):
    """Tests for can_update_suggestion decorator."""

    curriculum_admin_username = 'adn'
    curriculum_admin_email = 'admin@example.com'
    author_username = 'author'
    author_email = 'author@example.com'
    hi_language_reviewer = 'reviewer1@example.com'
    en_language_reviewer = 'reviewer2@example.com'
    username = 'user'
    user_email = 'user@example.com'
    TARGET_TYPE: Final = 'exploration'
    exploration_id = 'exp_id'
    target_version_id = 1
    change_dict = {
        'cmd': 'add_written_translation',
        'content_id': 'content',
        'language_code': 'hi',
        'content_html': '<p>old content html</p>',
        'state_name': 'State 1',
        'translation_html': '<p>Translation for content.</p>',
        'data_format': 'html'
    }

    class MockHandler(base.BaseHandler[Dict[str, str], Dict[str, str]]):
        GET_HANDLER_ERROR_RETURN_TYPE = feconf.HANDLER_TYPE_JSON
        URL_PATH_ARGS_SCHEMAS = {
            'suggestion_id': {
                'schema': {
                    'type': 'basestring'
                }
            }
        }
        HANDLER_ARGS_SCHEMAS: Dict[str, Dict[str, str]] = {'GET': {}}

        @acl_decorators.can_update_suggestion
        def get(self, suggestion_id: str) -> None:
            self.render_json({'suggestion_id': suggestion_id})

    def setUp(self) -> None:
        super().setUp()
        self.signup(self.author_email, self.author_username)
        self.signup(self.user_email, self.username)
        self.signup(self.curriculum_admin_email, self.curriculum_admin_username)
        self.signup(self.hi_language_reviewer, 'reviewer1')
        self.signup(self.en_language_reviewer, 'reviewer2')
        self.author_id = self.get_user_id_from_email(self.author_email)
        self.admin_id = self.get_user_id_from_email(self.curriculum_admin_email)
        self.hi_language_reviewer_id = self.get_user_id_from_email(
            self.hi_language_reviewer)
        self.en_language_reviewer_id = self.get_user_id_from_email(
            self.en_language_reviewer)
        self.admin = user_services.get_user_actions_info(self.admin_id)
        self.author = user_services.get_user_actions_info(self.author_id)
        user_services.add_user_role(
            self.admin_id, feconf.ROLE_ID_CURRICULUM_ADMIN)
        user_services.allow_user_to_review_translation_in_language(
            self.hi_language_reviewer_id, 'hi')
        user_services.allow_user_to_review_translation_in_language(
            self.en_language_reviewer_id, 'en')
        user_services.allow_user_to_review_question(
            self.hi_language_reviewer_id)
        self.mock_testapp = webtest.TestApp(webapp2.WSGIApplication(
            [webapp2.Route('/mock/<suggestion_id>', self.MockHandler)],
            debug=feconf.DEBUG,
        ))

        exploration = (
            self.save_new_linear_exp_with_state_names_and_interactions(
                self.exploration_id, self.author_id, [
                    'State 1', 'State 2', 'State 3'],
                ['TextInput'], category='Algebra'))

        self.old_content = state_domain.SubtitledHtml(
            'content', '<p>old content html</p>').to_dict()
        exploration.states['State 1'].update_content(
            state_domain.SubtitledHtml.from_dict(self.old_content))
        exploration.states['State 2'].update_content(
            state_domain.SubtitledHtml.from_dict(self.old_content))
        exploration.states['State 3'].update_content(
            state_domain.SubtitledHtml.from_dict(self.old_content))
        exp_services._save_exploration(self.author_id, exploration, '', [])  # pylint: disable=protected-access

        rights_manager.publish_exploration(self.author, self.exploration_id)

        self.new_content = state_domain.SubtitledHtml(
            'content', '<p>new content html</p>').to_dict()
        self.resubmit_change_content = state_domain.SubtitledHtml(
            'content', '<p>resubmit change content html</p>').to_dict()

        self.save_new_skill('skill_123', self.admin_id)

        add_question_change_dict: Dict[
            str, Union[str, question_domain.QuestionDict, float]
        ] = {
            'cmd': question_domain.CMD_CREATE_NEW_FULLY_SPECIFIED_QUESTION,
            'question_dict': {
                'question_state_data': self._create_valid_question_data(
                    'default_state').to_dict(),
                'language_code': 'en',
                'question_state_data_schema_version': (
                    feconf.CURRENT_STATE_SCHEMA_VERSION),
                'linked_skill_ids': ['skill_1'],
                'inapplicable_skill_misconception_ids': ['skillid12345-1'],
                'version': 44,
                'id': ''
            },
            'skill_id': 'skill_123',
            'skill_difficulty': 0.3
        }

        suggestion_services.create_suggestion(
            feconf.SUGGESTION_TYPE_TRANSLATE_CONTENT, self.TARGET_TYPE,
            self.exploration_id, self.target_version_id,
            self.author_id,
            self.change_dict, '')

        suggestion_services.create_suggestion(
            feconf.SUGGESTION_TYPE_ADD_QUESTION,
            feconf.ENTITY_TYPE_SKILL,
            'skill_123', feconf.CURRENT_STATE_SCHEMA_VERSION,
            self.author_id, add_question_change_dict,
            'test description')

        suggestion_services.create_suggestion(
            feconf.SUGGESTION_TYPE_EDIT_STATE_CONTENT,
            feconf.ENTITY_TYPE_EXPLORATION,
            self.exploration_id, exploration.version,
            self.author_id, {
                'cmd': exp_domain.CMD_EDIT_STATE_PROPERTY,
                'property_name': exp_domain.STATE_PROPERTY_CONTENT,
                'state_name': 'State 2',
                'old_value': self.old_content,
                'new_value': self.new_content
            },
            'change to state 1')

        translation_suggestions = suggestion_services.get_submitted_suggestions(
            self.author_id, feconf.SUGGESTION_TYPE_TRANSLATE_CONTENT)
        question_suggestions = suggestion_services.get_submitted_suggestions(
            self.author_id, feconf.SUGGESTION_TYPE_ADD_QUESTION)
        edit_state_suggestions = suggestion_services.get_submitted_suggestions(
            self.author_id, feconf.SUGGESTION_TYPE_EDIT_STATE_CONTENT)

        self.assertEqual(len(translation_suggestions), 1)
        self.assertEqual(len(question_suggestions), 1)
        self.assertEqual(len(edit_state_suggestions), 1)

        translation_suggestion = translation_suggestions[0]
        question_suggestion = question_suggestions[0]
        edit_state_suggestion = edit_state_suggestions[0]

        self.translation_suggestion_id = translation_suggestion.suggestion_id
        self.question_suggestion_id = question_suggestion.suggestion_id
        self.edit_state_suggestion_id = edit_state_suggestion.suggestion_id

    def test_authors_cannot_update_suggestion_that_they_created(self) -> None:
        self.login(self.author_email)
        with self.swap(self, 'testapp', self.mock_testapp):
            response = self.get_json(
                '/mock/%s' % self.translation_suggestion_id,
                expected_status_int=401)
        self.assertEqual(
            response['error'],
            'The user, %s is not allowed to update self-created'
            'suggestions.' % self.author_username)
        self.logout()

    def test_admin_can_update_any_given_translation_suggestion(self) -> None:
        self.login(self.curriculum_admin_email)
        with self.swap(self, 'testapp', self.mock_testapp):
            response = self.get_json(
                '/mock/%s' % self.translation_suggestion_id)
        self.assertEqual(
            response['suggestion_id'], self.translation_suggestion_id)
        self.logout()

    def test_admin_can_update_any_given_question_suggestion(self) -> None:
        self.login(self.curriculum_admin_email)
        with self.swap(self, 'testapp', self.mock_testapp):
            response = self.get_json('/mock/%s' % self.question_suggestion_id)
        self.assertEqual(response['suggestion_id'], self.question_suggestion_id)
        self.logout()

    def test_reviewer_can_update_translation_suggestion(self) -> None:
        self.login(self.hi_language_reviewer)
        with self.swap(self, 'testapp', self.mock_testapp):
            response = self.get_json(
                '/mock/%s' % self.translation_suggestion_id)
        self.assertEqual(
            response['suggestion_id'], self.translation_suggestion_id)
        self.logout()

    def test_reviewer_can_update_question_suggestion(self) -> None:
        self.login(self.hi_language_reviewer)
        with self.swap(self, 'testapp', self.mock_testapp):
            response = self.get_json('/mock/%s' % self.question_suggestion_id)
        self.assertEqual(
            response['suggestion_id'], self.question_suggestion_id)
        self.logout()

    def test_guest_cannot_update_any_suggestion(self) -> None:
        with self.swap(self, 'testapp', self.mock_testapp):
            response = self.get_json(
                '/mock/%s' % self.translation_suggestion_id,
                expected_status_int=401)
        self.assertEqual(
            response['error'],
            'You must be logged in to access this resource.')

    def test_reviewers_without_permission_cannot_update_any_suggestion(
        self
    ) -> None:
        self.login(self.en_language_reviewer)
        with self.swap(self, 'testapp', self.mock_testapp):
            response = self.get_json(
                '/mock/%s' % self.translation_suggestion_id,
                expected_status_int=401)
        self.assertEqual(
            response['error'], 'You are not allowed to update the suggestion.')
        self.logout()

    def test_suggestions_with_invalid_suggestion_id_cannot_be_updated(
        self
    ) -> None:
        self.login(self.hi_language_reviewer)
        with self.swap(self, 'testapp', self.mock_testapp):
            response = self.get_json(
                '/mock/%s' % 'suggestion-id',
                expected_status_int=400)
        self.assertEqual(
            response['error'], 'Invalid format for suggestion_id. ' +
            'It must contain 3 parts separated by \'.\'')
        self.logout()

    def test_non_existent_suggestions_cannot_be_updated(self) -> None:
        self.login(self.hi_language_reviewer)
        with self.swap(self, 'testapp', self.mock_testapp):
            self.get_json(
                '/mock/%s' % 'exploration.exp1.' +
                'WzE2MTc4NzExNzExNDEuOTE0XQ==WzQ5NTs',
                expected_status_int=404)
        self.logout()

    def test_not_allowed_suggestions_cannot_be_updated(self) -> None:
        self.login(self.en_language_reviewer)
        with self.swap(self, 'testapp', self.mock_testapp):
            response = self.get_json(
                '/mock/%s' % self.edit_state_suggestion_id,
                expected_status_int=400)
        self.assertEqual(
            response['error'], 'Invalid suggestion type.')
        self.logout()


class OppiaAndroidDecoratorTest(test_utils.GenericTestBase):
    """Tests for is_from_oppia_android decorator."""

    class MockHandler(base.BaseHandler[Dict[str, str], Dict[str, str]]):
        REQUIRE_PAYLOAD_CSRF_CHECK = False
        GET_HANDLER_ERROR_RETURN_TYPE = feconf.HANDLER_TYPE_JSON
        URL_PATH_ARGS_SCHEMAS: Dict[str, str] = {}
        HANDLER_ARGS_SCHEMAS = {
            'POST': {
                'report': {
                    'schema': {
                        'type': 'dict',
                        'properties': [{
                            'name': 'platform_type',
                            'schema': {
                                'type': 'unicode'
                            }
                        }, {
                            'name': 'android_report_info_schema_version',
                            'schema': {
                                'type': 'int'
                            }
                        }, {
                            'name': 'app_context',
                            'schema': incoming_app_feedback_report.ANDROID_APP_CONTEXT_DICT_SCHEMA  # pylint: disable=line-too-long
                        }, {
                            'name': 'device_context',
                            'schema': incoming_app_feedback_report.ANDROID_DEVICE_CONTEXT_DICT_SCHEMA  # pylint: disable=line-too-long
                        }, {
                            'name': 'report_submission_timestamp_sec',
                            'schema': {
                                'type': 'int'
                            }
                        }, {
                            'name': 'report_submission_utc_offset_hrs',
                            'schema': {
                                'type': 'int'
                            }
                        }, {
                            'name': 'system_context',
                            'schema': incoming_app_feedback_report.ANDROID_SYSTEM_CONTEXT_DICT_SCHEMA  # pylint: disable=line-too-long
                        }, {
                            'name': 'user_supplied_feedback',
                            'schema': incoming_app_feedback_report.USER_SUPPLIED_FEEDBACK_DICT_SCHEMA  # pylint: disable=line-too-long
                        }]
                    }
                }
            }
        }

        @acl_decorators.is_from_oppia_android
        def post(self) -> None:
            self.render_json({})

    REPORT_JSON = {
        'platform_type': 'android',
        'android_report_info_schema_version': 1,
        'app_context': {
            'entry_point': {
                'entry_point_name': 'navigation_drawer',
                'entry_point_exploration_id': None,
                'entry_point_story_id': None,
                'entry_point_topic_id': None,
                'entry_point_subtopic_id': None,
            },
            'text_size': 'large_text_size',
            'text_language_code': 'en',
            'audio_language_code': 'en',
            'only_allows_wifi_download_and_update': True,
            'automatically_update_topics': False,
            'account_is_profile_admin': False,
            'event_logs': ['example', 'event'],
            'logcat_logs': ['example', 'log']
        },
        'device_context': {
            'android_device_model': 'example_model',
            'android_sdk_version': 23,
            'build_fingerprint': 'example_fingerprint_id',
            'network_type': 'wifi'
        },
        'report_submission_timestamp_sec': 1615519337,
        'report_submission_utc_offset_hrs': 0,
        'system_context': {
            'platform_version': '0.1-alpha-abcdef1234',
            'package_version_code': 1,
            'android_device_country_locale_code': 'in',
            'android_device_language_locale_code': 'en'
        },
        'user_supplied_feedback': {
            'report_type': 'suggestion',
            'category': 'language_suggestion',
            'user_feedback_selected_items': [],
            'user_feedback_other_text_input': 'french'
        }
    }

    ANDROID_APP_VERSION_NAME = '1.0.0-flavor-commithash'
    ANDROID_APP_VERSION_CODE = '2'

    def setUp(self) -> None:
        super().setUp()
        self.mock_testapp = webtest.TestApp(webapp2.WSGIApplication(
            [webapp2.Route(
                '/appfeedbackreporthandler/incoming_android_report',
                self.MockHandler)],
            debug=feconf.DEBUG,
        ))

    def test_that_no_exception_is_raised_when_valid_oppia_android_headers(
        self
    ) -> None:
        headers = {
            'api_key': android_validation_constants.ANDROID_API_KEY,
            'app_package_name': (
                android_validation_constants.ANDROID_APP_PACKAGE_NAME),
            'app_version_name': self.ANDROID_APP_VERSION_NAME,
            'app_version_code': self.ANDROID_APP_VERSION_CODE
        }
        payload = {}
        payload['report'] = self.REPORT_JSON

        with self.swap(self, 'testapp', self.mock_testapp):
            self.post_json(
                '/appfeedbackreporthandler/incoming_android_report', payload,
                headers=headers)

    def test_invalid_api_key_raises_exception(self) -> None:
        invalid_headers = {
            'api_key': 'bad_key',
            'app_package_name': (
                android_validation_constants.ANDROID_APP_PACKAGE_NAME),
            'app_version_name': self.ANDROID_APP_VERSION_NAME,
            'app_version_code': self.ANDROID_APP_VERSION_CODE
        }
        payload = {}
        payload['report'] = self.REPORT_JSON

        with self.swap(self, 'testapp', self.mock_testapp):
            self.post_json(
                '/appfeedbackreporthandler/incoming_android_report', payload,
                headers=invalid_headers, expected_status_int=401)

    def test_invalid_package_name_raises_exception(self) -> None:
        invalid_headers = {
            'api_key': android_validation_constants.ANDROID_API_KEY,
            'app_package_name': 'bad_package_name',
            'app_version_name': self.ANDROID_APP_VERSION_NAME,
            'app_version_code': self.ANDROID_APP_VERSION_CODE
        }
        payload = {}
        payload['report'] = self.REPORT_JSON

        with self.swap(self, 'testapp', self.mock_testapp):
            self.post_json(
                '/appfeedbackreporthandler/incoming_android_report', payload,
                headers=invalid_headers, expected_status_int=401)

    def test_invalid_version_name_raises_exception(self) -> None:
        invalid_headers = {
            'api_key': android_validation_constants.ANDROID_API_KEY,
            'app_package_name': (
                android_validation_constants.ANDROID_APP_PACKAGE_NAME),
            'app_version_name': 'bad_version_name',
            'app_version_code': self.ANDROID_APP_VERSION_CODE
        }
        payload = {}
        payload['report'] = self.REPORT_JSON

        with self.swap(self, 'testapp', self.mock_testapp):
            self.post_json(
                '/appfeedbackreporthandler/incoming_android_report', payload,
                headers=invalid_headers, expected_status_int=401)

    def test_invalid_version_code_raises_exception(self) -> None:
        invalid_headers = {
            'api_key': android_validation_constants.ANDROID_API_KEY,
            'app_package_name': (
                android_validation_constants.ANDROID_APP_PACKAGE_NAME),
            'app_version_name': self.ANDROID_APP_VERSION_NAME,
            'app_version_code': 'bad_version_code'
        }
        payload = {}
        payload['report'] = self.REPORT_JSON

        with self.swap(self, 'testapp', self.mock_testapp):
            self.post_json(
                '/appfeedbackreporthandler/incoming_android_report', payload,
                headers=invalid_headers, expected_status_int=401)<|MERGE_RESOLUTION|>--- conflicted
+++ resolved
@@ -6706,13 +6706,10 @@
                 OppiaMLAuthInfo. Message at index 0, vm_id at index 1 and
                 signature at index 2.
             """
-<<<<<<< HEAD
-=======
             # Here we use cast because we are narrowing down the type of
             # 'normalized_payload' from Dict[str, Any] to a particular
             # TypedDict that was defined according to the schemas. So that
             # the type of fetched values is not considered as Any type.
->>>>>>> dcc74a5f
             payload = cast(
                 MockHandlerNormalizedPayloadDict, self.normalized_payload
             )
