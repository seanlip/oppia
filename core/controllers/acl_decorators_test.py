--- conflicted
+++ resolved
@@ -3326,11 +3326,7 @@
         self
     ) -> None:
         feature_flag_services.update_feature_flag(
-<<<<<<< HEAD
             feature_flag_list.FeatureNames.CD_ADMIN_DASHBOARD_NEW_UI.value,
-=======
-            platform_feature_list.FeatureNames.CD_ADMIN_DASHBOARD_NEW_UI.value,
->>>>>>> 8d2a709c
             True,
             0,
             []
@@ -3352,11 +3348,7 @@
         self
     ) -> None:
         feature_flag_services.update_feature_flag(
-<<<<<<< HEAD
             feature_flag_list.FeatureNames.CD_ADMIN_DASHBOARD_NEW_UI.value,
-=======
-            platform_feature_list.FeatureNames.CD_ADMIN_DASHBOARD_NEW_UI.value,
->>>>>>> 8d2a709c
             True,
             0,
             []
