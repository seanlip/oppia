# Copyright 2014 The Oppia Authors. All Rights Reserved.
#
# Licensed under the Apache License, Version 2.0 (the "License");
# you may not use this file except in compliance with the License.
# You may obtain a copy of the License at
#
#      http://www.apache.org/licenses/LICENSE-2.0
#
# Unless required by applicable law or agreed to in writing, software
# distributed under the License is distributed on an "AS-IS" BASIS,
# WITHOUT WARRANTIES OR CONDITIONS OF ANY KIND, either express or implied.
# See the License for the specific language governing permissions and
# limitations under the License.

"""Tests for the profile page."""

from __future__ import absolute_import  # pylint: disable=import-only-modules
from __future__ import unicode_literals  # pylint: disable=import-only-modules

import datetime
import re
import zipfile

from constants import constants
from core.domain import exp_domain
from core.domain import exp_services
from core.domain import rights_manager
from core.domain import subscription_services
from core.domain import user_services
from core.platform import models
from core.tests import test_utils
import feconf
import main_cron
import python_utils
import utils

import webtest

(user_models,) = models.Registry.import_models([models.NAMES.user])


class ProfilePageTests(test_utils.GenericTestBase):

    def test_get_profile_page_of_non_existing_user_raises_status_404(self):
        self.get_html_response(
            '/profile/%s' % self.OWNER_USERNAME, expected_status_int=404)

    def test_get_profile_page_of_existing_user(self):
        self.signup(self.OWNER_EMAIL, self.OWNER_USERNAME)
        response = self.get_html_response('/profile/%s' % self.OWNER_USERNAME)
        self.assertIn(
            b'<profile-page></profile-page>', response.body)


class ProfileDataHandlerTests(test_utils.GenericTestBase):

    def test_preference_page_updates(self):
        self.signup(self.EDITOR_EMAIL, self.EDITOR_USERNAME)
        self.login(self.EDITOR_EMAIL)
        csrf_token = self.get_new_csrf_token()
        original_preferences = self.get_json('/preferenceshandler/data')
        self.assertEqual(
            ['en'], original_preferences['preferred_language_codes'])
        self.assertIsNone(original_preferences['preferred_site_language_code'])
        self.assertIsNone(original_preferences['preferred_audio_language_code'])
        self.put_json(
            '/preferenceshandler/data',
            {'update_type': 'preferred_site_language_code', 'data': 'en'},
            csrf_token=csrf_token)
        self.put_json(
            '/preferenceshandler/data',
            {'update_type': 'preferred_audio_language_code', 'data': 'hi-en'},
            csrf_token=csrf_token)
        self.put_json(
            '/preferenceshandler/data',
            {'update_type': 'preferred_language_codes', 'data': ['de']},
            csrf_token=csrf_token)
        new_preferences = self.get_json('/preferenceshandler/data')
        self.assertEqual(new_preferences['preferred_language_codes'], ['de'])
        self.assertEqual(new_preferences['preferred_site_language_code'], 'en')
        self.assertEqual(
            new_preferences['preferred_audio_language_code'], 'hi-en')

    def test_profile_data_is_independent_of_currently_logged_in_user(self):
        self.signup(self.EDITOR_EMAIL, self.EDITOR_USERNAME)
        self.login(self.EDITOR_EMAIL)
        csrf_token = self.get_new_csrf_token()
        self.put_json(
            '/preferenceshandler/data',
            {'update_type': 'user_bio', 'data': 'My new editor bio'},
            csrf_token=csrf_token)
        self.put_json(
            '/preferenceshandler/data',
            {'update_type': 'subject_interests', 'data': ['editor', 'editing']},
            csrf_token=csrf_token)
        self.logout()

        self.signup(self.VIEWER_EMAIL, self.VIEWER_USERNAME)
        self.login(self.VIEWER_EMAIL)
        csrf_token = self.get_new_csrf_token()
        self.put_json(
            '/preferenceshandler/data',
            {'update_type': 'user_bio', 'data': 'My new viewer bio'},
            csrf_token=csrf_token)
        self.put_json(
            '/preferenceshandler/data',
            {'update_type': 'subject_interests', 'data': ['viewer', 'viewing']},
            csrf_token=csrf_token)
        self.logout()

        # Viewer looks at editor's profile page.
        self.login(self.VIEWER_EMAIL)
        response = self.get_json(
            '/profilehandler/data/%s' % self.EDITOR_USERNAME)
        self.assertEqual(response['user_bio'], 'My new editor bio')
        self.assertEqual(response['subject_interests'], ['editor', 'editing'])
        self.logout()

        # Editor looks at their own profile page.
        self.login(self.EDITOR_EMAIL)
        response = self.get_json(
            '/profilehandler/data/%s' % self.EDITOR_USERNAME)
        self.assertEqual(response['user_bio'], 'My new editor bio')
        self.assertEqual(response['subject_interests'], ['editor', 'editing'])
        self.logout()

        # Looged-out user looks at editor's profile page.
        response = self.get_json(
            '/profilehandler/data/%s' % self.EDITOR_USERNAME)
        self.assertEqual(response['user_bio'], 'My new editor bio')
        self.assertEqual(response['subject_interests'], ['editor', 'editing'])

    def test_preferences_page(self):
        self.signup(self.EDITOR_EMAIL, self.EDITOR_USERNAME)
        self.login(self.EDITOR_EMAIL)

        response = self.get_html_response(feconf.PREFERENCES_URL)
        self.assertIn(b'{"title": "Preferences | Oppia"})', response.body)

        self.logout()


class UserContributionsTests(test_utils.GenericTestBase):

    USERNAME_A = 'a'
    EMAIL_A = 'a@example.com'
    USERNAME_B = 'b'
    EMAIL_B = 'b@example.com'
    EXP_ID_1 = 'exp_id_1'

    def test_null_case(self):
        # Check that the profile page for a user with no contributions shows
        # that they have 0 created/edited explorations.
        self.signup(self.EMAIL_A, self.USERNAME_A)
        response_dict = self.get_json(
            '/profilehandler/data/%s' % self.USERNAME_A)
        self.assertEqual(
            response_dict['created_exp_summary_dicts'], [])
        self.assertEqual(
            response_dict['edited_exp_summary_dicts'], [])

    def test_created(self):
        # Check that the profile page for a user who has created
        # a single exploration shows 1 created and 1 edited exploration.
        self.signup(self.EMAIL_A, self.USERNAME_A)
        user_a_id = self.get_user_id_from_email(self.EMAIL_A)
        user_a = user_services.get_user_actions_info(user_a_id)
        self.save_new_valid_exploration(
            self.EXP_ID_1, user_a_id, end_state_name='End')
        rights_manager.publish_exploration(user_a, self.EXP_ID_1)
        self.process_and_flush_pending_mapreduce_tasks()

        response_dict = self.get_json(
            '/profilehandler/data/%s' % self.USERNAME_A)
        self.assertEqual(len(
            response_dict['created_exp_summary_dicts']), 1)
        self.assertEqual(len(
            response_dict['edited_exp_summary_dicts']), 1)
        self.assertEqual(
            response_dict['created_exp_summary_dicts'][0]['id'],
            self.EXP_ID_1)
        self.assertEqual(
            response_dict['edited_exp_summary_dicts'][0]['id'],
            self.EXP_ID_1)

    def test_edited(self):
        # Check that the profile page for a user who has created
        # a single exploration shows 0 created and 1 edited exploration.
        self.signup(self.EMAIL_A, self.USERNAME_A)
        user_a_id = self.get_user_id_from_email(self.EMAIL_A)

        self.signup(self.EMAIL_B, self.USERNAME_B)
        user_b_id = self.get_user_id_from_email(self.EMAIL_B)
        user_a = user_services.get_user_actions_info(user_a_id)
        self.save_new_valid_exploration(
            self.EXP_ID_1, user_a_id, end_state_name='End')
        rights_manager.publish_exploration(user_a, self.EXP_ID_1)

        exp_services.update_exploration(
            user_b_id, self.EXP_ID_1, [exp_domain.ExplorationChange({
                'cmd': 'edit_exploration_property',
                'property_name': 'objective',
                'new_value': 'the objective'
            })], 'Test edit')
        self.process_and_flush_pending_tasks()

        response_dict = self.get_json(
            '/profilehandler/data/%s' % self.USERNAME_B)
        self.assertEqual(len(
            response_dict['created_exp_summary_dicts']), 0)
        self.assertEqual(len(
            response_dict['edited_exp_summary_dicts']), 1)
        self.assertEqual(
            response_dict['edited_exp_summary_dicts'][0]['id'],
            self.EXP_ID_1)
        self.assertEqual(
            response_dict['edited_exp_summary_dicts'][0]['objective'],
            'the objective')


class FirstContributionDateTests(test_utils.GenericTestBase):

    USERNAME = 'abc123'
    EMAIL = 'abc123@gmail.com'

    def test_contribution_msec(self):
        # Test the contribution time shows up correctly as None.
        self.signup(self.EMAIL, self.USERNAME)
        self.login(self.EMAIL)
        user_id = self.get_user_id_from_email(self.EMAIL)
        response_dict = self.get_json(
            '/profilehandler/data/%s' % self.USERNAME)
        self.assertIsNone(response_dict['first_contribution_msec'])

        # Update the first_contribution_msec to the current time in
        # milliseconds.
        first_time_in_msecs = utils.get_current_time_in_millisecs()
        user_services.update_first_contribution_msec_if_not_set(
            user_id, first_time_in_msecs)

        # Test the contribution date correctly changes to current_time_in_msecs.
        response_dict = self.get_json(
            '/profilehandler/data/%s' % self.USERNAME)
        self.assertEqual(
            response_dict['first_contribution_msec'],
            first_time_in_msecs)

        # Test that the contribution date is not changed after the first time it
        # is set.
        second_time_in_msecs = utils.get_current_time_in_millisecs()
        user_services.update_first_contribution_msec_if_not_set(
            user_id, second_time_in_msecs)
        response_dict = self.get_json(
            '/profilehandler/data/%s' % self.USERNAME)
        self.assertEqual(
            response_dict['first_contribution_msec'],
            first_time_in_msecs)


class PreferencesHandlerTests(test_utils.GenericTestBase):
    EXP_ID = 'exp_id'
    EXP_TITLE = 'Exploration title'

    def setUp(self):
        super(PreferencesHandlerTests, self).setUp()
        self.signup(self.OWNER_EMAIL, self.OWNER_USERNAME)
        self.signup(self.VIEWER_EMAIL, self.VIEWER_USERNAME)

        self.owner_id = self.get_user_id_from_email(self.OWNER_EMAIL)
        self.viewer_id = self.get_user_id_from_email(self.VIEWER_EMAIL)

    def test_can_see_subscriptions(self):
        self.login(self.VIEWER_EMAIL)

        response = self.get_json(feconf.PREFERENCES_DATA_URL)
        self.assertEqual(len(response['subscription_list']), 0)

        # Subscribe to user.
        subscription_services.subscribe_to_creator(
            self.viewer_id, self.owner_id)
        response = self.get_json(feconf.PREFERENCES_DATA_URL)
        self.assertEqual(len(response['subscription_list']), 1)
        self.assertEqual(
            response['subscription_list'][0]['creator_username'],
            self.OWNER_USERNAME)

        # Unsubscribe from user.
        subscription_services.unsubscribe_from_creator(
            self.viewer_id, self.owner_id)
        response = self.get_json(feconf.PREFERENCES_DATA_URL)
        self.assertEqual(len(response['subscription_list']), 0)
        self.logout()

    def test_can_update_profile_picture_data_url(self):
        self.login(self.OWNER_EMAIL)
        csrf_token = self.get_new_csrf_token()
        user_settings = user_services.get_user_settings(self.owner_id)
        self.assertTrue(test_utils.check_image_png_or_webp(
            user_settings.profile_picture_data_url))
        self.put_json(
            feconf.PREFERENCES_DATA_URL,
            {
                'update_type': 'profile_picture_data_url',
                'data': 'new_profile_picture_data_url'},
            csrf_token=csrf_token)
        user_settings = user_services.get_user_settings(self.owner_id)
        self.assertEqual(
            user_settings.profile_picture_data_url,
            'new_profile_picture_data_url')
        self.logout()

    def test_can_update_default_dashboard(self):
        self.login(self.OWNER_EMAIL)
        csrf_token = self.get_new_csrf_token()
        user_settings = user_services.get_user_settings(self.owner_id)
        self.assertIsNone(user_settings.default_dashboard)
        self.put_json(
            feconf.PREFERENCES_DATA_URL,
            {
                'update_type': 'default_dashboard',
                'data': constants.DASHBOARD_TYPE_CREATOR},
            csrf_token=csrf_token)
        user_settings = user_services.get_user_settings(self.owner_id)
        self.assertEqual(
            user_settings.default_dashboard, constants.DASHBOARD_TYPE_CREATOR)
        self.logout()

    def test_update_preferences_with_invalid_update_type_raises_exception(self):
        self.login(self.OWNER_EMAIL)
        csrf_token = self.get_new_csrf_token()
        with self.assertRaisesRegexp(Exception, 'Invalid update type:'):
            self.put_json(
                feconf.PREFERENCES_DATA_URL,
                {'update_type': 'invalid_update_type'},
                csrf_token=csrf_token)
        self.logout()


class LongUserBioHandlerTests(test_utils.GenericTestBase):
    USERNAME_A = 'a'
    EMAIL_A = 'a@example.com'
    USERNAME_B = 'b'
    EMAIL_B = 'b@example.com'

    def test_userbio_within_limit(self):
        self.signup(self.EMAIL_A, self.USERNAME_A)
        self.login(self.EMAIL_A)
        csrf_token = self.get_new_csrf_token()
        self.put_json(
            '/preferenceshandler/data', {
                'update_type': 'user_bio',
                'data': 'I am within 2000 char limit',
            }, csrf_token=csrf_token)
        preferences = self.get_json('/preferenceshandler/data')
        self.assertIsNotNone(preferences)
        self.assertEqual(
            preferences['user_bio'], 'I am within 2000 char limit')
        self.logout()

    def test_user_bio_exceeds_limit(self):
        self.signup(self.EMAIL_B, self.USERNAME_B)
        self.login(self.EMAIL_B)
        csrf_token = self.get_new_csrf_token()
        user_bio_response = self.put_json(
            '/preferenceshandler/data', {
                'update_type': 'user_bio',
                'data': 'I am not within 2000 char limit' * 200
            },
            csrf_token=csrf_token, expected_status_int=400)
        self.assertEqual(user_bio_response['status_code'], 400)
        self.assertIn(
            'User bio exceeds maximum character limit: 2000',
            user_bio_response['error'])
        self.logout()


class ProfileLinkTests(test_utils.GenericTestBase):

    USERNAME = 'abc123'
    EMAIL = 'abc123@gmail.com'
    PROFILE_PIC_URL = '/preferenceshandler/profile_picture_by_username/'

    def test_get_profile_picture_invalid_username(self):
        self.get_json(
            '%s%s' % (self.PROFILE_PIC_URL, self.USERNAME),
            expected_status_int=404)

    def test_get_profile_picture_valid_username(self):
        self.signup(self.EMAIL, self.USERNAME)
        response_dict = self.get_json(
            '%s%s' % (self.PROFILE_PIC_URL, self.USERNAME)
        )
        # Every user must have a profile picture.
        self.assertEqual(
            response_dict['profile_picture_data_url_for_username'],
            user_services.DEFAULT_IDENTICON_DATA_URL)


class EmailPreferencesTests(test_utils.GenericTestBase):

    def test_user_not_setting_email_prefs_on_signup(self):
        self.login(self.EDITOR_EMAIL)
        self.get_html_response(feconf.SIGNUP_URL + '?return_url=/')
        csrf_token = self.get_new_csrf_token()
        self.post_json(
            feconf.SIGNUP_DATA_URL,
            {'username': self.EDITOR_USERNAME, 'agreed_to_terms': True},
            csrf_token=csrf_token)

        # The email update preference should be whatever the setting in feconf
        # is.
        editor_id = self.get_user_id_from_email(self.EDITOR_EMAIL)
        with self.swap(feconf, 'DEFAULT_EMAIL_UPDATES_PREFERENCE', True):
            email_preferences = user_services.get_email_preferences(editor_id)
            self.assertEqual(email_preferences.can_receive_email_updates, True)
            self.assertEqual(
                email_preferences.can_receive_editor_role_email,
                feconf.DEFAULT_EDITOR_ROLE_EMAIL_PREFERENCE)
            self.assertEqual(
                email_preferences.can_receive_feedback_message_email,
                feconf.DEFAULT_FEEDBACK_MESSAGE_EMAIL_PREFERENCE)
            self.assertEqual(
                email_preferences.can_receive_subscription_email,
                feconf.DEFAULT_SUBSCRIPTION_EMAIL_PREFERENCE)
        with self.swap(feconf, 'DEFAULT_EMAIL_UPDATES_PREFERENCE', False):
            email_preferences = user_services.get_email_preferences(editor_id)
            self.assertEqual(email_preferences.can_receive_email_updates, False)
            self.assertEqual(
                email_preferences.can_receive_editor_role_email,
                feconf.DEFAULT_EDITOR_ROLE_EMAIL_PREFERENCE)
            self.assertEqual(
                email_preferences.can_receive_feedback_message_email,
                feconf.DEFAULT_FEEDBACK_MESSAGE_EMAIL_PREFERENCE)
            self.assertEqual(
                email_preferences.can_receive_subscription_email,
                feconf.DEFAULT_SUBSCRIPTION_EMAIL_PREFERENCE)

    def test_user_allowing_emails_on_signup(self):
        self.login(self.EDITOR_EMAIL)
        self.get_html_response(feconf.SIGNUP_URL + '?return_url=/')
        csrf_token = self.get_new_csrf_token()
        self.post_json(
            feconf.SIGNUP_DATA_URL,
            {
                'username': self.EDITOR_USERNAME,
                'agreed_to_terms': True,
                'can_receive_email_updates': True
            },
            csrf_token=csrf_token)

        # The email update preference should be True in all cases.
        editor_id = self.get_user_id_from_email(self.EDITOR_EMAIL)
        with self.swap(feconf, 'DEFAULT_EMAIL_UPDATES_PREFERENCE', True):
            email_preferences = user_services.get_email_preferences(editor_id)
            self.assertEqual(email_preferences.can_receive_email_updates, True)
            self.assertEqual(
                email_preferences.can_receive_editor_role_email,
                feconf.DEFAULT_EDITOR_ROLE_EMAIL_PREFERENCE)
            self.assertEqual(
                email_preferences.can_receive_feedback_message_email,
                feconf.DEFAULT_FEEDBACK_MESSAGE_EMAIL_PREFERENCE)
            self.assertEqual(
                email_preferences.can_receive_subscription_email,
                feconf.DEFAULT_SUBSCRIPTION_EMAIL_PREFERENCE)
        with self.swap(feconf, 'DEFAULT_EMAIL_UPDATES_PREFERENCE', False):
            email_preferences = user_services.get_email_preferences(editor_id)
            self.assertEqual(email_preferences.can_receive_email_updates, True)
            self.assertEqual(
                email_preferences.can_receive_editor_role_email,
                feconf.DEFAULT_EDITOR_ROLE_EMAIL_PREFERENCE)
            self.assertEqual(
                email_preferences.can_receive_feedback_message_email,
                feconf.DEFAULT_FEEDBACK_MESSAGE_EMAIL_PREFERENCE)
            self.assertEqual(
                email_preferences.can_receive_subscription_email,
                feconf.DEFAULT_SUBSCRIPTION_EMAIL_PREFERENCE)

    def test_user_disallowing_emails_on_signup(self):
        self.login(self.EDITOR_EMAIL)
        self.get_html_response(feconf.SIGNUP_URL + '?return_url=/')
        csrf_token = self.get_new_csrf_token()
        self.post_json(
            feconf.SIGNUP_DATA_URL,
            {
                'username': self.EDITOR_USERNAME,
                'agreed_to_terms': True,
                'can_receive_email_updates': False
            },
            csrf_token=csrf_token)

        # The email update preference should be False in all cases.
        editor_id = self.get_user_id_from_email(self.EDITOR_EMAIL)
        with self.swap(feconf, 'DEFAULT_EMAIL_UPDATES_PREFERENCE', True):
            email_preferences = user_services.get_email_preferences(editor_id)
            self.assertEqual(email_preferences.can_receive_email_updates, False)
            self.assertEqual(
                email_preferences.can_receive_editor_role_email,
                feconf.DEFAULT_EDITOR_ROLE_EMAIL_PREFERENCE)
            self.assertEqual(
                email_preferences.can_receive_feedback_message_email,
                feconf.DEFAULT_FEEDBACK_MESSAGE_EMAIL_PREFERENCE)
            self.assertEqual(
                email_preferences.can_receive_subscription_email,
                feconf.DEFAULT_SUBSCRIPTION_EMAIL_PREFERENCE)

        with self.swap(feconf, 'DEFAULT_EMAIL_UPDATES_PREFERENCE', False):
            email_preferences = user_services.get_email_preferences(editor_id)
            self.assertEqual(email_preferences.can_receive_email_updates, False)
            self.assertEqual(
                email_preferences.can_receive_editor_role_email,
                feconf.DEFAULT_EDITOR_ROLE_EMAIL_PREFERENCE)
            self.assertEqual(
                email_preferences.can_receive_feedback_message_email,
                feconf.DEFAULT_FEEDBACK_MESSAGE_EMAIL_PREFERENCE)
            self.assertEqual(
                email_preferences.can_receive_subscription_email,
                feconf.DEFAULT_SUBSCRIPTION_EMAIL_PREFERENCE)

    def test_email_preferences_updates(self):
        """Test that Preferences Handler correctly updates the email
        preferences of the user.
        """

        self.signup(self.EDITOR_EMAIL, self.EDITOR_USERNAME)
        editor_id = self.get_user_id_from_email(self.EDITOR_EMAIL)
        self.login(self.EDITOR_EMAIL)
        csrf_token = self.get_new_csrf_token()

        payload = {
            'update_type': 'email_preferences',
            'data': {
                'can_receive_email_updates': True,
                'can_receive_editor_role_email': True,
                'can_receive_feedback_message_email': True,
                'can_receive_subscription_email': True
            }
        }

        # Allow all emails.
        self.put_json(
            '/preferenceshandler/data', payload, csrf_token=csrf_token)

        email_preferences = user_services.get_email_preferences(editor_id)
        self.assertTrue(email_preferences.can_receive_email_updates)
        self.assertTrue(email_preferences.can_receive_editor_role_email)
        self.assertTrue(email_preferences.can_receive_feedback_message_email)
        self.assertTrue(email_preferences.can_receive_subscription_email)

        payload = {
            'update_type': 'email_preferences',
            'data': {
                'can_receive_email_updates': False,
                'can_receive_editor_role_email': False,
                'can_receive_feedback_message_email': False,
                'can_receive_subscription_email': False
            }
        }

        # Disallow all emails.
        self.put_json(
            '/preferenceshandler/data', payload, csrf_token=csrf_token)

        email_preferences = user_services.get_email_preferences(editor_id)
        self.assertFalse(email_preferences.can_receive_email_updates)
        self.assertFalse(email_preferences.can_receive_editor_role_email)
        self.assertFalse(email_preferences.can_receive_feedback_message_email)
        self.assertFalse(email_preferences.can_receive_subscription_email)


class ProfilePictureHandlerTests(test_utils.GenericTestBase):

    def test_get_profile_picture_with_updated_value(self):
        self.get_json(
            '/preferenceshandler/profile_picture', expected_status_int=401)
        self.signup(self.OWNER_EMAIL, self.OWNER_USERNAME)
        owner_id = self.get_user_id_from_email(self.OWNER_EMAIL)
        self.login(self.OWNER_EMAIL)
        user_settings = user_services.get_user_settings(owner_id)
        response = self.get_json('/preferenceshandler/profile_picture')
        self.assertEqual(
            response['profile_picture_data_url'],
            user_settings.profile_picture_data_url)
        user_services.update_profile_picture_data_url(
            owner_id, 'new_profile_picture')
        response = self.get_json('/preferenceshandler/profile_picture')
        self.assertEqual(
            response['profile_picture_data_url'], 'new_profile_picture')
        self.logout()


class SignupTests(test_utils.GenericTestBase):

    def test_signup_page_does_not_have_top_right_menu(self):
        self.login(self.EDITOR_EMAIL)
        response = self.get_html_response(feconf.SIGNUP_URL + '?return_url=/')
        # Sign in can't be inside an html tag, but can appear inside js code.
        response.mustcontain(no=['Logout'])
        self.logout()

    def test_going_somewhere_else_while_signing_in_logs_user_out(self):
        exp_services.load_demo('0')

        self.login(self.EDITOR_EMAIL)
        response = self.get_html_response(feconf.SIGNUP_URL + '?return_url=/')
        self.get_html_response(feconf.SIGNUP_URL)
        response = self.get_html_response('/create/0', expected_status_int=302)
        self.assertIn('logout', response.headers['location'])
        self.assertIn('create', response.headers['location'])

        self.logout()

    def test_to_check_url_redirection_in_signup(self):
        """To validate the redirections from return_url."""
        self.login(self.EDITOR_EMAIL)
        self.get_html_response(feconf.SIGNUP_URL + '?return_url=/')
        csrf_token = self.get_new_csrf_token()

        # Registering this user fully.
        self.post_json(
            feconf.SIGNUP_DATA_URL,
            {'username': self.EDITOR_USERNAME, 'agreed_to_terms': True},
            csrf_token=csrf_token)

        def strip_domain_from_location_header(url):
            """To strip the domain form the location url."""
            splitted_url = re.match(r'(http[s]?:\/\/)?([^\/\s]+\/)(.*)', url)
            return splitted_url.group(3)

        response = self.get_html_response(
            '/signup?return_url=https://google.com', expected_status_int=302)
        self.assertEqual('', strip_domain_from_location_header(
            response.headers['location']))

        response = self.get_html_response(
            '/signup?return_url=//google.com', expected_status_int=302)
        self.assertEqual('', strip_domain_from_location_header(
            response.headers['location']))

        response = self.get_html_response(
            '/signup?return_url=/page#hello', expected_status_int=302)
        self.assertEqual('page', strip_domain_from_location_header(
            response.headers['location']))

        response = self.get_html_response(
            '/signup?return_url=/page/hello', expected_status_int=302)
        self.assertEqual('page/hello', strip_domain_from_location_header(
            response.headers['location']))

        response = self.get_html_response(
            '/signup?return_url=/page/hello?id=tests', expected_status_int=302)
        self.assertEqual(
            'page/hello?id=tests', strip_domain_from_location_header(
                response.headers['location']))

        self.logout()

    def test_accepting_terms_is_handled_correctly(self):
        self.login(self.EDITOR_EMAIL)
        self.get_html_response(feconf.SIGNUP_URL + '?return_url=/')
        csrf_token = self.get_new_csrf_token()

        response_dict = self.post_json(
            feconf.SIGNUP_DATA_URL, {'agreed_to_terms': False},
            csrf_token=csrf_token, expected_status_int=400)
        self.assertIn('you will need to accept', response_dict['error'])

        response_dict = self.post_json(
            feconf.SIGNUP_DATA_URL,
            {'agreed_to_terms': 'Hasta la vista!'},
            csrf_token=csrf_token, expected_status_int=400)
        self.assertIn('you will need to accept', response_dict['error'])

        self.post_json(
            feconf.SIGNUP_DATA_URL,
            {'agreed_to_terms': True, 'username': self.EDITOR_USERNAME},
            csrf_token=csrf_token)

        self.logout()

    def test_username_is_handled_correctly(self):
        self.login(self.EDITOR_EMAIL)
        self.get_html_response(feconf.SIGNUP_URL + '?return_url=/')
        csrf_token = self.get_new_csrf_token()

        response_dict = self.post_json(
            feconf.SIGNUP_DATA_URL, {'agreed_to_terms': True},
            csrf_token=csrf_token, expected_status_int=400)
        self.assertIn('Empty username supplied', response_dict['error'])

        response_dict = self.post_json(
            feconf.SIGNUP_DATA_URL,
            {'username': '', 'agreed_to_terms': True},
            csrf_token=csrf_token, expected_status_int=400)
        self.assertIn('Empty username supplied', response_dict['error'])

        response_dict = self.post_json(
            feconf.SIGNUP_DATA_URL,
            {'username': '!a!', 'agreed_to_terms': True},
            csrf_token=csrf_token, expected_status_int=400)
        self.assertIn(
            'can only have alphanumeric characters', response_dict['error'])

        response_dict = self.post_json(
            feconf.SIGNUP_DATA_URL,
            {'username': self.UNICODE_TEST_STRING, 'agreed_to_terms': True},
            csrf_token=csrf_token, expected_status_int=400)
        self.assertIn(
            'can only have alphanumeric characters', response_dict['error'])

        response_dict = self.post_json(
            feconf.SIGNUP_DATA_URL,
            {'username': 'abcde', 'agreed_to_terms': True},
            csrf_token=csrf_token)

        self.logout()

    def test_default_dashboard_for_new_users(self):
        self.login(self.EDITOR_EMAIL)
        self.get_html_response(feconf.SIGNUP_URL + '?return_url=/')
        csrf_token = self.get_new_csrf_token()

        # This user should have the creator dashboard as default.
        self.post_json(
            feconf.SIGNUP_DATA_URL,
            {'agreed_to_terms': True, 'username': self.EDITOR_USERNAME,
             'default_dashboard': constants.DASHBOARD_TYPE_CREATOR,
             'can_receive_email_updates': None},
            csrf_token=csrf_token)

        user_id = user_services.get_user_id_from_username(self.EDITOR_USERNAME)
        user_settings = user_services.get_user_settings(user_id)
        self.assertEqual(
            user_settings.default_dashboard, constants.DASHBOARD_TYPE_CREATOR)

        self.logout()

        user_services.create_new_user(
            self.get_auth_id_from_email(self.VIEWER_EMAIL), self.VIEWER_EMAIL)
        self.login(self.VIEWER_EMAIL)
        csrf_token = self.get_new_csrf_token()

        # This user should have the learner dashboard as default.
        self.post_json(
            feconf.SIGNUP_DATA_URL,
            {'agreed_to_terms': True, 'username': self.VIEWER_USERNAME,
             'default_dashboard': constants.DASHBOARD_TYPE_LEARNER,
             'can_receive_email_updates': None},
            csrf_token=csrf_token)

        user_id = user_services.get_user_id_from_username(self.VIEWER_USERNAME)
        user_settings = user_services.get_user_settings(user_id)
        self.assertEqual(
            user_settings.default_dashboard, constants.DASHBOARD_TYPE_LEARNER)

        self.logout()

    def test_user_settings_of_non_existing_user(self):
        self.login(self.OWNER_EMAIL)
        self.get_html_response(feconf.SIGNUP_URL + '?return_url=/')

        values_dict = {
            'can_send_emails': False,
            'has_agreed_to_latest_terms': False,
            'has_ever_registered': False,
            'username': None,
        }

        response = self.get_json(feconf.SIGNUP_DATA_URL)
        self.assertDictEqual(values_dict, response)
        self.logout()

    def test_user_settings_of_existing_user(self):
        self.signup(self.OWNER_EMAIL, self.OWNER_USERNAME)
        self.login(self.OWNER_EMAIL)
        values_dict = {
            'can_send_emails': True,
            'has_agreed_to_latest_terms': True,
            'has_ever_registered': True,
            'username': 'owner',
        }
        with self.swap(feconf, 'CAN_SEND_EMAILS', True):
            response = self.get_json(feconf.SIGNUP_DATA_URL)
            self.assertDictEqual(values_dict, response)

        self.logout()


class DeleteAccountPageTests(test_utils.GenericTestBase):

    def setUp(self):
        super(DeleteAccountPageTests, self).setUp()
        self.signup(self.EDITOR_EMAIL, self.EDITOR_USERNAME)
        self.login(self.EDITOR_EMAIL)

    def test_get_delete_account_page(self):
        with self.swap(constants, 'ENABLE_ACCOUNT_DELETION', True):
            response = self.get_html_response('/delete-account')
            self.assertIn(
<<<<<<< HEAD
                b'<delete-account-page></delete-account-page>', response.body)
=======
                '<oppia-delete-account-page></oppia-delete-account-page>',
                response.body)
>>>>>>> b881a437

    def test_get_delete_account_page_disabled(self):
        with self.swap(constants, 'ENABLE_ACCOUNT_DELETION', False):
            self.get_html_response('/delete-account', expected_status_int=404)


class DeleteAccountHandlerTests(test_utils.GenericTestBase):

    def setUp(self):
        super(DeleteAccountHandlerTests, self).setUp()
        self.signup(self.EDITOR_EMAIL, self.EDITOR_USERNAME)
        self.login(self.EDITOR_EMAIL)

    def test_delete_delete_account_page(self):
        with self.swap(constants, 'ENABLE_ACCOUNT_DELETION', True):
            data = self.delete_json('/delete-account-handler')
            self.assertEqual(data, {'success': True})

    def test_delete_delete_account_page_disabled(self):
        with self.swap(constants, 'ENABLE_ACCOUNT_DELETION', False):
            self.delete_json('/delete-account-handler', expected_status_int=404)


class DeleteAccountTests(test_utils.GenericTestBase):
    """Integration tests for the account deletion."""

    def setUp(self):
        super(DeleteAccountTests, self).setUp()
        self.signup(self.ADMIN_EMAIL, self.ADMIN_USERNAME)
        self.signup(self.EDITOR_EMAIL, self.EDITOR_USERNAME)
        self.editor_id = self.get_user_id_from_email(self.EDITOR_EMAIL)
        self.login(self.EDITOR_EMAIL)
        self.enable_deletion_swap = (
            self.swap(constants, 'ENABLE_ACCOUNT_DELETION', True))
        self.testapp_swap_1 = self.swap(
            self, 'testapp', webtest.TestApp(main_cron.app_without_context))
        self.testapp_swap_2 = self.swap(
            self, 'testapp', webtest.TestApp(main_cron.app_without_context))

    def _run_account_deletion(self):
        """Execute complete deletion for the user that is logged in."""
        with self.enable_deletion_swap:
            data = self.delete_json('/delete-account-handler')
            self.assertEqual(data, {'success': True})

        self.logout()
        self.login(self.ADMIN_EMAIL, is_super_admin=True)
        with self.testapp_swap_1:
            self.get_html_response('/cron/users/user_deletion')
        self.process_and_flush_pending_mapreduce_tasks()

        with self.testapp_swap_2:
            self.get_html_response('/cron/users/fully_complete_user_deletion')
        self.process_and_flush_pending_mapreduce_tasks()
        self.logout()

    def test_delete_account_without_activities(self):
        self._run_account_deletion()

        self.assertIsNone(
            user_models.UserSettingsModel.get_by_id(self.editor_id))
        self.assertIsNone(
            user_models.PendingDeletionRequestModel.get_by_id(self.editor_id))
        self.assertIsNotNone(
            user_models.DeletedUserModel.get_by_id(self.editor_id))

    def test_new_signup_after_deleting_account(self):
        self._run_account_deletion()

        self.signup(self.EDITOR_EMAIL, self.EDITOR_USERNAME)
        self.login(self.EDITOR_EMAIL)
        self.assertNotEqual(
            self.editor_id, self.get_user_id_from_email(self.EDITOR_EMAIL))

    def test_delete_account_with_activities(self):
        self.save_new_valid_collection('col_id', self.editor_id)
        self.save_new_valid_exploration('exp_id', self.editor_id)
        self.save_new_topic('topic_id', self.editor_id)
        self.save_new_skill('skill_id', self.editor_id)
        self.save_new_story('story_id', self.editor_id, 'topic_id')
        self.save_new_subtopic('subtopic_id', self.editor_id, 'topic_id')

        self._run_account_deletion()

        self.assertIsNone(
            user_models.UserSettingsModel.get_by_id(self.editor_id))
        self.assertIsNone(
            user_models.PendingDeletionRequestModel.get_by_id(self.editor_id))
        self.assertIsNotNone(
            user_models.DeletedUserModel.get_by_id(self.editor_id))


class ExportAccountHandlerTests(test_utils.GenericTestBase):
    GENERIC_DATE = datetime.datetime(2019, 5, 20)
    GENERIC_EPOCH = utils.get_time_in_millisecs(GENERIC_DATE)

    def setUp(self):
        super(ExportAccountHandlerTests, self).setUp()
        self.signup(self.EDITOR_EMAIL, self.EDITOR_USERNAME)
        self.login(self.EDITOR_EMAIL)

        user_models.UserSubscriptionsModel(
            id=self.get_user_id_from_email(self.EDITOR_EMAIL),
            creator_ids=[],
            collection_ids=[],
            exploration_ids=[],
            general_feedback_thread_ids=[]).put()

    def test_export_account_handler(self):
        # Update user settings to constants.
        user_id = self.get_user_id_from_email(self.EDITOR_EMAIL)
        user_settings = user_services.get_user_settings(user_id)
        user_settings.last_agreed_to_terms = self.GENERIC_DATE
        user_settings.last_logged_in = self.GENERIC_DATE
        user_settings.validate()
        user_models.UserSettingsModel(
            id=user_settings.user_id,
            email=user_settings.email,
            role=user_settings.role,
            username=user_settings.username,
            normalized_username=user_settings.normalized_username,
            last_agreed_to_terms=user_settings.last_agreed_to_terms,
            last_started_state_editor_tutorial=(
                user_settings.last_started_state_editor_tutorial),
            last_started_state_translation_tutorial=(
                user_settings.last_started_state_translation_tutorial),
            last_logged_in=user_settings.last_logged_in,
            last_edited_an_exploration=user_settings.last_edited_an_exploration,
            last_created_an_exploration=(
                user_settings.last_created_an_exploration),
            profile_picture_data_url=user_settings.profile_picture_data_url,
            default_dashboard=user_settings.default_dashboard,
            creator_dashboard_display_pref=(
                user_settings.creator_dashboard_display_pref),
            user_bio=user_settings.user_bio,
            subject_interests=user_settings.subject_interests,
            first_contribution_msec=user_settings.first_contribution_msec,
            preferred_language_codes=user_settings.preferred_language_codes,
            preferred_site_language_code=(
                user_settings.preferred_site_language_code),
            preferred_audio_language_code=(
                user_settings.preferred_audio_language_code),
            deleted=user_settings.deleted
        ).put()

        constants_swap = self.swap(constants, 'ENABLE_ACCOUNT_EXPORT', True)
        time_swap = self.swap(
            user_services, 'record_user_logged_in', lambda *args: None)

        with constants_swap, time_swap:
            data = self.get_custom_response(
                '/export-account-handler', 'text/plain')

            # Check downloaded zip file.
            filename = 'oppia_takeout_data.zip'
            self.assertEqual(
                data.headers['Content-Disposition'],
                'attachment; filename=%s' % filename)
            zf_saved = zipfile.ZipFile(
                python_utils.string_io(buffer_value=data.body))
            self.assertEqual(
                zf_saved.namelist(),
                [
                    'oppia_takeout_data.json',
                    'images/user_settings_profile_picture.png'
                ]
            )

    def test_data_does_not_export_if_user_id_leaked(self):
        # Update user settings to constants.
        user_id = self.get_user_id_from_email(self.EDITOR_EMAIL)
        user_settings = user_services.get_user_settings(user_id)
        user_settings.last_agreed_to_terms = self.GENERIC_DATE
        user_settings.last_logged_in = self.GENERIC_DATE

        # For testing, set the user_settings.username to the user_id.
        user_settings.username = user_settings.user_id

        user_settings.validate()
        user_models.UserSettingsModel(
            id=user_settings.user_id,
            email=user_settings.email,
            role=user_settings.role,
            username=user_settings.username,
            normalized_username=user_settings.normalized_username,
            last_agreed_to_terms=user_settings.last_agreed_to_terms,
            last_started_state_editor_tutorial=(
                user_settings.last_started_state_editor_tutorial),
            last_started_state_translation_tutorial=(
                user_settings.last_started_state_translation_tutorial),
            last_logged_in=user_settings.last_logged_in,
            last_edited_an_exploration=user_settings.last_edited_an_exploration,
            last_created_an_exploration=(
                user_settings.last_created_an_exploration),
            profile_picture_data_url=user_settings.profile_picture_data_url,
            default_dashboard=user_settings.default_dashboard,
            creator_dashboard_display_pref=(
                user_settings.creator_dashboard_display_pref),
            user_bio=user_settings.user_bio,
            subject_interests=user_settings.subject_interests,
            first_contribution_msec=user_settings.first_contribution_msec,
            preferred_language_codes=user_settings.preferred_language_codes,
            preferred_site_language_code=(
                user_settings.preferred_site_language_code),
            preferred_audio_language_code=(
                user_settings.preferred_audio_language_code),
            deleted=user_settings.deleted
        ).put()

        constants_swap = self.swap(constants, 'ENABLE_ACCOUNT_EXPORT', True)
        time_swap = self.swap(
            user_services, 'record_user_logged_in', lambda *args: None)

        with constants_swap, time_swap:
            data = self.get_custom_response(
                '/export-account-handler', 'text/plain')

            # Check downloaded zip file.
            filename = 'oppia_takeout_data.zip'
            self.assertEqual(
                data.headers['Content-Disposition'],
                'attachment; filename=%s' % filename)
            zf_saved = zipfile.ZipFile(
                python_utils.string_io(buffer_value=data.body))
            self.assertEqual(
                zf_saved.namelist(),
                [
                    'oppia_takeout_data.json',
                ]
            )

    def test_export_account_handler_disabled_logged_in(self):
        with self.swap(constants, 'ENABLE_ACCOUNT_EXPORT', False):
            self.get_json('/export-account-handler', expected_status_int=404)

    def test_export_account_hander_disabled_logged_out(self):
        self.logout()
        with self.swap(constants, 'ENABLE_ACCOUNT_EXPORT', False):
            self.get_json('/export-account-handler', expected_status_int=401)

    def test_export_account_handler_enabled_logged_out(self):
        self.logout()
        with self.swap(constants, 'ENABLE_ACCOUNT_EXPORT', True):
            self.get_json('/export-account-handler', expected_status_int=401)


class PendingAccountDeletionPageTests(test_utils.GenericTestBase):

    def test_get_pending_account_deletion_page(self):
        with self.swap(constants, 'ENABLE_ACCOUNT_DELETION', True):
            response = self.get_html_response('/pending-account-deletion')
            self.assertIn(b'Pending Account Deletion', response.body)

    def test_get_pending_account_deletion_page_disabled(self):
        with self.swap(constants, 'ENABLE_ACCOUNT_DELETION', False):
            self.get_html_response(
                '/pending-account-deletion', expected_status_int=404)


class UsernameCheckHandlerTests(test_utils.GenericTestBase):

    def test_username_check(self):
        self.signup('abc@example.com', 'abc')

        user_services.create_new_user(
            self.get_auth_id_from_email(self.EDITOR_EMAIL), self.EDITOR_EMAIL)
        self.login(self.EDITOR_EMAIL)
        csrf_token = self.get_new_csrf_token()

        response_dict = self.post_json(
            feconf.USERNAME_CHECK_DATA_URL, {'username': 'abc'},
            csrf_token=csrf_token)
        self.assertEqual(
            response_dict, {
                'username_is_taken': True
            })

        response_dict = self.post_json(
            feconf.USERNAME_CHECK_DATA_URL, {'username': 'def'},
            csrf_token=csrf_token)
        self.assertEqual(
            response_dict, {
                'username_is_taken': False
            })

        response_dict = self.post_json(
            feconf.USERNAME_CHECK_DATA_URL, {'username': '!!!INVALID!!!'},
            csrf_token=csrf_token, expected_status_int=400)
        self.assertIn(
            'can only have alphanumeric characters', response_dict['error'])

        response_dict = self.post_json(
            feconf.USERNAME_CHECK_DATA_URL,
            {'username': self.UNICODE_TEST_STRING},
            csrf_token=csrf_token, expected_status_int=400)
        self.assertIn(
            'can only have alphanumeric characters', response_dict['error'])

        self.logout()


class SiteLanguageHandlerTests(test_utils.GenericTestBase):

    def setUp(self):
        super(SiteLanguageHandlerTests, self).setUp()
        self.signup(self.EDITOR_EMAIL, self.EDITOR_USERNAME)
        self.editor_id = self.get_user_id_from_email(self.EDITOR_EMAIL)

    def test_save_site_language_handler(self):
        """Test the language is saved in the preferences when handler is
        called.
        """
        language_code = 'es'
        self.login(self.EDITOR_EMAIL)
        csrf_token = self.get_new_csrf_token()
        self.put_json(
            '/preferenceshandler/data', {
                'update_type': 'preferred_site_language_code',
                'data': language_code,
            }, csrf_token=csrf_token)

        preferences = self.get_json('/preferenceshandler/data')
        self.assertIsNotNone(preferences)
        self.assertEqual(
            preferences['preferred_site_language_code'], language_code)

        self.logout()

    def test_can_update_site_language_code(self):
        self.login(self.EDITOR_EMAIL)
        user_settings = user_services.get_user_settings(
            self.editor_id, strict=True)
        self.assertIsNone(user_settings.preferred_site_language_code)
        csrf_token = self.get_new_csrf_token()
        self.put_json(
            feconf.SITE_LANGUAGE_DATA_URL, {'site_language_code': 'en'},
            csrf_token=csrf_token)
        user_settings = user_services.get_user_settings(
            self.editor_id, strict=True)
        self.assertEqual(user_settings.preferred_site_language_code, 'en')
        self.logout()


class UserInfoHandlerTests(test_utils.GenericTestBase):

    def test_user_info_handler(self):
        """Test the language is saved in the preferences when handler is
        called.
        """
        self.signup(self.EDITOR_EMAIL, self.EDITOR_USERNAME)
        self.login(self.EDITOR_EMAIL)
        json_response = self.get_json('/userinfohandler')
        self.assertDictEqual({
            'is_moderator': False,
            'is_admin': False,
            'is_topic_manager': False,
            'is_super_admin': False,
            'can_create_collections': False,
            'preferred_site_language_code': None,
            'username': self.EDITOR_USERNAME,
            'email': self.EDITOR_EMAIL,
            'user_is_logged_in': True}, json_response)
        self.logout()

        json_response = self.get_json('/userinfohandler')
        self.assertDictEqual({
            'user_is_logged_in': False
        }, json_response)


class UrlHandlerTests(test_utils.GenericTestBase):

    def test_login_url_is_none_for_signed_in_user(self):
        self.signup(self.EDITOR_EMAIL, self.EDITOR_USERNAME)
        self.login(self.EDITOR_EMAIL)
        response = self.get_json('/url_handler')
        self.assertIsNone(response['login_url'])
        self.logout()

    def test_login_url_gets_created_for_signed_out_users(self):
        response = self.get_json(
            '/url_handler', params={'current_url': 'random_url'})
        self.assertTrue(response['login_url'].endswith('random_url'))<|MERGE_RESOLUTION|>--- conflicted
+++ resolved
@@ -796,12 +796,8 @@
         with self.swap(constants, 'ENABLE_ACCOUNT_DELETION', True):
             response = self.get_html_response('/delete-account')
             self.assertIn(
-<<<<<<< HEAD
-                b'<delete-account-page></delete-account-page>', response.body)
-=======
-                '<oppia-delete-account-page></oppia-delete-account-page>',
+                b'<oppia-delete-account-page></oppia-delete-account-page>',
                 response.body)
->>>>>>> b881a437
 
     def test_get_delete_account_page_disabled(self):
         with self.swap(constants, 'ENABLE_ACCOUNT_DELETION', False):
