--- conflicted
+++ resolved
@@ -42,13 +42,7 @@
     def test_get_profile_page_of_existing_user(self):
         self.signup(self.OWNER_EMAIL, self.OWNER_USERNAME)
         response = self.get_html_response('/profile/%s' % self.OWNER_USERNAME)
-<<<<<<< HEAD
         self.assertIn('<oppia-root></oppia-root>', response.body)
-=======
-        self.assertIn(
-            b'<oppia-profile-page-root></oppia-profile-page-root>',
-            response.body)
->>>>>>> f10087ee
 
 
 class ProfileDataHandlerTests(test_utils.GenericTestBase):
@@ -134,11 +128,7 @@
         self.login(self.EDITOR_EMAIL)
 
         response = self.get_html_response(feconf.PREFERENCES_URL)
-<<<<<<< HEAD
         self.assertIn('<oppia-root></oppia-root>', response.body)
-=======
-        self.assertIn(b'{"title": "Preferences | Oppia"})', response.body)
->>>>>>> f10087ee
 
         self.logout()
 
@@ -824,17 +814,7 @@
     def test_get_delete_account_page(self):
         with self.swap(constants, 'ENABLE_ACCOUNT_DELETION', True):
             response = self.get_html_response('/delete-account')
-<<<<<<< HEAD
             self.assertIn('<oppia-root></oppia-root>', response.body)
-=======
-            self.assertIn(
-                b'<oppia-delete-account-page-root>' +
-                b'</oppia-delete-account-page-root>', response.body)
-
-    def test_get_delete_account_page_disabled(self):
-        with self.swap(constants, 'ENABLE_ACCOUNT_DELETION', False):
-            self.get_html_response('/delete-account', expected_status_int=404)
->>>>>>> f10087ee
 
 
 class BulkEmailWebhookEndpointTests(test_utils.GenericTestBase):
@@ -1095,16 +1075,7 @@
     def test_get_pending_account_deletion_page(self):
         with self.swap(constants, 'ENABLE_ACCOUNT_DELETION', True):
             response = self.get_html_response('/pending-account-deletion')
-<<<<<<< HEAD
             self.assertIn('<oppia-root></oppia-root>', response.body)
-=======
-            self.assertIn(b'Pending Account Deletion', response.body)
-
-    def test_get_pending_account_deletion_page_disabled(self):
-        with self.swap(constants, 'ENABLE_ACCOUNT_DELETION', False):
-            self.get_html_response(
-                '/pending-account-deletion', expected_status_int=404)
->>>>>>> f10087ee
 
 
 class UsernameCheckHandlerTests(test_utils.GenericTestBase):
