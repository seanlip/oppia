--- conflicted
+++ resolved
@@ -187,17 +187,10 @@
             self.assertEqual(
                 email_preferences.can_receive_editor_role_email,
                 feconf.DEFAULT_EDITOR_ROLE_EMAIL_PREFERENCE)
-<<<<<<< HEAD
             self.assertEqual(
                 email_preferences.can_receive_feedback_message_email,
                 feconf.DEFAULT_FEEDBACK_MESSAGE_EMAIL_PREFERENCE)
             self.assertEqual(
-=======
-            self.assertEqual(
-                email_preferences.can_receive_feedback_message_email,
-                feconf.DEFAULT_FEEDBACK_MESSAGE_EMAIL_PREFERENCE)
-            self.assertEqual(
->>>>>>> a64bb4b1
                 email_preferences.can_receive_subscription_email,
                 feconf.DEFAULT_SUBSCRIPTION_EMAIL_PREFERENCE)
 
@@ -216,17 +209,10 @@
         with self.swap(feconf, 'DEFAULT_EMAIL_UPDATES_PREFERENCE', True):
             email_preferences = user_services.get_email_preferences(editor_id)
             self.assertEqual(email_preferences.can_receive_email_updates, True)
-<<<<<<< HEAD
             self.assertEqual(
                 email_preferences.can_receive_editor_role_email,
                 feconf.DEFAULT_EDITOR_ROLE_EMAIL_PREFERENCE)
             self.assertEqual(
-=======
-            self.assertEqual(
-                email_preferences.can_receive_editor_role_email,
-                feconf.DEFAULT_EDITOR_ROLE_EMAIL_PREFERENCE)
-            self.assertEqual(
->>>>>>> a64bb4b1
                 email_preferences.can_receive_feedback_message_email,
                 feconf.DEFAULT_FEEDBACK_MESSAGE_EMAIL_PREFERENCE)
             self.assertEqual(
@@ -263,17 +249,10 @@
             self.assertEqual(
                 email_preferences.can_receive_editor_role_email,
                 feconf.DEFAULT_EDITOR_ROLE_EMAIL_PREFERENCE)
-<<<<<<< HEAD
             self.assertEqual(
                 email_preferences.can_receive_feedback_message_email,
                 feconf.DEFAULT_FEEDBACK_MESSAGE_EMAIL_PREFERENCE)
             self.assertEqual(
-=======
-            self.assertEqual(
-                email_preferences.can_receive_feedback_message_email,
-                feconf.DEFAULT_FEEDBACK_MESSAGE_EMAIL_PREFERENCE)
-            self.assertEqual(
->>>>>>> a64bb4b1
                 email_preferences.can_receive_subscription_email,
                 feconf.DEFAULT_SUBSCRIPTION_EMAIL_PREFERENCE)
 
@@ -340,8 +319,6 @@
         self.assertFalse(email_preferences.can_receive_editor_role_email)
         self.assertFalse(email_preferences.can_receive_feedback_message_email)
         self.assertFalse(email_preferences.can_receive_subscription_email)
-<<<<<<< HEAD
-=======
 
 
 class PreferencesHandlerTests(test_utils.GenericTestBase):
@@ -376,7 +353,6 @@
             self.viewer_id, self.owner_id)
         response = self.get_json(feconf.PREFERENCES_DATA_URL)
         self.assertEqual(len(response['subscription_list']), 0)
->>>>>>> a64bb4b1
 
 
 class ProfileLinkTests(test_utils.GenericTestBase):
