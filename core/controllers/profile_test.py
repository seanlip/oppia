# Copyright 2014 The Oppia Authors. All Rights Reserved.
#
# Licensed under the Apache License, Version 2.0 (the "License");
# you may not use this file except in compliance with the License.
# You may obtain a copy of the License at
#
#      http://www.apache.org/licenses/LICENSE-2.0
#
# Unless required by applicable law or agreed to in writing, software
# distributed under the License is distributed on an "AS-IS" BASIS,
# WITHOUT WARRANTIES OR CONDITIONS OF ANY KIND, either express or implied.
# See the License for the specific language governing permissions and
# limitations under the License.

"""Tests for the profile page."""

from __future__ import absolute_import  # pylint: disable=import-only-modules
from __future__ import unicode_literals  # pylint: disable=import-only-modules

import datetime
import io
import logging
import re
import zipfile

from constants import constants
from core.domain import exp_domain
from core.domain import exp_services
from core.domain import rights_manager
from core.domain import subscription_services
from core.domain import user_services
from core.platform import models
from core.tests import test_utils
import feconf
import utils

(user_models,) = models.Registry.import_models([models.NAMES.user])


class ProfilePageTests(test_utils.GenericTestBase):

    def test_get_profile_page_of_non_existing_user_raises_status_404(self):
        self.get_html_response(
            '/profile/%s' % self.OWNER_USERNAME, expected_status_int=404)

    def test_get_profile_page_of_existing_user(self):
        self.signup(self.OWNER_EMAIL, self.OWNER_USERNAME)
        response = self.get_html_response('/profile/%s' % self.OWNER_USERNAME)
        self.assertIn(
<<<<<<< HEAD
            b'<oppia-profile-page></oppia-profile-page>', response.body)
=======
            '<oppia-profile-page-root></oppia-profile-page-root>',
            response.body)
>>>>>>> 83855e8a


class ProfileDataHandlerTests(test_utils.GenericTestBase):

    def test_preference_page_updates(self):
        self.signup(self.EDITOR_EMAIL, self.EDITOR_USERNAME)
        self.login(self.EDITOR_EMAIL)
        csrf_token = self.get_new_csrf_token()
        original_preferences = self.get_json('/preferenceshandler/data')
        self.assertEqual(
            ['en'], original_preferences['preferred_language_codes'])
        self.assertIsNone(original_preferences['preferred_site_language_code'])
        self.assertIsNone(original_preferences['preferred_audio_language_code'])
        self.put_json(
            '/preferenceshandler/data',
            {'update_type': 'preferred_site_language_code', 'data': 'en'},
            csrf_token=csrf_token)
        self.put_json(
            '/preferenceshandler/data',
            {'update_type': 'preferred_audio_language_code', 'data': 'hi-en'},
            csrf_token=csrf_token)
        self.put_json(
            '/preferenceshandler/data',
            {'update_type': 'preferred_language_codes', 'data': ['de']},
            csrf_token=csrf_token)
        new_preferences = self.get_json('/preferenceshandler/data')
        self.assertEqual(new_preferences['preferred_language_codes'], ['de'])
        self.assertEqual(new_preferences['preferred_site_language_code'], 'en')
        self.assertEqual(
            new_preferences['preferred_audio_language_code'], 'hi-en')

    def test_profile_data_is_independent_of_currently_logged_in_user(self):
        self.signup(self.EDITOR_EMAIL, self.EDITOR_USERNAME)
        self.login(self.EDITOR_EMAIL)
        csrf_token = self.get_new_csrf_token()
        self.put_json(
            '/preferenceshandler/data',
            {'update_type': 'user_bio', 'data': 'My new editor bio'},
            csrf_token=csrf_token)
        self.put_json(
            '/preferenceshandler/data',
            {'update_type': 'subject_interests', 'data': ['editor', 'editing']},
            csrf_token=csrf_token)
        self.logout()

        self.signup(self.VIEWER_EMAIL, self.VIEWER_USERNAME)
        self.login(self.VIEWER_EMAIL)
        csrf_token = self.get_new_csrf_token()
        self.put_json(
            '/preferenceshandler/data',
            {'update_type': 'user_bio', 'data': 'My new viewer bio'},
            csrf_token=csrf_token)
        self.put_json(
            '/preferenceshandler/data',
            {'update_type': 'subject_interests', 'data': ['viewer', 'viewing']},
            csrf_token=csrf_token)
        self.logout()

        # Viewer looks at editor's profile page.
        self.login(self.VIEWER_EMAIL)
        response = self.get_json(
            '/profilehandler/data/%s' % self.EDITOR_USERNAME)
        self.assertEqual(response['user_bio'], 'My new editor bio')
        self.assertEqual(response['subject_interests'], ['editor', 'editing'])
        self.logout()

        # Editor looks at their own profile page.
        self.login(self.EDITOR_EMAIL)
        response = self.get_json(
            '/profilehandler/data/%s' % self.EDITOR_USERNAME)
        self.assertEqual(response['user_bio'], 'My new editor bio')
        self.assertEqual(response['subject_interests'], ['editor', 'editing'])
        self.logout()

        # Looged-out user looks at editor's profile page.
        response = self.get_json(
            '/profilehandler/data/%s' % self.EDITOR_USERNAME)
        self.assertEqual(response['user_bio'], 'My new editor bio')
        self.assertEqual(response['subject_interests'], ['editor', 'editing'])

    def test_preferences_page(self):
        self.signup(self.EDITOR_EMAIL, self.EDITOR_USERNAME)
        self.login(self.EDITOR_EMAIL)

        response = self.get_html_response(feconf.PREFERENCES_URL)
        self.assertIn(b'{"title": "Preferences | Oppia"})', response.body)

        self.logout()


class UserContributionsTests(test_utils.GenericTestBase):

    USERNAME_A = 'a'
    EMAIL_A = 'a@example.com'
    USERNAME_B = 'b'
    EMAIL_B = 'b@example.com'
    EXP_ID_1 = 'exp_id_1'

    def test_null_case(self):
        # Check that the profile page for a user with no contributions shows
        # that they have 0 created/edited explorations.
        self.signup(self.EMAIL_A, self.USERNAME_A)
        response_dict = self.get_json(
            '/profilehandler/data/%s' % self.USERNAME_A)
        self.assertEqual(
            response_dict['created_exp_summary_dicts'], [])
        self.assertEqual(
            response_dict['edited_exp_summary_dicts'], [])

    def test_created(self):
        # Check that the profile page for a user who has created
        # a single exploration shows 1 created and 1 edited exploration.
        self.signup(self.EMAIL_A, self.USERNAME_A)
        user_a_id = self.get_user_id_from_email(self.EMAIL_A)
        user_a = user_services.get_user_actions_info(user_a_id)
        self.save_new_valid_exploration(
            self.EXP_ID_1, user_a_id, end_state_name='End')
        rights_manager.publish_exploration(user_a, self.EXP_ID_1)

        response_dict = self.get_json(
            '/profilehandler/data/%s' % self.USERNAME_A)
        self.assertEqual(len(
            response_dict['created_exp_summary_dicts']), 1)
        self.assertEqual(len(
            response_dict['edited_exp_summary_dicts']), 1)
        self.assertEqual(
            response_dict['created_exp_summary_dicts'][0]['id'],
            self.EXP_ID_1)
        self.assertEqual(
            response_dict['edited_exp_summary_dicts'][0]['id'],
            self.EXP_ID_1)

    def test_edited(self):
        # Check that the profile page for a user who has created
        # a single exploration shows 0 created and 1 edited exploration.
        self.signup(self.EMAIL_A, self.USERNAME_A)
        user_a_id = self.get_user_id_from_email(self.EMAIL_A)

        self.signup(self.EMAIL_B, self.USERNAME_B)
        user_b_id = self.get_user_id_from_email(self.EMAIL_B)
        user_a = user_services.get_user_actions_info(user_a_id)
        self.save_new_valid_exploration(
            self.EXP_ID_1, user_a_id, end_state_name='End')
        rights_manager.publish_exploration(user_a, self.EXP_ID_1)

        exp_services.update_exploration(
            user_b_id, self.EXP_ID_1, [exp_domain.ExplorationChange({
                'cmd': 'edit_exploration_property',
                'property_name': 'objective',
                'new_value': 'the objective'
            })], 'Test edit')
        self.process_and_flush_pending_tasks()

        response_dict = self.get_json(
            '/profilehandler/data/%s' % self.USERNAME_B)
        self.assertEqual(len(
            response_dict['created_exp_summary_dicts']), 0)
        self.assertEqual(len(
            response_dict['edited_exp_summary_dicts']), 1)
        self.assertEqual(
            response_dict['edited_exp_summary_dicts'][0]['id'],
            self.EXP_ID_1)
        self.assertEqual(
            response_dict['edited_exp_summary_dicts'][0]['objective'],
            'the objective')


class FirstContributionDateTests(test_utils.GenericTestBase):

    USERNAME = 'abc123'
    EMAIL = 'abc123@gmail.com'

    def test_contribution_msec(self):
        # Test the contribution time shows up correctly as None.
        self.signup(self.EMAIL, self.USERNAME)
        self.login(self.EMAIL)
        user_id = self.get_user_id_from_email(self.EMAIL)
        response_dict = self.get_json(
            '/profilehandler/data/%s' % self.USERNAME)
        self.assertIsNone(response_dict['first_contribution_msec'])

        # Update the first_contribution_msec to the current time in
        # milliseconds.
        first_time_in_msecs = utils.get_current_time_in_millisecs()
        user_services.update_first_contribution_msec_if_not_set(
            user_id, first_time_in_msecs)

        # Test the contribution date correctly changes to current_time_in_msecs.
        response_dict = self.get_json(
            '/profilehandler/data/%s' % self.USERNAME)
        self.assertEqual(
            response_dict['first_contribution_msec'],
            first_time_in_msecs)

        # Test that the contribution date is not changed after the first time it
        # is set.
        second_time_in_msecs = utils.get_current_time_in_millisecs()
        user_services.update_first_contribution_msec_if_not_set(
            user_id, second_time_in_msecs)
        response_dict = self.get_json(
            '/profilehandler/data/%s' % self.USERNAME)
        self.assertEqual(
            response_dict['first_contribution_msec'],
            first_time_in_msecs)


class PreferencesHandlerTests(test_utils.GenericTestBase):
    EXP_ID = 'exp_id'
    EXP_TITLE = 'Exploration title'

    def setUp(self):
        super(PreferencesHandlerTests, self).setUp()
        self.signup(self.OWNER_EMAIL, self.OWNER_USERNAME)
        self.signup(self.VIEWER_EMAIL, self.VIEWER_USERNAME)

        self.owner_id = self.get_user_id_from_email(self.OWNER_EMAIL)
        self.viewer_id = self.get_user_id_from_email(self.VIEWER_EMAIL)

    def test_can_see_subscriptions(self):
        self.login(self.VIEWER_EMAIL)

        response = self.get_json(feconf.PREFERENCES_DATA_URL)
        self.assertEqual(len(response['subscription_list']), 0)

        # Subscribe to user.
        subscription_services.subscribe_to_creator(
            self.viewer_id, self.owner_id)
        response = self.get_json(feconf.PREFERENCES_DATA_URL)
        self.assertEqual(len(response['subscription_list']), 1)
        self.assertEqual(
            response['subscription_list'][0]['creator_username'],
            self.OWNER_USERNAME)

        # Unsubscribe from user.
        subscription_services.unsubscribe_from_creator(
            self.viewer_id, self.owner_id)
        response = self.get_json(feconf.PREFERENCES_DATA_URL)
        self.assertEqual(len(response['subscription_list']), 0)
        self.logout()

    def test_can_update_profile_picture_data_url(self):
        self.login(self.OWNER_EMAIL)
        csrf_token = self.get_new_csrf_token()
        user_settings = user_services.get_user_settings(self.owner_id)
        self.assertTrue(test_utils.check_image_png_or_webp(
            user_settings.profile_picture_data_url))
        self.put_json(
            feconf.PREFERENCES_DATA_URL,
            {
                'update_type': 'profile_picture_data_url',
                'data': 'new_profile_picture_data_url'},
            csrf_token=csrf_token)
        user_settings = user_services.get_user_settings(self.owner_id)
        self.assertEqual(
            user_settings.profile_picture_data_url,
            'new_profile_picture_data_url')
        self.logout()

    def test_can_update_default_dashboard(self):
        self.login(self.OWNER_EMAIL)
        csrf_token = self.get_new_csrf_token()
        user_settings = user_services.get_user_settings(self.owner_id)
        self.assertIsNone(user_settings.default_dashboard)
        self.put_json(
            feconf.PREFERENCES_DATA_URL,
            {
                'update_type': 'default_dashboard',
                'data': constants.DASHBOARD_TYPE_CREATOR},
            csrf_token=csrf_token)
        user_settings = user_services.get_user_settings(self.owner_id)
        self.assertEqual(
            user_settings.default_dashboard, constants.DASHBOARD_TYPE_CREATOR)
        self.logout()

    def test_update_preferences_with_invalid_update_type_raises_exception(self):
        self.login(self.OWNER_EMAIL)
        csrf_token = self.get_new_csrf_token()
        with self.assertRaisesRegexp(Exception, 'Invalid update type:'):
            self.put_json(
                feconf.PREFERENCES_DATA_URL,
                {'update_type': 'invalid_update_type'},
                csrf_token=csrf_token)
        self.logout()


class LongUserBioHandlerTests(test_utils.GenericTestBase):
    USERNAME_A = 'a'
    EMAIL_A = 'a@example.com'
    USERNAME_B = 'b'
    EMAIL_B = 'b@example.com'

    def test_userbio_within_limit(self):
        self.signup(self.EMAIL_A, self.USERNAME_A)
        self.login(self.EMAIL_A)
        csrf_token = self.get_new_csrf_token()
        self.put_json(
            '/preferenceshandler/data', {
                'update_type': 'user_bio',
                'data': 'I am within 2000 char limit',
            }, csrf_token=csrf_token)
        preferences = self.get_json('/preferenceshandler/data')
        self.assertIsNotNone(preferences)
        self.assertEqual(
            preferences['user_bio'], 'I am within 2000 char limit')
        self.logout()

    def test_user_bio_exceeds_limit(self):
        self.signup(self.EMAIL_B, self.USERNAME_B)
        self.login(self.EMAIL_B)
        csrf_token = self.get_new_csrf_token()
        user_bio_response = self.put_json(
            '/preferenceshandler/data', {
                'update_type': 'user_bio',
                'data': 'I am not within 2000 char limit' * 200
            },
            csrf_token=csrf_token, expected_status_int=400)
        self.assertEqual(user_bio_response['status_code'], 400)
        self.assertIn(
            'User bio exceeds maximum character limit: 2000',
            user_bio_response['error'])
        self.logout()


class ProfileLinkTests(test_utils.GenericTestBase):

    USERNAME = 'abc123'
    EMAIL = 'abc123@gmail.com'
    PROFILE_PIC_URL = '/preferenceshandler/profile_picture_by_username/'

    def test_get_profile_picture_invalid_username(self):
        self.get_json(
            '%s%s' % (self.PROFILE_PIC_URL, self.USERNAME),
            expected_status_int=404)

    def test_get_profile_picture_valid_username(self):
        self.signup(self.EMAIL, self.USERNAME)
        response_dict = self.get_json(
            '%s%s' % (self.PROFILE_PIC_URL, self.USERNAME)
        )
        # Every user must have a profile picture.
        self.assertEqual(
            response_dict['profile_picture_data_url_for_username'],
            user_services.DEFAULT_IDENTICON_DATA_URL)


class EmailPreferencesTests(test_utils.GenericTestBase):

    def test_user_not_setting_email_prefs_on_signup(self):
        self.login(self.EDITOR_EMAIL)
        self.get_html_response(feconf.SIGNUP_URL + '?return_url=/')
        csrf_token = self.get_new_csrf_token()
        self.post_json(
            feconf.SIGNUP_DATA_URL,
            {'username': self.EDITOR_USERNAME, 'agreed_to_terms': True},
            csrf_token=csrf_token)

        # The email update preference should be whatever the setting in feconf
        # is.
        editor_id = self.get_user_id_from_email(self.EDITOR_EMAIL)
        with self.swap(feconf, 'DEFAULT_EMAIL_UPDATES_PREFERENCE', True):
            email_preferences = user_services.get_email_preferences(editor_id)
            self.assertEqual(email_preferences.can_receive_email_updates, True)
            self.assertEqual(
                email_preferences.can_receive_editor_role_email,
                feconf.DEFAULT_EDITOR_ROLE_EMAIL_PREFERENCE)
            self.assertEqual(
                email_preferences.can_receive_feedback_message_email,
                feconf.DEFAULT_FEEDBACK_MESSAGE_EMAIL_PREFERENCE)
            self.assertEqual(
                email_preferences.can_receive_subscription_email,
                feconf.DEFAULT_SUBSCRIPTION_EMAIL_PREFERENCE)
        with self.swap(feconf, 'DEFAULT_EMAIL_UPDATES_PREFERENCE', False):
            email_preferences = user_services.get_email_preferences(editor_id)
            self.assertEqual(email_preferences.can_receive_email_updates, False)
            self.assertEqual(
                email_preferences.can_receive_editor_role_email,
                feconf.DEFAULT_EDITOR_ROLE_EMAIL_PREFERENCE)
            self.assertEqual(
                email_preferences.can_receive_feedback_message_email,
                feconf.DEFAULT_FEEDBACK_MESSAGE_EMAIL_PREFERENCE)
            self.assertEqual(
                email_preferences.can_receive_subscription_email,
                feconf.DEFAULT_SUBSCRIPTION_EMAIL_PREFERENCE)

    def test_user_allowing_emails_on_signup(self):
        self.login(self.EDITOR_EMAIL)
        self.get_html_response(feconf.SIGNUP_URL + '?return_url=/')
        csrf_token = self.get_new_csrf_token()
        json_response = self.post_json(
            feconf.SIGNUP_DATA_URL,
            {
                'username': self.EDITOR_USERNAME,
                'agreed_to_terms': True,
                'can_receive_email_updates': True
            },
            csrf_token=csrf_token)
        self.assertFalse(
            json_response['bulk_email_signup_message_should_be_shown'])

        # The email update preference should be True in all cases.
        editor_id = self.get_user_id_from_email(self.EDITOR_EMAIL)
        with self.swap(feconf, 'DEFAULT_EMAIL_UPDATES_PREFERENCE', True):
            email_preferences = user_services.get_email_preferences(editor_id)
            self.assertEqual(email_preferences.can_receive_email_updates, True)
            self.assertEqual(
                email_preferences.can_receive_editor_role_email,
                feconf.DEFAULT_EDITOR_ROLE_EMAIL_PREFERENCE)
            self.assertEqual(
                email_preferences.can_receive_feedback_message_email,
                feconf.DEFAULT_FEEDBACK_MESSAGE_EMAIL_PREFERENCE)
            self.assertEqual(
                email_preferences.can_receive_subscription_email,
                feconf.DEFAULT_SUBSCRIPTION_EMAIL_PREFERENCE)
        with self.swap(feconf, 'DEFAULT_EMAIL_UPDATES_PREFERENCE', False):
            email_preferences = user_services.get_email_preferences(editor_id)
            self.assertEqual(email_preferences.can_receive_email_updates, True)
            self.assertEqual(
                email_preferences.can_receive_editor_role_email,
                feconf.DEFAULT_EDITOR_ROLE_EMAIL_PREFERENCE)
            self.assertEqual(
                email_preferences.can_receive_feedback_message_email,
                feconf.DEFAULT_FEEDBACK_MESSAGE_EMAIL_PREFERENCE)
            self.assertEqual(
                email_preferences.can_receive_subscription_email,
                feconf.DEFAULT_SUBSCRIPTION_EMAIL_PREFERENCE)

    def test_user_cannot_be_added_to_bulk_email_mailing_list(self):
        self.login(self.EDITOR_EMAIL)
        self.get_html_response(feconf.SIGNUP_URL + '?return_url=/')
        csrf_token = self.get_new_csrf_token()

        def _mock_true_function(*_):
            """Mock function that returns True.

            Returns:
                bool. True.
            """
            return True

        with self.swap(
            user_services, 'update_email_preferences', _mock_true_function):
            json_response = self.post_json(
                feconf.SIGNUP_DATA_URL,
                {
                    'username': self.EDITOR_USERNAME,
                    'agreed_to_terms': True,
                    'can_receive_email_updates': True
                }, csrf_token=csrf_token)
            self.assertTrue(
                json_response['bulk_email_signup_message_should_be_shown'])

    def test_user_disallowing_emails_on_signup(self):
        self.login(self.EDITOR_EMAIL)
        self.get_html_response(feconf.SIGNUP_URL + '?return_url=/')
        csrf_token = self.get_new_csrf_token()
        self.post_json(
            feconf.SIGNUP_DATA_URL,
            {
                'username': self.EDITOR_USERNAME,
                'agreed_to_terms': True,
                'can_receive_email_updates': False
            },
            csrf_token=csrf_token)

        # The email update preference should be False in all cases.
        editor_id = self.get_user_id_from_email(self.EDITOR_EMAIL)
        with self.swap(feconf, 'DEFAULT_EMAIL_UPDATES_PREFERENCE', True):
            email_preferences = user_services.get_email_preferences(editor_id)
            self.assertEqual(email_preferences.can_receive_email_updates, False)
            self.assertEqual(
                email_preferences.can_receive_editor_role_email,
                feconf.DEFAULT_EDITOR_ROLE_EMAIL_PREFERENCE)
            self.assertEqual(
                email_preferences.can_receive_feedback_message_email,
                feconf.DEFAULT_FEEDBACK_MESSAGE_EMAIL_PREFERENCE)
            self.assertEqual(
                email_preferences.can_receive_subscription_email,
                feconf.DEFAULT_SUBSCRIPTION_EMAIL_PREFERENCE)

        with self.swap(feconf, 'DEFAULT_EMAIL_UPDATES_PREFERENCE', False):
            email_preferences = user_services.get_email_preferences(editor_id)
            self.assertEqual(email_preferences.can_receive_email_updates, False)
            self.assertEqual(
                email_preferences.can_receive_editor_role_email,
                feconf.DEFAULT_EDITOR_ROLE_EMAIL_PREFERENCE)
            self.assertEqual(
                email_preferences.can_receive_feedback_message_email,
                feconf.DEFAULT_FEEDBACK_MESSAGE_EMAIL_PREFERENCE)
            self.assertEqual(
                email_preferences.can_receive_subscription_email,
                feconf.DEFAULT_SUBSCRIPTION_EMAIL_PREFERENCE)

    def test_email_preferences_updates(self):
        """Test that Preferences Handler correctly updates the email
        preferences of the user.
        """

        self.signup(self.EDITOR_EMAIL, self.EDITOR_USERNAME)
        editor_id = self.get_user_id_from_email(self.EDITOR_EMAIL)
        self.login(self.EDITOR_EMAIL)
        csrf_token = self.get_new_csrf_token()

        payload = {
            'update_type': 'email_preferences',
            'data': {
                'can_receive_email_updates': True,
                'can_receive_editor_role_email': True,
                'can_receive_feedback_message_email': True,
                'can_receive_subscription_email': True
            }
        }

        # Allow all emails.
        self.put_json(
            '/preferenceshandler/data', payload, csrf_token=csrf_token)

        email_preferences = user_services.get_email_preferences(editor_id)
        self.assertTrue(email_preferences.can_receive_email_updates)
        self.assertTrue(email_preferences.can_receive_editor_role_email)
        self.assertTrue(email_preferences.can_receive_feedback_message_email)
        self.assertTrue(email_preferences.can_receive_subscription_email)

        payload = {
            'update_type': 'email_preferences',
            'data': {
                'can_receive_email_updates': False,
                'can_receive_editor_role_email': False,
                'can_receive_feedback_message_email': False,
                'can_receive_subscription_email': False
            }
        }

        # Disallow all emails.
        self.put_json(
            '/preferenceshandler/data', payload, csrf_token=csrf_token)

        email_preferences = user_services.get_email_preferences(editor_id)
        self.assertFalse(email_preferences.can_receive_email_updates)
        self.assertFalse(email_preferences.can_receive_editor_role_email)
        self.assertFalse(email_preferences.can_receive_feedback_message_email)
        self.assertFalse(email_preferences.can_receive_subscription_email)


class ProfilePictureHandlerTests(test_utils.GenericTestBase):

    def test_get_profile_picture_with_updated_value(self):
        self.get_json(
            '/preferenceshandler/profile_picture', expected_status_int=401)
        self.signup(self.OWNER_EMAIL, self.OWNER_USERNAME)
        owner_id = self.get_user_id_from_email(self.OWNER_EMAIL)
        self.login(self.OWNER_EMAIL)
        user_settings = user_services.get_user_settings(owner_id)
        response = self.get_json('/preferenceshandler/profile_picture')
        self.assertEqual(
            response['profile_picture_data_url'],
            user_settings.profile_picture_data_url)
        user_services.update_profile_picture_data_url(
            owner_id, 'new_profile_picture')
        response = self.get_json('/preferenceshandler/profile_picture')
        self.assertEqual(
            response['profile_picture_data_url'], 'new_profile_picture')
        self.logout()


class SignupTests(test_utils.GenericTestBase):

    def test_signup_page_does_not_have_top_right_menu(self):
        self.login(self.EDITOR_EMAIL)
        response = self.get_html_response(feconf.SIGNUP_URL + '?return_url=/')
        # Sign in can't be inside an html tag, but can appear inside js code.
        response.mustcontain(no=['Logout'])
        self.logout()

    def test_going_somewhere_else_while_signing_in_logs_user_out(self):
        exp_services.load_demo('0')

        self.login(self.EDITOR_EMAIL)
        response = self.get_html_response(feconf.SIGNUP_URL + '?return_url=/')
        self.get_html_response(feconf.SIGNUP_URL)
        response = self.get_html_response('/create/0', expected_status_int=302)
        self.assertIn('logout', response.headers['location'])
        self.assertIn('create', response.headers['location'])

        self.logout()

    def test_to_check_url_redirection_in_signup(self):
        """To validate the redirections from return_url."""
        self.login(self.EDITOR_EMAIL)
        self.get_html_response(feconf.SIGNUP_URL + '?return_url=/')
        csrf_token = self.get_new_csrf_token()

        # Registering this user fully.
        self.post_json(
            feconf.SIGNUP_DATA_URL,
            {'username': self.EDITOR_USERNAME, 'agreed_to_terms': True},
            csrf_token=csrf_token)

        def strip_domain_from_location_header(url):
            """To strip the domain form the location url."""
            splitted_url = re.match(r'(http[s]?:\/\/)?([^\/\s]+\/)(.*)', url)
            return splitted_url.group(3)

        response = self.get_html_response(
            '/signup?return_url=https://google.com', expected_status_int=302)
        self.assertEqual('', strip_domain_from_location_header(
            response.headers['location']))

        response = self.get_html_response(
            '/signup?return_url=//google.com', expected_status_int=302)
        self.assertEqual('', strip_domain_from_location_header(
            response.headers['location']))

        response = self.get_html_response(
            '/signup?return_url=/page#hello', expected_status_int=302)
        self.assertEqual('page', strip_domain_from_location_header(
            response.headers['location']))

        response = self.get_html_response(
            '/signup?return_url=/page/hello', expected_status_int=302)
        self.assertEqual('page/hello', strip_domain_from_location_header(
            response.headers['location']))

        response = self.get_html_response(
            '/signup?return_url=/page/hello?id=tests', expected_status_int=302)
        self.assertEqual(
            'page/hello?id=tests', strip_domain_from_location_header(
                response.headers['location']))

        self.logout()

    def test_accepting_terms_is_handled_correctly(self):
        self.login(self.EDITOR_EMAIL)
        self.get_html_response(feconf.SIGNUP_URL + '?return_url=/')
        csrf_token = self.get_new_csrf_token()

        response_dict = self.post_json(
            feconf.SIGNUP_DATA_URL, {'agreed_to_terms': False},
            csrf_token=csrf_token, expected_status_int=400)
        self.assertIn('you will need to accept', response_dict['error'])

        response_dict = self.post_json(
            feconf.SIGNUP_DATA_URL,
            {'agreed_to_terms': 'Hasta la vista!'},
            csrf_token=csrf_token, expected_status_int=400)
        self.assertIn('you will need to accept', response_dict['error'])

        self.post_json(
            feconf.SIGNUP_DATA_URL,
            {'agreed_to_terms': True, 'username': self.EDITOR_USERNAME},
            csrf_token=csrf_token)

        self.logout()

    def test_username_is_handled_correctly(self):
        self.login(self.EDITOR_EMAIL)
        self.get_html_response(feconf.SIGNUP_URL + '?return_url=/')
        csrf_token = self.get_new_csrf_token()

        response_dict = self.post_json(
            feconf.SIGNUP_DATA_URL, {'agreed_to_terms': True},
            csrf_token=csrf_token, expected_status_int=400)
        self.assertIn('Empty username supplied', response_dict['error'])

        response_dict = self.post_json(
            feconf.SIGNUP_DATA_URL,
            {'username': '', 'agreed_to_terms': True},
            csrf_token=csrf_token, expected_status_int=400)
        self.assertIn('Empty username supplied', response_dict['error'])

        response_dict = self.post_json(
            feconf.SIGNUP_DATA_URL,
            {'username': '!a!', 'agreed_to_terms': True},
            csrf_token=csrf_token, expected_status_int=400)
        self.assertIn(
            'can only have alphanumeric characters', response_dict['error'])

        response_dict = self.post_json(
            feconf.SIGNUP_DATA_URL,
            {'username': self.UNICODE_TEST_STRING, 'agreed_to_terms': True},
            csrf_token=csrf_token, expected_status_int=400)
        self.assertIn(
            'can only have alphanumeric characters', response_dict['error'])

        response_dict = self.post_json(
            feconf.SIGNUP_DATA_URL,
            {'username': 'abcde', 'agreed_to_terms': True},
            csrf_token=csrf_token)

        self.logout()

    def test_default_dashboard_for_new_users(self):
        self.login(self.EDITOR_EMAIL)
        self.get_html_response(feconf.SIGNUP_URL + '?return_url=/')
        csrf_token = self.get_new_csrf_token()

        # This user should have the creator dashboard as default.
        self.post_json(
            feconf.SIGNUP_DATA_URL,
            {'agreed_to_terms': True, 'username': self.EDITOR_USERNAME,
             'default_dashboard': constants.DASHBOARD_TYPE_CREATOR,
             'can_receive_email_updates': None},
            csrf_token=csrf_token)

        user_id = user_services.get_user_id_from_username(self.EDITOR_USERNAME)
        user_settings = user_services.get_user_settings(user_id)
        self.assertEqual(
            user_settings.default_dashboard, constants.DASHBOARD_TYPE_CREATOR)

        self.logout()

        user_services.create_new_user(
            self.get_auth_id_from_email(self.VIEWER_EMAIL), self.VIEWER_EMAIL)
        self.login(self.VIEWER_EMAIL)
        csrf_token = self.get_new_csrf_token()

        # This user should have the learner dashboard as default.
        self.post_json(
            feconf.SIGNUP_DATA_URL,
            {'agreed_to_terms': True, 'username': self.VIEWER_USERNAME,
             'default_dashboard': constants.DASHBOARD_TYPE_LEARNER,
             'can_receive_email_updates': None},
            csrf_token=csrf_token)

        user_id = user_services.get_user_id_from_username(self.VIEWER_USERNAME)
        user_settings = user_services.get_user_settings(user_id)
        self.assertEqual(
            user_settings.default_dashboard, constants.DASHBOARD_TYPE_LEARNER)

        self.logout()

    def test_user_settings_of_non_existing_user(self):
        self.login(self.OWNER_EMAIL)
        self.get_html_response(feconf.SIGNUP_URL + '?return_url=/')

        values_dict = {
            'can_send_emails': False,
            'has_agreed_to_latest_terms': False,
            'has_ever_registered': False,
            'username': None,
        }

        response = self.get_json(feconf.SIGNUP_DATA_URL)
        self.assertDictEqual(values_dict, response)
        self.logout()

    def test_user_settings_of_existing_user(self):
        self.signup(self.OWNER_EMAIL, self.OWNER_USERNAME)
        self.login(self.OWNER_EMAIL)
        values_dict = {
            'can_send_emails': True,
            'has_agreed_to_latest_terms': True,
            'has_ever_registered': True,
            'username': 'owner',
        }
        with self.swap(feconf, 'CAN_SEND_EMAILS', True):
            response = self.get_json(feconf.SIGNUP_DATA_URL)
            self.assertDictEqual(values_dict, response)

        self.logout()


class DeleteAccountPageTests(test_utils.GenericTestBase):

    def setUp(self):
        super(DeleteAccountPageTests, self).setUp()
        self.signup(self.EDITOR_EMAIL, self.EDITOR_USERNAME)
        self.login(self.EDITOR_EMAIL)

    def test_get_delete_account_page(self):
        with self.swap(constants, 'ENABLE_ACCOUNT_DELETION', True):
            response = self.get_html_response('/delete-account')
            self.assertIn(
                b'<oppia-delete-account-page-root>' +
                b'</oppia-delete-account-page-root>', response.body)

    def test_get_delete_account_page_disabled(self):
        with self.swap(constants, 'ENABLE_ACCOUNT_DELETION', False):
            self.get_html_response('/delete-account', expected_status_int=404)


class BulkEmailWebhookEndpointTests(test_utils.GenericTestBase):

    def setUp(self):
        super(BulkEmailWebhookEndpointTests, self).setUp()
        self.signup(self.EDITOR_EMAIL, self.EDITOR_USERNAME)
        self.editor_id = self.get_user_id_from_email(self.EDITOR_EMAIL)
        self.swap_secret = self.swap(
            feconf, 'MAILCHIMP_WEBHOOK_SECRET', 'secret')
        self.swap_audience_id = (
            self.swap(feconf, 'MAILCHIMP_AUDIENCE_ID', 'audience_id'))
        user_services.update_email_preferences(
            self.editor_id, feconf.DEFAULT_EMAIL_UPDATES_PREFERENCE,
            feconf.DEFAULT_EDITOR_ROLE_EMAIL_PREFERENCE,
            feconf.DEFAULT_FEEDBACK_MESSAGE_EMAIL_PREFERENCE,
            feconf.DEFAULT_SUBSCRIPTION_EMAIL_PREFERENCE)

    def test_get_function(self):
        # The GET function should not throw any error and should return status
        # 200. No other check required here.
        with self.swap_secret:
            self.get_html_response(
                '%s/secret' % feconf.BULK_EMAIL_WEBHOOK_ENDPOINT)

    def test_post_with_different_audience_id(self):
        with self.swap_secret, self.swap_audience_id:
            json_response = self.post_json(
                '%s/secret' % feconf.BULK_EMAIL_WEBHOOK_ENDPOINT, {
                    'data[list_id]': 'invalid_audience_id',
                    'data[email]': self.EDITOR_EMAIL
                }, use_payload=False)
            self.assertEqual(json_response, {})

    def test_post_with_invalid_email_id(self):
        with self.swap_secret, self.swap_audience_id:
            json_response = self.post_json(
                '%s/secret' % feconf.BULK_EMAIL_WEBHOOK_ENDPOINT, {
                    'data[list_id]': 'audience_id',
                    'data[email]': 'invalid_email'
                }, use_payload=False)
            self.assertEqual(json_response, {})

    def test_post_with_invalid_secret(self):
        with self.swap_secret:
            with self.capture_logging(min_level=logging.ERROR) as captured_logs:
                self.post_json(
                    '%s/invalid_secret' % feconf.BULK_EMAIL_WEBHOOK_ENDPOINT, {
                        'data[list_id]': 'audience_id',
                        'data[email]': 'invalid_email'
                    }, use_payload=False, expected_status_int=404)
                self.assertIn(
                    'Invalid Mailchimp webhook request received with secret: '
                    'invalid_secret', captured_logs)

    def test_post(self):
        with self.swap_secret, self.swap_audience_id:
            email_preferences = user_services.get_email_preferences(
                self.editor_id)
            self.assertEqual(email_preferences.can_receive_email_updates, False)

            # User subscribed externally.
            json_response = self.post_json(
                '%s/secret' % feconf.BULK_EMAIL_WEBHOOK_ENDPOINT, {
                    'data[list_id]': 'audience_id',
                    'data[email]': self.EDITOR_EMAIL,
                    'type': 'subscribe'
                }, use_payload=False)
            self.assertEqual(json_response, {})
            email_preferences = user_services.get_email_preferences(
                self.editor_id)
            self.assertEqual(email_preferences.can_receive_email_updates, True)

            # User unsubscribed externally.
            json_response = self.post_json(
                '%s/secret' % feconf.BULK_EMAIL_WEBHOOK_ENDPOINT, {
                    'data[list_id]': 'audience_id',
                    'data[email]': self.EDITOR_EMAIL,
                    'type': 'unsubscribe'
                }, use_payload=False)
            self.assertEqual(json_response, {})
            email_preferences = user_services.get_email_preferences(
                self.editor_id)
            self.assertEqual(email_preferences.can_receive_email_updates, False)


class DeleteAccountHandlerTests(test_utils.GenericTestBase):

    def setUp(self):
        super(DeleteAccountHandlerTests, self).setUp()
        self.signup(self.EDITOR_EMAIL, self.EDITOR_USERNAME)
        self.login(self.EDITOR_EMAIL)

    def test_delete_delete_account_page(self):
        with self.swap(constants, 'ENABLE_ACCOUNT_DELETION', True):
            data = self.delete_json('/delete-account-handler')
            self.assertEqual(data, {'success': True})

    def test_delete_delete_account_page_disabled(self):
        with self.swap(constants, 'ENABLE_ACCOUNT_DELETION', False):
            self.delete_json('/delete-account-handler', expected_status_int=404)


class ExportAccountHandlerTests(test_utils.GenericTestBase):
    GENERIC_DATE = datetime.datetime(2019, 5, 20)
    GENERIC_EPOCH = utils.get_time_in_millisecs(GENERIC_DATE)

    def setUp(self):
        super(ExportAccountHandlerTests, self).setUp()
        self.signup(self.EDITOR_EMAIL, self.EDITOR_USERNAME)
        self.login(self.EDITOR_EMAIL)

        user_models.UserSubscriptionsModel(
            id=self.get_user_id_from_email(self.EDITOR_EMAIL),
            creator_ids=[],
            collection_ids=[],
            exploration_ids=[],
            general_feedback_thread_ids=[]).put()

    def test_export_account_handler(self):
        # Update user settings to constants.
        user_id = self.get_user_id_from_email(self.EDITOR_EMAIL)
        user_settings = user_services.get_user_settings(user_id)
        user_settings.last_agreed_to_terms = self.GENERIC_DATE
        user_settings.last_logged_in = self.GENERIC_DATE
        user_settings.validate()
        user_models.UserSettingsModel(
            id=user_settings.user_id,
            email=user_settings.email,
            role=user_settings.role,
            username=user_settings.username,
            normalized_username=user_settings.normalized_username,
            last_agreed_to_terms=user_settings.last_agreed_to_terms,
            last_started_state_editor_tutorial=(
                user_settings.last_started_state_editor_tutorial),
            last_started_state_translation_tutorial=(
                user_settings.last_started_state_translation_tutorial),
            last_logged_in=user_settings.last_logged_in,
            last_edited_an_exploration=user_settings.last_edited_an_exploration,
            last_created_an_exploration=(
                user_settings.last_created_an_exploration),
            profile_picture_data_url=user_settings.profile_picture_data_url,
            default_dashboard=user_settings.default_dashboard,
            creator_dashboard_display_pref=(
                user_settings.creator_dashboard_display_pref),
            user_bio=user_settings.user_bio,
            subject_interests=user_settings.subject_interests,
            first_contribution_msec=user_settings.first_contribution_msec,
            preferred_language_codes=user_settings.preferred_language_codes,
            preferred_site_language_code=(
                user_settings.preferred_site_language_code),
            preferred_audio_language_code=(
                user_settings.preferred_audio_language_code),
            deleted=user_settings.deleted
        ).put()

        constants_swap = self.swap(constants, 'ENABLE_ACCOUNT_EXPORT', True)
        time_swap = self.swap(
            user_services, 'record_user_logged_in', lambda *args: None)

        with constants_swap, time_swap:
            data = self.get_custom_response(
                '/export-account-handler', 'text/plain')

            # Check downloaded zip file.
            filename = 'oppia_takeout_data.zip'
            self.assertEqual(
                data.headers['Content-Disposition'],
                'attachment; filename=%s' % filename)
            zf_saved = zipfile.ZipFile(io.BytesIO(data.body))
            self.assertEqual(
                zf_saved.namelist(),
                [
                    'oppia_takeout_data.json',
                    'images/user_settings_profile_picture.png'
                ]
            )

    def test_data_does_not_export_if_user_id_leaked(self):
        # Update user settings to constants.
        user_id = self.get_user_id_from_email(self.EDITOR_EMAIL)
        user_settings = user_services.get_user_settings(user_id)
        user_settings.last_agreed_to_terms = self.GENERIC_DATE
        user_settings.last_logged_in = self.GENERIC_DATE

        # For testing, set the user_settings.username to the user_id.
        user_settings.username = user_settings.user_id

        user_settings.validate()
        user_models.UserSettingsModel(
            id=user_settings.user_id,
            email=user_settings.email,
            role=user_settings.role,
            username=user_settings.username,
            normalized_username=user_settings.normalized_username,
            last_agreed_to_terms=user_settings.last_agreed_to_terms,
            last_started_state_editor_tutorial=(
                user_settings.last_started_state_editor_tutorial),
            last_started_state_translation_tutorial=(
                user_settings.last_started_state_translation_tutorial),
            last_logged_in=user_settings.last_logged_in,
            last_edited_an_exploration=user_settings.last_edited_an_exploration,
            last_created_an_exploration=(
                user_settings.last_created_an_exploration),
            profile_picture_data_url=user_settings.profile_picture_data_url,
            default_dashboard=user_settings.default_dashboard,
            creator_dashboard_display_pref=(
                user_settings.creator_dashboard_display_pref),
            user_bio=user_settings.user_bio,
            subject_interests=user_settings.subject_interests,
            first_contribution_msec=user_settings.first_contribution_msec,
            preferred_language_codes=user_settings.preferred_language_codes,
            preferred_site_language_code=(
                user_settings.preferred_site_language_code),
            preferred_audio_language_code=(
                user_settings.preferred_audio_language_code),
            deleted=user_settings.deleted
        ).put()

        constants_swap = self.swap(constants, 'ENABLE_ACCOUNT_EXPORT', True)
        time_swap = self.swap(
            user_services, 'record_user_logged_in', lambda *args: None)

        with constants_swap, time_swap:
            data = self.get_custom_response(
                '/export-account-handler', 'text/plain')

            # Check downloaded zip file.
            filename = 'oppia_takeout_data.zip'
            self.assertEqual(
                data.headers['Content-Disposition'],
                'attachment; filename=%s' % filename)
            zf_saved = zipfile.ZipFile(io.BytesIO(data.body))
            self.assertEqual(
                zf_saved.namelist(),
                [
                    'oppia_takeout_data.json',
                ]
            )

    def test_export_account_handler_disabled_logged_in(self):
        with self.swap(constants, 'ENABLE_ACCOUNT_EXPORT', False):
            self.get_json('/export-account-handler', expected_status_int=404)

    def test_export_account_hander_disabled_logged_out(self):
        self.logout()
        with self.swap(constants, 'ENABLE_ACCOUNT_EXPORT', False):
            self.get_json('/export-account-handler', expected_status_int=401)

    def test_export_account_handler_enabled_logged_out(self):
        self.logout()
        with self.swap(constants, 'ENABLE_ACCOUNT_EXPORT', True):
            self.get_json('/export-account-handler', expected_status_int=401)


class PendingAccountDeletionPageTests(test_utils.GenericTestBase):

    def test_get_pending_account_deletion_page(self):
        with self.swap(constants, 'ENABLE_ACCOUNT_DELETION', True):
            response = self.get_html_response('/pending-account-deletion')
            self.assertIn(b'Pending Account Deletion', response.body)

    def test_get_pending_account_deletion_page_disabled(self):
        with self.swap(constants, 'ENABLE_ACCOUNT_DELETION', False):
            self.get_html_response(
                '/pending-account-deletion', expected_status_int=404)


class UsernameCheckHandlerTests(test_utils.GenericTestBase):

    def test_username_check(self):
        self.signup('abc@example.com', 'abc')

        user_services.create_new_user(
            self.get_auth_id_from_email(self.EDITOR_EMAIL), self.EDITOR_EMAIL)
        self.login(self.EDITOR_EMAIL)
        csrf_token = self.get_new_csrf_token()

        response_dict = self.post_json(
            feconf.USERNAME_CHECK_DATA_URL, {'username': 'abc'},
            csrf_token=csrf_token)
        self.assertEqual(
            response_dict, {
                'username_is_taken': True
            })

        response_dict = self.post_json(
            feconf.USERNAME_CHECK_DATA_URL, {'username': 'def'},
            csrf_token=csrf_token)
        self.assertEqual(
            response_dict, {
                'username_is_taken': False
            })

        response_dict = self.post_json(
            feconf.USERNAME_CHECK_DATA_URL, {'username': '!!!INVALID!!!'},
            csrf_token=csrf_token, expected_status_int=400)
        self.assertIn(
            'can only have alphanumeric characters', response_dict['error'])

        response_dict = self.post_json(
            feconf.USERNAME_CHECK_DATA_URL,
            {'username': self.UNICODE_TEST_STRING},
            csrf_token=csrf_token, expected_status_int=400)
        self.assertIn(
            'can only have alphanumeric characters', response_dict['error'])

        self.logout()


class SiteLanguageHandlerTests(test_utils.GenericTestBase):

    def setUp(self):
        super(SiteLanguageHandlerTests, self).setUp()
        self.signup(self.EDITOR_EMAIL, self.EDITOR_USERNAME)
        self.editor_id = self.get_user_id_from_email(self.EDITOR_EMAIL)

    def test_save_site_language_handler(self):
        """Test the language is saved in the preferences when handler is
        called.
        """
        language_code = 'es'
        self.login(self.EDITOR_EMAIL)
        csrf_token = self.get_new_csrf_token()
        self.put_json(
            '/preferenceshandler/data', {
                'update_type': 'preferred_site_language_code',
                'data': language_code,
            }, csrf_token=csrf_token)

        preferences = self.get_json('/preferenceshandler/data')
        self.assertIsNotNone(preferences)
        self.assertEqual(
            preferences['preferred_site_language_code'], language_code)

        self.logout()

    def test_can_update_site_language_code(self):
        self.login(self.EDITOR_EMAIL)
        user_settings = user_services.get_user_settings(
            self.editor_id, strict=True)
        self.assertIsNone(user_settings.preferred_site_language_code)
        csrf_token = self.get_new_csrf_token()
        self.put_json(
            feconf.SITE_LANGUAGE_DATA_URL, {'site_language_code': 'en'},
            csrf_token=csrf_token)
        user_settings = user_services.get_user_settings(
            self.editor_id, strict=True)
        self.assertEqual(user_settings.preferred_site_language_code, 'en')
        self.logout()


class UserInfoHandlerTests(test_utils.GenericTestBase):

    def test_user_info_handler(self):
        """Test the language is saved in the preferences when handler is
        called.
        """
        self.signup(self.EDITOR_EMAIL, self.EDITOR_USERNAME)
        self.login(self.EDITOR_EMAIL)
        json_response = self.get_json('/userinfohandler')
        self.assertDictEqual({
            'role': 'EXPLORATION_EDITOR',
            'is_moderator': False,
            'is_admin': False,
            'is_topic_manager': False,
            'is_super_admin': False,
            'can_create_collections': False,
            'preferred_site_language_code': None,
            'username': self.EDITOR_USERNAME,
            'email': self.EDITOR_EMAIL,
            'user_is_logged_in': True}, json_response)
        self.logout()

        json_response = self.get_json('/userinfohandler')
        self.assertDictEqual({
            'user_is_logged_in': False
        }, json_response)


class UrlHandlerTests(test_utils.GenericTestBase):

    def test_login_url_is_none_for_signed_in_user(self):
        self.signup(self.EDITOR_EMAIL, self.EDITOR_USERNAME)
        self.login(self.EDITOR_EMAIL)
        response = self.get_json('/url_handler')
        self.assertIsNone(response['login_url'])
        self.logout()

    def test_login_url_gets_created_for_signed_out_users(self):
        response = self.get_json(
            '/url_handler', params={'current_url': 'random_url'})
        self.assertTrue(response['login_url'].endswith('random_url'))<|MERGE_RESOLUTION|>--- conflicted
+++ resolved
@@ -47,12 +47,8 @@
         self.signup(self.OWNER_EMAIL, self.OWNER_USERNAME)
         response = self.get_html_response('/profile/%s' % self.OWNER_USERNAME)
         self.assertIn(
-<<<<<<< HEAD
-            b'<oppia-profile-page></oppia-profile-page>', response.body)
-=======
-            '<oppia-profile-page-root></oppia-profile-page-root>',
+            b'<oppia-profile-page-root></oppia-profile-page-root>',
             response.body)
->>>>>>> 83855e8a
 
 
 class ProfileDataHandlerTests(test_utils.GenericTestBase):
