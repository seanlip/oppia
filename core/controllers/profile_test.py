# Copyright 2014 The Oppia Authors. All Rights Reserved.
#
# Licensed under the Apache License, Version 2.0 (the "License");
# you may not use this file except in compliance with the License.
# You may obtain a copy of the License at
#
#      http://www.apache.org/licenses/LICENSE-2.0
#
# Unless required by applicable law or agreed to in writing, software
# distributed under the License is distributed on an "AS-IS" BASIS,
# WITHOUT WARRANTIES OR CONDITIONS OF ANY KIND, either express or implied.
# See the License for the specific language governing permissions and
# limitations under the License.

"""Tests for the profile page."""

from __future__ import absolute_import  # pylint: disable=import-only-modules
from __future__ import unicode_literals  # pylint: disable=import-only-modules

import datetime
import io
import logging
import re
import zipfile

from constants import constants
from core.domain import exp_domain
from core.domain import exp_services
from core.domain import rights_manager
from core.domain import subscription_services
from core.domain import user_services
from core.platform import models
from core.tests import test_utils
import feconf
import utils

(user_models,) = models.Registry.import_models([models.NAMES.user])


class ProfilePageTests(test_utils.GenericTestBase):

    def test_get_profile_page_of_non_existing_user_raises_status_404(self):
        self.get_html_response(
            '/profile/%s' % self.OWNER_USERNAME, expected_status_int=404)

    def test_get_profile_page_of_existing_user(self):
        self.signup(self.OWNER_EMAIL, self.OWNER_USERNAME)
        response = self.get_html_response('/profile/%s' % self.OWNER_USERNAME)
        self.assertIn(
            b'<oppia-profile-page-root></oppia-profile-page-root>',
            response.body)


class ProfileDataHandlerTests(test_utils.GenericTestBase):

    def test_preference_page_updates(self):
        self.signup(self.EDITOR_EMAIL, self.EDITOR_USERNAME)
        self.login(self.EDITOR_EMAIL)
        csrf_token = self.get_new_csrf_token()
        original_preferences = self.get_json('/preferenceshandler/data')
        self.assertEqual(
            ['en'], original_preferences['preferred_language_codes'])
        self.assertIsNone(original_preferences['preferred_site_language_code'])
        self.assertIsNone(original_preferences['preferred_audio_language_code'])
        self.put_json(
            '/preferenceshandler/data',
            {'update_type': 'preferred_site_language_code', 'data': 'en'},
            csrf_token=csrf_token)
        self.put_json(
            '/preferenceshandler/data',
            {'update_type': 'preferred_audio_language_code', 'data': 'hi-en'},
            csrf_token=csrf_token)
        self.put_json(
            '/preferenceshandler/data',
            {'update_type': 'preferred_language_codes', 'data': ['de']},
            csrf_token=csrf_token)
        new_preferences = self.get_json('/preferenceshandler/data')
        self.assertEqual(new_preferences['preferred_language_codes'], ['de'])
        self.assertEqual(new_preferences['preferred_site_language_code'], 'en')
        self.assertEqual(
            new_preferences['preferred_audio_language_code'], 'hi-en')

    def test_profile_data_is_independent_of_currently_logged_in_user(self):
        self.signup(self.EDITOR_EMAIL, self.EDITOR_USERNAME)
        self.login(self.EDITOR_EMAIL)
        csrf_token = self.get_new_csrf_token()
        self.put_json(
            '/preferenceshandler/data',
            {'update_type': 'user_bio', 'data': 'My new editor bio'},
            csrf_token=csrf_token)
        self.put_json(
            '/preferenceshandler/data',
            {'update_type': 'subject_interests', 'data': ['editor', 'editing']},
            csrf_token=csrf_token)
        self.logout()

        self.signup(self.VIEWER_EMAIL, self.VIEWER_USERNAME)
        self.login(self.VIEWER_EMAIL)
        csrf_token = self.get_new_csrf_token()
        self.put_json(
            '/preferenceshandler/data',
            {'update_type': 'user_bio', 'data': 'My new viewer bio'},
            csrf_token=csrf_token)
        self.put_json(
            '/preferenceshandler/data',
            {'update_type': 'subject_interests', 'data': ['viewer', 'viewing']},
            csrf_token=csrf_token)
        self.logout()

        # Viewer looks at editor's profile page.
        self.login(self.VIEWER_EMAIL)
        response = self.get_json(
            '/profilehandler/data/%s' % self.EDITOR_USERNAME)
        self.assertEqual(response['user_bio'], 'My new editor bio')
        self.assertEqual(response['subject_interests'], ['editor', 'editing'])
        self.logout()

        # Editor looks at their own profile page.
        self.login(self.EDITOR_EMAIL)
        response = self.get_json(
            '/profilehandler/data/%s' % self.EDITOR_USERNAME)
        self.assertEqual(response['user_bio'], 'My new editor bio')
        self.assertEqual(response['subject_interests'], ['editor', 'editing'])
        self.logout()

        # Looged-out user looks at editor's profile page.
        response = self.get_json(
            '/profilehandler/data/%s' % self.EDITOR_USERNAME)
        self.assertEqual(response['user_bio'], 'My new editor bio')
        self.assertEqual(response['subject_interests'], ['editor', 'editing'])

    def test_preferences_page(self):
        self.signup(self.EDITOR_EMAIL, self.EDITOR_USERNAME)
        self.login(self.EDITOR_EMAIL)

        response = self.get_html_response(feconf.PREFERENCES_URL)
        self.assertIn(b'{"title": "Preferences | Oppia"})', response.body)

        self.logout()


class UserContributionsTests(test_utils.GenericTestBase):

    USERNAME_A = 'a'
    EMAIL_A = 'a@example.com'
    USERNAME_B = 'b'
    EMAIL_B = 'b@example.com'
    EXP_ID_1 = 'exp_id_1'

    def test_null_case(self):
        # Check that the profile page for a user with no contributions shows
        # that they have 0 created/edited explorations.
        self.signup(self.EMAIL_A, self.USERNAME_A)
        response_dict = self.get_json(
            '/profilehandler/data/%s' % self.USERNAME_A)
        self.assertEqual(
            response_dict['created_exp_summary_dicts'], [])
        self.assertEqual(
            response_dict['edited_exp_summary_dicts'], [])

    def test_created(self):
        # Check that the profile page for a user who has created
        # a single exploration shows 1 created and 1 edited exploration.
        self.signup(self.EMAIL_A, self.USERNAME_A)
        user_a_id = self.get_user_id_from_email(self.EMAIL_A)
        user_a = user_services.get_user_actions_info(user_a_id)
        self.save_new_valid_exploration(
            self.EXP_ID_1, user_a_id, end_state_name='End')
        rights_manager.publish_exploration(user_a, self.EXP_ID_1)

        response_dict = self.get_json(
            '/profilehandler/data/%s' % self.USERNAME_A)
        self.assertEqual(len(
            response_dict['created_exp_summary_dicts']), 1)
        self.assertEqual(len(
            response_dict['edited_exp_summary_dicts']), 1)
        self.assertEqual(
            response_dict['created_exp_summary_dicts'][0]['id'],
            self.EXP_ID_1)
        self.assertEqual(
            response_dict['edited_exp_summary_dicts'][0]['id'],
            self.EXP_ID_1)

    def test_edited(self):
        # Check that the profile page for a user who has created
        # a single exploration shows 0 created and 1 edited exploration.
        self.signup(self.EMAIL_A, self.USERNAME_A)
        user_a_id = self.get_user_id_from_email(self.EMAIL_A)

        self.signup(self.EMAIL_B, self.USERNAME_B)
        user_b_id = self.get_user_id_from_email(self.EMAIL_B)
        user_a = user_services.get_user_actions_info(user_a_id)
        self.save_new_valid_exploration(
            self.EXP_ID_1, user_a_id, end_state_name='End')
        rights_manager.publish_exploration(user_a, self.EXP_ID_1)

        exp_services.update_exploration(
            user_b_id, self.EXP_ID_1, [exp_domain.ExplorationChange({
                'cmd': 'edit_exploration_property',
                'property_name': 'objective',
                'new_value': 'the objective'
            })], 'Test edit')
        self.process_and_flush_pending_tasks()

        response_dict = self.get_json(
            '/profilehandler/data/%s' % self.USERNAME_B)
        self.assertEqual(len(
            response_dict['created_exp_summary_dicts']), 0)
        self.assertEqual(len(
            response_dict['edited_exp_summary_dicts']), 1)
        self.assertEqual(
            response_dict['edited_exp_summary_dicts'][0]['id'],
            self.EXP_ID_1)
        self.assertEqual(
            response_dict['edited_exp_summary_dicts'][0]['objective'],
            'the objective')


class FirstContributionDateTests(test_utils.GenericTestBase):

    USERNAME = 'abc123'
    EMAIL = 'abc123@gmail.com'

    def test_contribution_msec(self):
        # Test the contribution time shows up correctly as None.
        self.signup(self.EMAIL, self.USERNAME)
        self.login(self.EMAIL)
        user_id = self.get_user_id_from_email(self.EMAIL)
        response_dict = self.get_json(
            '/profilehandler/data/%s' % self.USERNAME)
        self.assertIsNone(response_dict['first_contribution_msec'])

        # Update the first_contribution_msec to the current time in
        # milliseconds.
        first_time_in_msecs = utils.get_current_time_in_millisecs()
        user_services.update_first_contribution_msec_if_not_set(
            user_id, first_time_in_msecs)

        # Test the contribution date correctly changes to current_time_in_msecs.
        response_dict = self.get_json(
            '/profilehandler/data/%s' % self.USERNAME)
        self.assertEqual(
            response_dict['first_contribution_msec'],
            first_time_in_msecs)

        # Test that the contribution date is not changed after the first time it
        # is set.
        second_time_in_msecs = utils.get_current_time_in_millisecs()
        user_services.update_first_contribution_msec_if_not_set(
            user_id, second_time_in_msecs)
        response_dict = self.get_json(
            '/profilehandler/data/%s' % self.USERNAME)
        self.assertEqual(
            response_dict['first_contribution_msec'],
            first_time_in_msecs)


class PreferencesHandlerTests(test_utils.GenericTestBase):
    EXP_ID = 'exp_id'
    EXP_TITLE = 'Exploration title'

    def setUp(self):
        super(PreferencesHandlerTests, self).setUp()
        self.signup(self.OWNER_EMAIL, self.OWNER_USERNAME)
        self.signup(self.VIEWER_EMAIL, self.VIEWER_USERNAME)

        self.owner_id = self.get_user_id_from_email(self.OWNER_EMAIL)
        self.viewer_id = self.get_user_id_from_email(self.VIEWER_EMAIL)

    def test_can_see_subscriptions(self):
        self.login(self.VIEWER_EMAIL)

        response = self.get_json(feconf.PREFERENCES_DATA_URL)
        self.assertEqual(len(response['subscription_list']), 0)

        # Subscribe to user.
        subscription_services.subscribe_to_creator(
            self.viewer_id, self.owner_id)
        response = self.get_json(feconf.PREFERENCES_DATA_URL)
        self.assertEqual(len(response['subscription_list']), 1)
        self.assertEqual(
            response['subscription_list'][0]['creator_username'],
            self.OWNER_USERNAME)

        # Unsubscribe from user.
        subscription_services.unsubscribe_from_creator(
            self.viewer_id, self.owner_id)
        response = self.get_json(feconf.PREFERENCES_DATA_URL)
        self.assertEqual(len(response['subscription_list']), 0)
        self.logout()

    def test_can_update_profile_picture_data_url(self):
        self.login(self.OWNER_EMAIL)
        csrf_token = self.get_new_csrf_token()
        user_settings = user_services.get_user_settings(self.owner_id)
        self.assertTrue(test_utils.check_image_png_or_webp(
            user_settings.profile_picture_data_url))
        self.put_json(
            feconf.PREFERENCES_DATA_URL,
            {
                'update_type': 'profile_picture_data_url',
                'data': 'new_profile_picture_data_url'},
            csrf_token=csrf_token)
        user_settings = user_services.get_user_settings(self.owner_id)
        self.assertEqual(
            user_settings.profile_picture_data_url,
            'new_profile_picture_data_url')
        self.logout()

    def test_can_update_default_dashboard(self):
        self.login(self.OWNER_EMAIL)
        csrf_token = self.get_new_csrf_token()
        user_settings = user_services.get_user_settings(self.owner_id)
        self.assertIsNone(user_settings.default_dashboard)
        self.put_json(
            feconf.PREFERENCES_DATA_URL,
            {
                'update_type': 'default_dashboard',
                'data': constants.DASHBOARD_TYPE_CREATOR},
            csrf_token=csrf_token)
        user_settings = user_services.get_user_settings(self.owner_id)
        self.assertEqual(
            user_settings.default_dashboard, constants.DASHBOARD_TYPE_CREATOR)
        self.logout()

    def test_update_preferences_with_invalid_update_type_raises_exception(self):
        self.login(self.OWNER_EMAIL)
        csrf_token = self.get_new_csrf_token()
        with self.assertRaisesRegexp(Exception, 'Invalid update type:'):
            self.put_json(
                feconf.PREFERENCES_DATA_URL,
                {'update_type': 'invalid_update_type'},
                csrf_token=csrf_token)
        self.logout()


class LongUserBioHandlerTests(test_utils.GenericTestBase):
    USERNAME_A = 'a'
    EMAIL_A = 'a@example.com'
    USERNAME_B = 'b'
    EMAIL_B = 'b@example.com'

    def test_userbio_within_limit(self):
        self.signup(self.EMAIL_A, self.USERNAME_A)
        self.login(self.EMAIL_A)
        csrf_token = self.get_new_csrf_token()
        self.put_json(
            '/preferenceshandler/data', {
                'update_type': 'user_bio',
                'data': 'I am within 2000 char limit',
            }, csrf_token=csrf_token)
        preferences = self.get_json('/preferenceshandler/data')
        self.assertIsNotNone(preferences)
        self.assertEqual(
            preferences['user_bio'], 'I am within 2000 char limit')
        self.logout()

    def test_user_bio_exceeds_limit(self):
        self.signup(self.EMAIL_B, self.USERNAME_B)
        self.login(self.EMAIL_B)
        csrf_token = self.get_new_csrf_token()
        user_bio_response = self.put_json(
            '/preferenceshandler/data', {
                'update_type': 'user_bio',
                'data': 'I am not within 2000 char limit' * 200
            },
            csrf_token=csrf_token, expected_status_int=400)
        self.assertEqual(user_bio_response['status_code'], 400)
        self.assertIn(
            'User bio exceeds maximum character limit: 2000',
            user_bio_response['error'])
        self.logout()


class ProfileLinkTests(test_utils.GenericTestBase):

    USERNAME = 'abc123'
    EMAIL = 'abc123@gmail.com'
    PROFILE_PIC_URL = '/preferenceshandler/profile_picture_by_username/'

    def test_get_profile_picture_invalid_username(self):
        self.get_json(
            '%s%s' % (self.PROFILE_PIC_URL, self.USERNAME),
            expected_status_int=404)

    def test_get_profile_picture_valid_username(self):
        self.signup(self.EMAIL, self.USERNAME)
        response_dict = self.get_json(
            '%s%s' % (self.PROFILE_PIC_URL, self.USERNAME)
        )
        # Every user must have a profile picture.
        self.assertEqual(
            response_dict['profile_picture_data_url_for_username'],
            user_services.DEFAULT_IDENTICON_DATA_URL)


class EmailPreferencesTests(test_utils.GenericTestBase):

    def test_user_not_setting_email_prefs_on_signup(self):
        self.login(self.EDITOR_EMAIL)
        self.get_html_response(feconf.SIGNUP_URL + '?return_url=/')
        csrf_token = self.get_new_csrf_token()
        self.post_json(
            feconf.SIGNUP_DATA_URL,
            {'username': self.EDITOR_USERNAME, 'agreed_to_terms': True},
            csrf_token=csrf_token)

        # The email update preference should be whatever the setting in feconf
        # is.
        editor_id = self.get_user_id_from_email(self.EDITOR_EMAIL)
        with self.swap(feconf, 'DEFAULT_EMAIL_UPDATES_PREFERENCE', True):
            email_preferences = user_services.get_email_preferences(editor_id)
            self.assertEqual(email_preferences.can_receive_email_updates, True)
            self.assertEqual(
                email_preferences.can_receive_editor_role_email,
                feconf.DEFAULT_EDITOR_ROLE_EMAIL_PREFERENCE)
            self.assertEqual(
                email_preferences.can_receive_feedback_message_email,
                feconf.DEFAULT_FEEDBACK_MESSAGE_EMAIL_PREFERENCE)
            self.assertEqual(
                email_preferences.can_receive_subscription_email,
                feconf.DEFAULT_SUBSCRIPTION_EMAIL_PREFERENCE)
        with self.swap(feconf, 'DEFAULT_EMAIL_UPDATES_PREFERENCE', False):
            email_preferences = user_services.get_email_preferences(editor_id)
            self.assertEqual(email_preferences.can_receive_email_updates, False)
            self.assertEqual(
                email_preferences.can_receive_editor_role_email,
                feconf.DEFAULT_EDITOR_ROLE_EMAIL_PREFERENCE)
            self.assertEqual(
                email_preferences.can_receive_feedback_message_email,
                feconf.DEFAULT_FEEDBACK_MESSAGE_EMAIL_PREFERENCE)
            self.assertEqual(
                email_preferences.can_receive_subscription_email,
                feconf.DEFAULT_SUBSCRIPTION_EMAIL_PREFERENCE)

    def test_user_allowing_emails_on_signup(self):
        self.login(self.EDITOR_EMAIL)
        self.get_html_response(feconf.SIGNUP_URL + '?return_url=/')
        csrf_token = self.get_new_csrf_token()
        json_response = self.post_json(
            feconf.SIGNUP_DATA_URL,
            {
                'username': self.EDITOR_USERNAME,
                'agreed_to_terms': True,
                'can_receive_email_updates': True
            },
            csrf_token=csrf_token)
        self.assertFalse(
            json_response['bulk_email_signup_message_should_be_shown'])

        # The email update preference should be True in all cases.
        editor_id = self.get_user_id_from_email(self.EDITOR_EMAIL)
        with self.swap(feconf, 'DEFAULT_EMAIL_UPDATES_PREFERENCE', True):
            email_preferences = user_services.get_email_preferences(editor_id)
            self.assertEqual(email_preferences.can_receive_email_updates, True)
            self.assertEqual(
                email_preferences.can_receive_editor_role_email,
                feconf.DEFAULT_EDITOR_ROLE_EMAIL_PREFERENCE)
            self.assertEqual(
                email_preferences.can_receive_feedback_message_email,
                feconf.DEFAULT_FEEDBACK_MESSAGE_EMAIL_PREFERENCE)
            self.assertEqual(
                email_preferences.can_receive_subscription_email,
                feconf.DEFAULT_SUBSCRIPTION_EMAIL_PREFERENCE)
        with self.swap(feconf, 'DEFAULT_EMAIL_UPDATES_PREFERENCE', False):
            email_preferences = user_services.get_email_preferences(editor_id)
            self.assertEqual(email_preferences.can_receive_email_updates, True)
            self.assertEqual(
                email_preferences.can_receive_editor_role_email,
                feconf.DEFAULT_EDITOR_ROLE_EMAIL_PREFERENCE)
            self.assertEqual(
                email_preferences.can_receive_feedback_message_email,
                feconf.DEFAULT_FEEDBACK_MESSAGE_EMAIL_PREFERENCE)
            self.assertEqual(
                email_preferences.can_receive_subscription_email,
                feconf.DEFAULT_SUBSCRIPTION_EMAIL_PREFERENCE)

    def test_user_cannot_be_added_to_bulk_email_mailing_list(self):
        self.login(self.EDITOR_EMAIL)
        self.get_html_response(feconf.SIGNUP_URL + '?return_url=/')
        csrf_token = self.get_new_csrf_token()

        def _mock_true_function(*_):
            """Mock function that returns True.

            Returns:
                bool. True.
            """
            return True

        with self.swap(
            user_services, 'update_email_preferences', _mock_true_function):
            json_response = self.post_json(
                feconf.SIGNUP_DATA_URL,
                {
                    'username': self.EDITOR_USERNAME,
                    'agreed_to_terms': True,
                    'can_receive_email_updates': True
                }, csrf_token=csrf_token)
            self.assertTrue(
                json_response['bulk_email_signup_message_should_be_shown'])

    def test_user_disallowing_emails_on_signup(self):
        self.login(self.EDITOR_EMAIL)
        self.get_html_response(feconf.SIGNUP_URL + '?return_url=/')
        csrf_token = self.get_new_csrf_token()
        self.post_json(
            feconf.SIGNUP_DATA_URL,
            {
                'username': self.EDITOR_USERNAME,
                'agreed_to_terms': True,
                'can_receive_email_updates': False
            },
            csrf_token=csrf_token)

        # The email update preference should be False in all cases.
        editor_id = self.get_user_id_from_email(self.EDITOR_EMAIL)
        with self.swap(feconf, 'DEFAULT_EMAIL_UPDATES_PREFERENCE', True):
            email_preferences = user_services.get_email_preferences(editor_id)
            self.assertEqual(email_preferences.can_receive_email_updates, False)
            self.assertEqual(
                email_preferences.can_receive_editor_role_email,
                feconf.DEFAULT_EDITOR_ROLE_EMAIL_PREFERENCE)
            self.assertEqual(
                email_preferences.can_receive_feedback_message_email,
                feconf.DEFAULT_FEEDBACK_MESSAGE_EMAIL_PREFERENCE)
            self.assertEqual(
                email_preferences.can_receive_subscription_email,
                feconf.DEFAULT_SUBSCRIPTION_EMAIL_PREFERENCE)

        with self.swap(feconf, 'DEFAULT_EMAIL_UPDATES_PREFERENCE', False):
            email_preferences = user_services.get_email_preferences(editor_id)
            self.assertEqual(email_preferences.can_receive_email_updates, False)
            self.assertEqual(
                email_preferences.can_receive_editor_role_email,
                feconf.DEFAULT_EDITOR_ROLE_EMAIL_PREFERENCE)
            self.assertEqual(
                email_preferences.can_receive_feedback_message_email,
                feconf.DEFAULT_FEEDBACK_MESSAGE_EMAIL_PREFERENCE)
            self.assertEqual(
                email_preferences.can_receive_subscription_email,
                feconf.DEFAULT_SUBSCRIPTION_EMAIL_PREFERENCE)

    def test_email_preferences_updates(self):
        """Test that Preferences Handler correctly updates the email
        preferences of the user.
        """

        self.signup(self.EDITOR_EMAIL, self.EDITOR_USERNAME)
        editor_id = self.get_user_id_from_email(self.EDITOR_EMAIL)
        self.login(self.EDITOR_EMAIL)
        csrf_token = self.get_new_csrf_token()

        payload = {
            'update_type': 'email_preferences',
            'data': {
                'can_receive_email_updates': True,
                'can_receive_editor_role_email': True,
                'can_receive_feedback_message_email': True,
                'can_receive_subscription_email': True
            }
        }

        # Allow all emails.
        self.put_json(
            '/preferenceshandler/data', payload, csrf_token=csrf_token)

        email_preferences = user_services.get_email_preferences(editor_id)
        self.assertTrue(email_preferences.can_receive_email_updates)
        self.assertTrue(email_preferences.can_receive_editor_role_email)
        self.assertTrue(email_preferences.can_receive_feedback_message_email)
        self.assertTrue(email_preferences.can_receive_subscription_email)

        payload = {
            'update_type': 'email_preferences',
            'data': {
                'can_receive_email_updates': False,
                'can_receive_editor_role_email': False,
                'can_receive_feedback_message_email': False,
                'can_receive_subscription_email': False
            }
        }

        # Disallow all emails.
        self.put_json(
            '/preferenceshandler/data', payload, csrf_token=csrf_token)

        email_preferences = user_services.get_email_preferences(editor_id)
        self.assertFalse(email_preferences.can_receive_email_updates)
        self.assertFalse(email_preferences.can_receive_editor_role_email)
        self.assertFalse(email_preferences.can_receive_feedback_message_email)
        self.assertFalse(email_preferences.can_receive_subscription_email)


class ProfilePictureHandlerTests(test_utils.GenericTestBase):

    def test_get_profile_picture_with_updated_value(self):
        self.get_json(
            '/preferenceshandler/profile_picture', expected_status_int=401)
        self.signup(self.OWNER_EMAIL, self.OWNER_USERNAME)
        owner_id = self.get_user_id_from_email(self.OWNER_EMAIL)
        self.login(self.OWNER_EMAIL)
        user_settings = user_services.get_user_settings(owner_id)
        response = self.get_json('/preferenceshandler/profile_picture')
        self.assertEqual(
            response['profile_picture_data_url'],
            user_settings.profile_picture_data_url)
        user_services.update_profile_picture_data_url(
            owner_id, 'new_profile_picture')
        response = self.get_json('/preferenceshandler/profile_picture')
        self.assertEqual(
            response['profile_picture_data_url'], 'new_profile_picture')
        self.logout()


class SignupTests(test_utils.GenericTestBase):

    def test_signup_page_does_not_have_top_right_menu(self):
        self.login(self.EDITOR_EMAIL)
        response = self.get_html_response(feconf.SIGNUP_URL + '?return_url=/')
        # Sign in can't be inside an html tag, but can appear inside js code.
        response.mustcontain(no=['Logout'])
        self.logout()

    def test_going_somewhere_else_while_signing_in_logs_user_out(self):
        exp_services.load_demo('0')

        self.login(self.EDITOR_EMAIL)
        response = self.get_html_response(feconf.SIGNUP_URL + '?return_url=/')
        self.get_html_response(feconf.SIGNUP_URL)
        response = self.get_html_response('/create/0', expected_status_int=302)
        self.assertIn('logout', response.headers['location'])
        self.assertIn('create', response.headers['location'])

        self.logout()

    def test_to_check_url_redirection_in_signup(self):
        """To validate the redirections from return_url."""
        self.login(self.EDITOR_EMAIL)
        self.get_html_response(feconf.SIGNUP_URL + '?return_url=/')
        csrf_token = self.get_new_csrf_token()

        # Registering this user fully.
        self.post_json(
            feconf.SIGNUP_DATA_URL,
            {'username': self.EDITOR_USERNAME, 'agreed_to_terms': True},
            csrf_token=csrf_token)

        def strip_domain_from_location_header(url):
            """To strip the domain form the location url."""
            splitted_url = re.match(r'(http[s]?:\/\/)?([^\/\s]+\/)(.*)', url)
            return splitted_url.group(3)

        response = self.get_html_response(
            '/signup?return_url=https://google.com', expected_status_int=302)
        self.assertEqual('', strip_domain_from_location_header(
            response.headers['location']))

        response = self.get_html_response(
            '/signup?return_url=//google.com', expected_status_int=302)
        self.assertEqual('', strip_domain_from_location_header(
            response.headers['location']))

        response = self.get_html_response(
            '/signup?return_url=/page#hello', expected_status_int=302)
        self.assertEqual('page', strip_domain_from_location_header(
            response.headers['location']))

        response = self.get_html_response(
            '/signup?return_url=/page/hello', expected_status_int=302)
        self.assertEqual('page/hello', strip_domain_from_location_header(
            response.headers['location']))

        response = self.get_html_response(
            '/signup?return_url=/page/hello?id=tests', expected_status_int=302)
        self.assertEqual(
            'page/hello?id=tests', strip_domain_from_location_header(
                response.headers['location']))

        self.logout()

    def test_accepting_terms_is_handled_correctly(self):
        self.login(self.EDITOR_EMAIL)
        self.get_html_response(feconf.SIGNUP_URL + '?return_url=/')
        csrf_token = self.get_new_csrf_token()

        response_dict = self.post_json(
            feconf.SIGNUP_DATA_URL, {'agreed_to_terms': False},
            csrf_token=csrf_token, expected_status_int=400)
        self.assertIn('you will need to accept', response_dict['error'])

        response_dict = self.post_json(
            feconf.SIGNUP_DATA_URL,
            {'agreed_to_terms': 'Hasta la vista!'},
            csrf_token=csrf_token, expected_status_int=400)
        self.assertIn('you will need to accept', response_dict['error'])

        self.post_json(
            feconf.SIGNUP_DATA_URL,
            {'agreed_to_terms': True, 'username': self.EDITOR_USERNAME},
            csrf_token=csrf_token)

        self.logout()

    def test_username_is_handled_correctly(self):
        self.login(self.EDITOR_EMAIL)
        self.get_html_response(feconf.SIGNUP_URL + '?return_url=/')
        csrf_token = self.get_new_csrf_token()

        response_dict = self.post_json(
            feconf.SIGNUP_DATA_URL, {'agreed_to_terms': True},
            csrf_token=csrf_token, expected_status_int=400)
        self.assertIn('Empty username supplied', response_dict['error'])

        response_dict = self.post_json(
            feconf.SIGNUP_DATA_URL,
            {'username': '', 'agreed_to_terms': True},
            csrf_token=csrf_token, expected_status_int=400)
        self.assertIn('Empty username supplied', response_dict['error'])

        response_dict = self.post_json(
            feconf.SIGNUP_DATA_URL,
            {'username': '!a!', 'agreed_to_terms': True},
            csrf_token=csrf_token, expected_status_int=400)
        self.assertIn(
            'can only have alphanumeric characters', response_dict['error'])

        response_dict = self.post_json(
            feconf.SIGNUP_DATA_URL,
            {'username': self.UNICODE_TEST_STRING, 'agreed_to_terms': True},
            csrf_token=csrf_token, expected_status_int=400)
        self.assertIn(
            'can only have alphanumeric characters', response_dict['error'])

        response_dict = self.post_json(
            feconf.SIGNUP_DATA_URL,
            {'username': 'abcde', 'agreed_to_terms': True},
            csrf_token=csrf_token)

        self.logout()

    def test_default_dashboard_for_new_users(self):
        self.login(self.EDITOR_EMAIL)
        self.get_html_response(feconf.SIGNUP_URL + '?return_url=/')
        csrf_token = self.get_new_csrf_token()

        # This user should have the creator dashboard as default.
        self.post_json(
            feconf.SIGNUP_DATA_URL,
            {'agreed_to_terms': True, 'username': self.EDITOR_USERNAME,
             'default_dashboard': constants.DASHBOARD_TYPE_CREATOR,
             'can_receive_email_updates': None},
            csrf_token=csrf_token)

        user_id = user_services.get_user_id_from_username(self.EDITOR_USERNAME)
        user_settings = user_services.get_user_settings(user_id)
        self.assertEqual(
            user_settings.default_dashboard, constants.DASHBOARD_TYPE_CREATOR)

        self.logout()

        user_services.create_new_user(
            self.get_auth_id_from_email(self.VIEWER_EMAIL), self.VIEWER_EMAIL)
        self.login(self.VIEWER_EMAIL)
        csrf_token = self.get_new_csrf_token()

        # This user should have the learner dashboard as default.
        self.post_json(
            feconf.SIGNUP_DATA_URL,
            {'agreed_to_terms': True, 'username': self.VIEWER_USERNAME,
             'default_dashboard': constants.DASHBOARD_TYPE_LEARNER,
             'can_receive_email_updates': None},
            csrf_token=csrf_token)

        user_id = user_services.get_user_id_from_username(self.VIEWER_USERNAME)
        user_settings = user_services.get_user_settings(user_id)
        self.assertEqual(
            user_settings.default_dashboard, constants.DASHBOARD_TYPE_LEARNER)

        self.logout()

    def test_user_settings_of_non_existing_user(self):
        self.login(self.OWNER_EMAIL)
        self.get_html_response(feconf.SIGNUP_URL + '?return_url=/')

        values_dict = {
            'can_send_emails': False,
            'has_agreed_to_latest_terms': False,
            'has_ever_registered': False,
            'username': None,
        }

        response = self.get_json(feconf.SIGNUP_DATA_URL)
        self.assertDictEqual(values_dict, response)
        self.logout()

    def test_user_settings_of_existing_user(self):
        self.signup(self.OWNER_EMAIL, self.OWNER_USERNAME)
        self.login(self.OWNER_EMAIL)
        values_dict = {
            'can_send_emails': True,
            'has_agreed_to_latest_terms': True,
            'has_ever_registered': True,
            'username': 'owner',
        }
        with self.swap(feconf, 'CAN_SEND_EMAILS', True):
            response = self.get_json(feconf.SIGNUP_DATA_URL)
            self.assertDictEqual(values_dict, response)

        self.logout()


class DeleteAccountPageTests(test_utils.GenericTestBase):

    def setUp(self):
        super(DeleteAccountPageTests, self).setUp()
        self.signup(self.EDITOR_EMAIL, self.EDITOR_USERNAME)
        self.login(self.EDITOR_EMAIL)

    def test_get_delete_account_page(self):
        with self.swap(constants, 'ENABLE_ACCOUNT_DELETION', True):
            response = self.get_html_response('/delete-account')
            self.assertIn(
                b'<oppia-delete-account-page-root>' +
                b'</oppia-delete-account-page-root>', response.body)

    def test_get_delete_account_page_disabled(self):
        with self.swap(constants, 'ENABLE_ACCOUNT_DELETION', False):
            self.get_html_response('/delete-account', expected_status_int=404)


class BulkEmailWebhookEndpointTests(test_utils.GenericTestBase):

    def setUp(self):
        super(BulkEmailWebhookEndpointTests, self).setUp()
        self.signup(self.EDITOR_EMAIL, self.EDITOR_USERNAME)
        self.editor_id = self.get_user_id_from_email(self.EDITOR_EMAIL)
        self.swap_secret = self.swap(
            feconf, 'MAILCHIMP_WEBHOOK_SECRET', 'secret')
        self.swap_audience_id = (
            self.swap(feconf, 'MAILCHIMP_AUDIENCE_ID', 'audience_id'))
        user_services.update_email_preferences(
            self.editor_id, feconf.DEFAULT_EMAIL_UPDATES_PREFERENCE,
            feconf.DEFAULT_EDITOR_ROLE_EMAIL_PREFERENCE,
            feconf.DEFAULT_FEEDBACK_MESSAGE_EMAIL_PREFERENCE,
            feconf.DEFAULT_SUBSCRIPTION_EMAIL_PREFERENCE)

    def test_get_function(self):
        # The GET function should not throw any error and should return status
        # 200. No other check required here.
        with self.swap_secret:
            self.get_html_response(
                '%s/secret' % feconf.BULK_EMAIL_WEBHOOK_ENDPOINT)

    def test_post_with_different_audience_id(self):
        with self.swap_secret, self.swap_audience_id:
            json_response = self.post_json(
                '%s/secret' % feconf.BULK_EMAIL_WEBHOOK_ENDPOINT, {
                    'data[list_id]': 'invalid_audience_id',
                    'data[email]': self.EDITOR_EMAIL
                }, use_payload=False)
            self.assertEqual(json_response, {})

    def test_post_with_invalid_email_id(self):
        with self.swap_secret, self.swap_audience_id:
            json_response = self.post_json(
                '%s/secret' % feconf.BULK_EMAIL_WEBHOOK_ENDPOINT, {
                    'data[list_id]': 'audience_id',
                    'data[email]': 'invalid_email'
                }, use_payload=False)
            self.assertEqual(json_response, {})

    def test_post_with_invalid_secret(self):
        with self.swap_secret:
            with self.capture_logging(min_level=logging.ERROR) as captured_logs:
                self.post_json(
                    '%s/invalid_secret' % feconf.BULK_EMAIL_WEBHOOK_ENDPOINT, {
                        'data[list_id]': 'audience_id',
                        'data[email]': 'invalid_email'
                    }, use_payload=False, expected_status_int=404)
                self.assertIn(
                    'Invalid Mailchimp webhook request received with secret: '
                    'invalid_secret', captured_logs)

    def test_post(self):
        with self.swap_secret, self.swap_audience_id:
            email_preferences = user_services.get_email_preferences(
                self.editor_id)
            self.assertEqual(email_preferences.can_receive_email_updates, False)

            # User subscribed externally.
            json_response = self.post_json(
                '%s/secret' % feconf.BULK_EMAIL_WEBHOOK_ENDPOINT, {
                    'data[list_id]': 'audience_id',
                    'data[email]': self.EDITOR_EMAIL,
                    'type': 'subscribe'
                }, use_payload=False)
            self.assertEqual(json_response, {})
            email_preferences = user_services.get_email_preferences(
                self.editor_id)
            self.assertEqual(email_preferences.can_receive_email_updates, True)

            # User unsubscribed externally.
            json_response = self.post_json(
                '%s/secret' % feconf.BULK_EMAIL_WEBHOOK_ENDPOINT, {
                    'data[list_id]': 'audience_id',
                    'data[email]': self.EDITOR_EMAIL,
                    'type': 'unsubscribe'
                }, use_payload=False)
            self.assertEqual(json_response, {})
            email_preferences = user_services.get_email_preferences(
                self.editor_id)
            self.assertEqual(email_preferences.can_receive_email_updates, False)


class DeleteAccountHandlerTests(test_utils.GenericTestBase):

    def setUp(self):
        super(DeleteAccountHandlerTests, self).setUp()
        self.signup(self.EDITOR_EMAIL, self.EDITOR_USERNAME)
        self.login(self.EDITOR_EMAIL)

    def test_delete_delete_account_page(self):
        with self.swap(constants, 'ENABLE_ACCOUNT_DELETION', True):
            data = self.delete_json('/delete-account-handler')
            self.assertEqual(data, {'success': True})

    def test_delete_delete_account_page_disabled(self):
        with self.swap(constants, 'ENABLE_ACCOUNT_DELETION', False):
            self.delete_json('/delete-account-handler', expected_status_int=404)


<<<<<<< HEAD
=======
class DeleteAccountTests(test_utils.GenericTestBase):
    """Integration tests for the account deletion."""

    def setUp(self):
        super(DeleteAccountTests, self).setUp()
        self.signup(self.CURRICULUM_ADMIN_EMAIL, self.CURRICULUM_ADMIN_USERNAME)
        self.signup(self.EDITOR_EMAIL, self.EDITOR_USERNAME)
        self.editor_id = self.get_user_id_from_email(self.EDITOR_EMAIL)
        self.login(self.EDITOR_EMAIL)
        self.enable_deletion_swap = (
            self.swap(constants, 'ENABLE_ACCOUNT_DELETION', True))
        self.testapp_swap_1 = self.swap(
            self, 'testapp', webtest.TestApp(main_cron.app))
        self.testapp_swap_2 = self.swap(
            self, 'testapp', webtest.TestApp(main_cron.app))

        def _mock_send_mail_to_admin(unused_email_subject, unused_email_body):
            """Mocks email_manager.send_mail_to_admin()"""
            pass

        self.send_mail_to_admin_swap_1 = self.swap(
            email_manager, 'send_mail_to_admin', _mock_send_mail_to_admin)
        self.send_mail_to_admin_swap_2 = self.swap(
            email_manager, 'send_mail_to_admin', _mock_send_mail_to_admin)

    def _run_account_deletion(self):
        """Execute complete deletion for the user that is logged in."""
        with self.enable_deletion_swap:
            data = self.delete_json('/delete-account-handler')
            self.assertEqual(data, {'success': True})

        self.logout()
        self.login(self.CURRICULUM_ADMIN_EMAIL, is_super_admin=True)
        with self.testapp_swap_1:
            self.get_html_response('/cron/users/user_deletion')

        with self.send_mail_to_admin_swap_1:
            self.process_and_flush_pending_tasks()

        with self.testapp_swap_2:
            self.get_html_response('/cron/users/fully_complete_user_deletion')

        with self.send_mail_to_admin_swap_2:
            self.process_and_flush_pending_tasks()
        self.logout()

    def test_delete_account_without_activities(self):
        self._run_account_deletion()

        self.assertIsNone(
            user_models.UserSettingsModel.get_by_id(self.editor_id))
        self.assertIsNone(
            user_models.PendingDeletionRequestModel.get_by_id(self.editor_id))
        self.assertIsNotNone(
            user_models.DeletedUserModel.get_by_id(self.editor_id))

    def test_new_signup_after_deleting_account(self):
        self._run_account_deletion()

        self.signup(self.EDITOR_EMAIL, self.EDITOR_USERNAME)
        self.login(self.EDITOR_EMAIL)
        self.assertNotEqual(
            self.editor_id, self.get_user_id_from_email(self.EDITOR_EMAIL))

    def test_delete_account_with_activities(self):
        self.save_new_valid_collection('col_id', self.editor_id)
        self.save_new_valid_exploration('exp_id', self.editor_id)
        self.save_new_topic('topic_id', self.editor_id)
        self.save_new_skill('skill_id', self.editor_id)
        self.save_new_story('story_id', self.editor_id, 'topic_id')
        self.save_new_subtopic('subtopic_id', self.editor_id, 'topic_id')

        self._run_account_deletion()

        self.assertIsNone(
            user_models.UserSettingsModel.get_by_id(self.editor_id))
        self.assertIsNone(
            user_models.PendingDeletionRequestModel.get_by_id(self.editor_id))
        self.assertIsNotNone(
            user_models.DeletedUserModel.get_by_id(self.editor_id))


>>>>>>> a81d44dc
class ExportAccountHandlerTests(test_utils.GenericTestBase):
    GENERIC_DATE = datetime.datetime(2019, 5, 20)
    GENERIC_EPOCH = utils.get_time_in_millisecs(GENERIC_DATE)

    def setUp(self):
        super(ExportAccountHandlerTests, self).setUp()
        self.signup(self.EDITOR_EMAIL, self.EDITOR_USERNAME)
        self.login(self.EDITOR_EMAIL)

        user_models.UserSubscriptionsModel(
            id=self.get_user_id_from_email(self.EDITOR_EMAIL),
            creator_ids=[],
            collection_ids=[],
            exploration_ids=[],
            general_feedback_thread_ids=[]).put()

    def test_export_account_handler(self):
        # Update user settings to constants.
        user_id = self.get_user_id_from_email(self.EDITOR_EMAIL)
        user_settings = user_services.get_user_settings(user_id)
        user_settings.last_agreed_to_terms = self.GENERIC_DATE
        user_settings.last_logged_in = self.GENERIC_DATE
        user_settings.validate()
        user_models.UserSettingsModel(
            id=user_settings.user_id,
            email=user_settings.email,
            roles=user_settings.roles,
            username=user_settings.username,
            normalized_username=user_settings.normalized_username,
            last_agreed_to_terms=user_settings.last_agreed_to_terms,
            last_started_state_editor_tutorial=(
                user_settings.last_started_state_editor_tutorial),
            last_started_state_translation_tutorial=(
                user_settings.last_started_state_translation_tutorial),
            last_logged_in=user_settings.last_logged_in,
            last_edited_an_exploration=user_settings.last_edited_an_exploration,
            last_created_an_exploration=(
                user_settings.last_created_an_exploration),
            profile_picture_data_url=user_settings.profile_picture_data_url,
            default_dashboard=user_settings.default_dashboard,
            creator_dashboard_display_pref=(
                user_settings.creator_dashboard_display_pref),
            user_bio=user_settings.user_bio,
            subject_interests=user_settings.subject_interests,
            first_contribution_msec=user_settings.first_contribution_msec,
            preferred_language_codes=user_settings.preferred_language_codes,
            preferred_site_language_code=(
                user_settings.preferred_site_language_code),
            preferred_audio_language_code=(
                user_settings.preferred_audio_language_code),
            deleted=user_settings.deleted
        ).put()

        constants_swap = self.swap(constants, 'ENABLE_ACCOUNT_EXPORT', True)
        time_swap = self.swap(
            user_services, 'record_user_logged_in', lambda *args: None)

        with constants_swap, time_swap:
            data = self.get_custom_response(
                '/export-account-handler', 'text/plain')

            # Check downloaded zip file.
            filename = 'oppia_takeout_data.zip'
            self.assertEqual(
                data.headers['Content-Disposition'],
                'attachment; filename=%s' % filename)
            zf_saved = zipfile.ZipFile(io.BytesIO(data.body))
            self.assertEqual(
                zf_saved.namelist(),
                [
                    'oppia_takeout_data.json',
                    'images/user_settings_profile_picture.png'
                ]
            )

    def test_data_does_not_export_if_user_id_leaked(self):
        # Update user settings to constants.
        user_id = self.get_user_id_from_email(self.EDITOR_EMAIL)
        user_settings = user_services.get_user_settings(user_id)
        user_settings.last_agreed_to_terms = self.GENERIC_DATE
        user_settings.last_logged_in = self.GENERIC_DATE

        # For testing, set the user_settings.username to the user_id.
        user_settings.username = user_settings.user_id

        user_settings.validate()
        user_models.UserSettingsModel(
            id=user_settings.user_id,
            email=user_settings.email,
            roles=user_settings.roles,
            username=user_settings.username,
            normalized_username=user_settings.normalized_username,
            last_agreed_to_terms=user_settings.last_agreed_to_terms,
            last_started_state_editor_tutorial=(
                user_settings.last_started_state_editor_tutorial),
            last_started_state_translation_tutorial=(
                user_settings.last_started_state_translation_tutorial),
            last_logged_in=user_settings.last_logged_in,
            last_edited_an_exploration=user_settings.last_edited_an_exploration,
            last_created_an_exploration=(
                user_settings.last_created_an_exploration),
            profile_picture_data_url=user_settings.profile_picture_data_url,
            default_dashboard=user_settings.default_dashboard,
            creator_dashboard_display_pref=(
                user_settings.creator_dashboard_display_pref),
            user_bio=user_settings.user_bio,
            subject_interests=user_settings.subject_interests,
            first_contribution_msec=user_settings.first_contribution_msec,
            preferred_language_codes=user_settings.preferred_language_codes,
            preferred_site_language_code=(
                user_settings.preferred_site_language_code),
            preferred_audio_language_code=(
                user_settings.preferred_audio_language_code),
            deleted=user_settings.deleted
        ).put()

        constants_swap = self.swap(constants, 'ENABLE_ACCOUNT_EXPORT', True)
        time_swap = self.swap(
            user_services, 'record_user_logged_in', lambda *args: None)

        with constants_swap, time_swap:
            data = self.get_custom_response(
                '/export-account-handler', 'text/plain')

            # Check downloaded zip file.
            filename = 'oppia_takeout_data.zip'
            self.assertEqual(
                data.headers['Content-Disposition'],
                'attachment; filename=%s' % filename)
            zf_saved = zipfile.ZipFile(io.BytesIO(data.body))
            self.assertEqual(
                zf_saved.namelist(),
                [
                    'oppia_takeout_data.json',
                ]
            )

    def test_export_account_handler_disabled_logged_in(self):
        with self.swap(constants, 'ENABLE_ACCOUNT_EXPORT', False):
            self.get_json('/export-account-handler', expected_status_int=404)

    def test_export_account_hander_disabled_logged_out(self):
        self.logout()
        with self.swap(constants, 'ENABLE_ACCOUNT_EXPORT', False):
            self.get_json('/export-account-handler', expected_status_int=401)

    def test_export_account_handler_enabled_logged_out(self):
        self.logout()
        with self.swap(constants, 'ENABLE_ACCOUNT_EXPORT', True):
            self.get_json('/export-account-handler', expected_status_int=401)


class PendingAccountDeletionPageTests(test_utils.GenericTestBase):

    def test_get_pending_account_deletion_page(self):
        with self.swap(constants, 'ENABLE_ACCOUNT_DELETION', True):
            response = self.get_html_response('/pending-account-deletion')
            self.assertIn(b'Pending Account Deletion', response.body)

    def test_get_pending_account_deletion_page_disabled(self):
        with self.swap(constants, 'ENABLE_ACCOUNT_DELETION', False):
            self.get_html_response(
                '/pending-account-deletion', expected_status_int=404)


class UsernameCheckHandlerTests(test_utils.GenericTestBase):

    def test_username_check(self):
        self.signup('abc@example.com', 'abc')

        user_services.create_new_user(
            self.get_auth_id_from_email(self.EDITOR_EMAIL), self.EDITOR_EMAIL)
        self.login(self.EDITOR_EMAIL)
        csrf_token = self.get_new_csrf_token()

        response_dict = self.post_json(
            feconf.USERNAME_CHECK_DATA_URL, {'username': 'abc'},
            csrf_token=csrf_token)
        self.assertEqual(
            response_dict, {
                'username_is_taken': True
            })

        response_dict = self.post_json(
            feconf.USERNAME_CHECK_DATA_URL, {'username': 'def'},
            csrf_token=csrf_token)
        self.assertEqual(
            response_dict, {
                'username_is_taken': False
            })

        response_dict = self.post_json(
            feconf.USERNAME_CHECK_DATA_URL, {'username': '!!!INVALID!!!'},
            csrf_token=csrf_token, expected_status_int=400)
        self.assertIn(
            'can only have alphanumeric characters', response_dict['error'])

        response_dict = self.post_json(
            feconf.USERNAME_CHECK_DATA_URL,
            {'username': self.UNICODE_TEST_STRING},
            csrf_token=csrf_token, expected_status_int=400)
        self.assertIn(
            'can only have alphanumeric characters', response_dict['error'])

        self.logout()


class SiteLanguageHandlerTests(test_utils.GenericTestBase):

    def setUp(self):
        super(SiteLanguageHandlerTests, self).setUp()
        self.signup(self.EDITOR_EMAIL, self.EDITOR_USERNAME)
        self.editor_id = self.get_user_id_from_email(self.EDITOR_EMAIL)

    def test_save_site_language_handler(self):
        """Test the language is saved in the preferences when handler is
        called.
        """
        language_code = 'es'
        self.login(self.EDITOR_EMAIL)
        csrf_token = self.get_new_csrf_token()
        self.put_json(
            '/preferenceshandler/data', {
                'update_type': 'preferred_site_language_code',
                'data': language_code,
            }, csrf_token=csrf_token)

        preferences = self.get_json('/preferenceshandler/data')
        self.assertIsNotNone(preferences)
        self.assertEqual(
            preferences['preferred_site_language_code'], language_code)

        self.logout()

    def test_can_update_site_language_code(self):
        self.login(self.EDITOR_EMAIL)
        user_settings = user_services.get_user_settings(
            self.editor_id, strict=True)
        self.assertIsNone(user_settings.preferred_site_language_code)
        csrf_token = self.get_new_csrf_token()
        self.put_json(
            feconf.SITE_LANGUAGE_DATA_URL, {'site_language_code': 'en'},
            csrf_token=csrf_token)
        user_settings = user_services.get_user_settings(
            self.editor_id, strict=True)
        self.assertEqual(user_settings.preferred_site_language_code, 'en')
        self.logout()


class UserInfoHandlerTests(test_utils.GenericTestBase):

    def test_user_info_handler(self):
        """Test the language is saved in the preferences when handler is
        called.
        """
        self.signup(self.EDITOR_EMAIL, self.EDITOR_USERNAME)
        self.login(self.EDITOR_EMAIL)
        json_response = self.get_json('/userinfohandler')
        self.assertDictEqual({
            'roles': ['EXPLORATION_EDITOR'],
            'is_moderator': False,
            'is_curriculum_admin': False,
            'is_topic_manager': False,
            'is_super_admin': False,
            'can_create_collections': False,
            'preferred_site_language_code': None,
            'username': self.EDITOR_USERNAME,
            'email': self.EDITOR_EMAIL,
            'user_is_logged_in': True}, json_response)
        self.logout()

        json_response = self.get_json('/userinfohandler')
        self.assertDictEqual({
            'user_is_logged_in': False
        }, json_response)


class UrlHandlerTests(test_utils.GenericTestBase):

    def test_login_url_is_none_for_signed_in_user(self):
        self.signup(self.EDITOR_EMAIL, self.EDITOR_USERNAME)
        self.login(self.EDITOR_EMAIL)
        response = self.get_json('/url_handler')
        self.assertIsNone(response['login_url'])
        self.logout()

    def test_login_url_gets_created_for_signed_out_users(self):
        response = self.get_json(
            '/url_handler', params={'current_url': 'random_url'})
        self.assertTrue(response['login_url'].endswith('random_url'))<|MERGE_RESOLUTION|>--- conflicted
+++ resolved
@@ -930,91 +930,6 @@
             self.delete_json('/delete-account-handler', expected_status_int=404)
 
 
-<<<<<<< HEAD
-=======
-class DeleteAccountTests(test_utils.GenericTestBase):
-    """Integration tests for the account deletion."""
-
-    def setUp(self):
-        super(DeleteAccountTests, self).setUp()
-        self.signup(self.CURRICULUM_ADMIN_EMAIL, self.CURRICULUM_ADMIN_USERNAME)
-        self.signup(self.EDITOR_EMAIL, self.EDITOR_USERNAME)
-        self.editor_id = self.get_user_id_from_email(self.EDITOR_EMAIL)
-        self.login(self.EDITOR_EMAIL)
-        self.enable_deletion_swap = (
-            self.swap(constants, 'ENABLE_ACCOUNT_DELETION', True))
-        self.testapp_swap_1 = self.swap(
-            self, 'testapp', webtest.TestApp(main_cron.app))
-        self.testapp_swap_2 = self.swap(
-            self, 'testapp', webtest.TestApp(main_cron.app))
-
-        def _mock_send_mail_to_admin(unused_email_subject, unused_email_body):
-            """Mocks email_manager.send_mail_to_admin()"""
-            pass
-
-        self.send_mail_to_admin_swap_1 = self.swap(
-            email_manager, 'send_mail_to_admin', _mock_send_mail_to_admin)
-        self.send_mail_to_admin_swap_2 = self.swap(
-            email_manager, 'send_mail_to_admin', _mock_send_mail_to_admin)
-
-    def _run_account_deletion(self):
-        """Execute complete deletion for the user that is logged in."""
-        with self.enable_deletion_swap:
-            data = self.delete_json('/delete-account-handler')
-            self.assertEqual(data, {'success': True})
-
-        self.logout()
-        self.login(self.CURRICULUM_ADMIN_EMAIL, is_super_admin=True)
-        with self.testapp_swap_1:
-            self.get_html_response('/cron/users/user_deletion')
-
-        with self.send_mail_to_admin_swap_1:
-            self.process_and_flush_pending_tasks()
-
-        with self.testapp_swap_2:
-            self.get_html_response('/cron/users/fully_complete_user_deletion')
-
-        with self.send_mail_to_admin_swap_2:
-            self.process_and_flush_pending_tasks()
-        self.logout()
-
-    def test_delete_account_without_activities(self):
-        self._run_account_deletion()
-
-        self.assertIsNone(
-            user_models.UserSettingsModel.get_by_id(self.editor_id))
-        self.assertIsNone(
-            user_models.PendingDeletionRequestModel.get_by_id(self.editor_id))
-        self.assertIsNotNone(
-            user_models.DeletedUserModel.get_by_id(self.editor_id))
-
-    def test_new_signup_after_deleting_account(self):
-        self._run_account_deletion()
-
-        self.signup(self.EDITOR_EMAIL, self.EDITOR_USERNAME)
-        self.login(self.EDITOR_EMAIL)
-        self.assertNotEqual(
-            self.editor_id, self.get_user_id_from_email(self.EDITOR_EMAIL))
-
-    def test_delete_account_with_activities(self):
-        self.save_new_valid_collection('col_id', self.editor_id)
-        self.save_new_valid_exploration('exp_id', self.editor_id)
-        self.save_new_topic('topic_id', self.editor_id)
-        self.save_new_skill('skill_id', self.editor_id)
-        self.save_new_story('story_id', self.editor_id, 'topic_id')
-        self.save_new_subtopic('subtopic_id', self.editor_id, 'topic_id')
-
-        self._run_account_deletion()
-
-        self.assertIsNone(
-            user_models.UserSettingsModel.get_by_id(self.editor_id))
-        self.assertIsNone(
-            user_models.PendingDeletionRequestModel.get_by_id(self.editor_id))
-        self.assertIsNotNone(
-            user_models.DeletedUserModel.get_by_id(self.editor_id))
-
-
->>>>>>> a81d44dc
 class ExportAccountHandlerTests(test_utils.GenericTestBase):
     GENERIC_DATE = datetime.datetime(2019, 5, 20)
     GENERIC_EPOCH = utils.get_time_in_millisecs(GENERIC_DATE)
