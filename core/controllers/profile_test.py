--- conflicted
+++ resolved
@@ -633,7 +633,6 @@
     def test_accepting_terms_is_handled_correctly(self):
         self.login(self.EDITOR_EMAIL)
         csrf_token = self.get_new_csrf_token()
-<<<<<<< HEAD
 
         response_dict = self.post_json(
             feconf.SIGNUP_DATA_URL, {'agreed_to_terms': False},
@@ -756,198 +755,6 @@
         self.logout()
 
 
-class RemoveAccountPageTests(test_utils.GenericTestBase):
-
-    def setUp(self):
-        super(RemoveAccountPageTests, self).setUp()
-        self.signup(self.EDITOR_EMAIL, self.EDITOR_USERNAME)
-        self.login(self.EDITOR_EMAIL)
-
-    def test_get_remove_account_page(self):
-        with self.swap(constants, 'DISABLE_ACCOUNT_REMOVAL', False):
-            response = self.get_html_response('/remove-account')
-            self.assertIn(
-                '<remove-account-page></remove-account-page>', response.body)
-
-    def test_get_remove_account_page_disabled(self):
-        with self.swap(constants, 'DISABLE_ACCOUNT_REMOVAL', True):
-            self.get_html_response('/remove-account', expected_status_int=404)
-
-
-class RemoveAccountHandlerTests(test_utils.GenericTestBase):
-
-    def setUp(self):
-        super(RemoveAccountHandlerTests, self).setUp()
-        self.signup(self.EDITOR_EMAIL, self.EDITOR_USERNAME)
-        self.login(self.EDITOR_EMAIL)
-
-    def test_post_remove_account(self):
-        csrf_token = self.get_new_csrf_token()
-        self.assertEqual(self.post_json(
-            '/removeaccounthandler', {}, csrf_token=csrf_token), {})
-
-
-
-class UsernameCheckHandlerTests(test_utils.GenericTestBase):
-
-    def test_username_check(self):
-        self.signup('abc@example.com', username='abc')
-
-        self.login(self.EDITOR_EMAIL)
-        csrf_token = self.get_new_csrf_token()
-
-        response_dict = self.post_json(
-            feconf.USERNAME_CHECK_DATA_URL, {'username': 'abc'},
-            csrf_token=csrf_token)
-        self.assertEqual(
-            response_dict, {
-                'username_is_taken': True
-            })
-
-        response_dict = self.post_json(
-            feconf.USERNAME_CHECK_DATA_URL, {'username': 'def'},
-            csrf_token=csrf_token)
-        self.assertEqual(
-            response_dict, {
-                'username_is_taken': False
-            })
-
-        response_dict = self.post_json(
-            feconf.USERNAME_CHECK_DATA_URL, {'username': '!!!INVALID!!!'},
-            csrf_token=csrf_token, expected_status_int=400)
-        self.assertIn(
-            'can only have alphanumeric characters', response_dict['error'])
-
-        response_dict = self.post_json(
-            feconf.USERNAME_CHECK_DATA_URL,
-            {'username': self.UNICODE_TEST_STRING},
-            csrf_token=csrf_token, expected_status_int=400)
-        self.assertIn(
-            'can only have alphanumeric characters', response_dict['error'])
-
-=======
-
-        response_dict = self.post_json(
-            feconf.SIGNUP_DATA_URL, {'agreed_to_terms': False},
-            csrf_token=csrf_token, expected_status_int=400)
-        self.assertIn('you will need to accept', response_dict['error'])
-
-        response_dict = self.post_json(
-            feconf.SIGNUP_DATA_URL,
-            {'agreed_to_terms': 'Hasta la vista!'},
-            csrf_token=csrf_token, expected_status_int=400)
-        self.assertIn('you will need to accept', response_dict['error'])
-
-        self.post_json(
-            feconf.SIGNUP_DATA_URL,
-            {'agreed_to_terms': True, 'username': 'myusername'},
-            csrf_token=csrf_token)
-
-        self.logout()
-
-    def test_username_is_handled_correctly(self):
-        self.login(self.EDITOR_EMAIL)
-
-        csrf_token = self.get_new_csrf_token()
-
-        response_dict = self.post_json(
-            feconf.SIGNUP_DATA_URL, {'agreed_to_terms': True},
-            csrf_token=csrf_token, expected_status_int=400)
-        self.assertIn('Empty username supplied', response_dict['error'])
-
-        response_dict = self.post_json(
-            feconf.SIGNUP_DATA_URL,
-            {'username': '', 'agreed_to_terms': True},
-            csrf_token=csrf_token, expected_status_int=400)
-        self.assertIn('Empty username supplied', response_dict['error'])
-
-        response_dict = self.post_json(
-            feconf.SIGNUP_DATA_URL,
-            {'username': '!a!', 'agreed_to_terms': True},
-            csrf_token=csrf_token, expected_status_int=400)
-        self.assertIn(
-            'can only have alphanumeric characters', response_dict['error'])
-
-        response_dict = self.post_json(
-            feconf.SIGNUP_DATA_URL,
-            {'username': self.UNICODE_TEST_STRING, 'agreed_to_terms': True},
-            csrf_token=csrf_token, expected_status_int=400)
-        self.assertIn(
-            'can only have alphanumeric characters', response_dict['error'])
-
-        response_dict = self.post_json(
-            feconf.SIGNUP_DATA_URL,
-            {'username': 'abcde', 'agreed_to_terms': True},
-            csrf_token=csrf_token)
-
-        self.logout()
-
-    def test_default_dashboard_for_new_users(self):
-        self.login(self.EDITOR_EMAIL)
-        csrf_token = self.get_new_csrf_token()
-
-        # This user should have the creator dashboard as default.
-        self.post_json(
-            feconf.SIGNUP_DATA_URL,
-            {'agreed_to_terms': True, 'username': 'creatoruser',
-             'default_dashboard': constants.DASHBOARD_TYPE_CREATOR,
-             'can_receive_email_updates': None},
-            csrf_token=csrf_token)
-
-        user_id = user_services.get_user_id_from_username('creatoruser')
-        user_settings = user_services.get_user_settings(user_id)
-        self.assertEqual(
-            user_settings.default_dashboard, constants.DASHBOARD_TYPE_CREATOR)
-
-        self.logout()
-
-        self.login(self.VIEWER_EMAIL)
-        csrf_token = self.get_new_csrf_token()
-
-        # This user should have the learner dashboard as default.
-        self.post_json(
-            feconf.SIGNUP_DATA_URL,
-            {'agreed_to_terms': True, 'username': 'learneruser',
-             'default_dashboard': constants.DASHBOARD_TYPE_LEARNER,
-             'can_receive_email_updates': None},
-            csrf_token=csrf_token)
-
-        user_id = user_services.get_user_id_from_username('learneruser')
-        user_settings = user_services.get_user_settings(user_id)
-        self.assertEqual(
-            user_settings.default_dashboard, constants.DASHBOARD_TYPE_LEARNER)
-
-        self.logout()
-
-    def test_user_settings_of_non_existing_user(self):
-        self.login(self.OWNER_EMAIL)
-        values_dict = {
-            'can_send_emails': False,
-            'has_agreed_to_latest_terms': False,
-            'has_ever_registered': False,
-            'username': None,
-        }
-
-        response = self.get_json(feconf.SIGNUP_DATA_URL)
-        self.assertDictEqual(values_dict, response)
-        self.logout()
-
-    def test_user_settings_of_existing_user(self):
-        self.signup(self.OWNER_EMAIL, self.OWNER_USERNAME)
-        self.login(self.OWNER_EMAIL)
-        values_dict = {
-            'can_send_emails': True,
-            'has_agreed_to_latest_terms': True,
-            'has_ever_registered': True,
-            'username': 'owner',
-        }
-        with self.swap(feconf, 'CAN_SEND_EMAILS', True):
-            response = self.get_json(feconf.SIGNUP_DATA_URL)
-            self.assertDictEqual(values_dict, response)
-
-        self.logout()
-
-
 class DeleteAccountPageTests(test_utils.GenericTestBase):
 
     def setUp(self):
@@ -1025,7 +832,6 @@
         self.assertIn(
             'can only have alphanumeric characters', response_dict['error'])
 
->>>>>>> ec31036d
         self.logout()
 
 
