# Copyright 2014 The Oppia Authors. All Rights Reserved.
#
# Licensed under the Apache License, Version 2.0 (the "License");
# you may not use this file except in compliance with the License.
# You may obtain a copy of the License at
#
#      http://www.apache.org/licenses/LICENSE-2.0
#
# Unless required by applicable law or agreed to in writing, software
# distributed under the License is distributed on an "AS-IS" BASIS,
# WITHOUT WARRANTIES OR CONDITIONS OF ANY KIND, either express or implied.
# See the License for the specific language governing permissions and
# limitations under the License.

"""Tests for the profile page."""

__author__ = 'Sean Lip'

from core.domain import exp_services
from core.domain import user_services
from core.tests import test_utils
from datetime import datetime
import feconf

class SignupTest(test_utils.GenericTestBase):

    def test_signup_page_does_not_have_top_right_menu(self):
        self.login(self.EDITOR_EMAIL)
        response = self.testapp.get(feconf.SIGNUP_URL)
        self.assertEqual(response.status_int, 200)
        response.mustcontain(no=['Logout', 'Sign in'])
        self.logout()

    def test_going_somewhere_else_while_signing_in_logs_user_out(self):
        exp_services.load_demo('0')

        self.login(self.EDITOR_EMAIL)
        response = self.testapp.get(feconf.SIGNUP_URL)
        self.assertEqual(response.status_int, 200)
        response = self.testapp.get('/create/0')
        self.assertEqual(response.status_int, 302)
        self.assertIn('Logout', response.headers['location'])
        self.assertIn('create', response.headers['location'])

        self.logout()

    def test_accepting_terms_is_handled_correctly(self):
        self.login(self.EDITOR_EMAIL)
        response = self.testapp.get(feconf.SIGNUP_URL)
        csrf_token = self.get_csrf_token_from_response(response)

        response_dict = self.post_json(
            feconf.SIGNUP_DATA_URL, {'agreed_to_terms': False},
            csrf_token=csrf_token, expect_errors=True, expected_status_int=400)
        self.assertEqual(response_dict['code'], 400)
        self.assertIn('you will need to accept', response_dict['error'])

        response_dict = self.post_json(
            feconf.SIGNUP_DATA_URL,
            {'agreed_to_terms': 'Hasta la vista!'},
            csrf_token=csrf_token, expect_errors=True, expected_status_int=400)
        self.assertEqual(response_dict['code'], 400)
        self.assertIn('you will need to accept', response_dict['error'])

        self.post_json(
            feconf.SIGNUP_DATA_URL,
            {'agreed_to_terms': True, 'username': 'myusername'},
            csrf_token=csrf_token)

        self.logout()

    def test_username_is_handled_correctly(self):
        self.login(self.EDITOR_EMAIL)

        response = self.testapp.get(feconf.SIGNUP_URL)
        csrf_token = self.get_csrf_token_from_response(response)

        response_dict = self.post_json(
            feconf.SIGNUP_DATA_URL, {'agreed_to_terms': True},
            csrf_token=csrf_token, expect_errors=True, expected_status_int=400)
        self.assertEqual(response_dict['code'], 400)
        self.assertIn('Empty username supplied', response_dict['error'])

        response_dict = self.post_json(
            feconf.SIGNUP_DATA_URL,
            {'username': '', 'agreed_to_terms': True},
            csrf_token=csrf_token, expect_errors=True, expected_status_int=400)
        self.assertEqual(response_dict['code'], 400)
        self.assertIn('Empty username supplied', response_dict['error'])

        response_dict = self.post_json(
            feconf.SIGNUP_DATA_URL,
            {'username': '!a!', 'agreed_to_terms': True},
            csrf_token=csrf_token, expect_errors=True, expected_status_int=400)
        self.assertEqual(response_dict['code'], 400)
        self.assertIn(
            'can only have alphanumeric characters', response_dict['error'])

        response_dict = self.post_json(
            feconf.SIGNUP_DATA_URL,
            {'username': self.UNICODE_TEST_STRING, 'agreed_to_terms': True},
            csrf_token=csrf_token, expect_errors=True, expected_status_int=400)
        self.assertEqual(response_dict['code'], 400)
        self.assertIn(
            'can only have alphanumeric characters', response_dict['error'])

        response_dict = self.post_json(
            feconf.SIGNUP_DATA_URL,
            {'username': 'abcde', 'agreed_to_terms': True},
            csrf_token=csrf_token)

        self.logout()


class UsernameCheckHandlerTests(test_utils.GenericTestBase):

    def test_username_check(self):
        self.signup('abc@example.com', username='abc')

        self.login(self.EDITOR_EMAIL)
        response = self.testapp.get(feconf.SIGNUP_URL)
        csrf_token = self.get_csrf_token_from_response(response)

        response_dict = self.post_json(
            feconf.USERNAME_CHECK_DATA_URL, {'username': 'abc'},
            csrf_token=csrf_token)
        self.assertEqual(response_dict, {
            'username_is_taken': True
        })

        response_dict = self.post_json(
            feconf.USERNAME_CHECK_DATA_URL, {'username': 'def'},
            csrf_token=csrf_token)
        self.assertEqual(response_dict, {
            'username_is_taken': False
        })

        response_dict = self.post_json(
            feconf.USERNAME_CHECK_DATA_URL, {'username': '!!!INVALID!!!'},
            csrf_token=csrf_token, expect_errors=True, expected_status_int=400)
        self.assertEqual(response_dict['code'], 400)
        self.assertIn(
            'can only have alphanumeric characters', response_dict['error'])

        response_dict = self.post_json(
            feconf.USERNAME_CHECK_DATA_URL,
            {'username': self.UNICODE_TEST_STRING},
            csrf_token=csrf_token, expect_errors=True, expected_status_int=400)
        self.assertEqual(response_dict['code'], 400)
        self.assertIn(
            'can only have alphanumeric characters', response_dict['error'])

        self.logout()


class EmailPreferencesTests(test_utils.GenericTestBase):

    def test_user_not_setting_email_prefs_on_signup(self):
        self.login(self.EDITOR_EMAIL)
        response = self.testapp.get(feconf.SIGNUP_URL)
        csrf_token = self.get_csrf_token_from_response(response)
        self.post_json(
            feconf.SIGNUP_DATA_URL,
            {'username': 'abc', 'agreed_to_terms': True},
            csrf_token=csrf_token)

        # The email update preference should be whatever the setting in feconf
        # is.
        self.EDITOR_ID = self.get_user_id_from_email(self.EDITOR_EMAIL)
        with self.swap(feconf, 'DEFAULT_EMAIL_UPDATES_PREFERENCE', True):
            self.assertEqual(
                user_services.get_email_preferences(self.EDITOR_ID),
                {'can_receive_email_updates': True})
        with self.swap(feconf, 'DEFAULT_EMAIL_UPDATES_PREFERENCE', False):
            self.assertEqual(
                user_services.get_email_preferences(self.EDITOR_ID),
                {'can_receive_email_updates': False})

    def test_user_allowing_emails_on_signup(self):
        self.login(self.EDITOR_EMAIL)
        response = self.testapp.get(feconf.SIGNUP_URL)
        csrf_token = self.get_csrf_token_from_response(response)
        self.post_json(
            feconf.SIGNUP_DATA_URL,
            {'username': 'abc', 'agreed_to_terms': True,
             'can_receive_email_updates': True},
            csrf_token=csrf_token)

        # The email update preference should be True in all cases.
        self.EDITOR_ID = self.get_user_id_from_email(self.EDITOR_EMAIL)
        with self.swap(feconf, 'DEFAULT_EMAIL_UPDATES_PREFERENCE', True):
            self.assertEqual(
                user_services.get_email_preferences(self.EDITOR_ID),
                {'can_receive_email_updates': True})
        with self.swap(feconf, 'DEFAULT_EMAIL_UPDATES_PREFERENCE', False):
            self.assertEqual(
                user_services.get_email_preferences(self.EDITOR_ID),
                {'can_receive_email_updates': True})

    def test_user_disallowing_emails_on_signup(self):
        self.login(self.EDITOR_EMAIL)
        response = self.testapp.get(feconf.SIGNUP_URL)
        csrf_token = self.get_csrf_token_from_response(response)
        self.post_json(
            feconf.SIGNUP_DATA_URL,
            {'username': 'abc', 'agreed_to_terms': True,
             'can_receive_email_updates': False},
            csrf_token=csrf_token)

        # The email update preference should be False in all cases.
        self.EDITOR_ID = self.get_user_id_from_email(self.EDITOR_EMAIL)
        with self.swap(feconf, 'DEFAULT_EMAIL_UPDATES_PREFERENCE', True):
            self.assertEqual(
                user_services.get_email_preferences(self.EDITOR_ID),
                {'can_receive_email_updates': False})
        with self.swap(feconf, 'DEFAULT_EMAIL_UPDATES_PREFERENCE', False):
            self.assertEqual(
                user_services.get_email_preferences(self.EDITOR_ID),
                {'can_receive_email_updates': False})


class ProfileLinkTests(test_utils.GenericTestBase):

    USERNAME = 'abc123'
    EMAIL = 'abc123@gmail.com'
    PROFILE_PIC_URL = '/preferenceshandler/profile_picture_by_username/'

    def test_get_profile_picture_invalid_username(self):
        response = self.testapp.get(
            '%s%s' % (self.PROFILE_PIC_URL, self.USERNAME), expect_errors=True
        )
        self.assertEqual(response.status_int, 404)

    def test_get_profile_picture_valid_username(self):
        self.signup(self.EMAIL, self.USERNAME)
        response_dict = self.get_json(
            '%s%s' % (self.PROFILE_PIC_URL, self.USERNAME)
        )
        self.assertEqual(
            response_dict['profile_picture_data_url_for_username'],
            None)


class ProfileDataHandlerTests(test_utils.GenericTestBase):

    def test_profile_data_is_independent_of_currently_logged_in_user(self):
        self.signup(self.EDITOR_EMAIL, username=self.EDITOR_USERNAME)
        self.login(self.EDITOR_EMAIL)
        response = self.testapp.get('/preferences')
        csrf_token = self.get_csrf_token_from_response(response)
        self.put_json(
            '/preferenceshandler/data',
            {'update_type': 'user_bio', 'data': 'My new editor bio'},
            csrf_token=csrf_token)
        self.logout()

        self.signup(self.VIEWER_EMAIL, username=self.VIEWER_USERNAME)
        self.login(self.VIEWER_EMAIL)
        response = self.testapp.get('/preferences')
        csrf_token = self.get_csrf_token_from_response(response)
        self.put_json(
            '/preferenceshandler/data',
            {'update_type': 'user_bio', 'data': 'My new viewer bio'},
            csrf_token=csrf_token)
        self.logout()

        # Viewer looks at editor's profile page.
        self.login(self.VIEWER_EMAIL)
        response = self.get_json(
            '/profilehandler/data/%s' % self.EDITOR_USERNAME)
        self.assertEqual(response['user_bio'], 'My new editor bio')
        self.logout()

        # Editor looks at their own profile page.
        self.login(self.EDITOR_EMAIL)
        response = self.get_json(
            '/profilehandler/data/%s' % self.EDITOR_USERNAME)
        self.assertEqual(response['user_bio'], 'My new editor bio')
        self.logout()

        # Looged-out user looks at editor's profile page/
        response = self.get_json(
            '/profilehandler/data/%s' % self.EDITOR_USERNAME)
<<<<<<< HEAD
        self.assertEqual(response['user_bio'], 'My new editor bio')

class FirstContributionDateTests(test_utils.GenericTestBase):

    USERNAME = 'abc123'
    EMAIL = 'abc123@gmail.com'

    def test_contribution_datetime(self):
        """Test the contribution date shows up correctly as nonexist."""
        self.signup(self.EMAIL, self.USERNAME)
        self.login(self.EMAIL)
        user_services.get_or_create_user(self.USERNAME, self.EMAIL)
        self.user_id = self.get_user_id_from_email(self.EMAIL)

        response = self.testapp.get('/profile/%s' % self.USERNAME)
        self.assertEqual(response.status_int, 200)
        response.mustcontain('This user has not contributed yet.')

        user_services.set_contribution_date(self.user_id, datetime.utcnow())

        """Test the contribution date correctly changes to set date time."""
        response = self.testapp.get('/profile/%s' % self.USERNAME)
        print response
        self.assertEqual(response.status_int, 200)
        response.mustcontain('Contributing since')
=======
        self.assertEqual(response['user_bio'], 'My new editor bio')
>>>>>>> f965768b
<|MERGE_RESOLUTION|>--- conflicted
+++ resolved
@@ -281,8 +281,8 @@
         # Looged-out user looks at editor's profile page/
         response = self.get_json(
             '/profilehandler/data/%s' % self.EDITOR_USERNAME)
-<<<<<<< HEAD
         self.assertEqual(response['user_bio'], 'My new editor bio')
+
 
 class FirstContributionDateTests(test_utils.GenericTestBase):
 
@@ -306,7 +306,4 @@
         response = self.testapp.get('/profile/%s' % self.USERNAME)
         print response
         self.assertEqual(response.status_int, 200)
-        response.mustcontain('Contributing since')
-=======
-        self.assertEqual(response['user_bio'], 'My new editor bio')
->>>>>>> f965768b
+        response.mustcontain('Contributing since')