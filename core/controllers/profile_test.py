--- conflicted
+++ resolved
@@ -401,11 +401,7 @@
                 'update_type': 'profile_picture_data_url',
                 'data': user_services.DEFAULT_IDENTICON_DATA_URL},
             csrf_token=csrf_token)
-<<<<<<< HEAD
-        profile_data = utils.convert_png_or_webp_binary_to_data_url(
-=======
         profile_data = utils.convert_image_binary_to_data_url(
->>>>>>> 60147a11
             fs.get('profile_picture.png'), 'png')
         self.assertEqual(profile_data, user_services.DEFAULT_IDENTICON_DATA_URL)
         self.logout()
