# Copyright 2014 The Oppia Authors. All Rights Reserved.
#
# Licensed under the Apache License, Version 2.0 (the "License");
# you may not use this file except in compliance with the License.
# You may obtain a copy of the License at
#
#      http://www.apache.org/licenses/LICENSE-2.0
#
# Unless required by applicable law or agreed to in writing, software
# distributed under the License is distributed on an "AS-IS" BASIS,
# WITHOUT WARRANTIES OR CONDITIONS OF ANY KIND, either express or implied.
# See the License for the specific language governing permissions and
# limitations under the License.

"""Tests for the page that allows learners to play through an exploration."""

from constants import constants
from core.domain import classifier_services
from core.domain import collection_domain
from core.domain import collection_services
from core.domain import exp_domain
from core.domain import exp_services
from core.domain import learner_progress_services
from core.domain import param_domain
from core.domain import question_services
from core.domain import recommendations_services
from core.domain import rights_manager
from core.domain import skill_services
from core.domain import stats_domain
from core.domain import stats_services
from core.domain import story_domain
from core.domain import story_services
from core.domain import topic_services
from core.domain import user_services
from core.platform import models
from core.platform.taskqueue import gae_taskqueue_services as taskqueue_services
from core.tests import test_utils
import feconf

(classifier_models, stats_models) = models.Registry.import_models(
    [models.NAMES.classifier, models.NAMES.statistics])


class ReaderPermissionsTest(test_utils.GenericTestBase):
    """Test permissions for readers to view explorations."""

    EXP_ID = 'eid'

    def setUp(self):
        """Before each individual test, create a dummy exploration."""
        super(ReaderPermissionsTest, self).setUp()

        self.signup(self.EDITOR_EMAIL, self.EDITOR_USERNAME)
        self.editor_id = self.get_user_id_from_email(self.EDITOR_EMAIL)
        self.editor = user_services.UserActionsInfo(self.editor_id)

        self.save_new_valid_exploration(
            self.EXP_ID, self.editor_id, title=self.UNICODE_TEST_STRING,
            category=self.UNICODE_TEST_STRING)

    def test_unpublished_explorations_are_invisible_to_logged_out_users(self):
        self.get_html_response(
            '%s/%s' % (feconf.EXPLORATION_URL_PREFIX, self.EXP_ID),
            expected_status_int=404)

    def test_unpublished_explorations_are_invisible_to_unconnected_users(self):
        self.signup(self.VIEWER_EMAIL, self.VIEWER_USERNAME)
        self.login(self.VIEWER_EMAIL)
        self.get_html_response(
            '%s/%s' % (feconf.EXPLORATION_URL_PREFIX, self.EXP_ID),
            expected_status_int=404)
        self.logout()

    def test_unpublished_explorations_are_invisible_to_other_editors(self):
        other_editor_email = 'another@example.com'
        self.signup(other_editor_email, 'othereditorusername')

        other_exploration = exp_domain.Exploration.create_default_exploration(
            'eid2')
        exp_services.save_new_exploration(
            other_editor_email, other_exploration)

        self.login(other_editor_email)
        self.get_html_response(
            '%s/%s' % (feconf.EXPLORATION_URL_PREFIX, self.EXP_ID),
            expected_status_int=404)
        self.logout()

    def test_unpublished_explorations_are_visible_to_their_editors(self):
        self.login(self.EDITOR_EMAIL)
        self.get_html_response(
            '%s/%s' % (feconf.EXPLORATION_URL_PREFIX, self.EXP_ID))
        self.logout()

    def test_unpublished_explorations_are_visible_to_admins(self):
        self.signup(self.ADMIN_EMAIL, self.ADMIN_USERNAME)
        self.set_admins([self.ADMIN_USERNAME])
        self.login(self.ADMIN_EMAIL)
        self.get_html_response(
            '%s/%s' % (feconf.EXPLORATION_URL_PREFIX, self.EXP_ID))
        self.logout()

    def test_published_explorations_are_visible_to_logged_out_users(self):
        rights_manager.publish_exploration(self.editor, self.EXP_ID)

        self.get_html_response(
            '%s/%s' % (feconf.EXPLORATION_URL_PREFIX, self.EXP_ID))

    def test_published_explorations_are_visible_to_logged_in_users(self):
        rights_manager.publish_exploration(self.editor, self.EXP_ID)

        self.signup(self.VIEWER_EMAIL, self.VIEWER_USERNAME)
        self.login(self.VIEWER_EMAIL)
        self.get_html_response(
            '%s/%s' % (feconf.EXPLORATION_URL_PREFIX, self.EXP_ID))


class FeedbackIntegrationTest(test_utils.GenericTestBase):
    """Test the handler for giving feedback."""

    def test_give_feedback_handler(self):
        """Test giving feedback handler."""
        self.signup(self.VIEWER_EMAIL, self.VIEWER_USERNAME)

        # Load demo exploration.
        exp_id = '0'
        exp_services.delete_demo('0')
        exp_services.load_demo('0')

        # Viewer opens exploration.
        self.login(self.VIEWER_EMAIL)
        exploration_dict = self.get_json(
            '%s/%s' % (feconf.EXPLORATION_INIT_URL_PREFIX, exp_id))
        state_name_1 = exploration_dict['exploration']['init_state_name']

        # Viewer gives 1st feedback.
        self.post_json(
            '/explorehandler/give_feedback/%s' % exp_id,
            {
                'state_name': state_name_1,
                'feedback': 'This is a feedback message.',
            }
        )

        self.logout()


class ExplorationStateClassifierMappingTests(test_utils.GenericTestBase):
    """Test the handler for initialising exploration with
    state_classifier_mapping.
    """

    def test_creation_of_state_classifier_mapping(self):
        super(ExplorationStateClassifierMappingTests, self).setUp()
        exploration_id = '15'

        self.login(self.VIEWER_EMAIL)
        self.signup(self.VIEWER_EMAIL, self.VIEWER_USERNAME)

        exp_services.delete_demo(exploration_id)
        # We enable ENABLE_ML_CLASSIFIERS so that the subsequent call to
        # save_exploration handles job creation for trainable states.
        # Since only one demo exploration has a trainable state, we modify our
        # values for MIN_ASSIGNED_LABELS and MIN_TOTAL_TRAINING_EXAMPLES to let
        # the classifier_demo_exploration.yaml be trainable. This is
        # completely for testing purposes.
        with self.swap(feconf, 'ENABLE_ML_CLASSIFIERS', True):
            with self.swap(feconf, 'MIN_TOTAL_TRAINING_EXAMPLES', 5):
                with self.swap(feconf, 'MIN_ASSIGNED_LABELS', 1):
                    exp_services.load_demo(exploration_id)

        # Retrieve job_id of created job (because of save_exp).
        all_jobs = classifier_models.ClassifierTrainingJobModel.get_all()
        self.assertEqual(all_jobs.count(), 1)
        for job in all_jobs:
            job_id = job.id

        classifier_services.store_classifier_data(job_id, {})

        expected_state_classifier_mapping = {
            'text': {
                'algorithm_id': 'TextClassifier',
                'classifier_data': {},
                'data_schema_version': 1
            }
        }
        # Call the handler.
        exploration_dict = self.get_json(
            '%s/%s' % (feconf.EXPLORATION_INIT_URL_PREFIX, exploration_id))
        retrieved_state_classifier_mapping = exploration_dict[
            'state_classifier_mapping']

        self.assertEqual(
            expected_state_classifier_mapping,
            retrieved_state_classifier_mapping)


class ExplorationPretestsUnitTest(test_utils.GenericTestBase):
    """Test the handler for initialising exploration with
    state_classifier_mapping.
    """
    def setUp(self):
        """Before each individual test, initialize data."""
        super(ExplorationPretestsUnitTest, self).setUp()

        self.signup(self.EDITOR_EMAIL, self.EDITOR_USERNAME)
        self.editor_id = self.get_user_id_from_email(self.EDITOR_EMAIL)
        self.skill_id = skill_services.get_new_skill_id()
        self.save_new_skill(
            self.skill_id, 'user', 'Description')

    def test_get_exploration_pretests(self):
        super(ExplorationPretestsUnitTest, self).setUp()
        story_id = story_services.get_new_story_id()
        topic_id = topic_services.get_new_topic_id()
        self.save_new_topic(
            topic_id, 'user', 'Topic', 'A new topic', [], [], [], [], 0)
        self.save_new_story(
            story_id, 'user', 'Title', 'Description', 'Notes', topic_id
        )
        topic_services.add_canonical_story('user', topic_id, story_id)

        changelist = [
            story_domain.StoryChange({
                'cmd': story_domain.CMD_ADD_STORY_NODE,
                'node_id': 'node_1',
                'title': 'Title 1'
            })
        ]
        story_services.update_story('user', story_id, changelist, 'Added node.')

        exp_id = '0'
        exp_id_2 = '1'
        exp_services.delete_demo('0')
        exp_services.load_demo('0')
        exp_services.delete_demo('1')
        exp_services.load_demo('1')
        change_list = [story_domain.StoryChange({
            'cmd': story_domain.CMD_UPDATE_STORY_NODE_PROPERTY,
            'property_name': (
                story_domain.STORY_NODE_PROPERTY_PREREQUISITE_SKILL_IDS),
            'old_value': [],
            'new_value': [self.skill_id],
            'node_id': 'node_1'
        }), story_domain.StoryChange({
            'cmd': story_domain.CMD_UPDATE_STORY_NODE_PROPERTY,
            'property_name': (
                story_domain.STORY_NODE_PROPERTY_EXPLORATION_ID),
            'old_value': None,
            'new_value': exp_id,
            'node_id': 'node_1'
        })]
        story_services.update_story(
            'user', story_id, change_list, 'Updated Node 1.')
        question_id = question_services.get_new_question_id()
        self.save_new_question(
            question_id, 'user',
            self._create_valid_question_data('ABC'), [self.skill_id])
        question_id_2 = question_services.get_new_question_id()
        self.save_new_question(
            question_id_2, 'user',
            self._create_valid_question_data('ABC'), [self.skill_id])
        question_services.create_new_question_skill_link(
            self.editor_id, question_id, self.skill_id, 0.3)
        question_services.create_new_question_skill_link(
            self.editor_id, question_id_2, self.skill_id, 0.5)
        # Call the handler.
        with self.swap(feconf, 'NUM_PRETEST_QUESTIONS', 1):
            json_response_1 = self.get_json(
                '%s/%s?story_id=%s&cursor=' % (
                    feconf.EXPLORATION_PRETESTS_URL_PREFIX, exp_id, story_id))
            next_cursor = json_response_1['next_start_cursor']

            self.assertEqual(len(json_response_1['pretest_question_dicts']), 1)
            json_response_2 = self.get_json(
                '%s/%s?story_id=%s&cursor=%s' % (
                    feconf.EXPLORATION_PRETESTS_URL_PREFIX, exp_id, story_id,
                    next_cursor))
            self.assertEqual(len(json_response_2['pretest_question_dicts']), 1)
            self.assertNotEqual(
                json_response_1['pretest_question_dicts'][0]['id'],
                json_response_2['pretest_question_dicts'][0]['id'])

        self.get_json(
            '%s/%s?story_id=%s' % (
                feconf.EXPLORATION_PRETESTS_URL_PREFIX, exp_id_2, story_id),
            expected_status_int=400)

        self.get_json(
            '%s/%s?story_id=%s' % (
                feconf.EXPLORATION_PRETESTS_URL_PREFIX, exp_id_2, 'story'),
            expected_status_int=400)


class QuestionsUnitTest(test_utils.GenericTestBase):
    """Test the handler for fetching questions."""

    def setUp(self):
        """Before each individual test, initialize data."""
        super(QuestionsUnitTest, self).setUp()
        self.signup(self.EDITOR_EMAIL, self.EDITOR_USERNAME)
        self.editor_id = self.get_user_id_from_email(self.EDITOR_EMAIL)

        self.skill_id = skill_services.get_new_skill_id()
        self.save_new_skill(self.skill_id, 'user', 'Description')

        self.question_id = question_services.get_new_question_id()
        self.save_new_question(
            self.question_id, 'user',
            self._create_valid_question_data('ABC'), [self.skill_id])
        question_services.create_new_question_skill_link(
            self.editor_id, self.question_id, self.skill_id, 0.5)

        self.question_id_2 = question_services.get_new_question_id()
        self.save_new_question(
            self.question_id_2, 'user',
            self._create_valid_question_data('ABC'), [self.skill_id])
        question_services.create_new_question_skill_link(
            self.editor_id, self.question_id_2, self.skill_id, 0.5)

    def test_questions_are_returned_successfully(self):
        # Call the handler.
        url = '%s?question_count=%s&skill_ids=%s' % (
            feconf.QUESTIONS_URL_PREFIX, '1', self.skill_id)
        json_response_1 = self.get_json(url)
        self.assertEqual(len(json_response_1['question_dicts']), 1)

    def test_question_count_more_than_available_returns_all_questions(self):
        # Call the handler.
        url = '%s?question_count=%s&skill_ids=%s' % (
            feconf.QUESTIONS_URL_PREFIX, '5', self.skill_id)
        json_response = self.get_json(url)
        self.assertEqual(len(json_response['question_dicts']), 2)

    def test_multiple_skill_id_returns_questions(self):
        skill_id_2 = skill_services.get_new_skill_id()
        self.save_new_skill(skill_id_2, 'user', 'Description')

        question_id_3 = question_services.get_new_question_id()
        self.save_new_question(
            question_id_3, 'user',
            self._create_valid_question_data('ABC'), [self.skill_id])
        question_services.create_new_question_skill_link(
<<<<<<< HEAD
            question_id_3, skill_id_2, 0.5)
        url = '%s?question_count=%s&skill_ids=%s,%s' % (
=======
            self.editor_id, question_id_3, skill_id_2, 0.5)
        url = '%s?question_count=%s&skill_ids=%s,%s&start_cursor=' % (
>>>>>>> 38b53734
            feconf.QUESTIONS_URL_PREFIX, '3', self.skill_id, skill_id_2)
        json_response = self.get_json(url)
        self.assertEqual(len(json_response['question_dicts']), 3)
        question_ids = [data['id'] for data in json_response['question_dicts']]
        self.assertItemsEqual(
            [self.question_id, self.question_id_2, question_id_3], question_ids)

    def test_invalid_skill_id_returns_no_questions(self):
        # Call the handler.
        url = '%s?question_count=%s&skill_ids=%s' % (
            feconf.QUESTIONS_URL_PREFIX, '1', 'invalid_skill_id')
        json_response = self.get_json(url)
        self.assertEqual(len(json_response['question_dicts']), 0)

    def test_question_count_zero_raises_invalid_input_exception(self):
        # Call the handler.
        url = '%s?question_count=%s&skill_ids=%s' % (
            feconf.QUESTIONS_URL_PREFIX, '0', self.skill_id)
        self.get_json(url, expected_status_int=400)


class ExplorationParametersUnitTests(test_utils.GenericTestBase):
    """Test methods relating to exploration parameters."""

    def test_get_init_params(self):
        """Test the get_init_params() method."""
        independent_pc = param_domain.ParamChange(
            'a', 'Copier', {'value': 'firstValue', 'parse_with_jinja': False})
        dependent_pc = param_domain.ParamChange(
            'b', 'Copier', {'value': '{{a}}', 'parse_with_jinja': True})

        exp_param_specs = {
            'a': param_domain.ParamSpec('UnicodeString'),
            'b': param_domain.ParamSpec('UnicodeString'),
        }
        new_params = self.get_updated_param_dict(
            {}, [independent_pc, dependent_pc], exp_param_specs)
        self.assertEqual(new_params, {'a': 'firstValue', 'b': 'firstValue'})

        # Jinja string evaluation fails gracefully on dependencies that do not
        # exist.
        new_params = self.get_updated_param_dict(
            {}, [dependent_pc, independent_pc], exp_param_specs)
        self.assertEqual(new_params, {'a': 'firstValue', 'b': ''})

    def test_update_learner_params(self):
        """Test the update_learner_params() method."""
        independent_pc = param_domain.ParamChange(
            'a', 'Copier', {'value': 'firstValue', 'parse_with_jinja': False})
        dependent_pc = param_domain.ParamChange(
            'b', 'Copier', {'value': '{{a}}', 'parse_with_jinja': True})

        exp_param_specs = {
            'a': param_domain.ParamSpec('UnicodeString'),
            'b': param_domain.ParamSpec('UnicodeString'),
        }

        old_params = {}
        new_params = self.get_updated_param_dict(
            old_params, [independent_pc, dependent_pc], exp_param_specs)
        self.assertEqual(new_params, {'a': 'firstValue', 'b': 'firstValue'})
        self.assertEqual(old_params, {})

        old_params = {'a': 'secondValue'}
        new_params = self.get_updated_param_dict(
            old_params, [dependent_pc], exp_param_specs)
        self.assertEqual(new_params, {'a': 'secondValue', 'b': 'secondValue'})
        self.assertEqual(old_params, {'a': 'secondValue'})

        # Jinja string evaluation fails gracefully on dependencies that do not
        # exist.
        old_params = {}
        new_params = self.get_updated_param_dict(
            old_params, [dependent_pc], exp_param_specs)
        self.assertEqual(new_params, {'b': ''})
        self.assertEqual(old_params, {})


class RatingsIntegrationTests(test_utils.GenericTestBase):
    """Integration tests of ratings recording and display."""

    EXP_ID = '0'

    def setUp(self):
        super(RatingsIntegrationTests, self).setUp()
        exp_services.load_demo(self.EXP_ID)

    def test_assign_and_read_ratings(self):
        """Test the PUT and GET methods for ratings."""

        self.signup('user@example.com', 'user')
        self.login('user@example.com')
        csrf_token = self.get_csrf_token_from_response(
            self.get_html_response('/explore/%s' % self.EXP_ID))

        # User checks rating.
        ratings = self.get_json('/explorehandler/rating/%s' % self.EXP_ID)
        self.assertEqual(ratings['user_rating'], None)
        self.assertEqual(
            ratings['overall_ratings'],
            {'1': 0, '2': 0, '3': 0, '4': 0, '5': 0})

        # User rates and checks rating.
        self.put_json(
            '/explorehandler/rating/%s' % self.EXP_ID, {
                'user_rating': 2
            }, csrf_token=csrf_token
        )
        ratings = self.get_json('/explorehandler/rating/%s' % self.EXP_ID)
        self.assertEqual(ratings['user_rating'], 2)
        self.assertEqual(
            ratings['overall_ratings'],
            {'1': 0, '2': 1, '3': 0, '4': 0, '5': 0})

        # User re-rates and checks rating.
        self.login('user@example.com')
        self.put_json(
            '/explorehandler/rating/%s' % self.EXP_ID, {
                'user_rating': 5
            }, csrf_token=csrf_token
        )
        ratings = self.get_json('/explorehandler/rating/%s' % self.EXP_ID)
        self.assertEqual(ratings['user_rating'], 5)
        self.assertEqual(
            ratings['overall_ratings'],
            {'1': 0, '2': 0, '3': 0, '4': 0, '5': 1})

        self.logout()

    def test_non_logged_in_users_cannot_rate(self):
        """Check non logged-in users can view but not submit ratings."""

        self.signup('user@example.com', 'user')
        self.login('user@example.com')
        csrf_token = self.get_csrf_token_from_response(
            self.get_html_response('/explore/%s' % self.EXP_ID))
        self.logout()

        ratings = self.get_json('/explorehandler/rating/%s' % self.EXP_ID)
        self.assertEqual(ratings['user_rating'], None)
        self.assertEqual(
            ratings['overall_ratings'],
            {'1': 0, '2': 0, '3': 0, '4': 0, '5': 0})
        self.put_json(
            '/explorehandler/rating/%s' % self.EXP_ID, {
                'user_rating': 1
            }, csrf_token=csrf_token,
            expected_status_int=401
        )

    def test_ratings_by_different_users(self):
        """Check that ratings by different users do not interfere."""

        self.signup('a@example.com', 'a')
        self.signup('b@example.com', 'b')

        self.login('a@example.com')
        csrf_token = self.get_csrf_token_from_response(
            self.get_html_response('/explore/%s' % self.EXP_ID))
        self.put_json(
            '/explorehandler/rating/%s' % self.EXP_ID, {
                'user_rating': 4
            }, csrf_token=csrf_token
        )
        self.logout()

        self.login('b@example.com')
        csrf_token = self.get_csrf_token_from_response(
            self.get_html_response('/explore/%s' % self.EXP_ID))
        ratings = self.get_json('/explorehandler/rating/%s' % self.EXP_ID)
        self.assertEqual(ratings['user_rating'], None)
        self.put_json(
            '/explorehandler/rating/%s' % self.EXP_ID, {
                'user_rating': 4
            }, csrf_token=csrf_token
        )
        ratings = self.get_json('/explorehandler/rating/%s' % self.EXP_ID)
        self.assertEqual(ratings['user_rating'], 4)
        self.assertEqual(
            ratings['overall_ratings'],
            {'1': 0, '2': 0, '3': 0, '4': 2, '5': 0})
        self.logout()


class RecommendationsHandlerTests(test_utils.GenericTestBase):
    """Backend integration tests for recommended explorations for after an
    exploration is completed.
    """
    # Demo explorations.
    EXP_ID_0 = '0'
    EXP_ID_1 = '1'
    EXP_ID_7 = '7'
    EXP_ID_8 = '8'

    # Explorations contained within the demo collection.
    EXP_ID_19 = '19'
    EXP_ID_20 = '20'
    EXP_ID_21 = '21'

    # Demo collection.
    COL_ID = '0'

    def setUp(self):
        super(RecommendationsHandlerTests, self).setUp()

        # Register users.
        self.signup(self.EDITOR_EMAIL, self.EDITOR_USERNAME)
        self.editor_id = self.get_user_id_from_email(self.EDITOR_USERNAME)
        self.signup(self.NEW_USER_EMAIL, self.NEW_USER_USERNAME)
        self.new_user_id = self.get_user_id_from_email(self.NEW_USER_EMAIL)

        # Login and create activities.
        self.login(self.EDITOR_EMAIL)
        exp_services.load_demo(self.EXP_ID_0)
        exp_services.load_demo(self.EXP_ID_1)
        exp_services.load_demo(self.EXP_ID_7)
        exp_services.load_demo(self.EXP_ID_8)
        collection_services.load_demo(self.COL_ID)
        self.logout()

    def _get_exploration_ids_from_summaries(self, summaries):
        """Returns the sorted list of all the exploration ids from summaries."""
        return sorted([summary['id'] for summary in summaries])

    def _get_recommendation_ids(
            self, exploration_id, collection_id=None,
            include_system_recommendations=None,
            author_recommended_ids_str='[]'):
        """Gets the recommended exploration ids from the summaries."""
        collection_id_param = (
            '&collection_id=%s' % collection_id
            if collection_id is not None else '')
        include_recommendations_param = (
            '&include_system_recommendations=%s' % (
                include_system_recommendations)
            if include_system_recommendations is not None else '')
        recommendations_url = (
            '/explorehandler/recommendations/%s?'
            'stringified_author_recommended_ids=%s%s%s' % (
                exploration_id, author_recommended_ids_str, collection_id_param,
                include_recommendations_param))

        summaries = self.get_json(recommendations_url)['summaries']
        return self._get_exploration_ids_from_summaries(summaries)

    # TODO(bhenning): Add tests for ensuring system explorations are properly
    # sampled when there are many matched for a given exploration ID.

    # TODO(bhenning): Verify whether recommended author-specified explorations
    # are also played within the context of collections, and whether that's
    # desirable.

    def _set_recommendations(self, exp_id, recommended_ids):
        """Sets the recommendations in the exploration corresponding to the
        given exploration id.
        """
        recommendations_services.set_recommendations(exp_id, recommended_ids)

    def _complete_exploration_in_collection(self, exp_id):
        """Completes the exploration within the collection. Records that the
        exploration has been played by the user in the context of the
        collection.
        """
        collection_services.record_played_exploration_in_collection_context(
            self.new_user_id, self.COL_ID, exp_id)

    def _complete_entire_collection_in_order(self):
        """Completes the entire collection in order."""
        self._complete_exploration_in_collection(self.EXP_ID_19)
        self._complete_exploration_in_collection(self.EXP_ID_20)
        self._complete_exploration_in_collection(self.EXP_ID_21)
        self._complete_exploration_in_collection(self.EXP_ID_0)

    # Logged in standard viewer tests.
    def test_logged_in_with_no_sysexps_no_authexps_no_col_has_no_exps(self):
        """Check there are no recommended explorations when a user is logged in,
        finishes an exploration in-viewer, but there are no recommended
        explorations and no author exploration IDs.
        """
        self.login(self.NEW_USER_EMAIL)
        recommendation_ids = self._get_recommendation_ids(
            self.EXP_ID_0, include_system_recommendations=True)
        self.assertEqual(recommendation_ids, [])

    def test_logged_in_with_some_sysexps_no_authexps_no_col_has_some_exps(self):
        """Check there are recommended explorations when a user is logged in,
        finishes an exploration in-viewer, and there are system recommendations.
        """
        self.login(self.NEW_USER_EMAIL)
        self._set_recommendations(self.EXP_ID_0, [self.EXP_ID_1, self.EXP_ID_8])
        recommendation_ids = self._get_recommendation_ids(
            self.EXP_ID_0, include_system_recommendations=True)
        self.assertEqual(recommendation_ids, [self.EXP_ID_1, self.EXP_ID_8])

    def test_logged_in_with_no_sysexps_some_authexps_no_col_has_some_exps(self):
        """Check there are some recommended explorations when a user is logged
        in, finishes an exploration in-viewer, and there are author-specified
        exploration IDs.
        """
        self.login(self.NEW_USER_EMAIL)
        recommendation_ids = self._get_recommendation_ids(
            self.EXP_ID_0, include_system_recommendations=True,
            author_recommended_ids_str='["7","8"]')
        self.assertEqual(recommendation_ids, [self.EXP_ID_7, self.EXP_ID_8])

    def test_logged_in_with_sysexps_and_authexps_no_col_has_some_exps(self):
        """Check there are recommended explorations when a user is logged in,
        finishes an exploration in-viewer, and there are both author-specified
        exploration IDs and recommendations from the system.
        """
        self.login(self.NEW_USER_EMAIL)
        self._set_recommendations(self.EXP_ID_0, [self.EXP_ID_1, self.EXP_ID_8])
        recommendation_ids = self._get_recommendation_ids(
            self.EXP_ID_0, include_system_recommendations=True,
            author_recommended_ids_str='["7","8"]')
        self.assertEqual(
            recommendation_ids, [self.EXP_ID_1, self.EXP_ID_7, self.EXP_ID_8])

    # Logged in in-editor tests.
    def test_logged_in_preview_no_authexps_no_col_has_no_exps(self):
        """Check there are no recommended explorations when a user is logged in,
        finishes an exploration in-editor (no system recommendations since it's
        a preview of the exploration), and there are no author exploration IDs.
        """
        self.login(self.NEW_USER_EMAIL)
        recommendation_ids = self._get_recommendation_ids(self.EXP_ID_0)
        self.assertEqual(recommendation_ids, [])

    def test_logged_in_preview_with_authexps_no_col_has_some_exps(self):
        """Check there are some recommended explorations when a user is logged
        in, finishes an exploration in-editor (no system recommendations), and
        there are some author exploration IDs.
        """
        self.login(self.NEW_USER_EMAIL)
        recommendation_ids = self._get_recommendation_ids(
            self.EXP_ID_0, author_recommended_ids_str='["7","8"]')
        self.assertEqual(recommendation_ids, [self.EXP_ID_7, self.EXP_ID_8])

    # Logged in collection tests.
    def test_logged_in_no_sysexps_no_authexps_first_exp_in_col_has_exp(self):
        """Check there is a recommended exploration when a user is logged in
        and completes the first exploration of a collection.
        """
        self.login(self.NEW_USER_EMAIL)
        self._complete_exploration_in_collection(self.EXP_ID_19)
        recommendation_ids = self._get_recommendation_ids(
            self.EXP_ID_19, collection_id=self.COL_ID)
        # The next exploration in the collection should be recommended.
        self.assertEqual(recommendation_ids, [self.EXP_ID_20])

    def test_logged_in_no_sysexps_no_authexps_mid_exp_in_col_has_exps(self):
        """Check there are recommended explorations when a user is logged in
        and completes a middle exploration of the collection (since more
        explorations are needed to complete the collection).
        """
        self.login(self.NEW_USER_EMAIL)
        self._complete_exploration_in_collection(self.EXP_ID_20)
        recommendation_ids = self._get_recommendation_ids(
            self.EXP_ID_20, collection_id=self.COL_ID)
        # The first exploration that the user has not yet visited is
        # recommended. Since, the collection is linear, in this method, finally,
        # the user would visit every node in the collection.
        self.assertEqual(recommendation_ids, [self.EXP_ID_19])

    def test_logged_in_no_sysexps_no_authexps_all_exps_in_col_has_no_exps(self):
        """Check there are not recommended explorations when a user is logged in
        and completes all explorations of the collection.
        """
        self.login(self.NEW_USER_EMAIL)
        self._complete_entire_collection_in_order()
        recommendation_ids = self._get_recommendation_ids(
            self.EXP_ID_0, collection_id=self.COL_ID)
        # No explorations are recommended since the collection was completed.
        self.assertEqual(recommendation_ids, [])

    def test_logged_in_with_sysexps_no_authexps_first_exp_in_col_has_exp(self):
        """Check there is a recommended exploration when a user is logged in
        and completes the first exploration of a collection. Note that even
        though the completed exploration has system recommendations, they are
        ignored in favor of the collection's own recommendations.
        """
        self.login(self.NEW_USER_EMAIL)
        self._set_recommendations(
            self.EXP_ID_19, [self.EXP_ID_1, self.EXP_ID_8])
        self._complete_exploration_in_collection(self.EXP_ID_19)
        recommendation_ids = self._get_recommendation_ids(
            self.EXP_ID_19, collection_id=self.COL_ID,
            include_system_recommendations=True)
        # The next exploration in the collection should be recommended.
        self.assertEqual(recommendation_ids, [self.EXP_ID_20])

    def test_logged_in_with_sysexps_no_authexps_mid_exp_in_col_has_exps(self):
        """Check there are recommended explorations when a user is logged in
        and completes a middle exploration of the collection (since more
        explorations are needed to complete the collection). Note that even
        though the completed exploration has system recommendations, they are
        ignored in favor of the collection's own recommendations.
        """
        self.login(self.NEW_USER_EMAIL)
        self._set_recommendations(
            self.EXP_ID_20, [self.EXP_ID_1, self.EXP_ID_8])
        self._complete_exploration_in_collection(self.EXP_ID_20)
        recommendation_ids = self._get_recommendation_ids(
            self.EXP_ID_20, collection_id=self.COL_ID,
            include_system_recommendations=True)
        # The first exploration that the user has not yet visited is
        # recommended. Since, the collection is linear, in this method, finally,
        # the user would visit every node in the collection.
        self.assertEqual(recommendation_ids, [self.EXP_ID_19])

    def test_logged_in_sysexps_no_authexps_all_exps_in_col_has_no_exps(self):
        """Check there are not recommended explorations when a user is logged in
        and completes all explorations of the collection. This is true even if
        there are system recommendations for the last exploration.
        """
        self.login(self.NEW_USER_EMAIL)
        self._complete_entire_collection_in_order()
        self._set_recommendations(
            self.EXP_ID_0, [self.EXP_ID_1, self.EXP_ID_8])
        recommendation_ids = self._get_recommendation_ids(
            self.EXP_ID_0, collection_id=self.COL_ID,
            include_system_recommendations=True)
        # No explorations are recommended since the collection was completed.
        self.assertEqual(recommendation_ids, [])

    def test_logged_in_no_sysexps_with_authexps_first_exp_in_col_has_exps(self):
        """Check there is are recommended explorations when a user is logged in
        and completes the first exploration of a collection where that
        exploration also has author-specified explorations.
        """
        self.login(self.NEW_USER_EMAIL)
        self._complete_exploration_in_collection(self.EXP_ID_19)
        recommendation_ids = self._get_recommendation_ids(
            self.EXP_ID_19, collection_id=self.COL_ID,
            author_recommended_ids_str='["7","8"]')
        # The next exploration in the collection should be recommended along
        # with author specified explorations.
        self.assertEqual(
            recommendation_ids, [self.EXP_ID_20, self.EXP_ID_7, self.EXP_ID_8])

    def test_logged_in_no_sysexps_with_authexps_mid_exp_in_col_has_exps(self):
        """Check there are recommended explorations when a user is logged in
        and completes a middle exploration of the collection, and that these
        recommendations include author-specified explorations.
        """
        self.login(self.NEW_USER_EMAIL)
        self._complete_exploration_in_collection(self.EXP_ID_20)
        recommendation_ids = self._get_recommendation_ids(
            self.EXP_ID_20, collection_id=self.COL_ID,
            author_recommended_ids_str='["7","21"]')
        # The first & next explorations should be recommended, along with author
        # specified explorations.
        self.assertEqual(
            recommendation_ids, [self.EXP_ID_19, self.EXP_ID_21, self.EXP_ID_7])

    def test_logged_in_no_sysexps_authexps_all_exps_in_col_has_exps(self):
        """Check there are still recommended explorations when a user is logged
        in and completes all explorations of the collection if the last
        exploration has author-specified explorations.
        """
        self.login(self.NEW_USER_EMAIL)
        self._complete_entire_collection_in_order()
        recommendation_ids = self._get_recommendation_ids(
            self.EXP_ID_0, collection_id=self.COL_ID,
            author_recommended_ids_str='["7","8"]')
        # Only author specified explorations should be recommended since all
        # others in the collection have been completed.
        self.assertEqual(recommendation_ids, [self.EXP_ID_7, self.EXP_ID_8])

    # Logged out standard viewer tests.
    def test_logged_out_with_no_sysexps_no_authexps_no_col_has_no_exps(self):
        """Check there are no recommended explorations when a user is logged
        out, finishes an exploration in-viewer, but there are no recommended
        explorations and no author exploration IDs.
        """
        recommendation_ids = self._get_recommendation_ids(
            self.EXP_ID_0, include_system_recommendations=True)
        self.assertEqual(recommendation_ids, [])

    def test_logged_out_with_sysexps_no_authexps_no_col_has_some_exps(self):
        """Check there are recommended explorations when a user is logged out,
        finishes an exploration in-viewer, and there are system recommendations.
        """
        self._set_recommendations(self.EXP_ID_0, [self.EXP_ID_1, self.EXP_ID_8])
        recommendation_ids = self._get_recommendation_ids(
            self.EXP_ID_0, include_system_recommendations=True)
        self.assertEqual(recommendation_ids, [self.EXP_ID_1, self.EXP_ID_8])

    def test_logged_out_no_sysexps_some_authexps_no_col_has_some_exps(self):
        """Check there are some recommended explorations when a user is logged
        out, finishes an exploration in-viewer, and there are author-specified
        exploration IDs.
        """
        recommendation_ids = self._get_recommendation_ids(
            self.EXP_ID_0, include_system_recommendations=True,
            author_recommended_ids_str='["7","8"]')
        self.assertEqual(recommendation_ids, [self.EXP_ID_7, self.EXP_ID_8])

    def test_logged_out_with_sysexps_and_authexps_no_col_has_some_exps(self):
        """Check there are recommended explorations when a user is logged in,
        finishes an exploration in-viewer, and there are both author-specified
        exploration IDs and recommendations from the system.
        """
        self._set_recommendations(self.EXP_ID_0, [self.EXP_ID_1, self.EXP_ID_8])
        recommendation_ids = self._get_recommendation_ids(
            self.EXP_ID_0, include_system_recommendations=True,
            author_recommended_ids_str='["7","8"]')
        self.assertEqual(
            recommendation_ids, [self.EXP_ID_1, self.EXP_ID_7, self.EXP_ID_8])

    # Logged out collection tests.
    def test_logged_out_no_sysexps_no_authexps_first_exp_in_col_has_exp(self):
        """Check there is a recommended exploration when a user is logged out
        and completes the first exploration of a collection.
        """
        recommendation_ids = self._get_recommendation_ids(
            self.EXP_ID_19, collection_id=self.COL_ID)
        # The next exploration in the collection should be recommended.
        self.assertEqual(recommendation_ids, [self.EXP_ID_20])

    def test_logged_out_no_sysexps_no_authexps_mid_exp_in_col_has_exp(self):
        """Check there is a recommended exploration when a user is logged out
        and completes a middle exploration of the collection.
        """
        recommendation_ids = self._get_recommendation_ids(
            self.EXP_ID_20, collection_id=self.COL_ID)
        # Only the last exploration should be recommended since logged out users
        # follow a linear path through the collection.
        self.assertEqual(recommendation_ids, [self.EXP_ID_21])

    def test_logged_out_no_sysexps_no_authexps_last_exp_col_has_no_exps(self):
        """Check there are not recommended explorations when a user is logged
        out and completes the last exploration in the collection.
        """
        recommendation_ids = self._get_recommendation_ids(
            self.EXP_ID_0, collection_id=self.COL_ID)
        self.assertEqual(recommendation_ids, [])

    def test_logged_out_with_sysexps_no_authexps_first_exp_in_col_has_exp(self):
        """Check there is a recommended exploration when a user is logged out
        and completes the first exploration of a collection. Note that even
        though the completed exploration has system recommendations, they are
        ignored in favor of the collection's own recommendations.
        """
        self._set_recommendations(
            self.EXP_ID_19, [self.EXP_ID_1, self.EXP_ID_8])
        recommendation_ids = self._get_recommendation_ids(
            self.EXP_ID_19, collection_id=self.COL_ID,
            include_system_recommendations=True)
        # The next exploration in the collection should be recommended.
        self.assertEqual(recommendation_ids, [self.EXP_ID_20])

    def test_logged_out_with_sysexps_no_authexps_mid_exp_in_col_has_exp(self):
        """Check there is a recommended explorations when a user is logged out
        and completes a middle exploration of the collection. Note that even
        though the completed exploration has system recommendations, they are
        ignored in favor of the collection's own recommendations.
        """
        self._set_recommendations(
            self.EXP_ID_20, [self.EXP_ID_1, self.EXP_ID_8])
        recommendation_ids = self._get_recommendation_ids(
            self.EXP_ID_20, collection_id=self.COL_ID,
            include_system_recommendations=True)
        # Only the last exploration should be recommended since logged out users
        # follow a linear path through the collection.
        self.assertEqual(recommendation_ids, [self.EXP_ID_21])

    def test_logged_out_sysexps_no_authexps_last_exp_in_col_has_no_exps(self):
        """Check there are not recommended explorations when a user is logged
        out and completes the last exploration of the collection. This is true
        even if there are system recommendations for the last exploration.
        """
        self._set_recommendations(
            self.EXP_ID_0, [self.EXP_ID_1, self.EXP_ID_8])
        recommendation_ids = self._get_recommendation_ids(
            self.EXP_ID_0, collection_id=self.COL_ID,
            include_system_recommendations=True)
        # The collection is completed, so no other explorations should be
        # recommended.
        self.assertEqual(recommendation_ids, [])

    def test_logged_out_no_sysexps_but_authexps_first_exp_in_col_has_exps(self):
        """Check there is are recommended explorations when a user is logged out
        and completes the first exploration of a collection where that
        exploration also has author-specified explorations.
        """
        recommendation_ids = self._get_recommendation_ids(
            self.EXP_ID_19, collection_id=self.COL_ID,
            author_recommended_ids_str='["7","8"]')
        # The next exploration in the collection should be recommended along
        # with author specified explorations.
        self.assertEqual(
            recommendation_ids, [self.EXP_ID_20, self.EXP_ID_7, self.EXP_ID_8])

    def test_logged_out_no_sysexps_with_authexps_mid_exp_in_col_has_exps(self):
        """Check there are recommended explorations when a user is logged out
        and completes a middle exploration of the collection where that
        exploration also has author-specified explorations.
        """
        recommendation_ids = self._get_recommendation_ids(
            self.EXP_ID_20, collection_id=self.COL_ID,
            author_recommended_ids_str='["7"]')
        # Both the next exploration & the author-specified explorations should
        # be recommended.
        self.assertEqual(recommendation_ids, [self.EXP_ID_21, self.EXP_ID_7])

    def test_logged_out_no_sysexps_with_dup_authexps_mid_col_exp_has_exps(self):
        """test_logged_out_no_sysexps_with_authexps_mid_exp_in_col_has_exps but
        also checks that exploration IDs are de-duped if the next exploration
        overlaps with the author-specified explorations.
        """
        recommendation_ids = self._get_recommendation_ids(
            self.EXP_ID_20, collection_id=self.COL_ID,
            author_recommended_ids_str='["7", "21"]')
        # Both the next exploration & the author-specified explorations should
        # be recommended.
        self.assertEqual(recommendation_ids, [self.EXP_ID_21, self.EXP_ID_7])

    def test_logged_out_no_sysexps_authexps_last_exp_in_col_has_exps(self):
        """Check there are still recommended explorations when a user is logged
        out and completes all explorations of the collection if the last
        exploration has author-specified explorations.
        """
        recommendation_ids = self._get_recommendation_ids(
            self.EXP_ID_0, collection_id=self.COL_ID,
            author_recommended_ids_str='["7","8"]')
        # Only author specified explorations should be recommended since all
        # others in the collection have been completed.
        self.assertEqual(recommendation_ids, [self.EXP_ID_7, self.EXP_ID_8])


class FlagExplorationHandlerTests(test_utils.GenericTestBase):
    """Backend integration tests for flagging an exploration."""

    EXP_ID = '0'
    REPORT_TEXT = 'AD'

    def setUp(self):
        super(FlagExplorationHandlerTests, self).setUp()

        # Register users.
        self.signup(self.EDITOR_EMAIL, self.EDITOR_USERNAME)
        self.signup(self.NEW_USER_EMAIL, self.NEW_USER_USERNAME)
        self.signup(self.MODERATOR_EMAIL, self.MODERATOR_USERNAME)

        self.editor_id = self.get_user_id_from_email(self.EDITOR_EMAIL)
        self.new_user_id = self.get_user_id_from_email(self.NEW_USER_EMAIL)
        self.moderator_id = self.get_user_id_from_email(self.MODERATOR_EMAIL)
        self.set_moderators([self.MODERATOR_USERNAME])
        self.editor = user_services.UserActionsInfo(self.editor_id)

        # Login and create exploration.
        self.login(self.EDITOR_EMAIL)

        # Create exploration.
        self.save_new_valid_exploration(
            self.EXP_ID, self.editor_id,
            title='Welcome to Oppia!',
            category='This is just a spam category',
            objective='Test a spam exploration.')
        self.can_send_emails_ctx = self.swap(
            feconf, 'CAN_SEND_EMAILS', True)
        rights_manager.publish_exploration(self.editor, self.EXP_ID)
        self.logout()

    def test_that_emails_are_sent(self):
        """Check that emails are sent to moderaters when a logged-in
        user reports.
        """

        # Login and flag exploration.
        self.login(self.NEW_USER_EMAIL)

        response = self.get_html_response('/explore/%s' % self.EXP_ID)
        csrf_token = self.get_csrf_token_from_response(response)

        self.post_json(
            '%s/%s' % (feconf.FLAG_EXPLORATION_URL_PREFIX, self.EXP_ID), {
                'report_text': self.REPORT_TEXT,
            }, csrf_token=csrf_token)

        self.logout()

        expected_email_html_body = (
            'Hello Moderator,<br>'
            'newuser has flagged exploration '
            '"Welcome to Oppia!"'
            ' on the following grounds: <br>'
            'AD .<br>'
            'You can modify the exploration by clicking '
            '<a href="https://www.oppia.org/create/0">'
            'here</a>.<br>'
            '<br>'
            'Thanks!<br>'
            '- The Oppia Team<br>'
            '<br>'
            'You can change your email preferences via the '
            '<a href="https://www.example.com">Preferences</a> page.')

        expected_email_text_body = (
            'Hello Moderator,\n'
            'newuser has flagged exploration '
            '"Welcome to Oppia!"'
            ' on the following grounds: \n'
            'AD .\n'
            'You can modify the exploration by clicking here.\n'
            '\n'
            'Thanks!\n'
            '- The Oppia Team\n'
            '\n'
            'You can change your email preferences via the Preferences page.')

        with self.can_send_emails_ctx:
            self.process_and_flush_pending_tasks()

            messages = self.mail_stub.get_sent_messages(to=self.MODERATOR_EMAIL)
            self.assertEqual(len(messages), 1)
            self.assertEqual(
                messages[0].html.decode(),
                expected_email_html_body)
            self.assertEqual(
                messages[0].body.decode(),
                expected_email_text_body)

    def test_non_logged_in_users_cannot_report(self):
        """Check that non-logged in users cannot report."""

        self.login(self.NEW_USER_EMAIL)
        csrf_token = self.get_csrf_token_from_response(
            self.get_html_response('/explore/%s' % self.EXP_ID))
        self.logout()

        # Create report for exploration.
        self.post_json(
            '%s/%s' % (feconf.FLAG_EXPLORATION_URL_PREFIX, self.EXP_ID), {
                'report_text': self.REPORT_TEXT,
            }, csrf_token=csrf_token,
            expected_status_int=401)


class LearnerProgressTest(test_utils.GenericTestBase):
    """Tests for tracking learner progress."""

    EXP_ID_0 = 'exp_0'
    EXP_ID_1 = 'exp_1'
    # The first number corresponds to the collection to which the exploration
    # belongs. The second number corresponds to the exploration id.
    EXP_ID_1_0 = 'exp_2'
    EXP_ID_1_1 = 'exp_3'
    COL_ID_0 = 'col_0'
    COL_ID_1 = 'col_1'
    USER_EMAIL = 'user@example.com'
    USER_USERNAME = 'user'

    def setUp(self):
        super(LearnerProgressTest, self).setUp()

        self.signup(self.USER_EMAIL, self.USER_USERNAME)
        self.user_id = self.get_user_id_from_email(self.USER_EMAIL)
        self.signup(self.OWNER_EMAIL, self.OWNER_USERNAME)
        self.owner_id = self.get_user_id_from_email(self.OWNER_EMAIL)
        self.owner = user_services.UserActionsInfo(self.owner_id)

        # Save and publish explorations.
        self.save_new_valid_exploration(
            self.EXP_ID_0, self.owner_id, title='Bridges in England',
            category='Architecture', language_code='en')

        self.save_new_valid_exploration(
            self.EXP_ID_1, self.owner_id, title='Welcome',
            category='Architecture', language_code='fi')

        self.save_new_valid_exploration(
            self.EXP_ID_1_0, self.owner_id, title='Sillat Suomi',
            category='Architecture', language_code='fi')

        self.save_new_valid_exploration(
            self.EXP_ID_1_1, self.owner_id,
            title='Introduce Interactions in Oppia',
            category='Welcome', language_code='en')

        rights_manager.publish_exploration(self.owner, self.EXP_ID_0)
        rights_manager.publish_exploration(self.owner, self.EXP_ID_1)
        rights_manager.publish_exploration(self.owner, self.EXP_ID_1_0)
        rights_manager.publish_exploration(self.owner, self.EXP_ID_1_1)

        # Save a new collection.
        self.save_new_default_collection(
            self.COL_ID_0, self.owner_id, title='Welcome',
            category='Architecture')

        self.save_new_default_collection(
            self.COL_ID_1, self.owner_id, title='Bridges in England',
            category='Architecture')

        # Add two explorations to the previously saved collection and publish
        # it.
        for exp_id in [self.EXP_ID_1_0, self.EXP_ID_1_1]:
            collection_services.update_collection(
                self.owner_id, self.COL_ID_1, [{
                    'cmd': collection_domain.CMD_ADD_COLLECTION_NODE,
                    'exploration_id': exp_id
                }], 'Added new exploration')

        # Publish the collections.
        rights_manager.publish_collection(self.owner, self.COL_ID_0)
        rights_manager.publish_collection(self.owner, self.COL_ID_1)

    def test_independent_exp_complete_event_handler(self):
        """Test handler for completion of explorations not in the context of
        collections.
        """

        self.login(self.USER_EMAIL)
        response = self.get_html_response(feconf.LIBRARY_INDEX_URL)
        csrf_token = self.get_csrf_token_from_response(response)

        payload = {
            'client_time_spent_in_secs': 0,
            'params': {},
            'session_id': '1PZTCw9JY8y-8lqBeuoJS2ILZMxa5m8N',
            'state_name': 'final',
            'version': 1
        }

        # When an exploration is completed but is not in the context of a
        # collection, it is just added to the completed explorations list.
        self.post_json(
            '/explorehandler/exploration_complete_event/%s' % self.EXP_ID_0,
            payload, csrf_token=csrf_token)
        self.assertEqual(learner_progress_services.get_all_completed_exp_ids(
            self.user_id), [self.EXP_ID_0])
        self.assertEqual(
            learner_progress_services.get_all_incomplete_collection_ids(
                self.user_id), [])

        # Test another exploration.
        self.post_json(
            '/explorehandler/exploration_complete_event/%s' % self.EXP_ID_1_0,
            payload, csrf_token=csrf_token)
        self.assertEqual(learner_progress_services.get_all_completed_exp_ids(
            self.user_id), [self.EXP_ID_0, self.EXP_ID_1_0])
        self.assertEqual(
            learner_progress_services.get_all_incomplete_collection_ids(
                self.user_id), [])

    def test_exp_complete_event_in_collection(self):
        """Test handler for completion of explorations in the context of
        collections.
        """

        self.login(self.USER_EMAIL)
        response = self.get_html_response(feconf.LIBRARY_INDEX_URL)
        csrf_token = self.get_csrf_token_from_response(response)

        payload = {
            'client_time_spent_in_secs': 0,
            'collection_id': self.COL_ID_1,
            'params': {},
            'session_id': '1PZTCw9JY8y-8lqBeuoJS2ILZMxa5m8N',
            'state_name': 'final',
            'version': 1
        }

        # If the exploration is completed in the context of a collection,
        # then in addition to the exploration being added to the completed
        # list, the collection is also added to the incomplete/complete list
        # dependent on whether there are more explorations left to complete.

        # Here we test the case when the collection is partially completed.
        self.post_json(
            '/explorehandler/exploration_complete_event/%s' % self.EXP_ID_1_0,
            payload, csrf_token=csrf_token)
        self.assertEqual(
            learner_progress_services.get_all_incomplete_collection_ids(
                self.user_id), [self.COL_ID_1])
        self.assertEqual(learner_progress_services.get_all_completed_exp_ids(
            self.user_id), [self.EXP_ID_1_0])

        # Now we test the case when the collection is completed.
        self.post_json(
            '/explorehandler/exploration_complete_event/%s' % self.EXP_ID_1_1,
            payload, csrf_token=csrf_token)
        self.assertEqual(
            learner_progress_services.get_all_incomplete_collection_ids(
                self.user_id), [])
        self.assertEqual(
            learner_progress_services.get_all_completed_collection_ids(
                self.user_id), [self.COL_ID_1])
        self.assertEqual(
            learner_progress_services.get_all_completed_exp_ids(
                self.user_id), [self.EXP_ID_1_0, self.EXP_ID_1_1])

    def test_exp_incomplete_event_handler(self):
        """Test handler for leaving an exploration incomplete."""

        self.login(self.USER_EMAIL)
        response = self.get_html_response(feconf.LIBRARY_INDEX_URL)
        csrf_token = self.get_csrf_token_from_response(response)

        payload = {
            'client_time_spent_in_secs': 0,
            'params': {},
            'session_id': '1PZTCw9JY8y-8lqBeuoJS2ILZMxa5m8N',
            'state_name': 'middle',
            'version': 1
        }

        # Add the incomplete exploration id to the incomplete list.
        self.post_json(
            '/explorehandler/exploration_maybe_leave_event/%s' % self.EXP_ID_0,
            payload, csrf_token=csrf_token)
        self.assertEqual(
            learner_progress_services.get_all_incomplete_exp_ids(
                self.user_id), [self.EXP_ID_0])

        # Adding the exploration again has no effect.
        self.post_json(
            '/explorehandler/exploration_maybe_leave_event/%s' % self.EXP_ID_0,
            payload, csrf_token=csrf_token)
        self.assertEqual(
            learner_progress_services.get_all_incomplete_exp_ids(
                self.user_id), [self.EXP_ID_0])

        payload = {
            'client_time_spent_in_secs': 0,
            'collection_id': self.COL_ID_1,
            'params': {},
            'session_id': '1PZTCw9JY8y-8lqBeuoJS2ILZMxa5m8N',
            'state_name': 'middle',
            'version': 1
        }

        # If the exploration is played in the context of a collection, the
        # collection is also added to the incomplete list.
        self.post_json(
            '/explorehandler/exploration_maybe_leave_event/%s' % self.EXP_ID_1_0, # pylint: disable=line-too-long
            payload, csrf_token=csrf_token)
        self.assertEqual(
            learner_progress_services.get_all_incomplete_exp_ids(
                self.user_id), [self.EXP_ID_0, self.EXP_ID_1_0])
        self.assertEqual(
            learner_progress_services.get_all_incomplete_collection_ids(
                self.user_id), [self.COL_ID_1])

    def test_remove_exp_from_incomplete_list_handler(self):
        """Test handler for removing explorations from the partially completed
        list.
        """
        self.login(self.USER_EMAIL)

        state_name = 'state_name'
        version = 1

        # Add two explorations to the partially completed list.
        learner_progress_services.mark_exploration_as_incomplete(
            self.user_id, self.EXP_ID_0, state_name, version)
        learner_progress_services.mark_exploration_as_incomplete(
            self.user_id, self.EXP_ID_1, state_name, version)
        self.assertEqual(
            learner_progress_services.get_all_incomplete_exp_ids(
                self.user_id), [self.EXP_ID_0, self.EXP_ID_1])

        # Remove one exploration.
        self.delete_json(str(
            '%s/%s/%s' %
            (
                feconf.LEARNER_INCOMPLETE_ACTIVITY_DATA_URL,
                constants.ACTIVITY_TYPE_EXPLORATION,
                self.EXP_ID_0)))
        self.assertEqual(
            learner_progress_services.get_all_incomplete_exp_ids(
                self.user_id), [self.EXP_ID_1])

        # Remove another exploration.
        self.delete_json(str(
            '%s/%s/%s' %
            (
                feconf.LEARNER_INCOMPLETE_ACTIVITY_DATA_URL,
                constants.ACTIVITY_TYPE_EXPLORATION,
                self.EXP_ID_1)))
        self.assertEqual(
            learner_progress_services.get_all_incomplete_exp_ids(
                self.user_id), [])

    def test_remove_collection_from_incomplete_list_handler(self):
        """Test handler for removing collections from incomplete list."""

        self.login(self.USER_EMAIL)

        # Add two collections to incomplete list.
        learner_progress_services.mark_collection_as_incomplete(
            self.user_id, self.COL_ID_0)
        learner_progress_services.mark_collection_as_incomplete(
            self.user_id, self.COL_ID_1)
        self.assertEqual(
            learner_progress_services.get_all_incomplete_collection_ids(
                self.user_id), [self.COL_ID_0, self.COL_ID_1])

        # Remove one collection.
        self.delete_json(str(
            '%s/%s/%s' %
            (
                feconf.LEARNER_INCOMPLETE_ACTIVITY_DATA_URL,
                constants.ACTIVITY_TYPE_COLLECTION,
                self.COL_ID_0)))
        self.assertEqual(
            learner_progress_services.get_all_incomplete_collection_ids(
                self.user_id), [self.COL_ID_1])

        # Remove another collection.
        self.delete_json(str(
            '%s/%s/%s' %
            (
                feconf.LEARNER_INCOMPLETE_ACTIVITY_DATA_URL,
                constants.ACTIVITY_TYPE_COLLECTION,
                self.COL_ID_1)))
        self.assertEqual(
            learner_progress_services.get_all_incomplete_collection_ids(
                self.user_id), [])


class StorePlaythroughHandlerTest(test_utils.GenericTestBase):
    """Tests for the handler that records playthroughs."""

    def setUp(self):
        super(StorePlaythroughHandlerTest, self).setUp()
        self.exp_id = '15'

        self.login(self.VIEWER_EMAIL)
        self.signup(self.VIEWER_EMAIL, self.VIEWER_USERNAME)
        exp_services.load_demo(self.exp_id)
        self.exploration = exp_services.get_exploration_by_id(self.exp_id)
        playthrough_id = stats_models.PlaythroughModel.create(
            self.exp_id, self.exploration.version, 'EarlyQuit',
            {
                'state_name': {
                    'value': 'state_name1'
                },
                'time_spent_in_exp_in_msecs': {
                    'value': 200
                }
            },
            [{
                'action_type': 'ExplorationStart',
                'action_customization_args': {
                    'state_name': {
                        'value': 'state_name1'
                    }
                },
                'schema_version': 1
            }])
        stats_models.ExplorationIssuesModel.create(
            self.exp_id, 1, [{
                'issue_type': 'EarlyQuit',
                'issue_customization_args': {
                    'state_name': {
                        'value': 'state_name1'
                    },
                    'time_spent_in_exp_in_msecs': {
                        'value': 200
                    }
                },
                'playthrough_ids': [playthrough_id],
                'schema_version': 1,
                'is_valid': True
            }])

        self.playthrough_data = {
            'exp_id': self.exp_id,
            'exp_version': self.exploration.version,
            'issue_type': 'EarlyQuit',
            'issue_customization_args': {
                'state_name': {
                    'value': 'state_name1'
                },
                'time_spent_in_exp_in_msecs': {
                    'value': 250
                }
            },
            'actions': [{
                'action_type': 'ExplorationStart',
                'action_customization_args': {
                    'state_name': {
                        'value': 'state_name1'
                    }
                },
                'schema_version': 1
            }]
        }

        response = self.get_html_response('/explore/%s' % self.exp_id)
        self.csrf_token = self.get_csrf_token_from_response(response)

    def test_new_playthrough_gets_stored(self):
        """Test that a new playthrough gets created and is added to an existing
        issue's list of playthrough IDs.
        """
        self.post_json(
            '/explorehandler/store_playthrough/%s' % (self.exp_id),
            {
                'playthrough_data': self.playthrough_data,
                'issue_schema_version': 1,
                'playthrough_id': None
            }, csrf_token=self.csrf_token)
        self.process_and_flush_pending_tasks()

        model = stats_models.ExplorationIssuesModel.get_model(self.exp_id, 1)
        self.assertEqual(len(model.unresolved_issues), 1)
        self.assertEqual(len(model.unresolved_issues[0]['playthrough_ids']), 2)

    def test_new_exp_issue_gets_created(self):
        """Test that a new playthrough gets created and a new issue is created
        for it.
        """
        self.playthrough_data['issue_customization_args']['state_name'][
            'value'] = 'state_name2'

        self.post_json(
            '/explorehandler/store_playthrough/%s' % (self.exp_id),
            {
                'playthrough_data': self.playthrough_data,
                'issue_schema_version': 1,
                'playthrough_id': None
            }, csrf_token=self.csrf_token)
        self.process_and_flush_pending_tasks()

        model = stats_models.ExplorationIssuesModel.get_model(self.exp_id, 1)
        self.assertEqual(len(model.unresolved_issues), 2)
        self.assertEqual(len(model.unresolved_issues[0]['playthrough_ids']), 1)
        self.assertEqual(len(model.unresolved_issues[1]['playthrough_ids']), 1)

    def test_playthrough_gets_added_to_cyclic_issues(self):
        """Test that a new cyclic playthrough gets added to the correct
        cyclic issue when it exists.
        """
        playthrough_id = stats_models.PlaythroughModel.create(
            self.exp_id, self.exploration.version, 'CyclicStateTransitions',
            {
                'state_names': {
                    'value': ['state_name1', 'state_name2', 'state_name1']
                },
            },
            [{
                'action_type': 'ExplorationStart',
                'action_customization_args': {
                    'state_name': {
                        'value': 'state_name1'
                    }
                },
                'schema_version': 1
            }])

        model = stats_models.ExplorationIssuesModel.get_model(self.exp_id, 1)
        model.unresolved_issues.append({
            'issue_type': 'CyclicStateTransitions',
            'issue_customization_args': {
                'state_names': {
                    'value': ['state_name1', 'state_name2', 'state_name1']
                },
            },
            'playthrough_ids': [playthrough_id],
            'schema_version': 1,
            'is_valid': True
        })
        model.put()

        self.playthrough_data = {
            'exp_id': self.exp_id,
            'exp_version': self.exploration.version,
            'issue_type': 'CyclicStateTransitions',
            'issue_customization_args': {
                'state_names': {
                    'value': ['state_name1', 'state_name2', 'state_name1']
                },
            },
            'actions': [{
                'action_type': 'ExplorationStart',
                'action_customization_args': {
                    'state_name': {
                        'value': 'state_name1'
                    }
                },
                'schema_version': 1
            }],
        }

        self.post_json(
            '/explorehandler/store_playthrough/%s' % (self.exp_id),
            {
                'playthrough_data': self.playthrough_data,
                'issue_schema_version': 1,
                'playthrough_id': None
            }, csrf_token=self.csrf_token)
        self.process_and_flush_pending_tasks()

        model = stats_models.ExplorationIssuesModel.get_model(self.exp_id, 1)
        self.assertEqual(len(model.unresolved_issues), 2)
        self.assertEqual(len(model.unresolved_issues[0]['playthrough_ids']), 1)
        self.assertEqual(len(model.unresolved_issues[1]['playthrough_ids']), 2)

    def test_cyclic_issues_of_different_order_creates_new_issue(self):
        """Test that a cyclic issue with the same list of states, but in
        a different order creates a new issue.
        """
        playthrough_id = stats_models.PlaythroughModel.create(
            self.exp_id, self.exploration.version, 'CyclicStateTransitions',
            {
                'state_names': {
                    'value': ['state_name1', 'state_name2', 'state_name1']
                },
            },
            [{
                'action_type': 'ExplorationStart',
                'action_customization_args': {
                    'state_name': {
                        'value': 'state_name1'
                    }
                },
                'schema_version': 1
            }])

        model = stats_models.ExplorationIssuesModel.get_model(self.exp_id, 1)
        model.unresolved_issues.append({
            'issue_type': 'CyclicStateTransitions',
            'issue_customization_args': {
                'state_names': {
                    'value': ['state_name1', 'state_name2', 'state_name1']
                },
            },
            'playthrough_ids': [playthrough_id],
            'schema_version': 1,
            'is_valid': True
        })
        model.put()

        self.playthrough_data = {
            'exp_id': self.exp_id,
            'exp_version': self.exploration.version,
            'issue_type': 'CyclicStateTransitions',
            'issue_customization_args': {
                'state_names': {
                    'value': ['state_name1', 'state_name1', 'state_name2']
                },
            },
            'actions': [{
                'action_type': 'ExplorationStart',
                'action_customization_args': {
                    'state_name': {
                        'value': 'state_name1'
                    }
                },
                'schema_version': 1
            }]
        }

        self.post_json(
            '/explorehandler/store_playthrough/%s' % (self.exp_id),
            {
                'playthrough_data': self.playthrough_data,
                'issue_schema_version': 1,
                'playthrough_id': None
            }, csrf_token=self.csrf_token)
        self.process_and_flush_pending_tasks()

        model = stats_models.ExplorationIssuesModel.get_model(self.exp_id, 1)
        self.assertEqual(len(model.unresolved_issues), 3)
        self.assertEqual(len(model.unresolved_issues[0]['playthrough_ids']), 1)
        self.assertEqual(len(model.unresolved_issues[1]['playthrough_ids']), 1)
        self.assertEqual(len(model.unresolved_issues[2]['playthrough_ids']), 1)

    def test_playthrough_not_stored_at_limiting_value(self):
        """Test that a playthrough is not stored when the maximum number of
        playthroughs per issue already exists.
        """
        model = stats_models.ExplorationIssuesModel.get_model(self.exp_id, 1)
        model.unresolved_issues[0]['playthrough_ids'] = [
            'id1', 'id2', 'id3', 'id4', 'id5']
        model.put()

        self.post_json(
            '/explorehandler/store_playthrough/%s' % (self.exp_id),
            {
                'playthrough_data': self.playthrough_data,
                'issue_schema_version': 1,
                'playthrough_id': None
            }, csrf_token=self.csrf_token)
        self.process_and_flush_pending_tasks()

        model = stats_models.ExplorationIssuesModel.get_model(self.exp_id, 1)
        self.assertEqual(len(model.unresolved_issues), 1)
        self.assertEqual(len(model.unresolved_issues[0]['playthrough_ids']), 5)

    def test_error_without_schema_version_in_payload_dict(self):
        """Test that passing a payload without schema version raises an
        exception.
        """
        payload_dict_without_schema_version = {
            'playthrough_data': self.playthrough_data,
            'playthrough_id': None
        }
        self.post_json(
            '/explorehandler/store_playthrough/%s' % (self.exp_id),
            payload_dict_without_schema_version,
            csrf_token=self.csrf_token,
            expected_status_int=400)

    def test_error_on_invalid_playthrough_dict(self):
        """Test that passing an invalid playthrough dict raises an exception."""
        self.playthrough_data['issue_type'] = 'FakeIssueType'

        self.post_json(
            '/explorehandler/store_playthrough/%s' % (self.exp_id),
            {
                'playthrough_data': self.playthrough_data,
                'issue_schema_version': 1,
                'playthrough_id': None
            }, csrf_token=self.csrf_token,
            expected_status_int=400)

    def test_playthrough_id_is_returned(self):
        """Test that playthrough ID is returned when it is stored for the first
        time and the playthrough is updated from the next time.
        """
        response = self.post_json(
            '/explorehandler/store_playthrough/%s' % (self.exp_id),
            {
                'playthrough_data': self.playthrough_data,
                'issue_schema_version': 1,
                'playthrough_id': None
            }, csrf_token=self.csrf_token)
        self.process_and_flush_pending_tasks()

        model = stats_models.ExplorationIssuesModel.get_model(self.exp_id, 1)
        self.assertEqual(len(model.unresolved_issues), 1)
        self.assertEqual(len(model.unresolved_issues[0]['playthrough_ids']), 2)
        playthrough_id = model.unresolved_issues[0]['playthrough_ids'][1]
        self.assertEqual(response['playthrough_id'], playthrough_id)
        self.assertEqual(response['playthrough_stored'], True)

    def test_playthrough_is_subsequently_updated(self):
        """Test that a playthrough is updated if the controller is called for
        the second time.
        """
        response = self.post_json(
            '/explorehandler/store_playthrough/%s' % (self.exp_id),
            {
                'playthrough_data': self.playthrough_data,
                'issue_schema_version': 1,
                'playthrough_id': None
            }, csrf_token=self.csrf_token)
        self.process_and_flush_pending_tasks()

        playthrough_id = response['playthrough_id']
        self.playthrough_data['id'] = playthrough_id
        self.playthrough_data['issue_customization_args'][
            'time_spent_in_exp_in_msecs']['value'] = 150

        self.post_json(
            '/explorehandler/store_playthrough/%s' % (self.exp_id),
            {
                'playthrough_data': self.playthrough_data,
                'issue_schema_version': 1,
                'playthrough_id': playthrough_id
            }, csrf_token=self.csrf_token)
        model = stats_models.ExplorationIssuesModel.get_model(self.exp_id, 1)
        self.assertEqual(len(model.unresolved_issues), 1)
        self.assertEqual(len(model.unresolved_issues[0]['playthrough_ids']), 2)
        playthrough_id = model.unresolved_issues[0]['playthrough_ids'][1]
        playthrough = stats_services.get_playthrough_by_id(playthrough_id)
        self.assertEqual(
            playthrough.issue_customization_args['time_spent_in_exp_in_msecs'][
                'value'], 150)

    def test_updating_playthrough_issue(self):
        """Test that updating an existing playthrough's issue creates a new
        issue if the issue doesn't exist.
        """
        response = self.post_json(
            '/explorehandler/store_playthrough/%s' % (self.exp_id),
            {
                'playthrough_data': self.playthrough_data,
                'issue_schema_version': 1,
                'playthrough_id': None
            }, csrf_token=self.csrf_token)
        self.process_and_flush_pending_tasks()

        playthrough_id = response['playthrough_id']
        self.playthrough_data['id'] = playthrough_id
        self.playthrough_data['issue_type'] = 'CyclicStateTransitions'
        self.playthrough_data['issue_customization_args'] = {
            'state_names': {
                'value': ['state1', 'state2', 'state1']
            }
        }

        self.post_json(
            '/explorehandler/store_playthrough/%s' % (self.exp_id),
            {
                'playthrough_data': self.playthrough_data,
                'issue_schema_version': 1,
                'playthrough_id': playthrough_id
            }, csrf_token=self.csrf_token)
        model = stats_models.ExplorationIssuesModel.get_model(self.exp_id, 1)
        self.assertEqual(len(model.unresolved_issues), 2)
        self.assertEqual(len(model.unresolved_issues[0]['playthrough_ids']), 1)
        self.assertEqual(len(model.unresolved_issues[1]['playthrough_ids']), 1)
        playthrough_id = model.unresolved_issues[1]['playthrough_ids'][0]
        playthrough = stats_services.get_playthrough_by_id(playthrough_id)
        self.assertEqual(playthrough.issue_type, 'CyclicStateTransitions')
        self.assertEqual(
            playthrough.issue_customization_args['state_names'][
                'value'], ['state1', 'state2', 'state1'])


class StatsEventHandlerTest(test_utils.GenericTestBase):
    """Tests for all the statistics event models recording handlers."""

    def setUp(self):
        super(StatsEventHandlerTest, self).setUp()
        self.exp_id = '15'

        self.login(self.VIEWER_EMAIL)
        self.signup(self.VIEWER_EMAIL, self.VIEWER_USERNAME)
        exp_services.load_demo(self.exp_id)
        exploration = exp_services.get_exploration_by_id(self.exp_id)

        self.exp_version = exploration.version
        self.state_name = 'Home'
        self.session_id = 'session_id1'
        state_stats_mapping = {
            self.state_name: stats_domain.StateStats.create_default()
        }
        exploration_stats = stats_domain.ExplorationStats(
            self.exp_id, self.exp_version, 0, 0, 0, 0, 0, 0,
            state_stats_mapping)
        stats_services.create_stats_model(exploration_stats)

        self.aggregated_stats = {
            'num_starts': 1,
            'num_actual_starts': 1,
            'num_completions': 1,
            'state_stats_mapping': {
                'Home': {
                    'total_hit_count': 1,
                    'first_hit_count': 1,
                    'total_answers_count': 1,
                    'useful_feedback_count': 1,
                    'num_times_solution_viewed': 1,
                    'num_completions': 1
                }
            }
        }

    def test_none_version_raises_exception(self):
        """Test that error is raised on None exp_version."""
        self.post_json(
            '/explorehandler/stats_events/%s' % (
                self.exp_id), {
                    'aggregated_stats': self.aggregated_stats,
                    'exp_version': None},
            expected_status_int=400)

    def test_stats_events_handler(self):
        """Test the handler for handling batched events."""
        self.post_json('/explorehandler/stats_events/%s' % (
            self.exp_id), {
                'aggregated_stats': self.aggregated_stats,
                'exp_version': self.exp_version})

        self.assertEqual(self.count_jobs_in_taskqueue(
            taskqueue_services.QUEUE_NAME_STATS), 1)
        self.process_and_flush_pending_tasks()

        # Check that the models are updated.
        exploration_stats = stats_services.get_exploration_stats_by_id(
            self.exp_id, self.exp_version)
        self.assertEqual(exploration_stats.num_starts_v2, 1)
        self.assertEqual(exploration_stats.num_actual_starts_v2, 1)
        self.assertEqual(exploration_stats.num_completions_v2, 1)
        self.assertEqual(
            exploration_stats.state_stats_mapping[
                self.state_name].total_hit_count_v2, 1)
        self.assertEqual(
            exploration_stats.state_stats_mapping[
                self.state_name].first_hit_count_v2, 1)
        self.assertEqual(
            exploration_stats.state_stats_mapping[
                self.state_name].total_answers_count_v2, 1)
        self.assertEqual(
            exploration_stats.state_stats_mapping[
                self.state_name].useful_feedback_count_v2, 1)
        self.assertEqual(
            exploration_stats.state_stats_mapping[
                self.state_name].num_completions_v2, 1)
        self.assertEqual(
            exploration_stats.state_stats_mapping[
                self.state_name].num_times_solution_viewed_v2, 1)


class AnswerSubmittedEventHandlerTest(test_utils.GenericTestBase):
    """Tests for the answer submitted event handler."""

    def test_submit_answer_for_exploration(self):
        # Load demo exploration.
        exp_id = '6'
        exp_services.delete_demo(exp_id)
        exp_services.load_demo(exp_id)
        version = 1

        self.signup(self.VIEWER_EMAIL, self.VIEWER_USERNAME)
        self.login(self.VIEWER_EMAIL)

        exploration_dict = self.get_json(
            '%s/%s' % (feconf.EXPLORATION_INIT_URL_PREFIX, exp_id))
        state_name_1 = exploration_dict['exploration']['init_state_name']

        self.post_json(
            '/explorehandler/answer_submitted_event/%s' % exp_id,
            {
                'old_state_name': state_name_1,
                'answer': 'This is an answer.',
                'version': version,
                'client_time_spent_in_secs': 0,
                'session_id': '1PZTCw9JY8y-8lqBeuoJS2ILZMxa5m8N',
                'answer_group_index': 0,
                'rule_spec_index': 0,
                'classification_categorization': (
                    exp_domain.EXPLICIT_CLASSIFICATION),
            }
        )
        submitted_answer = stats_services.get_state_answers(
            exp_id, version, state_name_1)
        self.assertEqual(
            len(submitted_answer.get_submitted_answer_dict_list()), 1)
        self.assertEqual(
            submitted_answer.get_submitted_answer_dict_list()[0]['answer'],
            'This is an answer.'
        )
        self.logout()<|MERGE_RESOLUTION|>--- conflicted
+++ resolved
@@ -341,13 +341,8 @@
             question_id_3, 'user',
             self._create_valid_question_data('ABC'), [self.skill_id])
         question_services.create_new_question_skill_link(
-<<<<<<< HEAD
-            question_id_3, skill_id_2, 0.5)
+            self.editor_id, question_id_3, skill_id_2, 0.5)
         url = '%s?question_count=%s&skill_ids=%s,%s' % (
-=======
-            self.editor_id, question_id_3, skill_id_2, 0.5)
-        url = '%s?question_count=%s&skill_ids=%s,%s&start_cursor=' % (
->>>>>>> 38b53734
             feconf.QUESTIONS_URL_PREFIX, '3', self.skill_id, skill_id_2)
         json_response = self.get_json(url)
         self.assertEqual(len(json_response['question_dicts']), 3)
