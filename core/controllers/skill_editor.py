--- conflicted
+++ resolved
@@ -180,9 +180,6 @@
     @acl_decorators.can_edit_skills
     def get(self, skill_ids):
         """Populates the data on the individual skill page."""
-<<<<<<< HEAD
-        if not constants.ENABLE_NEW_STRUCTURE_EDITORS:
-            raise self.PageNotFoundException
 
         try:
             skill_ids = json.loads(skill_ids)
@@ -198,13 +195,6 @@
                 raise self.PageNotFoundException(
                     Exception('The skill with the given id doesn\'t exist.'))
             skill_dicts.append(skill.to_dict())
-=======
-        skill_domain.Skill.require_valid_skill_id(skill_id)
-        skill = skill_services.get_skill_by_id(skill_id, strict=False)
-        if skill is None:
-            raise self.PageNotFoundException(
-                Exception('The skill with the given id doesn\'t exist.'))
->>>>>>> b61df430
 
         self.values.update({
             'skills': skill_dicts
@@ -215,13 +205,8 @@
     @acl_decorators.can_edit_skills
     def put(self, skill_ids):
         """Updates properties of the given skill."""
-<<<<<<< HEAD
-        if not constants.ENABLE_NEW_STRUCTURE_EDITORS:
-            raise self.PageNotFoundException
 
         skill_id = json.loads(skill_ids)[0]
-=======
->>>>>>> b61df430
         skill_domain.Skill.require_valid_skill_id(skill_id)
         skill = skill_services.get_skill_by_id(skill_id, strict=False)
         if skill is None:
@@ -254,13 +239,8 @@
     @acl_decorators.can_delete_skill
     def delete(self, skill_ids):
         """Handles Delete requests."""
-<<<<<<< HEAD
-        if not constants.ENABLE_NEW_STRUCTURE_EDITORS:
-            raise self.PageNotFoundException
 
         skill_id = json.loads(skill_ids)[0]
-=======
->>>>>>> b61df430
         skill_domain.Skill.require_valid_skill_id(skill_id)
         if skill_services.skill_has_associated_questions(skill_id):
             raise Exception(
