--- conflicted
+++ resolved
@@ -63,25 +63,7 @@
             raise self.PageNotFoundException(
                 Exception('The skill with the given id doesn\'t exist.'))
 
-<<<<<<< HEAD
-        self.render_template('dist/skill-editor-page.mainpage.html')
-=======
-        interaction_ids = feconf.ALLOWED_QUESTION_INTERACTION_IDS
-
-        interaction_dependency_ids = (
-            interaction_registry.Registry.get_deduplicated_dependency_ids(
-                interaction_ids))
-        dependencies_html, additional_angular_modules = (
-            dependency_registry.Registry.get_deps_html_and_angular_modules(
-                interaction_dependency_ids + self.EDITOR_PAGE_DEPENDENCY_IDS))
-
-        self.values.update({
-            'additional_angular_modules': additional_angular_modules,
-            'dependencies_html': jinja2.utils.Markup(dependencies_html)
-        })
-
         self.render_template('skill-editor-page.mainpage.html')
->>>>>>> b32c28d3
 
 
 def check_can_edit_skill_description(user):
