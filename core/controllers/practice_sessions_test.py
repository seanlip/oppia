--- conflicted
+++ resolved
@@ -47,10 +47,6 @@
 
         self.topic = topic_domain.Topic.create_default_topic(
             self.topic_id, 'public_topic_name', 'abbrev', 'description')
-<<<<<<< HEAD
-        self.topic.uncategorized_skill_ids.append(self.skill_id1)
-=======
->>>>>>> b153c6e2
         self.topic.subtopics.append(topic_domain.Subtopic(
             1, 'subtopic_name', [self.skill_id1], 'image.svg',
             constants.ALLOWED_THUMBNAIL_BG_COLORS['subtopic'][0]))
@@ -121,10 +117,6 @@
     def test_get_fails_when_skill_ids_dont_exist(self):
         topic = topic_domain.Topic.create_default_topic(
             'topic_id_3', 'topic_without_skills', 'abbrev', 'description')
-<<<<<<< HEAD
-        topic.uncategorized_skill_ids.append('non_existent_skill')
-=======
->>>>>>> b153c6e2
         topic.thumbnail_filename = 'Topic.svg'
         topic.thumbnail_bg_color = (
             constants.ALLOWED_THUMBNAIL_BG_COLORS['topic'][0])
