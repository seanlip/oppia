--- conflicted
+++ resolved
@@ -105,10 +105,7 @@
             'topic_id_3', 'topic_without_skills')
         topic.uncategorized_skill_ids.append('non_existent_skill')
         topic_services.save_new_topic(self.admin_id, topic)
-<<<<<<< HEAD
-=======
         topic_services.publish_topic('topic_id_3', self.admin_id)
->>>>>>> 450426c9
         with self.swap(constants, 'ENABLE_NEW_STRUCTURE_PLAYERS', True):
             self.get_json(
                 '%s/%s' % (
