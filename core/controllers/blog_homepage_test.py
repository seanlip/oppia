--- conflicted
+++ resolved
@@ -116,7 +116,7 @@
             self.BLOG_ADMIN_USERNAME
         )
 
-    def test_get_blog_homepage_data_with_author_account_deleted(self):
+    def test_get_blog_homepage_data_with_author_account_deleted(self) -> None:
         blog_services.create_blog_author_details_model(self.blog_admin_id)
         blog_services.update_blog_author_details(
             self.blog_admin_id, 'new author name', 'general user bio')
@@ -222,9 +222,6 @@
         self.assertEqual(len(json_response['summary_dicts']), 1)
         self.assertIsNotNone(json_response['profile_picture_data_url'])
 
-<<<<<<< HEAD
-    def test_should_get_correct_recommendations_for_post_page(self) -> None:
-=======
         # Deleting blog admin's user setting model.
         blog_admin_model = (
             user_models.UserSettingsModel.get_by_id(self.blog_admin_id))
@@ -247,8 +244,7 @@
         self.assertEqual(len(json_response['summary_dicts']), 1)
         self.assertIsNone(json_response['profile_picture_data_url'])
 
-    def test_should_get_correct_recommendations_for_post_page(self):
->>>>>>> a8cfc9cc
+    def test_should_get_correct_recommendations_for_post_page(self) -> None:
         self.signup(
             self.BLOG_EDITOR_EMAIL, self.BLOG_EDITOR_USERNAME)
         self.add_user_role(
@@ -403,49 +399,6 @@
             )
         self.assertEqual(json_response['summary_dicts'], [])
 
-<<<<<<< HEAD
-    def test_get_authors_data_raises_exception_if_user_deleted_account(
-        self
-    ) -> None:
-        self.login(self.user_email)
-        json_response = self.get_json(
-            '%s/%s' % (
-                feconf.AUTHOR_SPECIFIC_BLOG_POST_PAGE_DATA_URL_PREFIX,
-                self.BLOG_ADMIN_USERNAME),
-            )
-        self.assertEqual(
-            self.BLOG_ADMIN_USERNAME,
-            json_response['summary_dicts'][0]['author_name'])
-        blog_admin_model = (
-            user_models.UserSettingsModel.get_by_id(self.blog_admin_id))
-        blog_admin_model.deleted = True
-        blog_admin_model.update_timestamps()
-        blog_admin_model.put()
-        self.get_json(
-            '%s/%s' % (
-                feconf.AUTHOR_SPECIFIC_BLOG_POST_PAGE_DATA_URL_PREFIX,
-                self.BLOG_ADMIN_USERNAME),
-            expected_status_int=404)
-
-    def test_raise_exception_if_username_provided_is_not_of_author(
-        self
-    ) -> None:
-        self.login(self.user_email)
-        self.get_json(
-            '%s/%s' % (
-                feconf.AUTHOR_SPECIFIC_BLOG_POST_PAGE_DATA_URL_PREFIX,
-                self.BLOG_ADMIN_USERNAME),
-            )
-        user_services.remove_user_role(
-            self.blog_admin_id, feconf.ROLE_ID_BLOG_ADMIN)
-        self.get_json(
-            '%s/%s' % (
-                feconf.AUTHOR_SPECIFIC_BLOG_POST_PAGE_DATA_URL_PREFIX,
-                self.BLOG_ADMIN_USERNAME),
-            expected_status_int=404)
-
-=======
->>>>>>> a8cfc9cc
 
 class BlogPostSearchHandlerTest(test_utils.GenericTestBase):
     """Checks that the search functionality for blog posts is working as
