--- conflicted
+++ resolved
@@ -71,13 +71,8 @@
             'INTERACTION_SPECS': interaction_registry.Registry.get_all_specs(),
         })
 
-<<<<<<< HEAD
-        self.render_template('pages/collection_editor/' +
+        self.render_template('dist/collection_editor/' +
             'collection-editor.mainpage.html')
-=======
-        self.render_template('dist/collection_editor.html')
->>>>>>> 19bde913
-
 
 class EditableCollectionDataHandler(CollectionEditorHandler):
     """A data handler for collections which supports writing."""
