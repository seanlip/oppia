--- conflicted
+++ resolved
@@ -63,10 +63,6 @@
             'SHOW_COLLECTION_NAVIGATION_TAB_STATS': (
                 feconf.SHOW_COLLECTION_NAVIGATION_TAB_STATS),
             'TAG_REGEX': feconf.TAG_REGEX,
-<<<<<<< HEAD
-            'title': collection.title,
-=======
->>>>>>> ba105ec6
             'INTERACTION_SPECS': interaction_registry.Registry.get_all_specs(),
         })
 
