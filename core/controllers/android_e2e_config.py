--- conflicted
+++ resolved
@@ -43,10 +43,6 @@
 from core.domain import user_services
 
 from typing import Dict, List
-<<<<<<< HEAD
-
-=======
->>>>>>> dcc74a5f
 
 
 class InitializeAndroidTestDataHandler(
