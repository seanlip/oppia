--- conflicted
+++ resolved
@@ -231,21 +231,12 @@
 class BlogHomePageAccessValidationHandlerTests(test_utils.GenericTestBase):
     """Checks the access to the blog home page and its rendering."""
 
-<<<<<<< HEAD
-    def test_blog_home_page_access_without_logging_in(self):
-        self.get_html_response(
-=======
     def test_blog_home_page_access_without_logging_in(self) -> None:
         self.get_json(
->>>>>>> 97be59af
             '%s/can_access_blog_home_page' %
             ACCESS_VALIDATION_HANDLER_PREFIX, expected_status_int=200)
 
-<<<<<<< HEAD
-    def test_blog_home_page_access_after_logging_in(self):
-=======
     def test_blog_home_page_access_without_having_rights(self) -> None:
->>>>>>> 97be59af
         self.signup(self.VIEWER_EMAIL, self.VIEWER_USERNAME)
         self.login(self.VIEWER_EMAIL)
         self.get_html_response(
@@ -263,8 +254,6 @@
             ACCESS_VALIDATION_HANDLER_PREFIX, expected_status_int=200)
         self.logout()
 
-<<<<<<< HEAD
-=======
     def test_blog_home_page_access_as_blog_post_editor(self) -> None:
         self.signup(self.BLOG_EDITOR_EMAIL, self.BLOG_EDITOR_USERNAME)
         self.add_user_role(
@@ -275,7 +264,6 @@
             ACCESS_VALIDATION_HANDLER_PREFIX, expected_status_int=200)
         self.logout()
 
->>>>>>> 97be59af
 
 class BlogPostPageAccessValidationHandlerTests(test_utils.GenericTestBase):
     """Checks the access to the blog post page and its rendering."""
@@ -295,21 +283,12 @@
         blog_post_model.update_timestamps()
         blog_post_model.put()
 
-<<<<<<< HEAD
-    def test_blog_post_page_access_without_logging_in(self):
-        self.get_html_response(
-=======
     def test_blog_post_page_access_without_logging_in(self) -> None:
         self.get_json(
->>>>>>> 97be59af
             '%s/can_access_blog_post_page?blog_post_url_fragment=sample-url' %
             ACCESS_VALIDATION_HANDLER_PREFIX, expected_status_int=200)
 
-<<<<<<< HEAD
-    def test_blog_post_page_access_after_logging_in(self):
-=======
     def test_blog_post_page_access_without_having_rights(self) -> None:
->>>>>>> 97be59af
         self.signup(self.VIEWER_EMAIL, self.VIEWER_USERNAME)
         self.login(self.VIEWER_EMAIL)
         self.get_html_response(
@@ -327,8 +306,6 @@
             ACCESS_VALIDATION_HANDLER_PREFIX, expected_status_int=200)
         self.logout()
 
-<<<<<<< HEAD
-=======
     def test_blog_post_page_access_as_blog_post_editor(self) -> None:
         self.signup(self.BLOG_EDITOR_EMAIL, self.BLOG_EDITOR_USERNAME)
         self.add_user_role(
@@ -339,7 +316,6 @@
             ACCESS_VALIDATION_HANDLER_PREFIX, expected_status_int=200)
         self.logout()
 
->>>>>>> 97be59af
     def test_validation_returns_false_if_blog_post_is_not_available(
         self
     ) -> None:
