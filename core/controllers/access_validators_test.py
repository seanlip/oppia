# Copyright 2021 The Oppia Authors. All Rights Reserved.
#
# Licensed under the Apache License, Version 2.0 (the "License");
# you may not use this file except in compliance with the License.
# You may obtain a copy of the License at
#
#      http://www.apache.org/licenses/LICENSE-2.0
#
# Unless required by applicable law or agreed to in writing, software
# distributed under the License is distributed on an "AS-IS" BASIS,
# WITHOUT WARRANTIES OR CONDITIONS OF ANY KIND, either express or implied.
# See the License for the specific language governing permissions and
# limitations under the License.

"""Tests for core.domain.access_validator."""

from __future__ import annotations

from core import feconf
from core.domain import config_services
<<<<<<< HEAD
from core.platform import models
from core.tests import test_utils

from typing_extensions import Final

MYPY = False
if MYPY:  # pragma: no cover
    from mypy_imports import blog_models

(blog_models,) = models.Registry.import_models([models.Names.BLOG])

ACCESS_VALIDATION_HANDLER_PREFIX: Final = (
    feconf.ACCESS_VALIDATION_HANDLER_PREFIX
)
=======
from core.tests import test_utils

ACCESS_VALIDATION_HANDLER_PREFIX = feconf.ACCESS_VALIDATION_HANDLER_PREFIX
>>>>>>> 411cfc4b


class ClassroomPageAccessValidationHandlerTests(test_utils.GenericTestBase):

    def setUp(self) -> None:
        super().setUp()
        self.signup(
            self.CURRICULUM_ADMIN_EMAIL, self.CURRICULUM_ADMIN_USERNAME)
        self.set_curriculum_admins([self.CURRICULUM_ADMIN_USERNAME])
        self.user_id_admin = (
            self.get_user_id_from_email(self.CURRICULUM_ADMIN_EMAIL))
        self.signup(self.EDITOR_EMAIL, self.EDITOR_USERNAME)
        self.editor_id = self.get_user_id_from_email(self.EDITOR_EMAIL)
        config_services.set_property(
            self.user_id_admin, 'classroom_pages_data', [{
                'name': 'math',
                'url_fragment': 'math',
                'topic_ids': [],
                'course_details': '',
                'topic_list_intro': ''
            }])

    def test_validation_returns_true_if_classroom_is_available(self) -> None:
        self.login(self.EDITOR_EMAIL)
        self.get_html_response(
            '%s/can_access_classroom_page?classroom_url_fragment=%s' %
            (ACCESS_VALIDATION_HANDLER_PREFIX, 'math'))

    def test_validation_returns_false_if_classroom_doesnot_exists(self) -> None:
        self.login(self.EDITOR_EMAIL)
        self.get_json(
            '%s/can_access_classroom_page?classroom_url_fragment=%s' %
            (ACCESS_VALIDATION_HANDLER_PREFIX, 'not_valid'),
            expected_status_int=404)


class ReleaseCoordinatorAccessValidationHandlerTests(
        test_utils.GenericTestBase):
    """Test for release coordinator access validation."""

    def setUp(self) -> None:
        """Complete the signup process for self.RELEASE_COORDINATOR_EMAIL."""
        super().setUp()
        self.signup(
            self.RELEASE_COORDINATOR_EMAIL, self.RELEASE_COORDINATOR_USERNAME)
        self.signup(self.EDITOR_EMAIL, self.EDITOR_USERNAME)

        self.add_user_role(
            self.RELEASE_COORDINATOR_USERNAME,
            feconf.ROLE_ID_RELEASE_COORDINATOR)

    def test_guest_user_does_not_pass_validation(self) -> None:
        self.get_json(
            '%s/can_access_release_coordinator_page' %
            ACCESS_VALIDATION_HANDLER_PREFIX, expected_status_int=401)

    def test_exploration_editor_does_not_pass_validation(self) -> None:
        self.login(self.EDITOR_EMAIL)
        self.get_json(
            '%s/can_access_release_coordinator_page' %
            ACCESS_VALIDATION_HANDLER_PREFIX, expected_status_int=401)

    def test_release_coordinator_passes_validation(self) -> None:
        self.login(self.RELEASE_COORDINATOR_EMAIL)

        self.get_html_response(
            '%s/can_access_release_coordinator_page' %
            ACCESS_VALIDATION_HANDLER_PREFIX)


class ProfileExistsValidationHandlerTests(test_utils.GenericTestBase):

    def setUp(self) -> None:
        super().setUp()
        self.signup(self.EDITOR_EMAIL, self.EDITOR_USERNAME)
        self.signup(self.VIEWER_EMAIL, self.VIEWER_USERNAME)

    def test_profile_validation_returns_true_if_user_views_other_profile(
        self
    ) -> None:
        # Viewer looks at editor's profile page.
        self.login(self.VIEWER_EMAIL)
        self.get_html_response(
            '%s/does_profile_exist/%s' % (
                ACCESS_VALIDATION_HANDLER_PREFIX, self.EDITOR_USERNAME))
        self.logout()

    def test_profile_validation_returns_true_if_user_views_own_profile(
        self
    ) -> None:
        # Editor looks at their own profile page.
        self.login(self.EDITOR_EMAIL)
        self.get_html_response(
            '%s/does_profile_exist/%s' % (
                ACCESS_VALIDATION_HANDLER_PREFIX, self.EDITOR_USERNAME))
        self.logout()

    def test_profile_validation_returns_false_if_profile_doesnot_exist(
        self
    ) -> None:
        # Editor looks at non-existing profile page.
        self.login(self.EDITOR_EMAIL)
        self.get_json(
            '%s/does_profile_exist/%s' % (
                ACCESS_VALIDATION_HANDLER_PREFIX, self.BLOG_ADMIN_USERNAME),
                expected_status_int=404)
        self.logout()


class ManageOwnAccountValidationHandlerTests(test_utils.GenericTestBase):

    banned_user = 'banneduser'
    banned_user_email = 'banned@example.com'
    username = 'user'
    user_email = 'user@example.com'

    def setUp(self) -> None:
        super().setUp()
        self.signup(self.banned_user_email, self.banned_user)
        self.signup(self.user_email, self.username)
        self.mark_user_banned(self.banned_user)

    def test_banned_user_cannot_manage_account(self) -> None:
        self.login(self.banned_user_email)
        self.get_json(
            '%s/can_manage_own_account' % ACCESS_VALIDATION_HANDLER_PREFIX,
            expected_status_int=401)

    def test_normal_user_can_manage_account(self) -> None:
        self.login(self.user_email)
        self.get_html_response(
            '%s/can_manage_own_account' % ACCESS_VALIDATION_HANDLER_PREFIX)
<<<<<<< HEAD
        self.logout()


class BlogHomePageAccessValidationHandlerTests(test_utils.GenericTestBase):
    """Checks the access to the blog home page and its rendering."""

    def test_blog_home_page_access_without_logging_in(self) -> None:
        self.get_json(
            '%s/can_access_blog_home_page' %
            ACCESS_VALIDATION_HANDLER_PREFIX, expected_status_int=401)

    def test_blog_home_page_access_without_having_rights(self) -> None:
        self.signup(self.VIEWER_EMAIL, self.VIEWER_USERNAME)
        self.login(self.VIEWER_EMAIL)
        self.get_json(
            '%s/can_access_blog_home_page' %
            ACCESS_VALIDATION_HANDLER_PREFIX, expected_status_int=401)
        self.logout()

    def test_blog_home_page_access_as_blog_admin(self) -> None:
        self.signup(self.BLOG_ADMIN_EMAIL, self.BLOG_ADMIN_USERNAME)
        self.add_user_role(
            self.BLOG_ADMIN_USERNAME, feconf.ROLE_ID_BLOG_ADMIN)
        self.login(self.BLOG_ADMIN_EMAIL)
        self.get_html_response(
            '%s/can_access_blog_home_page' %
            ACCESS_VALIDATION_HANDLER_PREFIX, expected_status_int=200)
        self.logout()

    def test_blog_home_page_access_as_blog_post_editor(self) -> None:
        self.signup(self.BLOG_EDITOR_EMAIL, self.BLOG_EDITOR_USERNAME)
        self.add_user_role(
            self.BLOG_EDITOR_USERNAME, feconf.ROLE_ID_BLOG_POST_EDITOR)
        self.login(self.BLOG_EDITOR_EMAIL)
        self.get_html_response(
            '%s/can_access_blog_home_page' %
            ACCESS_VALIDATION_HANDLER_PREFIX, expected_status_int=200)
        self.logout()


class BlogPostPageAccessValidationHandlerTests(test_utils.GenericTestBase):
    """Checks the access to the blog post page and its rendering."""

    def setUp(self) -> None:
        super().setUp()
        blog_post_model = blog_models.BlogPostModel(
            id='blog_one',
            author_id='user_1',
            content='content',
            title='title',
            published_on=datetime.datetime.utcnow(),
            url_fragment='sample-url',
            tags=['news'],
            thumbnail_filename='thumbnail.svg',
        )
        blog_post_model.update_timestamps()
        blog_post_model.put()

    def test_blog_post_page_access_without_logging_in(self) -> None:
        self.get_json(
            '%s/can_access_blog_post_page?blog_post_url_fragment=sample-url' %
            ACCESS_VALIDATION_HANDLER_PREFIX, expected_status_int=401)

    def test_blog_post_page_access_without_having_rights(self) -> None:
        self.signup(self.VIEWER_EMAIL, self.VIEWER_USERNAME)
        self.login(self.VIEWER_EMAIL)
        self.get_json(
            '%s/can_access_blog_post_page?blog_post_url_fragment=sample-url' %
            ACCESS_VALIDATION_HANDLER_PREFIX, expected_status_int=401)
        self.logout()

    def test_blog_post_page_access_as_blog_admin(self) -> None:
        self.signup(self.BLOG_ADMIN_EMAIL, self.BLOG_ADMIN_USERNAME)
        self.add_user_role(
            self.BLOG_ADMIN_USERNAME, feconf.ROLE_ID_BLOG_ADMIN)
        self.login(self.BLOG_ADMIN_EMAIL)
        self.get_html_response(
            '%s/can_access_blog_post_page?blog_post_url_fragment=sample-url' %
            ACCESS_VALIDATION_HANDLER_PREFIX, expected_status_int=200)
        self.logout()

    def test_blog_post_page_access_as_blog_post_editor(self) -> None:
        self.signup(self.BLOG_EDITOR_EMAIL, self.BLOG_EDITOR_USERNAME)
        self.add_user_role(
            self.BLOG_EDITOR_USERNAME, feconf.ROLE_ID_BLOG_POST_EDITOR)
        self.login(self.BLOG_EDITOR_EMAIL)
        self.get_html_response(
            '%s/can_access_blog_post_page?blog_post_url_fragment=sample-url' %
            ACCESS_VALIDATION_HANDLER_PREFIX, expected_status_int=200)
        self.logout()

    def test_validation_returns_false_if_blog_post_is_not_available(
        self
    ) -> None:
        self.signup(self.BLOG_EDITOR_EMAIL, self.BLOG_EDITOR_USERNAME)
        self.add_user_role(
            self.BLOG_EDITOR_USERNAME, feconf.ROLE_ID_BLOG_POST_EDITOR)
        self.login(self.BLOG_EDITOR_EMAIL)

        self.get_json(
            '%s/can_access_blog_post_page?blog_post_url_fragment=invalid-url' %
            ACCESS_VALIDATION_HANDLER_PREFIX, expected_status_int=404)
=======
>>>>>>> 411cfc4b
        self.logout()<|MERGE_RESOLUTION|>--- conflicted
+++ resolved
@@ -18,26 +18,11 @@
 
 from core import feconf
 from core.domain import config_services
-<<<<<<< HEAD
-from core.platform import models
 from core.tests import test_utils
 
 from typing_extensions import Final
 
-MYPY = False
-if MYPY:  # pragma: no cover
-    from mypy_imports import blog_models
-
-(blog_models,) = models.Registry.import_models([models.Names.BLOG])
-
-ACCESS_VALIDATION_HANDLER_PREFIX: Final = (
-    feconf.ACCESS_VALIDATION_HANDLER_PREFIX
-)
-=======
-from core.tests import test_utils
-
-ACCESS_VALIDATION_HANDLER_PREFIX = feconf.ACCESS_VALIDATION_HANDLER_PREFIX
->>>>>>> 411cfc4b
+ACCESS_VALIDATION_HANDLER_PREFIX: Final = feconf.ACCESS_VALIDATION_HANDLER_PREFIX
 
 
 class ClassroomPageAccessValidationHandlerTests(test_utils.GenericTestBase):
@@ -170,109 +155,4 @@
         self.login(self.user_email)
         self.get_html_response(
             '%s/can_manage_own_account' % ACCESS_VALIDATION_HANDLER_PREFIX)
-<<<<<<< HEAD
-        self.logout()
-
-
-class BlogHomePageAccessValidationHandlerTests(test_utils.GenericTestBase):
-    """Checks the access to the blog home page and its rendering."""
-
-    def test_blog_home_page_access_without_logging_in(self) -> None:
-        self.get_json(
-            '%s/can_access_blog_home_page' %
-            ACCESS_VALIDATION_HANDLER_PREFIX, expected_status_int=401)
-
-    def test_blog_home_page_access_without_having_rights(self) -> None:
-        self.signup(self.VIEWER_EMAIL, self.VIEWER_USERNAME)
-        self.login(self.VIEWER_EMAIL)
-        self.get_json(
-            '%s/can_access_blog_home_page' %
-            ACCESS_VALIDATION_HANDLER_PREFIX, expected_status_int=401)
-        self.logout()
-
-    def test_blog_home_page_access_as_blog_admin(self) -> None:
-        self.signup(self.BLOG_ADMIN_EMAIL, self.BLOG_ADMIN_USERNAME)
-        self.add_user_role(
-            self.BLOG_ADMIN_USERNAME, feconf.ROLE_ID_BLOG_ADMIN)
-        self.login(self.BLOG_ADMIN_EMAIL)
-        self.get_html_response(
-            '%s/can_access_blog_home_page' %
-            ACCESS_VALIDATION_HANDLER_PREFIX, expected_status_int=200)
-        self.logout()
-
-    def test_blog_home_page_access_as_blog_post_editor(self) -> None:
-        self.signup(self.BLOG_EDITOR_EMAIL, self.BLOG_EDITOR_USERNAME)
-        self.add_user_role(
-            self.BLOG_EDITOR_USERNAME, feconf.ROLE_ID_BLOG_POST_EDITOR)
-        self.login(self.BLOG_EDITOR_EMAIL)
-        self.get_html_response(
-            '%s/can_access_blog_home_page' %
-            ACCESS_VALIDATION_HANDLER_PREFIX, expected_status_int=200)
-        self.logout()
-
-
-class BlogPostPageAccessValidationHandlerTests(test_utils.GenericTestBase):
-    """Checks the access to the blog post page and its rendering."""
-
-    def setUp(self) -> None:
-        super().setUp()
-        blog_post_model = blog_models.BlogPostModel(
-            id='blog_one',
-            author_id='user_1',
-            content='content',
-            title='title',
-            published_on=datetime.datetime.utcnow(),
-            url_fragment='sample-url',
-            tags=['news'],
-            thumbnail_filename='thumbnail.svg',
-        )
-        blog_post_model.update_timestamps()
-        blog_post_model.put()
-
-    def test_blog_post_page_access_without_logging_in(self) -> None:
-        self.get_json(
-            '%s/can_access_blog_post_page?blog_post_url_fragment=sample-url' %
-            ACCESS_VALIDATION_HANDLER_PREFIX, expected_status_int=401)
-
-    def test_blog_post_page_access_without_having_rights(self) -> None:
-        self.signup(self.VIEWER_EMAIL, self.VIEWER_USERNAME)
-        self.login(self.VIEWER_EMAIL)
-        self.get_json(
-            '%s/can_access_blog_post_page?blog_post_url_fragment=sample-url' %
-            ACCESS_VALIDATION_HANDLER_PREFIX, expected_status_int=401)
-        self.logout()
-
-    def test_blog_post_page_access_as_blog_admin(self) -> None:
-        self.signup(self.BLOG_ADMIN_EMAIL, self.BLOG_ADMIN_USERNAME)
-        self.add_user_role(
-            self.BLOG_ADMIN_USERNAME, feconf.ROLE_ID_BLOG_ADMIN)
-        self.login(self.BLOG_ADMIN_EMAIL)
-        self.get_html_response(
-            '%s/can_access_blog_post_page?blog_post_url_fragment=sample-url' %
-            ACCESS_VALIDATION_HANDLER_PREFIX, expected_status_int=200)
-        self.logout()
-
-    def test_blog_post_page_access_as_blog_post_editor(self) -> None:
-        self.signup(self.BLOG_EDITOR_EMAIL, self.BLOG_EDITOR_USERNAME)
-        self.add_user_role(
-            self.BLOG_EDITOR_USERNAME, feconf.ROLE_ID_BLOG_POST_EDITOR)
-        self.login(self.BLOG_EDITOR_EMAIL)
-        self.get_html_response(
-            '%s/can_access_blog_post_page?blog_post_url_fragment=sample-url' %
-            ACCESS_VALIDATION_HANDLER_PREFIX, expected_status_int=200)
-        self.logout()
-
-    def test_validation_returns_false_if_blog_post_is_not_available(
-        self
-    ) -> None:
-        self.signup(self.BLOG_EDITOR_EMAIL, self.BLOG_EDITOR_USERNAME)
-        self.add_user_role(
-            self.BLOG_EDITOR_USERNAME, feconf.ROLE_ID_BLOG_POST_EDITOR)
-        self.login(self.BLOG_EDITOR_EMAIL)
-
-        self.get_json(
-            '%s/can_access_blog_post_page?blog_post_url_fragment=invalid-url' %
-            ACCESS_VALIDATION_HANDLER_PREFIX, expected_status_int=404)
-=======
->>>>>>> 411cfc4b
         self.logout()