--- conflicted
+++ resolved
@@ -20,13 +20,10 @@
 
 from core import feconf
 from core.domain import config_services
-<<<<<<< HEAD
 from core.domain import learner_group_fetchers
 from core.domain import learner_group_services
-=======
 from core.platform import models
 from core.storage.blog import gae_models as blog_models
->>>>>>> 701421f8
 from core.tests import test_utils
 
 (blog_models,) = models.Registry.import_models([models.Names.BLOG])
@@ -167,7 +164,6 @@
         self.logout()
 
 
-<<<<<<< HEAD
 class ViewLearnerGroupPageAccessValidationHandlerTests(
     test_utils.GenericTestBase
 ):
@@ -222,7 +218,8 @@
         self.get_html_response( # type: ignore[no-untyped-call]
             '%s/does_learner_group_exist/%s' % (
                 ACCESS_VALIDATION_HANDLER_PREFIX, self.LEARNER_GROUP_ID))
-=======
+
+
 class BlogHomePageAccessValidationHandlerTests(test_utils.GenericTestBase):
     """Checks the access to the blog home page and its rendering."""
 
@@ -322,5 +319,4 @@
         self.get_json( # type: ignore[no-untyped-call]
             '%s/can_access_blog_post_page?blog_post_url_fragment=invalid-url' %
             ACCESS_VALIDATION_HANDLER_PREFIX, expected_status_int=404)
->>>>>>> 701421f8
         self.logout()