# Copyright 2021 The Oppia Authors. All Rights Reserved.
#
# Licensed under the Apache License, Version 2.0 (the "License");
# you may not use this file except in compliance with the License.
# You may obtain a copy of the License at
#
#      http://www.apache.org/licenses/LICENSE-2.0
#
# Unless required by applicable law or agreed to in writing, software
# distributed under the License is distributed on an "AS-IS" BASIS,
# WITHOUT WARRANTIES OR CONDITIONS OF ANY KIND, either express or implied.
# See the License for the specific language governing permissions and
# limitations under the License.

"""Tests for core.domain.access_validator."""

from __future__ import annotations

import datetime

from core import feature_flag_list
from core import feconf
from core.constants import constants
from core.domain import learner_group_fetchers
from core.domain import learner_group_services
from core.domain import rights_manager
from core.domain import story_domain
from core.domain import story_services
from core.domain import subtopic_page_domain
from core.domain import subtopic_page_services
from core.domain import topic_domain
from core.domain import topic_fetchers
from core.domain import topic_services
from core.domain import user_services
from core.platform import models
from core.storage.blog import gae_models as blog_models
from core.tests import test_utils

from typing import Final

MYPY = False
if MYPY:  # pragma: no cover
    from mypy_imports import blog_models

(blog_models,) = models.Registry.import_models([models.Names.BLOG])

ACCESS_VALIDATION_HANDLER_PREFIX: Final = (
    feconf.ACCESS_VALIDATION_HANDLER_PREFIX
)


class ClassroomPageAccessValidationHandlerTests(test_utils.GenericTestBase):

    def setUp(self) -> None:
        super().setUp()
        self.signup(
            self.CURRICULUM_ADMIN_EMAIL, self.CURRICULUM_ADMIN_USERNAME)
        self.set_curriculum_admins([self.CURRICULUM_ADMIN_USERNAME])
        self.save_new_valid_classroom()
        self.save_new_valid_classroom(
            'history', 'history', 'history', is_published=False
        )

    def test_validation_returns_true_if_classroom_is_available(self) -> None:
        self.get_html_response(
            '%s/can_access_classroom_page?classroom_url_fragment=%s' %
            (ACCESS_VALIDATION_HANDLER_PREFIX, 'math'))

    def test_validation_returns_false_if_classroom_doesnot_exists(self) -> None:
        self.get_json(
            '%s/can_access_classroom_page?classroom_url_fragment=%s' %
            (ACCESS_VALIDATION_HANDLER_PREFIX, 'not_valid'),
            expected_status_int=404)

    def test_validation_returns_false_if_classroom_is_private(self) -> None:
        self.get_json(
            '%s/can_access_classroom_page?classroom_url_fragment=%s' %
            (ACCESS_VALIDATION_HANDLER_PREFIX, 'history'),
            expected_status_int=404)

    def test_validation_returns_true_if_curriculum_admin_visit_hidden_classroom(
            self) -> None:
        self.login(self.CURRICULUM_ADMIN_EMAIL)
        self.get_html_response(
            '%s/can_access_classroom_page?classroom_url_fragment=%s' %
            (ACCESS_VALIDATION_HANDLER_PREFIX, 'history'))


class ClassroomsPageAccessValidationHandlerTests(test_utils.GenericTestBase):

    def test_validation_returns_false_if_no_public_classrooms_are_present(
            self) -> None:
        with self.swap(constants, 'DEV_MODE', False):
            self.get_json(
                '%s/can_access_classrooms_page' % (
                    ACCESS_VALIDATION_HANDLER_PREFIX),
                expected_status_int=404
            )

    def test_validation_returns_true_in_dev_mode_if_no_classroom_are_present(
            self) -> None:
        with self.swap(constants, 'DEV_MODE', True):
            self.get_html_response(
                '%s/can_access_classrooms_page' %
                    ACCESS_VALIDATION_HANDLER_PREFIX)

    def test_validation_returns_true_if_we_have_public_classrooms(
            self) -> None:
        self.save_new_valid_classroom()
        self.get_html_response(
            '%s/can_access_classrooms_page' % ACCESS_VALIDATION_HANDLER_PREFIX)


class TopicViewerPageAccessValidationHandlerTests(test_utils.GenericTestBase):
    """Checks the access to the blog home page and its rendering."""

    def setUp(self) -> None:
        super().setUp()
        self.signup(self.NEW_USER_EMAIL, self.NEW_USER_USERNAME)
        self.signup(
            self.CURRICULUM_ADMIN_EMAIL, self.CURRICULUM_ADMIN_USERNAME)

        self.admin_id = self.get_user_id_from_email(
            self.CURRICULUM_ADMIN_EMAIL)

    def test_any_user_can_access_topic_viewer_page(self) -> None:
        self.set_curriculum_admins([self.CURRICULUM_ADMIN_USERNAME])
        self.login(self.CURRICULUM_ADMIN_EMAIL, is_super_admin=True)
        csrf_token = self.get_new_csrf_token()
        self.post_json(
            '/adminhandler', {
                'action': 'generate_dummy_classroom'
            }, csrf_token=csrf_token)
        self.logout()
        self.login(self.NEW_USER_EMAIL)
        self.get_html_response(
            '%s/can_access_topic_viewer_page/%s/%s' % (
                ACCESS_VALIDATION_HANDLER_PREFIX, 'math', 'fraction'),
            expected_status_int=200)

    def test_accessibility_of_unpublished_topic_viewer_page(self) -> None:
        self.login(self.NEW_USER_EMAIL)
        topic = topic_domain.Topic.create_default_topic(
            'topic_id_1', 'private_topic_name',
            'private_topic_name', 'description', 'fragm')
        topic.thumbnail_filename = 'Image.svg'
        topic.thumbnail_bg_color = (
            constants.ALLOWED_THUMBNAIL_BG_COLORS['topic'][0])
        topic.url_fragment = 'private'
        topic_services.save_new_topic(self.admin_id, topic)

        self.get_json(
            '%s/can_access_topic_viewer_page/staging/%s' % (
                ACCESS_VALIDATION_HANDLER_PREFIX, 'private'),
            expected_status_int=404)
        self.logout()


class CollectionViewerPageAccessValidationHandlerTests(
        test_utils.GenericTestBase):
    """Test for collection page access validation."""

    COLLECTION_ID: Final = 'cid'
    OTHER_EDITOR_EMAIL: Final = 'another@example.com'

    def setUp(self) -> None:
        """Before each individual test, create a dummy collection."""
        super().setUp()
        self.signup(self.EDITOR_EMAIL, self.EDITOR_USERNAME)
        self.editor_id = self.get_user_id_from_email(self.EDITOR_EMAIL)
        self.editor = user_services.get_user_actions_info(self.editor_id)
        self.signup(self.NEW_USER_EMAIL, self.NEW_USER_USERNAME)
        self.new_user_id = self.get_user_id_from_email(self.NEW_USER_EMAIL)
        self.save_new_valid_collection(self.COLLECTION_ID, self.editor_id)

    def test_unpublished_collections_are_invisible_to_logged_out_users(
        self
    ) -> None:
        self.get_json(
            '%s/can_access_collection_player_page/%s' %
            (ACCESS_VALIDATION_HANDLER_PREFIX, self.COLLECTION_ID),
            expected_status_int=404)

    def test_unpublished_collections_are_invisible_to_unconnected_users(
        self
    ) -> None:
        self.login(self.NEW_USER_EMAIL)
        self.get_json(
        '%s/can_access_collection_player_page/%s' %
            (ACCESS_VALIDATION_HANDLER_PREFIX, self.COLLECTION_ID),
        expected_status_int=404)
        self.logout()

    def test_unpublished_collections_are_invisible_to_other_editors(
        self
    ) -> None:
        self.signup(self.OTHER_EDITOR_EMAIL, 'othereditorusername')
        self.save_new_valid_collection('cid2', self.OTHER_EDITOR_EMAIL)
        self.login(self.OTHER_EDITOR_EMAIL)
        self.get_json(
        '%s/can_access_collection_player_page/%s' %
            (ACCESS_VALIDATION_HANDLER_PREFIX, self.COLLECTION_ID),
        expected_status_int=404)
        self.logout()

    def test_unpublished_collections_are_visible_to_their_editors(
        self
    ) -> None:
        self.login(self.EDITOR_EMAIL)
        self.get_html_response(
            '%s/can_access_collection_player_page/%s' %
            (ACCESS_VALIDATION_HANDLER_PREFIX, self.COLLECTION_ID))
        self.logout()

    def test_unpublished_collections_are_visible_to_admins(self) -> None:
        self.signup(self.MODERATOR_EMAIL, self.MODERATOR_USERNAME)
        self.set_moderators([self.MODERATOR_USERNAME])
        self.login(self.MODERATOR_EMAIL)
        self.get_html_response(
            '%s/can_access_collection_player_page/%s' %
            (ACCESS_VALIDATION_HANDLER_PREFIX, self.COLLECTION_ID))
        self.logout()

    def test_published_collections_are_visible_to_logged_out_users(
        self
    ) -> None:
        rights_manager.publish_collection(self.editor, self.COLLECTION_ID)

        self.get_html_response(
            '%s/can_access_collection_player_page/%s' %
            (ACCESS_VALIDATION_HANDLER_PREFIX, self.COLLECTION_ID))

    def test_published_collections_are_visible_to_logged_in_users(
        self
    ) -> None:
        rights_manager.publish_collection(self.editor, self.COLLECTION_ID)
        self.login(self.NEW_USER_EMAIL)
        self.get_html_response(
            '%s/can_access_collection_player_page/%s' %
            (ACCESS_VALIDATION_HANDLER_PREFIX, self.COLLECTION_ID))

    def test_invalid_collection_error(self) -> None:
        self.login(self.EDITOR_EMAIL)
        self.get_json(
            '%s/can_access_collection_player_page/%s' %
            (ACCESS_VALIDATION_HANDLER_PREFIX, 'none'),
            expected_status_int=404)
        self.logout()


class SubtopicViewerPageAccessValidationHandlerTests(
    test_utils.GenericTestBase):
    """Test for subtopic viewer page access validation."""

    def setUp(self) -> None:
        super().setUp()
        self.signup(self.CURRICULUM_ADMIN_EMAIL, self.CURRICULUM_ADMIN_USERNAME)
        self.admin_id = self.get_user_id_from_email(self.CURRICULUM_ADMIN_EMAIL)
        self.set_curriculum_admins([self.CURRICULUM_ADMIN_USERNAME])
        self.admin = user_services.get_user_actions_info(self.admin_id)
        self.topic_id = 'topic_id'
        self.subtopic_id_1 = 1
        self.subtopic_id_2 = 2
        self.subtopic_page_1 = (
            subtopic_page_domain.SubtopicPage.create_default_subtopic_page(
                self.subtopic_id_1, self.topic_id))
        self.subtopic_page_2 = (
            subtopic_page_domain.SubtopicPage.create_default_subtopic_page(
                self.subtopic_id_2, self.topic_id))
        subtopic_page_services.save_subtopic_page(
            self.admin_id, self.subtopic_page_1, 'Added subtopic',
            [topic_domain.TopicChange({
                'cmd': topic_domain.CMD_ADD_SUBTOPIC,
                'subtopic_id': self.subtopic_id_1,
                'title': 'Sample',
                'url_fragment': 'sample-fragment'
            })]
        )
        subtopic_page_services.save_subtopic_page(
            self.admin_id, self.subtopic_page_2, 'Added subtopic',
            [topic_domain.TopicChange({
                'cmd': topic_domain.CMD_ADD_SUBTOPIC,
                'subtopic_id': self.subtopic_id_2,
                'title': 'Sample',
                'url_fragment': 'dummy-fragment'
            })]
        )
        subtopic_page_private_topic = (
            subtopic_page_domain.SubtopicPage.create_default_subtopic_page(
                self.subtopic_id_1, 'topic_id_2'))
        subtopic_page_services.save_subtopic_page(
            self.admin_id, subtopic_page_private_topic, 'Added subtopic',
            [topic_domain.TopicChange({
                'cmd': topic_domain.CMD_ADD_SUBTOPIC,
                'subtopic_id': self.subtopic_id_1,
                'title': 'Sample',
                'url_fragment': 'dummy-fragment-one'
            })]
        )
        subtopic = topic_domain.Subtopic.create_default_subtopic(
            1, 'Subtopic Title', 'url-frag')
        subtopic.skill_ids = ['skill_id_1']
        subtopic.url_fragment = 'sub-url-frag-one'
        subtopic2 = topic_domain.Subtopic.create_default_subtopic(
            2, 'Subtopic Title 2', 'url-frag-two')
        subtopic2.skill_ids = ['skill_id_2']
        subtopic2.url_fragment = 'sub-url-frag-two'

        self.save_new_topic(
            self.topic_id, self.admin_id, name='Name',
            abbreviated_name='name', url_fragment='name',
            description='Description', canonical_story_ids=[],
            additional_story_ids=[], uncategorized_skill_ids=[],
            subtopics=[subtopic, subtopic2], next_subtopic_id=3)
        topic_services.publish_topic(self.topic_id, self.admin_id)
        self.save_new_topic(
            'topic_id_2', self.admin_id, name='Private_Name',
            abbreviated_name='pvttopic', url_fragment='pvttopic',
            description='Description', canonical_story_ids=[],
            additional_story_ids=[],
            uncategorized_skill_ids=[],
            subtopics=[subtopic], next_subtopic_id=2)

    def test_any_user_can_access_subtopic_viewer_page(self) -> None:
        self.get_html_response(
            '%s/can_access_subtopic_viewer_page/staging/name/revision/sub-url-frag-one' % # pylint: disable=line-too-long
            ACCESS_VALIDATION_HANDLER_PREFIX, expected_status_int=200)


class ReleaseCoordinatorAccessValidationHandlerTests(
        test_utils.GenericTestBase):
    """Test for release coordinator access validation."""

    def setUp(self) -> None:
        """Complete the signup process for self.RELEASE_COORDINATOR_EMAIL."""
        super().setUp()
        self.signup(
            self.RELEASE_COORDINATOR_EMAIL, self.RELEASE_COORDINATOR_USERNAME)
        self.signup(self.EDITOR_EMAIL, self.EDITOR_USERNAME)

        self.add_user_role(
            self.RELEASE_COORDINATOR_USERNAME,
            feconf.ROLE_ID_RELEASE_COORDINATOR)

    def test_guest_user_does_not_pass_validation(self) -> None:
        self.get_json(
            '%s/can_access_release_coordinator_page' %
            ACCESS_VALIDATION_HANDLER_PREFIX, expected_status_int=401)

    def test_exploration_editor_does_not_pass_validation(self) -> None:
        self.login(self.EDITOR_EMAIL)
        self.get_json(
            '%s/can_access_release_coordinator_page' %
            ACCESS_VALIDATION_HANDLER_PREFIX, expected_status_int=401)

    def test_release_coordinator_passes_validation(self) -> None:
        self.login(self.RELEASE_COORDINATOR_EMAIL)

        self.get_html_response(
            '%s/can_access_release_coordinator_page' %
            ACCESS_VALIDATION_HANDLER_PREFIX)


class ExplorationPlayerAccessValidationPageTests(
        test_utils.GenericTestBase):
    """Test for exploration player access validation."""

    def setUp(self) -> None:
        """Complete the signup process for self.RELEASE_COORDINATOR_EMAIL."""
        super().setUp()
        self.signup(self.OWNER_EMAIL, self.OWNER_USERNAME)
        self.owner_id = self.get_user_id_from_email(self.OWNER_EMAIL)
        self.signup(self.EDITOR_EMAIL, self.EDITOR_USERNAME)
        self.editor_id = self.get_user_id_from_email(self.EDITOR_EMAIL)
        self.editor = user_services.get_user_actions_info(self.editor_id)

        self.exploration = self.save_new_valid_exploration(
            'asaB1nm2UGVI', self.editor_id, title=self.UNICODE_TEST_STRING,
            category=self.UNICODE_TEST_STRING)

        self.publish_exploration(self.editor_id, self.exploration.id)

    def test_exploration_player_page_with_invalid_id(self) -> None:
        self.get_html_response(
            '%s/can_access_exploration_player_page/invalid' % (
                ACCESS_VALIDATION_HANDLER_PREFIX),
            expected_status_int=404)

    def test_exploration_player_page_with_valid_id(self) -> None:
        self.get_html_response(
            '%s/can_access_exploration_player_page/%s' % (
                ACCESS_VALIDATION_HANDLER_PREFIX,
                self.exploration.id),
            expected_status_int=200)

    def test_exploration_player_page_raises_error_with_invalid_exploration_version( # pylint: disable=line-too-long
        self) -> None:

        self.get_html_response(
            '%s/can_access_exploration_player_page/%s' % (
                ACCESS_VALIDATION_HANDLER_PREFIX,
                self.exploration.id), params={
                'v': 10,
            }, expected_status_int=404
        )

    def test_exploration_player_page_with_valid_exploration_version(
        self) -> None:

        self.get_html_response(
            '%s/can_access_exploration_player_page/%s' % (
                ACCESS_VALIDATION_HANDLER_PREFIX,
                self.exploration.id), params={
                'v': self.exploration.version,
                'parent': True,
            }, expected_status_int=200
        )

    def test_handler_raises_error_with_invaild_collection(self) -> None:
        self.login(self.OWNER_EMAIL)

        self.get_html_response(
            '%s/can_access_exploration_player_page/%s' % (
                ACCESS_VALIDATION_HANDLER_PREFIX,
                self.exploration.id), params={
                'v': self.exploration.version,
                'collection_id': 'aZ9_______12'
            }, expected_status_int=404
        )
        self.logout()

    def test_handler_with_valid_collection(self) -> None:
        self.login(self.OWNER_EMAIL)
        col_id = 'aZ9_______12'
        self.save_new_valid_collection(col_id, self.owner_id)

        self.get_html_response(
            '%s/can_access_exploration_player_page/%s' % (
                ACCESS_VALIDATION_HANDLER_PREFIX,
                self.exploration.id), params={
                'v': self.exploration.version,
                'collection_id': col_id
            }, expected_status_int=200
        )
        self.logout()


class DiagnosticTestPlayerPageAccessValidationHandlerTests(
        test_utils.GenericTestBase):
    """Test for diagnostic test player access validation."""

    def test_should_not_access_diagnostic_test_page_when_feature_is_disabled(
        self) -> None:
        self.get_json(
            '%s/can_access_diagnostic_test_player_page' % (
                ACCESS_VALIDATION_HANDLER_PREFIX),
                expected_status_int=404)

    @test_utils.enable_feature_flags(
        [feature_flag_list.FeatureNames.DIAGNOSTIC_TEST])
    def test_should_access_diagnostic_test_page_when_feature_is_enabled(
        self) -> None:
        self.get_html_response(
           '%s/can_access_diagnostic_test_player_page' % (
                ACCESS_VALIDATION_HANDLER_PREFIX),
            expected_status_int=200
        )


class ProfileExistsValidationHandlerTests(test_utils.GenericTestBase):

    def setUp(self) -> None:
        super().setUp()
        self.signup(self.EDITOR_EMAIL, self.EDITOR_USERNAME)
        self.signup(self.VIEWER_EMAIL, self.VIEWER_USERNAME)

    def test_profile_validation_returns_true_if_user_views_other_profile(
        self
    ) -> None:
        # Viewer looks at editor's profile page.
        self.login(self.VIEWER_EMAIL)
        self.get_html_response(
            '%s/does_profile_exist/%s' % (
                ACCESS_VALIDATION_HANDLER_PREFIX, self.EDITOR_USERNAME))
        self.logout()

    def test_profile_validation_returns_true_if_user_views_own_profile(
        self
    ) -> None:
        # Editor looks at their own profile page.
        self.login(self.EDITOR_EMAIL)
        self.get_html_response(
            '%s/does_profile_exist/%s' % (
                ACCESS_VALIDATION_HANDLER_PREFIX, self.EDITOR_USERNAME))
        self.logout()

    def test_profile_validation_returns_false_if_profile_doesnot_exist(
        self
    ) -> None:
        # Editor looks at non-existing profile page.
        self.login(self.EDITOR_EMAIL)
        self.get_json(
            '%s/does_profile_exist/%s' % (
                ACCESS_VALIDATION_HANDLER_PREFIX, self.BLOG_ADMIN_USERNAME),
                expected_status_int=404)
        self.logout()


class ManageOwnAccountValidationHandlerTests(test_utils.GenericTestBase):

    banned_user = 'banneduser'
    banned_user_email = 'banned@example.com'
    username = 'user'
    user_email = 'user@example.com'

    def setUp(self) -> None:
        super().setUp()
        self.signup(self.banned_user_email, self.banned_user)
        self.signup(self.user_email, self.username)
        self.mark_user_banned(self.banned_user)

    def test_banned_user_cannot_manage_account(self) -> None:
        self.login(self.banned_user_email)
        self.get_json(
            '%s/can_manage_own_account' % ACCESS_VALIDATION_HANDLER_PREFIX,
            expected_status_int=401)

    def test_normal_user_can_manage_account(self) -> None:
        self.login(self.user_email)
        self.get_html_response(
            '%s/can_manage_own_account' % ACCESS_VALIDATION_HANDLER_PREFIX)
        self.logout()


class ViewLearnerGroupPageAccessValidationHandlerTests(
    test_utils.GenericTestBase
):

    def setUp(self) -> None:
        super().setUp()
        self.signup(self.NEW_USER_EMAIL, self.NEW_USER_USERNAME)
        self.signup(
            self.CURRICULUM_ADMIN_EMAIL, self.CURRICULUM_ADMIN_USERNAME)

        self.facilitator_id = self.get_user_id_from_email(
            self.CURRICULUM_ADMIN_EMAIL)
        self.learner_id = self.get_user_id_from_email(self.NEW_USER_EMAIL)

        self.LEARNER_GROUP_ID = (
            learner_group_fetchers.get_new_learner_group_id()
        )
        learner_group_services.create_learner_group(
            self.LEARNER_GROUP_ID, 'Learner Group Title', 'Description',
            [self.facilitator_id], [self.learner_id],
            ['subtopic_id_1'], ['story_id_1'])

        self.login(self.NEW_USER_EMAIL)

    def test_validation_returns_false_with_learner_groups_feature_disabled(
        self
    ) -> None:
        self.get_json(
            '%s/does_learner_group_exist/%s' % (
                ACCESS_VALIDATION_HANDLER_PREFIX, self.LEARNER_GROUP_ID),
                expected_status_int=404)
        self.logout()

    @test_utils.enable_feature_flags(
        [feature_flag_list.FeatureNames.LEARNER_GROUPS_ARE_ENABLED])
    def test_validation_returns_false_with_user_not_being_a_learner(
        self
    ) -> None:
        self.get_json(
            '%s/does_learner_group_exist/%s' % (
                ACCESS_VALIDATION_HANDLER_PREFIX, self.LEARNER_GROUP_ID),
                expected_status_int=404)
        self.logout()

    @test_utils.enable_feature_flags(
        [feature_flag_list.FeatureNames.LEARNER_GROUPS_ARE_ENABLED])
    def test_validation_returns_true_for_valid_learner(self) -> None:
        learner_group_services.add_learner_to_learner_group(
            self.LEARNER_GROUP_ID, self.learner_id, False)
        self.get_html_response(
            '%s/does_learner_group_exist/%s' % (
                ACCESS_VALIDATION_HANDLER_PREFIX, self.LEARNER_GROUP_ID))


class EditLearnerGroupPageAccessValidationHandlerTests(
    test_utils.GenericTestBase
):

    def setUp(self) -> None:
        super().setUp()
        self.signup(self.NEW_USER_EMAIL, self.NEW_USER_USERNAME)
        self.signup(
            self.CURRICULUM_ADMIN_EMAIL, self.CURRICULUM_ADMIN_USERNAME)

        self.facilitator_id = self.get_user_id_from_email(
            self.CURRICULUM_ADMIN_EMAIL)

        self.LEARNER_GROUP_ID = (
            learner_group_fetchers.get_new_learner_group_id()
        )
        learner_group_services.create_learner_group(
            self.LEARNER_GROUP_ID, 'Learner Group Title', 'Description',
            [self.facilitator_id], [],
            ['subtopic_id_1'], ['story_id_1'])

    def test_validation_returns_false_with_learner_groups_feature_disabled(
        self
    ) -> None:
        self.login(self.CURRICULUM_ADMIN_EMAIL)
        self.get_json(
            '%s/can_access_edit_learner_group_page/%s' % (
                ACCESS_VALIDATION_HANDLER_PREFIX, self.LEARNER_GROUP_ID),
                expected_status_int=404)

    @test_utils.enable_feature_flags(
        [feature_flag_list.FeatureNames.LEARNER_GROUPS_ARE_ENABLED])
    def test_validation_returns_false_with_user_not_being_a_facilitator(
        self
    ) -> None:
        self.login(self.NEW_USER_EMAIL)
        self.get_json(
            '%s/can_access_edit_learner_group_page/%s' % (
                ACCESS_VALIDATION_HANDLER_PREFIX, self.LEARNER_GROUP_ID),
                expected_status_int=404)

    @test_utils.enable_feature_flags(
        [feature_flag_list.FeatureNames.LEARNER_GROUPS_ARE_ENABLED])
    def test_validation_returns_true_for_valid_facilitator(self) -> None:
        self.login(self.CURRICULUM_ADMIN_EMAIL)
        self.get_html_response(
            '%s/can_access_edit_learner_group_page/%s' % (
                ACCESS_VALIDATION_HANDLER_PREFIX, self.LEARNER_GROUP_ID))


class FacilitatorDashboardPageAccessValidationHandlerTests(
        test_utils.GenericTestBase):
    """Test for facilitator dashboard access validation."""

    def setUp(self) -> None:
        super().setUp()
        self.signup(self.NEW_USER_EMAIL, self.NEW_USER_USERNAME)

    def test_should_not_access_facilitator_dashboard_when_feature_is_disabled(
        self) -> None:
        self.login(self.NEW_USER_EMAIL)
        self.get_json(
            '%s/can_access_facilitator_dashboard_page' % (
                ACCESS_VALIDATION_HANDLER_PREFIX),
                expected_status_int=404)

    @test_utils.enable_feature_flags(
        [feature_flag_list.FeatureNames.LEARNER_GROUPS_ARE_ENABLED])
    def test_should_access_facilitator_dashboard_page_when_feature_is_enabled(
        self) -> None:
        self.login(self.NEW_USER_EMAIL)
        self.get_html_response(
           '%s/can_access_facilitator_dashboard_page' % (
                ACCESS_VALIDATION_HANDLER_PREFIX),
            expected_status_int=200
        )


class CreateLearnerGroupPageAccessValidationHandlerTests(
    test_utils.GenericTestBase
):

    def setUp(self) -> None:
        super().setUp()
        self.signup(self.NEW_USER_EMAIL, self.NEW_USER_USERNAME)

    def test_validation_returns_false_with_learner_groups_feature_disabled(
        self
    ) -> None:
        self.login(self.NEW_USER_EMAIL)
        self.get_json(
            '%s/can_access_create_learner_group_page' % (
                ACCESS_VALIDATION_HANDLER_PREFIX),
                expected_status_int=404)

    @test_utils.enable_feature_flags(
        [feature_flag_list.FeatureNames.LEARNER_GROUPS_ARE_ENABLED])
    def test_validation_returns_true_for_valid_user(self) -> None:
        self.login(self.NEW_USER_EMAIL)
        self.get_html_response(
            '%s/can_access_create_learner_group_page' %
            ACCESS_VALIDATION_HANDLER_PREFIX, expected_status_int=200)


class BlogHomePageAccessValidationHandlerTests(test_utils.GenericTestBase):
    """Checks the access to the blog home page and its rendering."""

    def test_blog_home_page_access_without_logging_in(self) -> None:
        self.get_html_response(
            '%s/can_access_blog_home_page' %
            ACCESS_VALIDATION_HANDLER_PREFIX, expected_status_int=200)

    def test_blog_home_page_access_without_having_rights(self) -> None:
        self.signup(self.VIEWER_EMAIL, self.VIEWER_USERNAME)
        self.login(self.VIEWER_EMAIL)
        self.get_html_response(
            '%s/can_access_blog_home_page' %
            ACCESS_VALIDATION_HANDLER_PREFIX, expected_status_int=200)
        self.logout()

    def test_blog_home_page_access_as_blog_admin(self) -> None:
        self.signup(self.BLOG_ADMIN_EMAIL, self.BLOG_ADMIN_USERNAME)
        self.add_user_role(
            self.BLOG_ADMIN_USERNAME, feconf.ROLE_ID_BLOG_ADMIN)
        self.login(self.BLOG_ADMIN_EMAIL)
        self.get_html_response(
            '%s/can_access_blog_home_page' %
            ACCESS_VALIDATION_HANDLER_PREFIX, expected_status_int=200)
        self.logout()

    def test_blog_home_page_access_as_blog_post_editor(self) -> None:
        self.signup(self.BLOG_EDITOR_EMAIL, self.BLOG_EDITOR_USERNAME)
        self.add_user_role(
            self.BLOG_EDITOR_USERNAME, feconf.ROLE_ID_BLOG_POST_EDITOR)
        self.login(self.BLOG_EDITOR_EMAIL)
        self.get_html_response(
            '%s/can_access_blog_home_page' %
            ACCESS_VALIDATION_HANDLER_PREFIX, expected_status_int=200)
        self.logout()


class BlogPostPageAccessValidationHandlerTests(test_utils.GenericTestBase):
    """Checks the access to the blog post page and its rendering."""

    def setUp(self) -> None:
        super().setUp()
        blog_post_model = blog_models.BlogPostModel(
            id='blog_one',
            author_id='user_1',
            content='content',
            title='title',
            published_on=datetime.datetime.utcnow(),
            url_fragment='sample-url',
            tags=['news'],
            thumbnail_filename='thumbnail.svg',
        )
        blog_post_model.update_timestamps()
        blog_post_model.put()

    def test_blog_post_page_access_without_logging_in(self) -> None:
        self.get_html_response(
            '%s/can_access_blog_post_page?blog_post_url_fragment=sample-url' %
            ACCESS_VALIDATION_HANDLER_PREFIX, expected_status_int=200)

    def test_blog_post_page_access_without_having_rights(self) -> None:
        self.signup(self.VIEWER_EMAIL, self.VIEWER_USERNAME)
        self.login(self.VIEWER_EMAIL)
        self.get_html_response(
            '%s/can_access_blog_post_page?blog_post_url_fragment=sample-url' %
            ACCESS_VALIDATION_HANDLER_PREFIX, expected_status_int=200)
        self.logout()

    def test_blog_post_page_access_as_blog_admin(self) -> None:
        self.signup(self.BLOG_ADMIN_EMAIL, self.BLOG_ADMIN_USERNAME)
        self.add_user_role(
            self.BLOG_ADMIN_USERNAME, feconf.ROLE_ID_BLOG_ADMIN)
        self.login(self.BLOG_ADMIN_EMAIL)
        self.get_html_response(
            '%s/can_access_blog_post_page?blog_post_url_fragment=sample-url' %
            ACCESS_VALIDATION_HANDLER_PREFIX, expected_status_int=200)
        self.logout()

    def test_blog_post_page_access_as_blog_post_editor(self) -> None:
        self.signup(self.BLOG_EDITOR_EMAIL, self.BLOG_EDITOR_USERNAME)
        self.add_user_role(
            self.BLOG_EDITOR_USERNAME, feconf.ROLE_ID_BLOG_POST_EDITOR)
        self.login(self.BLOG_EDITOR_EMAIL)
        self.get_html_response(
            '%s/can_access_blog_post_page?blog_post_url_fragment=sample-url' %
            ACCESS_VALIDATION_HANDLER_PREFIX, expected_status_int=200)
        self.logout()

    def test_validation_returns_false_if_blog_post_is_not_available(
        self
    ) -> None:
        self.signup(self.BLOG_EDITOR_EMAIL, self.BLOG_EDITOR_USERNAME)
        self.add_user_role(
            self.BLOG_EDITOR_USERNAME, feconf.ROLE_ID_BLOG_POST_EDITOR)
        self.login(self.BLOG_EDITOR_EMAIL)

        self.get_json(
            '%s/can_access_blog_post_page?blog_post_url_fragment=invalid-url' %
            ACCESS_VALIDATION_HANDLER_PREFIX, expected_status_int=404)
        self.logout()


class BlogAuthorProfilePageAccessValidationHandlerTests(
    test_utils.GenericTestBase):
    """Checks the access to the blog author profile page and its rendering."""

    def setUp(self) -> None:
        super().setUp()
        self.signup(self.BLOG_ADMIN_EMAIL, self.BLOG_ADMIN_USERNAME)
        self.add_user_role(
            self.BLOG_ADMIN_USERNAME, feconf.ROLE_ID_BLOG_ADMIN)

    def test_blog_author_profile_page_access_without_logging_in(self) -> None:
        self.get_html_response(
            '%s/can_access_blog_author_profile_page/%s' % (
            ACCESS_VALIDATION_HANDLER_PREFIX, self.BLOG_ADMIN_USERNAME
            ), expected_status_int=200
        )

    def test_blog_author_profile_page_access_after_logging_in(self) -> None:
        self.signup(self.VIEWER_EMAIL, self.VIEWER_USERNAME)
        self.login(self.VIEWER_EMAIL)
        self.get_html_response(
            '%s/can_access_blog_author_profile_page/%s' % (
            ACCESS_VALIDATION_HANDLER_PREFIX, self.BLOG_ADMIN_USERNAME
            ), expected_status_int=200
        )
        self.logout()

    def test_blog_author_profile_page_access_as_blog_admin(self) -> None:
        self.login(self.BLOG_ADMIN_EMAIL)
        self.get_html_response(
            '%s/can_access_blog_author_profile_page/%s' % (
            ACCESS_VALIDATION_HANDLER_PREFIX, self.BLOG_ADMIN_USERNAME
            ), expected_status_int=200
        )
        self.logout()

    def test_validation_returns_false_if_given_user_is_not_blog_post_author(
        self
    ) -> None:
        self.signup(self.VIEWER_EMAIL, self.VIEWER_USERNAME)
        self.login(self.VIEWER_EMAIL)
        self.get_json(
            '%s/can_access_blog_author_profile_page/%s' % (
            ACCESS_VALIDATION_HANDLER_PREFIX, self.VIEWER_USERNAME
            ), expected_status_int=404
        )
        self.logout()

    def test_validation_returns_false_if_given_user_is_non_existent(
        self
    ) -> None:
        self.signup(self.VIEWER_EMAIL, self.VIEWER_USERNAME)
        self.login(self.VIEWER_EMAIL)
        self.get_json(
            '%s/can_access_blog_author_profile_page/invalid_username' % (
            ACCESS_VALIDATION_HANDLER_PREFIX
            ), expected_status_int=404
        )
        self.logout()


class CollectionEditorAccessValidationPage(test_utils.GenericTestBase):
    """Test for collection editor page access validation"""

    COLLECTION_ID: Final = '0'

    def setUp(self) -> None:
        super().setUp()
        self.collection_editor_username = 'collectionEditor'
        self.user_email = 'collectionEditor@example.com'
        self.guest_username = 'guest'
        self.guest_email = 'guest@example.com'

        self.signup(self.user_email, self.collection_editor_username)
        self.signup(self.guest_email, self.guest_username)
        self.add_user_role(
            self.collection_editor_username, feconf.ROLE_ID_COLLECTION_EDITOR)
        self.user_id = self.get_user_id_from_email(self.user_email)
        self.user = user_services.get_user_actions_info(self.user_id)
        self.save_new_valid_collection(self.COLLECTION_ID, self.user_id)

    def test_for_logged_in_user_without_rights(self) -> None:
        self.login(self.guest_email)
        self.get_html_response(
            '%s/can_access_collection_editor_page/%s' % (
            ACCESS_VALIDATION_HANDLER_PREFIX, self.COLLECTION_ID
            ), expected_status_int=401
        )
        self.logout()

    def test_for_logged_in_user_with_rights(self) -> None:
        rights_manager.publish_collection(self.user, self.COLLECTION_ID)
        self.login(self.user_email)
        self.get_html_response(
            '%s/can_access_collection_editor_page/%s' % (
            ACCESS_VALIDATION_HANDLER_PREFIX, self.COLLECTION_ID
            ), expected_status_int=200
        )
        self.logout()

    def test_validation_returns_false_if_given_collection_id_non_existent(
        self) -> None:
        self.login(self.guest_email)
        self.get_html_response(
            '%s/can_access_collection_editor_page/invalid_collectionId' % (
            ACCESS_VALIDATION_HANDLER_PREFIX,
            ), expected_status_int=404
        )
        self.logout()

    def test_should_not_access_for_logged_out_user(self) -> None:
        self.get_html_response(
            '%s/can_access_collection_editor_page/' % (
            ACCESS_VALIDATION_HANDLER_PREFIX,
            ), expected_status_int=404
        )


<<<<<<< HEAD
=======
class StoryEditorPageAccessValidationHandlerTests(test_utils.GenericTestBase):
    """Checks the access to the story editor page and its rendering."""

    def setUp(self) -> None:
        super().setUp()
        self.signup(self.CURRICULUM_ADMIN_EMAIL, self.CURRICULUM_ADMIN_USERNAME)
        self.add_user_role(
            self.CURRICULUM_ADMIN_USERNAME, feconf.ROLE_ID_CURRICULUM_ADMIN)

        self.admin_id = self.get_user_id_from_email(self.CURRICULUM_ADMIN_EMAIL)

        self.topic_id = topic_fetchers.get_new_topic_id()
        self.story_id = story_services.get_new_story_id()
        self.save_new_story(
            self.story_id, self.admin_id, self.topic_id)
        self.save_new_topic(
            self.topic_id, self.admin_id, name='Name',
            abbreviated_name='topic-one', url_fragment='topic-one',
            description='Description', canonical_story_ids=[self.story_id],
            additional_story_ids=[],
            uncategorized_skill_ids=[],
            subtopics=[], next_subtopic_id=1)

    def test_access_story_editor_page_without_logging_in(self) -> None:
        self.get_html_response(
            '%s/can_access_story_editor_page/%s' % (
                ACCESS_VALIDATION_HANDLER_PREFIX, self.story_id
            ), expected_status_int=302
        )

    def test_access_story_editor_page_with_curriculum_admin(
            self) -> None:
        self.login(self.CURRICULUM_ADMIN_EMAIL)
        self.get_html_response(
            '%s/can_access_story_editor_page/%s' % (
                ACCESS_VALIDATION_HANDLER_PREFIX, self.story_id),
                expected_status_int=200)
        self.logout()


>>>>>>> fc1fa6d8
class ReviewTestsPageAccessValidationTests(test_utils.GenericTestBase):

    def setUp(self) -> None:
        """Completes the sign-up process for the various users."""
        super().setUp()
        self.signup(self.CURRICULUM_ADMIN_EMAIL, self.CURRICULUM_ADMIN_USERNAME)
        self.signup(self.OWNER_EMAIL, self.OWNER_USERNAME)
        self.signup(self.VIEWER_EMAIL, self.VIEWER_USERNAME)

        self.admin_id = self.get_user_id_from_email(self.CURRICULUM_ADMIN_EMAIL)
        self.owner_id = self.get_user_id_from_email(self.OWNER_EMAIL)
        self.viewer_id = self.get_user_id_from_email(self.VIEWER_EMAIL)

        self.set_curriculum_admins([self.CURRICULUM_ADMIN_USERNAME])
        self.admin = user_services.get_user_actions_info(self.admin_id)

        self.topic_id = 'topic_id'
        self.story_id_1 = 'story_id_1'
        self.story_id_2 = 'story_id_2'
        self.story_id_3 = 'story_id_3'
        self.node_id = 'node_1'
        self.node_id_2 = 'node_2'
        self.exp_id = 'exp_id'
        self.story_url_fragment_1 = 'public-story-title'
        self.story_url_fragment_2 = 'private-story-title'

        self.save_new_valid_exploration(
            self.exp_id, self.owner_id)
        self.publish_exploration(self.owner_id, self.exp_id)

        self.node_1: story_domain.StoryNodeDict = {
            'id': self.node_id,
            'title': 'Title 1',
            'description': 'Description 1',
            'thumbnail_filename': 'image.svg',
            'thumbnail_bg_color': constants.ALLOWED_THUMBNAIL_BG_COLORS[
                'chapter'][0],
            'thumbnail_size_in_bytes': 21131,
            'destination_node_ids': [],
            'acquired_skill_ids': ['skill_id_1', 'skill_id_2'],
            'prerequisite_skill_ids': [],
            'outline': '',
            'outline_is_finalized': False,
            'exploration_id': self.exp_id,
            'status': 'Draft',
            'planned_publication_date_msecs': 100,
            'last_modified_msecs': 100,
            'first_publication_date_msecs': None,
            'unpublishing_reason': None
        }

        self.save_new_skill('skill_id_1', self.admin_id, description='Skill 1')
        self.save_new_skill('skill_id_2', self.admin_id, description='Skill 2')

        self.story = story_domain.Story.create_default_story(
            self.story_id_1, 'Public Story Title', 'Description', self.topic_id,
            self.story_url_fragment_1)
        self.story.story_contents.nodes = [
            story_domain.StoryNode.from_dict(self.node_1)
        ]
        self.story.story_contents.initial_node_id = self.node_id
        self.story.story_contents.next_node_id = self.node_id_2
        story_services.save_new_story(self.admin_id, self.story)

        self.story_2 = story_domain.Story.create_default_story(
            self.story_id_2, 'Private Story Title', 'Description',
            self.topic_id, self.story_url_fragment_2)
        story_services.save_new_story(self.admin_id, self.story_2)
        subtopic_1 = topic_domain.Subtopic.create_default_subtopic(
            1, 'Subtopic Title 1', 'url-frag-one')
        subtopic_1.skill_ids = ['skill_id_1']
        subtopic_1.url_fragment = 'sub-one-frag'
        self.save_new_topic(
            self.topic_id, 'user', name='Topic',
            description='A new topic',
            canonical_story_ids=[self.story_id_1, self.story_id_3],
            additional_story_ids=[], uncategorized_skill_ids=[],
            subtopics=[subtopic_1], next_subtopic_id=2)
        topic_services.publish_topic(self.topic_id, self.admin_id)
        topic_services.publish_story(
            self.topic_id, self.story_id_1, self.admin_id)

        self.login(self.VIEWER_EMAIL)

    def test_any_user_can_access_review_tests_page(self) -> None:
        self.get_html_response(
            '%s/can_access_review_tests_page/staging/topic/%s'
            % (ACCESS_VALIDATION_HANDLER_PREFIX, self.story_url_fragment_1),
            expected_status_int=200)

    def test_no_user_can_access_unpublished_story_review_sessions_page(
        self
    ) -> None:
        self.get_json(
            '%s/can_access_review_tests_page/staging/topic/%s'
            % (ACCESS_VALIDATION_HANDLER_PREFIX, self.story_url_fragment_2),
            expected_status_int=404)

    def test_get_fails_when_story_doesnt_exist(self) -> None:
        self.get_json(
            '%s/can_access_review_tests_page/staging/topic/%s'
            % (ACCESS_VALIDATION_HANDLER_PREFIX, 'non-existent-story'),
            expected_status_int=404)<|MERGE_RESOLUTION|>--- conflicted
+++ resolved
@@ -910,8 +910,6 @@
         )
 
 
-<<<<<<< HEAD
-=======
 class StoryEditorPageAccessValidationHandlerTests(test_utils.GenericTestBase):
     """Checks the access to the story editor page and its rendering."""
 
@@ -952,7 +950,6 @@
         self.logout()
 
 
->>>>>>> fc1fa6d8
 class ReviewTestsPageAccessValidationTests(test_utils.GenericTestBase):
 
     def setUp(self) -> None:
