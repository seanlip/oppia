# coding: utf-8
#
# Copyright 2021 The Oppia Authors. All Rights Reserved.
#
# Licensed under the Apache License, Version 2.0 (the "License");
# you may not use this file except in compliance with the License.
# You may obtain a copy of the License at
#
#      http://www.apache.org/licenses/LICENSE-2.0
#
# Unless required by applicable law or agreed to in writing, software
# distributed under the License is distributed on an "AS-IS" BASIS,
# WITHOUT WARRANTIES OR CONDITIONS OF ANY KIND, either express or implied.
# See the License for the specific language governing permissions and
# limitations under the License.

"""Controllers responsible for managing Apache Beam jobs."""

from __future__ import absolute_import
from __future__ import unicode_literals

import logging

from core import feconf
from core.controllers import acl_decorators
from core.controllers import base
from core.domain import beam_job_services

from typing import Any, Dict # isort: skip


class BeamJobHandler(base.BaseHandler):
    """Handler for getting the definitions of Apache Beam jobs."""

    GET_HANDLER_ERROR_RETURN_TYPE = feconf.HANDLER_TYPE_JSON
    URL_PATH_ARGS_SCHEMAS: Dict[str, Any] = {}
    HANDLER_ARGS_SCHEMAS: Dict[str, Any] = {
        'GET': {}
    }

    @acl_decorators.can_run_any_job
    def get(self) -> None:
        sorted_beam_jobs = sorted(
            beam_job_services.get_beam_jobs(),
            key=lambda j: j.name)
        self.render_json({'jobs': [j.to_dict() for j in sorted_beam_jobs]})


class BeamJobRunHandler(base.BaseHandler):
    """Handler for managing the execution of Apache Beam jobs."""

    GET_HANDLER_ERROR_RETURN_TYPE = feconf.HANDLER_TYPE_JSON
    URL_PATH_ARGS_SCHEMAS: Dict[str, Any] = {}
    HANDLER_ARGS_SCHEMAS: Dict[str, Any] = {
        'GET': {},
        'PUT': {
            'job_name': {
                'schema': {
                    'type': 'unicode'
                }
            },
        },
        'DELETE': {
            'job_id': {
                'schema': {
                    'type': 'unicode',
                    'validators': [{
                        'id': 'is_regex_matched',
                        'regex_pattern': r'[A-Za-z0-9]{22}'
                    }]
                }
            }
        },
    }

    @acl_decorators.can_run_any_job
    def get(self) -> None:
        sorted_beam_job_runs = sorted(
            beam_job_services.get_beam_job_runs(),
            key=lambda j: j.job_updated_on,
            reverse=True)
        self.render_json({'runs': [r.to_dict() for r in sorted_beam_job_runs]})

    @acl_decorators.can_run_any_job
    def put(self) -> None:
<<<<<<< HEAD
        try:
            job_name: str = (
                self.normalized_payload.get('job_name')
                if self.normalized_payload else '')
            beam_job_run = beam_job_services.run_beam_job(job_name)
            self.render_json(beam_job_run.to_dict())
        except Exception as e:
            logging.exception(e)
=======
        job_name: str = (
            self.normalized_payload.get('job_name')
            if self.normalized_payload else '')
        beam_job_run = beam_job_services.run_beam_job(job_name=job_name)
        self.render_json(beam_job_run.to_dict())
>>>>>>> 66158196

    @acl_decorators.can_run_any_job
    def delete(self) -> None:
        job_id = self.request.get('job_id')
        beam_job_run = beam_job_services.cancel_beam_job(job_id)
        self.render_json(beam_job_run.to_dict())


class BeamJobRunResultHandler(base.BaseHandler):
    """Handler for getting the result of Apache Beam jobs."""

    GET_HANDLER_ERROR_RETURN_TYPE = feconf.HANDLER_TYPE_JSON
    URL_PATH_ARGS_SCHEMAS: Dict[str, Any] = {}
    HANDLER_ARGS_SCHEMAS: Dict[str, Any] = {
        'GET': {
            'job_id': {
                'schema': {
                    'type': 'unicode',
                    'validators': [{
                        'id': 'is_regex_matched',
                        'regex_pattern': r'[A-Za-z0-9]{22}'
                    }]
                }
            }
        }
    }

    @acl_decorators.can_run_any_job
    def get(self) -> None:
        job_id = self.request.get('job_id')
        beam_job_run_result = beam_job_services.get_beam_job_run_result(job_id)
        self.render_json(beam_job_run_result.to_dict())<|MERGE_RESOLUTION|>--- conflicted
+++ resolved
@@ -18,8 +18,6 @@
 
 from __future__ import absolute_import
 from __future__ import unicode_literals
-
-import logging
 
 from core import feconf
 from core.controllers import acl_decorators
@@ -83,22 +81,11 @@
 
     @acl_decorators.can_run_any_job
     def put(self) -> None:
-<<<<<<< HEAD
-        try:
-            job_name: str = (
-                self.normalized_payload.get('job_name')
-                if self.normalized_payload else '')
-            beam_job_run = beam_job_services.run_beam_job(job_name)
-            self.render_json(beam_job_run.to_dict())
-        except Exception as e:
-            logging.exception(e)
-=======
         job_name: str = (
             self.normalized_payload.get('job_name')
             if self.normalized_payload else '')
         beam_job_run = beam_job_services.run_beam_job(job_name=job_name)
         self.render_json(beam_job_run.to_dict())
->>>>>>> 66158196
 
     @acl_decorators.can_run_any_job
     def delete(self) -> None:
