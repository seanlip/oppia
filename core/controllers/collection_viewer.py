--- conflicted
+++ resolved
@@ -49,12 +49,7 @@
             'meta_description': utils.capitalize_string(collection.objective)
         })
 
-<<<<<<< HEAD
-        self.render_template(
-            'pages/collection-player-page/collection-player-page.mainpage.html')
-=======
-        self.render_template('dist/collection_player.html')
->>>>>>> bce009cd
+        self.render_template('dist/collection-player-page.mainpage.html')
 
 
 class CollectionDataHandler(base.BaseHandler):
