# Copyright 2018 The Oppia Authors. All Rights Reserved.
#
# Licensed under the Apache License, Version 2.0 (the "License");
# you may not use this file except in compliance with the License.
# You may obtain a copy of the License at
#
#      http://www.apache.org/licenses/LICENSE-2.0
#
# Unless required by applicable law or agreed to in writing, software
# distributed under the License is distributed on an "AS-IS" BASIS,
# WITHOUT WARRANTIES OR CONDITIONS OF ANY KIND, either express or implied.
# See the License for the specific language governing permissions and
# limitations under the License.

"""Tests for the skill editor page."""

<<<<<<< HEAD
import json

from constants import constants
=======
>>>>>>> b61df430
from core.domain import role_services
from core.domain import skill_services
from core.domain import topic_services
from core.domain import user_services
from core.platform import models
from core.tests import test_utils
import feconf
import utils

(skill_models,) = models.Registry.import_models([models.NAMES.skill])
memcache_services = models.Registry.import_memcache_services()


class BaseSkillEditorControllerTests(test_utils.GenericTestBase):

    def setUp(self):
        """Completes the sign-up process for the various users."""
        super(BaseSkillEditorControllerTests, self).setUp()
        self.signup(self.ADMIN_EMAIL, self.ADMIN_USERNAME)
        self.signup(self.NEW_USER_EMAIL, self.NEW_USER_USERNAME)

        self.admin_id = self.get_user_id_from_email(self.ADMIN_EMAIL)
        self.new_user_id = self.get_user_id_from_email(self.NEW_USER_EMAIL)

        self.set_admins([self.ADMIN_USERNAME])

        self.admin = user_services.UserActionsInfo(self.admin_id)
        self.skill_id = skill_services.get_new_skill_id()
        self.save_new_skill(self.skill_id, self.admin_id, 'Description')
        self.topic_id = topic_services.get_new_topic_id()
        self.save_new_topic(
            self.topic_id, self.admin_id, 'Name', 'Description',
            [], [], [self.skill_id], [], 1)

    def _get_csrf_token_for_put(self):
        """Gets the csrf token."""
        csrf_token = None
        url_prefix = feconf.SKILL_EDITOR_URL_PREFIX
        response = self.get_html_response(
            '%s/%s' % (url_prefix, self.skill_id))
        csrf_token = self.get_csrf_token_from_response(response)
        return csrf_token

    def _delete_skill_model_and_memcache(self, user_id, skill_id):
        """Deletes skill model and memcache corresponding to the given skill
        id.
        """
        skill_model = skill_models.SkillModel.get(skill_id)
        skill_model.delete(user_id, 'Delete skill model.')
        skill_memcache_key = skill_services._get_skill_memcache_key(skill_id) # pylint: disable=protected-access
        memcache_services.delete(skill_memcache_key)

    def _mock_update_skill_raise_exception(
            self, unused_committer_id, unused_skill_id, unused_change_list,
            unused_commit_message):
        """Mocks skill updates. Always fails by raising a validation error."""
        raise utils.ValidationError()

    def _mock_get_skill_rights(self, unused_skill_id, **unused_kwargs):
        """Mocks get_skill_rights. Returns None."""
        return None

    def _mock_publish_skill_raise_exception(
            self, unused_skill_id, unused_committer_id):
        """Mocks publishing skills. Always fails by raising an exception."""
        raise Exception()


class SkillEditorTest(BaseSkillEditorControllerTests):
    """Tests for SkillEditorPage."""

    def setUp(self):
        super(SkillEditorTest, self).setUp()
        self.url = '%s/%s' % (feconf.SKILL_EDITOR_URL_PREFIX, self.skill_id)

    def test_access_skill_editor_page(self):
        """Test access to editor pages for the sample skill."""

        # Check that non-admins cannot access the editor page.
        self.login(self.NEW_USER_EMAIL)
        self.get_html_response(
            self.url, expected_status_int=401)
        self.logout()

        # Check that admins can access and edit in the editor page.
        self.login(self.ADMIN_EMAIL)
        self.get_html_response(self.url)
        self.logout()

    def test_skill_editor_page_fails(self):
        self.login(self.ADMIN_EMAIL)

        # Check GET returns 404 when cannot get skill by id.
        self._delete_skill_model_and_memcache(self.admin_id, self.skill_id)
        self.get_html_response(self.url, expected_status_int=404)
        self.logout()


class SkillRightsHandlerTest(BaseSkillEditorControllerTests):
    """Tests for SkillRightsHandler."""

    def setUp(self):
        super(SkillRightsHandlerTest, self).setUp()
        self.url = '%s/%s' % (feconf.SKILL_RIGHTS_URL_PREFIX, self.skill_id)

    def test_skill_rights_handler_succeeds(self):
        self.login(self.ADMIN_EMAIL)
        # Check that admins can access and edit in the editor page.
        self.get_json(self.url)
        # Check GET returns JSON object with can_edit_skill_description set
        # to False if the user is not allowed to edit the skill description.
        def mock_get_all_actions(*_args):
            actions = list(self.admin.actions)
            actions.remove(role_services.ACTION_EDIT_SKILL_DESCRIPTION)
            return actions
        with self.swap(role_services, 'get_all_actions', mock_get_all_actions):
            json_response = self.get_json(self.url)
            self.assertEqual(json_response['can_edit_skill_description'], False)
        self.logout()

    def test_skill_rights_handler_fails(self):
        self.login(self.ADMIN_EMAIL)
        # Check GET returns 404 when the returned skill rights is None.
        skill_services_swap = self.swap(
            skill_services, 'get_skill_rights', self._mock_get_skill_rights)
        with skill_services_swap:
            self.get_json(self.url, expected_status_int=404)
        self.logout()


class EditableSkillDataHandlerTest(BaseSkillEditorControllerTests):
    """Tests for EditableSkillDataHandler."""

    def setUp(self):
        super(EditableSkillDataHandlerTest, self).setUp()
        self.url = '%s/%s' % (
            feconf.SKILL_EDITOR_DATA_URL_PREFIX, json.dumps([self.skill_id]))
        self.put_payload = {
            'version': 1,
            'commit_message': 'changed description',
            'change_dicts': [{
                'cmd': 'update_skill_property',
                'property_name': 'description',
                'old_value': 'Description',
                'new_value': 'New Description'
            }]
        }

    def test_editable_skill_handler_get_succeeds(self):
        self.login(self.ADMIN_EMAIL)
<<<<<<< HEAD
        with self.swap(constants, 'ENABLE_NEW_STRUCTURE_EDITORS', True):
            # Check that admins can access the editable skill data.
            json_response = self.get_json(self.url)
            self.assertEqual(self.skill_id, json_response['skills'][0]['id'])
=======
        # Check that admins can access the editable skill data.
        json_response = self.get_json(self.url)
        self.assertEqual(self.skill_id, json_response['skill']['id'])
>>>>>>> b61df430
        self.logout()

    def test_editable_skill_handler_get_fails(self):
        self.login(self.ADMIN_EMAIL)
        # Check GET returns 404 when cannot get skill by id.
        self._delete_skill_model_and_memcache(self.admin_id, self.skill_id)
        self.get_json(self.url, expected_status_int=404)
        self.logout()

    def test_editable_skill_handler_put_succeeds(self):
        self.login(self.ADMIN_EMAIL)
        csrf_token = self._get_csrf_token_for_put()
        # Check that admins can edit a skill.
        json_response = self.put_json(
            self.url, self.put_payload, csrf_token=csrf_token)
        self.assertEqual(self.skill_id, json_response['skill']['id'])
        self.assertEqual(
            'New Description', json_response['skill']['description'])
        self.logout()

    def test_editable_skill_handler_put_fails(self):
        self.login(self.ADMIN_EMAIL)
        csrf_token = self._get_csrf_token_for_put()
        # Check PUT returns 400 when an exception is raised updating the
        # skill.
        update_skill_swap = self.swap(
            skill_services, 'update_skill',
            self._mock_update_skill_raise_exception)
        with update_skill_swap:
            self.put_json(
                self.url, self.put_payload, csrf_token=csrf_token,
                expected_status_int=400)
        # Check PUT returns 404 when cannot get skill by id.
        self._delete_skill_model_and_memcache(self.admin_id, self.skill_id)
        self.put_json(
            self.url, {}, csrf_token=csrf_token, expected_status_int=404)
        self.logout()

    def test_editable_skill_handler_delete_succeeds(self):
        self.login(self.ADMIN_EMAIL)
        # Check that admins can delete a skill.
        self.delete_json(self.url)
        self.logout()

    def test_editable_skill_handler_delete_fails(self):
        self.login(self.ADMIN_EMAIL)
        # Check DELETE returns 500 when the skill still has associated
        # questions.
        skill_has_questions_swap = self.swap(
            skill_services, 'skill_has_associated_questions', lambda x: True)
        with skill_has_questions_swap:
            self.delete_json(self.url, expected_status_int=500)
        self.logout()


class SkillPublishHandlerTest(BaseSkillEditorControllerTests):
    """Tests for SkillPublishHandler."""

    def setUp(self):
        super(SkillPublishHandlerTest, self).setUp()
        self.url = '%s/%s' % (feconf.SKILL_PUBLISH_URL_PREFIX, self.skill_id)

    def test_skill_publish_handler_succeeds(self):
        self.login(self.ADMIN_EMAIL)
        # Check that an admin can publish a skill.
        csrf_token = self._get_csrf_token_for_put()
        self.put_json(self.url, {'version': 1}, csrf_token=csrf_token)
        self.logout()

    def test_skill_publish_handler_fails(self):

        self.login(self.ADMIN_EMAIL)
        csrf_token = self._get_csrf_token_for_put()
        # Check that a skill cannot be published when the payload has no
        # version.
        self.put_json(
            self.url, {}, csrf_token=csrf_token,
            expected_status_int=400)
        # Check that a skill cannot be published when the payload's version
        # is different from the skill's version.
        self.put_json(
            self.url, {'version': -1}, csrf_token=csrf_token,
            expected_status_int=400)
        # Check that a non-existing skill cannot be published.
        url = '%s/non-existing-id' % (feconf.SKILL_PUBLISH_URL_PREFIX)
        self.put_json(
            url, {'version': 1}, csrf_token=csrf_token,
            expected_status_int=500)

        # Check that the status is 401 when call to publish_skill raises an
        # exception.
        skill_services_swap = self.swap(
            skill_services, 'publish_skill',
            self._mock_publish_skill_raise_exception)
        with skill_services_swap:
            csrf_token = self._get_csrf_token_for_put()
            self.put_json(
                self.url, {'version': 1}, csrf_token=csrf_token,
                expected_status_int=401)
        self.logout()<|MERGE_RESOLUTION|>--- conflicted
+++ resolved
@@ -14,12 +14,8 @@
 
 """Tests for the skill editor page."""
 
-<<<<<<< HEAD
 import json
 
-from constants import constants
-=======
->>>>>>> b61df430
 from core.domain import role_services
 from core.domain import skill_services
 from core.domain import topic_services
@@ -170,16 +166,9 @@
 
     def test_editable_skill_handler_get_succeeds(self):
         self.login(self.ADMIN_EMAIL)
-<<<<<<< HEAD
-        with self.swap(constants, 'ENABLE_NEW_STRUCTURE_EDITORS', True):
-            # Check that admins can access the editable skill data.
-            json_response = self.get_json(self.url)
-            self.assertEqual(self.skill_id, json_response['skills'][0]['id'])
-=======
         # Check that admins can access the editable skill data.
         json_response = self.get_json(self.url)
-        self.assertEqual(self.skill_id, json_response['skill']['id'])
->>>>>>> b61df430
+        self.assertEqual(self.skill_id, json_response['skills'][0]['id'])
         self.logout()
 
     def test_editable_skill_handler_get_fails(self):
