# Copyright 2018 The Oppia Authors. All Rights Reserved.
#
# Licensed under the Apache License, Version 2.0 (the "License");
# you may not use this file except in compliance with the License.
# You may obtain a copy of the License at
#
#      http://www.apache.org/licenses/LICENSE-2.0
#
# Unless required by applicable law or agreed to in writing, software
# distributed under the License is distributed on an "AS-IS" BASIS,
# WITHOUT WARRANTIES OR CONDITIONS OF ANY KIND, either express or implied.
# See the License for the specific language governing permissions and
# limitations under the License.

"""Tests for the skill editor page."""

<<<<<<< HEAD
from constants import constants
from core.domain import question_services
=======
>>>>>>> 51f63c98
from core.domain import role_services
from core.domain import skill_services
from core.domain import topic_services
from core.domain import user_services
from core.platform import models
from core.tests import test_utils
import feconf
import utils

(skill_models,) = models.Registry.import_models([models.NAMES.skill])
memcache_services = models.Registry.import_memcache_services()


class BaseSkillEditorControllerTests(test_utils.GenericTestBase):

    def setUp(self):
        """Completes the sign-up process for the various users."""
        super(BaseSkillEditorControllerTests, self).setUp()
        self.signup(self.ADMIN_EMAIL, self.ADMIN_USERNAME)
        self.signup(self.NEW_USER_EMAIL, self.NEW_USER_USERNAME)

        self.admin_id = self.get_user_id_from_email(self.ADMIN_EMAIL)
        self.new_user_id = self.get_user_id_from_email(self.NEW_USER_EMAIL)

        self.set_admins([self.ADMIN_USERNAME])

        self.admin = user_services.UserActionsInfo(self.admin_id)
        self.skill_id = skill_services.get_new_skill_id()
        self.save_new_skill(self.skill_id, self.admin_id, 'Description')
        self.topic_id = topic_services.get_new_topic_id()
        self.save_new_topic(
            self.topic_id, self.admin_id, 'Name', 'Description',
            [], [], [self.skill_id], [], 1)

    def _get_csrf_token_for_put(self):
        """Gets the csrf token."""
        csrf_token = None
        url_prefix = feconf.SKILL_EDITOR_URL_PREFIX
        response = self.get_html_response(
            '%s/%s' % (url_prefix, self.skill_id))
        csrf_token = self.get_csrf_token_from_response(response)
        return csrf_token

    def _delete_skill_model_and_memcache(self, user_id, skill_id):
        """Deletes skill model and memcache corresponding to the given skill
        id.
        """
        skill_model = skill_models.SkillModel.get(skill_id)
        skill_model.delete(user_id, 'Delete skill model.')
        skill_memcache_key = skill_services._get_skill_memcache_key(skill_id) # pylint: disable=protected-access
        memcache_services.delete(skill_memcache_key)

    def _mock_update_skill_raise_exception(
            self, unused_committer_id, unused_skill_id, unused_change_list,
            unused_commit_message):
        """Mocks skill updates. Always fails by raising a validation error."""
        raise utils.ValidationError()

    def _mock_get_skill_rights(self, unused_skill_id, **unused_kwargs):
        """Mocks get_skill_rights. Returns None."""
        return None

    def _mock_publish_skill_raise_exception(
            self, unused_skill_id, unused_committer_id):
        """Mocks publishing skills. Always fails by raising an exception."""
        raise Exception()


class SkillEditorTest(BaseSkillEditorControllerTests):
    """Tests for SkillEditorPage."""

    def setUp(self):
        super(SkillEditorTest, self).setUp()
        self.url = '%s/%s' % (feconf.SKILL_EDITOR_URL_PREFIX, self.skill_id)

    def test_access_skill_editor_page(self):
        """Test access to editor pages for the sample skill."""

        # Check that non-admins cannot access the editor page.
        self.login(self.NEW_USER_EMAIL)
        self.get_html_response(
            self.url, expected_status_int=401)
        self.logout()

        # Check that admins can access and edit in the editor page.
        self.login(self.ADMIN_EMAIL)
        self.get_html_response(self.url)
        self.logout()

    def test_skill_editor_page_fails(self):
        self.login(self.ADMIN_EMAIL)

        # Check GET returns 404 when cannot get skill by id.
        self._delete_skill_model_and_memcache(self.admin_id, self.skill_id)
        self.get_html_response(self.url, expected_status_int=404)
        self.logout()


class SkillRightsHandlerTest(BaseSkillEditorControllerTests):
    """Tests for SkillRightsHandler."""

    def setUp(self):
        super(SkillRightsHandlerTest, self).setUp()
        self.url = '%s/%s' % (feconf.SKILL_RIGHTS_URL_PREFIX, self.skill_id)

    def test_skill_rights_handler_succeeds(self):
        self.login(self.ADMIN_EMAIL)
        # Check that admins can access and edit in the editor page.
        self.get_json(self.url)
        # Check GET returns JSON object with can_edit_skill_description set
        # to False if the user is not allowed to edit the skill description.
        def mock_get_all_actions(*_args):
            actions = list(self.admin.actions)
            actions.remove(role_services.ACTION_EDIT_SKILL_DESCRIPTION)
            return actions
        with self.swap(role_services, 'get_all_actions', mock_get_all_actions):
            json_response = self.get_json(self.url)
            self.assertEqual(json_response['can_edit_skill_description'], False)
        self.logout()

    def test_skill_rights_handler_fails(self):
        self.login(self.ADMIN_EMAIL)
        # Check GET returns 404 when the returned skill rights is None.
        skill_services_swap = self.swap(
            skill_services, 'get_skill_rights', self._mock_get_skill_rights)
        with skill_services_swap:
            self.get_json(self.url, expected_status_int=404)
        self.logout()


class EditableSkillDataHandlerTest(BaseSkillEditorControllerTests):
    """Tests for EditableSkillDataHandler."""

    def setUp(self):
        super(EditableSkillDataHandlerTest, self).setUp()
        self.url = '%s/%s' % (
            feconf.SKILL_EDITOR_DATA_URL_PREFIX, self.skill_id)
        self.put_payload = {
            'version': 1,
            'commit_message': 'changed description',
            'change_dicts': [{
                'cmd': 'update_skill_property',
                'property_name': 'description',
                'old_value': 'Description',
                'new_value': 'New Description'
            }]
        }

    def test_editable_skill_handler_get_succeeds(self):
        self.login(self.ADMIN_EMAIL)
        # Check that admins can access the editable skill data.
        json_response = self.get_json(self.url)
        self.assertEqual(self.skill_id, json_response['skill']['id'])
        self.logout()

    def test_editable_skill_handler_get_fails(self):
        self.login(self.ADMIN_EMAIL)
        # Check GET returns 404 when cannot get skill by id.
        self._delete_skill_model_and_memcache(self.admin_id, self.skill_id)
        self.get_json(self.url, expected_status_int=404)
        self.logout()

    def test_editable_skill_handler_put_succeeds(self):
        self.login(self.ADMIN_EMAIL)
        csrf_token = self._get_csrf_token_for_put()
        # Check that admins can edit a skill.
        json_response = self.put_json(
            self.url, self.put_payload, csrf_token=csrf_token)
        self.assertEqual(self.skill_id, json_response['skill']['id'])
        self.assertEqual(
            'New Description', json_response['skill']['description'])
        self.logout()

    def test_editable_skill_handler_put_fails(self):
        self.login(self.ADMIN_EMAIL)
        csrf_token = self._get_csrf_token_for_put()
        # Check PUT returns 400 when an exception is raised updating the
        # skill.
        update_skill_swap = self.swap(
            skill_services, 'update_skill',
            self._mock_update_skill_raise_exception)
        with update_skill_swap:
            self.put_json(
                self.url, self.put_payload, csrf_token=csrf_token,
                expected_status_int=400)
        # Check PUT returns 404 when cannot get skill by id.
        self._delete_skill_model_and_memcache(self.admin_id, self.skill_id)
        self.put_json(
            self.url, {}, csrf_token=csrf_token, expected_status_int=404)
        self.logout()

    def test_editable_skill_handler_delete_succeeds(self):
        self.login(self.ADMIN_EMAIL)
        # Check that admins can delete a skill.
        self.delete_json(self.url)
        self.logout()

    def test_editable_skill_handler_delete_fails(self):
        self.login(self.ADMIN_EMAIL)
        # Check DELETE returns 500 when the skill still has associated
        # questions.
        skill_has_questions_swap = self.swap(
            skill_services, 'skill_has_associated_questions', lambda x: True)
        with skill_has_questions_swap:
            self.delete_json(self.url, expected_status_int=500)
        self.logout()


class SkillPublishHandlerTest(BaseSkillEditorControllerTests):
    """Tests for SkillPublishHandler."""

    def setUp(self):
        super(SkillPublishHandlerTest, self).setUp()
        self.url = '%s/%s' % (feconf.SKILL_PUBLISH_URL_PREFIX, self.skill_id)

    def test_skill_publish_handler_succeeds(self):
        self.login(self.ADMIN_EMAIL)
        # Check that an admin can publish a skill.
        csrf_token = self._get_csrf_token_for_put()
        self.put_json(self.url, {'version': 1}, csrf_token=csrf_token)
        self.logout()

    def test_skill_publish_handler_fails(self):

        self.login(self.ADMIN_EMAIL)
        csrf_token = self._get_csrf_token_for_put()
        # Check that a skill cannot be published when the payload has no
        # version.
        self.put_json(
            self.url, {}, csrf_token=csrf_token,
            expected_status_int=400)
        # Check that a skill cannot be published when the payload's version
        # is different from the skill's version.
        self.put_json(
            self.url, {'version': -1}, csrf_token=csrf_token,
            expected_status_int=400)
        # Check that a non-existing skill cannot be published.
        url = '%s/non-existing-id' % (feconf.SKILL_PUBLISH_URL_PREFIX)
        self.put_json(
            url, {'version': 1}, csrf_token=csrf_token,
            expected_status_int=500)

        # Check that the status is 401 when call to publish_skill raises an
        # exception.
        skill_services_swap = self.swap(
            skill_services, 'publish_skill',
            self._mock_publish_skill_raise_exception)
        with skill_services_swap:
            csrf_token = self._get_csrf_token_for_put()
            self.put_json(
<<<<<<< HEAD
                url, {'version': 1}, csrf_token=csrf_token,
                expected_status_int=500)

            # Check that the status is 401 when call to publish_skill raises an
            # exception.
            skill_services_swap = self.swap(
                skill_services, 'publish_skill',
                self._mock_publish_skill_raise_exception)
            with skill_services_swap:
                csrf_token = self._get_csrf_token_for_put()
                self.put_json(
                    self.url, {'version': 1}, csrf_token=csrf_token,
                    expected_status_int=401)
        self.logout()


class SkillEditorQuestionHandlerTests(BaseSkillEditorControllerTests):

    def test_handler_with_new_structure_editors_disabled_raises_error_404(self):
        self.login(self.ADMIN_EMAIL)

        with self.swap(constants, 'ENABLE_NEW_STRUCTURE_EDITORS', False):
            self.get_json(
                '%s/%s' % (feconf.SKILL_EDITOR_QUESTION_URL, self.skill_id),
                expected_status_int=404)

        self.logout()

    def test_skill_editor_question_handler_updates_question_summary_dicts(self):
        self.login(self.ADMIN_EMAIL)

        with self.swap(constants, 'ENABLE_NEW_STRUCTURE_EDITORS', True):
            response = self.get_json(
                '%s/%s' % (feconf.SKILL_EDITOR_QUESTION_URL, self.skill_id))
            question_summary_dicts = response['question_summary_dicts']

            self.assertEqual(question_summary_dicts, [])

        question_id = question_services.get_new_question_id()
        self.save_new_question(
            question_id, self.admin_id,
            self._create_valid_question_data('ABC'))
        question_services.create_new_question_skill_link(
            question_id, self.skill_id, constants.DEFAULT_SKILL_DIFFICULTY)

        with self.swap(constants, 'ENABLE_NEW_STRUCTURE_EDITORS', True):
            response = self.get_json(
                '%s/%s' % (feconf.SKILL_EDITOR_QUESTION_URL, self.skill_id))
            question_summary_dicts = response['question_summary_dicts'][0]

            self.assertEqual(
                question_summary_dicts['skill_description'], 'Description')
            self.assertEqual(
                question_summary_dicts['summary']['id'], question_id)

=======
                self.url, {'version': 1}, csrf_token=csrf_token,
                expected_status_int=401)
>>>>>>> 51f63c98
        self.logout()<|MERGE_RESOLUTION|>--- conflicted
+++ resolved
@@ -14,11 +14,8 @@
 
 """Tests for the skill editor page."""
 
-<<<<<<< HEAD
 from constants import constants
 from core.domain import question_services
-=======
->>>>>>> 51f63c98
 from core.domain import role_services
 from core.domain import skill_services
 from core.domain import topic_services
@@ -269,44 +266,21 @@
         with skill_services_swap:
             csrf_token = self._get_csrf_token_for_put()
             self.put_json(
-<<<<<<< HEAD
-                url, {'version': 1}, csrf_token=csrf_token,
-                expected_status_int=500)
-
-            # Check that the status is 401 when call to publish_skill raises an
-            # exception.
-            skill_services_swap = self.swap(
-                skill_services, 'publish_skill',
-                self._mock_publish_skill_raise_exception)
-            with skill_services_swap:
-                csrf_token = self._get_csrf_token_for_put()
-                self.put_json(
-                    self.url, {'version': 1}, csrf_token=csrf_token,
-                    expected_status_int=401)
+                self.url, {'version': 1}, csrf_token=csrf_token,
+                expected_status_int=401)
         self.logout()
 
 
 class SkillEditorQuestionHandlerTests(BaseSkillEditorControllerTests):
 
-    def test_handler_with_new_structure_editors_disabled_raises_error_404(self):
-        self.login(self.ADMIN_EMAIL)
-
-        with self.swap(constants, 'ENABLE_NEW_STRUCTURE_EDITORS', False):
-            self.get_json(
-                '%s/%s' % (feconf.SKILL_EDITOR_QUESTION_URL, self.skill_id),
-                expected_status_int=404)
-
-        self.logout()
-
     def test_skill_editor_question_handler_updates_question_summary_dicts(self):
         self.login(self.ADMIN_EMAIL)
 
-        with self.swap(constants, 'ENABLE_NEW_STRUCTURE_EDITORS', True):
-            response = self.get_json(
-                '%s/%s' % (feconf.SKILL_EDITOR_QUESTION_URL, self.skill_id))
-            question_summary_dicts = response['question_summary_dicts']
-
-            self.assertEqual(question_summary_dicts, [])
+        response = self.get_json(
+            '%s/%s' % (feconf.SKILL_EDITOR_QUESTION_URL, self.skill_id))
+        question_summary_dicts = response['question_summary_dicts']
+
+        self.assertEqual(question_summary_dicts, [])
 
         question_id = question_services.get_new_question_id()
         self.save_new_question(
@@ -315,18 +289,13 @@
         question_services.create_new_question_skill_link(
             question_id, self.skill_id, constants.DEFAULT_SKILL_DIFFICULTY)
 
-        with self.swap(constants, 'ENABLE_NEW_STRUCTURE_EDITORS', True):
-            response = self.get_json(
-                '%s/%s' % (feconf.SKILL_EDITOR_QUESTION_URL, self.skill_id))
-            question_summary_dicts = response['question_summary_dicts'][0]
-
-            self.assertEqual(
-                question_summary_dicts['skill_description'], 'Description')
-            self.assertEqual(
-                question_summary_dicts['summary']['id'], question_id)
-
-=======
-                self.url, {'version': 1}, csrf_token=csrf_token,
-                expected_status_int=401)
->>>>>>> 51f63c98
+        response = self.get_json(
+            '%s/%s' % (feconf.SKILL_EDITOR_QUESTION_URL, self.skill_id))
+        question_summary_dicts = response['question_summary_dicts'][0]
+
+        self.assertEqual(
+            question_summary_dicts['skill_description'], 'Description')
+        self.assertEqual(
+            question_summary_dicts['summary']['id'], question_id)
+
         self.logout()