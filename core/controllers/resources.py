--- conflicted
+++ resolved
@@ -85,48 +85,4 @@
             self.response.cache_control.max_age = 600
             self.response.write(raw)
         except:
-<<<<<<< HEAD
-            raise self.PageNotFoundException
-
-
-class AudioDevHandler(base.BaseHandler):
-    """Handles audio retrievals (only in dev -- in production, audio files are
-    served from GCS).
-    """
-
-    _AUDIO_PATH_PREFIX = 'audio'
-    GET_HANDLER_ERROR_RETURN_TYPE = feconf.HANDLER_TYPE_JSON
-
-    @acl_decorators.open_access
-    def get(self, exploration_id, encoded_filename):
-        """Returns an audio file.
-
-        Args:
-            encoded_filename: a string representing the audio filename. This
-              string is encoded in the frontend using encodeURIComponent().
-        """
-        if not constants.DEV_MODE:
-            raise self.PageNotFoundException
-
-        filename = urllib.unquote(encoded_filename)
-        file_format = filename[(filename.rfind('.') + 1):]
-        # If the following is not cast to str, an error occurs in the wsgi
-        # library because unicode gets used.
-        self.response.headers['Content-Type'] = str(
-            'audio/%s' % file_format)
-
-        fs = fs_domain.AbstractFileSystem(
-            fs_domain.ExplorationFileSystem('exploration/%s' % exploration_id))
-
-        try:
-            raw = fs.get('%s/%s' % (self._AUDIO_PATH_PREFIX, filename))
-        except:
-            raise self.PageNotFoundException
-
-        self.response.cache_control.no_cache = None
-        self.response.cache_control.public = True
-        self.response.cache_control.max_age = 600
-        self.response.write(raw)
-=======
-            raise self.PageNotFoundException
->>>>>>> cf4939c6
+            raise self.PageNotFoundException