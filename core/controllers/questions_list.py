# Copyright 2019 The Oppia Authors. All Rights Reserved.
#
# Licensed under the Apache License, Version 2.0 (the "License");
# you may not use this file except in compliance with the License.
# You may obtain a copy of the License at
#
#      http://www.apache.org/licenses/LICENSE-2.0
#
# Unless required by applicable law or agreed to in writing, software
# distributed under the License is distributed on an "AS-IS" BASIS,
# WITHOUT WARRANTIES OR CONDITIONS OF ANY KIND, either express or implied.
# See the License for the specific language governing permissions and
# limitations under the License.

"""Controllers for the questions list in topic editors and skill editors."""

from __future__ import annotations

from core import feconf
from core import utils
from core.constants import constants
from core.controllers import acl_decorators
from core.controllers import base
from core.domain import question_services
from core.domain import skill_domain
from core.domain import skill_fetchers


def _require_valid_skill_ids(skill_ids):
    """Checks whether the given skill ids are valid.

    Args:
        skill_ids: list(str). The skill ids to validate.
    """
    for skill_id in skill_ids:
        skill_domain.Skill.require_valid_skill_id(skill_id)


class QuestionsListHandler(base.BaseHandler):
    """Manages receiving of all question summaries for display in topic editor
    and skill editor page.
    """

    GET_HANDLER_ERROR_RETURN_TYPE = feconf.HANDLER_TYPE_JSON

    @acl_decorators.open_access
    def get(self, comma_separated_skill_ids):
        """Handles GET requests."""
        try:
            offset = int(self.request.get('offset'))
        except Exception as e:
            raise self.InvalidInputException('Invalid offset') from e

        skill_ids = comma_separated_skill_ids.split(',')
        skill_ids = list(set(skill_ids))

        try:
            _require_valid_skill_ids(skill_ids)
        except utils.ValidationError as e:
            raise self.InvalidInputException(
                'Invalid skill id') from e

        try:
            skill_fetchers.get_multi_skills(skill_ids)
        except Exception as e:
            raise self.PageNotFoundException(e)

        question_summaries, merged_question_skill_links = (
            question_services.get_displayable_question_skill_link_details(
                constants.NUM_QUESTIONS_PER_PAGE + 1, skill_ids, offset)
        )

        if len(question_summaries) <= constants.NUM_QUESTIONS_PER_PAGE:
            more = False
        else:
            more = True
            question_summaries.pop()
            merged_question_skill_links.pop()

        return_dicts = []
        for index, summary in enumerate(question_summaries):
            if summary is not None:
                if len(skill_ids) == 1:
                    return_dicts.append({
                        'summary': summary.to_dict(),
                        'skill_id': merged_question_skill_links[
                            index].skill_ids[0],
                        'skill_description': (
                            merged_question_skill_links[
                                index].skill_descriptions[0]),
                        'skill_difficulty': (
                            merged_question_skill_links[
                                index].skill_difficulties[0])
                    })
                else:
                    return_dicts.append({
                        'summary': summary.to_dict(),
                        'skill_ids': merged_question_skill_links[
                            index].skill_ids,
                        'skill_descriptions': (
                            merged_question_skill_links[
                                index].skill_descriptions),
                        'skill_difficulties': (
                            merged_question_skill_links[
                                index].skill_difficulties)
                    })

        self.values.update({
            'question_summary_dicts': return_dicts,
            'more': more
        })
        self.render_json(self.values)


class QuestionCountDataHandler(base.BaseHandler):
    """Provides data regarding the number of questions assigned to the given
    skill ids.
    """

    HANDLER_ARGS_SCHEMAS = {
        'GET': {}
    }

    URL_PATH_ARGS_SCHEMAS = {
        'comma_separated_skill_ids': {
            'schema': {
                'type': 'basestring',
                 'validators': [{
                    'id': 'is_valid_comma_separated_skill_ids'
                }]
            }
        }
    }

    GET_HANDLER_ERROR_RETURN_TYPE = feconf.HANDLER_TYPE_JSON

    @acl_decorators.open_access
    def get(self, comma_separated_skill_ids):
        """Handles GET requests."""
        skill_ids = comma_separated_skill_ids.split(',')
        skill_ids = list(set(skill_ids))

<<<<<<< HEAD
=======
        try:
            _require_valid_skill_ids(skill_ids)
        except utils.ValidationError as e:
            raise self.InvalidInputException(
                'Invalid skill id') from e

>>>>>>> 34a5a5b4
        total_question_count = (
            question_services.get_total_question_count_for_skill_ids(skill_ids))

        self.values.update({
            'total_question_count': total_question_count
        })

        self.render_json(self.values)<|MERGE_RESOLUTION|>--- conflicted
+++ resolved
@@ -140,15 +140,6 @@
         skill_ids = comma_separated_skill_ids.split(',')
         skill_ids = list(set(skill_ids))
 
-<<<<<<< HEAD
-=======
-        try:
-            _require_valid_skill_ids(skill_ids)
-        except utils.ValidationError as e:
-            raise self.InvalidInputException(
-                'Invalid skill id') from e
-
->>>>>>> 34a5a5b4
         total_question_count = (
             question_services.get_total_question_count_for_skill_ids(skill_ids))
 
