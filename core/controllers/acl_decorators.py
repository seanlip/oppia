--- conflicted
+++ resolved
@@ -23,14 +23,10 @@
 import logging
 import re
 
-<<<<<<< HEAD
-import android_validation_constants
-from constants import constants
-=======
+from core import android_validation_constants
 from core import feconf
 from core import utils
 from core.constants import constants
->>>>>>> aa2e4157
 from core.controllers import base
 from core.domain import blog_services
 from core.domain import classifier_services
