# coding: utf-8
#
# Copyright 2017 The Oppia Authors. All Rights Reserved.
#
# Licensed under the Apache License, Version 2.0 (the "License");
# you may not use this file except in compliance with the License.
# You may obtain a copy of the License at
#
#      http://www.apache.org/licenses/LICENSE-2.0
#
# Unless required by applicable law or agreed to in writing, software
# distributed under the License is distributed on an "AS-IS" BASIS,
# WITHOUT WARRANTIES OR CONDITIONS OF ANY KIND, either express or implied.
# See the License for the specific language governing permissions and
# limitations under the License.

"""Decorators to provide authorization across the site."""
from __future__ import absolute_import  # pylint: disable=import-only-modules
from __future__ import unicode_literals  # pylint: disable=import-only-modules

import functools

from core.controllers import base
from core.domain import exp_fetchers
from core.domain import feedback_services
from core.domain import question_services
from core.domain import rights_manager
from core.domain import role_services
from core.domain import skill_domain
from core.domain import skill_services
from core.domain import story_domain
from core.domain import story_fetchers
from core.domain import subtopic_page_services
from core.domain import suggestion_services
from core.domain import topic_domain
from core.domain import topic_fetchers
from core.domain import topic_services
from core.domain import user_services
from core.domain import voiceover_services
from core.platform import models
import feconf
import python_utils

current_user_services = models.Registry.import_current_user_services()

(suggestion_models,) = models.Registry.import_models([models.NAMES.suggestion])


def open_access(handler):
    """Decorator to give access to everyone.

    Args:
        handler: function. The function to be decorated.

    Returns:
        function. The newly decorated function that can
            also give access to everyone.
    """

    def test_can_access(self, *args, **kwargs):
        """Gives access to everyone.

        Args:
            *args: *. Arguments.
            **kwargs: *. Keyword arguments.

        Returns:
            *. The return value of the decorated function.
        """
        return handler(self, *args, **kwargs)
    test_can_access.__wrapped__ = True

    return test_can_access


def can_play_exploration(handler):
    """Decorator to check whether user can play given exploration.

    Args:
        handler: function. The function to be decorated.

    Returns:
        function. The newly decorated function that now can check
            if users can play a given exploration.
    """

    def test_can_play(self, exploration_id, **kwargs):
        """Checks if the user can play the exploration.

        Args:
            exploration_id: str. The exploration id.
            **kwargs: *. Keyword arguments.

        Returns:
            *. The return value of the decorated function.

        Raises:
            PageNotFoundException: The page is not found.
        """
        if exploration_id in feconf.DISABLED_EXPLORATION_IDS:
            raise self.PageNotFoundException

        exploration_rights = rights_manager.get_exploration_rights(
            exploration_id, strict=False)

        if exploration_rights is None:
            raise self.PageNotFoundException

        if rights_manager.check_can_access_activity(
                self.user, exploration_rights):
            return handler(self, exploration_id, **kwargs)
        else:
            raise self.PageNotFoundException
    test_can_play.__wrapped__ = True

    return test_can_play


def can_view_skills(handler):
    """Decorator to check whether user can view multiple given skills.

    Args:
        handler: function. The function to be decorated.

    Returns:
        function. The newly decorated function that can also
            check if the user can view multiple given skills.
    """

    def test_can_view(self, comma_separated_skill_ids, **kwargs):
        """Checks if the user can view the skills.

        Args:
            comma_separated_skill_ids: str. The skill ids
                separated by commas.
            **kwargs: *. Keyword arguments.

        Returns:
            bool. Whether the user can view the given skills.

        Raises:
            PageNotFoundException: The page is not found.
        """
        # This is a temporary check, since a decorator is required for every
        # method. Once skill publishing is done, whether given skill is
        # published should be checked here.
        skill_ids = comma_separated_skill_ids.split(',')

        try:
            for skill_id in skill_ids:
                skill_domain.Skill.require_valid_skill_id(skill_id)
        except Exception:
            raise self.InvalidInputException

        try:
            skill_services.get_multi_skills(skill_ids)
        except Exception as e:
            raise self.PageNotFoundException(e)

        return handler(self, comma_separated_skill_ids, **kwargs)
    test_can_view.__wrapped__ = True

    return test_can_view


def can_play_collection(handler):
    """Decorator to check whether user can play given collection.

    Args:
        handler: function. The function to be decorated.

    Returns:
        function. The newly decorated function that can also
            check if a user can play a given collection.
    """

    def test_can_play(self, collection_id, **kwargs):
        """Checks if the user can play the collection.

        Args:
            collection_id: str. The collection id.
            **kwargs: *. Keyword arguments.

        Returns:
            *. The return value of the decorated function.

        Raises:
            PageNotFoundException: The page is not found.
        """
        collection_rights = rights_manager.get_collection_rights(
            collection_id, strict=False)

        if collection_rights is None:
            raise self.PageNotFoundException

        if rights_manager.check_can_access_activity(
                self.user, collection_rights):
            return handler(self, collection_id, **kwargs)
        else:
            raise self.PageNotFoundException
    test_can_play.__wrapped__ = True

    return test_can_play


def can_download_exploration(handler):
    """Decorator to check whether user can download given exploration.
    If a user is authorized to play given exploration, they can download it.

    Args:
        handler: function. The function to be decorated.

    Returns:
        function. The newly decorated function that can also check
            if the user has permission to download a given
            exploration.
    """

    def test_can_download(self, exploration_id, **kwargs):
        """Checks if the user can download the exploration.

        Args:
            exploration_id: str. The exploration id.
            **kwargs: *. Keyword arguments.

        Returns:
            *. The return value of the decorated function.

        Raises:
            PageNotFoundException: The page is not found.
        """
        if exploration_id in feconf.DISABLED_EXPLORATION_IDS:
            raise base.UserFacingExceptions.PageNotFoundException

        exploration_rights = rights_manager.get_exploration_rights(
            exploration_id, strict=False)

        if exploration_rights is None:
            raise self.PageNotFoundException

        if rights_manager.check_can_access_activity(
                self.user, exploration_rights):
            return handler(self, exploration_id, **kwargs)
        else:
            raise self.PageNotFoundException
    test_can_download.__wrapped__ = True

    return test_can_download


def can_view_exploration_stats(handler):
    """Decorator to check whether user can view exploration stats.
    If a user is authorized to play given exploration, they can view its stats.

    Args:
        handler: function. The function to be decorated.

    Returns:
        function. The newly decorated function that checks if the user
            has permission to view exploration stats.
    """

    def test_can_view_stats(self, exploration_id, **kwargs):
        """Checks if the user can view the exploration stats.

        Args:
            exploration_id: str. The exploration id.
            **kwargs: *. Keyword arguments.

        Returns:
            *. The return value of the decorated function.

        Raises:
            PageNotFoundException: The page is not found.
        """
        if exploration_id in feconf.DISABLED_EXPLORATION_IDS:
            raise base.UserFacingExceptions.PageNotFoundException

        exploration_rights = rights_manager.get_exploration_rights(
            exploration_id, strict=False)

        if exploration_rights is None:
            raise self.PageNotFoundException

        if rights_manager.check_can_access_activity(
                self.user, exploration_rights):
            return handler(self, exploration_id, **kwargs)
        else:
            raise base.UserFacingExceptions.PageNotFoundException
    test_can_view_stats.__wrapped__ = True

    return test_can_view_stats


def can_edit_collection(handler):
    """Decorator to check whether the user can edit collection.

    Args:
        handler: function. The function to be decorated.

    Returns:
        function. The newly decorated function that checks if
            the user has permission to edit a given collection.
    """

    def test_can_edit(self, collection_id, **kwargs):
        """Checks if the user is logged in and can edit the collection.

        Args:
            collection_id: str. The collection id.
            **kwargs: *. Keyword arguments.

        Returns:
            *. The return value of the decorated function.

        Raises:
            PageNotFoundException: The page is not found.
            UnauthorizedUserException: The user does not have
                credentials to edit the collection.
        """
        if not self.user_id:
            raise base.UserFacingExceptions.NotLoggedInException

        collection_rights = rights_manager.get_collection_rights(
            collection_id, strict=False)
        if collection_rights is None:
            raise base.UserFacingExceptions.PageNotFoundException

        if rights_manager.check_can_edit_activity(
                self.user, collection_rights):
            return handler(self, collection_id, **kwargs)
        else:
            raise base.UserFacingExceptions.UnauthorizedUserException(
                'You do not have credentials to edit this collection.')
    test_can_edit.__wrapped__ = True

    return test_can_edit


def can_manage_email_dashboard(handler):
    """Decorator to check whether user can access email dashboard.

    Args:
        handler: function. The function to be decorated.

    Returns:
        function. The newly decorated function that now checks
            if the user has permission to access the email
            dashboard.
    """

    def test_can_manage_emails(self, **kwargs):
        """Checks if the user is logged in and can access email dashboard.

        Args:
            **kwargs: *. Keyword arguments.

        Returns:
            *. The return value of the decorated function.

        Raises:
            NotLoggedInException: The user is not logged in.
            UnauthorizedUserException: The user does not have
                credentials to access the email dashboard.
        """
        if not self.user_id:
            raise base.UserFacingExceptions.NotLoggedInException

        if role_services.ACTION_MANAGE_EMAIL_DASHBOARD in self.user.actions:
            return handler(self, **kwargs)

        raise self.UnauthorizedUserException(
            'You do not have credentials to access email dashboard.')
    test_can_manage_emails.__wrapped__ = True

    return test_can_manage_emails


def can_access_moderator_page(handler):
    """Decorator to check whether user can access moderator page.

    Args:
        handler: function. The function to be decorated.

    Returns:
        function. The newly decorated function that now checks
            if the user has permission to access the moderator
            page.
    """

    def test_can_access_moderator_page(self, **kwargs):
        """Checks if the user is logged in and can access moderator page.

        Args:
            **kwargs: *. Keyword arguments.

        Returns:
            *. The return value of the decorated function.

        Raises:
            NotLoggedInException: The user is not logged in.
            UnauthorizedUserException: The user does not have
                credentials to access the moderator page.
        """
        if not self.user_id:
            raise base.UserFacingExceptions.NotLoggedInException

        if role_services.ACTION_ACCESS_MODERATOR_PAGE in self.user.actions:
            return handler(self, **kwargs)

        raise self.UnauthorizedUserException(
            'You do not have credentials to access moderator page.')
    test_can_access_moderator_page.__wrapped__ = True

    return test_can_access_moderator_page


def can_send_moderator_emails(handler):
    """Decorator to check whether user can send moderator emails.

    Args:
        handler: function. The function to be decorated.

    Returns:
        function. The newly decorated function that now also checks if
            the user has permission to send moderator emails.
    """

    def test_can_send_moderator_emails(self, **kwargs):
        """Checks if the user is logged in and can send moderator emails.

        Args:
            **kwargs: *. Keyword arguments.

        Returns:
            *. The return value of the decorated function.

        Raises:
            NotLoggedInException: The user is not logged in.
            UnauthorizedUserException: The user does not have
                credentials to send moderator emails.
        """
        if not self.user_id:
            raise base.UserFacingExceptions.NotLoggedInException

        if role_services.ACTION_SEND_MODERATOR_EMAILS in self.user.actions:
            return handler(self, **kwargs)

        raise self.UnauthorizedUserException(
            'You do not have credentials to send moderator emails.')
    test_can_send_moderator_emails.__wrapped__ = True

    return test_can_send_moderator_emails


def can_manage_own_profile(handler):
    """Decorator to check whether user can manage their profile.

    Args:
        handler: function. The function to be decorated.

    Returns:
        function. The newly decorated function that now also checks
            if the user has permission to manage their profile.
    """

    def test_can_manage_profile(self, **kwargs):
        """Checks if the user is logged in and can manage their profile.

        Args:
            **kwargs: *. Keyword arguments.

        Returns:
            *. The return value of the decorated function.

        Raises:
            NotLoggedInException: The user is not logged in.
            UnauthorizedUserException: The user does not have
                credentials to manage profile or preferences.
        """
        if not self.user_id:
            raise self.NotLoggedInException

        if role_services.ACTION_MANAGE_PROFILE in self.user.actions:
            return handler(self, **kwargs)

        raise self.UnauthorizedUserException(
            'You do not have credentials to manage profile or preferences.')
    test_can_manage_profile.__wrapped__ = True

    return test_can_manage_profile


def can_access_admin_page(handler):
    """Decorator that checks if the current user is a super admin.

    Args:
        handler: function. The function to be decorated.

    Returns:
        function. The newly decorated function that now also checks if
            the user is a super admin.
    """

    def test_super_admin(self, **kwargs):
        """Checks if the user is logged in and is a super admin.

        Args:
            **kwargs: *. Keyword arguments.

        Returns:
            *. The return value of the decorated function.

        Raises:
            NotLoggedInException: The user is not logged in.
            UnauthorizedUserException: The user is not a super admin
                of the application.
        """
        if not self.user_id:
            raise self.NotLoggedInException

        if not current_user_services.is_current_user_super_admin():
            raise self.UnauthorizedUserException(
                '%s is not a super admin of this application' % self.user_id)
        return handler(self, **kwargs)
    test_super_admin.__wrapped__ = True

    return test_super_admin


def can_upload_exploration(handler):
    """Decorator that checks if the current user can upload exploration.

    Args:
        handler: function. The function to be decorated.

    Returns:
        function. The newly decorated function that now also checks if
            a user has permission to upload an exploration.
    """

    def test_can_upload(self, **kwargs):
        """Checks if the user can upload exploration.

        Args:
            **kwargs: *. Keyword arguments.

        Returns:
            *. The return value of the decorated function.

        Raises:
            NotLoggedInException: The user is not logged in.
            UnauthorizedUserException: The user does not have
                credentials to upload an exploration.
        """
        if not self.user_id:
            raise self.NotLoggedInException

        if not current_user_services.is_current_user_super_admin():
            raise self.UnauthorizedUserException(
                'You do not have credentials to upload exploration.')
        return handler(self, **kwargs)
    test_can_upload.__wrapped__ = True

    return test_can_upload


def can_create_exploration(handler):
    """Decorator to check whether the user can create an exploration.

    Args:
        handler: function. The function to be decorated.

    Returns:
        function. The newly decorated function that now also checks
            if a user has permission to create an exploration.
    """

    def test_can_create(self, **kwargs):
        """Checks if the user can create an exploration.

        Args:
            **kwargs: *. Keyword arguments.

        Returns:
            *. The return value of the decorated function.

        Raises:
            NotLoggedInException: The user is not logged in.
            UnauthorizedUserException: The user does not have
                credentials to create an exploration.
        """
        if self.user_id is None:
            raise self.NotLoggedInException

        if role_services.ACTION_CREATE_EXPLORATION in self.user.actions:
            return handler(self, **kwargs)
        else:
            raise base.UserFacingExceptions.UnauthorizedUserException(
                'You do not have credentials to create an exploration.')
    test_can_create.__wrapped__ = True

    return test_can_create


def can_create_collection(handler):
    """Decorator to check whether the user can create a collection.

    Args:
        handler: function. The function to be decorated.

    Returns:
        function. The newly decorated function that now also checks
            if a user has permission to create a collection.
    """

    def test_can_create(self, **kwargs):
        """Checks if the user can create a collection.

        Args:
            **kwargs: *. Keyword arguments.

        Returns:
            *. The return value of the decorated function.

        Raises:
            NotLoggedInException: The user is not logged in.
            UnauthorizedUserException: The user does not have
                credentials to create a collection.
        """
        if self.user_id is None:
            raise self.NotLoggedInException

        if role_services.ACTION_CREATE_COLLECTION in self.user.actions:
            return handler(self, **kwargs)
        else:
            raise base.UserFacingExceptions.UnauthorizedUserException(
                'You do not have credentials to create a collection.')
    test_can_create.__wrapped__ = True

    return test_can_create


def can_access_creator_dashboard(handler):
    """Decorator to check whether the user can access creator dashboard page.

    Args:
        handler: function. The function to be decorated.

    Returns:
        function. The newly decorated function that now also checks if a
            user has permission to access the creator dashboard page.
    """

    def test_can_access(self, **kwargs):
        """Checks if the user can access the creator dashboard page.

        Args:
            **kwargs: *. Keyword arguments.

        Returns:
            *. The return value of the decorated function.

        Raises:
            NotLoggedInException: The user is not logged in.
            UnauthorizedUserException: The user does not have
                credentials to access creator dashboard.
        """
        if self.user_id is None:
            raise self.NotLoggedInException

        if role_services.ACTION_ACCESS_CREATOR_DASHBOARD in self.user.actions:
            return handler(self, **kwargs)
        else:
            raise base.UserFacingExceptions.UnauthorizedUserException(
                'You do not have credentials to access creator dashboard.')
    test_can_access.__wrapped__ = True

    return test_can_access


def can_create_feedback_thread(handler):
    """Decorator to check whether the user can create a feedback thread.

    Args:
        handler: function. The function to be decorated.

    Returns:
        function. The newly decorated function that now also checks if
            a user has permission to create a feedback thread.
    """

    def test_can_access(self, exploration_id, **kwargs):
        """Checks if the user can create a feedback thread.

        Args:
            exploration_id: str. The ID of the exploration where the thread will
                be created.
            **kwargs: *. Keyword arguments.

        Returns:
            *. The return value of the decorated function.

        Raises:
            PageNotFoundException: The page is not found.
            UnauthorizedUserException: The user does not have
                credentials to create an exploration feedback.
        """
        if exploration_id in feconf.DISABLED_EXPLORATION_IDS:
            raise base.UserFacingExceptions.PageNotFoundException

        exploration_rights = rights_manager.get_exploration_rights(
            exploration_id, strict=False)
        if rights_manager.check_can_access_activity(
                self.user, exploration_rights):
            return handler(self, exploration_id, **kwargs)
        else:
            raise self.UnauthorizedUserException(
                'You do not have credentials to create exploration feedback.')
    test_can_access.__wrapped__ = True

    return test_can_access


def can_view_feedback_thread(handler):
    """Decorator to check whether the user can view a feedback thread.

    Args:
        handler: function. The function to be decorated.

    Returns:
        function. The newly decorated function that now also checks if
            a user has permission to view a feedback thread.
    """

    def test_can_access(self, thread_id, **kwargs):
        """Checks if the user can view a feedback thread.

        Args:
            thread_id: str. The feedback thread id.
            **kwargs: *. Keyword arguments.

        Returns:
            *. The return value of the decorated function.

        Raises:
            InvalidInputException: The thread ID is not valid.
            PageNotFoundException: The page is not found.
            UnauthorizedUserException: The user does not have
                credentials to view an exploration feedback.
        """
        if '.' not in thread_id:
            raise self.InvalidInputException('Thread ID must contain a .')

        exploration_id = feedback_services.get_exp_id_from_thread_id(thread_id)

        if exploration_id in feconf.DISABLED_EXPLORATION_IDS:
            raise base.UserFacingExceptions.PageNotFoundException

        exploration_rights = rights_manager.get_exploration_rights(
            exploration_id, strict=False)
        if rights_manager.check_can_access_activity(
                self.user, exploration_rights):
            return handler(self, thread_id, **kwargs)
        else:
            raise self.UnauthorizedUserException(
                'You do not have credentials to view exploration feedback.')
    test_can_access.__wrapped__ = True

    return test_can_access


def can_comment_on_feedback_thread(handler):
    """Decorator to check whether the user can comment on feedback thread.

    Args:
        handler: function. The function to be decorated.

    Returns:
        function. The newly decorated function that now also checks if
            the user has permission to comment on a given feedback
            thread.
    """

    def test_can_access(self, thread_id, **kwargs):
        """Checks if the user can comment on the feedback thread.

        Args:
            thread_id: str. The feedback thread id.
            **kwargs: *. Keyword arguments.

        Returns:
            *. The return value of the decorated function.

        Raises:
            NotLoggedInException: The user is not logged in.
            InvalidInputException: The thread ID is not valid.
            PageNotFoundException: The page is not found.
            UnauthorizedUserException: The user does not have
                credentials to comment on an exploration feedback.
        """
        if not self.user_id:
            raise base.UserFacingExceptions.NotLoggedInException

        if '.' not in thread_id:
            raise self.InvalidInputException('Thread ID must contain a .')

        exploration_id = feedback_services.get_exp_id_from_thread_id(thread_id)

        if exploration_id in feconf.DISABLED_EXPLORATION_IDS:
            raise base.UserFacingExceptions.PageNotFoundException

        exploration_rights = rights_manager.get_exploration_rights(
            exploration_id, strict=False)

        if rights_manager.check_can_access_activity(
                self.user, exploration_rights):
            return handler(self, thread_id, **kwargs)
        else:
            raise self.UnauthorizedUserException(
                'You do not have credentials to comment on exploration'
                ' feedback.')
    test_can_access.__wrapped__ = True

    return test_can_access


def can_rate_exploration(handler):
    """Decorator to check whether the user can give rating to given
    exploration.

    Args:
        handler: function. The function to be decorated.

    Returns:
        function. The newly decorated function that now also checks
            if the user has permission to rate a given exploration.
    """

    def test_can_rate(self, exploration_id, **kwargs):
        """Checks if the user can rate the exploration.

        Args:
            exploration_id: str. The exploration id.
            **kwargs: *. Keyword arguments.

        Returns:
            *. The return value of the decorated function.

        Raises:
            UnauthorizedUserException: The user does not have
                credentials to rate an exploration.
        """
        if (role_services.ACTION_RATE_ANY_PUBLIC_EXPLORATION in
                self.user.actions):
            return handler(self, exploration_id, **kwargs)
        else:
            raise base.UserFacingExceptions.UnauthorizedUserException(
                'You do not have credentials to give ratings to explorations.')
    test_can_rate.__wrapped__ = True

    return test_can_rate


def can_flag_exploration(handler):
    """Decorator to check whether user can flag given exploration.

    Args:
        handler: function. The function to be decorated.

    Returns:
        function. The newly decorated function that now also checks if
            a user can flag a given exploration.
    """

    def test_can_flag(self, exploration_id, **kwargs):
        """Checks if the user can flag the exploration.

        Args:
            exploration_id: str. The exploration id.
            **kwargs: *. Keyword arguments.

        Returns:
            *. The return value of the decorated function.

        Raises:
            UnauthorizedUserException: The user does not have
                credentials to flag an exploration.
        """
        if role_services.ACTION_FLAG_EXPLORATION in self.user.actions:
            return handler(self, exploration_id, **kwargs)
        else:
            raise base.UserFacingExceptions.UnauthorizedUserException(
                'You do not have credentials to flag explorations.')
    test_can_flag.__wrapped__ = True

    return test_can_flag


def can_subscribe_to_users(handler):
    """Decorator to check whether user can subscribe/unsubscribe a creator.

    Args:
        handler: function. The function to be decorated.

    Returns:
        function. The newly decorated function that now also checks if
            a user has permission to subscribe/unsubscribe a creator.
    """

    def test_can_subscribe(self, **kwargs):
        """Checks if the user can subscribe/unsubscribe a creator.

        Args:
            **kwargs: *. Keyword arguments.

        Returns:
            *. The return value of the decorated function.

        Raises:
            UnauthorizedUserException: The user does not have
                credentials to manage subscriptions.
        """
        if role_services.ACTION_SUBSCRIBE_TO_USERS in self.user.actions:
            return handler(self, **kwargs)
        else:
            raise base.UserFacingExceptions.UnauthorizedUserException(
                'You do not have credentials to manage subscriptions.')
    test_can_subscribe.__wrapped__ = True

    return test_can_subscribe


def can_edit_exploration(handler):
    """Decorator to check whether the user can edit given exploration.

    Args:
        handler: function. The function to be decorated.

    Returns:
        function. The newly decorated function that now also checks if
            a user has permission to edit a given exploration.
    """

    def test_can_edit(self, exploration_id, *args, **kwargs):
        """Checks if the user can edit the exploration.

        Args:
            exploration_id: str. The exploration id.
            *args: *. Arguments.
            **kwargs: *. Keyword arguments.

        Returns:
            *. The return value of the decorated function.

        Raises:
            NotLoggedInException: The user is not logged in.
            PageNotFoundException: The page is not found.
            UnauthorizedUserException: The user does not have
                credentials to edit an exploration.
        """
        if not self.user_id:
            raise base.UserFacingExceptions.NotLoggedInException

        exploration_rights = rights_manager.get_exploration_rights(
            exploration_id, strict=False)

        if exploration_rights is None:
            raise base.UserFacingExceptions.PageNotFoundException

        if rights_manager.check_can_edit_activity(
                self.user, exploration_rights):
            return handler(self, exploration_id, *args, **kwargs)
        else:
            raise base.UserFacingExceptions.UnauthorizedUserException(
                'You do not have credentials to edit this exploration.')
    test_can_edit.__wrapped__ = True

    return test_can_edit


def can_voiceover_exploration(handler):
    """Decorator to check whether the user can voiceover given exploration.

    Args:
        handler: function. The function to be decorated.

    Returns:
        function. The newly decorated function that now also checks if a
            user has permission to voiceover a given exploration.
    """

    def test_can_voiceover(self, exploration_id, **kwargs):
        """Checks if the user can voiceover the exploration.

        Args:
            exploration_id: str. The exploration id.
            **kwargs: dict(str: *). Keyword arguments.

        Returns:
            *. The return value of the decorated function.

        Raises:
            NotLoggedInException: The user is not logged in.
            PageNotFoundException: The page is not found.
            UnauthorizedUserException: The user does not have
                credentials to voiceover an exploration.
        """
        if not self.user_id:
            raise base.UserFacingExceptions.NotLoggedInException

        exploration_rights = rights_manager.get_exploration_rights(
            exploration_id, strict=False)
        if exploration_rights is None:
            raise base.UserFacingExceptions.PageNotFoundException

        if rights_manager.check_can_voiceover_activity(
                self.user, exploration_rights):
            return handler(self, exploration_id, **kwargs)
        else:
            raise base.UserFacingExceptions.UnauthorizedUserException(
                'You do not have credentials to voiceover this exploration.')
    test_can_voiceover.__wrapped__ = True

    return test_can_voiceover


def can_save_exploration(handler):
    """Decorator to check whether user can save exploration.

    Args:
        handler: function. The function to be decorated.

    Returns:
        function. The newly decorated function that checks if
            a user has permission to save a given exploration.
    """

    def test_can_save(self, exploration_id, **kwargs):
        """Checks if the user can save the exploration.

        Args:
            exploration_id: str. The exploration id.
            **kwargs: dict(str: *). Keyword arguments.

        Returns:
            *. The return value of the decorated function.

        Raises:
            NotLoggedInException: The user is not logged in.
            PageNotFoundException: The page is not found.
            UnauthorizedUserException: The user does not have
                credentials to save changes to this exploration.
        """

        if not self.user_id:
            raise base.UserFacingExceptions.NotLoggedInException

        exploration_rights = rights_manager.get_exploration_rights(
            exploration_id, strict=False)
        if exploration_rights is None:
            raise base.UserFacingExceptions.PageNotFoundException

        if rights_manager.check_can_save_activity(
                self.user, exploration_rights):
            return handler(self, exploration_id, **kwargs)
        else:
            raise base.UserFacingExceptions.UnauthorizedUserException(
                'You do not have permissions to save this exploration.')

    test_can_save.__wrapped__ = True

    return test_can_save


def can_delete_exploration(handler):
    """Decorator to check whether user can delete exploration.

    Args:
        handler: function. The function to be decorated.

    Returns:
        function. The newly decorated function that checks if
            a user has permission to delete a given
            exploration.
    """

    def test_can_delete(self, exploration_id, **kwargs):
        """Checks if the user can delete the exploration.

        Args:
            exploration_id: str. The exploration id.
            **kwargs: *. Keyword arguments.

        Returns:
            *. The return value of the decorated function.

        Raises:
            NotLoggedInException: The user is not logged in.
            UnauthorizedUserException: The user does not have
                permissions to delete an exploration.
        """
        if not self.user_id:
            raise base.UserFacingExceptions.NotLoggedInException

        exploration_rights = rights_manager.get_exploration_rights(
            exploration_id, strict=False)

        if rights_manager.check_can_delete_activity(
                self.user, exploration_rights):
            return handler(self, exploration_id, **kwargs)
        else:
            raise base.UserFacingExceptions.UnauthorizedUserException(
                'User %s does not have permissions to delete exploration %s' %
                (self.user_id, exploration_id))
    test_can_delete.__wrapped__ = True

    return test_can_delete


def can_suggest_changes_to_exploration(handler):
    """Decorator to check whether a user can make suggestions to an
    exploration.

    Args:
        handler: function. The function to be decorated.

    Returns:
        function. The newly decorated function that now also checks if
            a user has permission to make suggestions to an
            exploration.
    """

    def test_can_suggest(self, exploration_id, **kwargs):
        """Checks if the user can make suggestions to an exploration.

        Args:
            exploration_id: str. The exploration id.
            **kwargs: *. Keyword arguments.

        Returns:
            *. The return value of the decorated function.

        Raises:
            UnauthorizedUserException: The user does not have
                credentials to give suggestions to an exploration.
        """
        if role_services.ACTION_SUGGEST_CHANGES in self.user.actions:
            return handler(self, exploration_id, **kwargs)
        else:
            raise base.UserFacingExceptions.UnauthorizedUserException(
                'You do not have credentials to give suggestions to this '
                'exploration.')
    test_can_suggest.__wrapped__ = True

    return test_can_suggest


def can_suggest_changes(handler):
    """Decorator to check whether a user can make suggestions.

    Args:
        handler: function. The function to be decorated.

    Returns:
        function. The newly decorated function that now also checks
            if the user has permission to make suggestions.
    """

    def test_can_suggest(self, **kwargs):
        """Checks if the user can make suggestions to an exploration.

        Args:
            **kwargs: *. Keyword arguments.

        Returns:
            *. The return value of the decorated function.

        Raises:
            UnauthorizedUserException: The user does not have
                credentials to make suggestions.
        """
        if role_services.ACTION_SUGGEST_CHANGES in self.user.actions:
            return handler(self, **kwargs)
        else:
            raise base.UserFacingExceptions.UnauthorizedUserException(
                'You do not have credentials to make suggestions.')
    test_can_suggest.__wrapped__ = True

    return test_can_suggest


def can_resubmit_suggestion(handler):
    """Decorator to check whether a user can resubmit a suggestion."""

    def test_can_resubmit_suggestion(self, suggestion_id, **kwargs):
        """Checks if the use can edit the given suggestion.

        Args:
            suggestion_id: str. The ID of the suggestion.
            **kwargs: *. keyword arguments.

        Returns:
            *. The return value of the decorated function.

        Raises:
            UnauthorizedUserException: The user does not have
                credentials to edit this suggestion.
        """
        suggestion = suggestion_services.get_suggestion_by_id(suggestion_id)
        if not suggestion:
            raise self.InvalidInputException(
                'No suggestion found with given suggestion id')

        if suggestion_services.check_can_resubmit_suggestion(
                suggestion_id, self.user_id):
            return handler(self, suggestion_id, **kwargs)
        else:
            raise base.UserFacingExceptions.UnauthorizedUserException(
                'You do not have credentials to resubmit this suggestion.')
    test_can_resubmit_suggestion.__wrapped__ = True

    return test_can_resubmit_suggestion


def can_publish_exploration(handler):
    """Decorator to check whether user can publish exploration.

    Args:
        handler: function. The function to be decorated.

    Returns:
        function. The newly decorated function that now also
            checks if the user has permission to publish an
            exploration.
    """

    def test_can_publish(self, exploration_id, *args, **kwargs):
        """Checks if the user can publish the exploration.

        Args:
            exploration_id: str. The exploration id.
            *args: arguments.
            **kwargs: *. Keyword arguments.

        Returns:
            *. The return value of the decorated function.

        Raises:
            PageNotFoundException: The page is not found.
            UnauthorizedUserException: The user does not have
                credentials to publish an exploration.
        """
        exploration_rights = rights_manager.get_exploration_rights(
            exploration_id, strict=False)

        if exploration_rights is None:
            raise base.UserFacingExceptions.PageNotFoundException

        if rights_manager.check_can_publish_activity(
                self.user, exploration_rights):
            return handler(self, exploration_id, *args, **kwargs)

        raise base.UserFacingExceptions.UnauthorizedUserException(
            'You do not have credentials to publish this exploration.')
    test_can_publish.__wrapped__ = True

    return test_can_publish


def can_publish_collection(handler):
    """Decorator to check whether user can publish collection.

    Args:
        handler: function. The function to be decorated.

    Returns:
        function. The newly decorated function that now also checks
            if a user has permission to publish a collection.
    """

    def test_can_publish_collection(self, collection_id, **kwargs):
        """Checks if the user can publish the collection.

        Args:
            collection_id: str. The collection id.
            **kwargs: *. Keyword arguments.

        Returns:
            *. The return value of the decorated function.

        Raises:
            PageNotFoundException: The page is not found.
            UnauthorizedUserException: The user does not have
                credentials to publish a collection.
        """
        collection_rights = rights_manager.get_collection_rights(
            collection_id, strict=False)
        if collection_rights is None:
            raise base.UserFacingExceptions.PageNotFoundException

        if rights_manager.check_can_publish_activity(
                self.user, collection_rights):
            return handler(self, collection_id, **kwargs)

        raise self.UnauthorizedUserException(
            'You do not have credentials to publish this collection.')
    test_can_publish_collection.__wrapped__ = True

    return test_can_publish_collection


def can_unpublish_collection(handler):
    """Decorator to check whether user can unpublish a given
    collection.

    Args:
        handler: function. The function to be decorated.

    Returns:
        function. The newly decorated function that also checks if
            the user has permission to unpublish a collection.
    """

    def test_can_unpublish_collection(self, collection_id, **kwargs):
        """Checks if the user can unpublish the collection.

        Args:
            collection_id: str. The collection id.
            **kwargs: *. Keyword arguments.

        Returns:
            *. The return value of the decorated function.

        Raises:
            PageNotFoundException: The page is not found.
            UnauthorizedUserException: The user does not have
                credentials to unpublish a collection.
        """
        collection_rights = rights_manager.get_collection_rights(
            collection_id, strict=False)
        if collection_rights is None:
            raise base.UserFacingExceptions.PageNotFoundException

        if rights_manager.check_can_unpublish_activity(
                self.user, collection_rights):
            return handler(self, collection_id, **kwargs)

        raise self.UnauthorizedUserException(
            'You do not have credentials to unpublish this collection.')
    test_can_unpublish_collection.__wrapped__ = True

    return test_can_unpublish_collection


def can_modify_exploration_roles(handler):
    """Decorators to check whether user can manage rights related to an
    exploration.


    Args:
        handler: function. The function to be decorated.

    Returns:
        function. The newly decorated function that now also checks if
            the user has permission to manage rights related to an
            exploration.
    """

    def test_can_modify(self, exploration_id, **kwargs):
        """Checks if the user can modify the rights related to an exploration.

        Args:
            exploration_id: str. The exploration id.
            **kwargs: *. Keyword arguments.

        Returns:
            *. The return value of the decorated function.

        Raises:
            UnauthorizedUserException: The user does not have
                credentials to change the rights for an exploration.
        """
        exploration_rights = rights_manager.get_exploration_rights(
            exploration_id, strict=False)

        if rights_manager.check_can_modify_activity_roles(
                self.user, exploration_rights):
            return handler(self, exploration_id, **kwargs)
        else:
            raise base.UserFacingExceptions.UnauthorizedUserException(
                'You do not have credentials to change rights for this '
                'exploration.')
    test_can_modify.__wrapped__ = True

    return test_can_modify


def can_perform_cron_tasks(handler):
    """Decorator to ensure that the handler is being called by cron or by a
    superadmin of the application.

    Args:
        handler: function. The function to be decorated.

    Returns:
        function. The newly decorated function that now also ensures that
            the handler can only be executed if it is called by cron or by
            a superadmin of the application.
    """

    def test_can_perform(self, **kwargs):
        """Checks if the handler is called by cron or by a superadmin of the
        application.

        Args:
            **kwargs: *. Keyword arguments.

        Returns:
            *. The return value of the decorated function.

        Raises:
            UnauthorizedUserException: The user does not have
                credentials to access the page.
        """
        if (self.request.headers.get('X-AppEngine-Cron') is None and
                not self.is_super_admin):
            raise self.UnauthorizedUserException(
                'You do not have the credentials to access this page.')
        else:
            return handler(self, **kwargs)
    test_can_perform.__wrapped__ = True

    return test_can_perform


def can_access_learner_dashboard(handler):
    """Decorator to check access to learner dashboard.

    Args:
        handler: function. The function to be decorated.

    Returns:
        function. The newly decorated function that now also checks if
            one can access the learner dashboard.
    """

    def test_can_access(self, **kwargs):
        """Checks if the user can access the learner dashboard.

        Args:
            **kwargs: *. Keyword arguments.

        Returns:
            *. The return value of the decorated function.

        Raises:
            NotLoggedInException: The user is not logged in.
        """
        if role_services.ACTION_ACCESS_LEARNER_DASHBOARD in self.user.actions:
            return handler(self, **kwargs)
        else:
            raise self.NotLoggedInException
    test_can_access.__wrapped__ = True

    return test_can_access


def can_manage_question_skill_status(handler):
    """Decorator to check whether the user can publish a question and link it
    to a skill.

    Args:
        handler: function. The function to be decorated.

    Returns:
        function. The newly decorated function that now also checks if the
            given user has permission to publish a question and link it
            to a skill.
    """

    def test_can_manage_question_skill_status(self, **kwargs):
        """Checks if the user can publish a question directly.

        Args:
            **kwargs: *. Keyword arguments.

        Returns:
            *. The return value of the decorated function.

        Raises:
            NotLoggedInException: The user is not logged in.
            UnauthorizedUserException: The user does not have
                credentials to publish a question.
        """
        if not self.user_id:
            raise base.UserFacingExceptions.NotLoggedInException

        if (
                role_services.ACTION_MANAGE_QUESTION_SKILL_STATUS in
                self.user.actions):
            return handler(self, **kwargs)
        else:
            raise self.UnauthorizedUserException(
                'You do not have credentials to publish a question.')
    test_can_manage_question_skill_status.__wrapped__ = True

    return test_can_manage_question_skill_status


def require_user_id_else_redirect_to_homepage(handler):
    """Decorator that checks if a user_id is associated to the current
    session. If not, the user is redirected to the main page.
    Note that the user may not yet have registered.

    Args:
        handler: function. The function to be decorated.

    Returns:
        function. The newly decorated function that now also checks
            if a given user_id is associated with the current
            session.
    """

    def test_login(self, **kwargs):
        """Checks if the user for the current session is logged in.
        If not, redirects the user to the home page.

        Args:
            **kwargs: *. Keyword arguments.

        Returns:
            *. The return value of the decorated function.
        """
        if not self.user_id:
            self.redirect('/')
            return
        return handler(self, **kwargs)
    test_login.__wrapped__ = True

    return test_login


def can_edit_topic(handler):
    """Decorator to check whether the user can edit given topic."""

    def test_can_edit(self, topic_id, *args, **kwargs):
        """Checks whether the user can edit a given topic.

        Args:
            topic_id: str. The topic id.
            *args: arguments.
            **kwargs: *. Keyword arguments.

        Returns:
            *. The return value of the decorated function.

        Raises:
            NotLoggedInException: The user is not logged in.
            PageNotFoundException: The page is not found.
            UnauthorizedUserException: The user does not have
                credentials to edit a topic.
        """
        if not self.user_id:
            raise base.UserFacingExceptions.NotLoggedInException

        topic = topic_fetchers.get_topic_by_id(topic_id, strict=False)
        topic_rights = topic_services.get_topic_rights(topic_id, strict=False)
        if topic_rights is None or topic is None:
            raise base.UserFacingExceptions.PageNotFoundException

        if topic_services.check_can_edit_topic(self.user, topic_rights):
            return handler(self, topic_id, *args, **kwargs)
        else:
            raise self.UnauthorizedUserException(
                'You do not have credentials to edit this topic.')
    test_can_edit.__wrapped__ = True

    return test_can_edit


def can_edit_question(handler):
    """Decorator to check whether the user can edit given question.

    Args:
        handler: function. The function to be decorated.

    Returns:
        function. The newly decorated function that now also checks
            whether the user has permission to edit a given question.
    """

    def test_can_edit(self, question_id, **kwargs):
        """Checks whether the user can edit the given question.

        Args:
            question_id: str. The question id.
            **kwargs: *. Keyword arguments.

        Returns:
            *. The return value of the decorated function.

        Raises:
            NotLoggedInException: The user is not logged in.
            PageNotFoundException: The page is not found.
            UnauthorizedUserException: The user does not have
                credentials to edit a question.
        """
        if not self.user_id:
            raise base.UserFacingExceptions.NotLoggedInException

        question_rights = question_services.get_question_rights(
            question_id, strict=False)

        if question_rights is None:
            raise base.UserFacingExceptions.PageNotFoundException

        if (
                role_services.ACTION_EDIT_ANY_QUESTION in self.user.actions or
                question_rights.is_creator(self.user_id)):
            return handler(self, question_id, **kwargs)
        else:
            raise self.UnauthorizedUserException(
                'You do not have credentials to edit this question.')
    test_can_edit.__wrapped__ = True

    return test_can_edit


def can_play_question(handler):
    """Decorator to check whether the user can play given question.

    Args:
        handler: function. The function to be decorated.

    Returns:
        function. The newly decorated function that now also checks
            whether the user can play a given question.
    """
    def test_can_play_question(self, question_id, **kwargs):
        """Checks whether the user can play the given question.

        Args:
            question_id: str. The question id.
            **kwargs: *. Keyword arguments.

        Returns:
            *. The return value of the decorated function.

        Raises:
            PageNotFoundException: The page is not found.
        """
        question = question_services.get_question_by_id(
            question_id, strict=False)
        if question is None:
            raise self.PageNotFoundException
        return handler(self, question_id, **kwargs)
    test_can_play_question.__wrapped__ = True
    return test_can_play_question


def can_view_question_editor(handler):
    """Decorator to check whether the user can view any question editor.

    Args:
        handler: function. The function to be decorated.

    Returns:
        function. The newly decorated function that now also checks
            if the user has permission to view any question editor.
    """

    def test_can_view_question_editor(self, question_id, **kwargs):
        """Checks whether the user can view the question editor.

        Args:
            question_id: str. The question id.
            **kwargs: *. Keyword arguments.

        Returns:
            *. The return value of the decorated function.

        Raises:
            NotLoggedInException: The user is not logged in.
            PageNotFoundException: The page is not found.
            UnauthorizedUserException: The user does not have
                enough rights to access the question editor.
        """
        if not self.user_id:
            raise self.NotLoggedInException

        question_rights = question_services.get_question_rights(
            question_id, strict=False)

        if question_rights is None:
            raise base.UserFacingExceptions.PageNotFoundException

        if (
                role_services.ACTION_VISIT_ANY_QUESTION_EDITOR in
                self.user.actions or question_rights.is_creator(self.user_id)):
            return handler(self, question_id, **kwargs)
        else:
            raise self.UnauthorizedUserException(
                '%s does not have enough rights to access the questions editor'
                % self.user_id)
    test_can_view_question_editor.__wrapped__ = True

    return test_can_view_question_editor


def can_delete_question(handler):
    """Decorator to check whether the user can delete a question.

    Args:
        handler: function. The function to be decorated.

    Returns:
        function. The newly decorated function that now also checks
            if the user has permission to delete a question.
    """

    def test_can_delete_question(self, question_id, **kwargs):
        """Checks whether the user can delete a given question.

        Args:
            question_id: str. The question id.
            **kwargs: *. Keyword arguments.

        Returns:
            *. The return value of the decorated function.

        Raises:
            NotLoggedInException: The user is not logged in.
            UnauthorizedUserException: The user does not have
                enough rights to delete the question.
        """
        if not self.user_id:
            raise self.NotLoggedInException

        user_actions_info = user_services.UserActionsInfo(self.user_id)

        if (role_services.ACTION_DELETE_ANY_QUESTION in
                user_actions_info.actions):
            return handler(self, question_id, **kwargs)
        else:
            raise self.UnauthorizedUserException(
                '%s does not have enough rights to delete the'
                ' question.' % self.user_id)
    test_can_delete_question.__wrapped__ = True

    return test_can_delete_question


def can_add_new_story_to_topic(handler):
    """Decorator to check whether the user can add a story to a given topic.

    Args:
        handler: function. The function to be decorated.

    Returns:
        function. The newly decorated function that now also checks
            if the user has permission to add a story to a given topic.
    """

    def test_can_add_story(self, topic_id, **kwargs):
        """Checks whether the user can add a story to
        a given topic.

        Args:
            topic_id: str. The topic id.
            **kwargs: *. Keyword arguments.

        Returns:
            *. The return value of the decorated function.

        Raises:
            NotLoggedInException: The user is not logged in.
            PageNotFoundException: The page is not found.
            UnauthorizedUserException: The user does not have
                credentials to add a story to a given topic.
        """
        if not self.user_id:
            raise base.UserFacingExceptions.NotLoggedInException

        topic = topic_fetchers.get_topic_by_id(topic_id, strict=False)
        topic_rights = topic_services.get_topic_rights(topic_id, strict=False)
        if topic_rights is None or topic is None:
            raise base.UserFacingExceptions.PageNotFoundException

        if topic_services.check_can_edit_topic(self.user, topic_rights):
            return handler(self, topic_id, **kwargs)
        else:
            raise self.UnauthorizedUserException(
                'You do not have credentials to add a story to this topic.')
    test_can_add_story.__wrapped__ = True

    return test_can_add_story


def can_edit_story(handler):
    """Decorator to check whether the user can edit a story belonging to a given
    topic.

    Args:
        handler: function. The function to be decorated.

    Returns:
        function. The newly decorated function that now also checks if
            a user has permission to edit a story for a given topic.
    """

    def test_can_edit_story(self, story_id, **kwargs):
        """Checks whether the user can edit a story belonging to
        a given topic.

        Args:
            story_id: str. The story id.
            **kwargs: *. Keyword arguments.

        Returns:
            *. The return value of the decorated function.

        Raises:
            NotLoggedInException: The user is not logged in.
            PageNotFoundException: The page is not found.
            UnauthorizedUserException: The user does not have
                credentials to edit a story belonging to a
                given topic.
        """
        if not self.user_id:
            raise base.UserFacingExceptions.NotLoggedInException
        story_domain.Story.require_valid_story_id(story_id)
        story = story_fetchers.get_story_by_id(story_id, strict=False)
        if story is None:
            raise base.UserFacingExceptions.PageNotFoundException

        topic_id = story.corresponding_topic_id
        topic_rights = topic_services.get_topic_rights(topic_id, strict=False)
        topic = topic_fetchers.get_topic_by_id(topic_id, strict=False)
        if topic_rights is None or topic is None:
            raise base.UserFacingExceptions.PageNotFoundException

        canonical_story_ids = topic.get_canonical_story_ids()
        if story_id not in canonical_story_ids:
            raise base.UserFacingExceptions.PageNotFoundException

        if topic_services.check_can_edit_topic(self.user, topic_rights):
            return handler(self, story_id, **kwargs)
        else:
            raise self.UnauthorizedUserException(
                'You do not have credentials to edit this story.')
    test_can_edit_story.__wrapped__ = True

    return test_can_edit_story


def can_edit_skill(handler):
    """Decorator to check whether the user can edit a skill, which can be
    independent or belong to a topic.

    Args:
        handler: function. The function to be decorated.

    Returns:
        function. The newly decorated function that now also checks if
            the user has permission to edit a skill.
    """
    def test_can_edit_skill(self, skill_id, **kwargs):
        """Test to see if user can edit a given skill by checking if
        logged in and using can_user_edit_skill.

        Args:
            skill_id: str. The skill ID.
            **kwargs: *. Keyword arguments.

        Returns:
            *. The return value of the decorated function.

        Raises:
            NotLoggedInException: The user is not logged in.
            PageNotFoundException: The given page cannot be found.
            UnauthorizedUserException: The user does not have the
                credentials to edit the given skill.
        """
        if not self.user_id:
            raise base.UserFacingExceptions.NotLoggedInException

        skill_rights = skill_services.get_skill_rights(
            skill_id, strict=False)
        if skill_rights is None:
            raise base.UserFacingExceptions.PageNotFoundException

        if role_services.ACTION_EDIT_PUBLIC_SKILLS in self.user.actions:
            if not skill_rights.is_private():
                return handler(self, skill_id, **kwargs)
            elif skill_rights.is_private() and skill_rights.is_creator(
                    self.user.user_id):
                return handler(self, skill_id, **kwargs)
            else:
                raise self.UnauthorizedUserException(
                    'You do not have credentials to edit this skill.')
        else:
            raise self.UnauthorizedUserException(
                'You do not have credentials to edit this skill.')

    test_can_edit_skill.__wrapped__ = True
    return test_can_edit_skill


def can_delete_skill(handler):
    """Decorator to check whether the user can delete a skill.

    Args:
        handler: function. The function to be decorated.

    Returns:
        function. The newly decorated function that now also checks
            if the user can delete a skill.
    """

    def test_can_delete_skill(self, **kwargs):
        """Checks whether the user can delete a skill.

        Args:
            **kwargs: *. Keyword arguments.

        Returns:
            *. The return value of the decorated function.

        Raises:
            NotLoggedInException: The user is not logged in.
            UnauthorizedUserException: The user does not have
                credentials to delete a skill.
        """
        if not self.user_id:
            raise base.UserFacingExceptions.NotLoggedInException

        user_actions_info = user_services.UserActionsInfo(self.user_id)
        if role_services.ACTION_DELETE_ANY_SKILL in user_actions_info.actions:
            return handler(self, **kwargs)
        else:
            raise self.UnauthorizedUserException(
                'You do not have credentials to delete the skill.')

    test_can_delete_skill.__wrapped__ = True
    return test_can_delete_skill


def can_create_skill(handler):
    """Decorator to check whether the user can create a skill, which can be
    independent or added to a topic.

    Args:
        handler: function. The function to be decorated.

    Returns:
        function. The newly decorated function that now also checks if
            the user has permission to create a skill.
    """
    def test_can_create_skill(self, **kwargs):
        """Checks whether the user can create a skill, which can be
        independent or belong to a topic.

        Args:
            **kwargs: *. Keyword arguments.

        Returns:
            *. The return value of the decorated function.

        Raises:
            NotLoggedInException: The user is not logged in.
            UnauthorizedUserException: The user does not have
                credentials to create a skill.
        """
        if not self.user_id:
            raise base.UserFacingExceptions.NotLoggedInException

        user_actions_info = user_services.UserActionsInfo(self.user_id)
        if role_services.ACTION_CREATE_NEW_SKILL in user_actions_info.actions:
            return handler(self, **kwargs)
        else:
            raise self.UnauthorizedUserException(
                'You do not have credentials to create a skill.')

    test_can_create_skill.__wrapped__ = True
    return test_can_create_skill


def can_delete_story(handler):
    """Decorator to check whether the user can delete a story in a given
    topic.

    Args:
        handler: function. The function to be decorated.

    Returns:
        function. The newly decorated function that now also checks
            whether the user has permission to delete a story in a
            given topic.
    """

    def test_can_delete_story(self, story_id, **kwargs):
        """Checks whether the user can delete a story in
        a given topic.

        Args:
            story_id: str. The story ID.
            **kwargs: *. Keyword arguments.

        Returns:
            *. The return value of the decorated function.

        Raises:
            NotLoggedInException: The user is not logged in.
            PageNotFoundException: The page is not found.
            UnauthorizedUserException: The user does not have
                credentials to delete a story.
        """
        if not self.user_id:
            raise base.UserFacingExceptions.NotLoggedInException

        story = story_fetchers.get_story_by_id(story_id, strict=False)
        if story is None:
            raise base.UserFacingExceptions.PageNotFoundException
        topic_id = story.corresponding_topic_id
        topic = topic_fetchers.get_topic_by_id(topic_id, strict=False)
        topic_rights = topic_services.get_topic_rights(topic_id, strict=False)
        if topic_rights is None or topic is None:
            raise base.UserFacingExceptions.PageNotFoundException

        if topic_services.check_can_edit_topic(self.user, topic_rights):
            return handler(self, story_id, **kwargs)
        else:
            raise self.UnauthorizedUserException(
                'You do not have credentials to delete this story.')
    test_can_delete_story.__wrapped__ = True

    return test_can_delete_story


def can_delete_topic(handler):
    """Decorator to check whether the user can delete a topic.

    Args:
        handler: function. The function to be decorated.

    Returns:
        function. The newly decorated function that now also
            checks if the user can delete a given topic.
    """

    def test_can_delete_topic(self, topic_id, **kwargs):
        """Checks whether the user can delete a given topic.

        Args:
            topic_id: str. The topic id.
            **kwargs: *. Keyword arguments.

        Returns:
            *. The return value of the decorated function.

        Raises:
            NotLoggedInException: The user is not logged in.
            UnauthorizedUserException: The user does not have
                enough rights to delete a given topic.
        """
        if not self.user_id:
            raise self.NotLoggedInException

        user_actions_info = user_services.UserActionsInfo(self.user_id)

        if role_services.ACTION_DELETE_TOPIC in user_actions_info.actions:
            return handler(self, topic_id, **kwargs)
        else:
            raise self.UnauthorizedUserException(
                '%s does not have enough rights to delete the'
                ' topic.' % self.user_id)
    test_can_delete_topic.__wrapped__ = True

    return test_can_delete_topic


def can_create_topic(handler):
    """Decorator to check whether the user can create a topic.

    Args:
        handler: function. The function to be decorated.

    Returns:
        function. The newly decorated function that also checks
            if the user can create a topic.
    """

    def test_can_create_topic(self, **kwargs):
        """Checks whether the user can create a topic.

        Args:
            **kwargs: *. Keyword arguments.

        Returns:
            *. The return value of the decorated function.

        Raises:
            NotLoggedInException: The user is not logged in.
            UnauthorizedUserException: The user does not have
                enough rights to create a topic.
        """
        if not self.user_id:
            raise self.NotLoggedInException

        user_actions_info = user_services.UserActionsInfo(self.user_id)

        if role_services.ACTION_CREATE_NEW_TOPIC in user_actions_info.actions:
            return handler(self, **kwargs)
        else:
            raise self.UnauthorizedUserException(
                '%s does not have enough rights to create a'
                ' topic.' % self.user_id)
    test_can_create_topic.__wrapped__ = True

    return test_can_create_topic


def can_access_topics_and_skills_dashboard(handler):
    """Decorator to check whether the user can access the topics and skills
    dashboard.

    Args:
        handler: function. The function to be decorated.

    Returns:
        function. The newly decorated function that also checks if
            the user can access the topics and skills dashboard.
    """

    def test_can_access_topics_and_skills_dashboard(self, **kwargs):
        """Checks whether the user can access the topics and skills
        dashboard.

        Args:
            **kwargs: *. Keyword arguments.

        Returns:
            *. The return value of the decorated function.

        Raises:
            NotLoggedInException: The user is not logged in.
            UnauthorizedUserException: The user does not have
                enough rights to access the topics and skills
                dashboard.
        """
        if not self.user_id:
            raise self.NotLoggedInException

        user_actions_info = user_services.UserActionsInfo(self.user_id)

        if (
                role_services.ACTION_ACCESS_TOPICS_AND_SKILLS_DASHBOARD in
                user_actions_info.actions):
            return handler(self, **kwargs)
        else:
            raise self.UnauthorizedUserException(
                '%s does not have enough rights to access the topics and skills'
                ' dashboard.' % self.user_id)
    test_can_access_topics_and_skills_dashboard.__wrapped__ = True

    return test_can_access_topics_and_skills_dashboard


def can_view_any_topic_editor(handler):
    """Decorator to check whether the user can view any topic editor.

    Args:
        handler: function. The newly decorated function.

    Returns:
        function. The newly decorated function that also checks
            if the user can view any topic editor.
    """

    def test_can_view_any_topic_editor(self, topic_id, **kwargs):
        """Checks whether the user can view any topic editor.

        Args:
            topic_id: str. The topic id.
            **kwargs: *. Keyword arguments.

        Returns:
            *. The return value of the decorated function.

        Raises:
            NotLoggedInException: The user is not logged in.
            UnauthorizedUserException: The user does not have
                enough rights to view any topic editor.
        """
        if not self.user_id:
            raise self.NotLoggedInException
        topic_domain.Topic.require_valid_topic_id(topic_id)

        user_actions_info = user_services.UserActionsInfo(self.user_id)

        if (
                role_services.ACTION_VISIT_ANY_TOPIC_EDITOR in
                user_actions_info.actions):
            return handler(self, topic_id, **kwargs)
        else:
            raise self.UnauthorizedUserException(
                '%s does not have enough rights to view any topic editor.'
                % self.user_id)
    test_can_view_any_topic_editor.__wrapped__ = True

    return test_can_view_any_topic_editor


def can_manage_rights_for_topic(handler):
    """Decorator to check whether the user can manage a topic's rights.

    Args:
        handler: function. The function to be decorated.

    Returns:
        function. The newly decorated function that also checks
            if the user can manage a given topic's rights.
    """

    def test_can_manage_topic_rights(self, topic_id, **kwargs):
        """Checks whether the user can manage a topic's rights.

        Args:
            topic_id: str. The topic id.
            **kwargs: *. Keyword arguments.

        Returns:
            *. The return value of the decorated function.

        Raises:
            NotLoggedInException: The user is not logged in.
            UnauthorizedUserException: The user does not have
                enough rights to assign roles for a given topic.
        """
        if not self.user_id:
            raise self.NotLoggedInException

        user_actions_info = user_services.UserActionsInfo(self.user_id)

        if (
                role_services.ACTION_MANAGE_TOPIC_RIGHTS in
                user_actions_info.actions):
            return handler(self, topic_id, **kwargs)
        else:
            raise self.UnauthorizedUserException(
                '%s does not have enough rights to assign roles for the '
                'topic.' % self.user_id)
    test_can_manage_topic_rights.__wrapped__ = True

    return test_can_manage_topic_rights


def can_change_topic_publication_status(handler):
    """Decorator to check whether the user can publish or unpublish a topic.

    Args:
        handler: function. The function to be decorated.

    Returns:
        function. The newly decorated function that now checks
            if the user can publish or unpublish a topic.
    """

    def test_can_change_topic_publication_status(self, **kwargs):
        """Checks whether the user can can publish or unpublish a topic.

        Args:
            **kwargs: *. Keyword arguments.

        Returns:
            *. The return value of the decorated function.

        Raises:
            NotLoggedInException: The user is not logged in.
            UnauthorizedUserException: The user does not have
                enough rights to publish or unpublish the topic..
        """
        if not self.user_id:
            raise self.NotLoggedInException

        user_actions_info = user_services.UserActionsInfo(self.user_id)

        if (
                role_services.ACTION_CHANGE_TOPIC_STATUS in
                user_actions_info.actions):
            return handler(self, **kwargs)
        else:
            raise self.UnauthorizedUserException(
                '%s does not have enough rights to publish or unpublish the '
                'topic.' % self.user_id)
    test_can_change_topic_publication_status.__wrapped__ = True

    return test_can_change_topic_publication_status


def can_access_topic_viewer_page(handler):
    """Decorator to check whether user can access topic viewer page.

    Args:
        handler: function. The function to be decorated.

    Returns:
        function. The newly decorated function that now checks
            if the user can access the given topic viewer page.
    """

    def test_can_access(self, topic_name, **kwargs):
        """Checks if the user can access topic viewer page.

        Args:
            topic_name: str. The name of the topic.
            **kwargs: *. Keyword arguments.

        Returns:
            *. The return value of the decorated function.

        Raises:
            PageNotFoundException: The given page cannot be found.
        """
        topic_name = python_utils.url_unquote_plus(topic_name)
        topic = topic_fetchers.get_topic_by_name(topic_name)

        if topic is None:
            raise self.PageNotFoundException

        topic_id = topic.id
        topic_rights = topic_services.get_topic_rights(
            topic_id, strict=False)

        if topic_rights.topic_is_published:
            return handler(self, topic_name, **kwargs)
        else:
            raise self.PageNotFoundException
    test_can_access.__wrapped__ = True

    return test_can_access


def can_access_story_viewer_page(handler):
    """Decorator to check whether user can access story viewer page.

    Args:
        handler: function.  The function to be decorated.

    Returns:
        function. The newly decorated function that now checks
            if the user can access the given story viewer page.
    """

    def test_can_access(self, story_id, **kwargs):
        """Checks if the user can access story viewer page.

        Args:
            story_id: str. The unique id of the story.
            **kwargs: *. Keyword arguments.

        Returns:
            *. The return value of the decorated function.

        Raises:
            PageNotFoundException: The given page cannot be found.
        """
        story = story_fetchers.get_story_by_id(story_id, strict=False)

        if story is None:
            raise self.PageNotFoundException

        story_is_published = False
        topic_is_published = False
        topic_id = story.corresponding_topic_id
        if topic_id:
            topic = topic_fetchers.get_topic_by_id(topic_id)
            topic_rights = topic_services.get_topic_rights(topic_id)
            topic_is_published = topic_rights.topic_is_published
            all_story_references = topic.get_all_story_references()
            for reference in all_story_references:
                if reference.story_id == story_id:
                    story_is_published = reference.story_is_published

        if story_is_published and topic_is_published:
            return handler(self, story_id, **kwargs)
        else:
            raise self.PageNotFoundException
    test_can_access.__wrapped__ = True

    return test_can_access


def can_access_subtopic_viewer_page(handler):
    """Decorator to check whether user can access subtopic page viewer.

    Args:
        handler: function. The function to be decorated.

    Returns:
        function. The newly decorated function that now checks
            if the user can access the give subtopic viewer page.
    """

    def test_can_access(self, topic_name, subtopic_id, **kwargs):
        """Checks if the user can access subtopic viewer page.

        Args:
            topic_name: str. The name of the topic.
            subtopic_id: str. The id of the Subtopic.
            **kwargs: *. Keyword arguments.

        Returns:
            *. The return value of decorated function.

        Raises:
            PageNotFoundException: The given page cannot be found.
        """
        topic = topic_fetchers.get_topic_by_name(topic_name)
        if topic is None:
            raise self.PageNotFoundException

        topic_rights = topic_services.get_topic_rights(topic.id)
        if topic_rights is None or not topic_rights.topic_is_published:
            raise self.PageNotFoundException

        subtopic_is_present = any(
            subtopic.id == int(subtopic_id) for subtopic in topic.subtopics)

        if not subtopic_is_present:
            raise self.PageNotFoundException

        subtopic_page = subtopic_page_services.get_subtopic_page_by_id(
            topic.id, int(subtopic_id), strict=False)
        if subtopic_page is None:
            raise self.PageNotFoundException
        else:
            return handler(self, topic_name, subtopic_id, **kwargs)
    test_can_access.__wrapped__ = True

    return test_can_access


def get_decorator_for_accepting_suggestion(decorator):
    """Function that takes a decorator as an argument and then applies some
    common checks and then checks the permissions specified by the passed in
    decorator.

    Args:
        decorator: function. The decorator to be used to verify permissions
            for accepting/rejecting suggestions.

    Returns:
        function. The new decorator which includes all the permission checks for
            accepting/rejecting suggestions. These permissions include:
            - Admins can accept/reject any suggestion.
            - Users with scores above threshold can accept/reject any suggestion
            in that category.
            - Any user with edit permissions to the target entity can
            accept/reject suggestions for that entity.
    """
    def generate_decorator_for_handler(handler):
        """Function that generates a decorator for a given handler.

        Args:
            handler: function. The function to be decorated.

        Returns:
            function. The newly decorated function that has common
                checks and permissions specified by passed in
                decorator.

        Raises:
            NotLoggedInException: The user is not logged in.
        """
        def test_can_accept_suggestion(
                self, target_id, suggestion_id, **kwargs):
            """Returns a (possibly-decorated) handler to test whether a
            suggestion can be accepted based on the user actions and roles.

            Args:
                target_id: str. The target id.
                suggestion_id: str. The suggestion id.
                **kwargs: *. Keyword arguments.

            Returns:
                function. The (possibly-decorated) handler for accepting a
                    suggestion.

            Raises:
                NotLoggedInException: The user is not logged in.
            """
            if not self.user_id:
                raise base.UserFacingExceptions.NotLoggedInException
            user_actions_info = user_services.UserActionsInfo(self.user_id)
            if (
                    role_services.ACTION_ACCEPT_ANY_SUGGESTION in
                    user_actions_info.actions):
                return handler(self, target_id, suggestion_id, **kwargs)

            if len(suggestion_id.split('.')) != 3:
                raise self.InvalidInputException(
                    'Invalid format for suggestion_id.'
                    ' It must contain 3 parts separated by \'.\'')

            suggestion = suggestion_services.get_suggestion_by_id(suggestion_id)

            if suggestion is None:
                raise self.PageNotFoundException

            if suggestion_services.check_user_can_review_in_category(
                    self.user_id, suggestion.score_category):
                return handler(self, target_id, suggestion_id, **kwargs)

            return decorator(handler)(self, target_id, suggestion_id, **kwargs)

        test_can_accept_suggestion.__wrapped__ = True
        return test_can_accept_suggestion

    return generate_decorator_for_handler


def can_edit_entity(handler):
    """Decorator to check whether user can edit entity.

    Args:
        handler: function. The function to be decorated.

    Returns:
        function. The newly decorated function that now checks
            if the user can edit entity.
    """
    def test_can_edit_entity(self, entity_type, entity_id, **kwargs):
        """Checks if the user can edit entity.

        Args:
            entity_type: str. The type of entity i.e. exploration, question etc.
            entity_id: str. The ID of the entity.
            **kwargs: *. Keyword arguments.

        Returns:
            *. The return value of the decorated function.

        Raises:
            PageNotFoundException: The given page cannot be found.
        """
        arg_swapped_handler = lambda x, y, z: handler(y, x, z)
        # This swaps the first two arguments (self and entity_type), so
        # that functools.partial can then be applied to the leftmost one to
        # create a modified handler function that has the correct signature
        # for the corresponding decorators.
        reduced_handler = functools.partial(
            arg_swapped_handler, entity_type)
        if entity_type == feconf.ENTITY_TYPE_EXPLORATION:
            return can_edit_exploration(reduced_handler)(
                self, entity_id, **kwargs)
        elif entity_type == feconf.ENTITY_TYPE_QUESTION:
            return can_edit_question(reduced_handler)(self, entity_id, **kwargs)
        elif entity_type == feconf.ENTITY_TYPE_TOPIC:
            return can_edit_topic(reduced_handler)(self, entity_id, **kwargs)
        elif entity_type == feconf.ENTITY_TYPE_SKILL:
            return can_edit_skill(reduced_handler)(self, entity_id, **kwargs)
        elif entity_type == feconf.ENTITY_TYPE_STORY:
            return can_edit_story(reduced_handler)(self, entity_id, **kwargs)
        else:
            raise self.PageNotFoundException

    test_can_edit_entity.__wrapped__ = True

    return test_can_edit_entity


def can_play_entity(handler):
    """Decorator to check whether user can play entity.

    Args:
        handler: function. The function to be decorated.

    Returns:
        function. The newly decorated function that now checks
            if the user can play entity.
    """
    def test_can_play_entity(self, entity_type, entity_id, **kwargs):
        """Checks if the user can play entity.

        Args:
            entity_type: str. The type of entity i.e. exploration, question etc.
            entity_id: str. The ID of the entity.
            **kwargs: *. Keyword arguments.

        Returns:
            *. The return value of the decorated function.

        Raises:
            PageNotFoundException: The given page cannot be found.
        """
        arg_swapped_handler = lambda x, y, z: handler(y, x, z)
        if entity_type == feconf.ENTITY_TYPE_EXPLORATION:
            # This swaps the first two arguments (self and entity_type), so
            # that functools.partial can then be applied to the leftmost one to
            # create a modified handler function that has the correct signature
            # for can_edit_question().
            reduced_handler = functools.partial(
                arg_swapped_handler, feconf.ENTITY_TYPE_EXPLORATION)
            # This raises an error if the question checks fail.
            return can_play_exploration(reduced_handler)(
                self, entity_id, **kwargs)
        elif entity_type == feconf.ENTITY_TYPE_QUESTION:
            reduced_handler = functools.partial(
                arg_swapped_handler, feconf.ENTITY_TYPE_QUESTION)
            return can_play_question(reduced_handler)(
                self, entity_id, **kwargs)
        else:
            raise self.PageNotFoundException

    test_can_play_entity.__wrapped__ = True

    return test_can_play_entity


<<<<<<< HEAD
def can_access_voiceover_application(handler):
=======
def can_access_voiceover_applications(handler):
>>>>>>> 0aea7fb4
    """Decorator to check whether the user can access voiceover applications for
    a given purpose.

    Args:
        handler: function. The function to be decorated.

    Returns:
        function. The newly decorated function that now also checks if a
            user has permission to access voiceover application for a given
            purpose.
    """

    def test_can_access_voiceover_application(self, purpose, **kwargs):
        """Checks if the user can access voiceover application for a given
        purpose.

<<<<<<< HEAD
        TODOOO

=======
>>>>>>> 0aea7fb4
        Returns:
            *. The return value of the decorated function.

        Raises:
            NotLoggedInException: The user is not logged in.
            UnauthorizedUserException: The user does not have
                credentials to voiceover an exploration.
        """
        if not self.user_id:
            raise base.UserFacingExceptions.NotLoggedInException

        if purpose == feconf.VOICEOVER_APPLICATION_REVIEW:
            user_actions_info = user_services.UserActionsInfo(self.user_id)
            if (
                    role_services.ACTION_ACCEPT_ANY_VOICEOVER_APPLICATION not in
                    user_actions_info.actions):
                raise self.UnauthorizedUserException(
                    'You do not have credentials to review voiceover '
                    'applications.')

        return handler(self, purpose, **kwargs)

    test_can_access_voiceover_application.__wrapped__ = True

    return test_can_access_voiceover_application


def can_review_voiceover_application(handler):
    """Decorator to check whether the user can review voiceover applications.

    Args:
        handler: function. The function to be decorated.

    Returns:
        function. The newly decorated function that now also checks if a
            user has permission to review voiceover application.
    """

    def test_can_review_voiceover_application(
            self, voiceover_application_id, **kwargs):
        """Checks if the user can review voiceover application.

<<<<<<< HEAD
        TODOOO

=======
>>>>>>> 0aea7fb4
        Returns:
            *. The return value of the decorated function.

        Raises:
            NotLoggedInException: The user is not logged in.
            UnauthorizedUserException: The user does not have
                credentials to voiceover an exploration.
        """
        if not self.user_id:
            raise base.UserFacingExceptions.NotLoggedInException

        user_actions_info = user_services.UserActionsInfo(self.user_id)
        if (
                role_services.ACTION_ACCEPT_ANY_VOICEOVER_APPLICATION not in
                user_actions_info.actions):
            raise self.UnauthorizedUserException(
                'You do not have credentials to review voiceover '
                'applications.')

        return handler(self, voiceover_application_id, **kwargs)

    test_can_review_voiceover_application.__wrapped__ = True

    return test_can_review_voiceover_application


def can_submit_voiceover_application(handler):
    """Decorator to check whether a user can submit voiceover application.

    Args:
        handler: function. The function to be decorated.

    Returns:
        function. The newly decorated function that now also checks
            if the user has permission to submit voiceover application.
    """

    def test_can_submit_voiceover_application(self, **kwargs):
        """Checks if the user can submit voiceover application.

        Args:
            **kwargs: *. Keyword arguments.

        Returns:
            *. The return value of the decorated function.

        Raises:
            UnauthorizedUserException: The user does not have
                credentials to submit voiceover application.
        """
        if role_services.ACTION_SUBMIT_VOICEOVER_APPLICATION in (
                self.user.actions):
<<<<<<< HEAD
            if voiceover_services.can_submit_new_voiceover_application(
                    self.user_id):
                return handler(self, **kwargs)
            else:
                raise base.UserFacingExceptions.UnauthorizedUserException(
                'Currently, you cannot submit new voiceover applications. '
                'Make sure you have no pending voiceover application in review '
                'and the voiceover for assigned lessons are complete.')
        else:
            raise base.UserFacingExceptions.UnauthorizedUserException(
                'You do not have credentials to submit voiceover application.')
=======
            # The voiceover_service returns user submitted voiceover
            # applications in sorted oder of the date of submission.
            voiceover_applications = (
                voiceover_services.get_user_submitted_voiceover_applications(
                    self.user_id))
            if voiceover_applications:
                latest_voiceover_application = voiceover_applications[0]
                if latest_voiceover_application.status == (
                        suggestion_models.STATUS_IN_REVIEW):
                    raise self.UnauthorizedUserException(
                        'You can only submit one application at a time. '
                        'It looks like your latest application is not yet '
                        'reviewed.')
                elif latest_voiceover_application.status == (
                        suggestion_models.STATUS_ACCEPTED):
                    if latest_voiceover_application.target_type == (
                            suggestion_models.TARGET_TYPE_EXPLORATION):
                        exploration = exp_fetchers.get_exploration_by_id(
                            latest_voiceover_application.target_id)
                        if exploration.has_complete_voiceover(
                                latest_voiceover_application.language_code):
                            return handler(self, **kwargs)
                        else:
                            raise self.UnauthorizedUserException(
                                'You cannot submit a new application until the '
                                'lessons assigned to you has complete '
                                'voiceover.')
                else:
                    return handler(self, **kwargs)
            else:
                return handler(self, **kwargs)
        else:
            raise base.UserFacingExceptions.UnauthorizedUserException(
                'You must be logged in to submit voiceover application.')
>>>>>>> 0aea7fb4
    test_can_submit_voiceover_application.__wrapped__ = True

    return test_can_submit_voiceover_application<|MERGE_RESOLUTION|>--- conflicted
+++ resolved
@@ -2619,11 +2619,7 @@
     return test_can_play_entity
 
 
-<<<<<<< HEAD
-def can_access_voiceover_application(handler):
-=======
 def can_access_voiceover_applications(handler):
->>>>>>> 0aea7fb4
     """Decorator to check whether the user can access voiceover applications for
     a given purpose.
 
@@ -2640,11 +2636,6 @@
         """Checks if the user can access voiceover application for a given
         purpose.
 
-<<<<<<< HEAD
-        TODOOO
-
-=======
->>>>>>> 0aea7fb4
         Returns:
             *. The return value of the decorated function.
 
@@ -2687,11 +2678,6 @@
             self, voiceover_application_id, **kwargs):
         """Checks if the user can review voiceover application.
 
-<<<<<<< HEAD
-        TODOOO
-
-=======
->>>>>>> 0aea7fb4
         Returns:
             *. The return value of the decorated function.
 
@@ -2744,19 +2730,6 @@
         """
         if role_services.ACTION_SUBMIT_VOICEOVER_APPLICATION in (
                 self.user.actions):
-<<<<<<< HEAD
-            if voiceover_services.can_submit_new_voiceover_application(
-                    self.user_id):
-                return handler(self, **kwargs)
-            else:
-                raise base.UserFacingExceptions.UnauthorizedUserException(
-                'Currently, you cannot submit new voiceover applications. '
-                'Make sure you have no pending voiceover application in review '
-                'and the voiceover for assigned lessons are complete.')
-        else:
-            raise base.UserFacingExceptions.UnauthorizedUserException(
-                'You do not have credentials to submit voiceover application.')
-=======
             # The voiceover_service returns user submitted voiceover
             # applications in sorted oder of the date of submission.
             voiceover_applications = (
@@ -2791,7 +2764,6 @@
         else:
             raise base.UserFacingExceptions.UnauthorizedUserException(
                 'You must be logged in to submit voiceover application.')
->>>>>>> 0aea7fb4
     test_can_submit_voiceover_application.__wrapped__ = True
 
     return test_can_submit_voiceover_application