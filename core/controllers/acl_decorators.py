# coding: utf-8
#
# Copyright 2017 The Oppia Authors. All Rights Reserved.
#
# Licensed under the Apache License, Version 2.0 (the "License");
# you may not use this file except in compliance with the License.
# You may obtain a copy of the License at
#
#      http://www.apache.org/licenses/LICENSE-2.0
#
# Unless required by applicable law or agreed to in writing, software
# distributed under the License is distributed on an "AS-IS" BASIS,
# WITHOUT WARRANTIES OR CONDITIONS OF ANY KIND, either express or implied.
# See the License for the specific language governing permissions and
# limitations under the License.

"""Decorators to provide authorization across the site."""

from __future__ import annotations

import functools
import logging
import re

from core import android_validation_constants
from core import feconf
from core import utils
from core.constants import constants
from core.controllers import base
from core.domain import blog_services
from core.domain import classifier_services
from core.domain import classroom_services
from core.domain import email_manager
from core.domain import feedback_services
from core.domain import question_services
from core.domain import rights_manager
from core.domain import role_services
from core.domain import skill_domain
from core.domain import skill_fetchers
from core.domain import story_domain
from core.domain import story_fetchers
from core.domain import subtopic_page_services
from core.domain import suggestion_services
from core.domain import topic_domain
from core.domain import topic_fetchers
from core.domain import topic_services
from core.domain import user_services

<<<<<<< HEAD
from typing import Any, Callable
=======
from typing import Any, Callable, Dict, List, Optional, Type, TypeVar

# Note: '_SelfBaseHandlerType' is a private type variable because it is only
# supposed to denote the 'self' argument of the handler function that the
# decorator is decorating. So, do not make it public type variable in future.
_SelfBaseHandlerType = Type[base.BaseHandler]
# Note: '_GenericHandlerFunctionReturnType' is a private type variable because
# it is only supposed to denote the return type of handler function that the
# decorator is decorating. So, do not make it public type variable in future.
_GenericHandlerFunctionReturnType = TypeVar('_GenericHandlerFunctionReturnType')
>>>>>>> 97be59af


def _redirect_based_on_return_type(
    handler: _SelfBaseHandlerType,
    redirection_url: str,
    expected_return_type: str
) -> None:
    """Redirects to the provided URL if the handler type is not JSON.

    Args:
        handler: function. The function to be decorated.
        redirection_url: str. The URL to redirect to.
        expected_return_type: str. The type of the response to be returned
            in case of errors eg. html, json.

    Raises:
        PageNotFoundException. The page is not found.
    """
    if expected_return_type == feconf.HANDLER_TYPE_JSON:
        raise handler.PageNotFoundException

    handler.redirect(redirection_url)


def open_access(
    handler: Callable[..., _GenericHandlerFunctionReturnType]
) -> Callable[..., _GenericHandlerFunctionReturnType]:
    """Decorator to give access to everyone.

    Args:
        handler: function. The function to be decorated.

    Returns:
        function. The newly decorated function that can also give access to
        everyone.
    """

    # Here we use type Any because this method can accept arbitrary number of
    # arguments with different types.
    @functools.wraps(handler)
    def test_can_access(
        self: _SelfBaseHandlerType,
        *args: Any,
        **kwargs: Any
    ) -> _GenericHandlerFunctionReturnType:
        """Gives access to everyone.

        Args:
            *args: list(*). A list of arguments.
            **kwargs: *. Keyword arguments.

        Returns:
            *. The return value of the decorated function.
        """
        return handler(self, *args, **kwargs)

    return test_can_access


def is_source_mailchimp(
    handler: Callable[..., _GenericHandlerFunctionReturnType]
) -> Callable[..., _GenericHandlerFunctionReturnType]:
    """Decorator to check whether the request was generated from Mailchimp.

    Args:
        handler: function. The function to be decorated.

    Returns:
        function. The newly decorated function.
    """

    # Here we use type Any because this method can accept arbitrary number of
    # arguments with different types.
    @functools.wraps(handler)
    def test_is_source_mailchimp(
        self: _SelfBaseHandlerType, secret: str, **kwargs: Any
    ) -> _GenericHandlerFunctionReturnType:
        """Checks whether the request was generated from Mailchimp.

        Args:
            secret: str. The key that is used to authenticate that the request
                has originated from Mailchimp.
            **kwargs: *. Keyword arguments.

        Returns:
            *. The return value of the decorated function.
        """
        if not email_manager.verify_mailchimp_secret(secret):
            logging.error(
                'Invalid Mailchimp webhook request received with secret: %s'
                % secret)
            raise self.PageNotFoundException

        return handler(self, secret, **kwargs)

    return test_is_source_mailchimp


def does_classroom_exist(
    handler: Callable[..., _GenericHandlerFunctionReturnType]
) -> Callable[..., _GenericHandlerFunctionReturnType]:
    """Decorator to check whether classroom exists.

    Args:
        handler: function. The function to be decorated.

    Returns:
        function. The newly decorated function.
    """

    # Here we use type Any because this method can accept arbitrary number of
    # arguments with different types.
    @functools.wraps(handler)
    def test_does_classroom_exist(
        self: _SelfBaseHandlerType,
        classroom_url_fragment: str,
        **kwargs: Any
    ) -> _GenericHandlerFunctionReturnType:
        """Checks if classroom url fragment provided is valid. If so, return
        handler or else redirect to the correct classroom.

        Args:
            classroom_url_fragment: str. The classroom url fragment.
            **kwargs: *. Keyword arguments.

        Returns:
            handler. function. The newly decorated function.

        Raises:
            Exception. This decorator is not expected to be used with other
                handler types.
        """
        classroom = classroom_services.get_classroom_by_url_fragment(
            classroom_url_fragment)

        if not classroom:
            # This decorator should only be used for JSON handlers, since all
            # HTML page handlers are expected to be migrated to the Angular
            # router and access validation for such pages should be done using
            # the access validation handler endpoint.
            if self.GET_HANDLER_ERROR_RETURN_TYPE == feconf.HANDLER_TYPE_JSON:
                raise self.PageNotFoundException

            # As this decorator is not expected to be used with other
            # handler types, raising an error here.
            raise Exception(
                'does_classroom_exist decorator is only expected to '
                'be used with json return type handlers.')

        return handler(self, classroom_url_fragment, **kwargs)

    return test_does_classroom_exist


def can_play_exploration(
    handler: Callable[..., _GenericHandlerFunctionReturnType]
) -> Callable[..., _GenericHandlerFunctionReturnType]:
    """Decorator to check whether user can play given exploration.

    Args:
        handler: function. The function to be decorated.

    Returns:
        function. The newly decorated function that now can check if users can
        play a given exploration.
    """

    # Here we use type Any because this method can accept arbitrary number of
    # arguments with different types.
    @functools.wraps(handler)
    def test_can_play(
        self: _SelfBaseHandlerType, exploration_id: str, **kwargs: Any
    ) -> _GenericHandlerFunctionReturnType:
        """Checks if the user can play the exploration.

        Args:
            exploration_id: str. The exploration id.
            **kwargs: *. Keyword arguments.

        Returns:
            *. The return value of the decorated function.

        Raises:
            PageNotFoundException. The page is not found.
        """
        if exploration_id in feconf.DISABLED_EXPLORATION_IDS:
            raise self.PageNotFoundException

        exploration_rights = rights_manager.get_exploration_rights(
            exploration_id, strict=False)

        if exploration_rights is None:
            raise self.PageNotFoundException

        if rights_manager.check_can_access_activity(
                self.user, exploration_rights):
            return handler(self, exploration_id, **kwargs)
        else:
            raise self.PageNotFoundException

    return test_can_play


def can_view_skills(
    handler: Callable[..., _GenericHandlerFunctionReturnType]
) -> Callable[..., _GenericHandlerFunctionReturnType]:
    """Decorator to check whether user can view multiple given skills.

    Args:
        handler: function. The function to be decorated.

    Returns:
        function. The newly decorated function that can also check if the user
        can view multiple given skills.
    """

    # Here we use type Any because this method can accept arbitrary number of
    # arguments with different types.
    @functools.wraps(handler)
    def test_can_view(
        self: _SelfBaseHandlerType,
        selected_skill_ids: List[str],
        **kwargs: Any
    ) -> _GenericHandlerFunctionReturnType:
        """Checks if the user can view the skills.

        Args:
            selected_skill_ids: list(str). List of skill ids.
            **kwargs: *. Keyword arguments.

        Returns:
            bool. Whether the user can view the given skills.

        Raises:
            PageNotFoundException. The page is not found.
        """
        # This is a temporary check, since a decorator is required for every
        # method. Once skill publishing is done, whether given skill is
        # published should be checked here.

        try:
            for skill_id in selected_skill_ids:
                skill_domain.Skill.require_valid_skill_id(skill_id)
        except utils.ValidationError as e:
            raise self.InvalidInputException(e)

        try:
            skill_fetchers.get_multi_skills(selected_skill_ids)
        except Exception as e:
            raise self.PageNotFoundException(e)

        return handler(self, selected_skill_ids, **kwargs)

    return test_can_view


def can_play_collection(
    handler: Callable[..., _GenericHandlerFunctionReturnType]
) -> Callable[..., _GenericHandlerFunctionReturnType]:
    """Decorator to check whether user can play given collection.

    Args:
        handler: function. The function to be decorated.

    Returns:
        function. The newly decorated function that can also check if a user can
        play a given collection.
    """

    # Here we use type Any because this method can accept arbitrary number of
    # arguments with different types.
    @functools.wraps(handler)
    def test_can_play(
        self: _SelfBaseHandlerType, collection_id: str, **kwargs: Any
    ) -> _GenericHandlerFunctionReturnType:
        """Checks if the user can play the collection.

        Args:
            collection_id: str. The collection id.
            **kwargs: *. Keyword arguments.

        Returns:
            *. The return value of the decorated function.

        Raises:
            PageNotFoundException. The page is not found.
        """
        collection_rights = rights_manager.get_collection_rights(
            collection_id, strict=False)

        if collection_rights is None:
            raise self.PageNotFoundException

        if rights_manager.check_can_access_activity(
                self.user, collection_rights):
            return handler(self, collection_id, **kwargs)
        else:
            raise self.PageNotFoundException

    return test_can_play


def can_download_exploration(
    handler: Callable[..., _GenericHandlerFunctionReturnType]
) -> Callable[..., _GenericHandlerFunctionReturnType]:
    """Decorator to check whether user can download given exploration.
    If a user is authorized to play given exploration, they can download it.

    Args:
        handler: function. The function to be decorated.

    Returns:
        function. The newly decorated function that can also check if the user
        has permission to download a given exploration.
    """

    # Here we use type Any because this method can accept arbitrary number of
    # arguments with different types.
    @functools.wraps(handler)
    def test_can_download(
        self: _SelfBaseHandlerType, exploration_id: str, **kwargs: Any
    ) -> _GenericHandlerFunctionReturnType:
        """Checks if the user can download the exploration.

        Args:
            exploration_id: str. The exploration id.
            **kwargs: *. Keyword arguments.

        Returns:
            *. The return value of the decorated function.

        Raises:
            PageNotFoundException. The page is not found.
        """
        if exploration_id in feconf.DISABLED_EXPLORATION_IDS:
            raise base.UserFacingExceptions.PageNotFoundException

        exploration_rights = rights_manager.get_exploration_rights(
            exploration_id, strict=False)

        if exploration_rights is None:
            raise self.PageNotFoundException

        if rights_manager.check_can_access_activity(
                self.user, exploration_rights):
            return handler(self, exploration_id, **kwargs)
        else:
            raise self.PageNotFoundException

    return test_can_download


def can_view_exploration_stats(
    handler: Callable[..., _GenericHandlerFunctionReturnType]
) -> Callable[..., _GenericHandlerFunctionReturnType]:
    """Decorator to check whether user can view exploration stats.
    If a user is authorized to play given exploration, they can view its stats.

    Args:
        handler: function. The function to be decorated.

    Returns:
        function. The newly decorated function that checks if the user
        has permission to view exploration stats.
    """

    # Here we use type Any because this method can accept arbitrary number of
    # arguments with different types.
    @functools.wraps(handler)
    def test_can_view_stats(
        self: _SelfBaseHandlerType, exploration_id: str, **kwargs: Any
    ) -> _GenericHandlerFunctionReturnType:
        """Checks if the user can view the exploration stats.

        Args:
            exploration_id: str. The exploration id.
            **kwargs: *. Keyword arguments.

        Returns:
            *. The return value of the decorated function.

        Raises:
            PageNotFoundException. The page is not found.
        """
        if exploration_id in feconf.DISABLED_EXPLORATION_IDS:
            raise base.UserFacingExceptions.PageNotFoundException

        exploration_rights = rights_manager.get_exploration_rights(
            exploration_id, strict=False)

        if exploration_rights is None:
            raise self.PageNotFoundException

        if rights_manager.check_can_access_activity(
                self.user, exploration_rights):
            return handler(self, exploration_id, **kwargs)
        else:
            raise base.UserFacingExceptions.PageNotFoundException

    return test_can_view_stats


def can_edit_collection(
    handler: Callable[..., _GenericHandlerFunctionReturnType]
) -> Callable[..., _GenericHandlerFunctionReturnType]:
    """Decorator to check whether the user can edit collection.

    Args:
        handler: function. The function to be decorated.

    Returns:
        function. The newly decorated function that checks if the user has
        permission to edit a given collection.
    """

    # Here we use type Any because this method can accept arbitrary number of
    # arguments with different types.
    @functools.wraps(handler)
    def test_can_edit(
        self: _SelfBaseHandlerType, collection_id: str, **kwargs: Any
    ) -> _GenericHandlerFunctionReturnType:
        """Checks if the user is logged in and can edit the collection.

        Args:
            collection_id: str. The collection id.
            **kwargs: *. Keyword arguments.

        Returns:
            *. The return value of the decorated function.

        Raises:
            PageNotFoundException. The page is not found.
            UnauthorizedUserException. The user does not have
                credentials to edit the collection.
        """
        if not self.user_id:
            raise base.UserFacingExceptions.NotLoggedInException

        collection_rights = rights_manager.get_collection_rights(
            collection_id, strict=False)
        if collection_rights is None:
            raise base.UserFacingExceptions.PageNotFoundException

        if rights_manager.check_can_edit_activity(
                self.user, collection_rights):
            return handler(self, collection_id, **kwargs)
        else:
            raise base.UserFacingExceptions.UnauthorizedUserException(
                'You do not have credentials to edit this collection.')

    return test_can_edit


def can_manage_email_dashboard(
    handler: Callable[..., _GenericHandlerFunctionReturnType]
) -> Callable[..., _GenericHandlerFunctionReturnType]:
    """Decorator to check whether user can access email dashboard.

    Args:
        handler: function. The function to be decorated.

    Returns:
        function. The newly decorated function that now checks if the user has
        permission to access the email dashboard.
    """

    # Here we use type Any because this method can accept arbitrary number of
    # arguments with different types.
    @functools.wraps(handler)
    def test_can_manage_emails(
        self: _SelfBaseHandlerType, **kwargs: Any
    ) -> _GenericHandlerFunctionReturnType:
        """Checks if the user is logged in and can access email dashboard.

        Args:
            **kwargs: *. Keyword arguments.

        Returns:
            *. The return value of the decorated function.

        Raises:
            NotLoggedInException. The user is not logged in.
            UnauthorizedUserException. The user does not have credentials to
                access the email dashboard.
        """
        if not self.user_id:
            raise base.UserFacingExceptions.NotLoggedInException

        if self.current_user_is_super_admin:
            return handler(self, **kwargs)

        raise self.UnauthorizedUserException(
            'You do not have credentials to access email dashboard.')

    return test_can_manage_emails


def can_access_blog_admin_page(
    handler: Callable[..., _GenericHandlerFunctionReturnType]
) -> Callable[..., _GenericHandlerFunctionReturnType]:
    """Decorator to check whether user can access blog admin page.

    Args:
        handler: function. The function to be decorated.

    Returns:
        function. The newly decorated function that now checks if the user has
        permission to access the blog admin page.
    """

    # Here we use type Any because this method can accept arbitrary number of
    # arguments with different types.
    @functools.wraps(handler)
    def test_can_access_blog_admin_page(
        self: _SelfBaseHandlerType, **kwargs: Any
    ) -> _GenericHandlerFunctionReturnType:
        """Checks if the user is logged in and can access blog admin page.

        Args:
            **kwargs: *. Keyword arguments.

        Returns:
            *. The return value of the decorated function.

        Raises:
            NotLoggedInException. The user is not logged in.
            UnauthorizedUserException. The user does not have credentials to
                access the blog admin page.
        """
        if not self.user_id:
            raise base.UserFacingExceptions.NotLoggedInException

        if role_services.ACTION_ACCESS_BLOG_ADMIN_PAGE in self.user.actions:
            return handler(self, **kwargs)

        raise self.UnauthorizedUserException(
            'You do not have credentials to access blog admin page.')

    return test_can_access_blog_admin_page


def can_manage_blog_post_editors(
    handler: Callable[..., _GenericHandlerFunctionReturnType]
) -> Callable[..., _GenericHandlerFunctionReturnType]:
    """Decorator to check whether user can add and remove users as blog
    post editors.

    Args:
        handler: function. The function to be decorated.

    Returns:
        function. The newly decorated function that now checks if the user has
        permission to manage blog post editors.
    """

    # Here we use type Any because this method can accept arbitrary number of
    # arguments with different types.
    @functools.wraps(handler)
    def test_can_manage_blog_post_editors(
        self: _SelfBaseHandlerType, **kwargs: Any
    ) -> _GenericHandlerFunctionReturnType:
        """Checks if the user is logged in and can add and remove users as blog
        post editors.

        Args:
            **kwargs: *. Keyword arguments.

        Returns:
            *. The return value of the decorated function.

        Raises:
            NotLoggedInException. The user is not logged in.
            UnauthorizedUserException. The user does not have credentials to
                manage blog post editors..
        """
        if not self.user_id:
            raise base.UserFacingExceptions.NotLoggedInException

        if role_services.ACTION_MANAGE_BLOG_POST_EDITORS in self.user.actions:
            return handler(self, **kwargs)

        raise self.UnauthorizedUserException(
            'You do not have credentials to add or remove blog post editors.')

    return test_can_manage_blog_post_editors


def can_access_blog_dashboard(
    handler: Callable[..., _GenericHandlerFunctionReturnType]
) -> Callable[..., _GenericHandlerFunctionReturnType]:
    """Decorator to check whether user can access blog dashboard.

    Args:
        handler: function. The function to be decorated.

    Returns:
        function. The newly decorated function that now checks if the user has
        permission to access the blog dashboard.
    """

    # Here we use type Any because this method can accept arbitrary number of
    # arguments with different types.
    @functools.wraps(handler)
    def test_can_access_blog_dashboard(
        self: _SelfBaseHandlerType, **kwargs: Any
    ) -> _GenericHandlerFunctionReturnType:
        """Checks if the user is logged in and can access blog dashboard.

        Args:
            **kwargs: *. Keyword arguments.

        Returns:
            *. The return value of the decorated function.

        Raises:
            NotLoggedInException. The user is not logged in.
            UnauthorizedUserException. The user does not have credentials to
                access the blog dashboard.
        """
        if not self.user_id:
            raise base.UserFacingExceptions.NotLoggedInException

        if role_services.ACTION_ACCESS_BLOG_DASHBOARD in self.user.actions:
            return handler(self, **kwargs)

        raise self.UnauthorizedUserException(
            'You do not have credentials to access blog dashboard page.')

    return test_can_access_blog_dashboard


def can_delete_blog_post(
    handler: Callable[..., _GenericHandlerFunctionReturnType]
) -> Callable[..., _GenericHandlerFunctionReturnType]:
    """Decorator to check whether user can delete blog post.

    Args:
        handler: function. The function to be decorated.

    Returns:
        function. The newly decorated function that checks if a user has
        permission to delete a given blog post.
    """

    # Here we use type Any because this method can accept arbitrary number of
    # arguments with different types.
    @functools.wraps(handler)
    def test_can_delete(
        self: _SelfBaseHandlerType, blog_post_id: str, **kwargs: Any
    ) -> _GenericHandlerFunctionReturnType:
        """Checks if the user can delete the blog post.

        Args:
            blog_post_id: str. The blog post id.
            **kwargs: *. Keyword arguments.

        Returns:
            *. The return value of the decorated function.

        Raises:
            NotLoggedInException. The user is not logged in.
            UnauthorizedUserException. The user does not have permissions to
                delete this blog post.
        """
        if not self.user_id:
            raise base.UserFacingExceptions.NotLoggedInException

        blog_post_rights = blog_services.get_blog_post_rights(
            blog_post_id, strict=False)

        if not blog_post_rights:
            raise self.PageNotFoundException(
                Exception('The given blog post id is invalid.'))

        if role_services.ACTION_DELETE_ANY_BLOG_POST in self.user.actions:
            return handler(self, blog_post_id, **kwargs)
        if self.user_id in blog_post_rights.editor_ids:
            return handler(self, blog_post_id, **kwargs)
        else:
            raise base.UserFacingExceptions.UnauthorizedUserException(
                'User %s does not have permissions to delete blog post %s' %
                (self.user_id, blog_post_id))

    return test_can_delete


def can_edit_blog_post(
    handler: Callable[..., _GenericHandlerFunctionReturnType]
) -> Callable[..., _GenericHandlerFunctionReturnType]:
    """Decorator to check whether user can edit blog post.

    Args:
        handler: function. The function to be decorated.

    Returns:
        function. The newly decorated function that checks if a user has
        permission to edit a given blog post.
    """

    # Here we use type Any because this method can accept arbitrary number of
    # arguments with different types.
    @functools.wraps(handler)
    def test_can_edit(
        self: _SelfBaseHandlerType, blog_post_id: str, **kwargs: Any
    ) -> _GenericHandlerFunctionReturnType:
        """Checks if the user can edit the blog post.

        Args:
            blog_post_id: str. The blog post id.
            **kwargs: *. Keyword arguments.

        Returns:
            *. The return value of the decorated function.

        Raises:
            NotLoggedInException. The user is not logged in.
            UnauthorizedUserException. The user does not have permissions to
                edit this blog post.
        """
        if not self.user_id:
            raise base.UserFacingExceptions.NotLoggedInException

        blog_post_rights = blog_services.get_blog_post_rights(
            blog_post_id, strict=False)

        if not blog_post_rights:
            raise self.PageNotFoundException(
                Exception('The given blog post id is invalid.'))

        if role_services.ACTION_EDIT_ANY_BLOG_POST in self.user.actions:
            return handler(self, blog_post_id, **kwargs)
        if self.user_id in blog_post_rights.editor_ids:
            return handler(self, blog_post_id, **kwargs)
        else:
            raise base.UserFacingExceptions.UnauthorizedUserException(
                'User %s does not have permissions to edit blog post %s' %
                (self.user_id, blog_post_id))

    return test_can_edit


def can_access_moderator_page(
    handler: Callable[..., _GenericHandlerFunctionReturnType]
) -> Callable[..., _GenericHandlerFunctionReturnType]:
    """Decorator to check whether user can access moderator page.

    Args:
        handler: function. The function to be decorated.

    Returns:
        function. The newly decorated function that now checks if the user has
        permission to access the moderator page.
    """

    # Here we use type Any because this method can accept arbitrary number of
    # arguments with different types.
    @functools.wraps(handler)
    def test_can_access_moderator_page(
        self: _SelfBaseHandlerType, **kwargs: Any
    ) -> _GenericHandlerFunctionReturnType:
        """Checks if the user is logged in and can access moderator page.

        Args:
            **kwargs: *. Keyword arguments.

        Returns:
            *. The return value of the decorated function.

        Raises:
            NotLoggedInException. The user is not logged in.
            UnauthorizedUserException. The user does not have credentials to
                access the moderator page.
        """
        if not self.user_id:
            raise base.UserFacingExceptions.NotLoggedInException

        if role_services.ACTION_ACCESS_MODERATOR_PAGE in self.user.actions:
            return handler(self, **kwargs)

        raise self.UnauthorizedUserException(
            'You do not have credentials to access moderator page.')

    return test_can_access_moderator_page


def can_access_release_coordinator_page(
    handler: Callable[..., _GenericHandlerFunctionReturnType]
) -> Callable[..., _GenericHandlerFunctionReturnType]:
    """Decorator to check whether user can access release coordinator page.

    Args:
        handler: function. The function to be decorated.

    Returns:
        function. The newly decorated function that now checks if the user has
        permission to access the release coordinator page.
    """

    # Here we use type Any because this method can accept arbitrary number of
    # arguments with different types.
    @functools.wraps(handler)
    def test_can_access_release_coordinator_page(
        self: _SelfBaseHandlerType, **kwargs: Any
    ) -> _GenericHandlerFunctionReturnType:
        """Checks if the user is logged in and can access release coordinator
        page.

        Args:
            **kwargs: *. Keyword arguments.

        Returns:
            *. The return value of the decorated function.

        Raises:
            NotLoggedInException. The user is not logged in.
            UnauthorizedUserException. The user does not have credentials to
                access the release coordinator page.
        """
        if not self.user_id:
            raise base.UserFacingExceptions.NotLoggedInException

        if role_services.ACTION_ACCESS_RELEASE_COORDINATOR_PAGE in (
                self.user.actions):
            return handler(self, **kwargs)

        raise self.UnauthorizedUserException(
            'You do not have credentials to access release coordinator page.')

    return test_can_access_release_coordinator_page


def can_manage_memcache(
    handler: Callable[..., _GenericHandlerFunctionReturnType]
) -> Callable[..., _GenericHandlerFunctionReturnType]:
    """Decorator to check whether user can can manage memcache.

    Args:
        handler: function. The function to be decorated.

    Returns:
        function. The newly decorated function that now checks if the user has
        permission to manage memcache.
    """

    # Here we use type Any because this method can accept arbitrary number of
    # arguments with different types.
    @functools.wraps(handler)
    def test_can_manage_memcache(
        self: _SelfBaseHandlerType, **kwargs: Any
    ) -> _GenericHandlerFunctionReturnType:
        """Checks if the user is logged in and can manage memcache.

        Args:
            **kwargs: *. Keyword arguments.

        Returns:
            *. The return value of the decorated function.

        Raises:
            NotLoggedInException. The user is not logged in.
            UnauthorizedUserException. The user does not have credentials manage
                memcache.
        """
        if not self.user_id:
            raise base.UserFacingExceptions.NotLoggedInException

        if role_services.ACTION_MANAGE_MEMCACHE in self.user.actions:
            return handler(self, **kwargs)

        raise self.UnauthorizedUserException(
            'You do not have credentials to manage memcache.')

    return test_can_manage_memcache


def can_run_any_job(
    handler: Callable[..., _GenericHandlerFunctionReturnType]
) -> Callable[..., _GenericHandlerFunctionReturnType]:
    """Decorator to check whether user can can run any job.

    Args:
        handler: function. The function to be decorated.

    Returns:
        function. The newly decorated function that now checks if the user has
        permission to run any job.
    """

    # Here we use type Any because this method can accept arbitrary number of
    # arguments with different types.
    @functools.wraps(handler)
    def test_can_run_any_job(
        self: _SelfBaseHandlerType, *args: Any, **kwargs: Any
    ) -> _GenericHandlerFunctionReturnType:
        """Checks if the user is logged in and can run any job.

        Args:
            *args: list(*). Positional arguments.
            **kwargs: *. Keyword arguments.

        Returns:
            *. The return value of the decorated function.

        Raises:
            NotLoggedInException. The user is not logged in.
            UnauthorizedUserException. The user does not have credentials run
                any job.
        """
        if not self.user_id:
            raise base.UserFacingExceptions.NotLoggedInException

        if role_services.ACTION_RUN_ANY_JOB in self.user.actions:
            return handler(self, *args, **kwargs)

        raise self.UnauthorizedUserException(
            'You do not have credentials to run jobs.')

    return test_can_run_any_job


def can_send_moderator_emails(
    handler: Callable[..., _GenericHandlerFunctionReturnType]
) -> Callable[..., _GenericHandlerFunctionReturnType]:
    """Decorator to check whether user can send moderator emails.

    Args:
        handler: function. The function to be decorated.

    Returns:
        function. The newly decorated function that now also checks if the user
        has permission to send moderator emails.
    """

    # Here we use type Any because this method can accept arbitrary number of
    # arguments with different types.
    @functools.wraps(handler)
    def test_can_send_moderator_emails(
        self: _SelfBaseHandlerType, **kwargs: Any
    ) -> _GenericHandlerFunctionReturnType:
        """Checks if the user is logged in and can send moderator emails.

        Args:
            **kwargs: *. Keyword arguments.

        Returns:
            *. The return value of the decorated function.

        Raises:
            NotLoggedInException. The user is not logged in.
            UnauthorizedUserException. The user does not have credentials to
                send moderator emails.
        """
        if not self.user_id:
            raise base.UserFacingExceptions.NotLoggedInException

        if role_services.ACTION_SEND_MODERATOR_EMAILS in self.user.actions:
            return handler(self, **kwargs)

        raise self.UnauthorizedUserException(
            'You do not have credentials to send moderator emails.')

    return test_can_send_moderator_emails


def can_manage_own_account(
    handler: Callable[..., _GenericHandlerFunctionReturnType]
) -> Callable[..., _GenericHandlerFunctionReturnType]:
    """Decorator to check whether user can manage their account.

    Args:
        handler: function. The function to be decorated.

    Returns:
        function. The newly decorated function that now also checks if the user
        has permission to manage their account.
    """

    # Here we use type Any because this method can accept arbitrary number of
    # arguments with different types.
    @functools.wraps(handler)
    def test_can_manage_account(
        self: _SelfBaseHandlerType, **kwargs: Any
    ) -> _GenericHandlerFunctionReturnType:
        """Checks if the user is logged in and can manage their account.

        Args:
            **kwargs: *. Keyword arguments.

        Returns:
            *. The return value of the decorated function.

        Raises:
            NotLoggedInException. The user is not logged in.
            UnauthorizedUserException. The user does not have credentials to
                manage account or preferences.
        """
        if not self.user_id:
            raise self.NotLoggedInException

        if role_services.ACTION_MANAGE_ACCOUNT in self.user.actions:
            return handler(self, **kwargs)

        raise self.UnauthorizedUserException(
            'You do not have credentials to manage account or preferences.')

    return test_can_manage_account


def can_access_admin_page(
    handler: Callable[..., _GenericHandlerFunctionReturnType]
) -> Callable[..., _GenericHandlerFunctionReturnType]:
    """Decorator that checks if the current user is a super admin.

    Args:
        handler: function. The function to be decorated.

    Returns:
        function. The newly decorated function that now also checks if the user
        is a super admin.
    """

    # Here we use type Any because this method can accept arbitrary number of
    # arguments with different types.
    @functools.wraps(handler)
    def test_super_admin(
        self: _SelfBaseHandlerType, **kwargs: Any
    ) -> _GenericHandlerFunctionReturnType:
        """Checks if the user is logged in and is a super admin.

        Args:
            **kwargs: *. Keyword arguments.

        Returns:
            *. The return value of the decorated function.

        Raises:
            NotLoggedInException. The user is not logged in.
            UnauthorizedUserException. The user is not a super admin of the
                application.
        """
        if not self.user_id:
            raise self.NotLoggedInException

        if not self.current_user_is_super_admin:
            raise self.UnauthorizedUserException(
                '%s is not a super admin of this application' % self.user_id)
        return handler(self, **kwargs)

    return test_super_admin


def can_access_contributor_dashboard_admin_page(
    handler: Callable[..., _GenericHandlerFunctionReturnType]
) -> Callable[..., _GenericHandlerFunctionReturnType]:
    """Decorator that checks if the user can access the contributor dashboard
    admin page.

    Args:
        handler: function. The function to be decorated.

    Returns:
        function. The newly decorated function that now also checks user can
        access the contributor dashboard admin page.
    """

    # Here we use type Any because this method can accept arbitrary number of
    # arguments with different types.
    @functools.wraps(handler)
    def test_can_access_contributor_dashboard_admin_page(
        self: _SelfBaseHandlerType, **kwargs: Any
    ) -> _GenericHandlerFunctionReturnType:
        """Checks if the user can access the contributor dashboard admin page.

        Args:
            **kwargs: *. Keyword arguments.

        Returns:
            *. The return value of the decorated function.

        Raises:
            NotLoggedInException. The user is not logged in.
            UnauthorizedUserException. The user cannot access the contributor
                dashboard admin page.
        """
        if not self.user_id:
            raise self.NotLoggedInException

        if role_services.ACTION_ACCESS_CONTRIBUTOR_DASHBOARD_ADMIN_PAGE in (
                self.user.actions):
            return handler(self, **kwargs)

        raise self.UnauthorizedUserException(
            'You do not have credentials to access contributor dashboard '
            'admin page.')

    return test_can_access_contributor_dashboard_admin_page


def can_manage_contributors_role(
    handler: Callable[..., _GenericHandlerFunctionReturnType]
) -> Callable[..., _GenericHandlerFunctionReturnType]:
    """Decorator that checks if the current user can modify contributor's role
    for the contributor dashboard page.

    Args:
        handler: function. The function to be decorated.

    Returns:
        function. The newly decorated function that now also checks if the user
        can modify contributor's role for the contributor dashboard page.
    """

    # Here we use type Any because this method can accept arbitrary number of
    # arguments with different types.
    @functools.wraps(handler)
    def test_can_manage_contributors_role(
        self: _SelfBaseHandlerType, category: str, **kwargs: Any
    ) -> _GenericHandlerFunctionReturnType:
        """Checks if the user can modify contributor's role for the contributor
        dashboard page.

        Args:
            category: str. The category of contribution.
            **kwargs: *. Keyword arguments.

        Returns:
            *. The return value of the decorated function.

        Raises:
            NotLoggedInException. The user is not logged in.
            UnauthorizedUserException. The user cannnot modify contributor's
                role for the contributor dashboard page.
        """
        if not self.user_id:
            raise self.NotLoggedInException

        if category in [
                constants.CONTRIBUTION_RIGHT_CATEGORY_REVIEW_QUESTION,
                constants.CONTRIBUTION_RIGHT_CATEGORY_SUBMIT_QUESTION]:
            if role_services.ACTION_MANAGE_QUESTION_CONTRIBUTOR_ROLES in (
                    self.user.actions):
                return handler(self, category, **kwargs)
        elif category == (
                constants.CONTRIBUTION_RIGHT_CATEGORY_REVIEW_TRANSLATION):
            if role_services.ACTION_MANAGE_TRANSLATION_CONTRIBUTOR_ROLES in (
                    self.user.actions):
                return handler(self, category, **kwargs)
        else:
            raise self.InvalidInputException(
                'Invalid category: %s' % category)

        raise self.UnauthorizedUserException(
            'You do not have credentials to modify contributor\'s role.')

    return test_can_manage_contributors_role


def can_delete_any_user(
    handler: Callable[..., _GenericHandlerFunctionReturnType]
) -> Callable[..., _GenericHandlerFunctionReturnType]:
    """Decorator that checks if the current user can delete any user.

    Args:
        handler: function. The function to be decorated.

    Returns:
        function. The newly decorated function that now also checks if the user
        can delete any user.
    """

    # Here we use type Any because this method can accept arbitrary number of
    # arguments with different types.
    @functools.wraps(handler)
    def test_primary_admin(
        self: _SelfBaseHandlerType, **kwargs: Any
    ) -> _GenericHandlerFunctionReturnType:
        """Checks if the user is logged in and is a primary admin e.g. user with
        email address equal to feconf.SYSTEM_EMAIL_ADDRESS.

        Args:
            **kwargs: *. Keyword arguments.

        Returns:
            *. The return value of the decorated function.

        Raises:
            NotLoggedInException. The user is not logged in.
            UnauthorizedUserException. The user is not a primary admin of the
                application.
        """
        if not self.user_id:
            raise self.NotLoggedInException

        email = user_services.get_email_from_user_id(self.user_id)
        if email != feconf.SYSTEM_EMAIL_ADDRESS:
            raise self.UnauthorizedUserException(
                '%s cannot delete any user.' % self.user_id)

        return handler(self, **kwargs)

    return test_primary_admin


def can_upload_exploration(
    handler: Callable[..., _GenericHandlerFunctionReturnType]
) -> Callable[..., _GenericHandlerFunctionReturnType]:
    """Decorator that checks if the current user can upload exploration.

    Args:
        handler: function. The function to be decorated.

    Returns:
        function. The newly decorated function that now also checks if a user
        has permission to upload an exploration.
    """

    # Here we use type Any because this method can accept arbitrary number of
    # arguments with different types.
    @functools.wraps(handler)
    def test_can_upload(
        self: _SelfBaseHandlerType, **kwargs: Any
    ) -> _GenericHandlerFunctionReturnType:
        """Checks if the user can upload exploration.

        Args:
            **kwargs: *. Keyword arguments.

        Returns:
            *. The return value of the decorated function.

        Raises:
            NotLoggedInException. The user is not logged in.
            UnauthorizedUserException. The user does not have credentials to
                upload an exploration.
        """
        if not self.user_id:
            raise self.NotLoggedInException

        if not self.current_user_is_super_admin:
            raise self.UnauthorizedUserException(
                'You do not have credentials to upload explorations.')
        return handler(self, **kwargs)

    return test_can_upload


def can_create_exploration(
    handler: Callable[..., _GenericHandlerFunctionReturnType]
) -> Callable[..., _GenericHandlerFunctionReturnType]:
    """Decorator to check whether the user can create an exploration.

    Args:
        handler: function. The function to be decorated.

    Returns:
        function. The newly decorated function that now also checks if a user
        has permission to create an exploration.
    """

    # Here we use type Any because this method can accept arbitrary number of
    # arguments with different types.
    @functools.wraps(handler)
    def test_can_create(
        self: _SelfBaseHandlerType, **kwargs: Any
    ) -> _GenericHandlerFunctionReturnType:
        """Checks if the user can create an exploration.

        Args:
            **kwargs: *. Keyword arguments.

        Returns:
            *. The return value of the decorated function.

        Raises:
            NotLoggedInException. The user is not logged in.
            UnauthorizedUserException. The user does not have credentials to
                create an exploration.
        """
        if self.user_id is None:
            raise self.NotLoggedInException

        if role_services.ACTION_CREATE_EXPLORATION in self.user.actions:
            return handler(self, **kwargs)
        else:
            raise base.UserFacingExceptions.UnauthorizedUserException(
                'You do not have credentials to create an exploration.')

    return test_can_create


def can_create_collection(
    handler: Callable[..., _GenericHandlerFunctionReturnType]
) -> Callable[..., _GenericHandlerFunctionReturnType]:
    """Decorator to check whether the user can create a collection.

    Args:
        handler: function. The function to be decorated.

    Returns:
        function. The newly decorated function that now also checks if a user
        has permission to create a collection.
    """

    # Here we use type Any because this method can accept arbitrary number of
    # arguments with different types.
    @functools.wraps(handler)
    def test_can_create(
        self: _SelfBaseHandlerType, **kwargs: Any
    ) -> _GenericHandlerFunctionReturnType:
        """Checks if the user can create a collection.

        Args:
            **kwargs: *. Keyword arguments.

        Returns:
            *. The return value of the decorated function.

        Raises:
            NotLoggedInException. The user is not logged in.
            UnauthorizedUserException. The user does not have credentials to
                create a collection.
        """
        if self.user_id is None:
            raise self.NotLoggedInException

        if role_services.ACTION_CREATE_COLLECTION in self.user.actions:
            return handler(self, **kwargs)
        else:
            raise base.UserFacingExceptions.UnauthorizedUserException(
                'You do not have credentials to create a collection.')

    return test_can_create


def can_access_creator_dashboard(
    handler: Callable[..., _GenericHandlerFunctionReturnType]
) -> Callable[..., _GenericHandlerFunctionReturnType]:
    """Decorator to check whether the user can access creator dashboard page.

    Args:
        handler: function. The function to be decorated.

    Returns:
        function. The newly decorated function that now also checks if a
        user has permission to access the creator dashboard page.
    """

    # Here we use type Any because this method can accept arbitrary number of
    # arguments with different types.
    @functools.wraps(handler)
    def test_can_access(
        self: _SelfBaseHandlerType, **kwargs: Any
    ) -> _GenericHandlerFunctionReturnType:
        """Checks if the user can access the creator dashboard page.

        Args:
            **kwargs: *. Keyword arguments.

        Returns:
            *. The return value of the decorated function.

        Raises:
            NotLoggedInException. The user is not logged in.
            UnauthorizedUserException. The user does not have credentials to
                access creator dashboard.
        """
        if self.user_id is None:
            raise self.NotLoggedInException

        if role_services.ACTION_ACCESS_CREATOR_DASHBOARD in self.user.actions:
            return handler(self, **kwargs)
        else:
            raise base.UserFacingExceptions.UnauthorizedUserException(
                'You do not have credentials to access creator dashboard.')

    return test_can_access


def can_create_feedback_thread(
    handler: Callable[..., _GenericHandlerFunctionReturnType]
) -> Callable[..., _GenericHandlerFunctionReturnType]:
    """Decorator to check whether the user can create a feedback thread.

    Args:
        handler: function. The function to be decorated.

    Returns:
        function. The newly decorated function that now also checks if a user
        has permission to create a feedback thread.
    """

    # Here we use type Any because this method can accept arbitrary number of
    # arguments with different types.
    @functools.wraps(handler)
    def test_can_access(
        self: _SelfBaseHandlerType, exploration_id: str, **kwargs: Any
    ) -> _GenericHandlerFunctionReturnType:
        """Checks if the user can create a feedback thread.

        Args:
            exploration_id: str. The ID of the exploration where the thread will
                be created.
            **kwargs: *. Keyword arguments.

        Returns:
            *. The return value of the decorated function.

        Raises:
            PageNotFoundException. The page is not found.
            UnauthorizedUserException. The user does not have credentials to
                create an exploration feedback.
        """
        if exploration_id in feconf.DISABLED_EXPLORATION_IDS:
            raise base.UserFacingExceptions.PageNotFoundException

        exploration_rights = rights_manager.get_exploration_rights(
            exploration_id, strict=False)
        if rights_manager.check_can_access_activity(
                self.user, exploration_rights):
            return handler(self, exploration_id, **kwargs)
        else:
            raise self.UnauthorizedUserException(
                'You do not have credentials to create exploration feedback.')

    return test_can_access


def can_view_feedback_thread(
    handler: Callable[..., _GenericHandlerFunctionReturnType]
) -> Callable[..., _GenericHandlerFunctionReturnType]:
    """Decorator to check whether the user can view a feedback thread.

    Args:
        handler: function. The function to be decorated.

    Returns:
        function. The newly decorated function that now also checks if a user
        has permission to view a feedback thread.
    """

    # Here we use type Any because this method can accept arbitrary number of
    # arguments with different types.
    @functools.wraps(handler)
    def test_can_access(
        self: _SelfBaseHandlerType, thread_id: str, **kwargs: Any
    ) -> _GenericHandlerFunctionReturnType:
        """Checks if the user can view a feedback thread.

        Args:
            thread_id: str. The feedback thread id.
            **kwargs: *. Keyword arguments.

        Returns:
            *. The return value of the decorated function.

        Raises:
            InvalidInputException. The thread ID is not valid.
            PageNotFoundException. The page is not found.
            UnauthorizedUserException. The user does not have credentials to
                view an exploration feedback.
        """
        # This should already be checked by the controller handler
        # argument schemas, but we are adding it here for additional safety.
        regex_pattern = constants.VALID_THREAD_ID_REGEX
        regex_matched = bool(re.match(regex_pattern, thread_id))
        if not regex_matched:
            raise self.InvalidInputException('Not a valid thread id.')

        entity_type = feedback_services.get_thread(thread_id).entity_type
        entity_types_with_unrestricted_view_suggestion_access = (
            feconf.ENTITY_TYPES_WITH_UNRESTRICTED_VIEW_SUGGESTION_ACCESS)
        if entity_type in entity_types_with_unrestricted_view_suggestion_access:
            return handler(self, thread_id, **kwargs)

        exploration_id = feedback_services.get_exp_id_from_thread_id(thread_id)

        if exploration_id in feconf.DISABLED_EXPLORATION_IDS:
            raise base.UserFacingExceptions.PageNotFoundException

        exploration_rights = rights_manager.get_exploration_rights(
            exploration_id, strict=False)
        if rights_manager.check_can_access_activity(
                self.user, exploration_rights):
            return handler(self, thread_id, **kwargs)
        else:
            raise self.UnauthorizedUserException(
                'You do not have credentials to view exploration feedback.')

    return test_can_access


def can_comment_on_feedback_thread(
    handler: Callable[..., _GenericHandlerFunctionReturnType]
) -> Callable[..., _GenericHandlerFunctionReturnType]:
    """Decorator to check whether the user can comment on feedback thread.

    Args:
        handler: function. The function to be decorated.

    Returns:
        function. The newly decorated function that now also checks if the user
        has permission to comment on a given feedback thread.
    """

    # Here we use type Any because this method can accept arbitrary number of
    # arguments with different types.
    @functools.wraps(handler)
    def test_can_access(
        self: _SelfBaseHandlerType, thread_id: str, **kwargs: Any
    ) -> _GenericHandlerFunctionReturnType:
        """Checks if the user can comment on the feedback thread.

        Args:
            thread_id: str. The feedback thread id.
            **kwargs: *. Keyword arguments.

        Returns:
            *. The return value of the decorated function.

        Raises:
            NotLoggedInException. The user is not logged in.
            InvalidInputException. The thread ID is not valid.
            PageNotFoundException. The page is not found.
            UnauthorizedUserException. The user does not have credentials to
                comment on an exploration feedback.
        """
        if not self.user_id:
            raise base.UserFacingExceptions.NotLoggedInException

        # This should already be checked by the controller handler
        # argument schemas, but we are adding it here for additional safety.
        regex_pattern = constants.VALID_THREAD_ID_REGEX
        regex_matched = bool(re.match(regex_pattern, thread_id))
        if not regex_matched:
            raise self.InvalidInputException('Not a valid thread id.')

        exploration_id = feedback_services.get_exp_id_from_thread_id(thread_id)

        if exploration_id in feconf.DISABLED_EXPLORATION_IDS:
            raise base.UserFacingExceptions.PageNotFoundException

        exploration_rights = rights_manager.get_exploration_rights(
            exploration_id, strict=False)

        if rights_manager.check_can_access_activity(
                self.user, exploration_rights):
            return handler(self, thread_id, **kwargs)
        else:
            raise self.UnauthorizedUserException(
                'You do not have credentials to comment on exploration'
                ' feedback.')

    return test_can_access


def can_rate_exploration(
    handler: Callable[..., _GenericHandlerFunctionReturnType]
) -> Callable[..., _GenericHandlerFunctionReturnType]:
    """Decorator to check whether the user can give rating to given
    exploration.

    Args:
        handler: function. The function to be decorated.

    Returns:
        function. The newly decorated function that now also checks if the user
        has permission to rate a given exploration.
    """

    # Here we use type Any because this method can accept arbitrary number of
    # arguments with different types.
    @functools.wraps(handler)
    def test_can_rate(
        self: _SelfBaseHandlerType, exploration_id: str, **kwargs: Any
    ) -> _GenericHandlerFunctionReturnType:
        """Checks if the user can rate the exploration.

        Args:
            exploration_id: str. The exploration id.
            **kwargs: *. Keyword arguments.

        Returns:
            *. The return value of the decorated function.

        Raises:
            UnauthorizedUserException. The user does not have credentials to
                rate an exploration.
        """
        if (role_services.ACTION_RATE_ANY_PUBLIC_EXPLORATION in
                self.user.actions):
            return handler(self, exploration_id, **kwargs)
        else:
            raise base.UserFacingExceptions.UnauthorizedUserException(
                'You do not have credentials to give ratings to explorations.')

    return test_can_rate


def can_flag_exploration(
    handler: Callable[..., _GenericHandlerFunctionReturnType]
) -> Callable[..., _GenericHandlerFunctionReturnType]:
    """Decorator to check whether user can flag given exploration.

    Args:
        handler: function. The function to be decorated.

    Returns:
        function. The newly decorated function that now also checks if
        a user can flag a given exploration.
    """

    # Here we use type Any because this method can accept arbitrary number of
    # arguments with different types.
    @functools.wraps(handler)
    def test_can_flag(
        self: _SelfBaseHandlerType, exploration_id: str, **kwargs: Any
    ) -> _GenericHandlerFunctionReturnType:
        """Checks if the user can flag the exploration.

        Args:
            exploration_id: str. The exploration id.
            **kwargs: *. Keyword arguments.

        Returns:
            *. The return value of the decorated function.

        Raises:
            UnauthorizedUserException. The user does not have credentials to
                flag an exploration.
        """
        if role_services.ACTION_FLAG_EXPLORATION in self.user.actions:
            return handler(self, exploration_id, **kwargs)
        else:
            raise base.UserFacingExceptions.UnauthorizedUserException(
                'You do not have credentials to flag explorations.')

    return test_can_flag


def can_subscribe_to_users(
    handler: Callable[..., _GenericHandlerFunctionReturnType]
) -> Callable[..., _GenericHandlerFunctionReturnType]:
    """Decorator to check whether user can subscribe/unsubscribe a creator.

    Args:
        handler: function. The function to be decorated.

    Returns:
        function. The newly decorated function that now also checks if a user
        has permission to subscribe/unsubscribe a creator.
    """

    # Here we use type Any because this method can accept arbitrary number of
    # arguments with different types.
    @functools.wraps(handler)
    def test_can_subscribe(
        self: _SelfBaseHandlerType, **kwargs: Any
    ) -> _GenericHandlerFunctionReturnType:
        """Checks if the user can subscribe/unsubscribe a creator.

        Args:
            **kwargs: *. Keyword arguments.

        Returns:
            *. The return value of the decorated function.

        Raises:
            UnauthorizedUserException. The user does not have credentials to
                manage subscriptions.
        """
        if role_services.ACTION_SUBSCRIBE_TO_USERS in self.user.actions:
            return handler(self, **kwargs)
        else:
            raise base.UserFacingExceptions.UnauthorizedUserException(
                'You do not have credentials to manage subscriptions.')

    return test_can_subscribe


def can_edit_exploration(
    handler: Callable[..., _GenericHandlerFunctionReturnType]
) -> Callable[..., _GenericHandlerFunctionReturnType]:
    """Decorator to check whether the user can edit given exploration.

    Args:
        handler: function. The function to be decorated.

    Returns:
        function. The newly decorated function that now also checks if
        a user has permission to edit a given exploration.
    """

    # Here we use type Any because this method can accept arbitrary number of
    # arguments with different types.
    @functools.wraps(handler)
    def test_can_edit(
        self: _SelfBaseHandlerType,
        exploration_id: str,
        *args: Any,
        **kwargs: Any
    ) -> _GenericHandlerFunctionReturnType:
        """Checks if the user can edit the exploration.

        Args:
            exploration_id: str. The exploration id.
            *args: list(*). A list of arguments.
            **kwargs: *. Keyword arguments.

        Returns:
            *. The return value of the decorated function.

        Raises:
            NotLoggedInException. The user is not logged in.
            PageNotFoundException. The page is not found.
            UnauthorizedUserException. The user does not have credentials to
                edit an exploration.
        """
        if not self.user_id:
            raise base.UserFacingExceptions.NotLoggedInException

        exploration_rights = rights_manager.get_exploration_rights(
            exploration_id, strict=False)

        if exploration_rights is None:
            raise base.UserFacingExceptions.PageNotFoundException

        if rights_manager.check_can_edit_activity(
                self.user, exploration_rights):
            return handler(self, exploration_id, *args, **kwargs)
        else:
            raise base.UserFacingExceptions.UnauthorizedUserException(
                'You do not have credentials to edit this exploration.')

    return test_can_edit


def can_voiceover_exploration(
    handler: Callable[..., _GenericHandlerFunctionReturnType]
) -> Callable[..., _GenericHandlerFunctionReturnType]:
    """Decorator to check whether the user can voiceover given exploration.

    Args:
        handler: function. The function to be decorated.

    Returns:
        function. The newly decorated function that now also checks if a user
        has permission to voiceover a given exploration.
    """

    # Here we use type Any because this method can accept arbitrary number of
    # arguments with different types.
    @functools.wraps(handler)
    def test_can_voiceover(
        self: _SelfBaseHandlerType, exploration_id: str, **kwargs: Any
    ) -> _GenericHandlerFunctionReturnType:
        """Checks if the user can voiceover the exploration.

        Args:
            exploration_id: str. The exploration id.
            **kwargs: dict(str: *). Keyword arguments.

        Returns:
            *. The return value of the decorated function.

        Raises:
            NotLoggedInException. The user is not logged in.
            PageNotFoundException. The page is not found.
            UnauthorizedUserException. The user does not have credentials to
                voiceover an exploration.
        """
        if not self.user_id:
            raise base.UserFacingExceptions.NotLoggedInException

        exploration_rights = rights_manager.get_exploration_rights(
            exploration_id, strict=False)
        if exploration_rights is None:
            raise base.UserFacingExceptions.PageNotFoundException

        if rights_manager.check_can_voiceover_activity(
                self.user, exploration_rights):
            return handler(self, exploration_id, **kwargs)
        else:
            raise base.UserFacingExceptions.UnauthorizedUserException(
                'You do not have credentials to voiceover this exploration.')

    return test_can_voiceover


def can_add_voice_artist(
    handler: Callable[..., _GenericHandlerFunctionReturnType]
) -> Callable[..., _GenericHandlerFunctionReturnType]:
    """Decorator to check whether the user can add voice artist to
    the given activity.

    Args:
        handler: function. The function to be decorated.

    Returns:
        function. The newly decorated function that now also checks if a user
        has permission to add voice artist.
    """

    # Here we use type Any because this method can accept arbitrary number of
    # arguments with different types.
    @functools.wraps(handler)
    def test_can_add_voice_artist(
        self: _SelfBaseHandlerType,
        entity_type: str,
        entity_id: str,
        **kwargs: Any
    ) -> _GenericHandlerFunctionReturnType:
        """Checks if the user can add a voice artist for the given entity.

        Args:
            entity_type: str. The type of entity.
            entity_id: str. The Id of the entity.
            **kwargs: dict(str: *). Keyword arguments.

        Returns:
            *. The return value of the decorated function.

        Raises:
            NotLoggedInException. The user is not logged in.
            InvalidInputException. The given entity type is not supported.
            PageNotFoundException. The page is not found.
            InvalidInputException. The given exploration is private.
            UnauthorizedUserException. The user does not have the credentials
                to manage voice artist.
        """
        if not self.user_id:
            raise base.UserFacingExceptions.NotLoggedInException

        if entity_type != feconf.ENTITY_TYPE_EXPLORATION:
            raise self.InvalidInputException(
                'Unsupported entity_type: %s' % entity_type)

        exploration_rights = rights_manager.get_exploration_rights(
            entity_id, strict=False)
        if exploration_rights is None:
            raise base.UserFacingExceptions.PageNotFoundException

        if exploration_rights.is_private():
            raise base.UserFacingExceptions.InvalidInputException(
                'Could not assign voice artist to private activity.')
        if rights_manager.check_can_manage_voice_artist_in_activity(
                self.user, exploration_rights):
            return handler(self, entity_type, entity_id, **kwargs)
        else:
            raise base.UserFacingExceptions.UnauthorizedUserException(
                'You do not have credentials to manage voice artists.')

    return test_can_add_voice_artist


def can_remove_voice_artist(
    handler: Callable[..., _GenericHandlerFunctionReturnType]
) -> Callable[..., _GenericHandlerFunctionReturnType]:
    """Decorator to check whether the user can remove voice artist
    from the given activity.

    Args:
        handler: function. The function to be decorated.

    Returns:
        function. The newly decorated function that now also checks if a user
        has permission to remove voice artist.
    """

    # Here we use type Any because this method can accept arbitrary number of
    # arguments with different types.
    @functools.wraps(handler)
    def test_can_remove_voice_artist(
        self: _SelfBaseHandlerType,
        entity_type: str,
        entity_id: str,
        **kwargs: Any
    ) -> _GenericHandlerFunctionReturnType:
        """Checks if the user can remove a voice artist for the given entity.

        Args:
            entity_type: str. The type of entity.
            entity_id: str. The Id of the entity.
            **kwargs: dict(str: *). Keyword arguments.

        Returns:
            *. The return value of the decorated function.

        Raises:
            NotLoggedInException. The user is not logged in.
            InvalidInputException. The given entity type is not supported.
            PageNotFoundException. The page is not found.
            UnauthorizedUserException. The user does not have the credentials
                to manage voice artist.
        """
        if not self.user_id:
            raise base.UserFacingExceptions.NotLoggedInException

        if entity_type != feconf.ENTITY_TYPE_EXPLORATION:
            raise self.InvalidInputException(
                'Unsupported entity_type: %s' % entity_type)

        exploration_rights = rights_manager.get_exploration_rights(
            entity_id, strict=False)
        if exploration_rights is None:
            raise base.UserFacingExceptions.PageNotFoundException

        if rights_manager.check_can_manage_voice_artist_in_activity(
                self.user, exploration_rights):
            return handler(self, entity_type, entity_id, **kwargs)
        else:
            raise base.UserFacingExceptions.UnauthorizedUserException(
                'You do not have credentials to manage voice artists.')

    return test_can_remove_voice_artist


def can_save_exploration(
    handler: Callable[..., _GenericHandlerFunctionReturnType]
) -> Callable[..., _GenericHandlerFunctionReturnType]:
    """Decorator to check whether user can save exploration.

    Args:
        handler: function. The function to be decorated.

    Returns:
        function. The newly decorated function that checks if
        a user has permission to save a given exploration.
    """

    # Here we use type Any because this method can accept arbitrary number of
    # arguments with different types.
    @functools.wraps(handler)
    def test_can_save(
        self: _SelfBaseHandlerType,
        exploration_id: str,
        **kwargs: Any
    ) -> _GenericHandlerFunctionReturnType:
        """Checks if the user can save the exploration.

        Args:
            exploration_id: str. The exploration id.
            **kwargs: dict(str: *). Keyword arguments.

        Returns:
            *. The return value of the decorated function.

        Raises:
            NotLoggedInException. The user is not logged in.
            PageNotFoundException. The page is not found.
            UnauthorizedUserException. The user does not have credentials to
                save changes to this exploration.
        """

        if not self.user_id:
            raise base.UserFacingExceptions.NotLoggedInException

        exploration_rights = rights_manager.get_exploration_rights(
            exploration_id, strict=False)
        if exploration_rights is None:
            raise base.UserFacingExceptions.PageNotFoundException

        if rights_manager.check_can_save_activity(
                self.user, exploration_rights):
            return handler(self, exploration_id, **kwargs)
        else:
            raise base.UserFacingExceptions.UnauthorizedUserException(
                'You do not have permissions to save this exploration.')

    return test_can_save


def can_delete_exploration(
    handler: Callable[..., _GenericHandlerFunctionReturnType]
) -> Callable[..., _GenericHandlerFunctionReturnType]:
    """Decorator to check whether user can delete exploration.

    Args:
        handler: function. The function to be decorated.

    Returns:
        function. The newly decorated function that checks if a user has
        permission to delete a given exploration.
    """

    # Here we use type Any because this method can accept arbitrary number of
    # arguments with different types.
    @functools.wraps(handler)
    def test_can_delete(
        self: _SelfBaseHandlerType, exploration_id: str, **kwargs: Any
    ) -> _GenericHandlerFunctionReturnType:
        """Checks if the user can delete the exploration.

        Args:
            exploration_id: str. The exploration id.
            **kwargs: *. Keyword arguments.

        Returns:
            *. The return value of the decorated function.

        Raises:
            NotLoggedInException. The user is not logged in.
            UnauthorizedUserException. The user does not have permissions to
                delete an exploration.
        """
        if not self.user_id:
            raise base.UserFacingExceptions.NotLoggedInException

        exploration_rights = rights_manager.get_exploration_rights(
            exploration_id, strict=False)

        if rights_manager.check_can_delete_activity(
                self.user, exploration_rights):
            return handler(self, exploration_id, **kwargs)
        else:
            raise base.UserFacingExceptions.UnauthorizedUserException(
                'User %s does not have permissions to delete exploration %s' %
                (self.user_id, exploration_id))

    return test_can_delete


def can_suggest_changes_to_exploration(
    handler: Callable[..., _GenericHandlerFunctionReturnType]
) -> Callable[..., _GenericHandlerFunctionReturnType]:
    """Decorator to check whether a user can make suggestions to an
    exploration.

    Args:
        handler: function. The function to be decorated.

    Returns:
        function. The newly decorated function that now also checks if a user
        has permission to make suggestions to an exploration.
    """

    # Here we use type Any because this method can accept arbitrary number of
    # arguments with different types.
    @functools.wraps(handler)
    def test_can_suggest(
        self: _SelfBaseHandlerType, exploration_id: str, **kwargs: Any
    ) -> _GenericHandlerFunctionReturnType:
        """Checks if the user can make suggestions to an exploration.

        Args:
            exploration_id: str. The exploration id.
            **kwargs: *. Keyword arguments.

        Returns:
            *. The return value of the decorated function.

        Raises:
            UnauthorizedUserException. The user does not have credentials to
                give suggestions to an exploration.
        """
        if role_services.ACTION_SUGGEST_CHANGES in self.user.actions:
            return handler(self, exploration_id, **kwargs)
        else:
            raise base.UserFacingExceptions.UnauthorizedUserException(
                'You do not have credentials to give suggestions to this '
                'exploration.')

    return test_can_suggest


def can_suggest_changes(
    handler: Callable[..., _GenericHandlerFunctionReturnType]
) -> Callable[..., _GenericHandlerFunctionReturnType]:
    """Decorator to check whether a user can make suggestions.

    Args:
        handler: function. The function to be decorated.

    Returns:
        function. The newly decorated function that now also checks if the user
        has permission to make suggestions.
    """

    # Here we use type Any because this method can accept arbitrary number of
    # arguments with different types.
    @functools.wraps(handler)
    def test_can_suggest(
        self: _SelfBaseHandlerType, **kwargs: Any
    ) -> _GenericHandlerFunctionReturnType:
        """Checks if the user can make suggestions to an exploration.

        Args:
            **kwargs: *. Keyword arguments.

        Returns:
            *. The return value of the decorated function.

        Raises:
            UnauthorizedUserException. The user does not have credentials to
                make suggestions.
        """
        if role_services.ACTION_SUGGEST_CHANGES in self.user.actions:
            return handler(self, **kwargs)
        else:
            raise base.UserFacingExceptions.UnauthorizedUserException(
                'You do not have credentials to make suggestions.')

    return test_can_suggest


def can_resubmit_suggestion(
    handler: Callable[..., _GenericHandlerFunctionReturnType]
) -> Callable[..., _GenericHandlerFunctionReturnType]:
    """Decorator to check whether a user can resubmit a suggestion."""

    # Here we use type Any because this method can accept arbitrary number of
    # arguments with different types.
    @functools.wraps(handler)
    def test_can_resubmit_suggestion(
        self: _SelfBaseHandlerType, suggestion_id: str, **kwargs: Any
    ) -> _GenericHandlerFunctionReturnType:
        """Checks if the user can edit the given suggestion.

        Args:
            suggestion_id: str. The ID of the suggestion.
            **kwargs: *. The keyword arguments.

        Returns:
            *. The return value of the decorated function.

        Raises:
            UnauthorizedUserException. The user does not have credentials to
                edit this suggestion.
        """
        suggestion = suggestion_services.get_suggestion_by_id(
            suggestion_id, strict=False
        )
        if suggestion is None:
            raise self.InvalidInputException(
                'No suggestion found with given suggestion id')

        if self.user_id and suggestion_services.check_can_resubmit_suggestion(
                suggestion_id, self.user_id):
            return handler(self, suggestion_id, **kwargs)
        else:
            raise base.UserFacingExceptions.UnauthorizedUserException(
                'You do not have credentials to resubmit this suggestion.')

    return test_can_resubmit_suggestion


def can_publish_exploration(
    handler: Callable[..., _GenericHandlerFunctionReturnType]
) -> Callable[..., _GenericHandlerFunctionReturnType]:
    """Decorator to check whether user can publish exploration.

    Args:
        handler: function. The function to be decorated.

    Returns:
        function. The newly decorated function that now also checks if the user
        has permission to publish an exploration.
    """

    # Here we use type Any because this method can accept arbitrary number of
    # arguments with different types.
    @functools.wraps(handler)
    def test_can_publish(
        self: _SelfBaseHandlerType,
        exploration_id: str,
        *args: Any,
        **kwargs: Any
    ) -> _GenericHandlerFunctionReturnType:
        """Checks if the user can publish the exploration.

        Args:
            exploration_id: str. The exploration id.
            *args: list(*). A list of arguments.
            **kwargs: *. Keyword arguments present in kwargs.

        Returns:
            *. The return value of the decorated function.

        Raises:
            PageNotFoundException. The page is not found.
            UnauthorizedUserException. The user does not have credentials to
                publish an exploration.
        """
        exploration_rights = rights_manager.get_exploration_rights(
            exploration_id, strict=False)

        if exploration_rights is None:
            raise base.UserFacingExceptions.PageNotFoundException

        if rights_manager.check_can_publish_activity(
                self.user, exploration_rights):
            return handler(self, exploration_id, *args, **kwargs)

        raise base.UserFacingExceptions.UnauthorizedUserException(
            'You do not have credentials to publish this exploration.')

    return test_can_publish


def can_publish_collection(
    handler: Callable[..., _GenericHandlerFunctionReturnType]
) -> Callable[..., _GenericHandlerFunctionReturnType]:
    """Decorator to check whether user can publish collection.

    Args:
        handler: function. The function to be decorated.

    Returns:
        function. The newly decorated function that now also checks if a user
        has permission to publish a collection.
    """

    # Here we use type Any because this method can accept arbitrary number of
    # arguments with different types.
    @functools.wraps(handler)
    def test_can_publish_collection(
        self: _SelfBaseHandlerType, collection_id: str, **kwargs: Any
    ) -> _GenericHandlerFunctionReturnType:
        """Checks if the user can publish the collection.

        Args:
            collection_id: str. The collection id.
            **kwargs: *. Keyword arguments.

        Returns:
            *. The return value of the decorated function.

        Raises:
            PageNotFoundException. The page is not found.
            UnauthorizedUserException. The user does not have credentials to
                publish a collection.
        """
        collection_rights = rights_manager.get_collection_rights(
            collection_id, strict=False)
        if collection_rights is None:
            raise base.UserFacingExceptions.PageNotFoundException

        if rights_manager.check_can_publish_activity(
                self.user, collection_rights):
            return handler(self, collection_id, **kwargs)

        raise self.UnauthorizedUserException(
            'You do not have credentials to publish this collection.')

    return test_can_publish_collection


def can_unpublish_collection(
    handler: Callable[..., _GenericHandlerFunctionReturnType]
) -> Callable[..., _GenericHandlerFunctionReturnType]:
    """Decorator to check whether user can unpublish a given
    collection.

    Args:
        handler: function. The function to be decorated.

    Returns:
        function. The newly decorated function that also checks if
        the user has permission to unpublish a collection.
    """

    # Here we use type Any because this method can accept arbitrary number of
    # arguments with different types.
    @functools.wraps(handler)
    def test_can_unpublish_collection(
        self: _SelfBaseHandlerType, collection_id: str, **kwargs: Any
    ) -> _GenericHandlerFunctionReturnType:
        """Checks if the user can unpublish the collection.

        Args:
            collection_id: str. The collection id.
            **kwargs: *. Keyword arguments.

        Returns:
            *. The return value of the decorated function.

        Raises:
            PageNotFoundException. The page is not found.
            UnauthorizedUserException. The user does not have credentials
                to unpublish a collection.
        """
        collection_rights = rights_manager.get_collection_rights(
            collection_id, strict=False)
        if collection_rights is None:
            raise base.UserFacingExceptions.PageNotFoundException

        if rights_manager.check_can_unpublish_activity(
                self.user, collection_rights):
            return handler(self, collection_id, **kwargs)

        raise self.UnauthorizedUserException(
            'You do not have credentials to unpublish this collection.')

    return test_can_unpublish_collection


def can_modify_exploration_roles(
    handler: Callable[..., _GenericHandlerFunctionReturnType]
) -> Callable[..., _GenericHandlerFunctionReturnType]:
    """Decorators to check whether user can manage rights related to an
    exploration.

    Args:
        handler: function. The function to be decorated.

    Returns:
        function. The newly decorated function that now also checks if
        the user has permission to manage rights related to an
        exploration.
    """

    # Here we use type Any because this method can accept arbitrary number of
    # arguments with different types.
    @functools.wraps(handler)
    def test_can_modify(
        self: _SelfBaseHandlerType, exploration_id: str, **kwargs: Any
    ) -> _GenericHandlerFunctionReturnType:
        """Checks if the user can modify the rights related to an exploration.

        Args:
            exploration_id: str. The exploration id.
            **kwargs: *. Keyword arguments.

        Returns:
            *. The return value of the decorated function.

        Raises:
            UnauthorizedUserException. The user does not have credentials to
                change the rights for an exploration.
        """
        exploration_rights = rights_manager.get_exploration_rights(
            exploration_id, strict=False)

        if rights_manager.check_can_modify_core_activity_roles(
                self.user, exploration_rights):
            return handler(self, exploration_id, **kwargs)
        else:
            raise base.UserFacingExceptions.UnauthorizedUserException(
                'You do not have credentials to change rights for this '
                'exploration.')

    return test_can_modify


def can_perform_tasks_in_taskqueue(
    handler: Callable[..., _GenericHandlerFunctionReturnType]
) -> Callable[..., _GenericHandlerFunctionReturnType]:
    """Decorator to ensure that the handler is being called by task scheduler or
    by a superadmin of the application.

    Args:
        handler: function. The function to be decorated.

    Returns:
        function. The newly decorated function that now also ensures that
        the handler can only be executed if it is called by task scheduler or by
        a superadmin of the application.
    """

    # Here we use type Any because this method can accept arbitrary number of
    # arguments with different types.
    @functools.wraps(handler)
    def test_can_perform(
        self: _SelfBaseHandlerType, **kwargs: Any
    ) -> _GenericHandlerFunctionReturnType:
        """Checks if the handler is called by task scheduler or by a superadmin
        of the application.

        Args:
            **kwargs: *. Keyword arguments.

        Returns:
            *. The return value of the decorated function.

        Raises:
            UnauthorizedUserException. The user does not have
                credentials to access the page.
        """
        # The X-AppEngine-QueueName header is set inside AppEngine and if
        # a request from outside comes with this header AppEngine will get
        # rid of it.
        # https://cloud.google.com/tasks/docs/creating-appengine-handlers#reading_app_engine_task_request_headers
        if (self.request.headers.get('X-AppEngine-QueueName') is None and
                not self.current_user_is_super_admin):
            raise self.UnauthorizedUserException(
                'You do not have the credentials to access this page.')

        return handler(self, **kwargs)

    return test_can_perform


def can_perform_cron_tasks(
    handler: Callable[..., _GenericHandlerFunctionReturnType]
) -> Callable[..., _GenericHandlerFunctionReturnType]:
    """Decorator to ensure that the handler is being called by cron or by a
    superadmin of the application.

    Args:
        handler: function. The function to be decorated.

    Returns:
        function. The newly decorated function that now also ensures that
        the handler can only be executed if it is called by cron or by
        a superadmin of the application.
    """

    # Here we use type Any because this method can accept arbitrary number of
    # arguments with different types.
    @functools.wraps(handler)
    def test_can_perform(
        self: _SelfBaseHandlerType, **kwargs: Any
    ) -> _GenericHandlerFunctionReturnType:
        """Checks if the handler is called by cron or by a superadmin of the
        application.

        Args:
            **kwargs: *. Keyword arguments.

        Returns:
            *. The return value of the decorated function.

        Raises:
            UnauthorizedUserException. The user does not have
                credentials to access the page.
        """
        # The X-AppEngine-Cron header is set inside AppEngine and if a request
        # from outside comes with this header AppEngine will get rid of it.
        # https://cloud.google.com/appengine/docs/flexible/python/scheduling-jobs-with-cron-yaml#validating_cron_requests
        if (self.request.headers.get('X-AppEngine-Cron') is None and
                not self.current_user_is_super_admin):
            raise self.UnauthorizedUserException(
                'You do not have the credentials to access this page.')

        return handler(self, **kwargs)

    return test_can_perform


def can_access_learner_dashboard(
    handler: Callable[..., _GenericHandlerFunctionReturnType]
) -> Callable[..., _GenericHandlerFunctionReturnType]:
    """Decorator to check access to learner dashboard.

    Args:
        handler: function. The function to be decorated.

    Returns:
        function. The newly decorated function that now also checks if
        one can access the learner dashboard.
    """

    # Here we use type Any because this method can accept arbitrary number of
    # arguments with different types.
    @functools.wraps(handler)
    def test_can_access(
        self: _SelfBaseHandlerType, **kwargs: Any
    ) -> _GenericHandlerFunctionReturnType:
        """Checks if the user can access the learner dashboard.

        Args:
            **kwargs: *. Keyword arguments.

        Returns:
            *. The return value of the decorated function.

        Raises:
            NotLoggedInException. The user is not logged in.
            UnauthorizedUserException. The user does not have
                credentials to access the page.
        """
        if not self.user_id:
            raise base.UserFacingExceptions.NotLoggedInException

        if role_services.ACTION_ACCESS_LEARNER_DASHBOARD in self.user.actions:
            return handler(self, **kwargs)
        else:
            raise self.UnauthorizedUserException(
                'You do not have the credentials to access this page.')

    return test_can_access


def can_access_learner_groups(
    handler: Callable[..., _GenericHandlerFunctionReturnType]
) -> Callable[..., _GenericHandlerFunctionReturnType]:
    """Decorator to check access to learner groups.

    Args:
        handler: function. The function to be decorated.

    Returns:
        function. The newly decorated function that now also checks if
        one can access the learner groups.
    """

    # Here we use type Any because this method can accept arbitrary number of
    # arguments with different types.
    @functools.wraps(handler)
    def test_can_access(
        self: _SelfBaseHandlerType, **kwargs: Any
    ) -> _GenericHandlerFunctionReturnType:
        """Checks if the user can access the learner groups.

        Args:
            **kwargs: *. Keyword arguments.

        Returns:
            *. The return value of the decorated function.

        Raises:
            NotLoggedInException. The user is not logged in.
            UnauthorizedUserException. The user does not have
                credentials to access the page.
        """
        if not self.user_id:
            raise base.UserFacingExceptions.NotLoggedInException

        if role_services.ACTION_ACCESS_LEARNER_GROUPS in self.user.actions:
            return handler(self, **kwargs)
        else:
            raise self.UnauthorizedUserException(
                'You do not have the credentials to access this page.')

    return test_can_access


def can_manage_question_skill_status(
    handler: Callable[..., _GenericHandlerFunctionReturnType]
) -> Callable[..., _GenericHandlerFunctionReturnType]:
    """Decorator to check whether the user can publish a question and link it
    to a skill.

    Args:
        handler: function. The function to be decorated.

    Returns:
        function. The newly decorated function that now also checks if the
        given user has permission to publish a question and link it
        to a skill.
    """

    # Here we use type Any because this method can accept arbitrary number of
    # arguments with different types.
    @functools.wraps(handler)
    def test_can_manage_question_skill_status(
        self: _SelfBaseHandlerType, **kwargs: Any
    ) -> _GenericHandlerFunctionReturnType:
        """Checks if the user can publish a question directly.

        Args:
            **kwargs: *. Keyword arguments.

        Returns:
            *. The return value of the decorated function.

        Raises:
            NotLoggedInException. The user is not logged in.
            UnauthorizedUserException. The user does not have
                credentials to publish a question.
        """
        if not self.user_id:
            raise base.UserFacingExceptions.NotLoggedInException

        if (
                role_services.ACTION_MANAGE_QUESTION_SKILL_STATUS in
                self.user.actions):
            return handler(self, **kwargs)
        else:
            raise self.UnauthorizedUserException(
                'You do not have credentials to publish a question.')

    return test_can_manage_question_skill_status


def require_user_id_else_redirect_to_homepage(
    handler: Callable[..., _GenericHandlerFunctionReturnType]
) -> Callable[..., Optional[_GenericHandlerFunctionReturnType]]:
    """Decorator that checks if a user_id is associated with the current
    session. If not, the user is redirected to the main page.
    Note that the user may not yet have registered.

    Args:
        handler: function. The function to be decorated.

    Returns:
        function. The newly decorated function that now also checks
        if a given user_id is associated with the current
        session.
    """

    # Here we use type Any because this method can accept arbitrary number of
    # arguments with different types.
    @functools.wraps(handler)
    def test_login(
        self: _SelfBaseHandlerType, **kwargs: Any
    ) -> Optional[_GenericHandlerFunctionReturnType]:
        """Checks if the user for the current session is logged in.
        If not, redirects the user to the home page.

        Args:
            **kwargs: *. Keyword arguments.

        Returns:
            *. The return value of the decorated function.
        """
        if not self.user_id:
            self.redirect('/')
            return None
        return handler(self, **kwargs)

    return test_login


def can_edit_topic(
    handler: Callable[..., _GenericHandlerFunctionReturnType]
) -> Callable[..., _GenericHandlerFunctionReturnType]:
    """Decorator to check whether the user can edit given topic."""

    # Here we use type Any because this method can accept arbitrary number of
    # arguments with different types.
    @functools.wraps(handler)
    def test_can_edit(
        self: _SelfBaseHandlerType, topic_id: str, *args: Any, **kwargs: Any
    ) -> _GenericHandlerFunctionReturnType:
        """Checks whether the user can edit a given topic.

        Args:
            topic_id: str. The topic id.
            *args: list(*). The arguments from the calling function.
            **kwargs: *. Keyword arguments.

        Returns:
            *. The return value of the decorated function.

        Raises:
            NotLoggedInException. The user is not logged in.
            PageNotFoundException. The page is not found.
            UnauthorizedUserException. The user does not have
                credentials to edit a topic.
        """
        if not self.user_id:
            raise base.UserFacingExceptions.NotLoggedInException

        try:
            topic_domain.Topic.require_valid_topic_id(topic_id)
        except utils.ValidationError as e:
            raise self.PageNotFoundException(e)

        topic = topic_fetchers.get_topic_by_id(topic_id, strict=False)
        topic_rights = topic_fetchers.get_topic_rights(topic_id, strict=False)
        if topic_rights is None or topic is None:
            raise base.UserFacingExceptions.PageNotFoundException

        if topic_services.check_can_edit_topic(self.user, topic_rights):
            return handler(self, topic_id, *args, **kwargs)
        else:
            raise self.UnauthorizedUserException(
                'You do not have credentials to edit this topic.')

    return test_can_edit


def can_edit_question(
    handler: Callable[..., _GenericHandlerFunctionReturnType]
) -> Callable[..., _GenericHandlerFunctionReturnType]:
    """Decorator to check whether the user can edit given question.

    Args:
        handler: function. The function to be decorated.

    Returns:
        function. The newly decorated function that now also checks
        whether the user has permission to edit a given question.
    """

    # Here we use type Any because this method can accept arbitrary number of
    # arguments with different types.
    @functools.wraps(handler)
    def test_can_edit(
        self: _SelfBaseHandlerType, question_id: str, **kwargs: Any
    ) -> _GenericHandlerFunctionReturnType:
        """Checks whether the user can edit the given question.

        Args:
            question_id: str. The question id.
            **kwargs: *. Keyword arguments.

        Returns:
            *. The return value of the decorated function.

        Raises:
            NotLoggedInException. The user is not logged in.
            PageNotFoundException. The page is not found.
            UnauthorizedUserException. The user does not have
                credentials to edit a question.
        """
        if not self.user_id:
            raise base.UserFacingExceptions.NotLoggedInException

        question = question_services.get_question_by_id(
            question_id, strict=False)
        if question is None:
            raise self.PageNotFoundException
        if role_services.ACTION_EDIT_ANY_QUESTION in self.user.actions:
            return handler(self, question_id, **kwargs)
        else:
            raise self.UnauthorizedUserException(
                'You do not have credentials to edit this question.')

    return test_can_edit


def can_play_question(
    handler: Callable[..., _GenericHandlerFunctionReturnType]
) -> Callable[..., _GenericHandlerFunctionReturnType]:
    """Decorator to check whether the user can play given question.

    Args:
        handler: function. The function to be decorated.

    Returns:
        function. The newly decorated function that now also checks
        whether the user can play a given question.
    """

    # Here we use type Any because this method can accept arbitrary number of
    # arguments with different types.
    @functools.wraps(handler)
    def test_can_play_question(
        self: _SelfBaseHandlerType, question_id: str, **kwargs: Any
    ) -> _GenericHandlerFunctionReturnType:
        """Checks whether the user can play the given question.

        Args:
            question_id: str. The question id.
            **kwargs: *. Keyword arguments.

        Returns:
            *. The return value of the decorated function.

        Raises:
            PageNotFoundException. The page is not found.
        """
        question = question_services.get_question_by_id(
            question_id, strict=False)
        if question is None:
            raise self.PageNotFoundException
        return handler(self, question_id, **kwargs)

    return test_can_play_question


def can_view_question_editor(
    handler: Callable[..., _GenericHandlerFunctionReturnType]
) -> Callable[..., _GenericHandlerFunctionReturnType]:
    """Decorator to check whether the user can view any question editor.

    Args:
        handler: function. The function to be decorated.

    Returns:
        function. The newly decorated function that now also checks
        if the user has permission to view any question editor.
    """

    # Here we use type Any because this method can accept arbitrary number of
    # arguments with different types.
    @functools.wraps(handler)
    def test_can_view_question_editor(
        self: _SelfBaseHandlerType, question_id: str, **kwargs: Any
    ) -> _GenericHandlerFunctionReturnType:
        """Checks whether the user can view the question editor.

        Args:
            question_id: str. The question id.
            **kwargs: *. Keyword arguments.

        Returns:
            *. The return value of the decorated function.

        Raises:
            NotLoggedInException. The user is not logged in.
            PageNotFoundException. The page is not found.
            UnauthorizedUserException. The user does not have
                enough rights to access the question editor.
        """
        if not self.user_id:
            raise self.NotLoggedInException

        question = question_services.get_question_by_id(
            question_id, strict=False)
        if question is None:
            raise self.PageNotFoundException
        if role_services.ACTION_VISIT_ANY_QUESTION_EDITOR_PAGE in (
                self.user.actions):
            return handler(self, question_id, **kwargs)
        else:
            raise self.UnauthorizedUserException(
                '%s does not have enough rights to access the questions editor'
                % self.user_id)

    return test_can_view_question_editor


def can_delete_question(
    handler: Callable[..., _GenericHandlerFunctionReturnType]
) -> Callable[..., _GenericHandlerFunctionReturnType]:
    """Decorator to check whether the user can delete a question.

    Args:
        handler: function. The function to be decorated.

    Returns:
        function. The newly decorated function that now also checks
        if the user has permission to delete a question.
    """

    # Here we use type Any because this method can accept arbitrary number of
    # arguments with different types.
    @functools.wraps(handler)
    def test_can_delete_question(
        self: _SelfBaseHandlerType, question_id: str, **kwargs: Any
    ) -> _GenericHandlerFunctionReturnType:
        """Checks whether the user can delete a given question.

        Args:
            question_id: str. The question id.
            **kwargs: *. Keyword arguments.

        Returns:
            *. The return value of the decorated function.

        Raises:
            NotLoggedInException. The user is not logged in.
            UnauthorizedUserException. The user does not have
                enough rights to delete the question.
        """
        if not self.user_id:
            raise self.NotLoggedInException

        user_actions_info = user_services.get_user_actions_info(self.user_id)

        if (role_services.ACTION_DELETE_ANY_QUESTION in
                user_actions_info.actions):
            return handler(self, question_id, **kwargs)
        else:
            raise self.UnauthorizedUserException(
                '%s does not have enough rights to delete the'
                ' question.' % self.user_id)

    return test_can_delete_question


def can_add_new_story_to_topic(
    handler: Callable[..., _GenericHandlerFunctionReturnType]
) -> Callable[..., _GenericHandlerFunctionReturnType]:
    """Decorator to check whether the user can add a story to a given topic.

    Args:
        handler: function. The function to be decorated.

    Returns:
        function. The newly decorated function that now also checks
        if the user has permission to add a story to a given topic.
    """

    # Here we use type Any because this method can accept arbitrary number of
    # arguments with different types.
    @functools.wraps(handler)
    def test_can_add_story(
        self: _SelfBaseHandlerType, topic_id: str, **kwargs: Any
    ) -> _GenericHandlerFunctionReturnType:
        """Checks whether the user can add a story to
        a given topic.

        Args:
            topic_id: str. The topic id.
            **kwargs: *. Keyword arguments.

        Returns:
            *. The return value of the decorated function.

        Raises:
            NotLoggedInException. The user is not logged in.
            PageNotFoundException. The page is not found.
            UnauthorizedUserException. The user does not have
                credentials to add a story to a given topic.
        """
        if not self.user_id:
            raise base.UserFacingExceptions.NotLoggedInException

        try:
            topic_domain.Topic.require_valid_topic_id(topic_id)
        except utils.ValidationError as e:
            raise self.PageNotFoundException(e)

        topic = topic_fetchers.get_topic_by_id(topic_id, strict=False)
        topic_rights = topic_fetchers.get_topic_rights(topic_id, strict=False)
        if topic_rights is None or topic is None:
            raise base.UserFacingExceptions.PageNotFoundException

        if topic_services.check_can_edit_topic(self.user, topic_rights):
            return handler(self, topic_id, **kwargs)
        else:
            raise self.UnauthorizedUserException(
                'You do not have credentials to add a story to this topic.')

    return test_can_add_story


def can_edit_story(
    handler: Callable[..., _GenericHandlerFunctionReturnType]
) -> Callable[..., _GenericHandlerFunctionReturnType]:
    """Decorator to check whether the user can edit a story belonging to a given
    topic.

    Args:
        handler: function. The function to be decorated.

    Returns:
        function. The newly decorated function that now also checks if
        a user has permission to edit a story for a given topic.
    """

    # Here we use type Any because this method can accept arbitrary number of
    # arguments with different types.
    @functools.wraps(handler)
    def test_can_edit_story(
        self: _SelfBaseHandlerType, story_id: str, **kwargs: Any
    ) -> _GenericHandlerFunctionReturnType:
        """Checks whether the user can edit a story belonging to
        a given topic.

        Args:
            story_id: str. The story id.
            **kwargs: *. Keyword arguments.

        Returns:
            *. The return value of the decorated function.

        Raises:
            NotLoggedInException. The user is not logged in.
            PageNotFoundException. The page is not found.
            UnauthorizedUserException. The user does not have
                credentials to edit a story belonging to a
                given topic.
        """
        if not self.user_id:
            raise base.UserFacingExceptions.NotLoggedInException
        story_domain.Story.require_valid_story_id(story_id)
        story = story_fetchers.get_story_by_id(story_id, strict=False)
        if story is None:
            raise base.UserFacingExceptions.PageNotFoundException

        topic_id = story.corresponding_topic_id
        topic_rights = topic_fetchers.get_topic_rights(topic_id, strict=False)
        topic = topic_fetchers.get_topic_by_id(topic_id, strict=False)
        if topic_rights is None or topic is None:
            raise base.UserFacingExceptions.PageNotFoundException

        canonical_story_ids = topic.get_canonical_story_ids()
        if story_id not in canonical_story_ids:
            raise base.UserFacingExceptions.PageNotFoundException

        if topic_services.check_can_edit_topic(self.user, topic_rights):
            return handler(self, story_id, **kwargs)
        else:
            raise self.UnauthorizedUserException(
                'You do not have credentials to edit this story.')

    return test_can_edit_story


def can_edit_skill(
    handler: Callable[..., _GenericHandlerFunctionReturnType]
) -> Callable[..., _GenericHandlerFunctionReturnType]:
    """Decorator to check whether the user can edit a skill, which can be
    independent or belong to a topic.

    Args:
        handler: function. The function to be decorated.

    Returns:
        function. The newly decorated function that now also checks if
        the user has permission to edit a skill.
    """

    # Here we use type Any because this method can accept arbitrary number of
    # arguments with different types.
    @functools.wraps(handler)
    def test_can_edit_skill(
        self: _SelfBaseHandlerType, skill_id: str, **kwargs: Any
    ) -> _GenericHandlerFunctionReturnType:
        """Test to see if user can edit a given skill by checking if
        logged in and using can_user_edit_skill.

        Args:
            skill_id: str. The skill ID.
            **kwargs: *. Keyword arguments.

        Returns:
            *. The return value of the decorated function.

        Raises:
            NotLoggedInException. The user is not logged in.
            PageNotFoundException. The given page cannot be found.
            UnauthorizedUserException. The user does not have the
                credentials to edit the given skill.
        """
        if not self.user_id:
            raise base.UserFacingExceptions.NotLoggedInException

        if role_services.ACTION_EDIT_SKILL in self.user.actions:
            return handler(self, skill_id, **kwargs)
        else:
            raise self.UnauthorizedUserException(
                'You do not have credentials to edit this skill.')

    return test_can_edit_skill


def can_submit_images_to_questions(
    handler: Callable[..., _GenericHandlerFunctionReturnType]
) -> Callable[..., _GenericHandlerFunctionReturnType]:
    """Decorator to check whether the user can submit images to questions.

    Args:
        handler: function. The function to be decorated.

    Returns:
        function. The newly decorated function that now also checks if
        the user has permission to submit a question.
    """

    # Here we use type Any because this method can accept arbitrary number of
    # arguments with different types.
    @functools.wraps(handler)
    def test_can_submit_images_to_questions(
        self: _SelfBaseHandlerType, skill_id: str, **kwargs: Any
    ) -> _GenericHandlerFunctionReturnType:
        """Test to see if user can submit images to questions.

        Args:
            skill_id: str. The skill ID.
            **kwargs: *. Keyword arguments.

        Returns:
            *. The return value of the decorated function.

        Raises:
            NotLoggedInException. The user is not logged in.
            PageNotFoundException. The given page cannot be found.
            UnauthorizedUserException. The user does not have the
                credentials to edit the given skill.
        """
        if not self.user_id:
            raise base.UserFacingExceptions.NotLoggedInException

        if role_services.ACTION_SUGGEST_CHANGES in self.user.actions:
            return handler(self, skill_id, **kwargs)
        else:
            raise self.UnauthorizedUserException(
                'You do not have credentials to submit images to questions.')

    return test_can_submit_images_to_questions


def can_delete_skill(
    handler: Callable[..., _GenericHandlerFunctionReturnType]
) -> Callable[..., _GenericHandlerFunctionReturnType]:
    """Decorator to check whether the user can delete a skill.

    Args:
        handler: function. The function to be decorated.

    Returns:
        function. The newly decorated function that now also checks
        if the user can delete a skill.
    """

    # Here we use type Any because this method can accept arbitrary number of
    # arguments with different types.
    @functools.wraps(handler)
    def test_can_delete_skill(
        self: _SelfBaseHandlerType, **kwargs: Any
    ) -> _GenericHandlerFunctionReturnType:
        """Checks whether the user can delete a skill.

        Args:
            **kwargs: *. Keyword arguments.

        Returns:
            *. The return value of the decorated function.

        Raises:
            NotLoggedInException. The user is not logged in.
            UnauthorizedUserException. The user does not have
                credentials to delete a skill.
        """
        if not self.user_id:
            raise base.UserFacingExceptions.NotLoggedInException

        user_actions_info = user_services.get_user_actions_info(self.user_id)
        if role_services.ACTION_DELETE_ANY_SKILL in user_actions_info.actions:
            return handler(self, **kwargs)
        else:
            raise self.UnauthorizedUserException(
                'You do not have credentials to delete the skill.')

    return test_can_delete_skill


def can_create_skill(
    handler: Callable[..., _GenericHandlerFunctionReturnType]
) -> Callable[..., _GenericHandlerFunctionReturnType]:
    """Decorator to check whether the user can create a skill, which can be
    independent or added to a topic.

    Args:
        handler: function. The function to be decorated.

    Returns:
        function. The newly decorated function that now also checks if
        the user has permission to create a skill.
    """

    # Here we use type Any because this method can accept arbitrary number of
    # arguments with different types.
    @functools.wraps(handler)
    def test_can_create_skill(
        self: _SelfBaseHandlerType, **kwargs: Any
    ) -> _GenericHandlerFunctionReturnType:
        """Checks whether the user can create a skill, which can be
        independent or belong to a topic.

        Args:
            **kwargs: *. Keyword arguments.

        Returns:
            *. The return value of the decorated function.

        Raises:
            NotLoggedInException. The user is not logged in.
            UnauthorizedUserException. The user does not have
                credentials to create a skill.
        """
        if not self.user_id:
            raise base.UserFacingExceptions.NotLoggedInException

        user_actions_info = user_services.get_user_actions_info(self.user_id)
        if role_services.ACTION_CREATE_NEW_SKILL in user_actions_info.actions:
            return handler(self, **kwargs)
        else:
            raise self.UnauthorizedUserException(
                'You do not have credentials to create a skill.')

    return test_can_create_skill


def can_delete_story(
    handler: Callable[..., _GenericHandlerFunctionReturnType]
) -> Callable[..., _GenericHandlerFunctionReturnType]:
    """Decorator to check whether the user can delete a story in a given
    topic.

    Args:
        handler: function. The function to be decorated.

    Returns:
        function. The newly decorated function that now also checks
        whether the user has permission to delete a story in a
        given topic.
    """

    # Here we use type Any because this method can accept arbitrary number of
    # arguments with different types.
    @functools.wraps(handler)
    def test_can_delete_story(
        self: _SelfBaseHandlerType, story_id: str, **kwargs: Any
    ) -> _GenericHandlerFunctionReturnType:
        """Checks whether the user can delete a story in
        a given topic.

        Args:
            story_id: str. The story ID.
            **kwargs: *. Keyword arguments.

        Returns:
            *. The return value of the decorated function.

        Raises:
            NotLoggedInException. The user is not logged in.
            PageNotFoundException. The page is not found.
            UnauthorizedUserException. The user does not have
                credentials to delete a story.
        """
        if not self.user_id:
            raise base.UserFacingExceptions.NotLoggedInException

        story = story_fetchers.get_story_by_id(story_id, strict=False)
        if story is None:
            raise base.UserFacingExceptions.PageNotFoundException
        topic_id = story.corresponding_topic_id
        topic = topic_fetchers.get_topic_by_id(topic_id, strict=False)
        topic_rights = topic_fetchers.get_topic_rights(topic_id, strict=False)
        if topic_rights is None or topic is None:
            raise base.UserFacingExceptions.PageNotFoundException

        if topic_services.check_can_edit_topic(self.user, topic_rights):
            return handler(self, story_id, **kwargs)
        else:
            raise self.UnauthorizedUserException(
                'You do not have credentials to delete this story.')

    return test_can_delete_story


def can_delete_topic(
    handler: Callable[..., _GenericHandlerFunctionReturnType]
) -> Callable[..., _GenericHandlerFunctionReturnType]:
    """Decorator to check whether the user can delete a topic.

    Args:
        handler: function. The function to be decorated.

    Returns:
        function. The newly decorated function that now also
        checks if the user can delete a given topic.
    """

    # Here we use type Any because this method can accept arbitrary number of
    # arguments with different types.
    @functools.wraps(handler)
    def test_can_delete_topic(
        self: _SelfBaseHandlerType, topic_id: str, **kwargs: Any
    ) -> _GenericHandlerFunctionReturnType:
        """Checks whether the user can delete a given topic.

        Args:
            topic_id: str. The topic id.
            **kwargs: *. Keyword arguments.

        Returns:
            *. The return value of the decorated function.

        Raises:
            NotLoggedInException. The user is not logged in.
            UnauthorizedUserException. The user does not have
                enough rights to delete a given topic.
        """
        if not self.user_id:
            raise self.NotLoggedInException

        try:
            topic_domain.Topic.require_valid_topic_id(topic_id)
        except utils.ValidationError as e:
            raise self.PageNotFoundException(e)

        user_actions_info = user_services.get_user_actions_info(self.user_id)

        if role_services.ACTION_DELETE_TOPIC in user_actions_info.actions:
            return handler(self, topic_id, **kwargs)
        else:
            raise self.UnauthorizedUserException(
                '%s does not have enough rights to delete the'
                ' topic.' % self.user_id)

    return test_can_delete_topic


def can_create_topic(
    handler: Callable[..., _GenericHandlerFunctionReturnType]
) -> Callable[..., _GenericHandlerFunctionReturnType]:
    """Decorator to check whether the user can create a topic.

    Args:
        handler: function. The function to be decorated.

    Returns:
        function. The newly decorated function that also checks
        if the user can create a topic.
    """

    # Here we use type Any because this method can accept arbitrary number of
    # arguments with different types.
    @functools.wraps(handler)
    def test_can_create_topic(
        self: _SelfBaseHandlerType, **kwargs: Any
    ) -> _GenericHandlerFunctionReturnType:
        """Checks whether the user can create a topic.

        Args:
            **kwargs: *. Keyword arguments.

        Returns:
            *. The return value of the decorated function.

        Raises:
            NotLoggedInException. The user is not logged in.
            UnauthorizedUserException. The user does not have
                enough rights to create a topic.
        """
        if not self.user_id:
            raise self.NotLoggedInException

        user_actions_info = user_services.get_user_actions_info(self.user_id)

        if role_services.ACTION_CREATE_NEW_TOPIC in user_actions_info.actions:
            return handler(self, **kwargs)
        else:
            raise self.UnauthorizedUserException(
                '%s does not have enough rights to create a'
                ' topic.' % self.user_id)

    return test_can_create_topic


def can_access_topics_and_skills_dashboard(
    handler: Callable[..., _GenericHandlerFunctionReturnType]
) -> Callable[..., _GenericHandlerFunctionReturnType]:
    """Decorator to check whether the user can access the topics and skills
    dashboard.

    Args:
        handler: function. The function to be decorated.

    Returns:
        function. The newly decorated function that also checks if
        the user can access the topics and skills dashboard.
    """

    # Here we use type Any because this method can accept arbitrary number of
    # arguments with different types.
    @functools.wraps(handler)
    def test_can_access_topics_and_skills_dashboard(
        self: _SelfBaseHandlerType, **kwargs: Any
    ) -> _GenericHandlerFunctionReturnType:
        """Checks whether the user can access the topics and skills
        dashboard.

        Args:
            **kwargs: *. Keyword arguments.

        Returns:
            *. The return value of the decorated function.

        Raises:
            NotLoggedInException. The user is not logged in.
            UnauthorizedUserException. The user does not have
                enough rights to access the topics and skills
                dashboard.
        """
        if not self.user_id:
            raise self.NotLoggedInException

        user_actions_info = user_services.get_user_actions_info(self.user_id)

        if (
                role_services.ACTION_ACCESS_TOPICS_AND_SKILLS_DASHBOARD in
                user_actions_info.actions):
            return handler(self, **kwargs)
        else:
            raise self.UnauthorizedUserException(
                '%s does not have enough rights to access the topics and skills'
                ' dashboard.' % self.user_id)

    return test_can_access_topics_and_skills_dashboard


def can_view_any_topic_editor(
    handler: Callable[..., _GenericHandlerFunctionReturnType]
) -> Callable[..., _GenericHandlerFunctionReturnType]:
    """Decorator to check whether the user can view any topic editor.

    Args:
        handler: function. The newly decorated function.

    Returns:
        function. The newly decorated function that also checks
        if the user can view any topic editor.
    """

    # Here we use type Any because this method can accept arbitrary number of
    # arguments with different types.
    @functools.wraps(handler)
    def test_can_view_any_topic_editor(
        self: _SelfBaseHandlerType, topic_id: str, **kwargs: Any
    ) -> _GenericHandlerFunctionReturnType:
        """Checks whether the user can view any topic editor.

        Args:
            topic_id: str. The topic id.
            **kwargs: *. Keyword arguments.

        Returns:
            *. The return value of the decorated function.

        Raises:
            NotLoggedInException. The user is not logged in.
            UnauthorizedUserException. The user does not have
                enough rights to view any topic editor.
        """
        if not self.user_id:
            raise self.NotLoggedInException
        try:
            topic_domain.Topic.require_valid_topic_id(topic_id)
        except utils.ValidationError as e:
            raise self.PageNotFoundException(e)

        user_actions_info = user_services.get_user_actions_info(self.user_id)

        if (
                role_services.ACTION_VISIT_ANY_TOPIC_EDITOR_PAGE in
                user_actions_info.actions):
            return handler(self, topic_id, **kwargs)
        else:
            raise self.UnauthorizedUserException(
                '%s does not have enough rights to view any topic editor.'
                % self.user_id)

    return test_can_view_any_topic_editor


def can_manage_rights_for_topic(
    handler: Callable[..., _GenericHandlerFunctionReturnType]
) -> Callable[..., _GenericHandlerFunctionReturnType]:
    """Decorator to check whether the user can manage a topic's rights.

    Args:
        handler: function. The function to be decorated.

    Returns:
        function. The newly decorated function that also checks
        if the user can manage a given topic's rights.
    """

    # Here we use type Any because this method can accept arbitrary number of
    # arguments with different types.
    @functools.wraps(handler)
    def test_can_manage_topic_rights(
        self: _SelfBaseHandlerType, topic_id: str, **kwargs: Any
    ) -> _GenericHandlerFunctionReturnType:
        """Checks whether the user can manage a topic's rights.

        Args:
            topic_id: str. The topic id.
            **kwargs: *. Keyword arguments.

        Returns:
            *. The return value of the decorated function.

        Raises:
            NotLoggedInException. The user is not logged in.
            UnauthorizedUserException. The user does not have
                enough rights to assign roles for a given topic.
        """
        if not self.user_id:
            raise self.NotLoggedInException

        user_actions_info = user_services.get_user_actions_info(self.user_id)

        if (
                role_services.ACTION_MANAGE_TOPIC_RIGHTS in
                user_actions_info.actions):
            return handler(self, topic_id, **kwargs)
        else:
            raise self.UnauthorizedUserException(
                '%s does not have enough rights to assign roles for the '
                'topic.' % self.user_id)

    return test_can_manage_topic_rights


def can_change_topic_publication_status(
    handler: Callable[..., _GenericHandlerFunctionReturnType]
) -> Callable[..., _GenericHandlerFunctionReturnType]:
    """Decorator to check whether the user can publish or unpublish a topic.

    Args:
        handler: function. The function to be decorated.

    Returns:
        function. The newly decorated function that now checks
        if the user can publish or unpublish a topic.
    """

    # Here we use type Any because this method can accept arbitrary number of
    # arguments with different types.
    @functools.wraps(handler)
    def test_can_change_topic_publication_status(
        self: _SelfBaseHandlerType, topic_id: str, **kwargs: Any
    ) -> _GenericHandlerFunctionReturnType:
        """Checks whether the user can can publish or unpublish a topic.

        Args:
            topic_id: str. The topic id.
            **kwargs: *. Keyword arguments.

        Returns:
            *. The return value of the decorated function.

        Raises:
            NotLoggedInException. The user is not logged in.
            UnauthorizedUserException. The user does not have
                enough rights to publish or unpublish the topic..
        """
        if not self.user_id:
            raise self.NotLoggedInException

        try:
            topic_domain.Topic.require_valid_topic_id(topic_id)
        except utils.ValidationError as e:
            raise self.PageNotFoundException(e)

        user_actions_info = user_services.get_user_actions_info(self.user_id)

        if (
                role_services.ACTION_CHANGE_TOPIC_STATUS in
                user_actions_info.actions):
            return handler(self, topic_id, **kwargs)
        else:
            raise self.UnauthorizedUserException(
                '%s does not have enough rights to publish or unpublish the '
                'topic.' % self.user_id)

    return test_can_change_topic_publication_status


def can_access_topic_viewer_page(
    handler: Callable[..., _GenericHandlerFunctionReturnType]
) -> Callable[..., Optional[_GenericHandlerFunctionReturnType]]:
    """Decorator to check whether user can access topic viewer page.

    Args:
        handler: function. The function to be decorated.

    Returns:
        function. The newly decorated function that now checks
        if the user can access the given topic viewer page.
    """

    # Here we use type Any because this method can accept arbitrary number of
    # arguments with different types.
    @functools.wraps(handler)
    def test_can_access(
        self: _SelfBaseHandlerType,
        classroom_url_fragment: str,
        topic_url_fragment: str,
        **kwargs: Any
    ) -> Optional[_GenericHandlerFunctionReturnType]:
        """Checks if the user can access topic viewer page.

        Args:
            topic_url_fragment: str. The url fragment of the topic.
            classroom_url_fragment: str. The classroom url fragment.
            **kwargs: *. Keyword arguments.

        Returns:
            *. The return value of the decorated function.

        Raises:
            PageNotFoundException. The given page cannot be found.
            EntityNotFoundError. The TopicRights with ID topic_id was not
                found in the datastore.
        """
        if topic_url_fragment != topic_url_fragment.lower():
            _redirect_based_on_return_type(
                self, '/learn/%s/%s' % (
                    classroom_url_fragment,
                    topic_url_fragment.lower()),
                self.GET_HANDLER_ERROR_RETURN_TYPE)
            return None

        topic = topic_fetchers.get_topic_by_url_fragment(
            topic_url_fragment)

        if topic is None:
            _redirect_based_on_return_type(
                self, '/learn/%s' % classroom_url_fragment,
                self.GET_HANDLER_ERROR_RETURN_TYPE)
            return None

        verified_classroom_url_fragment = (
            classroom_services.get_classroom_url_fragment_for_topic_id(
                topic.id))
        if classroom_url_fragment != verified_classroom_url_fragment:
            url_substring = topic_url_fragment
            _redirect_based_on_return_type(
                self, '/learn/%s/%s' % (
                    verified_classroom_url_fragment,
                    url_substring),
                self.GET_HANDLER_ERROR_RETURN_TYPE)
            return None

        topic_id = topic.id
        topic_rights = topic_fetchers.get_topic_rights(
            topic_id, strict=True)
        user_actions_info = user_services.get_user_actions_info(self.user_id)

        if (
                topic_rights.topic_is_published or
                role_services.ACTION_VISIT_ANY_TOPIC_EDITOR_PAGE in
                user_actions_info.actions):
            return handler(self, topic.name, **kwargs)
        else:
            raise self.PageNotFoundException

    return test_can_access


def can_access_story_viewer_page(
    handler: Callable[..., _GenericHandlerFunctionReturnType]
) -> Callable[..., Optional[_GenericHandlerFunctionReturnType]]:
    """Decorator to check whether user can access story viewer page.

    Args:
        handler: function. The function to be decorated.

    Returns:
        function. The newly decorated function that now checks
        if the user can access the given story viewer page.
    """

    # Here we use type Any because this method can accept arbitrary number of
    # arguments with different types.
    @functools.wraps(handler)
    def test_can_access(
        self: _SelfBaseHandlerType,
        classroom_url_fragment: str,
        topic_url_fragment: str,
        story_url_fragment: str,
        *args: Any,
        **kwargs: Any
    ) -> Optional[_GenericHandlerFunctionReturnType]:
        """Checks if the user can access story viewer page.

        Args:
            classroom_url_fragment: str. The classroom url fragment.
            topic_url_fragment: str. The url fragment of the topic
                associated with the story.
            story_url_fragment: str. The story url fragment.
            *args: list(*). A list of arguments from the calling function.
            **kwargs: *. Keyword arguments.

        Returns:
            *. The return value of the decorated function.

        Raises:
            PageNotFoundException. The given page cannot be found.
        """
        if story_url_fragment != story_url_fragment.lower():
            _redirect_based_on_return_type(
                self, '/learn/%s/%s/story/%s' % (
                    classroom_url_fragment,
                    topic_url_fragment,
                    story_url_fragment.lower()),
                self.GET_HANDLER_ERROR_RETURN_TYPE)
            return None

        story = story_fetchers.get_story_by_url_fragment(story_url_fragment)

        if story is None:
            _redirect_based_on_return_type(
                self,
                '/learn/%s/%s/story' %
                (classroom_url_fragment, topic_url_fragment),
                self.GET_HANDLER_ERROR_RETURN_TYPE)
            return None

        story_is_published = False
        topic_is_published = False
        topic_id = story.corresponding_topic_id
        story_id = story.id
        user_actions_info = user_services.get_user_actions_info(self.user_id)
        if topic_id:
            topic = topic_fetchers.get_topic_by_id(topic_id)
            if topic.url_fragment != topic_url_fragment:
                _redirect_based_on_return_type(
                    self,
                    '/learn/%s/%s/story/%s' % (
                        classroom_url_fragment,
                        topic.url_fragment,
                        story_url_fragment),
                    self.GET_HANDLER_ERROR_RETURN_TYPE)
                return None

            verified_classroom_url_fragment = (
                classroom_services.get_classroom_url_fragment_for_topic_id(
                    topic.id))
            if classroom_url_fragment != verified_classroom_url_fragment:
                url_substring = '%s/story/%s' % (
                    topic_url_fragment, story_url_fragment)
                _redirect_based_on_return_type(
                    self, '/learn/%s/%s' % (
                        verified_classroom_url_fragment,
                        url_substring),
                    self.GET_HANDLER_ERROR_RETURN_TYPE)
                return None
            topic_rights = topic_fetchers.get_topic_rights(topic_id)
            topic_is_published = topic_rights.topic_is_published
            all_story_references = topic.get_all_story_references()
            for reference in all_story_references:
                if reference.story_id == story_id:
                    story_is_published = reference.story_is_published

        if (
                (story_is_published and topic_is_published) or
                role_services.ACTION_VISIT_ANY_TOPIC_EDITOR_PAGE in
                user_actions_info.actions):
            return handler(self, story_id, *args, **kwargs)
        else:
            raise self.PageNotFoundException

    return test_can_access


def can_access_subtopic_viewer_page(
    handler: Callable[..., _GenericHandlerFunctionReturnType]
) -> Callable[..., Optional[_GenericHandlerFunctionReturnType]]:
    """Decorator to check whether user can access subtopic page viewer.

    Args:
        handler: function. The function to be decorated.

    Returns:
        function. The newly decorated function that now checks
        if the user can access the given subtopic viewer page.
    """

    # Here we use type Any because this method can accept arbitrary number of
    # arguments with different types.
    @functools.wraps(handler)
    def test_can_access(  # pylint: disable=too-many-return-statements
        self: _SelfBaseHandlerType,
        classroom_url_fragment: str,
        topic_url_fragment: str,
        subtopic_url_fragment: str,
        **kwargs: Any
    ) -> Optional[_GenericHandlerFunctionReturnType]:
        """Checks if the user can access subtopic viewer page.

        Args:
            classroom_url_fragment: str. The classroom url fragment.
            topic_url_fragment: str. The url fragment of the topic
                associated with the subtopic.
            subtopic_url_fragment: str. The url fragment of the Subtopic.
            **kwargs: *. Keyword arguments.

        Returns:
            *. The return value of decorated function.

        Raises:
            PageNotFoundException. The given page cannot be found.
        """
        if subtopic_url_fragment != subtopic_url_fragment.lower():
            _redirect_based_on_return_type(
                self, '/learn/%s/%s/revision/%s' % (
                    classroom_url_fragment,
                    topic_url_fragment,
                    subtopic_url_fragment.lower()),
                self.GET_HANDLER_ERROR_RETURN_TYPE)
            return None

        topic = topic_fetchers.get_topic_by_url_fragment(topic_url_fragment)
        subtopic_id = None

        if topic is None:
            _redirect_based_on_return_type(
                self, '/learn/%s' % classroom_url_fragment,
                self.GET_HANDLER_ERROR_RETURN_TYPE)
            return None

        user_actions_info = user_services.get_user_actions_info(self.user_id)
        topic_rights = topic_fetchers.get_topic_rights(topic.id)

        if (
                (topic_rights is None or not topic_rights.topic_is_published)
                and role_services.ACTION_VISIT_ANY_TOPIC_EDITOR_PAGE not in
                user_actions_info.actions):
            _redirect_based_on_return_type(
                self, '/learn/%s' % classroom_url_fragment,
                self.GET_HANDLER_ERROR_RETURN_TYPE)
            return None

        for subtopic in topic.subtopics:
            if subtopic.url_fragment == subtopic_url_fragment:
                subtopic_id = subtopic.id

        if not subtopic_id:
            _redirect_based_on_return_type(
                self,
                '/learn/%s/%s/revision' %
                (classroom_url_fragment, topic_url_fragment),
                self.GET_HANDLER_ERROR_RETURN_TYPE)
            return None

        verified_classroom_url_fragment = (
            classroom_services.get_classroom_url_fragment_for_topic_id(
                topic.id))
        if classroom_url_fragment != verified_classroom_url_fragment:
            url_substring = '%s/revision/%s' % (
                topic_url_fragment, subtopic_url_fragment)
            _redirect_based_on_return_type(
                self, '/learn/%s/%s' % (
                    verified_classroom_url_fragment,
                    url_substring),
                self.GET_HANDLER_ERROR_RETURN_TYPE)
            return None

        subtopic_page = subtopic_page_services.get_subtopic_page_by_id(
            topic.id, subtopic_id, strict=False)
        if subtopic_page is None:
            _redirect_based_on_return_type(
                self,
                '/learn/%s/%s/revision' % (
                    classroom_url_fragment, topic_url_fragment),
                self.GET_HANDLER_ERROR_RETURN_TYPE)
            return None
        else:
            return handler(self, topic.name, subtopic_id, **kwargs)

    return test_can_access


def get_decorator_for_accepting_suggestion(
    decorator: Callable[..., Callable[..., _GenericHandlerFunctionReturnType]]
) -> Callable[..., Callable[..., _GenericHandlerFunctionReturnType]]:
    """Function that takes a decorator as an argument and then applies some
    common checks and then checks the permissions specified by the passed in
    decorator.

    Args:
        decorator: function. The decorator to be used to verify permissions
            for accepting/rejecting suggestions.

    Returns:
        function. The new decorator which includes all the permission checks for
        accepting/rejecting suggestions. These permissions include:
            - Admins can accept/reject any suggestion.
            - Users with scores above threshold can accept/reject any suggestion
            in that category.
            - Any user with edit permissions to the target entity can
            accept/reject suggestions for that entity.
    """
    def generate_decorator_for_handler(
        handler: Callable[..., _GenericHandlerFunctionReturnType]
    ) -> Callable[..., _GenericHandlerFunctionReturnType]:
        """Function that generates a decorator for a given handler.

        Args:
            handler: function. The function to be decorated.

        Returns:
            function. The newly decorated function that has common checks and
            permissions specified by passed in decorator.

        Raises:
            NotLoggedInException. The user is not logged in.
        """

        # Here we use type Any because this method can accept arbitrary number
        # of arguments with different types.
        @functools.wraps(handler)
        def test_can_accept_suggestion(
            self: _SelfBaseHandlerType,
            target_id: str,
            suggestion_id: str,
            **kwargs: Any
        ) -> _GenericHandlerFunctionReturnType:
            """Returns a (possibly-decorated) handler to test whether a
            suggestion can be accepted based on the user actions and roles.

            Args:
                target_id: str. The target id.
                suggestion_id: str. The suggestion id.
                **kwargs: *. Keyword arguments.

            Returns:
                function. The (possibly-decorated) handler for accepting a
                suggestion.

            Raises:
                NotLoggedInException. The user is not logged in.
            """
            if not self.user_id:
                raise base.UserFacingExceptions.NotLoggedInException
            user_actions = user_services.get_user_actions_info(
                self.user_id
            ).actions
            if role_services.ACTION_ACCEPT_ANY_SUGGESTION in user_actions:
                return handler(self, target_id, suggestion_id, **kwargs)

            if len(suggestion_id.split('.')) != 3:
                raise self.InvalidInputException(
                    'Invalid format for suggestion_id.'
                    ' It must contain 3 parts separated by \'.\'')

            suggestion = suggestion_services.get_suggestion_by_id(
                suggestion_id, strict=False
            )

            if suggestion is None:
                raise self.PageNotFoundException

            # TODO(#6671): Currently, the can_user_review_category is
            # not in use as the suggestion scoring system is not enabled.
            # Remove this check once the new scoring structure gets implemented.
            if suggestion_services.can_user_review_category(
                    self.user_id, suggestion.score_category):
                return handler(self, target_id, suggestion_id, **kwargs)

            if suggestion.suggestion_type == (
                    feconf.SUGGESTION_TYPE_TRANSLATE_CONTENT):
                if user_services.can_review_translation_suggestions(
                        self.user_id,
                        language_code=suggestion.change.language_code):
                    return handler(self, target_id, suggestion_id, **kwargs)
            elif suggestion.suggestion_type == (
                    feconf.SUGGESTION_TYPE_ADD_QUESTION):
                if user_services.can_review_question_suggestions(self.user_id):
                    return handler(self, target_id, suggestion_id, **kwargs)

            return decorator(handler)(self, target_id, suggestion_id, **kwargs)

        return test_can_accept_suggestion

    return generate_decorator_for_handler


def can_view_reviewable_suggestions(
    handler: Callable[..., _GenericHandlerFunctionReturnType]
) -> Callable[..., Optional[_GenericHandlerFunctionReturnType]]:
    """Decorator to check whether user can view the list of suggestions that
    they are allowed to review.

    Args:
        handler: function. The function to be decorated.

    Returns:
        function. The newly decorated function that now checks
        if the user can view reviewable suggestions.
    """

    # Here we use type Any because this method can accept arbitrary number of
    # arguments with different types.
    @functools.wraps(handler)
    def test_can_view_reviewable_suggestions(
        self: _SelfBaseHandlerType,
        target_type: str,
        suggestion_type: str,
        **kwargs: Any
    ) -> _GenericHandlerFunctionReturnType:
        """Checks whether the user can view reviewable suggestions.

        Args:
            target_type: str. The entity type of the target of the suggestion.
            suggestion_type: str. The type of the suggestion.
            **kwargs: *. Keyword arguments.

        Returns:
            *. The return value of the decorated function.

        Raises:
            PageNotFoundException. The given page cannot be found.
            Exception. User is not allowed to review translation suggestions.
            Exception. User is not allowed to review question suggestions.
        """
        if not self.user_id:
            raise base.UserFacingExceptions.NotLoggedInException
        if suggestion_type == (
                feconf.SUGGESTION_TYPE_TRANSLATE_CONTENT):
            if user_services.can_review_translation_suggestions(self.user_id):
                return handler(self, target_type, suggestion_type, **kwargs)
            else:
                raise Exception(
                    'User with user_id: %s is not allowed to review '
                    'translation suggestions.' % self.user_id
                )
        elif suggestion_type == (
                feconf.SUGGESTION_TYPE_ADD_QUESTION):
            if user_services.can_review_question_suggestions(self.user_id):
                return handler(self, target_type, suggestion_type, **kwargs)
            else:
                raise Exception(
                    'User with user_id: %s is not allowed to review question '
                    'suggestions.' % self.user_id
                )
        else:
            raise self.PageNotFoundException

    return test_can_view_reviewable_suggestions


def can_edit_entity(
    handler: Callable[..., _GenericHandlerFunctionReturnType]
) -> Callable[..., _GenericHandlerFunctionReturnType]:
    """Decorator to check whether user can edit entity.

    Args:
        handler: function. The function to be decorated.

    Returns:
        function. The newly decorated function that now checks
        if the user can edit the entity.
    """

    # Here we use type Any because this method can accept arbitrary number of
    # arguments with different types.
    @functools.wraps(handler)
    def test_can_edit_entity(
        self: _SelfBaseHandlerType,
        entity_type: str,
        entity_id: str,
        **kwargs: Any
    ) -> _GenericHandlerFunctionReturnType:
        """Checks if the user can edit entity.

        Args:
            entity_type: str. The type of entity i.e. exploration, question etc.
            entity_id: str. The ID of the entity.
            **kwargs: *. Keyword arguments.

        Returns:
            *. The return value of the decorated function.

        Raises:
            PageNotFoundException. The given page cannot be found.
        """
        arg_swapped_handler = lambda x, y, z: handler(y, x, z)
        # This swaps the first two arguments (self and entity_type), so
        # that functools.partial can then be applied to the leftmost one to
        # create a modified handler function that has the correct signature
        # for the corresponding decorators.
        reduced_handler = functools.partial(
            arg_swapped_handler, entity_type)
        functions: (
            Dict[str, Callable[[str], _GenericHandlerFunctionReturnType]]
         ) = {
            feconf.ENTITY_TYPE_EXPLORATION: lambda entity_id: (
                can_edit_exploration(reduced_handler)(
                    self, entity_id, **kwargs)),
            feconf.ENTITY_TYPE_QUESTION: lambda entity_id: (
                can_edit_question(reduced_handler)(
                    self, entity_id, **kwargs)),
            feconf.ENTITY_TYPE_TOPIC: lambda entity_id: (
                can_edit_topic(reduced_handler)(
                    self, entity_id, **kwargs)),
            feconf.ENTITY_TYPE_SKILL: lambda entity_id: (
                can_edit_skill(reduced_handler)(
                    self, entity_id, **kwargs)),
            feconf.IMAGE_CONTEXT_QUESTION_SUGGESTIONS: lambda entity_id: (
                can_submit_images_to_questions(reduced_handler)(
                    self, entity_id, **kwargs)),
            feconf.ENTITY_TYPE_STORY: lambda entity_id: (
                can_edit_story(reduced_handler)(
                    self, entity_id, **kwargs)),
            feconf.ENTITY_TYPE_BLOG_POST: lambda entity_id: (
                can_edit_blog_post(reduced_handler)(
                    self, entity_id, **kwargs))
        }
        if entity_type not in dict.keys(functions):
            raise self.PageNotFoundException
        return functions[entity_type](entity_id)

    return test_can_edit_entity


def can_play_entity(
    handler: Callable[..., _GenericHandlerFunctionReturnType]
) -> Callable[..., _GenericHandlerFunctionReturnType]:
    """Decorator to check whether user can play entity.

    Args:
        handler: function. The function to be decorated.

    Returns:
        function. The newly decorated function that now checks
        if the user can play the entity.
    """

    # Here we use type Any because this method can accept arbitrary number of
    # arguments with different types.
    @functools.wraps(handler)
    def test_can_play_entity(
        self: _SelfBaseHandlerType,
        entity_type: str,
        entity_id: str,
        **kwargs: Any
    ) -> _GenericHandlerFunctionReturnType:
        """Checks if the user can play entity.

        Args:
            entity_type: str. The type of entity i.e. exploration, question etc.
            entity_id: str. The ID of the entity.
            **kwargs: *. Keyword arguments.

        Returns:
            *. The return value of the decorated function.

        Raises:
            PageNotFoundException. The given page cannot be found.
        """
        arg_swapped_handler = lambda x, y, z: handler(y, x, z)
        if entity_type == feconf.ENTITY_TYPE_EXPLORATION:
            # This swaps the first two arguments (self and entity_type), so
            # that functools.partial can then be applied to the leftmost one to
            # create a modified handler function that has the correct signature
            # for can_edit_question().
            reduced_handler = functools.partial(
                arg_swapped_handler, feconf.ENTITY_TYPE_EXPLORATION)
            # This raises an error if the question checks fail.
            return can_play_exploration(reduced_handler)(
                self, entity_id, **kwargs)
        elif entity_type == feconf.ENTITY_TYPE_QUESTION:
            reduced_handler = functools.partial(
                arg_swapped_handler, feconf.ENTITY_TYPE_QUESTION)
            return can_play_question(reduced_handler)(
                self, entity_id, **kwargs)
        else:
            raise self.PageNotFoundException

    return test_can_play_entity


def is_from_oppia_ml(
    handler: Callable[..., _GenericHandlerFunctionReturnType]
) -> Callable[..., _GenericHandlerFunctionReturnType]:
    """Decorator to check whether the incoming request is from a valid Oppia-ML
    VM instance.

    Args:
        handler: function. The function to be decorated.

    Returns:
        function. The newly decorated function that now can check if incoming
        request is from a valid VM instance.
    """

    # Here we use type Any because this method can accept arbitrary number of
    # arguments with different types.
    @functools.wraps(handler)
    def test_request_originates_from_valid_oppia_ml_instance(
        self: base.OppiaMLVMHandler,
        **kwargs: Any
    ) -> _GenericHandlerFunctionReturnType:
        """Checks if the incoming request is from a valid Oppia-ML VM
        instance.

        Args:
            **kwargs: *. Keyword arguments.

        Returns:
            *. The return value of the decorated function.

        Raises:
            UnauthorizedUserException. If incoming request is not from a valid
                Oppia-ML VM instance.
        """
        oppia_ml_auth_info = (
            self.extract_request_message_vm_id_and_signature())
        if (oppia_ml_auth_info.vm_id == feconf.DEFAULT_VM_ID and
                not constants.DEV_MODE):
            raise self.UnauthorizedUserException
        if not classifier_services.verify_signature(oppia_ml_auth_info):
            raise self.UnauthorizedUserException

        return handler(self, **kwargs)

    return test_request_originates_from_valid_oppia_ml_instance


def can_update_suggestion(
    handler: Callable[..., _GenericHandlerFunctionReturnType]
) -> Callable[..., _GenericHandlerFunctionReturnType]:
    """Decorator to check whether the current user can update suggestions.

    Args:
        handler: function. The function to be decorated.

    Returns:
        function. The newly decorated function that now checks
        if the user can update a given suggestion.

    Raises:
        NotLoggedInException. The user is not logged in.
        UnauthorizedUserException. The user does not have credentials to
            edit this suggestion.
        InvalidInputException. The submitted suggestion id is not valid.
        PageNotFoundException. A suggestion is not found with the given
            suggestion id.
    """

    # Here we use type Any because this method can accept arbitrary number of
    # arguments with different types.
    @functools.wraps(handler)
    def test_can_update_suggestion(
        self: _SelfBaseHandlerType,
        suggestion_id: str,
        **kwargs: Any
    ) -> _GenericHandlerFunctionReturnType:
        """Returns a handler to test whether a suggestion can be updated based
        on the user's roles.

        Args:
            suggestion_id: str. The suggestion id.
            **kwargs: *. Keyword arguments.

        Returns:
            function. The handler for updating a suggestion.

        Raises:
            NotLoggedInException. The user is not logged in.
            UnauthorizedUserException. The user does not have credentials to
                edit this suggestion.
            InvalidInputException. The submitted suggestion id is not valid.
            PageNotFoundException. A suggestion is not found with the given
                suggestion id.
        """
        if not self.user_id:
            raise base.UserFacingExceptions.NotLoggedInException
        user_actions = self.user.actions

        if len(suggestion_id.split('.')) != 3:
            raise self.InvalidInputException(
                'Invalid format for suggestion_id.' +
                ' It must contain 3 parts separated by \'.\'')

        suggestion = suggestion_services.get_suggestion_by_id(
            suggestion_id, strict=False
        )

        if suggestion is None:
            raise self.PageNotFoundException

        if role_services.ACTION_ACCEPT_ANY_SUGGESTION in user_actions:
            return handler(self, suggestion_id, **kwargs)

        if suggestion.author_id == self.user_id:
            raise base.UserFacingExceptions.UnauthorizedUserException(
                'The user, %s is not allowed to update self-created'
                'suggestions.' % (user_services.get_username(self.user_id)))

        if suggestion.suggestion_type not in (
                feconf.CONTRIBUTOR_DASHBOARD_SUGGESTION_TYPES):
            raise self.InvalidInputException('Invalid suggestion type.')

        if suggestion.suggestion_type == (
                feconf.SUGGESTION_TYPE_TRANSLATE_CONTENT):
            if user_services.can_review_translation_suggestions(
                    self.user_id,
                    language_code=suggestion.change.language_code):
                return handler(self, suggestion_id, **kwargs)
        elif suggestion.suggestion_type == (
                feconf.SUGGESTION_TYPE_ADD_QUESTION):
            if user_services.can_review_question_suggestions(self.user_id):
                return handler(self, suggestion_id, **kwargs)

        raise base.UserFacingExceptions.UnauthorizedUserException(
            'You are not allowed to update the suggestion.')

    return test_can_update_suggestion


def can_fetch_contributor_dashboard_stats(
    handler: Callable[..., _GenericHandlerFunctionReturnType]
) -> Callable[..., _GenericHandlerFunctionReturnType]:
    """Decorator to check whether the current user can fetch contributor
    dashboard stats.

    Args:
        handler: function. The function to be decorated.

    Returns:
        function. The newly decorated function that now checks
        if the user can fetch stats.

    Raises:
        NotLoggedInException. The user is not logged in.
        UnauthorizedUserException. The user does not have credentials to
            fetch stats for the given username.
    """

    # Here we use type Any because this method can accept arbitrary number of
    # arguments with different types.
    @functools.wraps(handler)
    def test_can_fetch_contributor_dashboard_stats(
        self: _SelfBaseHandlerType,
        contribution_type: str,
        contribution_subtype: str,
        username: str,
        **kwargs: Any
    ) -> _GenericHandlerFunctionReturnType:
        """Returns a handler to test whether stats can be fetched based
        on the logged in user.

        Args:
            contribution_type: str. The type of the contribution that the stats
                are requested.
            contribution_subtype: str. The subtype of the contribution that the
                stats are requested.
            username: str. The provided username.
            **kwargs: *. Keyword arguments.

        Returns:
            function. The handler for fetching stats.

        Raises:
            NotLoggedInException. The user is not logged in.
            UnauthorizedUserException. The user does not have credentials to
                fetch stats for the given username.
        """
        if not self.user_id:
            raise base.UserFacingExceptions.NotLoggedInException

        if user_services.get_username(self.user_id) != username:
            raise base.UserFacingExceptions.UnauthorizedUserException(
                'The user %s is not allowed to fetch the stats of other '
                'users.' % (user_services.get_username(self.user_id)))

        return handler(
            self, contribution_type, contribution_subtype, username, **kwargs)

    return test_can_fetch_contributor_dashboard_stats


def can_fetch_all_contributor_dashboard_stats(
    handler: Callable[..., _GenericHandlerFunctionReturnType]
) -> Callable[..., _GenericHandlerFunctionReturnType]:
    """Decorator to check whether the current user can fetch contributor
    dashboard stats.

    Args:
        handler: function. The function to be decorated.

    Returns:
        function. The newly decorated function that now checks
        if the user can fetch stats.

    Raises:
        NotLoggedInException. The user is not logged in.
        UnauthorizedUserException. The user does not have credentials to
            fetch stats for the given username.
    """

    # Here we use type Any because this method can accept arbitrary number of
    # arguments with different types.
    @functools.wraps(handler)
    def test_can_fetch_all_contributor_dashboard_stats(
        self: _SelfBaseHandlerType,
        username: str,
        **kwargs: Any
    ) -> _GenericHandlerFunctionReturnType:
        """Returns a handler to test whether stats can be fetched based
        on the logged in user.

        Args:
            username: str. The provided username.
            **kwargs: *. Keyword arguments.

        Returns:
            function. The handler for fetching stats.

        Raises:
            NotLoggedInException. The user is not logged in.
            UnauthorizedUserException. The user does not have credentials to
                fetch stats for the given username.
        """
        if not self.user_id:
            raise base.UserFacingExceptions.NotLoggedInException

        if user_services.get_username(self.user_id) != username:
            raise base.UserFacingExceptions.UnauthorizedUserException(
                'The user %s is not allowed to fetch the stats of other '
                'users.' % (user_services.get_username(self.user_id)))

        return handler(self, username, **kwargs)

    return test_can_fetch_all_contributor_dashboard_stats


def is_from_oppia_android(
    handler: Callable[..., _GenericHandlerFunctionReturnType]
) -> Callable[..., _GenericHandlerFunctionReturnType]:
    """Decorator to check whether the request was sent from Oppia Android.

    Args:
        handler: function. The function to be decorated.

    Returns:
        function. The newly decorated function.
    """

    # Here we use type Any because this method can accept arbitrary number of
    # arguments with different types.
    @functools.wraps(handler)
    def test_is_from_oppia_android(
        self: _SelfBaseHandlerType, **kwargs: Any
    ) -> _GenericHandlerFunctionReturnType:
        """Checks whether the request was sent from Oppia Android.

        Args:
            **kwargs: *. Keyword arguments.

        Returns:
            *. The return value of the decorated function.

        Raises:
            UnauthorizedUserException. If incoming request is not from a valid
                Oppia Android request.
        """
        headers = self.request.headers
        api_key = headers['api_key']
        app_package_name = headers['app_package_name']
        app_version_name = headers['app_version_name']
        app_version_code = headers['app_version_code']

        version_name_matches = (
            android_validation_constants.APP_VERSION_WITH_HASH_REGEXP.match(
                app_version_name))
        version_code_is_positive_int = app_version_code.isdigit() and (
            int(app_version_code) > 0)
        if (
                api_key != android_validation_constants.ANDROID_API_KEY or
                app_package_name != (
                    android_validation_constants.ANDROID_APP_PACKAGE_NAME) or
                not version_name_matches or
                not version_code_is_positive_int):
            raise self.UnauthorizedUserException(
                'The incoming request is not a valid Oppia Android request.')
        return handler(self, **kwargs)

    return test_is_from_oppia_android<|MERGE_RESOLUTION|>--- conflicted
+++ resolved
@@ -46,9 +46,6 @@
 from core.domain import topic_services
 from core.domain import user_services
 
-<<<<<<< HEAD
-from typing import Any, Callable
-=======
 from typing import Any, Callable, Dict, List, Optional, Type, TypeVar
 
 # Note: '_SelfBaseHandlerType' is a private type variable because it is only
@@ -59,7 +56,6 @@
 # it is only supposed to denote the return type of handler function that the
 # decorator is decorating. So, do not make it public type variable in future.
 _GenericHandlerFunctionReturnType = TypeVar('_GenericHandlerFunctionReturnType')
->>>>>>> 97be59af
 
 
 def _redirect_based_on_return_type(
