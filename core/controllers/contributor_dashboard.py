# Copyright 2019 The Oppia Authors. All Rights Reserved.
#
# Licensed under the Apache License, Version 2.0 (the "License");
# you may not use this file except in compliance with the License.
# You may obtain a copy of the License at
#
#      http://www.apache.org/licenses/LICENSE-2.0
#
# Unless required by applicable law or agreed to in writing, software
# distributed under the License is distributed on an "AS-IS" BASIS,
# WITHOUT WARRANTIES OR CONDITIONS OF ANY KIND, either express or implied.
# See the License for the specific language governing permissions and
# limitations under the License.

"""Controllers for the contributor dashboard page."""

from __future__ import annotations

import datetime
import io
import json
import os

from core import feconf
from core.constants import constants
from core.controllers import acl_decorators
from core.controllers import base
from core.domain import config_domain
from core.domain import exp_fetchers
from core.domain import opportunity_domain
from core.domain import opportunity_services
from core.domain import state_domain
from core.domain import story_fetchers
from core.domain import suggestion_registry
from core.domain import suggestion_services
from core.domain import topic_fetchers
from core.domain import translation_services
from core.domain import user_services

from typing import Dict, List, Optional, Sequence, Tuple, TypedDict, Union


ListOfContributorDashboardStatsTypes = Sequence[Union[
    suggestion_registry.TranslationContributionStats,
    suggestion_registry.TranslationReviewStats,
    suggestion_registry.QuestionContributionStats,
    suggestion_registry.QuestionReviewStats
]]


ListOfContributorDashboardStatsDictTypes = Sequence[Union[
    suggestion_registry.TranslationContributionStatsFrontendDict,
    suggestion_registry.TranslationReviewStatsFrontendDict,
    suggestion_registry.QuestionContributionStatsFrontendDict,
    suggestion_registry.QuestionReviewStatsFrontendDict
]]


class ClientSideSkillOpportunityDict(opportunity_domain.SkillOpportunityDict):
    """A dictionary representation of client side SkillOpportunity object."""

    topic_name: str


class ContributorDashboardPage(
    base.BaseHandler[Dict[str, str], Dict[str, str]]
):
    """Page showing the contributor dashboard."""

    URL_PATH_ARGS_SCHEMAS: Dict[str, str] = {}
    HANDLER_ARGS_SCHEMAS: Dict[str, Dict[str, str]] = {'GET': {}}

    @acl_decorators.open_access
    def get(self) -> None:
        # TODO(#7402): Serve this page statically through app.yaml once
        # the CONTRIBUTOR_DASHBOARD_ENABLED flag is removed.
        if not config_domain.CONTRIBUTOR_DASHBOARD_IS_ENABLED.value:
            raise self.PageNotFoundException
        self.render_template('contributor-dashboard-page.mainpage.html')


class ContributionOpportunitiesHandlerNormalizedRequestDict(TypedDict):
    """Dict representation of ContributionOpportunitiesHandler's
    normalized_request dictionary.
    """

    cursor: Optional[str]
    language_code: Optional[str]
    topic_name: Optional[str]


class ContributionOpportunitiesHandler(
    base.BaseHandler[
        Dict[str, str], ContributionOpportunitiesHandlerNormalizedRequestDict
    ]
):
    """Provides data for opportunities available in different categories."""

    GET_HANDLER_ERROR_RETURN_TYPE = feconf.HANDLER_TYPE_JSON
    URL_PATH_ARGS_SCHEMAS = {
        'opportunity_type': {
            'schema': {
                'type': 'basestring'
            }
        }
    }
    HANDLER_ARGS_SCHEMAS = {
        'GET': {
            'cursor': {
                'schema': {
                    'type': 'basestring'
                },
                'default_value': None
            },
            'language_code': {
                'schema': {
                    'type': 'basestring',
                    'validators': [{
                        'id': 'is_supported_audio_language_code'
                    }]
                },
                'default_value': None
            },
            'topic_name': {
                'schema': {
                    'type': 'basestring'
                },
                'default_value': None
            }
        }
    }

    @acl_decorators.open_access
    def get(self, opportunity_type: str) -> None:
        """Handles GET requests."""
        assert self.normalized_request is not None
        if not config_domain.CONTRIBUTOR_DASHBOARD_IS_ENABLED.value:
            raise self.PageNotFoundException
        search_cursor = self.normalized_request.get('cursor')
        language_code = self.normalized_request.get('language_code')

        if opportunity_type == constants.OPPORTUNITY_TYPE_SKILL:
            skill_opportunities, next_cursor, more = (
                self._get_skill_opportunities_with_corresponding_topic_name(
                    search_cursor))

        elif opportunity_type == constants.OPPORTUNITY_TYPE_TRANSLATION:
            topic_name = self.normalized_request.get('topic_name')
            if language_code is None:
                raise self.InvalidInputException
            translation_opportunities, next_cursor, more = (
                self._get_translation_opportunity_dicts(
                    language_code, topic_name, search_cursor))
        else:
            raise self.PageNotFoundException

        self.values = {
            'opportunities': (
                skill_opportunities
                if opportunity_type == constants.OPPORTUNITY_TYPE_SKILL
                else translation_opportunities
            ),
            'next_cursor': next_cursor,
            'more': more
        }
        self.render_json(self.values)

    def _get_skill_opportunities_with_corresponding_topic_name(
        self, cursor: Optional[str]
    ) -> Tuple[
        List[ClientSideSkillOpportunityDict], Optional[str], bool
    ]:
        """Returns a list of skill opportunities available for questions with
        a corresponding topic name.

        Args:
            cursor: str or None. If provided, the list of returned entities
                starts from this datastore cursor. Otherwise, the returned
                entities start from the beginning of the full list of entities.

        Returns:
            3-tuple(opportunities, cursor, more). where:
                opportunities: list(dict). A list of dicts of skill opportunity
                    details with additional corresponding topic_name.
                cursor: str or None. A query cursor pointing to the next
                    batch of results. If there are no more results, this might
                    be None.
                more: bool. If True, there are (probably) more results after
                    this batch. If False, there are no further results after
                    this batch.
        """
        # We want to focus attention on lessons that are part of a classroom.
        # See issue #12221.
        classroom_topic_ids = []
        for classroom_dict in config_domain.CLASSROOM_PAGES_DATA.value:
            classroom_topic_ids.extend(classroom_dict['topic_ids'])
        classroom_topics = topic_fetchers.get_topics_by_ids(classroom_topic_ids)
        # Associate each skill with one classroom topic name.
        # TODO(#8912): Associate each skill/skill opportunity with all linked
        # topics.
        classroom_topic_skill_id_to_topic_name = {}
        for topic in classroom_topics:
            if topic is None:
                continue
            for skill_id in topic.get_all_skill_ids():
                classroom_topic_skill_id_to_topic_name[skill_id] = topic.name

        skill_opportunities, cursor, more = (
            opportunity_services.get_skill_opportunities(cursor))
        opportunities: List[ClientSideSkillOpportunityDict] = []
        # Fetch opportunities until we have at least a page's worth that
        # correspond to a classroom or there are no more opportunities.
        while len(opportunities) < constants.OPPORTUNITIES_PAGE_SIZE:
            for skill_opportunity in skill_opportunities:
                if (
                        skill_opportunity.id
                        in classroom_topic_skill_id_to_topic_name):
                    skill_opportunity_dict = skill_opportunity.to_dict()
                    client_side_skill_opportunity_dict: (
                        ClientSideSkillOpportunityDict
                    ) = {
                        'id': skill_opportunity_dict['id'],
                        'skill_description': skill_opportunity_dict[
                            'skill_description'
                        ],
                        'question_count': skill_opportunity_dict[
                            'question_count'
                        ],
                        'topic_name': (
                            classroom_topic_skill_id_to_topic_name[
                                skill_opportunity.id]
                            )
                    }
                    opportunities.append(client_side_skill_opportunity_dict)
            if (
                    not more or
                    len(opportunities) >= constants.OPPORTUNITIES_PAGE_SIZE):
                break
            skill_opportunities, cursor, more = (
                opportunity_services.get_skill_opportunities(cursor))

        return opportunities, cursor, more

    def _get_translation_opportunity_dicts(
        self,
        language_code: str,
        topic_name: Optional[str],
        search_cursor: Optional[str]
    ) -> Tuple[
        List[opportunity_domain.PartialExplorationOpportunitySummaryDict],
        Optional[str],
        bool
    ]:
        """Returns a list of translation opportunity dicts.

        Args:
            language_code: str. The language for which translation opportunities
                should be fetched.
            topic_name: str or None. The topic for which translation
                opportunities should be fetched. If topic_name is None or empty,
                fetch translation opportunities from all topics.
            search_cursor: str or None. If provided, the list of returned
                entities starts from this datastore cursor. Otherwise, the
                returned entities start from the beginning of the full list of
                entities.

        Returns:
            3-tuple(opportunities, cursor, more). where:
            opportunities: list(dict). A list of ExplorationOpportunitySummary
                dicts.
            cursor: str or None. A query cursor pointing to the next batch of
                results. If there are no more results, this might be None.
            more: bool. If True, there are (probably) more results after this
                batch. If False, there are no further results after this batch.
        """
        opportunities, next_cursor, more = (
            opportunity_services.get_translation_opportunities(
                language_code, topic_name, search_cursor))
        opportunity_dicts = [opp.to_dict() for opp in opportunities]
        return opportunity_dicts, next_cursor, more


class ReviewableOpportunitiesHandlerNormalizedRequestDict(TypedDict):
    """Dict representation of ReviewableOpportunitiesHandler's
    normalized_request dictionary.
    """

    topic_name: Optional[str]


class ReviewableOpportunitiesHandler(
    base.BaseHandler[
        Dict[str, str], ReviewableOpportunitiesHandlerNormalizedRequestDict
    ]
):
    """Provides opportunities that have translation suggestions in review."""

    GET_HANDLER_ERROR_RETURN_TYPE = feconf.HANDLER_TYPE_JSON
    URL_PATH_ARGS_SCHEMAS: Dict[str, str] = {}
    HANDLER_ARGS_SCHEMAS = {
        'GET': {
            'topic_name': {
                'schema': {
                    'type': 'basestring'
                },
                'default_value': None
            }
        }
    }

    @acl_decorators.open_access
    def get(self) -> None:
        """Handles GET requests."""
        assert self.normalized_request is not None
        topic_name = self.normalized_request.get('topic_name')
        opportunity_dicts: List[
            opportunity_domain.PartialExplorationOpportunitySummaryDict
        ] = []
        if self.user_id:
            for opp in self._get_reviewable_exploration_opportunity_summaries(
                self.user_id, topic_name
            ):
                if opp is not None:
                    opportunity_dicts.append(opp.to_dict())
        self.values = {
            'opportunities': opportunity_dicts,
        }
        self.render_json(self.values)

    def _get_reviewable_exploration_opportunity_summaries(
        self, user_id: str, topic_name: Optional[str]
    ) -> List[Optional[opportunity_domain.ExplorationOpportunitySummary]]:
        """Returns exploration opportunity summaries that have translation
        suggestions that are reviewable by the supplied user. The result is
        sorted in descending order by topic, story, and story node order.

        Args:
            user_id: str. The user ID of the user for which to filter
                translation suggestions.
            topic_name: str or None. A topic name for which to filter the
                exploration opportunity summaries. If 'All' is supplied, all
                available exploration opportunity summaries will be returned.

        Returns:
            list(ExplorationOpportunitySummary). A list of the matching
            exploration opportunity summaries.

        Raises:
            Exception. No exploration_id found for the node_id.
        """
        # 1. Fetch the eligible topics.
        # 2. Fetch the stories for the topics.
        # 3. Get the reviewable translation suggestion target IDs for the user.
        # 4. Get story exploration nodes in order, filtering for explorations
        # that have in review translation suggestions.
        if topic_name is None:
            topics = topic_fetchers.get_all_topics()
        else:
            topic = topic_fetchers.get_topic_by_name(topic_name)
            if topic is None:
                raise self.InvalidInputException(
                    'The supplied input topic: %s is not valid' % topic_name)
            topics = [topic]
        topic_stories = story_fetchers.get_stories_by_ids(
            [
                reference.story_id
                for topic in topics
                for reference in topic.get_all_story_references()
                if reference.story_is_published
            ],
            strict=True
        )
        topic_exp_ids = []
        for story in topic_stories:
            for node in story.story_contents.get_ordered_nodes():
                if node.exploration_id is None:
                    raise Exception(
                        'No exploration_id found for the node_id: %s'
                        % node.id
                    )
                topic_exp_ids.append(node.exploration_id)
        in_review_suggestions, _ = (
            suggestion_services
            .get_reviewable_translation_suggestions_by_offset(
                user_id, topic_exp_ids, None, 0))
        # Filter out suggestions that should not be shown to the user.
        # This is defined as a set as we only care about the unique IDs.
        in_review_suggestion_target_ids = {
            suggestion.target_id
            for suggestion in
            suggestion_services.get_suggestions_with_translatable_explorations(
                in_review_suggestions)
        }
        exp_ids = [
            exp_id
            for exp_id in topic_exp_ids
            if exp_id in in_review_suggestion_target_ids
        ]
        return list(
            opportunity_services.get_exploration_opportunity_summaries_by_ids(
                exp_ids).values())


class TranslatableTextHandlerNormalizedRequestDict(TypedDict):
    """Dict representation of TranslatableTextHandler's
    normalized_request dictionary.
    """

    language_code: str
    exp_id: str


class TranslatableTextHandler(
    base.BaseHandler[
        Dict[str, str], TranslatableTextHandlerNormalizedRequestDict
    ]
):
    """Provides lessons content which can be translated in a given language."""

    GET_HANDLER_ERROR_RETURN_TYPE = feconf.HANDLER_TYPE_JSON
    URL_PATH_ARGS_SCHEMAS: Dict[str, str] = {}
    HANDLER_ARGS_SCHEMAS = {
        'GET': {
            'language_code': {
                'schema': {
                    'type': 'basestring',
                    'validators': [{
                        'id': 'is_supported_audio_language_code'
                    }]
                }
            },
            'exp_id': {
                'schema': {
                    'type': 'basestring'
                }
            }
        }
    }

    @acl_decorators.open_access
    def get(self) -> None:
        """Handles GET requests."""
        assert self.normalized_request is not None
        language_code = self.normalized_request['language_code']
        exp_id = self.normalized_request['exp_id']

        if not opportunity_services.is_exploration_available_for_contribution(
                exp_id):
            raise self.InvalidInputException('Invalid exp_id: %s' % exp_id)

        exp = exp_fetchers.get_exploration_by_id(exp_id)
        state_names_to_content_id_mapping = exp.get_translatable_text(
            language_code)
        reviewable_language_codes = []
        if self.user_id:
            contribution_rights = user_services.get_user_contribution_rights(
                self.user_id)
            reviewable_language_codes = (
                contribution_rights.can_review_translation_for_language_codes)
        if language_code not in reviewable_language_codes:
            state_names_to_content_id_mapping = (
                self._get_state_names_to_not_set_content_id_mapping(
                    state_names_to_content_id_mapping
                ))
        state_names_to_not_in_review_content_id_mapping = (
            self._get_state_names_to_not_in_review_content_id_mapping(
                state_names_to_content_id_mapping,
                suggestion_services
                .get_translation_suggestions_in_review_by_exploration(
                    exp_id, language_code)
            )
        )
        self.values = {
            'state_names_to_content_id_mapping': (
                state_names_to_not_in_review_content_id_mapping),
            'version': exp.version
        }

        self.render_json(self.values)

    def _get_state_names_to_not_set_content_id_mapping(
        self,
        state_names_to_content_id_mapping: Dict[
            str, Dict[str, state_domain.TranslatableItem]
        ]
    ) -> Dict[str, Dict[str, state_domain.TranslatableItem]]:
        """Returns a copy of the supplied state_names_to_content_id_mapping
        minus any contents of which the data is set of strings.

        Args:
            state_names_to_content_id_mapping:
                dict(str, dict(str, TranslatableItem)). A dict whose keys are
                state names, and whose corresponding values are each dicts
                mapping content IDs to the corresponding translatable items.

        Returns:
            dict(str, dict(str, TranslatableItem)). A dict where state_name
            is the key and a dict with content_id as the key and
            TranslatableItem as value.
        """
        mapping_without_set_data_format = {}
        for state_name in state_names_to_content_id_mapping:
            content_id_to_translatable_item = (
                state_names_to_content_id_mapping[state_name])
            content_id_to_not_set_translatable_item = {}
            for content_id, translatable_item in (
                    content_id_to_translatable_item.items()):
                if not translatable_item.is_set_data_format():
                    content_id_to_not_set_translatable_item[content_id] = (
                        translatable_item)
            if content_id_to_not_set_translatable_item:
                mapping_without_set_data_format[state_name] = (
                    content_id_to_not_set_translatable_item)
        return mapping_without_set_data_format

    def _get_state_names_to_not_in_review_content_id_mapping(
        self,
        state_names_to_content_id_mapping: Dict[
            str, Dict[str, state_domain.TranslatableItem]
        ],
        suggestions: List[suggestion_registry.BaseSuggestion]
    ) -> Dict[str, Dict[str, state_domain.TranslatableItemDict]]:
        """Returns a copy of the supplied state_names_to_content_id_mapping
        minus any contents found in suggestions.

        Args:
            state_names_to_content_id_mapping:
                dict(str, dict(str, TranslatableItem)). A dict whose keys are
                state names, and whose corresponding values are each dicts
                mapping content IDs to the corresponding translatable items.
            suggestions: list(Suggestion). A list of translation suggestions.

        Returns:
            dict(str, dict(str, TranslatableItem)). A dict where state_name
            is the key and a dict with content_id as the key and
            TranslatableItem as value.
        """
        final_mapping = {}
        for state_name in state_names_to_content_id_mapping:
            content_id_to_translatable_item = dict(
                state_names_to_content_id_mapping[state_name])
            content_id_to_unsubmitted_translatable_item = {}
            for content_id, item in content_id_to_translatable_item.items():
                if not self._is_content_in_review(
                        state_name, content_id, suggestions):
                    content_id_to_unsubmitted_translatable_item[content_id] = (
                        item)
            if content_id_to_unsubmitted_translatable_item:
                final_mapping[state_name] = {
                    cid: translatable_item.to_dict()
                    for cid, translatable_item in (
                        content_id_to_unsubmitted_translatable_item.items())
                }
        return final_mapping

    def _is_content_in_review(
        self,
        state_name: str,
        content_id: str,
        suggestions: List[suggestion_registry.BaseSuggestion]
    ) -> bool:
        """Returns whether a suggestion exists in suggestions with a change dict
        matching the supplied state_name and content_id.

        Args:
            state_name: str. Exploration state name.
            content_id: str. Content ID.
            suggestions: list(Suggestion). A list of translation suggestions.

        Returns:
            bool. True if suggestion exists in suggestions with a change dict
            matching state_name and content_id, False otherwise.
        """
        return any(
            s.change.state_name == state_name and
            s.change.content_id == content_id for s in suggestions)


class MachineTranslationStateTextsHandlerNormalizedRequestDict(TypedDict):
    """Dict representation of MachineTranslationStateTextsHandler's
    normalized_request dictionary.
    """

    exp_id: str
    state_name: str
    content_ids: str
    target_language_code: str


class MachineTranslationStateTextsHandler(
    base.BaseHandler[
        Dict[str, str], MachineTranslationStateTextsHandlerNormalizedRequestDict
    ]
):
    """Provides a machine translation of exploration content."""

    GET_HANDLER_ERROR_RETURN_TYPE = feconf.HANDLER_TYPE_JSON
    URL_PATH_ARGS_SCHEMAS: Dict[str, str] = {}
    HANDLER_ARGS_SCHEMAS = {
        'GET': {
            'exp_id': {
                'schema': {
                    'type': 'basestring'
                }
            },
            'state_name': {
                'schema': {
                    'type': 'basestring'
                }
            },
            'content_ids': {
                'schema': {
                    'type': 'basestring'
                }
            },
            'target_language_code': {
                'schema': {
                    'type': 'basestring',
                    'validators': [{
                        'id': 'is_supported_audio_language_code'
                    }, {
                        'id': 'is_valid_audio_language_code'
                    }]
                }
            }
        }
    }

    @acl_decorators.open_access
    def get(self) -> None:
        """Handles GET requests. Responds with a mapping from content id to
        translation of form:

            dict('translated_texts', dict(str, str|None))

        If no translation is found for a given content id, that id is mapped to
        None.

        Params:
            exp_id: str. The ID of the exploration being translated.
            state_name: str. The name of the exploration state being translated.
            content_ids: str[]. The content IDs of the texts to be translated.
            target_language_code: str. The language code of the target
                translation language.

        Data Response:

            dict('translated_texts': dict(str, str|None))

            A dictionary containing the translated texts stored as a mapping
                from content ID to the translated text. If an error occured
                during retrieval of some content translations, but not others,
                failed translations are mapped to None.

        Raises:
            400 (Bad Request): InvalidInputException. At least one input is
                missing or improperly formatted.
            404 (Not Found): PageNotFoundException. At least one identifier does
                not correspond to an entry in the datastore.
        """
        assert self.normalized_request is not None
        exp_id = self.normalized_request['exp_id']

        state_name = self.normalized_request['state_name']

        content_ids_string = self.normalized_request['content_ids']
        content_ids: List[str] = []
        try:
            content_ids = json.loads(content_ids_string)
        except Exception as e:
            raise self.InvalidInputException(
                'Improperly formatted content_ids: %s' % content_ids_string
            ) from e

        target_language_code = self.normalized_request['target_language_code']

        exp = exp_fetchers.get_exploration_by_id(exp_id, strict=False)
        if exp is None:
            raise self.PageNotFoundException()
        state_names_to_content_id_mapping = exp.get_translatable_text(
            target_language_code)
        if state_name not in state_names_to_content_id_mapping:
            raise self.PageNotFoundException()
        content_id_to_translatable_item_mapping = (
            state_names_to_content_id_mapping[state_name])
        translated_texts: Dict[str, Optional[str]] = {}
        for content_id in content_ids:
            if content_id not in content_id_to_translatable_item_mapping:
                translated_texts[content_id] = None
                continue

            source_text = content_id_to_translatable_item_mapping[
                content_id].content
            translated_texts[content_id] = (
                translation_services.get_and_cache_machine_translation(
                    exp.language_code, target_language_code, source_text)
            )

        self.values = {
            'translated_texts': translated_texts
        }
        self.render_json(self.values)


class UserContributionRightsDataHandler(
    base.BaseHandler[Dict[str, str], Dict[str, str]]
):
    """Provides contribution rights of the logged in user in translation,
    voiceover and question category on the contributor dashboard.
    """

    GET_HANDLER_ERROR_RETURN_TYPE = feconf.HANDLER_TYPE_JSON
    URL_PATH_ARGS_SCHEMAS: Dict[str, str] = {}
    HANDLER_ARGS_SCHEMAS: Dict[str, Dict[str, str]] = {'GET': {}}

    @acl_decorators.open_access
    def get(self) -> None:
        """Handles GET requests."""
        contribution_rights = None
        if self.username:
            # Here we are sure that 'user_id' is not None because
            # 'user_id' is recorded every time whenever a user claims
            # an authentication whereas 'username' is recorded iff the
            # user claims an authentication and successfully logged in.
            assert self.user_id is not None
            contribution_rights = user_services.get_user_contribution_rights(
                self.user_id)
        self.render_json({
            'can_review_translation_for_language_codes': (
                contribution_rights.can_review_translation_for_language_codes
                if contribution_rights else []),
            'can_review_voiceover_for_language_codes': (
                contribution_rights.can_review_voiceover_for_language_codes
                if contribution_rights else []),
            'can_review_questions': (
                contribution_rights.can_review_questions
                if contribution_rights else False),
            'can_suggest_questions': (
                (contribution_rights.can_submit_questions
                 if contribution_rights else False))
        })


class FeaturedTranslationLanguagesHandler(
    base.BaseHandler[Dict[str, str], Dict[str, str]]
):
    """Provides featured translation languages set in admin config."""

    GET_HANDLER_ERROR_RETURN_TYPE = feconf.HANDLER_TYPE_JSON
    URL_PATH_ARGS_SCHEMAS: Dict[str, str] = {}
    HANDLER_ARGS_SCHEMAS: Dict[str, Dict[str, str]] = {'GET': {}}

    @acl_decorators.open_access
    def get(self) -> None:
        """Handles GET requests."""
        self.render_json({
            'featured_translation_languages':
                config_domain.FEATURED_TRANSLATION_LANGUAGES.value
        })


class TranslatableTopicNamesHandler(
    base.BaseHandler[Dict[str, str], Dict[str, str]]
):
    """Provides names of all translatable topics in the datastore."""

    GET_HANDLER_ERROR_RETURN_TYPE = feconf.HANDLER_TYPE_JSON
    URL_PATH_ARGS_SCHEMAS: Dict[str, str] = {}
    HANDLER_ARGS_SCHEMAS: Dict[str, Dict[str, str]] = {'GET': {}}

    @acl_decorators.open_access
    def get(self) -> None:
        # Only published topics are translatable.
        topic_summaries = topic_fetchers.get_published_topic_summaries()
        topic_names = [summary.name for summary in topic_summaries]
        self.values = {
            'topic_names': topic_names
        }
        self.render_json(self.values)


class TranslationPreferenceHandlerNormalizedRequestDict(TypedDict):
    """Dict representation of TranslationPreferenceHandler's
    normalized_request dictionary.
    """

    language_code: str


class TranslationPreferenceHandler(
    base.BaseHandler[
        TranslationPreferenceHandlerNormalizedRequestDict, Dict[str, str]
    ]
):
    """Provides the preferred translation language in the
    contributor dashboard page.
    """

    GET_HANDLER_ERROR_RETURN_TYPE = feconf.HANDLER_TYPE_JSON
    URL_PATH_ARGS_SCHEMAS: Dict[str, str] = {}
    # TODO(#15559): Rename 'is_supported_audio_language_code' and
    # 'SUPPORTED_AUDIO_LANGUAGES' constant to make sure that the name
    # clearly defines the purpose.
    HANDLER_ARGS_SCHEMAS = {
        'GET': {},
        'POST': {
            'language_code': {
                'schema': {
                    'type': 'basestring',
                    'validators': [{
                        'id': 'is_supported_audio_language_code'
                    }]
                }
            }
        }
    }

    @acl_decorators.can_manage_own_account
    def get(self) -> None:
        """Handles GET requests."""
        assert self.user_id is not None
        user_settings = user_services.get_user_settings(self.user_id)
        return self.render_json({
            'preferred_translation_language_code': (
                user_settings.preferred_translation_language_code)
        })

    @acl_decorators.can_manage_own_account
    def post(self) -> None:
        """Handles POST requests."""
        assert self.user_id is not None
        assert self.normalized_payload is not None
        language_code = self.normalized_payload['language_code']
        user_services.update_preferred_translation_language_code(
            self.user_id, language_code)
        self.render_json({})


class ContributorStatsSummariesHandler(
    base.BaseHandler[Dict[str, str], Dict[str, str]]
):
    """Returns contribution statistics for the supplied contribution type."""

    GET_HANDLER_ERROR_RETURN_TYPE = feconf.HANDLER_TYPE_JSON
    URL_PATH_ARGS_SCHEMAS = {
        'username': {
            'schema': {
                'type': 'basestring'
            }
        },
        'contribution_type': {
            'schema': {
                'type': 'basestring'
            }
        },
        'contribution_subtype': {
            'schema': {
                'type': 'basestring'
            }
        }
    }
    HANDLER_ARGS_SCHEMAS: Dict[str, Dict[str, str]] = {'GET': {}}

    @acl_decorators.can_fetch_contributor_dashboard_stats
    def get(
        self,
        contribution_type: str,
        contribution_subtype: str,
        username: str
    ) -> None:
        """Handles GET requests."""
        if contribution_type not in [
            feconf.CONTRIBUTION_TYPE_TRANSLATION,
            feconf.CONTRIBUTION_TYPE_QUESTION
        ]:
            raise self.InvalidInputException(
                'Invalid contribution type %s.' % (contribution_type)
            )
        if contribution_subtype not in [
            feconf.CONTRIBUTION_SUBTYPE_SUBMISSION,
            feconf.CONTRIBUTION_SUBTYPE_REVIEW
        ]:
            raise self.InvalidInputException(
                'Invalid contribution subtype %s.' % (contribution_subtype)
            )

        user_id = user_services.get_user_id_from_username(username)
        # Here we are sure that user_id will never be None, because
        # we are already handling the None case of user_id in
        # `can_fetch_contributor_dashboard_stats` decorator by
        # raising an exception.
        assert user_id is not None
        if contribution_type == feconf.CONTRIBUTION_TYPE_TRANSLATION:
            if contribution_subtype == feconf.CONTRIBUTION_SUBTYPE_SUBMISSION:
                stats: ListOfContributorDashboardStatsTypes = (
                    suggestion_services.get_all_translation_contribution_stats(
                        user_id))
                self.values = {
                    'translation_contribution_stats': _get_client_side_stats(
                        stats)
                }

            if contribution_subtype == feconf.CONTRIBUTION_SUBTYPE_REVIEW:
                stats = suggestion_services.get_all_translation_review_stats(
                    user_id)
                self.values = {
                    'translation_review_stats': _get_client_side_stats(
                        stats)
                }

        if contribution_type == feconf.CONTRIBUTION_TYPE_QUESTION:
            if contribution_subtype == feconf.CONTRIBUTION_SUBTYPE_SUBMISSION:
                stats = suggestion_services.get_all_question_contribution_stats(
                    user_id)
                self.values = {
                    'question_contribution_stats': _get_client_side_stats(
                        stats)
                }

            if contribution_subtype == feconf.CONTRIBUTION_SUBTYPE_REVIEW:
                stats = suggestion_services.get_all_question_review_stats(
                    user_id)
                self.values = {
                    'question_review_stats': _get_client_side_stats(stats)
                }

        self.render_json(self.values)


<<<<<<< HEAD
class ContributorCertificateHandler(base.BaseHandler):
    """Returns contributor certificate."""

    GET_HANDLER_ERROR_RETURN_TYPE = feconf.HANDLER_TYPE_JSON
    URL_PATH_ARGS_SCHEMAS = {
        'username': {
            'schema': {
                'type': 'basestring'
            }
        },
        'suggestion_type': {
            'schema': {
                'type': 'basestring'
            }
        },
        'language': {
            'schema': {
                'type': 'basestring'
            }
        },
        'from_date': {
            'schema': {
                'type': 'basestring'
            }
        },
        'to_date': {
            'schema': {
                'type': 'basestring'
            }
        },
    }
    HANDLER_ARGS_SCHEMAS = {
        'GET': {}
    }

    @acl_decorators.can_fetch_all_contributor_dashboard_stats
    def get(self, username, suggestion_type, language, from_date, to_date):
        """Handles GET requests."""
        from_date_object = datetime.datetime.strptime(from_date, '%Y-%m-%d')
        to_date_object = datetime.datetime.strptime(to_date, '%Y-%m-%d')

        file = suggestion_services.generate_contributor_certificate(
            username, suggestion_type, language, from_date_object,
            to_date_object)

        with open(file, "rb") as fh:
            buf = io.BytesIO(fh.read())

            # Removes the generated file.
            os.remove(file)
            self.render_downloadable_file(
                buf,
                'certificate.png',
                'image/png')


class ContributorAllStatsSummariesHandler(base.BaseHandler):
=======
class ContributorAllStatsSummariesHandler(
    base.BaseHandler[Dict[str, str], Dict[str, str]]
):
>>>>>>> 97fb401d
    """Returns all contribution statistics associated with the user."""

    GET_HANDLER_ERROR_RETURN_TYPE = feconf.HANDLER_TYPE_JSON
    URL_PATH_ARGS_SCHEMAS = {
        'username': {
            'schema': {
                'type': 'basestring'
            }
        }
    }
    HANDLER_ARGS_SCHEMAS: Dict[str, Dict[str, str]] = {'GET': {}}

    @acl_decorators.can_fetch_all_contributor_dashboard_stats
    def get(self, username: str) -> None:
        """Handles GET requests."""
        user_id = user_services.get_user_id_from_username(username)
        # Here we are sure that user_id will never be None, because
        # we are already handling the None case of user_id in
        # `can_fetch_all_contributor_dashboard_stats` decorator by
        # raising an exception.
        assert user_id is not None
        stats = suggestion_services.get_all_contributor_stats(user_id)
        response = {}

        if stats.translation_contribution_stats is not None:
            response['translation_contribution_stats'] = _get_client_side_stats(
                stats.translation_contribution_stats)

        if stats.translation_review_stats is not None:
            response['translation_review_stats'] = _get_client_side_stats(
                stats.translation_review_stats)

        if stats.question_contribution_stats is not None:
            response['question_contribution_stats'] = _get_client_side_stats(
                stats.question_contribution_stats)

        if stats.question_review_stats is not None:
            response['question_review_stats'] = _get_client_side_stats(
                stats.question_review_stats)

        self.render_json(response)


def _get_client_side_stats(
    backend_stats: ListOfContributorDashboardStatsTypes
) -> ListOfContributorDashboardStatsDictTypes:
    """Returns corresponding stats dicts with all the necessary
    information for the frontend.

    Args:
        backend_stats: list. Stats domain objects.

    Returns:
        list. Dict representations of TranslationContributionStats/
        TranslationReviewStats/QuestionContributionStats/
        QuestionReviewStats domain objects with additional keys:
            topic_name: str. Topic name.
            contribution_months: str. Unique translation contribution
                months of format: "%b %Y", e.g. "Jan 2021".
        Unnecessary keys topic_id, contribution_dates, contributor_user_id
        are consequently deleted.

    Raises:
        Exception. No topic_id associated with stats object.
    """
    stats_dicts = [
        stats.to_frontend_dict() for stats in backend_stats
    ]
    topic_ids = []
    for index, stats_dict in enumerate(stats_dicts):
        if stats_dict['topic_id'] is None:
            raise Exception(
                'No topic_id associated with stats: %s.' %
                type(backend_stats[index]).__name__
            )
        topic_ids.append(stats_dict['topic_id'])
    topic_summaries = topic_fetchers.get_multi_topic_summaries(topic_ids)
    topic_name_by_topic_id = {
        topic_summary.id: topic_summary.name
        for topic_summary in topic_summaries if topic_summary is not None
    }
    for stats_dict in stats_dicts:
        # Here we are asserting that 'stats_dict['topic_id']' will never be None
        # because above we are already handling the case of None 'topic_id' by
        # raising an exception.
        assert stats_dict['topic_id'] is not None
        # Here we use MyPy ignore because 'stats_dict' is of union TypedDicts
        # and MyPy is unable to infer on which TypedDict 'topic_name' key
        # is added. So, due to this MyPy throws an error. Thus, to avoid
        # the error, we use ignore here.
        stats_dict['topic_name'] = topic_name_by_topic_id.get(  # type: ignore[index]
            stats_dict['topic_id'], 'UNKNOWN')
        # Here we use MyPy ignore because MyPy doesn't allow key deletion
        # from TypedDict.
        del stats_dict['topic_id']  # type: ignore[misc]
    return stats_dicts<|MERGE_RESOLUTION|>--- conflicted
+++ resolved
@@ -927,7 +927,6 @@
         self.render_json(self.values)
 
 
-<<<<<<< HEAD
 class ContributorCertificateHandler(base.BaseHandler):
     """Returns contributor certificate."""
 
@@ -984,12 +983,9 @@
                 'image/png')
 
 
-class ContributorAllStatsSummariesHandler(base.BaseHandler):
-=======
 class ContributorAllStatsSummariesHandler(
     base.BaseHandler[Dict[str, str], Dict[str, str]]
 ):
->>>>>>> 97fb401d
     """Returns all contribution statistics associated with the user."""
 
     GET_HANDLER_ERROR_RETURN_TYPE = feconf.HANDLER_TYPE_JSON
