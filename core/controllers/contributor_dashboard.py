--- conflicted
+++ resolved
@@ -358,52 +358,14 @@
         Returns:
             list(ExplorationOpportunitySummary). A list of the matching
             exploration opportunity summaries.
-
-        Raises:
-            Exception. No exploration_id found for the node_id.
         """
-<<<<<<< HEAD
         # 1. Fetch all the exploration IDs of chapters in stories under the
         #    topic(s).
         # 2. Get the reviewable translation suggestion target IDs for the user.
         # 3. Get story exploration nodes in order, filtering for explorations
         #    that have in review translation suggestions.
         topic_exp_ids = topic_fetchers.get_all_story_exploration_ids(topic_name)
-=======
-        # 1. Fetch the eligible topics.
-        # 2. Fetch the stories for the topics.
-        # 3. Get the reviewable translation suggestion target IDs for the user.
-        # 4. Get story exploration nodes in order, filtering for explorations
-        # that have in review translation suggestions.
-        if topic_name is None:
-            topics = topic_fetchers.get_all_topics()
-        else:
-            topic = topic_fetchers.get_topic_by_name(topic_name)
-            if topic is None:
-                raise self.InvalidInputException(
-                    'The supplied input topic: %s is not valid' % topic_name)
-            topics = [topic]
-        topic_stories = story_fetchers.get_stories_by_ids(
-            [
-                reference.story_id
-                for topic in topics
-                for reference in topic.get_all_story_references()
-                if reference.story_is_published
-            ],
-            strict=False
-        )
-        topic_exp_ids = []
-        for story in topic_stories:
-            if story is None:
-                continue
-            for node in story.story_contents.get_ordered_nodes():
-                if node.exploration_id is None:
-                    raise Exception(
-                        'No exploration_id found for the node_id: %s'
-                        % node.id
-                    )
-                topic_exp_ids.append(node.exploration_id)
->>>>>>> a4f007c9
+
         in_review_suggestions, _ = (
             suggestion_services
             .get_reviewable_translation_suggestions_by_offset(
