--- conflicted
+++ resolved
@@ -1028,19 +1028,11 @@
     def get(
         self, username: str, suggestion_type: str
     ) -> None:
-<<<<<<< HEAD
-        """Handles GET requests.
-
-        Args:
-            username: str. The user name.
-            suggestion_type:  str. The suggestion type.
-=======
         """Generates data for contributor certificates.
 
         Args:
             username: str. A user's username.
             suggestion_type: str. The suggestion type.
->>>>>>> 662c6ed8
         """
         assert self.normalized_request is not None
         from_date = self.normalized_request['from_date']
@@ -1082,17 +1074,10 @@
 
     @acl_decorators.can_fetch_all_contributor_dashboard_stats
     def get(self, username: str) -> None:
-<<<<<<< HEAD
-        """Handles GET requests.
-
-        Args:
-            username: str. The username.
-=======
         """Fetches stats for given contributor.
 
         Args:
             username: str. A user's username.
->>>>>>> 662c6ed8
         """
         user_id = user_services.get_user_id_from_username(username)
         # Here we are sure that user_id will never be None, because
