--- conflicted
+++ resolved
@@ -50,13 +50,8 @@
     def _get_csrf_token_for_put(self):
         csrf_token = None
         url_prefix = feconf.TOPICS_AND_SKILLS_DASHBOARD_URL
-<<<<<<< HEAD
-        with self.swap(constants, 'ENABLE_NEW_STRUCTURES', True):
+        with self.swap(constants, 'ENABLE_NEW_STRUCTURE_EDITORS', True):
             response = self.get_html_response(url_prefix)
-=======
-        with self.swap(constants, 'ENABLE_NEW_STRUCTURE_EDITORS', True):
-            response = self.testapp.get(url_prefix)
->>>>>>> d1013317
             csrf_token = self.get_csrf_token_from_response(response)
         return csrf_token
 
