# Copyright 2018 The Oppia Authors. All Rights Reserved.
#
# Licensed under the Apache License, Version 2.0 (the "License");
# you may not use this file except in compliance with the License.
# You may obtain a copy of the License at
#
#      http://www.apache.org/licenses/LICENSE-2.0
#
# Unless required by applicable law or agreed to in writing, software
# distributed under the License is distributed on an "AS-IS" BASIS,
# WITHOUT WARRANTIES OR CONDITIONS OF ANY KIND, either express or implied.
# See the License for the specific language governing permissions and
# limitations under the License.

"""Tests for the topics and skills dashboard page."""

from constants import constants
from core.domain import skill_services
from core.domain import topic_services
from core.tests import test_utils
import feconf


class BaseTopicsAndSkillsDashboardTest(test_utils.GenericTestBase):

    def setUp(self):
        """Completes the sign-up process for the various users."""
        super(BaseTopicsAndSkillsDashboardTest, self).setUp()
        self.signup(self.ADMIN_EMAIL, self.ADMIN_USERNAME)
        self.signup(self.TOPIC_MANAGER_EMAIL, self.TOPIC_MANAGER_USERNAME)
        self.signup(self.NEW_USER_EMAIL, self.NEW_USER_USERNAME)

        self.admin_id = self.get_user_id_from_email(self.ADMIN_EMAIL)
        self.topic_manager_id = self.get_user_id_from_email(
            self.TOPIC_MANAGER_EMAIL)
        self.new_user_id = self.get_user_id_from_email(
            self.NEW_USER_EMAIL)
        self.set_admins([self.ADMIN_USERNAME])
        self.set_topic_managers([self.TOPIC_MANAGER_USERNAME])
        self.topic_id = topic_services.get_new_topic_id()
        self.linked_skill_id = skill_services.get_new_skill_id()
        self.save_new_skill(
            self.linked_skill_id, self.admin_id, 'Description 3')
        skill_services.publish_skill(self.linked_skill_id, self.admin_id)
        self.save_new_topic(
            self.topic_id, self.admin_id, 'Name', 'Description', [], [],
            [self.linked_skill_id], [], 1)


class TopicsAndSkillsDashboardPageDataHandlerTest(
        BaseTopicsAndSkillsDashboardTest):

    def test_get(self):
        # Check that non-admins or non-topic managers cannot access the
        # topics and skills dashboard data.
        skill_id = skill_services.get_new_skill_id()
        skill_id_2 = skill_services.get_new_skill_id()
        self.save_new_skill(skill_id, self.admin_id, 'Description')
        skill_services.publish_skill(skill_id, self.admin_id)
        self.save_new_skill(skill_id_2, self.admin_id, 'Description 2')
        with self.swap(constants, 'ENABLE_NEW_STRUCTURES', True):
            self.login(self.NEW_USER_EMAIL)
            response = self.testapp.get(
                '%s' % feconf.TOPICS_AND_SKILLS_DASHBOARD_DATA_URL,
                expect_errors=True)
            self.assertEqual(response.status_int, 401)
            self.logout()

            # Check that admins can access the topics and skills dashboard data.
            self.login(self.ADMIN_EMAIL)
            json_response = self.get_json(
                '%s' % feconf.TOPICS_AND_SKILLS_DASHBOARD_DATA_URL)
            self.assertEqual(len(json_response['topic_summary_dicts']), 1)
            self.assertEqual(
                json_response['topic_summary_dicts'][0]['can_edit_topic'],
                True)
            self.assertEqual(
                json_response['topic_summary_dicts'][0]['id'], self.topic_id)
            self.assertEqual(
                len(json_response['untriaged_skill_summary_dicts']), 1)
            self.assertEqual(
<<<<<<< HEAD
                len(json_response['mergeable_skill_summary_dicts']), 0)
=======
                len(json_response['mergeable_skill_summary_dicts']), 1)
            self.assertEqual(
                json_response['mergeable_skill_summary_dicts'][0]['id'],
                self.linked_skill_id)
>>>>>>> 21d5416b
            self.assertEqual(
                json_response['untriaged_skill_summary_dicts'][0]['id'],
                skill_id)
            self.assertEqual(
                len(json_response['unpublished_skill_summary_dicts']), 1)
            self.assertEqual(
                json_response['unpublished_skill_summary_dicts'][0]['id'],
                skill_id_2)
            self.assertEqual(
                json_response['can_delete_topic'], True)
            self.assertEqual(
                json_response['can_create_topic'], True)
            self.assertEqual(
                json_response['can_delete_skill'], True)
            self.assertEqual(
                json_response['can_create_skill'], True)
            self.logout()

            # Check that topic managers can access the topics and skills
            # dashboard editable topic data. Topic managers should not have
            # access to any unpublished skills.
            self.login(self.TOPIC_MANAGER_EMAIL)
            json_response = self.get_json(
                '%s' % feconf.TOPICS_AND_SKILLS_DASHBOARD_DATA_URL)
            self.assertEqual(len(json_response['topic_summary_dicts']), 1)
            self.assertEqual(
                json_response['topic_summary_dicts'][0]['can_edit_topic'],
                False)
            self.assertEqual(
                json_response['topic_summary_dicts'][0]['id'], self.topic_id)
            self.assertEqual(
                json_response['topic_summary_dicts'][0]['id'], self.topic_id)
            self.assertEqual(
                len(json_response['untriaged_skill_summary_dicts']), 1)
            self.assertEqual(
<<<<<<< HEAD
                len(json_response['mergeable_skill_summary_dicts']), 0)
=======
                len(json_response['mergeable_skill_summary_dicts']), 1)
            self.assertEqual(
                json_response['mergeable_skill_summary_dicts'][0]['id'],
                self.linked_skill_id)
>>>>>>> 21d5416b
            self.assertEqual(
                json_response['untriaged_skill_summary_dicts'][0]['id'],
                skill_id)
            self.assertEqual(
                len(json_response['unpublished_skill_summary_dicts']), 0)
            self.assertEqual(
                json_response['can_delete_topic'], False)
            self.assertEqual(
                json_response['can_create_topic'], False)
            self.assertEqual(
                json_response['can_delete_skill'], False)
            self.assertEqual(
                json_response['can_create_skill'], False)
            self.logout()


class NewTopicHandlerTest(BaseTopicsAndSkillsDashboardTest):

    def test_topic_creation(self):
        self.login(self.ADMIN_EMAIL)
        with self.swap(constants, 'ENABLE_NEW_STRUCTURES', True):
            response = self.testapp.get(
                '%s' % feconf.TOPICS_AND_SKILLS_DASHBOARD_URL)
            csrf_token = self.get_csrf_token_from_response(response)

            json_response = self.post_json(
                '%s' % feconf.NEW_TOPIC_URL, {'name': 'Topic name'},
                csrf_token=csrf_token)
            topic_id = json_response['topicId']
            self.assertEqual(len(topic_id), 12)
            self.assertIsNotNone(
                topic_services.get_topic_by_id(topic_id, strict=False))
        self.logout()


class NewSkillHandlerTest(BaseTopicsAndSkillsDashboardTest):

    def test_skill_creation(self):
        self.login(self.ADMIN_EMAIL)
        with self.swap(constants, 'ENABLE_NEW_STRUCTURES', True):
            response = self.testapp.get(
                '%s' % feconf.TOPICS_AND_SKILLS_DASHBOARD_URL)
            csrf_token = self.get_csrf_token_from_response(response)

            json_response = self.post_json(
                '%s' % feconf.NEW_SKILL_URL,
                {'description': 'Skill Description'}, csrf_token=csrf_token)
            skill_id = json_response['skillId']
            self.assertEqual(len(skill_id), 12)
            self.assertIsNotNone(
                skill_services.get_skill_by_id(skill_id, strict=False))
            self.logout()

    def test_skill_creation_in_invalid_topic(self):
        self.login(self.ADMIN_EMAIL)
        with self.swap(constants, 'ENABLE_NEW_STRUCTURES', True):
            response = self.testapp.get(
                '%s' % feconf.TOPICS_AND_SKILLS_DASHBOARD_URL)
            csrf_token = self.get_csrf_token_from_response(response)

            json_response = self.post_json(
                '%s' % feconf.NEW_SKILL_URL,
                {
                    'description': 'Skill Description',
                    'linked_topic_ids': ['topic']
                },
                csrf_token=csrf_token, expect_errors=True,
                expected_status_int=400)
            self.assertEqual(json_response['status_code'], 400)
            self.logout()

    def test_skill_creation_in_valid_topic(self):
        self.login(self.ADMIN_EMAIL)
        with self.swap(constants, 'ENABLE_NEW_STRUCTURES', True):
            response = self.testapp.get(
                '%s' % feconf.TOPICS_AND_SKILLS_DASHBOARD_URL)
            csrf_token = self.get_csrf_token_from_response(response)

            json_response = self.post_json(
                '%s' % feconf.NEW_SKILL_URL,
                {
                    'description': 'Skill Description',
                    'linked_topic_ids': [self.topic_id]
                },
                csrf_token=csrf_token)
            skill_id = json_response['skillId']
            self.assertEqual(len(skill_id), 12)
            self.assertIsNotNone(
                skill_services.get_skill_by_id(skill_id, strict=False))
            topic = topic_services.get_topic_by_id(self.topic_id)
            self.assertEqual(
                topic.uncategorized_skill_ids,
                [self.linked_skill_id, skill_id])
            self.logout()<|MERGE_RESOLUTION|>--- conflicted
+++ resolved
@@ -79,14 +79,10 @@
             self.assertEqual(
                 len(json_response['untriaged_skill_summary_dicts']), 1)
             self.assertEqual(
-<<<<<<< HEAD
-                len(json_response['mergeable_skill_summary_dicts']), 0)
-=======
                 len(json_response['mergeable_skill_summary_dicts']), 1)
             self.assertEqual(
                 json_response['mergeable_skill_summary_dicts'][0]['id'],
                 self.linked_skill_id)
->>>>>>> 21d5416b
             self.assertEqual(
                 json_response['untriaged_skill_summary_dicts'][0]['id'],
                 skill_id)
@@ -122,14 +118,10 @@
             self.assertEqual(
                 len(json_response['untriaged_skill_summary_dicts']), 1)
             self.assertEqual(
-<<<<<<< HEAD
-                len(json_response['mergeable_skill_summary_dicts']), 0)
-=======
                 len(json_response['mergeable_skill_summary_dicts']), 1)
             self.assertEqual(
                 json_response['mergeable_skill_summary_dicts'][0]['id'],
                 self.linked_skill_id)
->>>>>>> 21d5416b
             self.assertEqual(
                 json_response['untriaged_skill_summary_dicts'][0]['id'],
                 skill_id)
