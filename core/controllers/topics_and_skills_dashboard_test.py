--- conflicted
+++ resolved
@@ -187,12 +187,6 @@
 
             json_response = self.post_json(
                 '%s' % feconf.NEW_SKILL_URL,
-<<<<<<< HEAD
-                {'description': 'Skill Description', 'topic_id': self.topic_id},
-                csrf_token=csrf_token, expect_errors=True,
-                expected_status_int=500)
-            self.assertEqual(json_response['status_code'], 500)
-=======
                 {
                     'description': 'Skill Description',
                     'linked_topic_ids': [self.topic_id]
@@ -204,5 +198,4 @@
                 skill_services.get_skill_by_id(skill_id, strict=False))
             topic = topic_services.get_topic_by_id(self.topic_id)
             self.assertEqual(topic.uncategorized_skill_ids, [skill_id])
->>>>>>> 058e3a06
             self.logout()