# Copyright 2019 The Oppia Authors. All Rights Reserved.
#
# Licensed under the Apache License, Version 2.0 (the "License");
# you may not use this file except in compliance with the License.
# You may obtain a copy of the License at
#
#      http://www.apache.org/licenses/LICENSE-2.0
#
# Unless required by applicable law or agreed to in writing, software
# distributed under the License is distributed on an "AS-IS" BASIS,
# WITHOUT WARRANTIES OR CONDITIONS OF ANY KIND, either express or implied.
# See the License for the specific language governing permissions and
# limitations under the License.

"""Tests for the contributor dashboard controllers."""

from __future__ import annotations

import datetime
import unittest.mock

from core import feconf
from core.constants import constants
from core.domain import config_services
from core.domain import exp_domain
from core.domain import exp_fetchers
from core.domain import exp_services
from core.domain import opportunity_domain
from core.domain import opportunity_services
from core.domain import state_domain
from core.domain import story_domain
from core.domain import story_fetchers
from core.domain import story_services
from core.domain import subtopic_page_domain
from core.domain import subtopic_page_services
from core.domain import suggestion_services
from core.domain import topic_domain
from core.domain import topic_fetchers
from core.domain import topic_services
from core.domain import user_services
from core.platform import models
from core.tests import test_utils

from typing import Dict, List, cast

MYPY = False
if MYPY:  # pragma: no cover
    from mypy_imports import suggestion_models

(suggestion_models,) = models.Registry.import_models([models.Names.SUGGESTION])


class ContributionOpportunitiesHandlerTest(test_utils.GenericTestBase):
    """Unit test for the ContributionOpportunitiesHandler."""

    def setUp(self) -> None:
        super().setUp()
        self.signup(self.CURRICULUM_ADMIN_EMAIL, self.CURRICULUM_ADMIN_USERNAME)
        self.signup(self.OWNER_EMAIL, self.OWNER_USERNAME)

        self.admin_id = self.get_user_id_from_email(self.CURRICULUM_ADMIN_EMAIL)
        self.owner_id = self.get_user_id_from_email(self.OWNER_EMAIL)

        self.set_curriculum_admins([self.CURRICULUM_ADMIN_USERNAME])
        user_services.allow_user_to_review_translation_in_language(
            self.admin_id, 'hi')
        user_services.allow_user_to_review_translation_in_language(
            self.admin_id, 'es')

        explorations = [self.save_new_valid_exploration(
            '%s' % i,
            self.owner_id,
            title='title %d' % i,
            category=constants.ALL_CATEGORIES[i],
            end_state_name='End State',
            content_html='Content'
        ) for i in range(3)]

        for exp in explorations:
            self.publish_exploration(self.owner_id, exp.id)

        self.topic_id = '0'
        topic = topic_domain.Topic.create_default_topic(
            self.topic_id, 'topic', 'abbrev', 'description', 'fragm')
        self.skill_id_0 = 'skill_id_0'
        self.skill_id_1 = 'skill_id_1'
        self._publish_valid_topic(topic, [self.skill_id_0, self.skill_id_1])

        self.create_story_for_translation_opportunity(
            self.owner_id, self.admin_id, 'story_id_0', self.topic_id, '0')
        self.create_story_for_translation_opportunity(
            self.owner_id, self.admin_id, 'story_id_1', self.topic_id, '1')
        topic_services.generate_topic_summary(self.topic_id)

        self.topic_id_1 = '1'
        topic = topic_domain.Topic.create_default_topic(
            self.topic_id_1, 'topic1', 'url-fragment', 'description', 'fragm')
        self.skill_id_2 = 'skill_id_2'
        self._publish_valid_topic(topic, [self.skill_id_2])

        self.create_story_for_translation_opportunity(
            self.owner_id, self.admin_id, 'story_id_2', self.topic_id_1, '2')
        topic_services.generate_topic_summary(self.topic_id_1)

        # Add skill opportunity topic to a classroom.
        config_services.set_property(
            self.admin_id, 'classroom_pages_data', [{
                'name': 'math',
                'url_fragment': 'math-one',
                'topic_ids': [self.topic_id],
                'course_details': '',
                'topic_list_intro': ''
            }])

        self.expected_skill_opportunity_dict_0 = {
            'id': self.skill_id_0,
            'skill_description': 'skill_description',
            'question_count': 0,
            'topic_name': 'topic'
        }
        self.expected_skill_opportunity_dict_1 = {
            'id': self.skill_id_1,
            'skill_description': 'skill_description',
            'question_count': 0,
            'topic_name': 'topic'
        }
        self.expected_skill_opportunity_dict_2 = {
            'id': self.skill_id_2,
            'skill_description': 'skill_description',
            'question_count': 0,
            'topic_name': 'topic1'
        }

        # The content_count is 2 for the expected dicts below since each
        # corresponding exploration has one initial state and one end state.
        self.expected_opportunity_dict_1 = {
            'id': '0',
            'topic_name': 'topic',
            'story_title': 'title story_id_0',
            'chapter_title': 'Node1',
            'content_count': 2,
            'translation_counts': {},
            'translation_in_review_counts': {},
            'is_pinned': False
        }
        self.expected_opportunity_dict_2 = {
            'id': '1',
            'topic_name': 'topic',
            'story_title': 'title story_id_1',
            'chapter_title': 'Node1',
            'content_count': 2,
            'translation_counts': {},
            'translation_in_review_counts': {},
            'is_pinned': False
        }
        self.expected_opportunity_dict_3 = {
            'id': '2',
            'topic_name': 'topic1',
            'story_title': 'title story_id_2',
            'chapter_title': 'Node1',
            'content_count': 2,
            'translation_counts': {},
            'translation_in_review_counts': {},
            'is_pinned': False
        }

    def test_get_skill_opportunity_data(self) -> None:
        response = self.get_json(
            '%s/skill' % feconf.CONTRIBUTOR_OPPORTUNITIES_DATA_URL,
            params={})
        self.assertEqual(
            response['opportunities'], [
                self.expected_skill_opportunity_dict_0,
                self.expected_skill_opportunity_dict_1])
        self.assertFalse(response['more'])
        self.assertIsInstance(response['next_cursor'], str)

    def test_get_skill_opportunity_data_does_not_return_non_classroom_topics(
        self
    ) -> None:
        config_services.revert_property(
            self.admin_id, 'classroom_pages_data')

        response = self.get_json(
            '%s/skill' % feconf.CONTRIBUTOR_OPPORTUNITIES_DATA_URL,
            params={})

        self.assertEqual(
            response['opportunities'], [])
        self.assertFalse(response['more'])
        self.assertIsInstance(response['next_cursor'], str)

    def test_get_skill_opportunity_data_does_not_throw_for_deleted_topics(
        self
    ) -> None:
        topic_services.delete_topic(self.admin_id, self.topic_id)

        response = self.get_json(
            '%s/skill' % feconf.CONTRIBUTOR_OPPORTUNITIES_DATA_URL,
            params={})

        self.assertEqual(
            response['opportunities'], [])
        self.assertFalse(response['more'])
        self.assertIsInstance(response['next_cursor'], str)

    def test_get_translation_opportunities_fetches_matching_opportunities(
        self
    ) -> None:
        response = self.get_json(
            '%s/translation' % feconf.CONTRIBUTOR_OPPORTUNITIES_DATA_URL,
            params={'language_code': 'hi', 'topic_name': 'topic'})

        self.assertEqual(
            response['opportunities'], [
                self.expected_opportunity_dict_1,
                self.expected_opportunity_dict_2])
        self.assertFalse(response['more'])
        self.assertIsInstance(response['next_cursor'], str)

    def test_get_skill_opportunity_data_pagination(self) -> None:
        with self.swap(constants, 'OPPORTUNITIES_PAGE_SIZE', 1):
            response = self.get_json(
                '%s/skill' % feconf.CONTRIBUTOR_OPPORTUNITIES_DATA_URL,
                params={})
            self.assertEqual(len(response['opportunities']), 1)
            self.assertEqual(
                response['opportunities'],
                [self.expected_skill_opportunity_dict_0])
            self.assertTrue(response['more'])
            self.assertIsInstance(response['next_cursor'], str)

            next_cursor = response['next_cursor']
            next_response = self.get_json(
                '%s/skill' % feconf.CONTRIBUTOR_OPPORTUNITIES_DATA_URL,
                params={'cursor': next_cursor})

            self.assertEqual(len(next_response['opportunities']), 1)
            self.assertEqual(
                next_response['opportunities'],
                [self.expected_skill_opportunity_dict_1])
            self.assertTrue(next_response['more'])
            self.assertIsInstance(next_response['next_cursor'], str)

            next_cursor = next_response['next_cursor']
            next_response = self.get_json(
                '%s/skill' % feconf.CONTRIBUTOR_OPPORTUNITIES_DATA_URL,
                params={'cursor': next_cursor})

            # Skill 2 is not part of a Classroom topic and so its corresponding
            # opportunity is not returned.
            self.assertEqual(len(next_response['opportunities']), 0)
            self.assertFalse(next_response['more'])
            self.assertIsInstance(next_response['next_cursor'], str)

    def test_get_skill_opportunity_data_pagination_multiple_fetches(
        self
    ) -> None:
        # Unassign topic 0 from the classroom.
        config_services.revert_property(self.admin_id, 'classroom_pages_data')

        # Create a new topic.
        topic_id = '9'
        topic_name = 'topic9'
        topic = topic_domain.Topic.create_default_topic(
            topic_id, topic_name, 'url-fragment-nine', 'description', 'fragm')
        skill_id_3 = 'skill_id_3'
        skill_id_4 = 'skill_id_4'
        skill_id_5 = 'skill_id_5'
        self._publish_valid_topic(
            topic, [skill_id_3, skill_id_4, skill_id_5])

        # Add new topic to a classroom.
        config_services.set_property(
            self.admin_id, 'classroom_pages_data', [{
                'name': 'math',
                'url_fragment': 'math-one',
                'topic_ids': [topic_id],
                'course_details': '',
                'topic_list_intro': ''
            }])

        # Opportunities with IDs skill_id_0, skill_id_1, skill_id_2 will be
        # fetched first. Since skill_id_0, skill_id_1, skill_id_2 are not linked
        # to a classroom, another fetch will be made to retrieve skill_id_3,
        # skill_id_4, skill_id_5 to fulfill the page size.
        with self.swap(constants, 'OPPORTUNITIES_PAGE_SIZE', 3):
            response = self.get_json(
                '%s/skill' % feconf.CONTRIBUTOR_OPPORTUNITIES_DATA_URL,
                params={})
            self.assertEqual(len(response['opportunities']), 3)
            self.assertEqual(
                response['opportunities'],
                [
                    {
                        'id': skill_id_3,
                        'skill_description': 'skill_description',
                        'question_count': 0,
                        'topic_name': topic_name
                    },
                    {
                        'id': skill_id_4,
                        'skill_description': 'skill_description',
                        'question_count': 0,
                        'topic_name': topic_name
                    },
                    {
                        'id': skill_id_5,
                        'skill_description': 'skill_description',
                        'question_count': 0,
                        'topic_name': topic_name
                    }
                ])
            self.assertFalse(response['more'])
            self.assertIsInstance(response['next_cursor'], str)

    def test_get_translation_opportunity_data_pagination(self) -> None:
        with self.swap(constants, 'OPPORTUNITIES_PAGE_SIZE', 1):
            response = self.get_json(
                '%s/translation' % feconf.CONTRIBUTOR_OPPORTUNITIES_DATA_URL,
                params={'language_code': 'hi', 'topic_name': 'topic'})
            self.assertEqual(len(response['opportunities']), 1)
            self.assertItemsEqual(
                response['opportunities'], [self.expected_opportunity_dict_1])
            self.assertTrue(response['more'])
            self.assertIsInstance(response['next_cursor'], str)

            next_response = self.get_json(
                '%s/translation' % feconf.CONTRIBUTOR_OPPORTUNITIES_DATA_URL,
                params={
                    'language_code': 'hi',
                    'topic_name': 'topic',
                    'cursor': response['next_cursor']
                }
            )
            self.assertEqual(len(next_response['opportunities']), 1)
            self.assertItemsEqual(
                next_response['opportunities'],
                [self.expected_opportunity_dict_2])
            self.assertFalse(next_response['more'])
            self.assertIsInstance(next_response['next_cursor'], str)

    def test_get_translation_opportunity_with_invalid_language_code(
        self
    ) -> None:
        with self.swap(constants, 'OPPORTUNITIES_PAGE_SIZE', 1):
            self.get_json(
                '%s/translation' % feconf.CONTRIBUTOR_OPPORTUNITIES_DATA_URL,
                params={'language_code': 'invalid_lang_code'},
                expected_status_int=400)

    def test_get_translation_opportunity_without_language_code(self) -> None:
        with self.swap(constants, 'OPPORTUNITIES_PAGE_SIZE', 1):
            self.get_json(
                '%s/translation' % feconf.CONTRIBUTOR_OPPORTUNITIES_DATA_URL,
                expected_status_int=400)

    def test_get_translation_opportunities_without_topic_name_returns_all_topics( # pylint: disable=line-too-long
        self
    ) -> None:
        response = self.get_json(
            '%s/translation' % feconf.CONTRIBUTOR_OPPORTUNITIES_DATA_URL,
            params={'language_code': 'hi'})

        self.assertItemsEqual(
            response['opportunities'], [
                self.expected_opportunity_dict_1,
                self.expected_opportunity_dict_2,
                self.expected_opportunity_dict_3])
        self.assertFalse(response['more'])
        self.assertIsInstance(response['next_cursor'], str)

    def test_get_translation_opportunities_with_empty_topic_name_returns_all_topics( # pylint: disable=line-too-long
        self
    ) -> None:
        response = self.get_json(
            '%s/translation' % feconf.CONTRIBUTOR_OPPORTUNITIES_DATA_URL,
            params={'language_code': 'hi', 'topic_name': ''})

        self.assertItemsEqual(
            response['opportunities'], [
                self.expected_opportunity_dict_1,
                self.expected_opportunity_dict_2,
                self.expected_opportunity_dict_3])
        self.assertFalse(response['more'])
        self.assertIsInstance(response['next_cursor'], str)

    def test_get_opportunity_for_invalid_opportunity_type(self) -> None:
        with self.swap(constants, 'OPPORTUNITIES_PAGE_SIZE', 1):
            self.get_json(
                '%s/invalid_opportunity_type' % (
                    feconf.CONTRIBUTOR_OPPORTUNITIES_DATA_URL),
                expected_status_int=404)

    def test_get_reviewable_translation_opportunities_returns_in_review_suggestions( # pylint: disable=line-too-long
        self
    ) -> None:
        # Create a translation suggestion for exploration 0.
        change_dict = {
            'cmd': 'add_translation',
            'content_id': 'content_0',
            'language_code': 'hi',
            'content_html': 'Content',
            'state_name': 'Introduction',
            'translation_html': '<p>Translation for content.</p>'
        }
        suggestion_services.create_suggestion(
            feconf.SUGGESTION_TYPE_TRANSLATE_CONTENT,
            feconf.ENTITY_TYPE_EXPLORATION,
            '0', 1, self.owner_id, change_dict, 'description')
        self.login(self.CURRICULUM_ADMIN_EMAIL)

        response = self.get_json(
            '%s' % feconf.REVIEWABLE_OPPORTUNITIES_URL,
            params={'topic_name': 'topic'})

        # Should only return opportunities that have corresponding translation
        # suggestions in review (exploration 0).
        self.assertItemsEqual(
            response['opportunities'], [self.expected_opportunity_dict_1])

    def test_get_reviewable_translation_opportunities_filtering_language( # pylint: disable=line-too-long
        self
    ) -> None:
        # Create a translation suggestion in Hindi.
        change_dict = {
            'cmd': 'add_translation',
            'content_id': 'content_0',
            'language_code': 'hi',
            'content_html': 'Content',
            'state_name': 'Introduction',
            'translation_html': '<p>Translation for content.</p>'
        }
        suggestion_services.create_suggestion(
            feconf.SUGGESTION_TYPE_TRANSLATE_CONTENT,
            feconf.ENTITY_TYPE_EXPLORATION,
            '0', 1, self.owner_id, change_dict, 'description')

        # Create a translation suggestion in Spanish.
        change_dict = {
            'cmd': 'add_translation',
            'content_id': 'content_0',
            'language_code': 'es',
            'content_html': 'Content',
            'state_name': 'Introduction',
            'translation_html': '<p>Translation for content 2.</p>'
        }
        suggestion_services.create_suggestion(
            feconf.SUGGESTION_TYPE_TRANSLATE_CONTENT,
            feconf.ENTITY_TYPE_EXPLORATION,
            '1', 1, self.owner_id, change_dict, 'description 2')
        self.login(self.CURRICULUM_ADMIN_EMAIL)

        response = self.get_json(
            '%s' % feconf.REVIEWABLE_OPPORTUNITIES_URL,
            params={'language_code': 'es'})
        # Should only return opportunities in Spanish.
        self.assertItemsEqual(
            response['opportunities'], [self.expected_opportunity_dict_2])

        response = self.get_json(
            '%s' % feconf.REVIEWABLE_OPPORTUNITIES_URL,
            params={'language_code': 'hi'})
        # Should only return opportunities in Hindi.
        self.assertItemsEqual(
            response['opportunities'], [self.expected_opportunity_dict_1])

        response = self.get_json(
            '%s' % feconf.REVIEWABLE_OPPORTUNITIES_URL,
            params={'language_code': 'pt'})
        # Should be empty.
        self.assertItemsEqual(
            response['opportunities'], [])

        response = self.get_json(
            '%s' % feconf.REVIEWABLE_OPPORTUNITIES_URL)
        # Should return all opportunities.
        self.assertItemsEqual(
            response['opportunities'], [self.expected_opportunity_dict_1, self.expected_opportunity_dict_2])

    def test_get_reviewable_translation_opportunities_with_pinned_opportunity( # pylint: disable=line-too-long
            self
        ) -> None:
        # Create a translation suggestion in Hindi.
        change_dict = {
            'cmd': 'add_translation',
            'content_id': 'content_0',
            'language_code': 'hi',
            'content_html': 'Content',
            'state_name': 'Introduction',
            'translation_html': '<p>Translation for content.</p>'
        }
        suggestion_services.create_suggestion(
            feconf.SUGGESTION_TYPE_TRANSLATE_CONTENT,
            feconf.ENTITY_TYPE_EXPLORATION,
            '1', 1, self.owner_id, change_dict, 'description')

        change_dict = {
            'cmd': 'add_translation',
            'content_id': 'content_0',
            'language_code': 'hi',
            'content_html': 'Content',
            'state_name': 'Introduction',
            'translation_html': '<p>Translation for content 2.</p>'
        }
        suggestion_services.create_suggestion(
            feconf.SUGGESTION_TYPE_TRANSLATE_CONTENT,
            feconf.ENTITY_TYPE_EXPLORATION,
            '0', 1, self.owner_id, change_dict, 'description 2')
        self.login(self.CURRICULUM_ADMIN_EMAIL)

        # Pin second opportunity.
        suported_audio_langs_codes = [
            lang['id'] for lang in constants.SUPPORTED_AUDIO_LANGUAGES]
        mock_pinned_lesson_summary = opportunity_domain.ExplorationOpportunitySummary(
            exp_id='0',
            topic_id='topic 1',
            topic_name='topic',
            story_id='story',
            story_title='title story_id_0',
            chapter_title='Node1',
            content_count=2,
            incomplete_translation_language_codes=suported_audio_langs_codes,
            translation_counts={},
            language_codes_needing_voice_artists=['en'],
            language_codes_with_assigned_voice_artists=[],
            translation_in_review_counts={},
            is_pinned=True
        )

        # Here we use object because every type is
        # inherited from object class.
        with unittest.mock.patch.object(
            opportunity_services,
            'get_pinned_lesson',
            return_value=mock_pinned_lesson_summary
        ):
            opportunity_services.update_pinned_opportunity_model(
                self.CURRICULUM_ADMIN_USERNAME,
                'hi',
                'topic',
                '0'
            )
            response = self.get_json(
                '%s' % feconf.REVIEWABLE_OPPORTUNITIES_URL,
                params={'language_code': 'hi', 'topic_name': 'topic'})
            expected_opp_dict_1 = {
                'id': '0',
                'topic_name': 'topic',
                'story_title': 'title story_id_0',
                'chapter_title': 'Node1',
                'content_count': 2,
                'translation_counts': {},
                'translation_in_review_counts': {},
                'is_pinned': True
            }
            expected_opp_dict_2 = {
                'id': '1',
                'topic_name': 'topic',
                'story_title': 'title story_id_1',
                'chapter_title': 'Node1',
                'content_count': 2,
                'translation_counts': {},
                'translation_in_review_counts': {},
                'is_pinned': False
            }

            self.assertItemsEqual(
                response['opportunities'], [expected_opp_dict_1, expected_opp_dict_2])

    def test_pin_translation_opportunity(self) -> None:
        self.login(self.OWNER_EMAIL)
        topic_id = 'topic123'
        language_code = 'en'
        opportunity_id = 'opp123'
        mock_topic = topic_domain.Topic(
            topic_id='topic123',
            name='Topic 1',
            abbreviated_name='abb name',
            url_fragment='url',
            description='description',
            canonical_story_references=[],
            additional_story_references=[],
            uncategorized_skill_ids=[],
            subtopics=[],
            subtopic_schema_version=1,
            next_subtopic_id=1,
            language_code='en',
            version=1,
            story_reference_schema_version=1,
            meta_tag_content='tag',
            practice_tab_is_displayed=False,
            page_title_fragment_for_web='dummy',
            skill_ids_for_diagnostic_test=[],
            thumbnail_filename='svg',
            thumbnail_bg_color='green',
            thumbnail_size_in_bytes=3
        )

        # Here we use object because we need to return
        # a mock topic from method get_topic_by_name.
        with unittest.mock.patch.object(
            topic_fetchers,
            'get_topic_by_name',
            return_value=mock_topic
        ):

            request_dict = {
                'topic_id': topic_id,
                'language_code': language_code,
                'opportunity_id': opportunity_id
            }
            csrf_token = self.get_new_csrf_token()

            _ = self.put_json(
                '%s' % feconf.PINNED_OPPORTUNITIES_URL,
                request_dict,
                csrf_token=csrf_token,
                expected_status_int=200)

    def test_unpin_translation_opportunity(self) -> None:
        self.login(self.OWNER_EMAIL)
        topic_id = 'topic123'
        language_code = 'en'
        opportunity_id = None

        mock_topic = topic_domain.Topic(
            topic_id='topic123',
            name='Topic 1',
            abbreviated_name='abb name',
            url_fragment='url',
            description='description',
            canonical_story_references=[],
            additional_story_references=[],
            uncategorized_skill_ids=[],
            subtopics=[],
            subtopic_schema_version=1,
            next_subtopic_id=1,
            language_code='en',
            version=1,
            story_reference_schema_version=1,
            meta_tag_content='tag',
            practice_tab_is_displayed=False,
            page_title_fragment_for_web='dummy',
            skill_ids_for_diagnostic_test=[],
            thumbnail_filename='svg',
            thumbnail_bg_color='green',
            thumbnail_size_in_bytes=3
        )

        # Here we use object because we need to return
        # a mock topic from method get_topic_by_name.
        with unittest.mock.patch.object(
            topic_fetchers,
            'get_topic_by_name',
            return_value=mock_topic
        ):

            request_dict = {
                'topic_id': topic_id,
                'language_code': language_code,
                'opportunity_id': opportunity_id
            }
            csrf_token = self.get_new_csrf_token()

            _ = self.put_json(
                '%s' % feconf.PINNED_OPPORTUNITIES_URL,
                request_dict,
                csrf_token=csrf_token,
                expected_status_int=200)

<<<<<<< HEAD
=======
    def test_raises_error_if_story_contain_none_exploration_id(self) -> None:
        # Create a new exploration and linked story.
        continue_state_name = 'continue state'
        exp_100 = self.save_new_linear_exp_with_state_names_and_interactions(
            '100',
            self.owner_id,
            ['Introduction', continue_state_name, 'End state'],
            ['TextInput', 'Continue'],
            category='Algebra',
        )
        self.publish_exploration(self.owner_id, exp_100.id)
        self.create_story_for_translation_opportunity(
            self.owner_id, self.admin_id, 'story_id_100', self.topic_id,
            exp_100.id)
        corrupt_story = story_fetchers.get_story_by_id('story_id_100')
        corrupt_story.story_contents.nodes[0].exploration_id = None
        swap_with_corrupt_story = self.swap_to_always_return(
            story_fetchers, 'get_stories_by_ids', [corrupt_story]
        )

        self.login(self.CURRICULUM_ADMIN_EMAIL)
        with self.assertRaisesRegex(
            Exception,
            'No exploration_id found for the node_id: node_1'
        ):
            with swap_with_corrupt_story:
                self.get_json(
                    '%s' % feconf.REVIEWABLE_OPPORTUNITIES_URL,
                    params={'topic_name': 'topic'}
                )

>>>>>>> 0c9af568
    def test_skip_story_if_story_is_none(self) -> None:
        # Create a new exploration and linked story.
        continue_state_name = 'continue state'
        exp_100 = self.save_new_linear_exp_with_state_names_and_interactions(
            '100',
            self.owner_id,
            ['Introduction', continue_state_name, 'End state'],
            ['TextInput', 'Continue'],
            category='Algebra',
        )
        self.publish_exploration(self.owner_id, exp_100.id)
        self.create_story_for_translation_opportunity(
            self.owner_id, self.admin_id, 'story_id_100', self.topic_id,
            exp_100.id)
        corrupt_story = None
        swap_with_corrupt_story = self.swap_to_always_return(
            story_fetchers, 'get_stories_by_ids', [corrupt_story]
        )
        self.login(self.CURRICULUM_ADMIN_EMAIL)

        # Get translation opportunities with 'None' story.
        with swap_with_corrupt_story:
            response = self.get_json(
                '%s' % feconf.REVIEWABLE_OPPORTUNITIES_URL,
                params={'topic_name': 'topic'}
            )

        # The 'None' story should be skipped.
        self.assertEqual(len(response['opportunities']), 0)

    def test_get_reviewable_translation_opportunities_when_state_is_removed(
        self
    ) -> None:
        # Create a new exploration and linked story.
        continue_state_name = 'continue state'
        exp_100 = self.save_new_linear_exp_with_state_names_and_interactions(
            '100',
            self.owner_id,
            ['Introduction', continue_state_name, 'End state'],
            ['TextInput', 'Continue'],
            category='Algebra',
            content_html='Content'
        )
        self.publish_exploration(self.owner_id, exp_100.id)
        self.create_story_for_translation_opportunity(
            self.owner_id, self.admin_id, 'story_id_100', self.topic_id,
            exp_100.id)
        topic_services.generate_topic_summary(self.topic_id)

        # Create a translation suggestion for continue text.
        continue_state = exp_100.states['continue state']
        # Here we use cast because we are narrowing down the type from various
        # customization args value types to 'SubtitledUnicode' type, and this
        # is done because here we are accessing 'buttontext' key from continue
        # customization arg whose value is always of SubtitledUnicode type.
        subtitled_unicode_of_continue_button_text = cast(
            state_domain.SubtitledUnicode,
            continue_state.interaction.customization_args[
                'buttonText'].value
        )
        content_id_of_continue_button_text = (
            subtitled_unicode_of_continue_button_text.content_id
        )
        change_dict = {
            'cmd': 'add_translation',
            'content_id': content_id_of_continue_button_text,
            'language_code': 'hi',
            'content_html': 'Continue',
            'state_name': continue_state_name,
            'translation_html': '<p>Translation for content.</p>'
        }
        suggestion_services.create_suggestion(
            feconf.SUGGESTION_TYPE_TRANSLATE_CONTENT,
            feconf.ENTITY_TYPE_EXPLORATION,
            exp_100.id, 1, self.owner_id, change_dict, 'description')
        self.login(self.CURRICULUM_ADMIN_EMAIL)

        response = self.get_json(
            '%s' % feconf.REVIEWABLE_OPPORTUNITIES_URL,
            params={'topic_name': 'topic'})

        # The newly created translation suggestion with valid exploration
        # content should be returned.
        self.assertItemsEqual(
            response['opportunities'],
            [{
                'id': exp_100.id,
                'topic_name': 'topic',
                'story_title': 'title story_id_100',
                'chapter_title': 'Node1',
                # Introduction + Continue + End state.
                'content_count': 4,
                'translation_counts': {},
                'translation_in_review_counts': {},
                'is_pinned': False
            }]
        )

        init_state = exp_100.states[exp_100.init_state_name]
        default_outcome = init_state.interaction.default_outcome
        assert default_outcome is not None
        default_outcome_dict = default_outcome.to_dict()
        default_outcome_dict['dest'] = 'End state'
        exp_services.update_exploration(
            self.owner_id, exp_100.id, [
                exp_domain.ExplorationChange({
                    'cmd': exp_domain.CMD_EDIT_STATE_PROPERTY,
                    'property_name': (
                        exp_domain.STATE_PROPERTY_INTERACTION_DEFAULT_OUTCOME),
                    'state_name': exp_100.init_state_name,
                    'new_value': default_outcome_dict
                }),
                exp_domain.ExplorationChange({
                    'cmd': exp_domain.CMD_DELETE_STATE,
                    'state_name': 'continue state',
                }),
            ], 'delete state')

        response = self.get_json(
            '%s' % feconf.REVIEWABLE_OPPORTUNITIES_URL,
            params={'topic_name': 'topic'})

        # After the state is deleted, the corresponding suggestion should not be
        # returned.
        self.assertEqual(len(response['opportunities']), 0)

    def test_get_reviewable_translation_opportunities_when_original_content_is_removed( # pylint: disable=line-too-long
        self
    ) -> None:
        # Create a new exploration and linked story.
        continue_state_name = 'continue state'
        exp_100 = self.save_new_linear_exp_with_state_names_and_interactions(
            '100',
            self.owner_id,
            ['Introduction', continue_state_name, 'End state'],
            ['TextInput', 'Continue'],
            category='Algebra',
            content_html='Content'
        )
        self.publish_exploration(self.owner_id, exp_100.id)
        self.create_story_for_translation_opportunity(
            self.owner_id, self.admin_id, 'story_id_100', self.topic_id,
            exp_100.id)
        topic_services.generate_topic_summary(self.topic_id)

        # Create a translation suggestion for the continue text.
        continue_state = exp_100.states['continue state']
        # Here we use cast because we are narrowing down the type from various
        # customization args value types to 'SubtitledUnicode' type, and this
        # is done because here we are accessing 'buttontext' key from continue
        # customization arg whose value is always of SubtitledUnicode type.
        subtitled_unicode_of_continue_button_text = cast(
            state_domain.SubtitledUnicode,
            continue_state.interaction.customization_args[
                'buttonText'].value
        )
        content_id_of_continue_button_text = (
            subtitled_unicode_of_continue_button_text.content_id
        )
        change_dict = {
            'cmd': 'add_translation',
            'content_id': content_id_of_continue_button_text,
            'language_code': 'hi',
            'content_html': 'Continue',
            'state_name': continue_state_name,
            'translation_html': '<p>Translation for content.</p>'
        }
        suggestion_services.create_suggestion(
            feconf.SUGGESTION_TYPE_TRANSLATE_CONTENT,
            feconf.ENTITY_TYPE_EXPLORATION,
            exp_100.id, 1, self.owner_id, change_dict, 'description')
        self.login(self.CURRICULUM_ADMIN_EMAIL)

        response = self.get_json(
            '%s' % feconf.REVIEWABLE_OPPORTUNITIES_URL,
            params={'topic_name': 'topic'})

        # Since there was a valid translation suggestion created in the setup,
        # and one suggestion created in this test case, 2 opportunities should
        # be returned.
        self.assertItemsEqual(
            response['opportunities'],
            [{
                'id': exp_100.id,
                'topic_name': 'topic',
                'story_title': 'title story_id_100',
                'chapter_title': 'Node1',
                # Introduction + Multiple choice with 2 options + End state.
                'content_count': 4,
                'translation_counts': {},
                'translation_in_review_counts': {},
                'is_pinned': False
            }]
        )

        exp_services.update_exploration(
            self.owner_id, exp_100.id, [
                exp_domain.ExplorationChange({
                    'cmd': exp_domain.CMD_EDIT_STATE_PROPERTY,
                    'property_name':
                        exp_domain.STATE_PROPERTY_INTERACTION_CUST_ARGS,
                    'state_name': continue_state_name,
                    'new_value': {
                        'buttonText': {
                            'value': {
                                'content_id': 'choices_0',
                                'unicode_str': 'Continua'
                            }
                        }
                    }
                })], 'Update continue cust args')

        response = self.get_json(
            '%s' % feconf.REVIEWABLE_OPPORTUNITIES_URL,
            params={'topic_name': 'topic'})

        # After the original exploration content is deleted, the corresponding
        # suggestion should not be returned.
        self.assertEqual(len(response['opportunities']), 0)

    def test_get_reviewable_translation_opportunities_with_null_topic_name(
        self
    ) -> None:
        # Create a translation suggestion for exploration 0.
        change_dict = {
            'cmd': 'add_translation',
            'content_id': 'content_0',
            'language_code': 'hi',
            'content_html': 'Content',
            'state_name': 'Introduction',
            'translation_html': '<p>Translation for content.</p>'
        }
        suggestion_services.create_suggestion(
            feconf.SUGGESTION_TYPE_TRANSLATE_CONTENT,
            feconf.ENTITY_TYPE_EXPLORATION,
            '0', 1, self.owner_id, change_dict, 'description')
        self.login(self.CURRICULUM_ADMIN_EMAIL)

        response = self.get_json('%s' % feconf.REVIEWABLE_OPPORTUNITIES_URL)

        # Should return all available reviewable opportunities.
        self.assertItemsEqual(
            response['opportunities'], [self.expected_opportunity_dict_1])

    def test_get_reviewable_translation_opportunities_with_invalid_topic(
        self
    ) -> None:
        self.login(self.CURRICULUM_ADMIN_EMAIL)

        self.get_json(
            '%s' % feconf.REVIEWABLE_OPPORTUNITIES_URL,
            params={'topic_name': 'Invalid'},
            expected_status_int=400)

<<<<<<< HEAD
=======
    def test_get_reviewable_translation_opportunities_returns_opportunities_in_story_order( # pylint: disable=line-too-long
        self
    ) -> None:
        # Create new explorations 10, 20, 30.
        exp_10 = self.save_new_valid_exploration(
            '10',
            self.owner_id,
            title='title 10',
            end_state_name='End State',
            content_html='Content'
        )
        self.publish_exploration(self.owner_id, exp_10.id)
        exp_20 = self.save_new_valid_exploration(
            '20',
            self.owner_id,
            title='title 20',
            end_state_name='End State',
            content_html='Content'
        )
        self.publish_exploration(self.owner_id, exp_20.id)
        exp_30 = self.save_new_valid_exploration(
            '30',
            self.owner_id,
            title='title 30',
            end_state_name='End State',
            content_html='Content'
        )
        self.publish_exploration(self.owner_id, exp_30.id)

        # Create a new story.
        topic_id = '0'
        story_title = 'story title'
        story = story_domain.Story.create_default_story(
            'story-id', story_title, 'description', topic_id, 'url-fragment')
        story.language_code = 'en'

        # Add explorations 10, 20, 30 as story nodes.
        story.add_node('node_1', 'Node1')
        story.update_node_exploration_id('node_1', exp_10.id)
        story.add_node('node_2', 'Node2')
        story.update_node_exploration_id('node_2', exp_20.id)
        story.add_node('node_3', 'Node3')
        story.update_node_exploration_id('node_3', exp_30.id)
        story.update_node_destination_node_ids(
            'node_1', ['node_2'])
        story.update_node_destination_node_ids(
            'node_2', ['node_3'])
        story_services.save_new_story(self.owner_id, story)
        topic_services.add_canonical_story(self.owner_id, topic_id, story.id)
        topic_services.publish_story(topic_id, story.id, self.admin_id)

        # Create translation suggestions for the explorations.
        change_dict = {
            'cmd': 'add_translation',
            'content_id': 'content_0',
            'language_code': 'hi',
            'content_html': 'Content',
            'state_name': 'Introduction',
            'translation_html': '<p>Translation for content.</p>'
        }
        suggestion_services.create_suggestion(
            feconf.SUGGESTION_TYPE_TRANSLATE_CONTENT,
            feconf.ENTITY_TYPE_EXPLORATION,
            exp_10.id, 1, self.owner_id, change_dict, 'description')
        suggestion_services.create_suggestion(
            feconf.SUGGESTION_TYPE_TRANSLATE_CONTENT,
            feconf.ENTITY_TYPE_EXPLORATION,
            exp_20.id, 1, self.owner_id, change_dict, 'description')
        suggestion_services.create_suggestion(
            feconf.SUGGESTION_TYPE_TRANSLATE_CONTENT,
            feconf.ENTITY_TYPE_EXPLORATION,
            exp_30.id, 1, self.owner_id, change_dict, 'description')

        expected_opportunity_dict_10 = {
            'id': exp_10.id,
            'topic_name': 'topic',
            'story_title': story_title,
            'chapter_title': 'Node1',
            'content_count': 2,
            'translation_counts': {},
            'translation_in_review_counts': {},
            'is_pinned': False
        }
        expected_opportunity_dict_20 = {
            'id': exp_20.id,
            'topic_name': 'topic',
            'story_title': story_title,
            'chapter_title': 'Node2',
            'content_count': 2,
            'translation_counts': {},
            'translation_in_review_counts': {},
            'is_pinned': False
        }
        expected_opportunity_dict_30 = {
            'id': exp_30.id,
            'topic_name': 'topic',
            'story_title': story_title,
            'chapter_title': 'Node3',
            'content_count': 2,
            'translation_counts': {},
            'translation_in_review_counts': {},
            'is_pinned': False
        }

        self.login(self.CURRICULUM_ADMIN_EMAIL)

        response = self.get_json(
            '%s' % feconf.REVIEWABLE_OPPORTUNITIES_URL,
            params={'topic_name': 'topic'})

        # Should return reviewable opportunities in story order.
        self.assertEqual(
            response['opportunities'],
            [
                expected_opportunity_dict_10,
                expected_opportunity_dict_20,
                expected_opportunity_dict_30])

        # Update story node order to explorations 10 -> 30 -> 20.
        story.update_node_destination_node_ids('node_1', ['node_3'])
        story.update_node_destination_node_ids('node_2', [])
        story.update_node_destination_node_ids('node_3', ['node_2'])
        story_services.save_new_story(self.owner_id, story)
        topic_services.publish_story(topic_id, story.id, self.admin_id)

        response = self.get_json(
            '%s' % feconf.REVIEWABLE_OPPORTUNITIES_URL,
            params={'topic_name': 'topic'})

        # Should return reviewable opportunities in new story order.
        self.assertEqual(
            response['opportunities'],
            [
                expected_opportunity_dict_10,
                expected_opportunity_dict_30,
                expected_opportunity_dict_20])

>>>>>>> 0c9af568
    def _publish_valid_topic(
        self, topic: topic_domain.Topic, uncategorized_skill_ids: List[str]
    ) -> None:
        """Saves and publishes a valid topic with linked skills and subtopic.

        Args:
            topic: Topic. The topic to be saved and published.
            uncategorized_skill_ids: list(str). List of uncategorized skills IDs
                to add to the supplied topic.
        """
        topic.thumbnail_filename = 'thumbnail.svg'
        topic.thumbnail_bg_color = '#C6DCDA'
        subtopic_id = 1
        subtopic_skill_id = 'subtopic_skill_id' + topic.id
        topic.subtopics = [
            topic_domain.Subtopic(
                subtopic_id, 'Title', [subtopic_skill_id], 'image.svg',
                constants.ALLOWED_THUMBNAIL_BG_COLORS['subtopic'][0], 21131,
                'dummy-subtopic')]
        topic.next_subtopic_id = 2
        topic.skill_ids_for_diagnostic_test = [subtopic_skill_id]
        subtopic_page = (
            subtopic_page_domain.SubtopicPage.create_default_subtopic_page(
                subtopic_id, topic.id))
        subtopic_page_services.save_subtopic_page(
            self.owner_id, subtopic_page, 'Added subtopic',
            [topic_domain.TopicChange({
                'cmd': topic_domain.CMD_ADD_SUBTOPIC,
                'subtopic_id': 1,
                'title': 'Sample',
                'url_fragment': 'sample-fragment'
            })]
        )
        topic_services.save_new_topic(self.owner_id, topic)
        topic_services.publish_topic(topic.id, self.admin_id)

        for skill_id in uncategorized_skill_ids:
            self.save_new_skill(
                skill_id, self.admin_id, description='skill_description')
            topic_services.add_uncategorized_skill(
                self.admin_id, topic.id, skill_id)


class TranslatableTextHandlerTest(test_utils.GenericTestBase):
    """Unit test for the ContributionOpportunitiesHandler."""

    def setUp(self) -> None:
        super().setUp()
        self.signup(self.CURRICULUM_ADMIN_EMAIL, self.CURRICULUM_ADMIN_USERNAME)
        self.signup(self.OWNER_EMAIL, self.OWNER_USERNAME)

        self.admin_id = self.get_user_id_from_email(self.CURRICULUM_ADMIN_EMAIL)
        self.owner_id = self.get_user_id_from_email(self.OWNER_EMAIL)

        self.set_curriculum_admins([self.CURRICULUM_ADMIN_USERNAME])

        explorations = [self.save_new_valid_exploration(
            '%s' % i,
            self.owner_id,
            title='title %d' % i,
            category=constants.ALL_CATEGORIES[i],
            end_state_name='End State',
            content_html='Content'
        ) for i in range(2)]

        for exp in explorations:
            self.publish_exploration(self.owner_id, exp.id)

        topic = topic_domain.Topic.create_default_topic(
            '0', 'topic', 'abbrev', 'description', 'fragm')
        topic.thumbnail_filename = 'thumbnail.svg'
        topic.thumbnail_bg_color = '#C6DCDA'
        topic.subtopics = [
            topic_domain.Subtopic(
                1, 'Title', ['skill_id_1'], 'image.svg',
                constants.ALLOWED_THUMBNAIL_BG_COLORS['subtopic'][0], 21131,
                'dummy-subtopic-three')]
        topic.next_subtopic_id = 2
        topic.skill_ids_for_diagnostic_test = ['skill_id_1']
        topic_services.save_new_topic(self.owner_id, topic)
        topic_services.publish_topic(topic.id, self.admin_id)

        stories = [story_domain.Story.create_default_story(
            '%s' % i,
            'title %d' % i,
            'description %d' % i,
            '0',
            'title-%s' % chr(97 + i)
        ) for i in range(2)]

        for index, story in enumerate(stories):
            story.language_code = 'en'
            story_services.save_new_story(self.owner_id, story)
            topic_services.add_canonical_story(
                self.owner_id, topic.id, story.id)
            topic_services.publish_story(topic.id, story.id, self.admin_id)
            story_services.update_story(
                self.owner_id, story.id, [story_domain.StoryChange({
                    'cmd': 'add_story_node',
                    'node_id': 'node_1',
                    'title': 'Node1',
                }), story_domain.StoryChange({
                    'cmd': 'update_story_node_property',
                    'property_name': 'exploration_id',
                    'node_id': 'node_1',
                    'old_value': None,
                    'new_value': explorations[index].id
                })], 'Changes.')

    def test_handler_with_invalid_language_code_raise_exception(self) -> None:
        self.get_json('/gettranslatabletexthandler', params={
            'language_code': 'hi',
            'exp_id': '0'
        }, expected_status_int=200)

        self.get_json('/gettranslatabletexthandler', params={
            'language_code': 'invalid_lang_code',
            'exp_id': '0'
        }, expected_status_int=400)

    def test_handler_with_exp_id_not_for_contribution_raise_exception(
        self
    ) -> None:
        self.login(self.CURRICULUM_ADMIN_EMAIL)

        self.get_json('/gettranslatabletexthandler', params={
            'language_code': 'hi',
            'exp_id': '0'
        }, expected_status_int=200)

        new_exp = exp_domain.Exploration.create_default_exploration(
            'not_for_contribution')
        exp_services.save_new_exploration(self.owner_id, new_exp)

        self.get_json('/gettranslatabletexthandler', params={
            'language_code': 'hi',
            'exp_id': 'not_for_contribution'
        }, expected_status_int=400)

        self.logout()

    def test_handler_returns_correct_data(self) -> None:
        exp_services.update_exploration(
            self.owner_id, '0', [exp_domain.ExplorationChange({
                'cmd': exp_domain.CMD_EDIT_STATE_PROPERTY,
                'property_name': exp_domain.STATE_PROPERTY_CONTENT,
                'state_name': 'Introduction',
                'new_value': {
                    'content_id': 'content_0',
                    'html': '<p>A content to translate.</p>'
                }
            })], 'Changes content.')

        output = self.get_json('/gettranslatabletexthandler', params={
            'language_code': 'hi',
            'exp_id': '0'
        })

        expected_output = {
            'version': 2,
            'state_names_to_content_id_mapping': {
                'Introduction': {
                    'content_0': {
                        'content_value': (
                            '<p>A content to translate.</p>'),
                        'content_id': 'content_0',
                        'content_format': 'html',
                        'content_type': 'content',
                        'interaction_id': None,
                        'rule_type': None
                    }
                },
                'End State': {
                    'content_3': {
                        'content_value': 'Content',
                        'content_id': 'content_3',
                        'content_format': 'html',
                        'content_type': 'content',
                        'interaction_id': None,
                        'rule_type': None
                    }
                }
            }
        }

        self.assertEqual(output, expected_output)

    def test_handler_does_not_return_in_review_content(self) -> None:
        change_dict = {
            'cmd': 'add_written_translation',
            'state_name': 'Introduction',
            'content_id': 'content_0',
            'language_code': 'hi',
            'content_html': 'Content',
            'translation_html': '<p>Translation for content.</p>',
            'data_format': 'html'
        }
        suggestion_services.create_suggestion(
            feconf.SUGGESTION_TYPE_TRANSLATE_CONTENT,
            feconf.ENTITY_TYPE_EXPLORATION,
            '0', 1, self.owner_id, change_dict, 'description')

        output = self.get_json('/gettranslatabletexthandler', params={
            'language_code': 'hi',
            'exp_id': '0'
        })

        expected_output = {
            'version': 1,
            'state_names_to_content_id_mapping': {
                'End State': {
                    'content_3': {
                        'content_value': 'Content',
                        'content_id': 'content_3',
                        'content_format': 'html',
                        'content_type': 'content',
                        'interaction_id': None,
                        'rule_type': None
                    }
                }
            }
        }
        self.assertEqual(output, expected_output)


class MachineTranslationStateTextsHandlerTests(test_utils.GenericTestBase):
    """Tests for MachineTranslationStateTextsHandler"""

    def setUp(self) -> None:
        super().setUp()
        self.signup(self.CURRICULUM_ADMIN_EMAIL, self.CURRICULUM_ADMIN_USERNAME)
        self.signup(self.OWNER_EMAIL, self.OWNER_USERNAME)

        self.admin_id = self.get_user_id_from_email(self.CURRICULUM_ADMIN_EMAIL)
        self.owner_id = self.get_user_id_from_email(self.OWNER_EMAIL)

        self.set_curriculum_admins([self.CURRICULUM_ADMIN_USERNAME])

        self.exp_id = exp_fetchers.get_new_exploration_id()
        exp = self.save_new_valid_exploration(
            self.exp_id,
            self.owner_id,
            title='title',
            category='category',
            end_state_name='End State'
        )

        self.publish_exploration(self.owner_id, exp.id)

    def test_handler_with_invalid_language_code_raises_exception(self) -> None:
        output = self.get_json(
            '/machine_translated_state_texts_handler', params={
                'exp_id': self.exp_id,
                'state_name': 'End State',
                'content_ids': '["content"]',
                'target_language_code': 'invalid_language_code'
            }, expected_status_int=400)

        error_msg = (
            'Schema validation for \'target_language_code\' failed: '
            'Validation failed: is_supported_audio_language_code ({}) for '
            'object invalid_language_code')
        self.assertEqual(
            output['error'], error_msg)

    def test_handler_with_no_target_language_code_raises_exception(
        self
    ) -> None:
        output = self.get_json(
            '/machine_translated_state_texts_handler', params={
                'exp_id': self.exp_id,
                'state_name': 'End State',
                'content_ids': '["content"]',
            }, expected_status_int=400)

        error_msg = 'Missing key in handler args: target_language_code.'
        self.assertEqual(
            output['error'], error_msg)

    def test_handler_with_invalid_exploration_id_returns_not_found(
        self
    ) -> None:
        self.get_json(
            '/machine_translated_state_texts_handler', params={
                'exp_id': 'invalid_exploration_id',
                'state_name': 'End State',
                'content_ids': '["content"]',
                'target_language_code': 'es'
            }, expected_status_int=404)

    def test_handler_with_no_exploration_id_raises_exception(self) -> None:
        output = self.get_json(
            '/machine_translated_state_texts_handler', params={
                'state_name': 'End State',
                'content_ids': '["content"]',
                'target_language_code': 'es'
            }, expected_status_int=400)

        error_msg = 'Missing key in handler args: exp_id.'
        self.assertEqual(
            output['error'], error_msg)

    def test_handler_with_invalid_state_name_returns_not_found(self) -> None:
        self.get_json(
            '/machine_translated_state_texts_handler', params={
                'exp_id': self.exp_id,
                'state_name': 'invalid_state_name',
                'content_ids': '["content"]',
                'target_language_code': 'es'
            }, expected_status_int=404)

    def test_handler_with_no_state_name_raises_exception(self) -> None:
        output = self.get_json(
            '/machine_translated_state_texts_handler', params={
                'exp_id': self.exp_id,
                'content_ids': '["content"]',
                'target_language_code': 'es'
            }, expected_status_int=400)

        error_msg = 'Missing key in handler args: state_name.'
        self.assertEqual(
            output['error'], error_msg)

    def test_handler_with_invalid_content_ids_returns_none(self) -> None:
        exp_services.update_exploration(
            self.owner_id, self.exp_id, [exp_domain.ExplorationChange({
                'cmd': exp_domain.CMD_EDIT_STATE_PROPERTY,
                'property_name': exp_domain.STATE_PROPERTY_CONTENT,
                'state_name': 'End State',
                'new_value': {
                    'content_id': 'content_0',
                    'html': 'Please continue.'
                }
            })], 'Changes content.')

        output = self.get_json(
            '/machine_translated_state_texts_handler', params={
                'exp_id': self.exp_id,
                'state_name': 'End State',
                'content_ids': '["invalid_content_id", "content_0"]',
                'target_language_code': 'es'
            }, expected_status_int=200
        )

        expected_output = {
            'translated_texts': {
                'content_0': 'Por favor continua.',
                'invalid_content_id': None
            }
        }
        self.assertEqual(output, expected_output)

    def test_handler_with_invalid_content_ids_format_raises_exception(
        self
    ) -> None:
        output = self.get_json(
            '/machine_translated_state_texts_handler', params={
                'exp_id': self.exp_id,
                'state_name': 'End State',
                'content_ids': 'invalid_format',
                'target_language_code': 'es'
            }, expected_status_int=400)
        self.assertEqual(
            output['error'],
            'Improperly formatted content_ids: invalid_format')

    def test_handler_with_empty_content_ids_returns_empty_response_dict(
        self
    ) -> None:
        output = self.get_json(
            '/machine_translated_state_texts_handler', params={
                'exp_id': self.exp_id,
                'state_name': 'End State',
                'content_ids': '[]',
                'target_language_code': 'es'
            }, expected_status_int=200
        )
        expected_output: Dict[str, Dict[str, str]] = {
            'translated_texts': {}
        }
        self.assertEqual(output, expected_output)

    def test_handler_with_missing_content_ids_parameter_raises_exception(
        self
    ) -> None:
        output = self.get_json(
            '/machine_translated_state_texts_handler', params={
                'exp_id': self.exp_id,
                'state_name': 'End State',
                'target_language_code': 'en'
            }, expected_status_int=400
        )

        error_msg = 'Missing key in handler args: content_ids.'
        self.assertEqual(
            output['error'], error_msg)

    def test_handler_with_valid_input_returns_translation(self) -> None:
        exp_services.update_exploration(
            self.owner_id, self.exp_id, [exp_domain.ExplorationChange({
                'cmd': exp_domain.CMD_EDIT_STATE_PROPERTY,
                'property_name': exp_domain.STATE_PROPERTY_CONTENT,
                'state_name': 'Introduction',
                'new_value': {
                    'content_id': 'content_0',
                    'html': 'Please continue.'
                }
            })], 'Changes content.')

        output = self.get_json(
            '/machine_translated_state_texts_handler',
            params={
                'exp_id': self.exp_id,
                'state_name': 'Introduction',
                'content_ids': '["content_0"]',
                'target_language_code': 'es'
            },
            expected_status_int=200
        )

        expected_output = {
            'translated_texts': {'content_0': 'Por favor continua.'}
        }
        self.assertEqual(output, expected_output)


class UserContributionRightsDataHandlerTest(test_utils.GenericTestBase):
    """Test for the UserContributionRightsDataHandler."""

    def test_guest_user_check_contribution_rights(self) -> None:
        response = self.get_json('/usercontributionrightsdatahandler')

        self.assertEqual(
            response, {
                'can_review_translation_for_language_codes': [],
                'can_review_voiceover_for_language_codes': [],
                'can_review_questions': False,
                'can_suggest_questions': False
            })

    def test_user_check_contribution_rights(self) -> None:
        user_email = 'user@example.com'
        self.signup(user_email, 'user')
        user_id = self.get_user_id_from_email(user_email)
        self.login(user_email)

        response = self.get_json('/usercontributionrightsdatahandler')
        self.assertEqual(
            response, {
                'can_review_translation_for_language_codes': [],
                'can_review_voiceover_for_language_codes': [],
                'can_review_questions': False,
                'can_suggest_questions': False
            })

        user_services.allow_user_to_review_question(user_id)

        response = self.get_json('/usercontributionrightsdatahandler')
        self.assertEqual(
            response, {
                'can_review_translation_for_language_codes': [],
                'can_review_voiceover_for_language_codes': [],
                'can_review_questions': True,
                'can_suggest_questions': False
            })

    def test_can_suggest_questions_flag_in_response(self) -> None:
        user_email = 'user@example.com'
        self.signup(user_email, 'user')
        user_id = self.get_user_id_from_email(user_email)
        self.login(user_email)

        response = self.get_json('/usercontributionrightsdatahandler')
        self.assertEqual(
            response, {
                'can_review_translation_for_language_codes': [],
                'can_review_voiceover_for_language_codes': [],
                'can_review_questions': False,
                'can_suggest_questions': False
            })

        user_services.allow_user_to_submit_question(user_id)

        response = self.get_json('/usercontributionrightsdatahandler')
        self.assertEqual(
            response, {
                'can_review_translation_for_language_codes': [],
                'can_review_voiceover_for_language_codes': [],
                'can_review_questions': False,
                'can_suggest_questions': True
            })


class FeaturedTranslationLanguagesHandlerTest(test_utils.GenericTestBase):
    """Test for the FeaturedTranslationLanguagesHandler."""

    def test_get_featured_translation_languages(self) -> None:
        response = self.get_json('/retrievefeaturedtranslationlanguages')
        expected_response = {
            'featured_translation_languages': [
                {
                    'language_code': 'pt',
                    'explanation': 'For learners in Brazil, Angola '
                    'and Mozambique.'
                },
                {
                    'language_code': 'ar',
                    'explanation': 'For learners in Arabic-speaking countries '
                    'in the Middle East.'
                },
                {
                    'language_code': 'pcm',
                    'explanation': 'For learners in Nigeria.'
                },
                {
                    'language_code': 'es',
                    'explanation': 'For learners in Latin America and South '
                    'America.'
                },
                {
                    'language_code': 'sw',
                    'explanation': 'For learners in Kenya and Tanzania.'
                },
                {
                    'language_code': 'hi',
                    'explanation': 'For learners in India'
                },
                {
                    'language_code': 'ha',
                    'explanation': 'For learners in Nigeria.'
                },
                {
                    'language_code': 'ig',
                    'explanation': 'For learners in Nigeria.'
                },
                {
                    'language_code': 'yo',
                    'explanation': 'For learners in Nigeria.'
                }]
        }
        self.assertEqual(response, expected_response)

    def test_featured_translation_langs_are_present_in_supported_audio_langs(
        self
    ) -> None:
        featured_languages = constants.FEATURED_TRANSLATION_LANGUAGES
        suported_audio_langs_codes = [
            lang['id'] for lang in constants.SUPPORTED_AUDIO_LANGUAGES]
        for language in featured_languages:
            self.assertIn(
                language['language_code'],
                suported_audio_langs_codes,
                'We expect all the featured languages to be present in the '
                'SUPPORTED_AUDIO_LANGUAGES list present in constants.ts file, '
                'but the language with language code %s is not present in the '
                'list' % (language['language_code'])
            )


class TranslatableTopicNamesHandlerTest(test_utils.GenericTestBase):
    """Test for the TranslatableTopicNamesHandler."""

    def setUp(self) -> None:
        super().setUp()
        self.signup(self.CURRICULUM_ADMIN_EMAIL, self.CURRICULUM_ADMIN_USERNAME)
        self.signup(self.OWNER_EMAIL, self.OWNER_USERNAME)

        self.admin_id = self.get_user_id_from_email(self.CURRICULUM_ADMIN_EMAIL)
        self.owner_id = self.get_user_id_from_email(self.OWNER_EMAIL)

        self.set_curriculum_admins([self.CURRICULUM_ADMIN_USERNAME])

    def test_get_translatable_topic_names(self) -> None:
        response = self.get_json('/gettranslatabletopicnames')
        self.assertEqual(
            response,
            {'topic_names': []}
        )

        topic_id = '0'
        topic = topic_domain.Topic.create_default_topic(
            topic_id, 'topic', 'abbrev', 'description', 'fragm')
        topic.thumbnail_filename = 'thumbnail.svg'
        topic.thumbnail_bg_color = '#C6DCDA'
        topic.subtopics = [
            topic_domain.Subtopic(
                1, 'Title', ['skill_id_3'], 'image.svg',
                constants.ALLOWED_THUMBNAIL_BG_COLORS['subtopic'][0], 21131,
                'dummy-subtopic-three')]
        topic.next_subtopic_id = 2
        topic.skill_ids_for_diagnostic_test = ['skill_id_3']
        topic_services.save_new_topic(self.owner_id, topic)

        # Unpublished topics should not be returned.
        response = self.get_json('/gettranslatabletopicnames')
        self.assertEqual(len(response['topic_names']), 0)

        topic_services.publish_topic(topic_id, self.admin_id)

        response = self.get_json('/gettranslatabletopicnames')
        self.assertEqual(
            response,
            {'topic_names': ['topic']}
        )


class TranslationPreferenceHandlerTest(test_utils.GenericTestBase):
    """Test for the TranslationPreferenceHandler."""

    def test_get_preferred_translation_language_when_user_is_logged_in(
        self
    ) -> None:
        user_email = 'user@example.com'
        self.signup(user_email, 'user')
        self.login(user_email)

        response = self.get_json('/preferredtranslationlanguage')
        self.assertIsNone(response['preferred_translation_language_code'])

        csrf_token = self.get_new_csrf_token()
        self.post_json(
            '/preferredtranslationlanguage',
            {'language_code': 'en'},
            csrf_token=csrf_token
        )

        response = self.get_json('/preferredtranslationlanguage')
        self.assertEqual(response['preferred_translation_language_code'], 'en')
        self.logout()

    def test_handler_with_guest_user_raises_exception(self) -> None:
        response = self.get_json(
            '/preferredtranslationlanguage', expected_status_int=401)

        error_msg = 'You must be logged in to access this resource.'
        self.assertEqual(response['error'], error_msg)


class ContributorStatsSummariesHandlerTest(test_utils.GenericTestBase):
    """Test for the ContributorStatsSummariesHandler."""

    def setUp(self) -> None:
        super().setUp()
        self.signup(self.OWNER_EMAIL, self.OWNER_USERNAME)
        self.signup(self.CURRICULUM_ADMIN_EMAIL, self.CURRICULUM_ADMIN_USERNAME)

        self.owner_id = self.get_user_id_from_email(self.OWNER_EMAIL)
        self.admin_id = self.get_user_id_from_email(self.CURRICULUM_ADMIN_EMAIL)
        self.set_curriculum_admins([self.CURRICULUM_ADMIN_USERNAME])

    def _publish_topic(self, topic_id: str, topic_name: str) -> None:
        """Creates and publishes a topic.

        Args:
            topic_id: str. Topic ID.
            topic_name: str. Topic name.
        """
        topic = topic_domain.Topic.create_default_topic(
            topic_id, topic_name, 'abbrev', 'description', 'fragm')
        topic.thumbnail_filename = 'thumbnail.svg'
        topic.thumbnail_bg_color = '#C6DCDA'
        topic.subtopics = [
            topic_domain.Subtopic(
                1, 'Title', ['skill_id_3'], 'image.svg',
                constants.ALLOWED_THUMBNAIL_BG_COLORS['subtopic'][0], 21131,
                'dummy-subtopic-three')]
        topic.next_subtopic_id = 2
        topic.skill_ids_for_diagnostic_test = ['skill_id_3']
        topic_services.save_new_topic(self.admin_id, topic)
        topic_services.publish_topic(topic_id, self.admin_id)

    def test_get_translation_contribution_stats(self) -> None:
        # Create and publish a topic.
        published_topic_id = 'topic_id'
        published_topic_name = 'published_topic_name'
        self._publish_topic(published_topic_id, published_topic_name)
        suggestion_models.TranslationContributionStatsModel.create(
            language_code='es',
            contributor_user_id=self.owner_id,
            topic_id='topic_id',
            submitted_translations_count=2,
            submitted_translation_word_count=100,
            accepted_translations_count=1,
            accepted_translations_without_reviewer_edits_count=0,
            accepted_translation_word_count=50,
            rejected_translations_count=0,
            rejected_translation_word_count=0,
            contribution_dates=[
                datetime.date.fromtimestamp(1616173836)
            ]
        )
        self.login(self.OWNER_EMAIL)

        response = self.get_json(
            '/contributorstatssummaries/translation/submission/%s' % (
                self.OWNER_USERNAME))

        self.assertEqual(
            response, {
                'translation_contribution_stats': [
                    {
                        'language_code': 'es',
                        'topic_name': 'published_topic_name',
                        'submitted_translations_count': 2,
                        'submitted_translation_word_count': 100,
                        'accepted_translations_count': 1,
                        'accepted_translations_without_reviewer_edits_count': (
                            0),
                        'accepted_translation_word_count': 50,
                        'rejected_translations_count': 0,
                        'rejected_translation_word_count': 0,
                        'first_contribution_date': 'Mar 2021',
                        'last_contribution_date': 'Mar 2021'
                    }
                ]
            })

        self.logout()

    def test_get_translation_review_stats(self) -> None:
        # Create and publish a topic.
        published_topic_id = 'topic_id'
        published_topic_name = 'published_topic_name'
        self._publish_topic(published_topic_id, published_topic_name)
        suggestion_models.TranslationReviewStatsModel.create(
            language_code='es',
            reviewer_user_id=self.owner_id,
            topic_id='topic_id',
            reviewed_translations_count=1,
            reviewed_translation_word_count=1,
            accepted_translations_count=1,
            accepted_translations_with_reviewer_edits_count=0,
            accepted_translation_word_count=1,
            first_contribution_date=datetime.date.fromtimestamp(1616173836),
            last_contribution_date=datetime.date.fromtimestamp(1616173836)
        )
        self.login(self.OWNER_EMAIL)

        response = self.get_json(
            '/contributorstatssummaries/translation/review/%s' % (
                self.OWNER_USERNAME))

        self.assertEqual(
            response, {
                'translation_review_stats': [
                    {
                        'language_code': 'es',
                        'topic_name': 'published_topic_name',
                        'reviewed_translations_count': 1,
                        'reviewed_translation_word_count': 1,
                        'accepted_translations_count': 1,
                        'accepted_translations_with_reviewer_edits_count': 0,
                        'accepted_translation_word_count': 1,
                        'first_contribution_date': 'Mar 2021',
                        'last_contribution_date': 'Mar 2021'
                    }
                ]
            })

        self.logout()

    def test_get_question_contribution_stats(self) -> None:
        # Create and publish a topic.
        published_topic_id = 'topic_id'
        published_topic_name = 'published_topic_name'
        self._publish_topic(published_topic_id, published_topic_name)
        suggestion_models.QuestionContributionStatsModel.create(
            contributor_user_id=self.owner_id,
            topic_id='topic_id',
            submitted_questions_count=1,
            accepted_questions_count=1,
            accepted_questions_without_reviewer_edits_count=0,
            first_contribution_date=datetime.date.fromtimestamp(1616173836),
            last_contribution_date=datetime.date.fromtimestamp(1616173836)
        )
        self.login(self.OWNER_EMAIL)

        response = self.get_json(
            '/contributorstatssummaries/question/submission/%s' % (
                self.OWNER_USERNAME))

        self.assertEqual(
            response, {
                'question_contribution_stats': [
                    {
                        'topic_name': 'published_topic_name',
                        'submitted_questions_count': 1,
                        'accepted_questions_count': 1,
                        'accepted_questions_without_reviewer_edits_count': 0,
                        'first_contribution_date': 'Mar 2021',
                        'last_contribution_date': 'Mar 2021'
                    }
                ]
            })

        self.logout()

    def test_get_question_review_stats(self) -> None:
        # Create and publish a topic.
        published_topic_id = 'topic_id'
        published_topic_name = 'published_topic_name'
        self._publish_topic(published_topic_id, published_topic_name)
        suggestion_models.QuestionReviewStatsModel.create(
            reviewer_user_id=self.owner_id,
            topic_id='topic_id',
            reviewed_questions_count=1,
            accepted_questions_count=1,
            accepted_questions_with_reviewer_edits_count=1,
            first_contribution_date=datetime.date.fromtimestamp(1616173836),
            last_contribution_date=datetime.date.fromtimestamp(1616173836)
        )
        self.login(self.OWNER_EMAIL)

        response = self.get_json(
            '/contributorstatssummaries/question/review/%s' % (
                self.OWNER_USERNAME))

        self.assertEqual(
            response, {
                'question_review_stats': [
                    {
                        'topic_name': 'published_topic_name',
                        'reviewed_questions_count': 1,
                        'accepted_questions_count': 1,
                        'accepted_questions_with_reviewer_edits_count': 1,
                        'first_contribution_date': 'Mar 2021',
                        'last_contribution_date': 'Mar 2021'
                    }
                ]
            })

        self.logout()

    def test_get_stats_with_invalid_contribution_type_raises_error(
        self
    ) -> None:
        self.login(self.OWNER_EMAIL)
        response = self.get_json(
            '/contributorstatssummaries/a/review/%s' % (
                self.OWNER_USERNAME), expected_status_int=400)

        self.assertEqual(
            response['error'], 'Invalid contribution type a.')

        self.logout()

    def test_get_stats_with_invalid_contribution_subtype_raises_error(
        self
    ) -> None:
        self.login(self.OWNER_EMAIL)
        response = self.get_json(
            '/contributorstatssummaries/question/a/%s' % (
                self.OWNER_USERNAME), expected_status_int=400)

        self.assertEqual(
            response['error'], 'Invalid contribution subtype a.')

        self.logout()

    def test_get_stats_without_logging_in_error(self) -> None:
        response = self.get_json(
            '/contributorstatssummaries/question/a/abc',
            expected_status_int=401)

        self.assertEqual(
            response['error'], 'You must be logged in to access this resource.')

    def test_get_all_stats_of_other_users_raises_error(self) -> None:
        self.login(self.OWNER_EMAIL)

        response = self.get_json(
            '/contributorstatssummaries/question/review/abc',
            expected_status_int=401)

        self.assertEqual(
            response['error'],
            'The user %s is not allowed to fetch the stats of other users.' % (
                self.OWNER_USERNAME))

        self.logout()


class ContributorAllStatsSummariesHandlerTest(test_utils.GenericTestBase):
    """Test for the ContributorAllStatsSummariesHandler."""

    def setUp(self) -> None:
        super().setUp()
        self.signup(self.OWNER_EMAIL, self.OWNER_USERNAME)
        self.signup(self.NEW_USER_EMAIL, self.NEW_USER_USERNAME)
        self.signup(self.CURRICULUM_ADMIN_EMAIL, self.CURRICULUM_ADMIN_USERNAME)

        self.owner_id = self.get_user_id_from_email(self.OWNER_EMAIL)
        self.new_user_id = self.get_user_id_from_email(self.NEW_USER_EMAIL)
        self.admin_id = self.get_user_id_from_email(self.CURRICULUM_ADMIN_EMAIL)
        self.set_curriculum_admins([self.CURRICULUM_ADMIN_USERNAME])

        published_topic_id = 'topic_id'
        published_topic_name = 'published_topic_name'
        self._publish_topic(published_topic_id, published_topic_name)
        suggestion_models.TranslationContributionStatsModel.create(
            language_code='es',
            contributor_user_id=self.owner_id,
            topic_id='topic_id',
            submitted_translations_count=2,
            submitted_translation_word_count=100,
            accepted_translations_count=1,
            accepted_translations_without_reviewer_edits_count=0,
            accepted_translation_word_count=50,
            rejected_translations_count=0,
            rejected_translation_word_count=0,
            contribution_dates=[
                datetime.date.fromtimestamp(1616173836)
            ]
        )
        suggestion_models.TranslationReviewStatsModel.create(
            language_code='es',
            reviewer_user_id=self.owner_id,
            topic_id='topic_id',
            reviewed_translations_count=1,
            reviewed_translation_word_count=1,
            accepted_translations_count=1,
            accepted_translations_with_reviewer_edits_count=0,
            accepted_translation_word_count=1,
            first_contribution_date=datetime.date.fromtimestamp(1616173836),
            last_contribution_date=datetime.date.fromtimestamp(1616173836)
        )
        suggestion_models.QuestionContributionStatsModel.create(
            contributor_user_id=self.owner_id,
            topic_id='topic_id',
            submitted_questions_count=1,
            accepted_questions_count=1,
            accepted_questions_without_reviewer_edits_count=0,
            first_contribution_date=datetime.date.fromtimestamp(1616173836),
            last_contribution_date=datetime.date.fromtimestamp(1616173836)
        )
        suggestion_models.QuestionReviewStatsModel.create(
            reviewer_user_id=self.owner_id,
            topic_id='topic_id',
            reviewed_questions_count=1,
            accepted_questions_count=1,
            accepted_questions_with_reviewer_edits_count=1,
            first_contribution_date=datetime.date.fromtimestamp(1616173836),
            last_contribution_date=datetime.date.fromtimestamp(1616173836)
        )

    def _publish_topic(self, topic_id: str, topic_name: str) -> None:
        """Creates and publishes a topic.

        Args:
            topic_id: str. Topic ID.
            topic_name: str. Topic name.
        """
        topic = topic_domain.Topic.create_default_topic(
            topic_id, topic_name, 'abbrev', 'description', 'fragm')
        topic.thumbnail_filename = 'thumbnail.svg'
        topic.thumbnail_bg_color = '#C6DCDA'
        topic.subtopics = [
            topic_domain.Subtopic(
                1, 'Title', ['skill_id_3'], 'image.svg',
                constants.ALLOWED_THUMBNAIL_BG_COLORS['subtopic'][0], 21131,
                'dummy-subtopic-three')]
        topic.next_subtopic_id = 2
        topic.skill_ids_for_diagnostic_test = ['skill_id_3']
        topic_services.save_new_topic(self.admin_id, topic)
        topic_services.publish_topic(topic_id, self.admin_id)

    def test_stats_for_new_user_are_empty(self) -> None:
        self.login(self.NEW_USER_EMAIL)
        class MockStats:
            translation_contribution_stats = None
            translation_review_stats = None
            question_contribution_stats = None
            question_review_stats = None

        swap_get_stats = self.swap_with_checks(
            suggestion_services, 'get_all_contributor_stats',
            lambda _: MockStats(), expected_args=((self.new_user_id,),))

        with swap_get_stats:
            response = self.get_json(
                '/contributorallstatssummaries/%s' % self.NEW_USER_USERNAME)
        self.assertEqual(response, {})

    def test_get_all_stats(self) -> None:
        self.login(self.OWNER_EMAIL)

        response = self.get_json(
            '/contributorallstatssummaries/%s' % self.OWNER_USERNAME)

        self.assertEqual(
            response, {
                'translation_contribution_stats': [
                    {
                        'language_code': 'es',
                        'topic_name': 'published_topic_name',
                        'submitted_translations_count': 2,
                        'submitted_translation_word_count': 100,
                        'accepted_translations_count': 1,
                        'accepted_translations_without_reviewer_edits_count': (
                            0),
                        'accepted_translation_word_count': 50,
                        'rejected_translations_count': 0,
                        'rejected_translation_word_count': 0,
                        'first_contribution_date': 'Mar 2021',
                        'last_contribution_date': 'Mar 2021'
                    }
                ],
                'translation_review_stats': [
                    {
                        'language_code': 'es',
                        'topic_name': 'published_topic_name',
                        'reviewed_translations_count': 1,
                        'reviewed_translation_word_count': 1,
                        'accepted_translations_count': 1,
                        'accepted_translations_with_reviewer_edits_count': 0,
                        'accepted_translation_word_count': 1,
                        'first_contribution_date': 'Mar 2021',
                        'last_contribution_date': 'Mar 2021'
                    }
                ],
                'question_contribution_stats': [
                    {
                        'topic_name': 'published_topic_name',
                        'submitted_questions_count': 1,
                        'accepted_questions_count': 1,
                        'accepted_questions_without_reviewer_edits_count': 0,
                        'first_contribution_date': 'Mar 2021',
                        'last_contribution_date': 'Mar 2021'
                    }
                ],
                'question_review_stats': [
                    {
                        'topic_name': 'published_topic_name',
                        'reviewed_questions_count': 1,
                        'accepted_questions_count': 1,
                        'accepted_questions_with_reviewer_edits_count': 1,
                        'first_contribution_date': 'Mar 2021',
                        'last_contribution_date': 'Mar 2021'
                    }
                ]
            })

        self.logout()

    def test_get_stats_without_logging_in_error(self) -> None:
        response = self.get_json(
            '/contributorallstatssummaries/abc',
            expected_status_int=401)

        self.assertEqual(
            response['error'], 'You must be logged in to access this resource.')

    def test_get_all_stats_of_other_users_raises_error(self) -> None:
        self.login(self.OWNER_EMAIL)

        response = self.get_json(
            '/contributorallstatssummaries/abc', expected_status_int=401
        )

        self.assertEqual(
            response['error'],
            'The user %s is not allowed to fetch the stats of other users.' % (
                self.OWNER_USERNAME))

        self.logout()

    def test_get_contributor_certificate(self) -> None:
        score_category: str = (
            suggestion_models.SCORE_TYPE_TRANSLATION +
            suggestion_models.SCORE_CATEGORY_DELIMITER + 'English')
        change_cmd = {
            'cmd': 'add_translation',
            'content_id': 'content',
            'language_code': 'hi',
            'content_html': '',
            'state_name': 'Introduction',
            'translation_html': '<p>Translation for content.</p>'
        }
        suggestion_models.GeneralSuggestionModel.create(
            feconf.SUGGESTION_TYPE_TRANSLATE_CONTENT,
            feconf.ENTITY_TYPE_EXPLORATION,
            'exp1', 1, suggestion_models.STATUS_ACCEPTED, self.owner_id,
            self.OWNER_USERNAME, change_cmd, score_category,
            'exploration.exp1.thread_6', 'hi')
        from_date = datetime.datetime.today() - datetime.timedelta(days=1)
        from_date_str = from_date.strftime('%Y-%m-%d')
        to_date = datetime.datetime.today()
        to_date_str = to_date.strftime('%Y-%m-%d')

        self.login(self.OWNER_EMAIL)

        response = self.get_json(
            '/contributorcertificate/%s/%s?language=%s&'
            'from_date=%s&to_date=%s' % (
                self.OWNER_USERNAME, feconf.SUGGESTION_TYPE_TRANSLATE_CONTENT,
                'hi', from_date_str, to_date_str
            )
        )

        self.assertEqual(
            response,
            {
                'from_date': from_date.strftime('%d %b %Y'),
                'to_date': to_date.strftime('%d %b %Y'),
                'contribution_hours': '0.01',
                'team_lead': feconf.TRANSLATION_TEAM_LEAD,
                'language': 'Hindi'
            }
        )

        self.logout()

    def test_get_contributor_certificate_raises_invalid_date_exception(
        self
    ) -> None:
        from_date = datetime.datetime.today() - datetime.timedelta(days=1)
        from_date_str = from_date.strftime('%Y-%m-%d')
        to_date = datetime.datetime.today() + datetime.timedelta(days=1)
        to_date_str = to_date.strftime('%Y-%m-%d')

        self.login(self.OWNER_EMAIL)

        response = self.get_json(
            '/contributorcertificate/%s/%s?language=%s&'
            'from_date=%s&to_date=%s' % (
                self.OWNER_USERNAME, feconf.SUGGESTION_TYPE_TRANSLATE_CONTENT,
                'hi', from_date_str, to_date_str
            ),
            expected_status_int=400
        )

        self.assertEqual(
            response['error'],
            'To date should not be a future date.'
        )

        self.logout()<|MERGE_RESOLUTION|>--- conflicted
+++ resolved
@@ -669,40 +669,6 @@
                 csrf_token=csrf_token,
                 expected_status_int=200)
 
-<<<<<<< HEAD
-=======
-    def test_raises_error_if_story_contain_none_exploration_id(self) -> None:
-        # Create a new exploration and linked story.
-        continue_state_name = 'continue state'
-        exp_100 = self.save_new_linear_exp_with_state_names_and_interactions(
-            '100',
-            self.owner_id,
-            ['Introduction', continue_state_name, 'End state'],
-            ['TextInput', 'Continue'],
-            category='Algebra',
-        )
-        self.publish_exploration(self.owner_id, exp_100.id)
-        self.create_story_for_translation_opportunity(
-            self.owner_id, self.admin_id, 'story_id_100', self.topic_id,
-            exp_100.id)
-        corrupt_story = story_fetchers.get_story_by_id('story_id_100')
-        corrupt_story.story_contents.nodes[0].exploration_id = None
-        swap_with_corrupt_story = self.swap_to_always_return(
-            story_fetchers, 'get_stories_by_ids', [corrupt_story]
-        )
-
-        self.login(self.CURRICULUM_ADMIN_EMAIL)
-        with self.assertRaisesRegex(
-            Exception,
-            'No exploration_id found for the node_id: node_1'
-        ):
-            with swap_with_corrupt_story:
-                self.get_json(
-                    '%s' % feconf.REVIEWABLE_OPPORTUNITIES_URL,
-                    params={'topic_name': 'topic'}
-                )
-
->>>>>>> 0c9af568
     def test_skip_story_if_story_is_none(self) -> None:
         # Create a new exploration and linked story.
         continue_state_name = 'continue state'
@@ -957,8 +923,6 @@
             params={'topic_name': 'Invalid'},
             expected_status_int=400)
 
-<<<<<<< HEAD
-=======
     def test_get_reviewable_translation_opportunities_returns_opportunities_in_story_order( # pylint: disable=line-too-long
         self
     ) -> None:
@@ -1096,7 +1060,6 @@
                 expected_opportunity_dict_30,
                 expected_opportunity_dict_20])
 
->>>>>>> 0c9af568
     def _publish_valid_topic(
         self, topic: topic_domain.Topic, uncategorized_skill_ids: List[str]
     ) -> None:
