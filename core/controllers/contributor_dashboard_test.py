# Copyright 2019 The Oppia Authors. All Rights Reserved.
#
# Licensed under the Apache License, Version 2.0 (the "License");
# you may not use this file except in compliance with the License.
# You may obtain a copy of the License at
#
#      http://www.apache.org/licenses/LICENSE-2.0
#
# Unless required by applicable law or agreed to in writing, software
# distributed under the License is distributed on an "AS-IS" BASIS,
# WITHOUT WARRANTIES OR CONDITIONS OF ANY KIND, either express or implied.
# See the License for the specific language governing permissions and
# limitations under the License.

"""Tests for the contributor dashboard controllers."""

from __future__ import annotations

import datetime
import unittest.mock

from core import feconf
from core.constants import constants
from core.domain import config_services
from core.domain import exp_domain
from core.domain import exp_fetchers
from core.domain import exp_services
from core.domain import opportunity_domain
from core.domain import opportunity_services
from core.domain import state_domain
from core.domain import story_domain
from core.domain import story_fetchers
from core.domain import story_services
from core.domain import subtopic_page_domain
from core.domain import subtopic_page_services
from core.domain import suggestion_services
from core.domain import topic_domain
from core.domain import topic_fetchers
from core.domain import topic_services
from core.domain import user_services
from core.platform import models
from core.tests import test_utils

from typing import Dict, List, cast

MYPY = False
if MYPY:  # pragma: no cover
    from mypy_imports import suggestion_models

(suggestion_models,) = models.Registry.import_models([models.Names.SUGGESTION])


class ContributionOpportunitiesHandlerTest(test_utils.GenericTestBase):
    """Unit test for the ContributionOpportunitiesHandler."""

    def setUp(self) -> None:
        super().setUp()
        self.signup(self.CURRICULUM_ADMIN_EMAIL, self.CURRICULUM_ADMIN_USERNAME)
        self.signup(self.OWNER_EMAIL, self.OWNER_USERNAME)

        self.admin_id = self.get_user_id_from_email(self.CURRICULUM_ADMIN_EMAIL)
        self.owner_id = self.get_user_id_from_email(self.OWNER_EMAIL)

        self.set_curriculum_admins([self.CURRICULUM_ADMIN_USERNAME])
        user_services.allow_user_to_review_translation_in_language(
            self.admin_id, 'hi')
        user_services.allow_user_to_review_translation_in_language(
            self.admin_id, 'es')

        explorations = [self.save_new_valid_exploration(
            '%s' % i,
            self.owner_id,
            title='title %d' % i,
            category=constants.ALL_CATEGORIES[i],
            end_state_name='End State',
            content_html='Content'
        ) for i in range(3)]

        for exp in explorations:
            self.publish_exploration(self.owner_id, exp.id)

        self.topic_id = '0'
        topic = topic_domain.Topic.create_default_topic(
            self.topic_id, 'topic', 'abbrev', 'description', 'fragm')
        self.skill_id_0 = 'skill_id_0'
        self.skill_id_1 = 'skill_id_1'
        self._publish_valid_topic(topic, [self.skill_id_0, self.skill_id_1])

        self.create_story_for_translation_opportunity(
            self.owner_id, self.admin_id, 'story_id_0', self.topic_id, '0')
        self.create_story_for_translation_opportunity(
            self.owner_id, self.admin_id, 'story_id_1', self.topic_id, '1')

        self.topic_id_1 = '1'
        topic = topic_domain.Topic.create_default_topic(
            self.topic_id_1, 'topic1', 'url-fragment', 'description', 'fragm')
        self.skill_id_2 = 'skill_id_2'
        self._publish_valid_topic(topic, [self.skill_id_2])

        self.create_story_for_translation_opportunity(
            self.owner_id, self.admin_id, 'story_id_2', self.topic_id_1, '2')

        # Add skill opportunity topic to a classroom.
        config_services.set_property(
            self.admin_id, 'classroom_pages_data', [{
                'name': 'math',
                'url_fragment': 'math-one',
                'topic_ids': [self.topic_id],
                'course_details': '',
                'topic_list_intro': ''
            }])

        self.expected_skill_opportunity_dict_0 = {
            'id': self.skill_id_0,
            'skill_description': 'skill_description',
            'question_count': 0,
            'topic_name': 'topic'
        }
        self.expected_skill_opportunity_dict_1 = {
            'id': self.skill_id_1,
            'skill_description': 'skill_description',
            'question_count': 0,
            'topic_name': 'topic'
        }
        self.expected_skill_opportunity_dict_2 = {
            'id': self.skill_id_2,
            'skill_description': 'skill_description',
            'question_count': 0,
            'topic_name': 'topic1'
        }

        # The content_count is 2 for the expected dicts below since each
        # corresponding exploration has one initial state and one end state.
        self.expected_opportunity_dict_1 = {
            'id': '0',
            'topic_name': 'topic',
            'story_title': 'title story_id_0',
            'chapter_title': 'Node1',
            'content_count': 2,
            'translation_counts': {},
            'translation_in_review_counts': {},
            'is_pinned': False
        }
        self.expected_opportunity_dict_2 = {
            'id': '1',
            'topic_name': 'topic',
            'story_title': 'title story_id_1',
            'chapter_title': 'Node1',
            'content_count': 2,
            'translation_counts': {},
            'translation_in_review_counts': {},
            'is_pinned': False
        }
        self.expected_opportunity_dict_3 = {
            'id': '2',
            'topic_name': 'topic1',
            'story_title': 'title story_id_2',
            'chapter_title': 'Node1',
            'content_count': 2,
            'translation_counts': {},
            'translation_in_review_counts': {},
            'is_pinned': False
        }

    def test_get_skill_opportunity_data(self) -> None:
        response = self.get_json(
            '%s/skill' % feconf.CONTRIBUTOR_OPPORTUNITIES_DATA_URL,
            params={})
        self.assertEqual(
            response['opportunities'], [
                self.expected_skill_opportunity_dict_0,
                self.expected_skill_opportunity_dict_1])
        self.assertFalse(response['more'])
        self.assertIsInstance(response['next_cursor'], str)

    def test_get_skill_opportunity_data_does_not_return_non_classroom_topics(
        self
    ) -> None:
        config_services.revert_property(
            self.admin_id, 'classroom_pages_data')

        response = self.get_json(
            '%s/skill' % feconf.CONTRIBUTOR_OPPORTUNITIES_DATA_URL,
            params={})

        self.assertEqual(
            response['opportunities'], [])
        self.assertFalse(response['more'])
        self.assertIsInstance(response['next_cursor'], str)

    def test_get_skill_opportunity_data_does_not_throw_for_deleted_topics(
        self
    ) -> None:
        topic_services.delete_topic(self.admin_id, self.topic_id)

        response = self.get_json(
            '%s/skill' % feconf.CONTRIBUTOR_OPPORTUNITIES_DATA_URL,
            params={})

        self.assertEqual(
            response['opportunities'], [])
        self.assertFalse(response['more'])
        self.assertIsInstance(response['next_cursor'], str)

    def test_get_translation_opportunities_fetches_matching_opportunities(
        self
    ) -> None:
        response = self.get_json(
            '%s/translation' % feconf.CONTRIBUTOR_OPPORTUNITIES_DATA_URL,
            params={'language_code': 'hi', 'topic_name': 'topic'})

        self.assertEqual(
            response['opportunities'], [
                self.expected_opportunity_dict_1,
                self.expected_opportunity_dict_2])
        self.assertFalse(response['more'])
        self.assertIsInstance(response['next_cursor'], str)

    def test_get_skill_opportunity_data_pagination(self) -> None:
        with self.swap(constants, 'OPPORTUNITIES_PAGE_SIZE', 1):
            response = self.get_json(
                '%s/skill' % feconf.CONTRIBUTOR_OPPORTUNITIES_DATA_URL,
                params={})
            self.assertEqual(len(response['opportunities']), 1)
            self.assertEqual(
                response['opportunities'],
                [self.expected_skill_opportunity_dict_0])
            self.assertTrue(response['more'])
            self.assertIsInstance(response['next_cursor'], str)

            next_cursor = response['next_cursor']
            next_response = self.get_json(
                '%s/skill' % feconf.CONTRIBUTOR_OPPORTUNITIES_DATA_URL,
                params={'cursor': next_cursor})

            self.assertEqual(len(next_response['opportunities']), 1)
            self.assertEqual(
                next_response['opportunities'],
                [self.expected_skill_opportunity_dict_1])
            self.assertTrue(next_response['more'])
            self.assertIsInstance(next_response['next_cursor'], str)

            next_cursor = next_response['next_cursor']
            next_response = self.get_json(
                '%s/skill' % feconf.CONTRIBUTOR_OPPORTUNITIES_DATA_URL,
                params={'cursor': next_cursor})

            # Skill 2 is not part of a Classroom topic and so its corresponding
            # opportunity is not returned.
            self.assertEqual(len(next_response['opportunities']), 0)
            self.assertFalse(next_response['more'])
            self.assertIsInstance(next_response['next_cursor'], str)

    def test_get_skill_opportunity_data_pagination_multiple_fetches(
        self
    ) -> None:
        # Unassign topic 0 from the classroom.
        config_services.revert_property(self.admin_id, 'classroom_pages_data')

        # Create a new topic.
        topic_id = '9'
        topic_name = 'topic9'
        topic = topic_domain.Topic.create_default_topic(
            topic_id, topic_name, 'url-fragment-nine', 'description', 'fragm')
        skill_id_3 = 'skill_id_3'
        skill_id_4 = 'skill_id_4'
        skill_id_5 = 'skill_id_5'
        self._publish_valid_topic(
            topic, [skill_id_3, skill_id_4, skill_id_5])

        # Add new topic to a classroom.
        config_services.set_property(
            self.admin_id, 'classroom_pages_data', [{
                'name': 'math',
                'url_fragment': 'math-one',
                'topic_ids': [topic_id],
                'course_details': '',
                'topic_list_intro': ''
            }])

        # Opportunities with IDs skill_id_0, skill_id_1, skill_id_2 will be
        # fetched first. Since skill_id_0, skill_id_1, skill_id_2 are not linked
        # to a classroom, another fetch will be made to retrieve skill_id_3,
        # skill_id_4, skill_id_5 to fulfill the page size.
        with self.swap(constants, 'OPPORTUNITIES_PAGE_SIZE', 3):
            response = self.get_json(
                '%s/skill' % feconf.CONTRIBUTOR_OPPORTUNITIES_DATA_URL,
                params={})
            self.assertEqual(len(response['opportunities']), 3)
            self.assertEqual(
                response['opportunities'],
                [
                    {
                        'id': skill_id_3,
                        'skill_description': 'skill_description',
                        'question_count': 0,
                        'topic_name': topic_name
                    },
                    {
                        'id': skill_id_4,
                        'skill_description': 'skill_description',
                        'question_count': 0,
                        'topic_name': topic_name
                    },
                    {
                        'id': skill_id_5,
                        'skill_description': 'skill_description',
                        'question_count': 0,
                        'topic_name': topic_name
                    }
                ])
            self.assertFalse(response['more'])
            self.assertIsInstance(response['next_cursor'], str)

    def test_get_translation_opportunity_data_pagination(self) -> None:
        with self.swap(constants, 'OPPORTUNITIES_PAGE_SIZE', 1):
            response = self.get_json(
                '%s/translation' % feconf.CONTRIBUTOR_OPPORTUNITIES_DATA_URL,
                params={'language_code': 'hi', 'topic_name': 'topic'})
            self.assertEqual(len(response['opportunities']), 1)
            self.assertEqual(
                response['opportunities'], [self.expected_opportunity_dict_1])
            self.assertTrue(response['more'])
            self.assertIsInstance(response['next_cursor'], str)

            next_response = self.get_json(
                '%s/translation' % feconf.CONTRIBUTOR_OPPORTUNITIES_DATA_URL,
                params={
                    'language_code': 'hi',
                    'topic_name': 'topic',
                    'cursor': response['next_cursor']
                }
            )
            self.assertEqual(len(next_response['opportunities']), 1)
            self.assertEqual(
                next_response['opportunities'],
                [self.expected_opportunity_dict_2])
            self.assertFalse(next_response['more'])
            self.assertIsInstance(next_response['next_cursor'], str)

    def test_get_translation_opportunity_with_invalid_language_code(
        self
    ) -> None:
        with self.swap(constants, 'OPPORTUNITIES_PAGE_SIZE', 1):
            self.get_json(
                '%s/translation' % feconf.CONTRIBUTOR_OPPORTUNITIES_DATA_URL,
                params={'language_code': 'invalid_lang_code'},
                expected_status_int=400)

    def test_get_translation_opportunity_without_language_code(self) -> None:
        with self.swap(constants, 'OPPORTUNITIES_PAGE_SIZE', 1):
            self.get_json(
                '%s/translation' % feconf.CONTRIBUTOR_OPPORTUNITIES_DATA_URL,
                expected_status_int=400)

    def test_get_translation_opportunities_without_topic_name_returns_all_topics( # pylint: disable=line-too-long
        self
    ) -> None:
        response = self.get_json(
            '%s/translation' % feconf.CONTRIBUTOR_OPPORTUNITIES_DATA_URL,
            params={'language_code': 'hi'})

        self.assertEqual(
            response['opportunities'], [
                self.expected_opportunity_dict_1,
                self.expected_opportunity_dict_2,
                self.expected_opportunity_dict_3])
        self.assertFalse(response['more'])
        self.assertIsInstance(response['next_cursor'], str)

    def test_get_translation_opportunities_with_empty_topic_name_returns_all_topics( # pylint: disable=line-too-long
        self
    ) -> None:
        response = self.get_json(
            '%s/translation' % feconf.CONTRIBUTOR_OPPORTUNITIES_DATA_URL,
            params={'language_code': 'hi', 'topic_name': ''})

        self.assertEqual(
            response['opportunities'], [
                self.expected_opportunity_dict_1,
                self.expected_opportunity_dict_2,
                self.expected_opportunity_dict_3])
        self.assertFalse(response['more'])
        self.assertIsInstance(response['next_cursor'], str)

    def test_get_opportunity_for_invalid_opportunity_type(self) -> None:
        with self.swap(constants, 'OPPORTUNITIES_PAGE_SIZE', 1):
            self.get_json(
                '%s/invalid_opportunity_type' % (
                    feconf.CONTRIBUTOR_OPPORTUNITIES_DATA_URL),
                expected_status_int=404)

    def test_get_reviewable_translation_opportunities_returns_in_review_suggestions( # pylint: disable=line-too-long
        self
    ) -> None:
        # Create a translation suggestion for exploration 0.
        change_dict = {
            'cmd': 'add_translation',
            'content_id': 'content_0',
            'language_code': 'hi',
            'content_html': 'Content',
            'state_name': 'Introduction',
            'translation_html': '<p>Translation for content.</p>'
        }
        suggestion_services.create_suggestion(
            feconf.SUGGESTION_TYPE_TRANSLATE_CONTENT,
            feconf.ENTITY_TYPE_EXPLORATION,
            '0', 1, self.owner_id, change_dict, 'description')
        self.login(self.CURRICULUM_ADMIN_EMAIL)

        response = self.get_json(
            '%s' % feconf.REVIEWABLE_OPPORTUNITIES_URL,
            params={'topic_name': 'topic'})

        # Should only return opportunities that have corresponding translation
        # suggestions in review (exploration 0).
        self.assertEqual(
            response['opportunities'], [self.expected_opportunity_dict_1])

    def test_get_reviewable_translation_opportunities_filtering_language( # pylint: disable=line-too-long
        self
    ) -> None:
        # Create a translation suggestion in Hindi.
        change_dict = {
            'cmd': 'add_translation',
            'content_id': 'content_0',
            'language_code': 'hi',
            'content_html': 'Content',
            'state_name': 'Introduction',
            'translation_html': '<p>Translation for content.</p>'
        }
        suggestion_services.create_suggestion(
            feconf.SUGGESTION_TYPE_TRANSLATE_CONTENT,
            feconf.ENTITY_TYPE_EXPLORATION,
            '0', 1, self.owner_id, change_dict, 'description')

        # Create a translation suggestion in Spanish.
        change_dict = {
            'cmd': 'add_translation',
            'content_id': 'content_0',
            'language_code': 'es',
            'content_html': 'Content',
            'state_name': 'Introduction',
            'translation_html': '<p>Translation for content 2.</p>'
        }
        suggestion_services.create_suggestion(
            feconf.SUGGESTION_TYPE_TRANSLATE_CONTENT,
            feconf.ENTITY_TYPE_EXPLORATION,
            '1', 1, self.owner_id, change_dict, 'description 2')
        self.login(self.CURRICULUM_ADMIN_EMAIL)

        response = self.get_json(
            '%s' % feconf.REVIEWABLE_OPPORTUNITIES_URL,
            params={'language_code': 'es'})
        # Should only return opportunities in Spanish.
        self.assertEqual(
            response['opportunities'], [self.expected_opportunity_dict_2])

        response = self.get_json(
            '%s' % feconf.REVIEWABLE_OPPORTUNITIES_URL,
            params={'language_code': 'hi'})
        # Should only return opportunities in Hindi.
        self.assertEqual(
            response['opportunities'], [self.expected_opportunity_dict_1])

        response = self.get_json(
            '%s' % feconf.REVIEWABLE_OPPORTUNITIES_URL,
            params={'language_code': 'pt'})
        # Should be empty.
        self.assertEqual(
            response['opportunities'], [])

        response = self.get_json(
            '%s' % feconf.REVIEWABLE_OPPORTUNITIES_URL)
        # Should return all opportunities.
        self.assertEqual(
            response['opportunities'], [self.expected_opportunity_dict_1, self.expected_opportunity_dict_2])

    def test_get_reviewable_translation_opportunities_with_pinned_opportunity( # pylint: disable=line-too-long
            self
        ) -> None:
        # Create a translation suggestion in Hindi.
        change_dict = {
            'cmd': 'add_translation',
            'content_id': 'content_0',
            'language_code': 'hi',
            'content_html': 'Content',
            'state_name': 'Introduction',
            'translation_html': '<p>Translation for content.</p>'
        }
        suggestion_services.create_suggestion(
            feconf.SUGGESTION_TYPE_TRANSLATE_CONTENT,
            feconf.ENTITY_TYPE_EXPLORATION,
            '1', 1, self.owner_id, change_dict, 'description')

        change_dict = {
            'cmd': 'add_translation',
            'content_id': 'content_0',
            'language_code': 'hi',
            'content_html': 'Content',
            'state_name': 'Introduction',
            'translation_html': '<p>Translation for content 2.</p>'
        }
        suggestion_services.create_suggestion(
            feconf.SUGGESTION_TYPE_TRANSLATE_CONTENT,
            feconf.ENTITY_TYPE_EXPLORATION,
            '0', 1, self.owner_id, change_dict, 'description 2')
        self.login(self.CURRICULUM_ADMIN_EMAIL)

        # Pin second opportunity.
        suported_audio_langs_codes = [
            lang['id'] for lang in constants.SUPPORTED_AUDIO_LANGUAGES]
        mock_pinned_lesson_summary = opportunity_domain.ExplorationOpportunitySummary(
            exp_id='0',
            topic_id='topic 1',
            topic_name='topic',
            story_id='story',
            story_title='title story_id_0',
            chapter_title='Node1',
            content_count=2,
            incomplete_translation_language_codes=suported_audio_langs_codes,
            translation_counts={},
            language_codes_needing_voice_artists=['en'],
            language_codes_with_assigned_voice_artists=[],
            translation_in_review_counts={},
            is_pinned=True
        )

        # Here we use object because every type is
        # inherited from object class.
        with unittest.mock.patch.object(
            opportunity_services,
            'get_pinned_lesson',
            return_value=mock_pinned_lesson_summary
        ):
            opportunity_services.update_pinned_opportunity_model(
                self.CURRICULUM_ADMIN_USERNAME,
                'hi',
                'topic',
                '0'
            )
            response = self.get_json(
                '%s' % feconf.REVIEWABLE_OPPORTUNITIES_URL,
                params={'language_code': 'hi', 'topic_name': 'topic'})
            expected_opp_dict_1 = {
                'id': '0',
                'topic_name': 'topic',
                'story_title': 'title story_id_0',
                'chapter_title': 'Node1',
                'content_count': 2,
                'translation_counts': {},
                'translation_in_review_counts': {},
                'is_pinned': True
            }
            expected_opp_dict_2 = {
                'id': '1',
                'topic_name': 'topic',
                'story_title': 'title story_id_1',
                'chapter_title': 'Node1',
                'content_count': 2,
                'translation_counts': {},
                'translation_in_review_counts': {},
                'is_pinned': False
            }

            self.assertEqual(
                response['opportunities'], [expected_opp_dict_1, expected_opp_dict_2])

    def test_pin_translation_opportunity(self) -> None:
        self.login(self.OWNER_EMAIL)
        topic_id = 'topic123'
        language_code = 'en'
        opportunity_id = 'opp123'
        mock_topic = topic_domain.Topic(
            topic_id='topic123',
            name='Topic 1',
            abbreviated_name='abb name',
            url_fragment='url',
            description='description',
            canonical_story_references=[],
            additional_story_references=[],
            uncategorized_skill_ids=[],
            subtopics=[],
            subtopic_schema_version=1,
            next_subtopic_id=1,
            language_code='en',
            version=1,
            story_reference_schema_version=1,
            meta_tag_content='tag',
            practice_tab_is_displayed=False,
            page_title_fragment_for_web='dummy',
            skill_ids_for_diagnostic_test=[],
            thumbnail_filename='svg',
            thumbnail_bg_color='green',
            thumbnail_size_in_bytes=3
        )

        # Here we use object because we need to return
        # a mock topic from method get_topic_by_name.
        with unittest.mock.patch.object(
            topic_fetchers,
            'get_topic_by_name',
            return_value=mock_topic
        ):
<<<<<<< HEAD

            request_dict = {
                'topic_id': topic_id,
                'language_code': language_code,
                'opportunity_id': opportunity_id
            }
            csrf_token = self.get_new_csrf_token()

=======

            request_dict = {
                'topic_id': topic_id,
                'language_code': language_code,
                'opportunity_id': opportunity_id
            }
            csrf_token = self.get_new_csrf_token()

>>>>>>> 6948ba95
            _ = self.put_json(
                '%s' % feconf.PINNED_OPPORTUNITIES_URL,
                request_dict,
                csrf_token=csrf_token,
                expected_status_int=200)

    def test_unpin_translation_opportunity(self) -> None:
        self.login(self.OWNER_EMAIL)
        topic_id = 'topic123'
        language_code = 'en'
        opportunity_id = None

        mock_topic = topic_domain.Topic(
            topic_id='topic123',
            name='Topic 1',
            abbreviated_name='abb name',
            url_fragment='url',
            description='description',
            canonical_story_references=[],
            additional_story_references=[],
            uncategorized_skill_ids=[],
            subtopics=[],
            subtopic_schema_version=1,
            next_subtopic_id=1,
            language_code='en',
            version=1,
            story_reference_schema_version=1,
            meta_tag_content='tag',
            practice_tab_is_displayed=False,
            page_title_fragment_for_web='dummy',
            skill_ids_for_diagnostic_test=[],
            thumbnail_filename='svg',
            thumbnail_bg_color='green',
            thumbnail_size_in_bytes=3
        )

        # Here we use object because we need to return
        # a mock topic from method get_topic_by_name.
        with unittest.mock.patch.object(
            topic_fetchers,
            'get_topic_by_name',
            return_value=mock_topic
        ):

            request_dict = {
                'topic_id': topic_id,
                'language_code': language_code,
                'opportunity_id': opportunity_id
            }
            csrf_token = self.get_new_csrf_token()

            _ = self.put_json(
                '%s' % feconf.PINNED_OPPORTUNITIES_URL,
                request_dict,
                csrf_token=csrf_token,
                expected_status_int=200)

    def test_raises_error_if_story_contain_none_exploration_id(self) -> None:
        # Create a new exploration and linked story.
        continue_state_name = 'continue state'
        exp_100 = self.save_new_linear_exp_with_state_names_and_interactions(
            '100',
            self.owner_id,
            ['Introduction', continue_state_name, 'End state'],
            ['TextInput', 'Continue'],
            category='Algebra',
        )
        self.publish_exploration(self.owner_id, exp_100.id)
        self.create_story_for_translation_opportunity(
            self.owner_id, self.admin_id, 'story_id_100', self.topic_id,
            exp_100.id)
        corrupt_story = story_fetchers.get_story_by_id('story_id_100')
        corrupt_story.story_contents.nodes[0].exploration_id = None
        swap_with_corrupt_story = self.swap_to_always_return(
            story_fetchers, 'get_stories_by_ids', [corrupt_story]
        )

        self.login(self.CURRICULUM_ADMIN_EMAIL)
        with self.assertRaisesRegex(
            Exception,
            'No exploration_id found for the node_id: node_1'
        ):
            with swap_with_corrupt_story:
                self.get_json(
                    '%s' % feconf.REVIEWABLE_OPPORTUNITIES_URL,
                    params={'topic_name': 'topic'}
                )

    def test_skip_story_if_story_is_none(self) -> None:
        # Create a new exploration and linked story.
        continue_state_name = 'continue state'
        exp_100 = self.save_new_linear_exp_with_state_names_and_interactions(
            '100',
            self.owner_id,
            ['Introduction', continue_state_name, 'End state'],
            ['TextInput', 'Continue'],
            category='Algebra',
        )
        self.publish_exploration(self.owner_id, exp_100.id)
        self.create_story_for_translation_opportunity(
            self.owner_id, self.admin_id, 'story_id_100', self.topic_id,
            exp_100.id)
        corrupt_story = None
        swap_with_corrupt_story = self.swap_to_always_return(
            story_fetchers, 'get_stories_by_ids', [corrupt_story]
        )
        self.login(self.CURRICULUM_ADMIN_EMAIL)

        # Get translation opportunities with 'None' story.
        with swap_with_corrupt_story:
            response = self.get_json(
                '%s' % feconf.REVIEWABLE_OPPORTUNITIES_URL,
                params={'topic_name': 'topic'}
            )

        # The 'None' story should be skipped.
        self.assertEqual(len(response['opportunities']), 0)

    def test_get_reviewable_translation_opportunities_when_state_is_removed(
        self
    ) -> None:
        # Create a new exploration and linked story.
        continue_state_name = 'continue state'
        exp_100 = self.save_new_linear_exp_with_state_names_and_interactions(
            '100',
            self.owner_id,
            ['Introduction', continue_state_name, 'End state'],
            ['TextInput', 'Continue'],
            category='Algebra',
            content_html='Content'
        )
        self.publish_exploration(self.owner_id, exp_100.id)
        self.create_story_for_translation_opportunity(
            self.owner_id, self.admin_id, 'story_id_100', self.topic_id,
            exp_100.id)

        # Create a translation suggestion for continue text.
        continue_state = exp_100.states['continue state']
        # Here we use cast because we are narrowing down the type from various
        # customization args value types to 'SubtitledUnicode' type, and this
        # is done because here we are accessing 'buttontext' key from continue
        # customization arg whose value is always of SubtitledUnicode type.
        subtitled_unicode_of_continue_button_text = cast(
            state_domain.SubtitledUnicode,
            continue_state.interaction.customization_args[
                'buttonText'].value
        )
        content_id_of_continue_button_text = (
            subtitled_unicode_of_continue_button_text.content_id
        )
        change_dict = {
            'cmd': 'add_translation',
            'content_id': content_id_of_continue_button_text,
            'language_code': 'hi',
            'content_html': 'Continue',
            'state_name': continue_state_name,
            'translation_html': '<p>Translation for content.</p>'
        }
        suggestion_services.create_suggestion(
            feconf.SUGGESTION_TYPE_TRANSLATE_CONTENT,
            feconf.ENTITY_TYPE_EXPLORATION,
            exp_100.id, 1, self.owner_id, change_dict, 'description')
        self.login(self.CURRICULUM_ADMIN_EMAIL)

        response = self.get_json(
            '%s' % feconf.REVIEWABLE_OPPORTUNITIES_URL,
            params={'topic_name': 'topic'})

        # The newly created translation suggestion with valid exploration
        # content should be returned.
        self.assertEqual(
            response['opportunities'],
            [{
                'id': exp_100.id,
                'topic_name': 'topic',
                'story_title': 'title story_id_100',
                'chapter_title': 'Node1',
                # Introduction + Continue + End state.
                'content_count': 4,
                'translation_counts': {},
                'translation_in_review_counts': {},
                'is_pinned': False
            }]
        )

        init_state = exp_100.states[exp_100.init_state_name]
        default_outcome = init_state.interaction.default_outcome
        assert default_outcome is not None
        default_outcome_dict = default_outcome.to_dict()
        default_outcome_dict['dest'] = 'End state'
        exp_services.update_exploration(
            self.owner_id, exp_100.id, [
                exp_domain.ExplorationChange({
                    'cmd': exp_domain.CMD_EDIT_STATE_PROPERTY,
                    'property_name': (
                        exp_domain.STATE_PROPERTY_INTERACTION_DEFAULT_OUTCOME),
                    'state_name': exp_100.init_state_name,
                    'new_value': default_outcome_dict
                }),
                exp_domain.ExplorationChange({
                    'cmd': exp_domain.CMD_DELETE_STATE,
                    'state_name': 'continue state',
                }),
            ], 'delete state')

        response = self.get_json(
            '%s' % feconf.REVIEWABLE_OPPORTUNITIES_URL,
            params={'topic_name': 'topic'})

        # After the state is deleted, the corresponding suggestion should not be
        # returned.
        self.assertEqual(len(response['opportunities']), 0)

    def test_get_reviewable_translation_opportunities_when_original_content_is_removed( # pylint: disable=line-too-long
        self
    ) -> None:
        # Create a new exploration and linked story.
        continue_state_name = 'continue state'
        exp_100 = self.save_new_linear_exp_with_state_names_and_interactions(
            '100',
            self.owner_id,
            ['Introduction', continue_state_name, 'End state'],
            ['TextInput', 'Continue'],
            category='Algebra',
            content_html='Content'
        )
        self.publish_exploration(self.owner_id, exp_100.id)
        self.create_story_for_translation_opportunity(
            self.owner_id, self.admin_id, 'story_id_100', self.topic_id,
            exp_100.id)

        # Create a translation suggestion for the continue text.
        continue_state = exp_100.states['continue state']
        # Here we use cast because we are narrowing down the type from various
        # customization args value types to 'SubtitledUnicode' type, and this
        # is done because here we are accessing 'buttontext' key from continue
        # customization arg whose value is always of SubtitledUnicode type.
        subtitled_unicode_of_continue_button_text = cast(
            state_domain.SubtitledUnicode,
            continue_state.interaction.customization_args[
                'buttonText'].value
        )
        content_id_of_continue_button_text = (
            subtitled_unicode_of_continue_button_text.content_id
        )
        change_dict = {
            'cmd': 'add_translation',
            'content_id': content_id_of_continue_button_text,
            'language_code': 'hi',
            'content_html': 'Continue',
            'state_name': continue_state_name,
            'translation_html': '<p>Translation for content.</p>'
        }
        suggestion_services.create_suggestion(
            feconf.SUGGESTION_TYPE_TRANSLATE_CONTENT,
            feconf.ENTITY_TYPE_EXPLORATION,
            exp_100.id, 1, self.owner_id, change_dict, 'description')
        self.login(self.CURRICULUM_ADMIN_EMAIL)

        response = self.get_json(
            '%s' % feconf.REVIEWABLE_OPPORTUNITIES_URL,
            params={'topic_name': 'topic'})

        # Since there was a valid translation suggestion created in the setup,
        # and one suggestion created in this test case, 2 opportunities should
        # be returned.
        self.assertEqual(
            response['opportunities'],
            [{
                'id': exp_100.id,
                'topic_name': 'topic',
                'story_title': 'title story_id_100',
                'chapter_title': 'Node1',
                # Introduction + Multiple choice with 2 options + End state.
                'content_count': 4,
                'translation_counts': {},
                'translation_in_review_counts': {},
                'is_pinned': False
            }]
        )

        exp_services.update_exploration(
            self.owner_id, exp_100.id, [
                exp_domain.ExplorationChange({
                    'cmd': exp_domain.CMD_EDIT_STATE_PROPERTY,
                    'property_name':
                        exp_domain.STATE_PROPERTY_INTERACTION_CUST_ARGS,
                    'state_name': continue_state_name,
                    'new_value': {
                        'buttonText': {
                            'value': {
                                'content_id': 'choices_0',
                                'unicode_str': 'Continua'
                            }
                        }
                    }
                })], 'Update continue cust args')

        response = self.get_json(
            '%s' % feconf.REVIEWABLE_OPPORTUNITIES_URL,
            params={'topic_name': 'topic'})

        # After the original exploration content is deleted, the corresponding
        # suggestion should not be returned.
        self.assertEqual(len(response['opportunities']), 0)

    def test_get_reviewable_translation_opportunities_with_null_topic_name(
        self
    ) -> None:
        # Create a translation suggestion for exploration 0.
        change_dict = {
            'cmd': 'add_translation',
            'content_id': 'content_0',
            'language_code': 'hi',
            'content_html': 'Content',
            'state_name': 'Introduction',
            'translation_html': '<p>Translation for content.</p>'
        }
        suggestion_services.create_suggestion(
            feconf.SUGGESTION_TYPE_TRANSLATE_CONTENT,
            feconf.ENTITY_TYPE_EXPLORATION,
            '0', 1, self.owner_id, change_dict, 'description')
        self.login(self.CURRICULUM_ADMIN_EMAIL)

        response = self.get_json('%s' % feconf.REVIEWABLE_OPPORTUNITIES_URL)

        # Should return all available reviewable opportunities.
        self.assertEqual(
            response['opportunities'], [self.expected_opportunity_dict_1])

    def test_get_reviewable_translation_opportunities_with_invalid_topic(
        self
    ) -> None:
        self.login(self.CURRICULUM_ADMIN_EMAIL)

        self.get_json(
            '%s' % feconf.REVIEWABLE_OPPORTUNITIES_URL,
            params={'topic_name': 'Invalid'},
            expected_status_int=400)

    def test_get_reviewable_translation_opportunities_returns_opportunities_in_story_order( # pylint: disable=line-too-long
        self
    ) -> None:
        # Create new explorations 10, 20, 30.
        exp_10 = self.save_new_valid_exploration(
            '10',
            self.owner_id,
            title='title 10',
            end_state_name='End State',
            content_html='Content'
        )
        self.publish_exploration(self.owner_id, exp_10.id)
        exp_20 = self.save_new_valid_exploration(
            '20',
            self.owner_id,
            title='title 20',
            end_state_name='End State',
            content_html='Content'
        )
        self.publish_exploration(self.owner_id, exp_20.id)
        exp_30 = self.save_new_valid_exploration(
            '30',
            self.owner_id,
            title='title 30',
            end_state_name='End State',
            content_html='Content'
        )
        self.publish_exploration(self.owner_id, exp_30.id)

        # Create a new story.
        topic_id = '0'
        story_title = 'story title'
        story = story_domain.Story.create_default_story(
            'story-id', story_title, 'description', topic_id, 'url-fragment')
        story.language_code = 'en'

        # Add explorations 10, 20, 30 as story nodes.
        story.add_node('node_1', 'Node1')
        story.update_node_exploration_id('node_1', exp_10.id)
        story.add_node('node_2', 'Node2')
        story.update_node_exploration_id('node_2', exp_20.id)
        story.add_node('node_3', 'Node3')
        story.update_node_exploration_id('node_3', exp_30.id)
        story.update_node_destination_node_ids(
            'node_1', ['node_2'])
        story.update_node_destination_node_ids(
            'node_2', ['node_3'])
        story_services.save_new_story(self.owner_id, story)
        topic_services.add_canonical_story(self.owner_id, topic_id, story.id)
        topic_services.publish_story(topic_id, story.id, self.admin_id)

        # Create translation suggestions for the explorations.
        change_dict = {
            'cmd': 'add_translation',
            'content_id': 'content_0',
            'language_code': 'hi',
            'content_html': 'Content',
            'state_name': 'Introduction',
            'translation_html': '<p>Translation for content.</p>'
        }
        suggestion_services.create_suggestion(
            feconf.SUGGESTION_TYPE_TRANSLATE_CONTENT,
            feconf.ENTITY_TYPE_EXPLORATION,
            exp_10.id, 1, self.owner_id, change_dict, 'description')
        suggestion_services.create_suggestion(
            feconf.SUGGESTION_TYPE_TRANSLATE_CONTENT,
            feconf.ENTITY_TYPE_EXPLORATION,
            exp_20.id, 1, self.owner_id, change_dict, 'description')
        suggestion_services.create_suggestion(
            feconf.SUGGESTION_TYPE_TRANSLATE_CONTENT,
            feconf.ENTITY_TYPE_EXPLORATION,
            exp_30.id, 1, self.owner_id, change_dict, 'description')

        expected_opportunity_dict_10 = {
            'id': exp_10.id,
            'topic_name': 'topic',
            'story_title': story_title,
            'chapter_title': 'Node1',
            'content_count': 2,
            'translation_counts': {},
            'translation_in_review_counts': {},
            'is_pinned': False
        }
        expected_opportunity_dict_20 = {
            'id': exp_20.id,
            'topic_name': 'topic',
            'story_title': story_title,
            'chapter_title': 'Node2',
            'content_count': 2,
            'translation_counts': {},
            'translation_in_review_counts': {},
            'is_pinned': False
        }
        expected_opportunity_dict_30 = {
            'id': exp_30.id,
            'topic_name': 'topic',
            'story_title': story_title,
            'chapter_title': 'Node3',
            'content_count': 2,
            'translation_counts': {},
            'translation_in_review_counts': {},
            'is_pinned': False
        }

        self.login(self.CURRICULUM_ADMIN_EMAIL)

        response = self.get_json(
            '%s' % feconf.REVIEWABLE_OPPORTUNITIES_URL,
            params={'topic_name': 'topic'})

        # Should return reviewable opportunities in story order.
        self.assertEqual(
            response['opportunities'],
            [
                expected_opportunity_dict_10,
                expected_opportunity_dict_20,
                expected_opportunity_dict_30])

        # Update story node order to explorations 10 -> 30 -> 20.
        story.update_node_destination_node_ids('node_1', ['node_3'])
        story.update_node_destination_node_ids('node_2', [])
        story.update_node_destination_node_ids('node_3', ['node_2'])
        story_services.save_new_story(self.owner_id, story)
        topic_services.publish_story(topic_id, story.id, self.admin_id)

        response = self.get_json(
            '%s' % feconf.REVIEWABLE_OPPORTUNITIES_URL,
            params={'topic_name': 'topic'})

        # Should return reviewable opportunities in new story order.
        self.assertEqual(
            response['opportunities'],
            [
                expected_opportunity_dict_10,
                expected_opportunity_dict_30,
                expected_opportunity_dict_20])

    def _publish_valid_topic(
        self, topic: topic_domain.Topic, uncategorized_skill_ids: List[str]
    ) -> None:
        """Saves and publishes a valid topic with linked skills and subtopic.

        Args:
            topic: Topic. The topic to be saved and published.
            uncategorized_skill_ids: list(str). List of uncategorized skills IDs
                to add to the supplied topic.
        """
        topic.thumbnail_filename = 'thumbnail.svg'
        topic.thumbnail_bg_color = '#C6DCDA'
        subtopic_id = 1
        subtopic_skill_id = 'subtopic_skill_id' + topic.id
        topic.subtopics = [
            topic_domain.Subtopic(
                subtopic_id, 'Title', [subtopic_skill_id], 'image.svg',
                constants.ALLOWED_THUMBNAIL_BG_COLORS['subtopic'][0], 21131,
                'dummy-subtopic')]
        topic.next_subtopic_id = 2
        topic.skill_ids_for_diagnostic_test = [subtopic_skill_id]
        subtopic_page = (
            subtopic_page_domain.SubtopicPage.create_default_subtopic_page(
                subtopic_id, topic.id))
        subtopic_page_services.save_subtopic_page(
            self.owner_id, subtopic_page, 'Added subtopic',
            [topic_domain.TopicChange({
                'cmd': topic_domain.CMD_ADD_SUBTOPIC,
                'subtopic_id': 1,
                'title': 'Sample',
                'url_fragment': 'sample-fragment'
            })]
        )
        topic_services.save_new_topic(self.owner_id, topic)
        topic_services.publish_topic(topic.id, self.admin_id)

        for skill_id in uncategorized_skill_ids:
            self.save_new_skill(
                skill_id, self.admin_id, description='skill_description')
            topic_services.add_uncategorized_skill(
                self.admin_id, topic.id, skill_id)


class TranslatableTextHandlerTest(test_utils.GenericTestBase):
    """Unit test for the ContributionOpportunitiesHandler."""

    def setUp(self) -> None:
        super().setUp()
        self.signup(self.CURRICULUM_ADMIN_EMAIL, self.CURRICULUM_ADMIN_USERNAME)
        self.signup(self.OWNER_EMAIL, self.OWNER_USERNAME)

        self.admin_id = self.get_user_id_from_email(self.CURRICULUM_ADMIN_EMAIL)
        self.owner_id = self.get_user_id_from_email(self.OWNER_EMAIL)

        self.set_curriculum_admins([self.CURRICULUM_ADMIN_USERNAME])

        explorations = [self.save_new_valid_exploration(
            '%s' % i,
            self.owner_id,
            title='title %d' % i,
            category=constants.ALL_CATEGORIES[i],
            end_state_name='End State',
            content_html='Content'
        ) for i in range(2)]

        for exp in explorations:
            self.publish_exploration(self.owner_id, exp.id)

        topic = topic_domain.Topic.create_default_topic(
            '0', 'topic', 'abbrev', 'description', 'fragm')
        topic.thumbnail_filename = 'thumbnail.svg'
        topic.thumbnail_bg_color = '#C6DCDA'
        topic.subtopics = [
            topic_domain.Subtopic(
                1, 'Title', ['skill_id_1'], 'image.svg',
                constants.ALLOWED_THUMBNAIL_BG_COLORS['subtopic'][0], 21131,
                'dummy-subtopic-three')]
        topic.next_subtopic_id = 2
        topic.skill_ids_for_diagnostic_test = ['skill_id_1']
        topic_services.save_new_topic(self.owner_id, topic)
        topic_services.publish_topic(topic.id, self.admin_id)

        stories = [story_domain.Story.create_default_story(
            '%s' % i,
            'title %d' % i,
            'description %d' % i,
            '0',
            'title-%s' % chr(97 + i)
        ) for i in range(2)]

        for index, story in enumerate(stories):
            story.language_code = 'en'
            story_services.save_new_story(self.owner_id, story)
            topic_services.add_canonical_story(
                self.owner_id, topic.id, story.id)
            topic_services.publish_story(topic.id, story.id, self.admin_id)
            story_services.update_story(
                self.owner_id, story.id, [story_domain.StoryChange({
                    'cmd': 'add_story_node',
                    'node_id': 'node_1',
                    'title': 'Node1',
                }), story_domain.StoryChange({
                    'cmd': 'update_story_node_property',
                    'property_name': 'exploration_id',
                    'node_id': 'node_1',
                    'old_value': None,
                    'new_value': explorations[index].id
                })], 'Changes.')

    def test_handler_with_invalid_language_code_raise_exception(self) -> None:
        self.get_json('/gettranslatabletexthandler', params={
            'language_code': 'hi',
            'exp_id': '0'
        }, expected_status_int=200)

        self.get_json('/gettranslatabletexthandler', params={
            'language_code': 'invalid_lang_code',
            'exp_id': '0'
        }, expected_status_int=400)

    def test_handler_with_exp_id_not_for_contribution_raise_exception(
        self
    ) -> None:
        self.login(self.CURRICULUM_ADMIN_EMAIL)

        self.get_json('/gettranslatabletexthandler', params={
            'language_code': 'hi',
            'exp_id': '0'
        }, expected_status_int=200)

        new_exp = exp_domain.Exploration.create_default_exploration(
            'not_for_contribution')
        exp_services.save_new_exploration(self.owner_id, new_exp)

        self.get_json('/gettranslatabletexthandler', params={
            'language_code': 'hi',
            'exp_id': 'not_for_contribution'
        }, expected_status_int=400)

        self.logout()

    def test_handler_returns_correct_data(self) -> None:
        exp_services.update_exploration(
            self.owner_id, '0', [exp_domain.ExplorationChange({
                'cmd': exp_domain.CMD_EDIT_STATE_PROPERTY,
                'property_name': exp_domain.STATE_PROPERTY_CONTENT,
                'state_name': 'Introduction',
                'new_value': {
                    'content_id': 'content_0',
                    'html': '<p>A content to translate.</p>'
                }
            })], 'Changes content.')

        output = self.get_json('/gettranslatabletexthandler', params={
            'language_code': 'hi',
            'exp_id': '0'
        })

        expected_output = {
            'version': 2,
            'state_names_to_content_id_mapping': {
                'Introduction': {
                    'content_0': {
                        'content_value': (
                            '<p>A content to translate.</p>'),
                        'content_id': 'content_0',
                        'content_format': 'html',
                        'content_type': 'content',
                        'interaction_id': None,
                        'rule_type': None
                    }
                },
                'End State': {
                    'content_3': {
                        'content_value': 'Content',
                        'content_id': 'content_3',
                        'content_format': 'html',
                        'content_type': 'content',
                        'interaction_id': None,
                        'rule_type': None
                    }
                }
            }
        }

        self.assertEqual(output, expected_output)

    def test_handler_does_not_return_in_review_content(self) -> None:
        change_dict = {
            'cmd': 'add_written_translation',
            'state_name': 'Introduction',
            'content_id': 'content_0',
            'language_code': 'hi',
            'content_html': 'Content',
            'translation_html': '<p>Translation for content.</p>',
            'data_format': 'html'
        }
        suggestion_services.create_suggestion(
            feconf.SUGGESTION_TYPE_TRANSLATE_CONTENT,
            feconf.ENTITY_TYPE_EXPLORATION,
            '0', 1, self.owner_id, change_dict, 'description')

        output = self.get_json('/gettranslatabletexthandler', params={
            'language_code': 'hi',
            'exp_id': '0'
        })

        expected_output = {
            'version': 1,
            'state_names_to_content_id_mapping': {
                'End State': {
                    'content_3': {
                        'content_value': 'Content',
                        'content_id': 'content_3',
                        'content_format': 'html',
                        'content_type': 'content',
                        'interaction_id': None,
                        'rule_type': None
                    }
                }
            }
        }
        self.assertEqual(output, expected_output)


class MachineTranslationStateTextsHandlerTests(test_utils.GenericTestBase):
    """Tests for MachineTranslationStateTextsHandler"""

    def setUp(self) -> None:
        super().setUp()
        self.signup(self.CURRICULUM_ADMIN_EMAIL, self.CURRICULUM_ADMIN_USERNAME)
        self.signup(self.OWNER_EMAIL, self.OWNER_USERNAME)

        self.admin_id = self.get_user_id_from_email(self.CURRICULUM_ADMIN_EMAIL)
        self.owner_id = self.get_user_id_from_email(self.OWNER_EMAIL)

        self.set_curriculum_admins([self.CURRICULUM_ADMIN_USERNAME])

        self.exp_id = exp_fetchers.get_new_exploration_id()
        exp = self.save_new_valid_exploration(
            self.exp_id,
            self.owner_id,
            title='title',
            category='category',
            end_state_name='End State'
        )

        self.publish_exploration(self.owner_id, exp.id)

    def test_handler_with_invalid_language_code_raises_exception(self) -> None:
        output = self.get_json(
            '/machine_translated_state_texts_handler', params={
                'exp_id': self.exp_id,
                'state_name': 'End State',
                'content_ids': '["content"]',
                'target_language_code': 'invalid_language_code'
            }, expected_status_int=400)

        error_msg = (
            'Schema validation for \'target_language_code\' failed: '
            'Validation failed: is_supported_audio_language_code ({}) for '
            'object invalid_language_code')
        self.assertEqual(
            output['error'], error_msg)

    def test_handler_with_no_target_language_code_raises_exception(
        self
    ) -> None:
        output = self.get_json(
            '/machine_translated_state_texts_handler', params={
                'exp_id': self.exp_id,
                'state_name': 'End State',
                'content_ids': '["content"]',
            }, expected_status_int=400)

        error_msg = 'Missing key in handler args: target_language_code.'
        self.assertEqual(
            output['error'], error_msg)

    def test_handler_with_invalid_exploration_id_returns_not_found(
        self
    ) -> None:
        self.get_json(
            '/machine_translated_state_texts_handler', params={
                'exp_id': 'invalid_exploration_id',
                'state_name': 'End State',
                'content_ids': '["content"]',
                'target_language_code': 'es'
            }, expected_status_int=404)

    def test_handler_with_no_exploration_id_raises_exception(self) -> None:
        output = self.get_json(
            '/machine_translated_state_texts_handler', params={
                'state_name': 'End State',
                'content_ids': '["content"]',
                'target_language_code': 'es'
            }, expected_status_int=400)

        error_msg = 'Missing key in handler args: exp_id.'
        self.assertEqual(
            output['error'], error_msg)

    def test_handler_with_invalid_state_name_returns_not_found(self) -> None:
        self.get_json(
            '/machine_translated_state_texts_handler', params={
                'exp_id': self.exp_id,
                'state_name': 'invalid_state_name',
                'content_ids': '["content"]',
                'target_language_code': 'es'
            }, expected_status_int=404)

    def test_handler_with_no_state_name_raises_exception(self) -> None:
        output = self.get_json(
            '/machine_translated_state_texts_handler', params={
                'exp_id': self.exp_id,
                'content_ids': '["content"]',
                'target_language_code': 'es'
            }, expected_status_int=400)

        error_msg = 'Missing key in handler args: state_name.'
        self.assertEqual(
            output['error'], error_msg)

    def test_handler_with_invalid_content_ids_returns_none(self) -> None:
        exp_services.update_exploration(
            self.owner_id, self.exp_id, [exp_domain.ExplorationChange({
                'cmd': exp_domain.CMD_EDIT_STATE_PROPERTY,
                'property_name': exp_domain.STATE_PROPERTY_CONTENT,
                'state_name': 'End State',
                'new_value': {
                    'content_id': 'content_0',
                    'html': 'Please continue.'
                }
            })], 'Changes content.')

        output = self.get_json(
            '/machine_translated_state_texts_handler', params={
                'exp_id': self.exp_id,
                'state_name': 'End State',
                'content_ids': '["invalid_content_id", "content_0"]',
                'target_language_code': 'es'
            }, expected_status_int=200
        )

        expected_output = {
            'translated_texts': {
                'content_0': 'Por favor continua.',
                'invalid_content_id': None
            }
        }
        self.assertEqual(output, expected_output)

    def test_handler_with_invalid_content_ids_format_raises_exception(
        self
    ) -> None:
        output = self.get_json(
            '/machine_translated_state_texts_handler', params={
                'exp_id': self.exp_id,
                'state_name': 'End State',
                'content_ids': 'invalid_format',
                'target_language_code': 'es'
            }, expected_status_int=400)
        self.assertEqual(
            output['error'],
            'Improperly formatted content_ids: invalid_format')

    def test_handler_with_empty_content_ids_returns_empty_response_dict(
        self
    ) -> None:
        output = self.get_json(
            '/machine_translated_state_texts_handler', params={
                'exp_id': self.exp_id,
                'state_name': 'End State',
                'content_ids': '[]',
                'target_language_code': 'es'
            }, expected_status_int=200
        )
        expected_output: Dict[str, Dict[str, str]] = {
            'translated_texts': {}
        }
        self.assertEqual(output, expected_output)

    def test_handler_with_missing_content_ids_parameter_raises_exception(
        self
    ) -> None:
        output = self.get_json(
            '/machine_translated_state_texts_handler', params={
                'exp_id': self.exp_id,
                'state_name': 'End State',
                'target_language_code': 'en'
            }, expected_status_int=400
        )

        error_msg = 'Missing key in handler args: content_ids.'
        self.assertEqual(
            output['error'], error_msg)

    def test_handler_with_valid_input_returns_translation(self) -> None:
        exp_services.update_exploration(
            self.owner_id, self.exp_id, [exp_domain.ExplorationChange({
                'cmd': exp_domain.CMD_EDIT_STATE_PROPERTY,
                'property_name': exp_domain.STATE_PROPERTY_CONTENT,
                'state_name': 'Introduction',
                'new_value': {
                    'content_id': 'content_0',
                    'html': 'Please continue.'
                }
            })], 'Changes content.')

        output = self.get_json(
            '/machine_translated_state_texts_handler',
            params={
                'exp_id': self.exp_id,
                'state_name': 'Introduction',
                'content_ids': '["content_0"]',
                'target_language_code': 'es'
            },
            expected_status_int=200
        )

        expected_output = {
            'translated_texts': {'content_0': 'Por favor continua.'}
        }
        self.assertEqual(output, expected_output)


class UserContributionRightsDataHandlerTest(test_utils.GenericTestBase):
    """Test for the UserContributionRightsDataHandler."""

    def test_guest_user_check_contribution_rights(self) -> None:
        response = self.get_json('/usercontributionrightsdatahandler')

        self.assertEqual(
            response, {
                'can_review_translation_for_language_codes': [],
                'can_review_voiceover_for_language_codes': [],
                'can_review_questions': False,
                'can_suggest_questions': False
            })

    def test_user_check_contribution_rights(self) -> None:
        user_email = 'user@example.com'
        self.signup(user_email, 'user')
        user_id = self.get_user_id_from_email(user_email)
        self.login(user_email)

        response = self.get_json('/usercontributionrightsdatahandler')
        self.assertEqual(
            response, {
                'can_review_translation_for_language_codes': [],
                'can_review_voiceover_for_language_codes': [],
                'can_review_questions': False,
                'can_suggest_questions': False
            })

        user_services.allow_user_to_review_question(user_id)

        response = self.get_json('/usercontributionrightsdatahandler')
        self.assertEqual(
            response, {
                'can_review_translation_for_language_codes': [],
                'can_review_voiceover_for_language_codes': [],
                'can_review_questions': True,
                'can_suggest_questions': False
            })

    def test_can_suggest_questions_flag_in_response(self) -> None:
        user_email = 'user@example.com'
        self.signup(user_email, 'user')
        user_id = self.get_user_id_from_email(user_email)
        self.login(user_email)

        response = self.get_json('/usercontributionrightsdatahandler')
        self.assertEqual(
            response, {
                'can_review_translation_for_language_codes': [],
                'can_review_voiceover_for_language_codes': [],
                'can_review_questions': False,
                'can_suggest_questions': False
            })

        user_services.allow_user_to_submit_question(user_id)

        response = self.get_json('/usercontributionrightsdatahandler')
        self.assertEqual(
            response, {
                'can_review_translation_for_language_codes': [],
                'can_review_voiceover_for_language_codes': [],
                'can_review_questions': False,
                'can_suggest_questions': True
            })


class FeaturedTranslationLanguagesHandlerTest(test_utils.GenericTestBase):
    """Test for the FeaturedTranslationLanguagesHandler."""

    def test_get_featured_translation_languages(self) -> None:
        response = self.get_json('/retrievefeaturedtranslationlanguages')
        expected_response = {
            'featured_translation_languages': [
                {
                    'language_code': 'pt',
                    'explanation': 'For learners in Brazil, Angola '
                    'and Mozambique.'
                },
                {
                    'language_code': 'ar',
                    'explanation': 'For learners in Arabic-speaking countries '
                    'in the Middle East.'
                },
                {
                    'language_code': 'pcm',
                    'explanation': 'For learners in Nigeria.'
                },
                {
                    'language_code': 'es',
                    'explanation': 'For learners in Latin America and South '
                    'America.'
                },
                {
                    'language_code': 'sw',
                    'explanation': 'For learners in Kenya and Tanzania.'
                },
                {
                    'language_code': 'hi',
                    'explanation': 'For learners in India'
                },
                {
                    'language_code': 'ha',
                    'explanation': 'For learners in Nigeria.'
                },
                {
                    'language_code': 'ig',
                    'explanation': 'For learners in Nigeria.'
                },
                {
                    'language_code': 'yo',
                    'explanation': 'For learners in Nigeria.'
                }]
        }
        self.assertEqual(response, expected_response)

    def test_featured_translation_langs_are_present_in_supported_audio_langs(
        self
    ) -> None:
        featured_languages = constants.FEATURED_TRANSLATION_LANGUAGES
        suported_audio_langs_codes = [
            lang['id'] for lang in constants.SUPPORTED_AUDIO_LANGUAGES]
        for language in featured_languages:
            self.assertIn(
                language['language_code'],
                suported_audio_langs_codes,
                'We expect all the featured languages to be present in the '
                'SUPPORTED_AUDIO_LANGUAGES list present in constants.ts file, '
                'but the language with language code %s is not present in the '
                'list' % (language['language_code'])
            )


class TranslatableTopicNamesHandlerTest(test_utils.GenericTestBase):
    """Test for the TranslatableTopicNamesHandler."""

    def setUp(self) -> None:
        super().setUp()
        self.signup(self.CURRICULUM_ADMIN_EMAIL, self.CURRICULUM_ADMIN_USERNAME)
        self.signup(self.OWNER_EMAIL, self.OWNER_USERNAME)

        self.admin_id = self.get_user_id_from_email(self.CURRICULUM_ADMIN_EMAIL)
        self.owner_id = self.get_user_id_from_email(self.OWNER_EMAIL)

        self.set_curriculum_admins([self.CURRICULUM_ADMIN_USERNAME])

    def test_get_translatable_topic_names(self) -> None:
        response = self.get_json('/gettranslatabletopicnames')
        self.assertEqual(
            response,
            {'topic_names': []}
        )

        topic_id = '0'
        topic = topic_domain.Topic.create_default_topic(
            topic_id, 'topic', 'abbrev', 'description', 'fragm')
        topic.thumbnail_filename = 'thumbnail.svg'
        topic.thumbnail_bg_color = '#C6DCDA'
        topic.subtopics = [
            topic_domain.Subtopic(
                1, 'Title', ['skill_id_3'], 'image.svg',
                constants.ALLOWED_THUMBNAIL_BG_COLORS['subtopic'][0], 21131,
                'dummy-subtopic-three')]
        topic.next_subtopic_id = 2
        topic.skill_ids_for_diagnostic_test = ['skill_id_3']
        topic_services.save_new_topic(self.owner_id, topic)

        # Unpublished topics should not be returned.
        response = self.get_json('/gettranslatabletopicnames')
        self.assertEqual(len(response['topic_names']), 0)

        topic_services.publish_topic(topic_id, self.admin_id)

        response = self.get_json('/gettranslatabletopicnames')
        self.assertEqual(
            response,
            {'topic_names': ['topic']}
        )


class TranslationPreferenceHandlerTest(test_utils.GenericTestBase):
    """Test for the TranslationPreferenceHandler."""

    def test_get_preferred_translation_language_when_user_is_logged_in(
        self
    ) -> None:
        user_email = 'user@example.com'
        self.signup(user_email, 'user')
        self.login(user_email)

        response = self.get_json('/preferredtranslationlanguage')
        self.assertIsNone(response['preferred_translation_language_code'])

        csrf_token = self.get_new_csrf_token()
        self.post_json(
            '/preferredtranslationlanguage',
            {'language_code': 'en'},
            csrf_token=csrf_token
        )

        response = self.get_json('/preferredtranslationlanguage')
        self.assertEqual(response['preferred_translation_language_code'], 'en')
        self.logout()

    def test_handler_with_guest_user_raises_exception(self) -> None:
        response = self.get_json(
            '/preferredtranslationlanguage', expected_status_int=401)

        error_msg = 'You must be logged in to access this resource.'
        self.assertEqual(response['error'], error_msg)


class ContributorStatsSummariesHandlerTest(test_utils.GenericTestBase):
    """Test for the ContributorStatsSummariesHandler."""

    def setUp(self) -> None:
        super().setUp()
        self.signup(self.OWNER_EMAIL, self.OWNER_USERNAME)
        self.signup(self.CURRICULUM_ADMIN_EMAIL, self.CURRICULUM_ADMIN_USERNAME)

        self.owner_id = self.get_user_id_from_email(self.OWNER_EMAIL)
        self.admin_id = self.get_user_id_from_email(self.CURRICULUM_ADMIN_EMAIL)
        self.set_curriculum_admins([self.CURRICULUM_ADMIN_USERNAME])

    def _publish_topic(self, topic_id: str, topic_name: str) -> None:
        """Creates and publishes a topic.

        Args:
            topic_id: str. Topic ID.
            topic_name: str. Topic name.
        """
        topic = topic_domain.Topic.create_default_topic(
            topic_id, topic_name, 'abbrev', 'description', 'fragm')
        topic.thumbnail_filename = 'thumbnail.svg'
        topic.thumbnail_bg_color = '#C6DCDA'
        topic.subtopics = [
            topic_domain.Subtopic(
                1, 'Title', ['skill_id_3'], 'image.svg',
                constants.ALLOWED_THUMBNAIL_BG_COLORS['subtopic'][0], 21131,
                'dummy-subtopic-three')]
        topic.next_subtopic_id = 2
        topic.skill_ids_for_diagnostic_test = ['skill_id_3']
        topic_services.save_new_topic(self.admin_id, topic)
        topic_services.publish_topic(topic_id, self.admin_id)

    def test_get_translation_contribution_stats(self) -> None:
        # Create and publish a topic.
        published_topic_id = 'topic_id'
        published_topic_name = 'published_topic_name'
        self._publish_topic(published_topic_id, published_topic_name)
        suggestion_models.TranslationContributionStatsModel.create(
            language_code='es',
            contributor_user_id=self.owner_id,
            topic_id='topic_id',
            submitted_translations_count=2,
            submitted_translation_word_count=100,
            accepted_translations_count=1,
            accepted_translations_without_reviewer_edits_count=0,
            accepted_translation_word_count=50,
            rejected_translations_count=0,
            rejected_translation_word_count=0,
            contribution_dates=[
                datetime.date.fromtimestamp(1616173836)
            ]
        )
        self.login(self.OWNER_EMAIL)

        response = self.get_json(
            '/contributorstatssummaries/translation/submission/%s' % (
                self.OWNER_USERNAME))

        self.assertEqual(
            response, {
                'translation_contribution_stats': [
                    {
                        'language_code': 'es',
                        'topic_name': 'published_topic_name',
                        'submitted_translations_count': 2,
                        'submitted_translation_word_count': 100,
                        'accepted_translations_count': 1,
                        'accepted_translations_without_reviewer_edits_count': (
                            0),
                        'accepted_translation_word_count': 50,
                        'rejected_translations_count': 0,
                        'rejected_translation_word_count': 0,
                        'first_contribution_date': 'Mar 2021',
                        'last_contribution_date': 'Mar 2021'
                    }
                ]
            })

        self.logout()

    def test_get_translation_review_stats(self) -> None:
        # Create and publish a topic.
        published_topic_id = 'topic_id'
        published_topic_name = 'published_topic_name'
        self._publish_topic(published_topic_id, published_topic_name)
        suggestion_models.TranslationReviewStatsModel.create(
            language_code='es',
            reviewer_user_id=self.owner_id,
            topic_id='topic_id',
            reviewed_translations_count=1,
            reviewed_translation_word_count=1,
            accepted_translations_count=1,
            accepted_translations_with_reviewer_edits_count=0,
            accepted_translation_word_count=1,
            first_contribution_date=datetime.date.fromtimestamp(1616173836),
            last_contribution_date=datetime.date.fromtimestamp(1616173836)
        )
        self.login(self.OWNER_EMAIL)

        response = self.get_json(
            '/contributorstatssummaries/translation/review/%s' % (
                self.OWNER_USERNAME))

        self.assertEqual(
            response, {
                'translation_review_stats': [
                    {
                        'language_code': 'es',
                        'topic_name': 'published_topic_name',
                        'reviewed_translations_count': 1,
                        'reviewed_translation_word_count': 1,
                        'accepted_translations_count': 1,
                        'accepted_translations_with_reviewer_edits_count': 0,
                        'accepted_translation_word_count': 1,
                        'first_contribution_date': 'Mar 2021',
                        'last_contribution_date': 'Mar 2021'
                    }
                ]
            })

        self.logout()

    def test_get_question_contribution_stats(self) -> None:
        # Create and publish a topic.
        published_topic_id = 'topic_id'
        published_topic_name = 'published_topic_name'
        self._publish_topic(published_topic_id, published_topic_name)
        suggestion_models.QuestionContributionStatsModel.create(
            contributor_user_id=self.owner_id,
            topic_id='topic_id',
            submitted_questions_count=1,
            accepted_questions_count=1,
            accepted_questions_without_reviewer_edits_count=0,
            first_contribution_date=datetime.date.fromtimestamp(1616173836),
            last_contribution_date=datetime.date.fromtimestamp(1616173836)
        )
        self.login(self.OWNER_EMAIL)

        response = self.get_json(
            '/contributorstatssummaries/question/submission/%s' % (
                self.OWNER_USERNAME))

        self.assertEqual(
            response, {
                'question_contribution_stats': [
                    {
                        'topic_name': 'published_topic_name',
                        'submitted_questions_count': 1,
                        'accepted_questions_count': 1,
                        'accepted_questions_without_reviewer_edits_count': 0,
                        'first_contribution_date': 'Mar 2021',
                        'last_contribution_date': 'Mar 2021'
                    }
                ]
            })

        self.logout()

    def test_get_question_review_stats(self) -> None:
        # Create and publish a topic.
        published_topic_id = 'topic_id'
        published_topic_name = 'published_topic_name'
        self._publish_topic(published_topic_id, published_topic_name)
        suggestion_models.QuestionReviewStatsModel.create(
            reviewer_user_id=self.owner_id,
            topic_id='topic_id',
            reviewed_questions_count=1,
            accepted_questions_count=1,
            accepted_questions_with_reviewer_edits_count=1,
            first_contribution_date=datetime.date.fromtimestamp(1616173836),
            last_contribution_date=datetime.date.fromtimestamp(1616173836)
        )
        self.login(self.OWNER_EMAIL)

        response = self.get_json(
            '/contributorstatssummaries/question/review/%s' % (
                self.OWNER_USERNAME))

        self.assertEqual(
            response, {
                'question_review_stats': [
                    {
                        'topic_name': 'published_topic_name',
                        'reviewed_questions_count': 1,
                        'accepted_questions_count': 1,
                        'accepted_questions_with_reviewer_edits_count': 1,
                        'first_contribution_date': 'Mar 2021',
                        'last_contribution_date': 'Mar 2021'
                    }
                ]
            })

        self.logout()

    def test_get_stats_with_invalid_contribution_type_raises_error(
        self
    ) -> None:
        self.login(self.OWNER_EMAIL)
        response = self.get_json(
            '/contributorstatssummaries/a/review/%s' % (
                self.OWNER_USERNAME), expected_status_int=400)

        self.assertEqual(
            response['error'], 'Invalid contribution type a.')

        self.logout()

    def test_get_stats_with_invalid_contribution_subtype_raises_error(
        self
    ) -> None:
        self.login(self.OWNER_EMAIL)
        response = self.get_json(
            '/contributorstatssummaries/question/a/%s' % (
                self.OWNER_USERNAME), expected_status_int=400)

        self.assertEqual(
            response['error'], 'Invalid contribution subtype a.')

        self.logout()

    def test_get_stats_without_logging_in_error(self) -> None:
        response = self.get_json(
            '/contributorstatssummaries/question/a/abc',
            expected_status_int=401)

        self.assertEqual(
            response['error'], 'You must be logged in to access this resource.')

    def test_get_all_stats_of_other_users_raises_error(self) -> None:
        self.login(self.OWNER_EMAIL)

        response = self.get_json(
            '/contributorstatssummaries/question/review/abc',
            expected_status_int=401)

        self.assertEqual(
            response['error'],
            'The user %s is not allowed to fetch the stats of other users.' % (
                self.OWNER_USERNAME))

        self.logout()


class ContributorAllStatsSummariesHandlerTest(test_utils.GenericTestBase):
    """Test for the ContributorAllStatsSummariesHandler."""

    def setUp(self) -> None:
        super().setUp()
        self.signup(self.OWNER_EMAIL, self.OWNER_USERNAME)
        self.signup(self.NEW_USER_EMAIL, self.NEW_USER_USERNAME)
        self.signup(self.CURRICULUM_ADMIN_EMAIL, self.CURRICULUM_ADMIN_USERNAME)

        self.owner_id = self.get_user_id_from_email(self.OWNER_EMAIL)
        self.new_user_id = self.get_user_id_from_email(self.NEW_USER_EMAIL)
        self.admin_id = self.get_user_id_from_email(self.CURRICULUM_ADMIN_EMAIL)
        self.set_curriculum_admins([self.CURRICULUM_ADMIN_USERNAME])

        published_topic_id = 'topic_id'
        published_topic_name = 'published_topic_name'
        self._publish_topic(published_topic_id, published_topic_name)
        suggestion_models.TranslationContributionStatsModel.create(
            language_code='es',
            contributor_user_id=self.owner_id,
            topic_id='topic_id',
            submitted_translations_count=2,
            submitted_translation_word_count=100,
            accepted_translations_count=1,
            accepted_translations_without_reviewer_edits_count=0,
            accepted_translation_word_count=50,
            rejected_translations_count=0,
            rejected_translation_word_count=0,
            contribution_dates=[
                datetime.date.fromtimestamp(1616173836)
            ]
        )
        suggestion_models.TranslationReviewStatsModel.create(
            language_code='es',
            reviewer_user_id=self.owner_id,
            topic_id='topic_id',
            reviewed_translations_count=1,
            reviewed_translation_word_count=1,
            accepted_translations_count=1,
            accepted_translations_with_reviewer_edits_count=0,
            accepted_translation_word_count=1,
            first_contribution_date=datetime.date.fromtimestamp(1616173836),
            last_contribution_date=datetime.date.fromtimestamp(1616173836)
        )
        suggestion_models.QuestionContributionStatsModel.create(
            contributor_user_id=self.owner_id,
            topic_id='topic_id',
            submitted_questions_count=1,
            accepted_questions_count=1,
            accepted_questions_without_reviewer_edits_count=0,
            first_contribution_date=datetime.date.fromtimestamp(1616173836),
            last_contribution_date=datetime.date.fromtimestamp(1616173836)
        )
        suggestion_models.QuestionReviewStatsModel.create(
            reviewer_user_id=self.owner_id,
            topic_id='topic_id',
            reviewed_questions_count=1,
            accepted_questions_count=1,
            accepted_questions_with_reviewer_edits_count=1,
            first_contribution_date=datetime.date.fromtimestamp(1616173836),
            last_contribution_date=datetime.date.fromtimestamp(1616173836)
        )

    def _publish_topic(self, topic_id: str, topic_name: str) -> None:
        """Creates and publishes a topic.

        Args:
            topic_id: str. Topic ID.
            topic_name: str. Topic name.
        """
        topic = topic_domain.Topic.create_default_topic(
            topic_id, topic_name, 'abbrev', 'description', 'fragm')
        topic.thumbnail_filename = 'thumbnail.svg'
        topic.thumbnail_bg_color = '#C6DCDA'
        topic.subtopics = [
            topic_domain.Subtopic(
                1, 'Title', ['skill_id_3'], 'image.svg',
                constants.ALLOWED_THUMBNAIL_BG_COLORS['subtopic'][0], 21131,
                'dummy-subtopic-three')]
        topic.next_subtopic_id = 2
        topic.skill_ids_for_diagnostic_test = ['skill_id_3']
        topic_services.save_new_topic(self.admin_id, topic)
        topic_services.publish_topic(topic_id, self.admin_id)

    def test_stats_for_new_user_are_empty(self) -> None:
        self.login(self.NEW_USER_EMAIL)
        class MockStats:
            translation_contribution_stats = None
            translation_review_stats = None
            question_contribution_stats = None
            question_review_stats = None

        swap_get_stats = self.swap_with_checks(
            suggestion_services, 'get_all_contributor_stats',
            lambda _: MockStats(), expected_args=((self.new_user_id,),))

        with swap_get_stats:
            response = self.get_json(
                '/contributorallstatssummaries/%s' % self.NEW_USER_USERNAME)
        self.assertEqual(response, {})

    def test_get_all_stats(self) -> None:
        self.login(self.OWNER_EMAIL)

        response = self.get_json(
            '/contributorallstatssummaries/%s' % self.OWNER_USERNAME)

        self.assertEqual(
            response, {
                'translation_contribution_stats': [
                    {
                        'language_code': 'es',
                        'topic_name': 'published_topic_name',
                        'submitted_translations_count': 2,
                        'submitted_translation_word_count': 100,
                        'accepted_translations_count': 1,
                        'accepted_translations_without_reviewer_edits_count': (
                            0),
                        'accepted_translation_word_count': 50,
                        'rejected_translations_count': 0,
                        'rejected_translation_word_count': 0,
                        'first_contribution_date': 'Mar 2021',
                        'last_contribution_date': 'Mar 2021'
                    }
                ],
                'translation_review_stats': [
                    {
                        'language_code': 'es',
                        'topic_name': 'published_topic_name',
                        'reviewed_translations_count': 1,
                        'reviewed_translation_word_count': 1,
                        'accepted_translations_count': 1,
                        'accepted_translations_with_reviewer_edits_count': 0,
                        'accepted_translation_word_count': 1,
                        'first_contribution_date': 'Mar 2021',
                        'last_contribution_date': 'Mar 2021'
                    }
                ],
                'question_contribution_stats': [
                    {
                        'topic_name': 'published_topic_name',
                        'submitted_questions_count': 1,
                        'accepted_questions_count': 1,
                        'accepted_questions_without_reviewer_edits_count': 0,
                        'first_contribution_date': 'Mar 2021',
                        'last_contribution_date': 'Mar 2021'
                    }
                ],
                'question_review_stats': [
                    {
                        'topic_name': 'published_topic_name',
                        'reviewed_questions_count': 1,
                        'accepted_questions_count': 1,
                        'accepted_questions_with_reviewer_edits_count': 1,
                        'first_contribution_date': 'Mar 2021',
                        'last_contribution_date': 'Mar 2021'
                    }
                ]
            })

        self.logout()

    def test_get_stats_without_logging_in_error(self) -> None:
        response = self.get_json(
            '/contributorallstatssummaries/abc',
            expected_status_int=401)

        self.assertEqual(
            response['error'], 'You must be logged in to access this resource.')

    def test_get_all_stats_of_other_users_raises_error(self) -> None:
        self.login(self.OWNER_EMAIL)

        response = self.get_json(
            '/contributorallstatssummaries/abc', expected_status_int=401
        )

        self.assertEqual(
            response['error'],
            'The user %s is not allowed to fetch the stats of other users.' % (
                self.OWNER_USERNAME))

        self.logout()

    def test_get_contributor_certificate(self) -> None:
        score_category: str = (
            suggestion_models.SCORE_TYPE_TRANSLATION +
            suggestion_models.SCORE_CATEGORY_DELIMITER + 'English')
        change_cmd = {
            'cmd': 'add_translation',
            'content_id': 'content',
            'language_code': 'hi',
            'content_html': '',
            'state_name': 'Introduction',
            'translation_html': '<p>Translation for content.</p>'
        }
        suggestion_models.GeneralSuggestionModel.create(
            feconf.SUGGESTION_TYPE_TRANSLATE_CONTENT,
            feconf.ENTITY_TYPE_EXPLORATION,
            'exp1', 1, suggestion_models.STATUS_ACCEPTED, self.owner_id,
            self.OWNER_USERNAME, change_cmd, score_category,
            'exploration.exp1.thread_6', 'hi')
        from_date = datetime.datetime.today() - datetime.timedelta(days=1)
        from_date_str = from_date.strftime('%Y-%m-%d')
        to_date = datetime.datetime.today()
        to_date_str = to_date.strftime('%Y-%m-%d')

        self.login(self.OWNER_EMAIL)

        response = self.get_json(
            '/contributorcertificate/%s/%s?language=%s&'
            'from_date=%s&to_date=%s' % (
                self.OWNER_USERNAME, feconf.SUGGESTION_TYPE_TRANSLATE_CONTENT,
                'hi', from_date_str, to_date_str
            )
        )

        self.assertEqual(
            response,
            {
                'from_date': from_date.strftime('%d %b %Y'),
                'to_date': to_date.strftime('%d %b %Y'),
                'contribution_hours': '0.01',
                'team_lead': feconf.TRANSLATION_TEAM_LEAD,
                'language': 'Hindi'
            }
        )

        self.logout()

    def test_get_contributor_certificate_raises_invalid_date_exception(
        self
    ) -> None:
        from_date = datetime.datetime.today() - datetime.timedelta(days=1)
        from_date_str = from_date.strftime('%Y-%m-%d')
        to_date = datetime.datetime.today() + datetime.timedelta(days=1)
        to_date_str = to_date.strftime('%Y-%m-%d')

        self.login(self.OWNER_EMAIL)

        response = self.get_json(
            '/contributorcertificate/%s/%s?language=%s&'
            'from_date=%s&to_date=%s' % (
                self.OWNER_USERNAME, feconf.SUGGESTION_TYPE_TRANSLATE_CONTENT,
                'hi', from_date_str, to_date_str
            ),
            expected_status_int=400
        )

        self.assertEqual(
            response['error'],
            'To date should not be a future date.'
        )

        self.logout()<|MERGE_RESOLUTION|>--- conflicted
+++ resolved
@@ -602,7 +602,6 @@
             'get_topic_by_name',
             return_value=mock_topic
         ):
-<<<<<<< HEAD
 
             request_dict = {
                 'topic_id': topic_id,
@@ -611,16 +610,6 @@
             }
             csrf_token = self.get_new_csrf_token()
 
-=======
-
-            request_dict = {
-                'topic_id': topic_id,
-                'language_code': language_code,
-                'opportunity_id': opportunity_id
-            }
-            csrf_token = self.get_new_csrf_token()
-
->>>>>>> 6948ba95
             _ = self.put_json(
                 '%s' % feconf.PINNED_OPPORTUNITIES_URL,
                 request_dict,
