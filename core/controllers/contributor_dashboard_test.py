# Copyright 2019 The Oppia Authors. All Rights Reserved.
#
# Licensed under the Apache License, Version 2.0 (the "License");
# you may not use this file except in compliance with the License.
# You may obtain a copy of the License at
#
#      http://www.apache.org/licenses/LICENSE-2.0
#
# Unless required by applicable law or agreed to in writing, software
# distributed under the License is distributed on an "AS-IS" BASIS,
# WITHOUT WARRANTIES OR CONDITIONS OF ANY KIND, either express or implied.
# See the License for the specific language governing permissions and
# limitations under the License.

"""Tests for the contributor dashboard controllers."""

from __future__ import annotations

import datetime

from core import feconf
from core.constants import constants
from core.domain import config_services
from core.domain import exp_domain
from core.domain import exp_fetchers
from core.domain import exp_services
from core.domain import story_domain
from core.domain import story_services
from core.domain import subtopic_page_domain
from core.domain import subtopic_page_services
from core.domain import suggestion_services
from core.domain import topic_domain
from core.domain import topic_services
from core.domain import user_services
from core.platform import models
from core.tests import test_utils

from typing import Dict, List

MYPY = False
if MYPY:  # pragma: no cover
    from mypy_imports import suggestion_models

(suggestion_models,) = models.Registry.import_models([models.Names.SUGGESTION])


class ContributorDashboardPageTest(test_utils.GenericTestBase):
    """Test for showing contributor dashboard pages."""

    def test_page_with_disabled_contributor_dashboard_leads_to_404(
        self
    ) -> None:
        config_services.set_property(
            'admin', 'contributor_dashboard_is_enabled', False)
        self.get_html_response(
            feconf.CONTRIBUTOR_DASHBOARD_URL, expected_status_int=404)

    def test_page_with_enabled_contributor_dashboard_loads_correctly(
        self
    ) -> None:
        config_services.set_property(
            'admin', 'contributor_dashboard_is_enabled', True)
        response = self.get_html_response(feconf.CONTRIBUTOR_DASHBOARD_URL)
        response.mustcontain(
            '<contributor-dashboard-page></contributor-dashboard-page>')


class ContributionOpportunitiesHandlerTest(test_utils.GenericTestBase):
    """Unit test for the ContributionOpportunitiesHandler."""

    def setUp(self) -> None:
        super().setUp()
        self.signup(self.CURRICULUM_ADMIN_EMAIL, self.CURRICULUM_ADMIN_USERNAME)
        self.signup(self.OWNER_EMAIL, self.OWNER_USERNAME)

        self.admin_id = self.get_user_id_from_email(self.CURRICULUM_ADMIN_EMAIL)
        self.owner_id = self.get_user_id_from_email(self.OWNER_EMAIL)

        self.set_curriculum_admins([self.CURRICULUM_ADMIN_USERNAME])
        user_services.allow_user_to_review_translation_in_language(
            self.admin_id, 'hi')

        explorations = [self.save_new_valid_exploration(
            '%s' % i,
            self.owner_id,
            title='title %d' % i,
            category=constants.ALL_CATEGORIES[i],
            end_state_name='End State',
            correctness_feedback_enabled=True
        ) for i in range(3)]

        for exp in explorations:
            self.publish_exploration(self.owner_id, exp.id)

        self.topic_id = '0'
        topic = topic_domain.Topic.create_default_topic(
            self.topic_id, 'topic', 'abbrev', 'description', 'fragm')
        self.skill_id_0 = 'skill_id_0'
        self.skill_id_1 = 'skill_id_1'
        self._publish_valid_topic(topic, [self.skill_id_0, self.skill_id_1])

        self.create_story_for_translation_opportunity(
            self.owner_id, self.admin_id, 'story_id_0', self.topic_id, '0')
        self.create_story_for_translation_opportunity(
            self.owner_id, self.admin_id, 'story_id_1', self.topic_id, '1')

        self.topic_id_1 = '1'
        topic = topic_domain.Topic.create_default_topic(
            self.topic_id_1, 'topic1', 'url-fragment', 'description', 'fragm')
        self.skill_id_2 = 'skill_id_2'
        self._publish_valid_topic(topic, [self.skill_id_2])

        self.create_story_for_translation_opportunity(
            self.owner_id, self.admin_id, 'story_id_2', self.topic_id_1, '2')

        # Add skill opportunity topic to a classroom.
        config_services.set_property(
            self.admin_id, 'classroom_pages_data', [{
                'name': 'math',
                'url_fragment': 'math-one',
                'topic_ids': [self.topic_id],
                'course_details': '',
                'topic_list_intro': ''
            }])

        self.expected_skill_opportunity_dict_0 = {
            'id': self.skill_id_0,
            'skill_description': 'skill_description',
            'question_count': 0,
            'topic_name': 'topic'
        }
        self.expected_skill_opportunity_dict_1 = {
            'id': self.skill_id_1,
            'skill_description': 'skill_description',
            'question_count': 0,
            'topic_name': 'topic'
        }
        self.expected_skill_opportunity_dict_2 = {
            'id': self.skill_id_2,
            'skill_description': 'skill_description',
            'question_count': 0,
            'topic_name': 'topic1'
        }

        # The content_count is 2 for the expected dicts below since each
        # corresponding exploration has one initial state and one end state.
        self.expected_opportunity_dict_1 = {
            'id': '0',
            'topic_name': 'topic',
            'story_title': 'title story_id_0',
            'chapter_title': 'Node1',
            'content_count': 2,
            'translation_counts': {},
            'translation_in_review_counts': {}
        }
        self.expected_opportunity_dict_2 = {
            'id': '1',
            'topic_name': 'topic',
            'story_title': 'title story_id_1',
            'chapter_title': 'Node1',
            'content_count': 2,
            'translation_counts': {},
            'translation_in_review_counts': {}
        }
        self.expected_opportunity_dict_3 = {
            'id': '2',
            'topic_name': 'topic1',
            'story_title': 'title story_id_2',
            'chapter_title': 'Node1',
            'content_count': 2,
            'translation_counts': {},
            'translation_in_review_counts': {}
        }
        config_services.set_property(
            'admin', 'contributor_dashboard_is_enabled', True)

    def test_handler_with_disabled_dashboard_flag_raise_404(self) -> None:
        config_services.set_property(
            'admin', 'contributor_dashboard_is_enabled', True)

        self.get_json(
            '%s/skill' % feconf.CONTRIBUTOR_OPPORTUNITIES_DATA_URL,
            params={}, expected_status_int=200)

        config_services.set_property(
            'admin', 'contributor_dashboard_is_enabled', False)

        self.get_json(
            '%s/skill' % feconf.CONTRIBUTOR_OPPORTUNITIES_DATA_URL,
            params={}, expected_status_int=404)

    def test_get_skill_opportunity_data(self) -> None:
        response = self.get_json(
            '%s/skill' % feconf.CONTRIBUTOR_OPPORTUNITIES_DATA_URL,
            params={})
        self.assertEqual(
            response['opportunities'], [
                self.expected_skill_opportunity_dict_0,
                self.expected_skill_opportunity_dict_1])
        self.assertFalse(response['more'])
        self.assertIsInstance(response['next_cursor'], str)

    def test_get_skill_opportunity_data_does_not_return_non_classroom_topics(
        self
    ) -> None:
        config_services.revert_property(
            self.admin_id, 'classroom_pages_data')

        response = self.get_json(
            '%s/skill' % feconf.CONTRIBUTOR_OPPORTUNITIES_DATA_URL,
            params={})

        self.assertEqual(
            response['opportunities'], [])
        self.assertFalse(response['more'])
        self.assertIsInstance(response['next_cursor'], str)

    def test_get_skill_opportunity_data_does_not_throw_for_deleted_topics(
        self
    ) -> None:
        topic_services.delete_topic(self.admin_id, self.topic_id)

        response = self.get_json(
            '%s/skill' % feconf.CONTRIBUTOR_OPPORTUNITIES_DATA_URL,
            params={})

        self.assertEqual(
            response['opportunities'], [])
        self.assertFalse(response['more'])
        self.assertIsInstance(response['next_cursor'], str)

    def test_get_translation_opportunities_fetches_matching_opportunities(
        self
    ) -> None:
        response = self.get_json(
            '%s/translation' % feconf.CONTRIBUTOR_OPPORTUNITIES_DATA_URL,
            params={'language_code': 'hi', 'topic_name': 'topic'})

        self.assertEqual(
            response['opportunities'], [
                self.expected_opportunity_dict_1,
                self.expected_opportunity_dict_2])
        self.assertFalse(response['more'])
        self.assertIsInstance(response['next_cursor'], str)

    def test_get_skill_opportunity_data_pagination(self) -> None:
        with self.swap(constants, 'OPPORTUNITIES_PAGE_SIZE', 1):
            response = self.get_json(
                '%s/skill' % feconf.CONTRIBUTOR_OPPORTUNITIES_DATA_URL,
                params={})
            self.assertEqual(len(response['opportunities']), 1)
            self.assertEqual(
                response['opportunities'],
                [self.expected_skill_opportunity_dict_0])
            self.assertTrue(response['more'])
            self.assertIsInstance(response['next_cursor'], str)

            next_cursor = response['next_cursor']
            next_response = self.get_json(
                '%s/skill' % feconf.CONTRIBUTOR_OPPORTUNITIES_DATA_URL,
                params={'cursor': next_cursor})

            self.assertEqual(len(next_response['opportunities']), 1)
            self.assertEqual(
                next_response['opportunities'],
                [self.expected_skill_opportunity_dict_1])
            self.assertTrue(next_response['more'])
            self.assertIsInstance(next_response['next_cursor'], str)

            next_cursor = next_response['next_cursor']
            next_response = self.get_json(
                '%s/skill' % feconf.CONTRIBUTOR_OPPORTUNITIES_DATA_URL,
                params={'cursor': next_cursor})

            # Skill 2 is not part of a Classroom topic and so its corresponding
            # opportunity is not returned.
            self.assertEqual(len(next_response['opportunities']), 0)
            self.assertFalse(next_response['more'])
            self.assertIsInstance(next_response['next_cursor'], str)

    def test_get_skill_opportunity_data_pagination_multiple_fetches(
        self
    ) -> None:
        # Unassign topic 0 from the classroom.
        config_services.revert_property(self.admin_id, 'classroom_pages_data')

        # Create a new topic.
        topic_id = '9'
        topic_name = 'topic9'
        topic = topic_domain.Topic.create_default_topic(
            topic_id, topic_name, 'url-fragment-nine', 'description', 'fragm')
        skill_id_3 = 'skill_id_3'
        skill_id_4 = 'skill_id_4'
        skill_id_5 = 'skill_id_5'
        self._publish_valid_topic(
            topic, [skill_id_3, skill_id_4, skill_id_5])

        # Add new topic to a classroom.
        config_services.set_property(
            self.admin_id, 'classroom_pages_data', [{
                'name': 'math',
                'url_fragment': 'math-one',
                'topic_ids': [topic_id],
                'course_details': '',
                'topic_list_intro': ''
            }])

        # Opportunities with IDs skill_id_0, skill_id_1, skill_id_2 will be
        # fetched first. Since skill_id_0, skill_id_1, skill_id_2 are not linked
        # to a classroom, another fetch will be made to retrieve skill_id_3,
        # skill_id_4, skill_id_5 to fulfill the page size.
        with self.swap(constants, 'OPPORTUNITIES_PAGE_SIZE', 3):
            response = self.get_json(
                '%s/skill' % feconf.CONTRIBUTOR_OPPORTUNITIES_DATA_URL,
                params={})
            self.assertEqual(len(response['opportunities']), 3)
            self.assertEqual(
                response['opportunities'],
                [
                    {
                        'id': skill_id_3,
                        'skill_description': 'skill_description',
                        'question_count': 0,
                        'topic_name': topic_name
                    },
                    {
                        'id': skill_id_4,
                        'skill_description': 'skill_description',
                        'question_count': 0,
                        'topic_name': topic_name
                    },
                    {
                        'id': skill_id_5,
                        'skill_description': 'skill_description',
                        'question_count': 0,
                        'topic_name': topic_name
                    }
                ])
            self.assertFalse(response['more'])
            self.assertIsInstance(response['next_cursor'], str)

    def test_get_translation_opportunity_data_pagination(self) -> None:
        with self.swap(constants, 'OPPORTUNITIES_PAGE_SIZE', 1):
            response = self.get_json(
                '%s/translation' % feconf.CONTRIBUTOR_OPPORTUNITIES_DATA_URL,
                params={'language_code': 'hi', 'topic_name': 'topic'})
            self.assertEqual(len(response['opportunities']), 1)
            self.assertEqual(
                response['opportunities'], [self.expected_opportunity_dict_1])
            self.assertTrue(response['more'])
            self.assertIsInstance(response['next_cursor'], str)

            next_response = self.get_json(
                '%s/translation' % feconf.CONTRIBUTOR_OPPORTUNITIES_DATA_URL,
                params={
                    'language_code': 'hi',
                    'topic_name': 'topic',
                    'cursor': response['next_cursor']
                }
            )
            self.assertEqual(len(next_response['opportunities']), 1)
            self.assertEqual(
                next_response['opportunities'],
                [self.expected_opportunity_dict_2])
            self.assertFalse(next_response['more'])
            self.assertIsInstance(next_response['next_cursor'], str)

    def test_get_translation_opportunity_with_invalid_language_code(
        self
    ) -> None:
        with self.swap(constants, 'OPPORTUNITIES_PAGE_SIZE', 1):
            self.get_json(
                '%s/translation' % feconf.CONTRIBUTOR_OPPORTUNITIES_DATA_URL,
                params={'language_code': 'invalid_lang_code'},
                expected_status_int=400)

    def test_get_translation_opportunity_without_language_code(self) -> None:
        with self.swap(constants, 'OPPORTUNITIES_PAGE_SIZE', 1):
            self.get_json(
                '%s/translation' % feconf.CONTRIBUTOR_OPPORTUNITIES_DATA_URL,
                expected_status_int=400)

    def test_get_translation_opportunities_without_topic_name_returns_all_topics( # pylint: disable=line-too-long
        self
    ) -> None:
        response = self.get_json(
            '%s/translation' % feconf.CONTRIBUTOR_OPPORTUNITIES_DATA_URL,
            params={'language_code': 'hi'})

        self.assertEqual(
            response['opportunities'], [
                self.expected_opportunity_dict_1,
                self.expected_opportunity_dict_2,
                self.expected_opportunity_dict_3])
        self.assertFalse(response['more'])
        self.assertIsInstance(response['next_cursor'], str)

    def test_get_translation_opportunities_with_empty_topic_name_returns_all_topics( # pylint: disable=line-too-long
        self
    ) -> None:
        response = self.get_json(
            '%s/translation' % feconf.CONTRIBUTOR_OPPORTUNITIES_DATA_URL,
            params={'language_code': 'hi', 'topic_name': ''})

        self.assertEqual(
            response['opportunities'], [
                self.expected_opportunity_dict_1,
                self.expected_opportunity_dict_2,
                self.expected_opportunity_dict_3])
        self.assertFalse(response['more'])
        self.assertIsInstance(response['next_cursor'], str)

    def test_get_opportunity_for_invalid_opportunity_type(self) -> None:
        with self.swap(constants, 'OPPORTUNITIES_PAGE_SIZE', 1):
            self.get_json(
                '%s/invalid_opportunity_type' % (
                    feconf.CONTRIBUTOR_OPPORTUNITIES_DATA_URL),
                expected_status_int=404)

    def test_get_reviewable_translation_opportunities_returns_in_review_suggestions( # pylint: disable=line-too-long
        self
    ) -> None:
        # Create a translation suggestion for exploration 0.
        change_dict = {
            'cmd': 'add_translation',
            'content_id': 'content',
            'language_code': 'hi',
            'content_html': '',
            'state_name': 'Introduction',
            'translation_html': '<p>Translation for content.</p>'
        }
        suggestion_services.create_suggestion(
            feconf.SUGGESTION_TYPE_TRANSLATE_CONTENT,
            feconf.ENTITY_TYPE_EXPLORATION,
            '0', 1, self.owner_id, change_dict, 'description')
        self.login(self.CURRICULUM_ADMIN_EMAIL)

        response = self.get_json(
            '%s' % feconf.REVIEWABLE_OPPORTUNITIES_URL,
            params={'topic_name': 'topic'})

        # Should only return opportunities that have corresponding translation
        # suggestions in review (exploration 0).
        self.assertEqual(
            response['opportunities'], [self.expected_opportunity_dict_1])

    def test_get_reviewable_translation_opportunities_when_state_is_removed(
        self
    ) -> None:
        # Create a new exploration and linked story.
        continue_state_name = 'continue state'
        exp_100 = self.save_new_linear_exp_with_state_names_and_interactions(
            '100',
            self.owner_id,
            ['Introduction', continue_state_name, 'End state'],
            ['TextInput', 'Continue'],
            category='Algebra',
            correctness_feedback_enabled=True
        )
        self.publish_exploration(self.owner_id, exp_100.id)
        self.create_story_for_translation_opportunity(
            self.owner_id, self.admin_id, 'story_id_100', self.topic_id,
            exp_100.id)

        # Create a translation suggestion for continue text.
        continue_state = exp_100.states['continue state']
        content_id_of_continue_button_text = (
            continue_state.interaction.customization_args[
                'buttonText'].value.content_id)
        change_dict = {
            'cmd': 'add_translation',
            'content_id': content_id_of_continue_button_text,
            'language_code': 'hi',
            'content_html': 'Continue',
            'state_name': continue_state_name,
            'translation_html': '<p>Translation for content.</p>'
        }
        suggestion_services.create_suggestion(
            feconf.SUGGESTION_TYPE_TRANSLATE_CONTENT,
            feconf.ENTITY_TYPE_EXPLORATION,
            exp_100.id, 1, self.owner_id, change_dict, 'description')
        self.login(self.CURRICULUM_ADMIN_EMAIL)

        response = self.get_json(
            '%s' % feconf.REVIEWABLE_OPPORTUNITIES_URL,
            params={'topic_name': 'topic'})

        # The newly created translation suggestion with valid exploration
        # content should be returned.
        self.assertEqual(
            response['opportunities'],
            [{
                'id': exp_100.id,
                'topic_name': 'topic',
                'story_title': 'title story_id_100',
                'chapter_title': 'Node1',
                # Introduction + Continue + End state.
                'content_count': 4,
                'translation_counts': {},
                'translation_in_review_counts': {}
            }]
        )

        init_state = exp_100.states[exp_100.init_state_name]
        default_outcome = init_state.interaction.default_outcome
        assert default_outcome is not None
        default_outcome_dict = default_outcome.to_dict()
        default_outcome_dict['dest'] = 'End state'
        exp_services.update_exploration(
            self.owner_id, exp_100.id, [
                exp_domain.ExplorationChange({
                    'cmd': exp_domain.CMD_EDIT_STATE_PROPERTY,
                    'property_name': (
                        exp_domain.STATE_PROPERTY_INTERACTION_DEFAULT_OUTCOME),
                    'state_name': exp_100.init_state_name,
                    'new_value': default_outcome_dict
                }),
                exp_domain.ExplorationChange({
                    'cmd': exp_domain.CMD_DELETE_STATE,
                    'state_name': 'continue state',
                }),
            ], 'delete state')

        response = self.get_json(
            '%s' % feconf.REVIEWABLE_OPPORTUNITIES_URL,
            params={'topic_name': 'topic'})

        # After the state is deleted, the corresponding suggestion should not be
        # returned.
        self.assertEqual(len(response['opportunities']), 0)

    def test_get_reviewable_translation_opportunities_when_original_content_is_removed( # pylint: disable=line-too-long
        self
    ) -> None:
        # Create a new exploration and linked story.
        continue_state_name = 'continue state'
        exp_100 = self.save_new_linear_exp_with_state_names_and_interactions(
            '100',
            self.owner_id,
            ['Introduction', continue_state_name, 'End state'],
            ['TextInput', 'Continue'],
            category='Algebra',
            correctness_feedback_enabled=True
        )
        self.publish_exploration(self.owner_id, exp_100.id)
        self.create_story_for_translation_opportunity(
            self.owner_id, self.admin_id, 'story_id_100', self.topic_id,
            exp_100.id)

        # Create a translation suggestion for the continue text.
        continue_state = exp_100.states['continue state']
        content_id_of_continue_button_text = (
            continue_state.interaction.customization_args[
                'buttonText'].value.content_id)
        change_dict = {
            'cmd': 'add_translation',
            'content_id': content_id_of_continue_button_text,
            'language_code': 'hi',
            'content_html': 'Continue',
            'state_name': continue_state_name,
            'translation_html': '<p>Translation for content.</p>'
        }
        suggestion_services.create_suggestion(
            feconf.SUGGESTION_TYPE_TRANSLATE_CONTENT,
            feconf.ENTITY_TYPE_EXPLORATION,
            exp_100.id, 1, self.owner_id, change_dict, 'description')
        self.login(self.CURRICULUM_ADMIN_EMAIL)

        response = self.get_json(
            '%s' % feconf.REVIEWABLE_OPPORTUNITIES_URL,
            params={'topic_name': 'topic'})

        # Since there was a valid translation suggestion created in the setup,
        # and one suggestion created in this test case, 2 opportunities should
        # be returned.
        self.assertEqual(
            response['opportunities'],
            [{
                'id': exp_100.id,
                'topic_name': 'topic',
                'story_title': 'title story_id_100',
                'chapter_title': 'Node1',
                # Introduction + Multiple choice with 2 options + End state.
                'content_count': 4,
                'translation_counts': {},
                'translation_in_review_counts': {}
            }]
        )

        exp_services.update_exploration(
            self.owner_id, exp_100.id, [
                exp_domain.ExplorationChange({
                    'cmd': exp_domain.CMD_EDIT_STATE_PROPERTY,
                    'property_name':
                        exp_domain.STATE_PROPERTY_INTERACTION_CUST_ARGS,
                    'state_name': continue_state_name,
                    'new_value': {
                        'buttonText': {
                            'value': {
                                'content_id': 'choices_0',
                                'unicode_str': 'Continua'
                            }
                        }
                    }
                })], 'Update continue cust args')

        response = self.get_json(
            '%s' % feconf.REVIEWABLE_OPPORTUNITIES_URL,
            params={'topic_name': 'topic'})

        # After the original exploration content is deleted, the corresponding
        # suggestion should not be returned.
        self.assertEqual(len(response['opportunities']), 0)

    def test_get_reviewable_translation_opportunities_with_null_topic_name(
        self
    ) -> None:
        # Create a translation suggestion for exploration 0.
        change_dict = {
            'cmd': 'add_translation',
            'content_id': 'content',
            'language_code': 'hi',
            'content_html': '',
            'state_name': 'Introduction',
            'translation_html': '<p>Translation for content.</p>'
        }
        suggestion_services.create_suggestion(
            feconf.SUGGESTION_TYPE_TRANSLATE_CONTENT,
            feconf.ENTITY_TYPE_EXPLORATION,
            '0', 1, self.owner_id, change_dict, 'description')
        self.login(self.CURRICULUM_ADMIN_EMAIL)

        response = self.get_json('%s' % feconf.REVIEWABLE_OPPORTUNITIES_URL)

        # Should return all available reviewable opportunities.
        self.assertEqual(
            response['opportunities'], [self.expected_opportunity_dict_1])

    def test_get_reviewable_translation_opportunities_with_invalid_topic(
        self
    ) -> None:
        self.login(self.CURRICULUM_ADMIN_EMAIL)

        self.get_json(
            '%s' % feconf.REVIEWABLE_OPPORTUNITIES_URL,
            params={'topic_name': 'Invalid'},
            expected_status_int=400)

    def test_get_reviewable_translation_opportunities_returns_opportunities_in_story_order( # pylint: disable=line-too-long
        self
    ) -> None:
        # Create new explorations 10, 20, 30.
        exp_10 = self.save_new_valid_exploration(
            '10',
            self.owner_id,
            title='title 10',
            end_state_name='End State',
            correctness_feedback_enabled=True
        )
        self.publish_exploration(self.owner_id, exp_10.id)
        exp_20 = self.save_new_valid_exploration(
            '20',
            self.owner_id,
            title='title 20',
            end_state_name='End State',
            correctness_feedback_enabled=True
        )
        self.publish_exploration(self.owner_id, exp_20.id)
        exp_30 = self.save_new_valid_exploration(
            '30',
            self.owner_id,
            title='title 30',
            end_state_name='End State',
            correctness_feedback_enabled=True
        )
        self.publish_exploration(self.owner_id, exp_30.id)

        # Create a new story.
        topic_id = '0'
        story_title = 'story title'
        story = story_domain.Story.create_default_story(
            'story-id', story_title, 'description', topic_id, 'url-fragment')
        story.language_code = 'en'

        # Add explorations 10, 20, 30 as story nodes.
        story.add_node('node_1', 'Node1')
        story.update_node_exploration_id('node_1', exp_10.id)
        story.add_node('node_2', 'Node2')
        story.update_node_exploration_id('node_2', exp_20.id)
        story.add_node('node_3', 'Node3')
        story.update_node_exploration_id('node_3', exp_30.id)
        story.update_node_destination_node_ids(
            'node_1', ['node_2'])
        story.update_node_destination_node_ids(
            'node_2', ['node_3'])
        story_services.save_new_story(self.owner_id, story)
        topic_services.add_canonical_story(self.owner_id, topic_id, story.id)
        topic_services.publish_story(topic_id, story.id, self.admin_id)

        # Create translation suggestions for the explorations.
        change_dict = {
            'cmd': 'add_translation',
            'content_id': 'content',
            'language_code': 'hi',
            'content_html': '',
            'state_name': 'Introduction',
            'translation_html': '<p>Translation for content.</p>'
        }
        suggestion_services.create_suggestion(
            feconf.SUGGESTION_TYPE_TRANSLATE_CONTENT,
            feconf.ENTITY_TYPE_EXPLORATION,
            exp_10.id, 1, self.owner_id, change_dict, 'description')
        suggestion_services.create_suggestion(
            feconf.SUGGESTION_TYPE_TRANSLATE_CONTENT,
            feconf.ENTITY_TYPE_EXPLORATION,
            exp_20.id, 1, self.owner_id, change_dict, 'description')
        suggestion_services.create_suggestion(
            feconf.SUGGESTION_TYPE_TRANSLATE_CONTENT,
            feconf.ENTITY_TYPE_EXPLORATION,
            exp_30.id, 1, self.owner_id, change_dict, 'description')

        expected_opportunity_dict_10 = {
            'id': exp_10.id,
            'topic_name': 'topic',
            'story_title': story_title,
            'chapter_title': 'Node1',
            'content_count': 2,
            'translation_counts': {},
            'translation_in_review_counts': {}
        }
        expected_opportunity_dict_20 = {
            'id': exp_20.id,
            'topic_name': 'topic',
            'story_title': story_title,
            'chapter_title': 'Node2',
            'content_count': 2,
            'translation_counts': {},
            'translation_in_review_counts': {}
        }
        expected_opportunity_dict_30 = {
            'id': exp_30.id,
            'topic_name': 'topic',
            'story_title': story_title,
            'chapter_title': 'Node3',
            'content_count': 2,
            'translation_counts': {},
            'translation_in_review_counts': {}
        }

        self.login(self.CURRICULUM_ADMIN_EMAIL)

        response = self.get_json(
            '%s' % feconf.REVIEWABLE_OPPORTUNITIES_URL,
            params={'topic_name': 'topic'})

        # Should return reviewable opportunities in story order.
        self.assertEqual(
            response['opportunities'],
            [
                expected_opportunity_dict_10,
                expected_opportunity_dict_20,
                expected_opportunity_dict_30])

        # Update story node order to explorations 10 -> 30 -> 20.
        story.update_node_destination_node_ids('node_1', ['node_3'])
        story.update_node_destination_node_ids('node_2', [])
        story.update_node_destination_node_ids('node_3', ['node_2'])
        story_services.save_new_story(self.owner_id, story)
        topic_services.publish_story(topic_id, story.id, self.admin_id)

        response = self.get_json(
            '%s' % feconf.REVIEWABLE_OPPORTUNITIES_URL,
            params={'topic_name': 'topic'})

        # Should return reviewable opportunities in new story order.
        self.assertEqual(
            response['opportunities'],
            [
                expected_opportunity_dict_10,
                expected_opportunity_dict_30,
                expected_opportunity_dict_20])

    def _publish_valid_topic(
        self, topic: topic_domain.Topic, uncategorized_skill_ids: List[str]
    ) -> None:
        """Saves and publishes a valid topic with linked skills and subtopic.

        Args:
            topic: Topic. The topic to be saved and published.
            uncategorized_skill_ids: list(str). List of uncategorized skills IDs
                to add to the supplied topic.
        """
        topic.thumbnail_filename = 'thumbnail.svg'
        topic.thumbnail_bg_color = '#C6DCDA'
        subtopic_id = 1
        subtopic_skill_id = 'subtopic_skill_id' + topic.id
        topic.subtopics = [
            topic_domain.Subtopic(
                subtopic_id, 'Title', [subtopic_skill_id], 'image.svg',
                constants.ALLOWED_THUMBNAIL_BG_COLORS['subtopic'][0], 21131,
                'dummy-subtopic')]
        topic.next_subtopic_id = 2
        topic.skill_ids_for_diagnostic_test = [subtopic_skill_id]
        subtopic_page = (
            subtopic_page_domain.SubtopicPage.create_default_subtopic_page(
                subtopic_id, topic.id))
        subtopic_page_services.save_subtopic_page(
            self.owner_id, subtopic_page, 'Added subtopic',
            [topic_domain.TopicChange({
                'cmd': topic_domain.CMD_ADD_SUBTOPIC,
                'subtopic_id': 1,
                'title': 'Sample',
                'url_fragment': 'sample-fragment'
            })]
        )
        topic_services.save_new_topic(self.owner_id, topic)
        topic_services.publish_topic(topic.id, self.admin_id)

        for skill_id in uncategorized_skill_ids:
            self.save_new_skill(
                skill_id, self.admin_id, description='skill_description')
            topic_services.add_uncategorized_skill(
                self.admin_id, topic.id, skill_id)


class TranslatableTextHandlerTest(test_utils.GenericTestBase):
    """Unit test for the ContributionOpportunitiesHandler."""

    def setUp(self) -> None:
        super().setUp()
        self.signup(self.CURRICULUM_ADMIN_EMAIL, self.CURRICULUM_ADMIN_USERNAME)
        self.signup(self.OWNER_EMAIL, self.OWNER_USERNAME)

        self.admin_id = self.get_user_id_from_email(self.CURRICULUM_ADMIN_EMAIL)
        self.owner_id = self.get_user_id_from_email(self.OWNER_EMAIL)

        self.set_curriculum_admins([self.CURRICULUM_ADMIN_USERNAME])

        explorations = [self.save_new_valid_exploration(
            '%s' % i,
            self.owner_id,
            title='title %d' % i,
            category=constants.ALL_CATEGORIES[i],
            end_state_name='End State',
            correctness_feedback_enabled=True
        ) for i in range(2)]

        for exp in explorations:
            self.publish_exploration(self.owner_id, exp.id)

        topic = topic_domain.Topic.create_default_topic(
            '0', 'topic', 'abbrev', 'description', 'fragm')
        topic.thumbnail_filename = 'thumbnail.svg'
        topic.thumbnail_bg_color = '#C6DCDA'
        topic.subtopics = [
            topic_domain.Subtopic(
                1, 'Title', ['skill_id_1'], 'image.svg',
                constants.ALLOWED_THUMBNAIL_BG_COLORS['subtopic'][0], 21131,
                'dummy-subtopic-three')]
        topic.next_subtopic_id = 2
        topic.skill_ids_for_diagnostic_test = ['skill_id_1']
        topic_services.save_new_topic(self.owner_id, topic)
        topic_services.publish_topic(topic.id, self.admin_id)

        stories = [story_domain.Story.create_default_story(
            '%s' % i,
            'title %d' % i,
            'description %d' % i,
            '0',
            'title-%s' % chr(97 + i)
        ) for i in range(2)]

        for index, story in enumerate(stories):
            story.language_code = 'en'
            story_services.save_new_story(self.owner_id, story)
            topic_services.add_canonical_story(
                self.owner_id, topic.id, story.id)
            topic_services.publish_story(topic.id, story.id, self.admin_id)
            story_services.update_story(
                self.owner_id, story.id, [story_domain.StoryChange({
                    'cmd': 'add_story_node',
                    'node_id': 'node_1',
                    'title': 'Node1',
                }), story_domain.StoryChange({
                    'cmd': 'update_story_node_property',
                    'property_name': 'exploration_id',
                    'node_id': 'node_1',
                    'old_value': None,
                    'new_value': explorations[index].id
                })], 'Changes.')

    def test_handler_with_invalid_language_code_raise_exception(self) -> None:
        self.get_json('/gettranslatabletexthandler', params={
            'language_code': 'hi',
            'exp_id': '0'
        }, expected_status_int=200)

        self.get_json('/gettranslatabletexthandler', params={
            'language_code': 'invalid_lang_code',
            'exp_id': '0'
        }, expected_status_int=400)

    def test_handler_with_exp_id_not_for_contribution_raise_exception(
        self
    ) -> None:
        self.get_json('/gettranslatabletexthandler', params={
            'language_code': 'hi',
            'exp_id': '0'
        }, expected_status_int=200)

        new_exp = exp_domain.Exploration.create_default_exploration(
            'not_for_contribution')
        exp_services.save_new_exploration(self.owner_id, new_exp)

        self.get_json('/gettranslatabletexthandler', params={
            'language_code': 'hi',
            'exp_id': 'not_for_contribution'
        }, expected_status_int=400)

    def test_handler_returns_correct_data(self) -> None:
        exp_services.update_exploration(
            self.owner_id, '0', [exp_domain.ExplorationChange({
                'cmd': exp_domain.CMD_EDIT_STATE_PROPERTY,
                'property_name': exp_domain.STATE_PROPERTY_CONTENT,
                'state_name': 'Introduction',
                'new_value': {
                    'content_id': 'content',
                    'html': '<p>A content to translate.</p>'
                }
            })], 'Changes content.')

        output = self.get_json('/gettranslatabletexthandler', params={
            'language_code': 'hi',
            'exp_id': '0'
        })

        expected_output = {
            'version': 2,
            'state_names_to_content_id_mapping': {
                'Introduction': {
                    'content': {
                        'content': (
                            '<p>A content to translate.</p>'),
                        'data_format': 'html',
                        'content_type': 'content',
                        'interaction_id': None,
                        'rule_type': None
                    }
                },
                'End State': {
                    'content': {
                        'content': '',
                        'data_format': 'html',
                        'content_type': 'content',
                        'interaction_id': None,
                        'rule_type': None
                    }
                }
            }
        }

        self.assertEqual(output, expected_output)

    def test_handler_does_not_return_in_review_content(self) -> None:
        change_dict = {
            'cmd': 'add_written_translation',
            'state_name': 'Introduction',
            'content_id': 'content',
            'language_code': 'hi',
            'content_html': '',
            'translation_html': '<p>Translation for content.</p>',
            'data_format': 'html'
        }
        suggestion_services.create_suggestion(
            feconf.SUGGESTION_TYPE_TRANSLATE_CONTENT,
            feconf.ENTITY_TYPE_EXPLORATION,
            '0', 1, self.owner_id, change_dict, 'description')

        output = self.get_json('/gettranslatabletexthandler', params={
            'language_code': 'hi',
            'exp_id': '0'
        })

        expected_output = {
            'version': 1,
            'state_names_to_content_id_mapping': {
                'End State': {
                    'content': {
                        'content': '',
                        'data_format': 'html',
                        'content_type': 'content',
                        'interaction_id': None,
                        'rule_type': None
                    }
                }
            }
        }
        self.assertEqual(output, expected_output)


class MachineTranslationStateTextsHandlerTests(test_utils.GenericTestBase):
    """Tests for MachineTranslationStateTextsHandler"""

    def setUp(self) -> None:
        super().setUp()
        self.signup(self.CURRICULUM_ADMIN_EMAIL, self.CURRICULUM_ADMIN_USERNAME)
        self.signup(self.OWNER_EMAIL, self.OWNER_USERNAME)

        self.admin_id = self.get_user_id_from_email(self.CURRICULUM_ADMIN_EMAIL)
        self.owner_id = self.get_user_id_from_email(self.OWNER_EMAIL)

        self.set_curriculum_admins([self.CURRICULUM_ADMIN_USERNAME])

        self.exp_id = exp_fetchers.get_new_exploration_id()
        exp = self.save_new_valid_exploration(
            self.exp_id,
            self.owner_id,
            title='title',
            category='category',
            end_state_name='End State'
        )

        self.publish_exploration(self.owner_id, exp.id)

    def test_handler_with_invalid_language_code_raises_exception(self) -> None:
        output = self.get_json(
            '/machine_translated_state_texts_handler', params={
                'exp_id': self.exp_id,
                'state_name': 'End State',
                'content_ids': '["content"]',
                'target_language_code': 'invalid_language_code'
            }, expected_status_int=400)

        error_msg = (
            'Schema validation for \'target_language_code\' failed: '
            'Validation failed: is_supported_audio_language_code ({}) for '
            'object invalid_language_code')
        self.assertEqual(
            output['error'], error_msg)

    def test_handler_with_no_target_language_code_raises_exception(
        self
    ) -> None:
        output = self.get_json(
            '/machine_translated_state_texts_handler', params={
                'exp_id': self.exp_id,
                'state_name': 'End State',
                'content_ids': '["content"]',
            }, expected_status_int=400)

        error_msg = 'Missing key in handler args: target_language_code.'
        self.assertEqual(
            output['error'], error_msg)

    def test_handler_with_invalid_exploration_id_returns_not_found(
        self
    ) -> None:
        self.get_json(
            '/machine_translated_state_texts_handler', params={
                'exp_id': 'invalid_exploration_id',
                'state_name': 'End State',
                'content_ids': '["content"]',
                'target_language_code': 'es'
            }, expected_status_int=404)

    def test_handler_with_no_exploration_id_raises_exception(self) -> None:
        output = self.get_json(
            '/machine_translated_state_texts_handler', params={
                'state_name': 'End State',
                'content_ids': '["content"]',
                'target_language_code': 'es'
            }, expected_status_int=400)

        error_msg = 'Missing key in handler args: exp_id.'
        self.assertEqual(
            output['error'], error_msg)

    def test_handler_with_invalid_state_name_returns_not_found(self) -> None:
        self.get_json(
            '/machine_translated_state_texts_handler', params={
                'exp_id': self.exp_id,
                'state_name': 'invalid_state_name',
                'content_ids': '["content"]',
                'target_language_code': 'es'
            }, expected_status_int=404)

    def test_handler_with_no_state_name_raises_exception(self) -> None:
        output = self.get_json(
            '/machine_translated_state_texts_handler', params={
                'exp_id': self.exp_id,
                'content_ids': '["content"]',
                'target_language_code': 'es'
            }, expected_status_int=400)

        error_msg = 'Missing key in handler args: state_name.'
        self.assertEqual(
            output['error'], error_msg)

    def test_handler_with_invalid_content_ids_returns_none(self) -> None:
        exp_services.update_exploration(
            self.owner_id, self.exp_id, [exp_domain.ExplorationChange({
                'cmd': exp_domain.CMD_EDIT_STATE_PROPERTY,
                'property_name': exp_domain.STATE_PROPERTY_CONTENT,
                'state_name': 'End State',
                'new_value': {
                    'content_id': 'content',
                    'html': 'Please continue.'
                }
            })], 'Changes content.')

        output = self.get_json(
            '/machine_translated_state_texts_handler', params={
                'exp_id': self.exp_id,
                'state_name': 'End State',
                'content_ids': '["invalid_content_id", "content"]',
                'target_language_code': 'es'
            }, expected_status_int=200
        )

        expected_output = {
            'translated_texts': {
                'content': 'Por favor continua.',
                'invalid_content_id': None
            }
        }
        self.assertEqual(output, expected_output)

    def test_handler_with_invalid_content_ids_format_raises_exception(
        self
    ) -> None:
        output = self.get_json(
            '/machine_translated_state_texts_handler', params={
                'exp_id': self.exp_id,
                'state_name': 'End State',
                'content_ids': 'invalid_format',
                'target_language_code': 'es'
            }, expected_status_int=400)
        self.assertEqual(
            output['error'],
            'Improperly formatted content_ids: invalid_format')

    def test_handler_with_empty_content_ids_returns_empty_response_dict(
        self
    ) -> None:
        output = self.get_json(
            '/machine_translated_state_texts_handler', params={
                'exp_id': self.exp_id,
                'state_name': 'End State',
                'content_ids': '[]',
                'target_language_code': 'es'
            }, expected_status_int=200
        )
        expected_output: Dict[str, Dict[str, str]] = {
            'translated_texts': {}
        }
        self.assertEqual(output, expected_output)

    def test_handler_with_missing_content_ids_parameter_raises_exception(
        self
    ) -> None:
        output = self.get_json(
            '/machine_translated_state_texts_handler', params={
                'exp_id': self.exp_id,
                'state_name': 'End State',
                'target_language_code': 'en'
            }, expected_status_int=400
        )

        error_msg = 'Missing key in handler args: content_ids.'
        self.assertEqual(
            output['error'], error_msg)

    def test_handler_with_valid_input_returns_translation(self) -> None:
        exp_services.update_exploration(
            self.owner_id, self.exp_id, [exp_domain.ExplorationChange({
                'cmd': exp_domain.CMD_EDIT_STATE_PROPERTY,
                'property_name': exp_domain.STATE_PROPERTY_CONTENT,
                'state_name': 'Introduction',
                'new_value': {
                    'content_id': 'content',
                    'html': 'Please continue.'
                }
            })], 'Changes content.')

        output = self.get_json(
            '/machine_translated_state_texts_handler',
            params={
                'exp_id': self.exp_id,
                'state_name': 'Introduction',
                'content_ids': '["content"]',
                'target_language_code': 'es'
            },
            expected_status_int=200
        )

        expected_output = {
            'translated_texts': {'content': 'Por favor continua.'}
        }
        self.assertEqual(output, expected_output)


class UserContributionRightsDataHandlerTest(test_utils.GenericTestBase):
    """Test for the UserContributionRightsDataHandler."""

    def test_guest_user_check_contribution_rights(self) -> None:
        response = self.get_json('/usercontributionrightsdatahandler')

        self.assertEqual(
            response, {
                'can_review_translation_for_language_codes': [],
                'can_review_voiceover_for_language_codes': [],
                'can_review_questions': False,
                'can_suggest_questions': False
            })

    def test_user_check_contribution_rights(self) -> None:
        user_email = 'user@example.com'
        self.signup(user_email, 'user')
        user_id = self.get_user_id_from_email(user_email)
        self.login(user_email)

        response = self.get_json('/usercontributionrightsdatahandler')
        self.assertEqual(
            response, {
                'can_review_translation_for_language_codes': [],
                'can_review_voiceover_for_language_codes': [],
                'can_review_questions': False,
                'can_suggest_questions': False
            })

        user_services.allow_user_to_review_question(user_id)

        response = self.get_json('/usercontributionrightsdatahandler')
        self.assertEqual(
            response, {
                'can_review_translation_for_language_codes': [],
                'can_review_voiceover_for_language_codes': [],
                'can_review_questions': True,
                'can_suggest_questions': False
            })

    def test_can_suggest_questions_flag_in_response(self) -> None:
        user_email = 'user@example.com'
        self.signup(user_email, 'user')
        user_id = self.get_user_id_from_email(user_email)
        self.login(user_email)

        response = self.get_json('/usercontributionrightsdatahandler')
        self.assertEqual(
            response, {
                'can_review_translation_for_language_codes': [],
                'can_review_voiceover_for_language_codes': [],
                'can_review_questions': False,
                'can_suggest_questions': False
            })

        user_services.allow_user_to_submit_question(user_id)

        response = self.get_json('/usercontributionrightsdatahandler')
        self.assertEqual(
            response, {
                'can_review_translation_for_language_codes': [],
                'can_review_voiceover_for_language_codes': [],
                'can_review_questions': False,
                'can_suggest_questions': True
            })


class FeaturedTranslationLanguagesHandlerTest(test_utils.GenericTestBase):
    """Test for the FeaturedTranslationLanguagesHandler."""

    def test_get_featured_translation_languages(self) -> None:
        response = self.get_json('/retrivefeaturedtranslationlanguages')
        self.assertEqual(
            response,
            {'featured_translation_languages': []}
        )

        new_value = [
            {'language_code': 'en', 'explanation': 'Partnership with ABC'}
        ]
        config_services.set_property(
            'admin',
            'featured_translation_languages',
            new_value
        )

        response = self.get_json('/retrivefeaturedtranslationlanguages')
        self.assertEqual(
            response,
            {'featured_translation_languages': new_value}
        )


class TranslatableTopicNamesHandlerTest(test_utils.GenericTestBase):
    """Test for the TranslatableTopicNamesHandler."""

    def setUp(self) -> None:
        super().setUp()
        self.signup(self.CURRICULUM_ADMIN_EMAIL, self.CURRICULUM_ADMIN_USERNAME)
        self.signup(self.OWNER_EMAIL, self.OWNER_USERNAME)

        self.admin_id = self.get_user_id_from_email(self.CURRICULUM_ADMIN_EMAIL)
        self.owner_id = self.get_user_id_from_email(self.OWNER_EMAIL)

        self.set_curriculum_admins([self.CURRICULUM_ADMIN_USERNAME])

    def test_get_translatable_topic_names(self) -> None:
        response = self.get_json('/gettranslatabletopicnames')
        self.assertEqual(
            response,
            {'topic_names': []}
        )

        topic_id = '0'
        topic = topic_domain.Topic.create_default_topic(
            topic_id, 'topic', 'abbrev', 'description', 'fragm')
        topic.thumbnail_filename = 'thumbnail.svg'
        topic.thumbnail_bg_color = '#C6DCDA'
        topic.subtopics = [
            topic_domain.Subtopic(
                1, 'Title', ['skill_id_3'], 'image.svg',
                constants.ALLOWED_THUMBNAIL_BG_COLORS['subtopic'][0], 21131,
                'dummy-subtopic-three')]
        topic.next_subtopic_id = 2
        topic.skill_ids_for_diagnostic_test = ['skill_id_3']
        topic_services.save_new_topic(self.owner_id, topic)

        # Unpublished topics should not be returned.
        response = self.get_json('/gettranslatabletopicnames')
        self.assertEqual(len(response['topic_names']), 0)

        topic_services.publish_topic(topic_id, self.admin_id)

        response = self.get_json('/gettranslatabletopicnames')
        self.assertEqual(
            response,
            {'topic_names': ['topic']}
        )


class TranslationPreferenceHandlerTest(test_utils.GenericTestBase):
    """Test for the TranslationPreferenceHandler."""

    def test_get_preferred_translation_language_when_user_is_logged_in(
        self
    ) -> None:
        user_email = 'user@example.com'
        self.signup(user_email, 'user')
        self.login(user_email)

        response = self.get_json('/preferredtranslationlanguage')
        self.assertIsNone(response['preferred_translation_language_code'])

        csrf_token = self.get_new_csrf_token()
        self.post_json(
            '/preferredtranslationlanguage',
            {'language_code': 'en'},
            csrf_token=csrf_token
        )

        response = self.get_json('/preferredtranslationlanguage')
        self.assertEqual(response['preferred_translation_language_code'], 'en')
        self.logout()

    def test_handler_with_guest_user_raises_exception(self) -> None:
        response = self.get_json(
            '/preferredtranslationlanguage', expected_status_int=401)

        error_msg = 'You must be logged in to access this resource.'
        self.assertEqual(response['error'], error_msg)


class ContributorStatsSummariesHandlerTest(test_utils.GenericTestBase):
    """Test for the ContributorStatsSummariesHandler."""

    def setUp(self) -> None:
        super().setUp()
        self.signup(self.OWNER_EMAIL, self.OWNER_USERNAME)
        self.signup(self.CURRICULUM_ADMIN_EMAIL, self.CURRICULUM_ADMIN_USERNAME)

        self.owner_id = self.get_user_id_from_email(self.OWNER_EMAIL)
        self.admin_id = self.get_user_id_from_email(self.CURRICULUM_ADMIN_EMAIL)
        self.set_curriculum_admins([self.CURRICULUM_ADMIN_USERNAME])

    def _publish_topic(self, topic_id: str, topic_name: str) -> None:
        """Creates and publishes a topic.

        Args:
            topic_id: str. Topic ID.
            topic_name: str. Topic name.
        """
        topic = topic_domain.Topic.create_default_topic(
            topic_id, topic_name, 'abbrev', 'description', 'fragm')
        topic.thumbnail_filename = 'thumbnail.svg'
        topic.thumbnail_bg_color = '#C6DCDA'
        topic.subtopics = [
            topic_domain.Subtopic(
                1, 'Title', ['skill_id_3'], 'image.svg',
                constants.ALLOWED_THUMBNAIL_BG_COLORS['subtopic'][0], 21131,
                'dummy-subtopic-three')]
        topic.next_subtopic_id = 2
        topic.skill_ids_for_diagnostic_test = ['skill_id_3']
        topic_services.save_new_topic(self.admin_id, topic)
        topic_services.publish_topic(topic_id, self.admin_id)

    def test_get_translation_contribution_stats(self) -> None:
        # Create and publish a topic.
        published_topic_id = 'topic_id'
        published_topic_name = 'published_topic_name'
        self._publish_topic(published_topic_id, published_topic_name)
        suggestion_models.TranslationContributionStatsModel.create(
            language_code='es',
            contributor_user_id=self.owner_id,
            topic_id='topic_id',
            submitted_translations_count=2,
            submitted_translation_word_count=100,
            accepted_translations_count=1,
            accepted_translations_without_reviewer_edits_count=0,
            accepted_translation_word_count=50,
            rejected_translations_count=0,
            rejected_translation_word_count=0,
            contribution_dates=[
                datetime.date.fromtimestamp(1616173836)
            ]
        )
        self.login(self.OWNER_EMAIL)

        response = self.get_json(
            '/contributorstatssummaries/translation/submission/%s' % (
                self.OWNER_USERNAME))

        self.assertEqual(
            response, {
                'translation_contribution_stats': [
                    {
                        'language_code': 'es',
                        'topic_name': 'published_topic_name',
                        'submitted_translations_count': 2,
                        'submitted_translation_word_count': 100,
                        'accepted_translations_count': 1,
                        'accepted_translations_without_reviewer_edits_count': (
                            0),
                        'accepted_translation_word_count': 50,
                        'rejected_translations_count': 0,
                        'rejected_translation_word_count': 0,
                        'first_contribution_date': 'Mar 2021',
                        'last_contribution_date': 'Mar 2021'
                    }
                ]
            })

        self.logout()

    def test_get_translation_review_stats(self) -> None:
        # Create and publish a topic.
        published_topic_id = 'topic_id'
        published_topic_name = 'published_topic_name'
        self._publish_topic(published_topic_id, published_topic_name)
        suggestion_models.TranslationReviewStatsModel.create(
            language_code='es',
            reviewer_user_id=self.owner_id,
            topic_id='topic_id',
            reviewed_translations_count=1,
            reviewed_translation_word_count=1,
            accepted_translations_count=1,
            accepted_translations_with_reviewer_edits_count=0,
            accepted_translation_word_count=1,
            first_contribution_date=datetime.date.fromtimestamp(1616173836),
            last_contribution_date=datetime.date.fromtimestamp(1616173836)
        )
        self.login(self.OWNER_EMAIL)

        response = self.get_json(
            '/contributorstatssummaries/translation/review/%s' % (
                self.OWNER_USERNAME))

        self.assertEqual(
            response, {
                'translation_review_stats': [
                    {
                        'language_code': 'es',
                        'topic_name': 'published_topic_name',
                        'reviewed_translations_count': 1,
                        'reviewed_translation_word_count': 1,
                        'accepted_translations_count': 1,
                        'accepted_translations_with_reviewer_edits_count': 0,
                        'accepted_translation_word_count': 1,
                        'first_contribution_date': 'Mar 2021',
                        'last_contribution_date': 'Mar 2021'
                    }
                ]
            })

        self.logout()

    def test_get_question_contribution_stats(self) -> None:
        # Create and publish a topic.
        published_topic_id = 'topic_id'
        published_topic_name = 'published_topic_name'
        self._publish_topic(published_topic_id, published_topic_name)
        suggestion_models.QuestionContributionStatsModel.create(
            contributor_user_id=self.owner_id,
            topic_id='topic_id',
            submitted_questions_count=1,
            accepted_questions_count=1,
            accepted_questions_without_reviewer_edits_count=0,
            first_contribution_date=datetime.date.fromtimestamp(1616173836),
            last_contribution_date=datetime.date.fromtimestamp(1616173836)
        )
        self.login(self.OWNER_EMAIL)

        response = self.get_json(
            '/contributorstatssummaries/question/submission/%s' % (
                self.OWNER_USERNAME))

        self.assertEqual(
            response, {
                'question_contribution_stats': [
                    {
                        'topic_name': 'published_topic_name',
                        'submitted_questions_count': 1,
                        'accepted_questions_count': 1,
                        'accepted_questions_without_reviewer_edits_count': 0,
                        'first_contribution_date': 'Mar 2021',
                        'last_contribution_date': 'Mar 2021'
                    }
                ]
            })

        self.logout()

    def test_get_question_review_stats(self) -> None:
        # Create and publish a topic.
        published_topic_id = 'topic_id'
        published_topic_name = 'published_topic_name'
        self._publish_topic(published_topic_id, published_topic_name)
        suggestion_models.QuestionReviewStatsModel.create(
            reviewer_user_id=self.owner_id,
            topic_id='topic_id',
            reviewed_questions_count=1,
            accepted_questions_count=1,
            accepted_questions_with_reviewer_edits_count=1,
            first_contribution_date=datetime.date.fromtimestamp(1616173836),
            last_contribution_date=datetime.date.fromtimestamp(1616173836)
        )
        self.login(self.OWNER_EMAIL)

        response = self.get_json(
            '/contributorstatssummaries/question/review/%s' % (
                self.OWNER_USERNAME))

        self.assertEqual(
            response, {
                'question_review_stats': [
                    {
                        'topic_name': 'published_topic_name',
                        'reviewed_questions_count': 1,
                        'accepted_questions_count': 1,
                        'accepted_questions_with_reviewer_edits_count': 1,
                        'first_contribution_date': 'Mar 2021',
                        'last_contribution_date': 'Mar 2021'
                    }
                ]
            })

        self.logout()

    def test_get_stats_with_invalid_contribution_type_raises_error(
        self
    ) -> None:
        self.login(self.OWNER_EMAIL)
        response = self.get_json(
            '/contributorstatssummaries/a/review/%s' % (
                self.OWNER_USERNAME), expected_status_int=400)

        self.assertEqual(
            response['error'], 'Invalid contribution type a.')

        self.logout()

    def test_get_stats_with_invalid_contribution_subtype_raises_error(
        self
    ) -> None:
        self.login(self.OWNER_EMAIL)
        response = self.get_json(
            '/contributorstatssummaries/question/a/%s' % (
                self.OWNER_USERNAME), expected_status_int=400)

        self.assertEqual(
            response['error'], 'Invalid contribution subtype a.')

        self.logout()

    def test_get_stats_without_logging_in_error(self) -> None:
        response = self.get_json(
            '/contributorstatssummaries/question/a/abc',
            expected_status_int=401)

        self.assertEqual(
            response['error'], 'You must be logged in to access this resource.')

    def test_get_all_stats_of_other_users_raises_error(self) -> None:
        self.login(self.OWNER_EMAIL)

        response = self.get_json(
            '/contributorstatssummaries/question/review/abc',
            expected_status_int=401)

        self.assertEqual(
            response['error'],
            'The user %s is not allowed to fetch the stats of other users.' % (
                self.OWNER_USERNAME))

        self.logout()


class ContributorAllStatsSummariesHandlerTest(test_utils.GenericTestBase):
    """Test for the ContributorAllStatsSummariesHandler."""

    def setUp(self) -> None:
        super().setUp()
        self.signup(self.OWNER_EMAIL, self.OWNER_USERNAME)
        self.signup(self.NEW_USER_EMAIL, self.NEW_USER_USERNAME)
        self.signup(self.CURRICULUM_ADMIN_EMAIL, self.CURRICULUM_ADMIN_USERNAME)

        self.owner_id = self.get_user_id_from_email(self.OWNER_EMAIL)
        self.new_user_id = self.get_user_id_from_email(self.NEW_USER_EMAIL)
        self.admin_id = self.get_user_id_from_email(self.CURRICULUM_ADMIN_EMAIL)
        self.set_curriculum_admins([self.CURRICULUM_ADMIN_USERNAME])

        published_topic_id = 'topic_id'
        published_topic_name = 'published_topic_name'
        self._publish_topic(published_topic_id, published_topic_name)
        suggestion_models.TranslationContributionStatsModel.create(
            language_code='es',
            contributor_user_id=self.owner_id,
            topic_id='topic_id',
            submitted_translations_count=2,
            submitted_translation_word_count=100,
            accepted_translations_count=1,
            accepted_translations_without_reviewer_edits_count=0,
            accepted_translation_word_count=50,
            rejected_translations_count=0,
            rejected_translation_word_count=0,
            contribution_dates=[
                datetime.date.fromtimestamp(1616173836)
            ]
        )
        suggestion_models.TranslationReviewStatsModel.create(
            language_code='es',
            reviewer_user_id=self.owner_id,
            topic_id='topic_id',
            reviewed_translations_count=1,
            reviewed_translation_word_count=1,
            accepted_translations_count=1,
            accepted_translations_with_reviewer_edits_count=0,
            accepted_translation_word_count=1,
            first_contribution_date=datetime.date.fromtimestamp(1616173836),
            last_contribution_date=datetime.date.fromtimestamp(1616173836)
        )
        suggestion_models.QuestionContributionStatsModel.create(
            contributor_user_id=self.owner_id,
            topic_id='topic_id',
            submitted_questions_count=1,
            accepted_questions_count=1,
            accepted_questions_without_reviewer_edits_count=0,
            first_contribution_date=datetime.date.fromtimestamp(1616173836),
            last_contribution_date=datetime.date.fromtimestamp(1616173836)
        )
        suggestion_models.QuestionReviewStatsModel.create(
            reviewer_user_id=self.owner_id,
            topic_id='topic_id',
            reviewed_questions_count=1,
            accepted_questions_count=1,
            accepted_questions_with_reviewer_edits_count=1,
            first_contribution_date=datetime.date.fromtimestamp(1616173836),
            last_contribution_date=datetime.date.fromtimestamp(1616173836)
        )

    def _publish_topic(self, topic_id: str, topic_name: str) -> None:
        """Creates and publishes a topic.

        Args:
            topic_id: str. Topic ID.
            topic_name: str. Topic name.
        """
        topic = topic_domain.Topic.create_default_topic(
            topic_id, topic_name, 'abbrev', 'description', 'fragm')
        topic.thumbnail_filename = 'thumbnail.svg'
        topic.thumbnail_bg_color = '#C6DCDA'
        topic.subtopics = [
            topic_domain.Subtopic(
                1, 'Title', ['skill_id_3'], 'image.svg',
                constants.ALLOWED_THUMBNAIL_BG_COLORS['subtopic'][0], 21131,
                'dummy-subtopic-three')]
        topic.next_subtopic_id = 2
        topic.skill_ids_for_diagnostic_test = ['skill_id_3']
        topic_services.save_new_topic(self.admin_id, topic)
        topic_services.publish_topic(topic_id, self.admin_id)

<<<<<<< HEAD
    def test_get_all_stats(self) -> None:
=======
    def test_stats_for_new_user_are_empty(self) -> None:
        self.login(self.NEW_USER_EMAIL)
        class MockStats:
            translation_contribution_stats = None
            translation_review_stats = None
            question_contribution_stats = None
            question_review_stats = None

        swap_get_stats = self.swap_with_checks(
            suggestion_services, 'get_all_contributor_stats',
            lambda _: MockStats(), expected_args=((self.new_user_id,),))

        with swap_get_stats:
            response = self.get_json(
                '/contributorallstatssummaries/%s' % self.NEW_USER_USERNAME)
        self.assertEqual(response, {})

    def test_get_all_stats(self):
>>>>>>> 4d9a57ac
        self.login(self.OWNER_EMAIL)

        response = self.get_json(
            '/contributorallstatssummaries/%s' % self.OWNER_USERNAME)

        self.assertEqual(
            response, {
                'translation_contribution_stats': [
                    {
                        'language_code': 'es',
                        'topic_name': 'published_topic_name',
                        'submitted_translations_count': 2,
                        'submitted_translation_word_count': 100,
                        'accepted_translations_count': 1,
                        'accepted_translations_without_reviewer_edits_count': (
                            0),
                        'accepted_translation_word_count': 50,
                        'rejected_translations_count': 0,
                        'rejected_translation_word_count': 0,
                        'first_contribution_date': 'Mar 2021',
                        'last_contribution_date': 'Mar 2021'
                    }
                ],
                'translation_review_stats': [
                    {
                        'language_code': 'es',
                        'topic_name': 'published_topic_name',
                        'reviewed_translations_count': 1,
                        'reviewed_translation_word_count': 1,
                        'accepted_translations_count': 1,
                        'accepted_translations_with_reviewer_edits_count': 0,
                        'accepted_translation_word_count': 1,
                        'first_contribution_date': 'Mar 2021',
                        'last_contribution_date': 'Mar 2021'
                    }
                ],
                'question_contribution_stats': [
                    {
                        'topic_name': 'published_topic_name',
                        'submitted_questions_count': 1,
                        'accepted_questions_count': 1,
                        'accepted_questions_without_reviewer_edits_count': 0,
                        'first_contribution_date': 'Mar 2021',
                        'last_contribution_date': 'Mar 2021'
                    }
                ],
                'question_review_stats': [
                    {
                        'topic_name': 'published_topic_name',
                        'reviewed_questions_count': 1,
                        'accepted_questions_count': 1,
                        'accepted_questions_with_reviewer_edits_count': 1,
                        'first_contribution_date': 'Mar 2021',
                        'last_contribution_date': 'Mar 2021'
                    }
                ]
            })

        self.logout()

    def test_get_stats_without_logging_in_error(self) -> None:
        response = self.get_json(
            '/contributorallstatssummaries/abc',
            expected_status_int=401)

        self.assertEqual(
            response['error'], 'You must be logged in to access this resource.')

    def test_get_all_stats_of_other_users_raises_error(self) -> None:
        self.login(self.OWNER_EMAIL)

        response = self.get_json(
            '/contributorallstatssummaries/abc', expected_status_int=401
        )

        self.assertEqual(
            response['error'],
            'The user %s is not allowed to fetch the stats of other users.' % (
                self.OWNER_USERNAME))

        self.logout()<|MERGE_RESOLUTION|>--- conflicted
+++ resolved
@@ -1699,9 +1699,6 @@
         topic_services.save_new_topic(self.admin_id, topic)
         topic_services.publish_topic(topic_id, self.admin_id)
 
-<<<<<<< HEAD
-    def test_get_all_stats(self) -> None:
-=======
     def test_stats_for_new_user_are_empty(self) -> None:
         self.login(self.NEW_USER_EMAIL)
         class MockStats:
@@ -1719,8 +1716,7 @@
                 '/contributorallstatssummaries/%s' % self.NEW_USER_USERNAME)
         self.assertEqual(response, {})
 
-    def test_get_all_stats(self):
->>>>>>> 4d9a57ac
+    def test_get_all_stats(self) -> None:
         self.login(self.OWNER_EMAIL)
 
         response = self.get_json(
