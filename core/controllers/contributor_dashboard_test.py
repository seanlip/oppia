# Copyright 2019 The Oppia Authors. All Rights Reserved.
#
# Licensed under the Apache License, Version 2.0 (the "License");
# you may not use this file except in compliance with the License.
# You may obtain a copy of the License at
#
#      http://www.apache.org/licenses/LICENSE-2.0
#
# Unless required by applicable law or agreed to in writing, software
# distributed under the License is distributed on an "AS-IS" BASIS,
# WITHOUT WARRANTIES OR CONDITIONS OF ANY KIND, either express or implied.
# See the License for the specific language governing permissions and
# limitations under the License.

"""Tests for the contributor dashboard controllers."""

from __future__ import annotations

import datetime

from core import feconf
from core.constants import constants
from core.domain import config_services
from core.domain import exp_domain
from core.domain import exp_fetchers
from core.domain import exp_services
from core.domain import story_domain
from core.domain import story_services
from core.domain import subtopic_page_domain
from core.domain import subtopic_page_services
from core.domain import suggestion_services
from core.domain import topic_domain
from core.domain import topic_services
from core.domain import user_services
from core.platform import models
from core.tests import test_utils

(suggestion_models,) = models.Registry.import_models([models.Names.SUGGESTION])


class ContributorDashboardPageTest(test_utils.GenericTestBase):
    """Test for showing contributor dashboard pages."""

    def test_page_with_disabled_contributor_dashboard_leads_to_404(self):
        config_services.set_property(
            'admin', 'contributor_dashboard_is_enabled', False)
        self.get_html_response(
            feconf.CONTRIBUTOR_DASHBOARD_URL, expected_status_int=404)

    def test_page_with_enabled_contributor_dashboard_loads_correctly(self):
        config_services.set_property(
            'admin', 'contributor_dashboard_is_enabled', True)
        response = self.get_html_response(feconf.CONTRIBUTOR_DASHBOARD_URL)
        response.mustcontain(
            '<contributor-dashboard-page></contributor-dashboard-page>')


class ContributionOpportunitiesHandlerTest(test_utils.GenericTestBase):
    """Unit test for the ContributionOpportunitiesHandler."""

    def setUp(self):
        super().setUp()
        self.signup(self.CURRICULUM_ADMIN_EMAIL, self.CURRICULUM_ADMIN_USERNAME)
        self.signup(self.OWNER_EMAIL, self.OWNER_USERNAME)

        self.admin_id = self.get_user_id_from_email(self.CURRICULUM_ADMIN_EMAIL)
        self.owner_id = self.get_user_id_from_email(self.OWNER_EMAIL)

        self.set_curriculum_admins([self.CURRICULUM_ADMIN_USERNAME])
        user_services.allow_user_to_review_translation_in_language(
            self.admin_id, 'hi')

        explorations = [self.save_new_valid_exploration(
            '%s' % i,
            self.owner_id,
            title='title %d' % i,
            category=constants.ALL_CATEGORIES[i],
            end_state_name='End State',
            correctness_feedback_enabled=True,
            content_html='Content'
        ) for i in range(3)]

        for exp in explorations:
            self.publish_exploration(self.owner_id, exp.id)

        self.topic_id = '0'
        topic = topic_domain.Topic.create_default_topic(
            self.topic_id, 'topic', 'abbrev', 'description', 'fragm')
        self.skill_id_0 = 'skill_id_0'
        self.skill_id_1 = 'skill_id_1'
        self._publish_valid_topic(topic, [self.skill_id_0, self.skill_id_1])

        self.create_story_for_translation_opportunity(
            self.owner_id, self.admin_id, 'story_id_0', self.topic_id, '0')
        self.create_story_for_translation_opportunity(
            self.owner_id, self.admin_id, 'story_id_1', self.topic_id, '1')

        self.topic_id_1 = '1'
        topic = topic_domain.Topic.create_default_topic(
            self.topic_id_1, 'topic1', 'url-fragment', 'description', 'fragm')
        self.skill_id_2 = 'skill_id_2'
        self._publish_valid_topic(topic, [self.skill_id_2])

        self.create_story_for_translation_opportunity(
            self.owner_id, self.admin_id, 'story_id_2', self.topic_id_1, '2')

        # Add skill opportunity topic to a classroom.
        config_services.set_property(
            self.admin_id, 'classroom_pages_data', [{
                'name': 'math',
                'url_fragment': 'math-one',
                'topic_ids': [self.topic_id],
                'course_details': '',
                'topic_list_intro': ''
            }])

        self.expected_skill_opportunity_dict_0 = {
            'id': self.skill_id_0,
            'skill_description': 'skill_description',
            'question_count': 0,
            'topic_name': 'topic'
        }
        self.expected_skill_opportunity_dict_1 = {
            'id': self.skill_id_1,
            'skill_description': 'skill_description',
            'question_count': 0,
            'topic_name': 'topic'
        }
        self.expected_skill_opportunity_dict_2 = {
            'id': self.skill_id_2,
            'skill_description': 'skill_description',
            'question_count': 0,
            'topic_name': 'topic1'
        }

        # The content_count is 2 for the expected dicts below since each
        # corresponding exploration has one initial state and one end state.
        self.expected_opportunity_dict_1 = {
            'id': '0',
            'topic_name': 'topic',
            'story_title': 'title story_id_0',
            'chapter_title': 'Node1',
            'content_count': 2,
            'translation_counts': {},
            'translation_in_review_counts': {}
        }
        self.expected_opportunity_dict_2 = {
            'id': '1',
            'topic_name': 'topic',
            'story_title': 'title story_id_1',
            'chapter_title': 'Node1',
            'content_count': 2,
            'translation_counts': {},
            'translation_in_review_counts': {}
        }
        self.expected_opportunity_dict_3 = {
            'id': '2',
            'topic_name': 'topic1',
            'story_title': 'title story_id_2',
            'chapter_title': 'Node1',
            'content_count': 2,
            'translation_counts': {},
            'translation_in_review_counts': {}
        }
        config_services.set_property(
            'admin', 'contributor_dashboard_is_enabled', True)

    def test_handler_with_disabled_dashboard_flag_raise_404(self):
        config_services.set_property(
            'admin', 'contributor_dashboard_is_enabled', True)

        self.get_json(
            '%s/skill' % feconf.CONTRIBUTOR_OPPORTUNITIES_DATA_URL,
            params={}, expected_status_int=200)

        config_services.set_property(
            'admin', 'contributor_dashboard_is_enabled', False)

        self.get_json(
            '%s/skill' % feconf.CONTRIBUTOR_OPPORTUNITIES_DATA_URL,
            params={}, expected_status_int=404)

    def test_get_skill_opportunity_data(self):
        response = self.get_json(
            '%s/skill' % feconf.CONTRIBUTOR_OPPORTUNITIES_DATA_URL,
            params={})
        self.assertEqual(
            response['opportunities'], [
                self.expected_skill_opportunity_dict_0,
                self.expected_skill_opportunity_dict_1])
        self.assertFalse(response['more'])
        self.assertIsInstance(response['next_cursor'], str)

    def test_get_skill_opportunity_data_does_not_return_non_classroom_topics(
            self):
        config_services.revert_property(
            self.admin_id, 'classroom_pages_data')

        response = self.get_json(
            '%s/skill' % feconf.CONTRIBUTOR_OPPORTUNITIES_DATA_URL,
            params={})

        self.assertEqual(
            response['opportunities'], [])
        self.assertFalse(response['more'])
        self.assertIsInstance(response['next_cursor'], str)

    def test_get_skill_opportunity_data_does_not_throw_for_deleted_topics(self):
        topic_services.delete_topic(self.admin_id, self.topic_id)

        response = self.get_json(
            '%s/skill' % feconf.CONTRIBUTOR_OPPORTUNITIES_DATA_URL,
            params={})

        self.assertEqual(
            response['opportunities'], [])
        self.assertFalse(response['more'])
        self.assertIsInstance(response['next_cursor'], str)

    def test_get_translation_opportunities_fetches_matching_opportunities(self):
        response = self.get_json(
            '%s/translation' % feconf.CONTRIBUTOR_OPPORTUNITIES_DATA_URL,
            params={'language_code': 'hi', 'topic_name': 'topic'})

        self.assertEqual(
            response['opportunities'], [
                self.expected_opportunity_dict_1,
                self.expected_opportunity_dict_2])
        self.assertFalse(response['more'])
        self.assertIsInstance(response['next_cursor'], str)

    def test_get_voiceover_opportunity_data(self):
        response = self.get_json(
            '%s/voiceover' % feconf.CONTRIBUTOR_OPPORTUNITIES_DATA_URL,
            params={'language_code': 'en'})

        self.assertEqual(len(response['opportunities']), 3)
        self.assertEqual(
            response['opportunities'], [
                self.expected_opportunity_dict_1,
                self.expected_opportunity_dict_2,
                self.expected_opportunity_dict_3])
        self.assertFalse(response['more'])
        self.assertIsInstance(response['next_cursor'], str)

    def test_get_skill_opportunity_data_pagination(self):
        with self.swap(constants, 'OPPORTUNITIES_PAGE_SIZE', 1):
            response = self.get_json(
                '%s/skill' % feconf.CONTRIBUTOR_OPPORTUNITIES_DATA_URL,
                params={})
            self.assertEqual(len(response['opportunities']), 1)
            self.assertEqual(
                response['opportunities'],
                [self.expected_skill_opportunity_dict_0])
            self.assertTrue(response['more'])
            self.assertIsInstance(response['next_cursor'], str)

            next_cursor = response['next_cursor']
            next_response = self.get_json(
                '%s/skill' % feconf.CONTRIBUTOR_OPPORTUNITIES_DATA_URL,
                params={'cursor': next_cursor})

            self.assertEqual(len(next_response['opportunities']), 1)
            self.assertEqual(
                next_response['opportunities'],
                [self.expected_skill_opportunity_dict_1])
            self.assertTrue(next_response['more'])
            self.assertIsInstance(next_response['next_cursor'], str)

            next_cursor = next_response['next_cursor']
            next_response = self.get_json(
                '%s/skill' % feconf.CONTRIBUTOR_OPPORTUNITIES_DATA_URL,
                params={'cursor': next_cursor})

            # Skill 2 is not part of a Classroom topic and so its corresponding
            # opportunity is not returned.
            self.assertEqual(len(next_response['opportunities']), 0)
            self.assertFalse(next_response['more'])
            self.assertIsInstance(next_response['next_cursor'], str)

    def test_get_skill_opportunity_data_pagination_multiple_fetches(self):
        # Unassign topic 0 from the classroom.
        config_services.revert_property(self.admin_id, 'classroom_pages_data')

        # Create a new topic.
        topic_id = '9'
        topic_name = 'topic9'
        topic = topic_domain.Topic.create_default_topic(
            topic_id, topic_name, 'url-fragment-nine', 'description', 'fragm')
        skill_id_3 = 'skill_id_3'
        skill_id_4 = 'skill_id_4'
        skill_id_5 = 'skill_id_5'
        self._publish_valid_topic(
            topic, [skill_id_3, skill_id_4, skill_id_5])

        # Add new topic to a classroom.
        config_services.set_property(
            self.admin_id, 'classroom_pages_data', [{
                'name': 'math',
                'url_fragment': 'math-one',
                'topic_ids': [topic_id],
                'course_details': '',
                'topic_list_intro': ''
            }])

        # Opportunities with IDs skill_id_0, skill_id_1, skill_id_2 will be
        # fetched first. Since skill_id_0, skill_id_1, skill_id_2 are not linked
        # to a classroom, another fetch will be made to retrieve skill_id_3,
        # skill_id_4, skill_id_5 to fulfill the page size.
        with self.swap(constants, 'OPPORTUNITIES_PAGE_SIZE', 3):
            response = self.get_json(
                '%s/skill' % feconf.CONTRIBUTOR_OPPORTUNITIES_DATA_URL,
                params={})
            self.assertEqual(len(response['opportunities']), 3)
            self.assertEqual(
                response['opportunities'],
                [
                    {
                        'id': skill_id_3,
                        'skill_description': 'skill_description',
                        'question_count': 0,
                        'topic_name': topic_name
                    },
                    {
                        'id': skill_id_4,
                        'skill_description': 'skill_description',
                        'question_count': 0,
                        'topic_name': topic_name
                    },
                    {
                        'id': skill_id_5,
                        'skill_description': 'skill_description',
                        'question_count': 0,
                        'topic_name': topic_name
                    }
                ])
            self.assertFalse(response['more'])
            self.assertIsInstance(response['next_cursor'], str)

    def test_get_translation_opportunity_data_pagination(self):
        with self.swap(constants, 'OPPORTUNITIES_PAGE_SIZE', 1):
            response = self.get_json(
                '%s/translation' % feconf.CONTRIBUTOR_OPPORTUNITIES_DATA_URL,
                params={'language_code': 'hi', 'topic_name': 'topic'})
            self.assertEqual(len(response['opportunities']), 1)
            self.assertEqual(
                response['opportunities'], [self.expected_opportunity_dict_1])
            self.assertTrue(response['more'])
            self.assertIsInstance(response['next_cursor'], str)

            next_response = self.get_json(
                '%s/translation' % feconf.CONTRIBUTOR_OPPORTUNITIES_DATA_URL,
                params={
                    'language_code': 'hi',
                    'topic_name': 'topic',
                    'cursor': response['next_cursor']
                }
            )
            self.assertEqual(len(next_response['opportunities']), 1)
            self.assertEqual(
                next_response['opportunities'],
                [self.expected_opportunity_dict_2])
            self.assertFalse(next_response['more'])
            self.assertIsInstance(next_response['next_cursor'], str)

    def test_get_voiceover_opportunity_data_pagination(self):
        with self.swap(constants, 'OPPORTUNITIES_PAGE_SIZE', 1):
            response = self.get_json(
                '%s/voiceover' % feconf.CONTRIBUTOR_OPPORTUNITIES_DATA_URL,
                params={'language_code': 'en'})
            self.assertEqual(len(response['opportunities']), 1)
            self.assertEqual(
                response['opportunities'], [self.expected_opportunity_dict_1])
            self.assertTrue(response['more'])
            self.assertIsInstance(response['next_cursor'], str)

            next_cursor = response['next_cursor']
            next_response = self.get_json(
                '%s/voiceover' % feconf.CONTRIBUTOR_OPPORTUNITIES_DATA_URL,
                params={'language_code': 'en', 'cursor': next_cursor})

            self.assertEqual(len(next_response['opportunities']), 1)
            self.assertEqual(
                next_response['opportunities'],
                [self.expected_opportunity_dict_2])
            self.assertTrue(next_response['more'])
            self.assertIsInstance(next_response['next_cursor'], str)

            next_cursor = next_response['next_cursor']
            next_response = self.get_json(
                '%s/voiceover' % feconf.CONTRIBUTOR_OPPORTUNITIES_DATA_URL,
                params={'language_code': 'en', 'cursor': next_cursor})

            self.assertEqual(len(next_response['opportunities']), 1)
            self.assertEqual(
                next_response['opportunities'],
                [self.expected_opportunity_dict_3])
            self.assertFalse(next_response['more'])
            self.assertIsInstance(next_response['next_cursor'], str)

    def test_get_translation_opportunity_with_invalid_language_code(self):
        with self.swap(constants, 'OPPORTUNITIES_PAGE_SIZE', 1):
            self.get_json(
                '%s/translation' % feconf.CONTRIBUTOR_OPPORTUNITIES_DATA_URL,
                params={'language_code': 'invalid_lang_code'},
                expected_status_int=400)

    def test_get_translation_opportunity_without_language_code(self):
        with self.swap(constants, 'OPPORTUNITIES_PAGE_SIZE', 1):
            self.get_json(
                '%s/translation' % feconf.CONTRIBUTOR_OPPORTUNITIES_DATA_URL,
                expected_status_int=400)

    def test_get_voiceover_opportunity_with_invalid_language_code(self):
        with self.swap(constants, 'OPPORTUNITIES_PAGE_SIZE', 1):
            self.get_json(
                '%s/voiceover' % feconf.CONTRIBUTOR_OPPORTUNITIES_DATA_URL,
                params={'language_code': 'invalid_lang_code'},
                expected_status_int=400)

    def test_get_voiceover_opportunity_without_language_code(self):
        with self.swap(constants, 'OPPORTUNITIES_PAGE_SIZE', 1):
            self.get_json(
                '%s/voiceover' % feconf.CONTRIBUTOR_OPPORTUNITIES_DATA_URL,
                expected_status_int=400)

    def test_get_translation_opportunities_without_topic_name_returns_all_topics( # pylint: disable=line-too-long
            self):
        response = self.get_json(
            '%s/translation' % feconf.CONTRIBUTOR_OPPORTUNITIES_DATA_URL,
            params={'language_code': 'hi'})

        self.assertEqual(
            response['opportunities'], [
                self.expected_opportunity_dict_1,
                self.expected_opportunity_dict_2,
                self.expected_opportunity_dict_3])
        self.assertFalse(response['more'])
        self.assertIsInstance(response['next_cursor'], str)

    def test_get_translation_opportunities_with_empty_topic_name_returns_all_topics( # pylint: disable=line-too-long
            self):
        response = self.get_json(
            '%s/translation' % feconf.CONTRIBUTOR_OPPORTUNITIES_DATA_URL,
            params={'language_code': 'hi', 'topic_name': ''})

        self.assertEqual(
            response['opportunities'], [
                self.expected_opportunity_dict_1,
                self.expected_opportunity_dict_2,
                self.expected_opportunity_dict_3])
        self.assertFalse(response['more'])
        self.assertIsInstance(response['next_cursor'], str)

    def test_get_opportunity_for_invalid_opportunity_type(self):
        with self.swap(constants, 'OPPORTUNITIES_PAGE_SIZE', 1):
            self.get_json(
                '%s/invalid_opportunity_type' % (
                    feconf.CONTRIBUTOR_OPPORTUNITIES_DATA_URL),
                expected_status_int=404)

    def test_get_reviewable_translation_opportunities_returns_in_review_suggestions( # pylint: disable=line-too-long
        self
    ):
        # Create a translation suggestion for exploration 0.
        change_dict = {
            'cmd': 'add_translation',
            'content_id': 'content_0',
            'language_code': 'hi',
            'content_html': 'Content',
            'state_name': 'Introduction',
            'translation_html': '<p>Translation for content.</p>'
        }
        suggestion_services.create_suggestion(
            feconf.SUGGESTION_TYPE_TRANSLATE_CONTENT,
            feconf.ENTITY_TYPE_EXPLORATION,
            '0', 1, self.owner_id, change_dict, 'description')
        self.login(self.CURRICULUM_ADMIN_EMAIL)

        response = self.get_json(
            '%s' % feconf.REVIEWABLE_OPPORTUNITIES_URL,
            params={'topic_name': 'topic'})

        # Should only return opportunities that have corresponding translation
        # suggestions in review (exploration 0).
        self.assertEqual(
            response['opportunities'], [self.expected_opportunity_dict_1])

    def test_get_reviewable_translation_opportunities_when_state_is_removed(
        self
    ):
        # Create a new exploration and linked story.
        continue_state_name = 'continue state'
        exp_100 = self.save_new_linear_exp_with_state_names_and_interactions(
            '100',
            self.owner_id,
            ['Introduction', continue_state_name, 'End state'],
            ['TextInput', 'Continue'],
            category='Algebra',
            correctness_feedback_enabled=True,
            content_html='Content'
        )
        self.publish_exploration(self.owner_id, exp_100.id)
        self.create_story_for_translation_opportunity(
            self.owner_id, self.admin_id, 'story_id_100', self.topic_id,
            exp_100.id)

<<<<<<< HEAD
        # Add two pieces of content to the exploration multiple choice
        # interaction state.
        exp_services.update_exploration(
            self.owner_id, exp_100.id, [
                exp_domain.ExplorationChange({
                    'cmd': exp_domain.CMD_EDIT_STATE_PROPERTY,
                    'property_name':
                        exp_domain.STATE_PROPERTY_INTERACTION_CUST_ARGS,
                    'state_name': multiple_choice_state_name,
                    'new_value': {
                        'choices': {
                            'value': [{
                                'content_id': 'ca_choices_0',
                                'html': '<p>Option A</p>'
                            }, {
                                'content_id': 'ca_choices_1',
                                'html': '<p>Option B</p>'
                            }]
                        },
                        'showChoicesInShuffledOrder': {'value': False}
                    }
                })], 'Add state name')

        # Create a translation suggestion for the first multiple choice text
        # content.
=======
        # Create a translation suggestion for continue text.
        continue_state = exp_100.states['continue state']
        content_id_of_continue_button_text = (
            continue_state.interaction.customization_args[
                'buttonText'].value.content_id)
>>>>>>> 1dc30862
        change_dict = {
            'cmd': 'add_translation',
            'content_id': content_id_of_continue_button_text,
            'language_code': 'hi',
            'content_html': 'Continue',
            'state_name': continue_state_name,
            'translation_html': '<p>Translation for content.</p>'
        }
        suggestion_services.create_suggestion(
            feconf.SUGGESTION_TYPE_TRANSLATE_CONTENT,
            feconf.ENTITY_TYPE_EXPLORATION,
            exp_100.id, 1, self.owner_id, change_dict, 'description')
        self.login(self.CURRICULUM_ADMIN_EMAIL)

        response = self.get_json(
            '%s' % feconf.REVIEWABLE_OPPORTUNITIES_URL,
            params={'topic_name': 'topic'})

        # The newly created translation suggestion with valid exploration
        # content should be returned.
        self.assertEqual(
            response['opportunities'],
            [{
                'id': exp_100.id,
                'topic_name': 'topic',
                'story_title': 'title story_id_100',
                'chapter_title': 'Node1',
                # Introduction + Continue + End state.
                'content_count': 4,
                'translation_counts': {},
                'translation_in_review_counts': {}
            }]
        )

        init_state = exp_100.states[exp_100.init_state_name]
        default_outcome_dict = init_state.interaction.default_outcome.to_dict()
        default_outcome_dict['dest'] = 'End state'
        exp_services.update_exploration(
            self.owner_id, exp_100.id, [
                exp_domain.ExplorationChange({
                    'cmd': exp_domain.CMD_EDIT_STATE_PROPERTY,
                    'property_name': (
                        exp_domain.STATE_PROPERTY_INTERACTION_DEFAULT_OUTCOME),
                    'state_name': exp_100.init_state_name,
                    'new_value': default_outcome_dict
                }),
                exp_domain.ExplorationChange({
                    'cmd': exp_domain.CMD_DELETE_STATE,
                    'state_name': 'continue state',
                }),
            ], 'delete state')

        response = self.get_json(
            '%s' % feconf.REVIEWABLE_OPPORTUNITIES_URL,
            params={'topic_name': 'topic'})

        # After the state is deleted, the corresponding suggestion should not be
        # returned.
        self.assertEqual(len(response['opportunities']), 0)

    def test_get_reviewable_translation_opportunities_when_original_content_is_removed( # pylint: disable=line-too-long
        self
    ):
        # Create a new exploration and linked story.
        continue_state_name = 'continue state'
        exp_100 = self.save_new_linear_exp_with_state_names_and_interactions(
            '100',
            self.owner_id,
            ['Introduction', continue_state_name, 'End state'],
            ['TextInput', 'Continue'],
            category='Algebra',
            correctness_feedback_enabled=True,
            content_html='Content'
        )
        self.publish_exploration(self.owner_id, exp_100.id)
        self.create_story_for_translation_opportunity(
            self.owner_id, self.admin_id, 'story_id_100', self.topic_id,
            exp_100.id)

<<<<<<< HEAD
        # Add two pieces of content to the exploration multiple choice
        # interaction state.
        exp_services.update_exploration(
            self.owner_id, exp_100.id, [
                exp_domain.ExplorationChange({
                    'cmd': exp_domain.CMD_EDIT_STATE_PROPERTY,
                    'property_name':
                        exp_domain.STATE_PROPERTY_INTERACTION_CUST_ARGS,
                    'state_name': multiple_choice_state_name,
                    'new_value': {
                        'choices': {
                            'value': [{
                                'content_id': 'ca_choices_0',
                                'html': '<p>Option A</p>'
                            }, {
                                'content_id': 'ca_choices_1',
                                'html': '<p>Option B</p>'
                            }]
                        },
                        'showChoicesInShuffledOrder': {'value': False}
                    }
                })], 'Add state name')

        # Create a translation suggestion for the second multiple choice
        # text content.
=======
        # Create a translation suggestion for the continue text.
        continue_state = exp_100.states['continue state']
        content_id_of_continue_button_text = (
            continue_state.interaction.customization_args[
                'buttonText'].value.content_id)
>>>>>>> 1dc30862
        change_dict = {
            'cmd': 'add_translation',
            'content_id': content_id_of_continue_button_text,
            'language_code': 'hi',
            'content_html': 'Continue',
            'state_name': continue_state_name,
            'translation_html': '<p>Translation for content.</p>'
        }
        suggestion_services.create_suggestion(
            feconf.SUGGESTION_TYPE_TRANSLATE_CONTENT,
            feconf.ENTITY_TYPE_EXPLORATION,
            exp_100.id, 1, self.owner_id, change_dict, 'description')
        self.login(self.CURRICULUM_ADMIN_EMAIL)

        response = self.get_json(
            '%s' % feconf.REVIEWABLE_OPPORTUNITIES_URL,
            params={'topic_name': 'topic'})

        # Since there was a valid translation suggestion created in the setup,
        # and one suggestion created in this test case, 2 opportunities should
        # be returned.
        self.assertEqual(
            response['opportunities'],
            [{
                'id': exp_100.id,
                'topic_name': 'topic',
                'story_title': 'title story_id_100',
                'chapter_title': 'Node1',
                # Introduction + Multiple choice with 2 options + End state.
                'content_count': 4,
                'translation_counts': {},
                'translation_in_review_counts': {}
            }]
        )

        exp_services.update_exploration(
            self.owner_id, exp_100.id, [
                exp_domain.ExplorationChange({
                    'cmd': exp_domain.CMD_EDIT_STATE_PROPERTY,
                    'property_name':
                        exp_domain.STATE_PROPERTY_INTERACTION_CUST_ARGS,
                    'state_name': continue_state_name,
                    'new_value': {
                        'buttonText': {
                            'value': {
                                'content_id': 'choices_0',
                                'unicode_str': 'Continua'
                            }
                        }
                    }
                })], 'Update continue cust args')

        response = self.get_json(
            '%s' % feconf.REVIEWABLE_OPPORTUNITIES_URL,
            params={'topic_name': 'topic'})

        # After the original exploration content is deleted, the corresponding
        # suggestion should not be returned.
        self.assertEqual(len(response['opportunities']), 0)

    def test_get_reviewable_translation_opportunities_with_null_topic_name(
        self
    ):
        # Create a translation suggestion for exploration 0.
        change_dict = {
            'cmd': 'add_translation',
            'content_id': 'content_0',
            'language_code': 'hi',
            'content_html': 'Content',
            'state_name': 'Introduction',
            'translation_html': '<p>Translation for content.</p>'
        }
        suggestion_services.create_suggestion(
            feconf.SUGGESTION_TYPE_TRANSLATE_CONTENT,
            feconf.ENTITY_TYPE_EXPLORATION,
            '0', 1, self.owner_id, change_dict, 'description')
        self.login(self.CURRICULUM_ADMIN_EMAIL)

        response = self.get_json('%s' % feconf.REVIEWABLE_OPPORTUNITIES_URL)

        # Should return all available reviewable opportunities.
        self.assertEqual(
            response['opportunities'], [self.expected_opportunity_dict_1])

    def test_get_reviewable_translation_opportunities_with_invalid_topic(self):
        self.login(self.CURRICULUM_ADMIN_EMAIL)

        self.get_json(
            '%s' % feconf.REVIEWABLE_OPPORTUNITIES_URL,
            params={'topic_name': 'Invalid'},
            expected_status_int=400)

    def test_get_reviewable_translation_opportunities_returns_opportunities_in_story_order( # pylint: disable=line-too-long
        self
    ):
        # Create new explorations 10, 20, 30.
        exp_10 = self.save_new_valid_exploration(
            '10',
            self.owner_id,
            title='title 10',
            end_state_name='End State',
            correctness_feedback_enabled=True,
            content_html='Content'
        )
        self.publish_exploration(self.owner_id, exp_10.id)
        exp_20 = self.save_new_valid_exploration(
            '20',
            self.owner_id,
            title='title 20',
            end_state_name='End State',
            correctness_feedback_enabled=True,
            content_html='Content'
        )
        self.publish_exploration(self.owner_id, exp_20.id)
        exp_30 = self.save_new_valid_exploration(
            '30',
            self.owner_id,
            title='title 30',
            end_state_name='End State',
            correctness_feedback_enabled=True,
            content_html='Content'
        )
        self.publish_exploration(self.owner_id, exp_30.id)

        # Create a new story.
        topic_id = '0'
        story_title = 'story title'
        story = story_domain.Story.create_default_story(
            'story-id', story_title, 'description', topic_id, 'url-fragment')
        story.language_code = 'en'

        # Add explorations 10, 20, 30 as story nodes.
        story.add_node('node_1', 'Node1')
        story.update_node_exploration_id('node_1', exp_10.id)
        story.add_node('node_2', 'Node2')
        story.update_node_exploration_id('node_2', exp_20.id)
        story.add_node('node_3', 'Node3')
        story.update_node_exploration_id('node_3', exp_30.id)
        story.update_node_destination_node_ids(
            'node_1', ['node_2'])
        story.update_node_destination_node_ids(
            'node_2', ['node_3'])
        story_services.save_new_story(self.owner_id, story)
        topic_services.add_canonical_story(self.owner_id, topic_id, story.id)
        topic_services.publish_story(topic_id, story.id, self.admin_id)

        # Create translation suggestions for the explorations.
        change_dict = {
            'cmd': 'add_translation',
            'content_id': 'content_0',
            'language_code': 'hi',
            'content_html': 'Content',
            'state_name': 'Introduction',
            'translation_html': '<p>Translation for content.</p>'
        }
        suggestion_services.create_suggestion(
            feconf.SUGGESTION_TYPE_TRANSLATE_CONTENT,
            feconf.ENTITY_TYPE_EXPLORATION,
            exp_10.id, 1, self.owner_id, change_dict, 'description')
        suggestion_services.create_suggestion(
            feconf.SUGGESTION_TYPE_TRANSLATE_CONTENT,
            feconf.ENTITY_TYPE_EXPLORATION,
            exp_20.id, 1, self.owner_id, change_dict, 'description')
        suggestion_services.create_suggestion(
            feconf.SUGGESTION_TYPE_TRANSLATE_CONTENT,
            feconf.ENTITY_TYPE_EXPLORATION,
            exp_30.id, 1, self.owner_id, change_dict, 'description')

        expected_opportunity_dict_10 = {
            'id': exp_10.id,
            'topic_name': 'topic',
            'story_title': story_title,
            'chapter_title': 'Node1',
            'content_count': 2,
            'translation_counts': {},
            'translation_in_review_counts': {}
        }
        expected_opportunity_dict_20 = {
            'id': exp_20.id,
            'topic_name': 'topic',
            'story_title': story_title,
            'chapter_title': 'Node2',
            'content_count': 2,
            'translation_counts': {},
            'translation_in_review_counts': {}
        }
        expected_opportunity_dict_30 = {
            'id': exp_30.id,
            'topic_name': 'topic',
            'story_title': story_title,
            'chapter_title': 'Node3',
            'content_count': 2,
            'translation_counts': {},
            'translation_in_review_counts': {}
        }

        self.login(self.CURRICULUM_ADMIN_EMAIL)

        response = self.get_json(
            '%s' % feconf.REVIEWABLE_OPPORTUNITIES_URL,
            params={'topic_name': 'topic'})

        # Should return reviewable opportunities in story order.
        self.assertEqual(
            response['opportunities'],
            [
                expected_opportunity_dict_10,
                expected_opportunity_dict_20,
                expected_opportunity_dict_30])

        # Update story node order to explorations 10 -> 30 -> 20.
        story.update_node_destination_node_ids('node_1', ['node_3'])
        story.update_node_destination_node_ids('node_2', [])
        story.update_node_destination_node_ids('node_3', ['node_2'])
        story_services.save_new_story(self.owner_id, story)
        topic_services.publish_story(topic_id, story.id, self.admin_id)

        response = self.get_json(
            '%s' % feconf.REVIEWABLE_OPPORTUNITIES_URL,
            params={'topic_name': 'topic'})

        # Should return reviewable opportunities in new story order.
        self.assertEqual(
            response['opportunities'],
            [
                expected_opportunity_dict_10,
                expected_opportunity_dict_30,
                expected_opportunity_dict_20])

    def _publish_valid_topic(self, topic, uncategorized_skill_ids):
        """Saves and publishes a valid topic with linked skills and subtopic.

        Args:
            topic: Topic. The topic to be saved and published.
            uncategorized_skill_ids: list(str). List of uncategorized skills IDs
                to add to the supplied topic.
        """
        topic.thumbnail_filename = 'thumbnail.svg'
        topic.thumbnail_bg_color = '#C6DCDA'
        subtopic_id = 1
        subtopic_skill_id = 'subtopic_skill_id' + topic.id
        topic.subtopics = [
            topic_domain.Subtopic(
                subtopic_id, 'Title', [subtopic_skill_id], 'image.svg',
                constants.ALLOWED_THUMBNAIL_BG_COLORS['subtopic'][0], 21131,
                'dummy-subtopic')]
        topic.next_subtopic_id = 2
        topic.skill_ids_for_diagnostic_test = [subtopic_skill_id]
        subtopic_page = (
            subtopic_page_domain.SubtopicPage.create_default_subtopic_page(
                subtopic_id, topic.id))
        subtopic_page_services.save_subtopic_page(
            self.owner_id, subtopic_page, 'Added subtopic',
            [topic_domain.TopicChange({
                'cmd': topic_domain.CMD_ADD_SUBTOPIC,
                'subtopic_id': 1,
                'title': 'Sample',
                'url_fragment': 'sample-fragment'
            })]
        )
        topic_services.save_new_topic(self.owner_id, topic)
        topic_services.publish_topic(topic.id, self.admin_id)

        for skill_id in uncategorized_skill_ids:
            self.save_new_skill(
                skill_id, self.admin_id, description='skill_description')
            topic_services.add_uncategorized_skill(
                self.admin_id, topic.id, skill_id)


class TranslatableTextHandlerTest(test_utils.GenericTestBase):
    """Unit test for the ContributionOpportunitiesHandler."""

    def setUp(self):
        super().setUp()
        self.signup(self.CURRICULUM_ADMIN_EMAIL, self.CURRICULUM_ADMIN_USERNAME)
        self.signup(self.OWNER_EMAIL, self.OWNER_USERNAME)

        self.admin_id = self.get_user_id_from_email(self.CURRICULUM_ADMIN_EMAIL)
        self.owner_id = self.get_user_id_from_email(self.OWNER_EMAIL)

        self.set_curriculum_admins([self.CURRICULUM_ADMIN_USERNAME])

        explorations = [self.save_new_valid_exploration(
            '%s' % i,
            self.owner_id,
            title='title %d' % i,
            category=constants.ALL_CATEGORIES[i],
            end_state_name='End State',
            correctness_feedback_enabled=True,
            content_html='Content'
        ) for i in range(2)]

        for exp in explorations:
            self.publish_exploration(self.owner_id, exp.id)

        topic = topic_domain.Topic.create_default_topic(
            '0', 'topic', 'abbrev', 'description', 'fragm')
        topic.thumbnail_filename = 'thumbnail.svg'
        topic.thumbnail_bg_color = '#C6DCDA'
        topic.subtopics = [
            topic_domain.Subtopic(
                1, 'Title', ['skill_id_1'], 'image.svg',
                constants.ALLOWED_THUMBNAIL_BG_COLORS['subtopic'][0], 21131,
                'dummy-subtopic-three')]
        topic.next_subtopic_id = 2
        topic.skill_ids_for_diagnostic_test = ['skill_id_1']
        topic_services.save_new_topic(self.owner_id, topic)
        topic_services.publish_topic(topic.id, self.admin_id)

        stories = [story_domain.Story.create_default_story(
            '%s' % i,
            'title %d' % i,
            'description %d' % i,
            '0',
            'title-%s' % chr(97 + i)
        ) for i in range(2)]

        for index, story in enumerate(stories):
            story.language_code = 'en'
            story_services.save_new_story(self.owner_id, story)
            topic_services.add_canonical_story(
                self.owner_id, topic.id, story.id)
            topic_services.publish_story(topic.id, story.id, self.admin_id)
            story_services.update_story(
                self.owner_id, story.id, [story_domain.StoryChange({
                    'cmd': 'add_story_node',
                    'node_id': 'node_1',
                    'title': 'Node1',
                }), story_domain.StoryChange({
                    'cmd': 'update_story_node_property',
                    'property_name': 'exploration_id',
                    'node_id': 'node_1',
                    'old_value': None,
                    'new_value': explorations[index].id
                })], 'Changes.')

    def test_handler_with_invalid_language_code_raise_exception(self):
        self.get_json('/gettranslatabletexthandler', params={
            'language_code': 'hi',
            'exp_id': '0'
        }, expected_status_int=200)

        self.get_json('/gettranslatabletexthandler', params={
            'language_code': 'invalid_lang_code',
            'exp_id': '0'
        }, expected_status_int=400)

    def test_handler_with_exp_id_not_for_contribution_raise_exception(self):
        self.get_json('/gettranslatabletexthandler', params={
            'language_code': 'hi',
            'exp_id': '0'
        }, expected_status_int=200)

        new_exp = exp_domain.Exploration.create_default_exploration(
            'not_for_contribution')
        exp_services.save_new_exploration(self.owner_id, new_exp)

        self.get_json('/gettranslatabletexthandler', params={
            'language_code': 'hi',
            'exp_id': 'not_for_contribution'
        }, expected_status_int=400)

    def test_handler_returns_correct_data(self):
        exp_services.update_exploration(
            self.owner_id, '0', [exp_domain.ExplorationChange({
                'cmd': exp_domain.CMD_EDIT_STATE_PROPERTY,
                'property_name': exp_domain.STATE_PROPERTY_CONTENT,
                'state_name': 'Introduction',
                'new_value': {
                    'content_id': 'content_0',
                    'html': '<p>A content to translate.</p>'
                }
            })], 'Changes content.')

        output = self.get_json('/gettranslatabletexthandler', params={
            'language_code': 'hi',
            'exp_id': '0'
        })

        expected_output = {
            'version': 2,
            'state_names_to_content_id_mapping': {
                'Introduction': {
                    'content_0': {
                        'content_value': (
                            '<p>A content to translate.</p>'),
                        'content_id': 'content_0',
                        'content_format': 'html',
                        'content_type': 'content',
                        'interaction_id': None,
                        'rule_type': None
                    }
                },
                'End State': {
                    'content_3': {
                        'content_value': 'Content',
                        'content_id': 'content_3',
                        'content_format': 'html',
                        'content_type': 'content',
                        'interaction_id': None,
                        'rule_type': None
                    }
                }
            }
        }

        self.assertEqual(output, expected_output)

    def test_handler_does_not_return_in_review_content(self):
        change_dict = {
            'cmd': 'add_written_translation',
            'state_name': 'Introduction',
            'content_id': 'content_0',
            'language_code': 'hi',
            'content_html': 'Content',
            'translation_html': '<p>Translation for content.</p>',
            'data_format': 'html'
        }
        suggestion_services.create_suggestion(
            feconf.SUGGESTION_TYPE_TRANSLATE_CONTENT,
            feconf.ENTITY_TYPE_EXPLORATION,
            '0', 1, self.owner_id, change_dict, 'description')

        output = self.get_json('/gettranslatabletexthandler', params={
            'language_code': 'hi',
            'exp_id': '0'
        })

        expected_output = {
            'version': 1,
            'state_names_to_content_id_mapping': {
                'End State': {
                    'content_3': {
                        'content_value': 'Content',
                        'content_id': 'content_3',
                        'content_format': 'html',
                        'content_type': 'content',
                        'interaction_id': None,
                        'rule_type': None
                    }
                }
            }
        }
        self.assertEqual(output, expected_output)


class MachineTranslationStateTextsHandlerTests(test_utils.GenericTestBase):
    """Tests for MachineTranslationStateTextsHandler"""

    def setUp(self):
        super().setUp()
        self.signup(self.CURRICULUM_ADMIN_EMAIL, self.CURRICULUM_ADMIN_USERNAME)
        self.signup(self.OWNER_EMAIL, self.OWNER_USERNAME)

        self.admin_id = self.get_user_id_from_email(self.CURRICULUM_ADMIN_EMAIL)
        self.owner_id = self.get_user_id_from_email(self.OWNER_EMAIL)

        self.set_curriculum_admins([self.CURRICULUM_ADMIN_USERNAME])

        self.exp_id = exp_fetchers.get_new_exploration_id()
        exp = self.save_new_valid_exploration(
            self.exp_id,
            self.owner_id,
            title='title',
            category='category',
            end_state_name='End State'
        )

        self.publish_exploration(self.owner_id, exp.id)

    def test_handler_with_invalid_language_code_raises_exception(self):
        output = self.get_json(
            '/machine_translated_state_texts_handler', params={
                'exp_id': self.exp_id,
                'state_name': 'End State',
                'content_ids': '["content"]',
                'target_language_code': 'invalid_language_code'
            }, expected_status_int=400)

        error_msg = (
            'Schema validation for \'target_language_code\' failed: '
            'Validation failed: is_supported_audio_language_code ({}) for '
            'object invalid_language_code')
        self.assertEqual(
            output['error'], error_msg)

    def test_handler_with_no_target_language_code_raises_exception(self):
        output = self.get_json(
            '/machine_translated_state_texts_handler', params={
                'exp_id': self.exp_id,
                'state_name': 'End State',
                'content_ids': '["content"]',
            }, expected_status_int=400)

        error_msg = 'Missing key in handler args: target_language_code.'
        self.assertEqual(
            output['error'], error_msg)

    def test_handler_with_invalid_exploration_id_returns_not_found(self):
        self.get_json(
            '/machine_translated_state_texts_handler', params={
                'exp_id': 'invalid_exploration_id',
                'state_name': 'End State',
                'content_ids': '["content"]',
                'target_language_code': 'es'
            }, expected_status_int=404)

    def test_handler_with_no_exploration_id_raises_exception(self):
        output = self.get_json(
            '/machine_translated_state_texts_handler', params={
                'state_name': 'End State',
                'content_ids': '["content"]',
                'target_language_code': 'es'
            }, expected_status_int=400)

        error_msg = 'Missing key in handler args: exp_id.'
        self.assertEqual(
            output['error'], error_msg)

    def test_handler_with_invalid_state_name_returns_not_found(self):
        self.get_json(
            '/machine_translated_state_texts_handler', params={
                'exp_id': self.exp_id,
                'state_name': 'invalid_state_name',
                'content_ids': '["content"]',
                'target_language_code': 'es'
            }, expected_status_int=404)

    def test_handler_with_no_state_name_raises_exception(self):
        output = self.get_json(
            '/machine_translated_state_texts_handler', params={
                'exp_id': self.exp_id,
                'content_ids': '["content"]',
                'target_language_code': 'es'
            }, expected_status_int=400)

        error_msg = 'Missing key in handler args: state_name.'
        self.assertEqual(
            output['error'], error_msg)

    def test_handler_with_invalid_content_ids_returns_none(self):
        exp_services.update_exploration(
            self.owner_id, self.exp_id, [exp_domain.ExplorationChange({
                'cmd': exp_domain.CMD_EDIT_STATE_PROPERTY,
                'property_name': exp_domain.STATE_PROPERTY_CONTENT,
                'state_name': 'End State',
                'new_value': {
                    'content_id': 'content_0',
                    'html': 'Please continue.'
                }
            })], 'Changes content.')

        output = self.get_json(
            '/machine_translated_state_texts_handler', params={
                'exp_id': self.exp_id,
                'state_name': 'End State',
                'content_ids': '["invalid_content_id", "content_0"]',
                'target_language_code': 'es'
            }, expected_status_int=200
        )

        expected_output = {
            'translated_texts': {
                'content_0': 'Por favor continua.',
                'invalid_content_id': None
            }
        }
        self.assertEqual(output, expected_output)

    def test_handler_with_invalid_content_ids_format_raises_exception(
            self):
        output = self.get_json(
            '/machine_translated_state_texts_handler', params={
                'exp_id': self.exp_id,
                'state_name': 'End State',
                'content_ids': 'invalid_format',
                'target_language_code': 'es'
            }, expected_status_int=400)
        self.assertEqual(
            output['error'],
            'Improperly formatted content_ids: invalid_format')

    def test_handler_with_empty_content_ids_returns_empty_response_dict(self):
        output = self.get_json(
            '/machine_translated_state_texts_handler', params={
                'exp_id': self.exp_id,
                'state_name': 'End State',
                'content_ids': '[]',
                'target_language_code': 'es'
            }, expected_status_int=200
        )
        expected_output = {
            'translated_texts': {}
        }
        self.assertEqual(output, expected_output)

    def test_handler_with_missing_content_ids_parameter_raises_exception(self):
        output = self.get_json(
            '/machine_translated_state_texts_handler', params={
                'exp_id': self.exp_id,
                'state_name': 'End State',
                'target_language_code': 'en'
            }, expected_status_int=400
        )

        error_msg = 'Missing key in handler args: content_ids.'
        self.assertEqual(
            output['error'], error_msg)

    def test_handler_with_valid_input_returns_translation(self):
        exp_services.update_exploration(
            self.owner_id, self.exp_id, [exp_domain.ExplorationChange({
                'cmd': exp_domain.CMD_EDIT_STATE_PROPERTY,
                'property_name': exp_domain.STATE_PROPERTY_CONTENT,
                'state_name': 'Introduction',
                'new_value': {
                    'content_id': 'content_0',
                    'html': 'Please continue.'
                }
            })], 'Changes content.')

        output = self.get_json(
            '/machine_translated_state_texts_handler',
            params={
                'exp_id': self.exp_id,
                'state_name': 'Introduction',
                'content_ids': '["content_0"]',
                'target_language_code': 'es'
            },
            expected_status_int=200
        )

        expected_output = {
            'translated_texts': {'content_0': 'Por favor continua.'}
        }
        self.assertEqual(output, expected_output)


class UserContributionRightsDataHandlerTest(test_utils.GenericTestBase):
    """Test for the UserContributionRightsDataHandler."""

    def test_guest_user_check_contribution_rights(self):
        response = self.get_json('/usercontributionrightsdatahandler')

        self.assertEqual(
            response, {
                'can_review_translation_for_language_codes': [],
                'can_review_voiceover_for_language_codes': [],
                'can_review_questions': False,
                'can_suggest_questions': False
            })

    def test_user_check_contribution_rights(self):
        user_email = 'user@example.com'
        self.signup(user_email, 'user')
        user_id = self.get_user_id_from_email(user_email)
        self.login(user_email)

        response = self.get_json('/usercontributionrightsdatahandler')
        self.assertEqual(
            response, {
                'can_review_translation_for_language_codes': [],
                'can_review_voiceover_for_language_codes': [],
                'can_review_questions': False,
                'can_suggest_questions': False
            })

        user_services.allow_user_to_review_question(user_id)

        response = self.get_json('/usercontributionrightsdatahandler')
        self.assertEqual(
            response, {
                'can_review_translation_for_language_codes': [],
                'can_review_voiceover_for_language_codes': [],
                'can_review_questions': True,
                'can_suggest_questions': False
            })

    def test_can_suggest_questions_flag_in_response(self):
        user_email = 'user@example.com'
        self.signup(user_email, 'user')
        user_id = self.get_user_id_from_email(user_email)
        self.login(user_email)

        response = self.get_json('/usercontributionrightsdatahandler')
        self.assertEqual(
            response, {
                'can_review_translation_for_language_codes': [],
                'can_review_voiceover_for_language_codes': [],
                'can_review_questions': False,
                'can_suggest_questions': False
            })

        user_services.allow_user_to_submit_question(user_id)

        response = self.get_json('/usercontributionrightsdatahandler')
        self.assertEqual(
            response, {
                'can_review_translation_for_language_codes': [],
                'can_review_voiceover_for_language_codes': [],
                'can_review_questions': False,
                'can_suggest_questions': True
            })


class FeaturedTranslationLanguagesHandlerTest(test_utils.GenericTestBase):
    """Test for the FeaturedTranslationLanguagesHandler."""

    def test_get_featured_translation_languages(self):
        response = self.get_json('/retrivefeaturedtranslationlanguages')
        self.assertEqual(
            response,
            {'featured_translation_languages': []}
        )

        new_value = [
            {'language_code': 'en', 'explanation': 'Partnership with ABC'}
        ]
        config_services.set_property(
            'admin',
            'featured_translation_languages',
            new_value
        )

        response = self.get_json('/retrivefeaturedtranslationlanguages')
        self.assertEqual(
            response,
            {'featured_translation_languages': new_value}
        )


class TranslatableTopicNamesHandlerTest(test_utils.GenericTestBase):
    """Test for the TranslatableTopicNamesHandler."""

    def setUp(self):
        super().setUp()
        self.signup(self.CURRICULUM_ADMIN_EMAIL, self.CURRICULUM_ADMIN_USERNAME)
        self.signup(self.OWNER_EMAIL, self.OWNER_USERNAME)

        self.admin_id = self.get_user_id_from_email(self.CURRICULUM_ADMIN_EMAIL)
        self.owner_id = self.get_user_id_from_email(self.OWNER_EMAIL)

        self.set_curriculum_admins([self.CURRICULUM_ADMIN_USERNAME])

    def test_get_translatable_topic_names(self):
        response = self.get_json('/gettranslatabletopicnames')
        self.assertEqual(
            response,
            {'topic_names': []}
        )

        topic_id = '0'
        topic = topic_domain.Topic.create_default_topic(
            topic_id, 'topic', 'abbrev', 'description', 'fragm')
        topic.thumbnail_filename = 'thumbnail.svg'
        topic.thumbnail_bg_color = '#C6DCDA'
        topic.subtopics = [
            topic_domain.Subtopic(
                1, 'Title', ['skill_id_3'], 'image.svg',
                constants.ALLOWED_THUMBNAIL_BG_COLORS['subtopic'][0], 21131,
                'dummy-subtopic-three')]
        topic.next_subtopic_id = 2
        topic.skill_ids_for_diagnostic_test = ['skill_id_3']
        topic_services.save_new_topic(self.owner_id, topic)

        # Unpublished topics should not be returned.
        response = self.get_json('/gettranslatabletopicnames')
        self.assertEqual(len(response['topic_names']), 0)

        topic_services.publish_topic(topic_id, self.admin_id)

        response = self.get_json('/gettranslatabletopicnames')
        self.assertEqual(
            response,
            {'topic_names': ['topic']}
        )


class TranslationPreferenceHandlerTest(test_utils.GenericTestBase):
    """Test for the TranslationPreferenceHandler."""

    def test_get_preferred_translation_language_when_user_is_logged_in(self):
        user_email = 'user@example.com'
        self.signup(user_email, 'user')
        self.login(user_email)

        response = self.get_json('/preferredtranslationlanguage')
        self.assertIsNone(response['preferred_translation_language_code'])

        csrf_token = self.get_new_csrf_token()
        self.post_json(
            '/preferredtranslationlanguage',
            {'language_code': 'en'},
            csrf_token=csrf_token
        )

        response = self.get_json('/preferredtranslationlanguage')
        self.assertEqual(response['preferred_translation_language_code'], 'en')
        self.logout()

    def test_handler_with_guest_user_raises_exception(self):
        response = self.get_json(
            '/preferredtranslationlanguage', expected_status_int=401)

        error_msg = 'You must be logged in to access this resource.'
        self.assertEqual(response['error'], error_msg)


class ContributorStatsSummariesHandlerTest(test_utils.GenericTestBase):
    """Test for the ContributorStatsSummariesHandler."""

    def setUp(self):
        super().setUp()
        self.signup(self.OWNER_EMAIL, self.OWNER_USERNAME)
        self.signup(self.CURRICULUM_ADMIN_EMAIL, self.CURRICULUM_ADMIN_USERNAME)

        self.owner_id = self.get_user_id_from_email(self.OWNER_EMAIL)
        self.admin_id = self.get_user_id_from_email(self.CURRICULUM_ADMIN_EMAIL)
        self.set_curriculum_admins([self.CURRICULUM_ADMIN_USERNAME])

    def _publish_topic(self, topic_id, topic_name):
        """Creates and publishes a topic.

        Args:
            topic_id: str. Topic ID.
            topic_name: str. Topic name.
        """
        topic = topic_domain.Topic.create_default_topic(
            topic_id, topic_name, 'abbrev', 'description', 'fragm')
        topic.thumbnail_filename = 'thumbnail.svg'
        topic.thumbnail_bg_color = '#C6DCDA'
        topic.subtopics = [
            topic_domain.Subtopic(
                1, 'Title', ['skill_id_3'], 'image.svg',
                constants.ALLOWED_THUMBNAIL_BG_COLORS['subtopic'][0], 21131,
                'dummy-subtopic-three')]
        topic.next_subtopic_id = 2
        topic.skill_ids_for_diagnostic_test = ['skill_id_3']
        topic_services.save_new_topic(self.admin_id, topic)
        topic_services.publish_topic(topic_id, self.admin_id)

    def test_get_translation_contribution_stats(self):
        # Create and publish a topic.
        published_topic_id = 'topic_id'
        published_topic_name = 'published_topic_name'
        self._publish_topic(published_topic_id, published_topic_name)
        suggestion_models.TranslationContributionStatsModel.create(
            language_code='es',
            contributor_user_id=self.owner_id,
            topic_id='topic_id',
            submitted_translations_count=2,
            submitted_translation_word_count=100,
            accepted_translations_count=1,
            accepted_translations_without_reviewer_edits_count=0,
            accepted_translation_word_count=50,
            rejected_translations_count=0,
            rejected_translation_word_count=0,
            contribution_dates=[
                datetime.date.fromtimestamp(1616173836)
            ]
        )
        self.login(self.OWNER_EMAIL)

        response = self.get_json(
            '/contributorstatssummaries/translation/submission/%s' % (
                self.OWNER_USERNAME))

        self.assertEqual(
            response, {
                'translation_contribution_stats': [
                    {
                        'language_code': 'es',
                        'topic_name': 'published_topic_name',
                        'submitted_translations_count': 2,
                        'submitted_translation_word_count': 100,
                        'accepted_translations_count': 1,
                        'accepted_translations_without_reviewer_edits_count': (
                            0),
                        'accepted_translation_word_count': 50,
                        'rejected_translations_count': 0,
                        'rejected_translation_word_count': 0,
                        'first_contribution_date': 'Mar 2021',
                        'last_contribution_date': 'Mar 2021'
                    }
                ]
            })

        self.logout()

    def test_get_translation_review_stats(self):
        # Create and publish a topic.
        published_topic_id = 'topic_id'
        published_topic_name = 'published_topic_name'
        self._publish_topic(published_topic_id, published_topic_name)
        suggestion_models.TranslationReviewStatsModel.create(
            language_code='es',
            reviewer_user_id=self.owner_id,
            topic_id='topic_id',
            reviewed_translations_count=1,
            reviewed_translation_word_count=1,
            accepted_translations_count=1,
            accepted_translations_with_reviewer_edits_count=0,
            accepted_translation_word_count=1,
            first_contribution_date=datetime.date.fromtimestamp(1616173836),
            last_contribution_date=datetime.date.fromtimestamp(1616173836)
        )
        self.login(self.OWNER_EMAIL)

        response = self.get_json(
            '/contributorstatssummaries/translation/review/%s' % (
                self.OWNER_USERNAME))

        self.assertEqual(
            response, {
                'translation_review_stats': [
                    {
                        'language_code': 'es',
                        'topic_name': 'published_topic_name',
                        'reviewed_translations_count': 1,
                        'reviewed_translation_word_count': 1,
                        'accepted_translations_count': 1,
                        'accepted_translations_with_reviewer_edits_count': 0,
                        'accepted_translation_word_count': 1,
                        'first_contribution_date': 'Mar 2021',
                        'last_contribution_date': 'Mar 2021'
                    }
                ]
            })

        self.logout()

    def test_get_question_contribution_stats(self):
        # Create and publish a topic.
        published_topic_id = 'topic_id'
        published_topic_name = 'published_topic_name'
        self._publish_topic(published_topic_id, published_topic_name)
        suggestion_models.QuestionContributionStatsModel.create(
            contributor_user_id=self.owner_id,
            topic_id='topic_id',
            submitted_questions_count=1,
            accepted_questions_count=1,
            accepted_questions_without_reviewer_edits_count=0,
            first_contribution_date=datetime.date.fromtimestamp(1616173836),
            last_contribution_date=datetime.date.fromtimestamp(1616173836)
        )
        self.login(self.OWNER_EMAIL)

        response = self.get_json(
            '/contributorstatssummaries/question/submission/%s' % (
                self.OWNER_USERNAME))

        self.assertEqual(
            response, {
                'question_contribution_stats': [
                    {
                        'topic_name': 'published_topic_name',
                        'submitted_questions_count': 1,
                        'accepted_questions_count': 1,
                        'accepted_questions_without_reviewer_edits_count': 0,
                        'first_contribution_date': 'Mar 2021',
                        'last_contribution_date': 'Mar 2021'
                    }
                ]
            })

        self.logout()

    def test_get_question_review_stats(self):
        # Create and publish a topic.
        published_topic_id = 'topic_id'
        published_topic_name = 'published_topic_name'
        self._publish_topic(published_topic_id, published_topic_name)
        suggestion_models.QuestionReviewStatsModel.create(
            reviewer_user_id=self.owner_id,
            topic_id='topic_id',
            reviewed_questions_count=1,
            accepted_questions_count=1,
            accepted_questions_with_reviewer_edits_count=1,
            first_contribution_date=datetime.date.fromtimestamp(1616173836),
            last_contribution_date=datetime.date.fromtimestamp(1616173836)
        )
        self.login(self.OWNER_EMAIL)

        response = self.get_json(
            '/contributorstatssummaries/question/review/%s' % (
                self.OWNER_USERNAME))

        self.assertEqual(
            response, {
                'question_review_stats': [
                    {
                        'topic_name': 'published_topic_name',
                        'reviewed_questions_count': 1,
                        'accepted_questions_count': 1,
                        'accepted_questions_with_reviewer_edits_count': 1,
                        'first_contribution_date': 'Mar 2021',
                        'last_contribution_date': 'Mar 2021'
                    }
                ]
            })

        self.logout()

    def test_get_stats_with_invalid_contribution_type_raises_error(self):
        self.login(self.OWNER_EMAIL)
        response = self.get_json(
            '/contributorstatssummaries/a/review/%s' % (
                self.OWNER_USERNAME), expected_status_int=400)

        self.assertEqual(
            response['error'], 'Invalid contribution type a.')

        self.logout()

    def test_get_stats_with_invalid_contribution_subtype_raises_error(self):
        self.login(self.OWNER_EMAIL)
        response = self.get_json(
            '/contributorstatssummaries/question/a/%s' % (
                self.OWNER_USERNAME), expected_status_int=400)

        self.assertEqual(
            response['error'], 'Invalid contribution subtype a.')

        self.logout()

    def test_get_stats_without_logging_in_error(self):
        response = self.get_json(
            '/contributorstatssummaries/question/a/abc',
            expected_status_int=401)

        self.assertEqual(
            response['error'], 'You must be logged in to access this resource.')

    def test_get_all_stats_of_other_users_raises_error(self):
        self.login(self.OWNER_EMAIL)

        response = self.get_json(
            '/contributorstatssummaries/question/review/abc',
            expected_status_int=401)

        self.assertEqual(
            response['error'],
            'The user %s is not allowed to fetch the stats of other users.' % (
                self.OWNER_USERNAME))

        self.logout()


class ContributorAllStatsSummariesHandlerTest(test_utils.GenericTestBase):
    """Test for the ContributorAllStatsSummariesHandler."""

    def setUp(self):
        super().setUp()
        self.signup(self.OWNER_EMAIL, self.OWNER_USERNAME)
        self.signup(self.CURRICULUM_ADMIN_EMAIL, self.CURRICULUM_ADMIN_USERNAME)

        self.owner_id = self.get_user_id_from_email(self.OWNER_EMAIL)
        self.admin_id = self.get_user_id_from_email(self.CURRICULUM_ADMIN_EMAIL)
        self.set_curriculum_admins([self.CURRICULUM_ADMIN_USERNAME])

        published_topic_id = 'topic_id'
        published_topic_name = 'published_topic_name'
        self._publish_topic(published_topic_id, published_topic_name)
        suggestion_models.TranslationContributionStatsModel.create(
            language_code='es',
            contributor_user_id=self.owner_id,
            topic_id='topic_id',
            submitted_translations_count=2,
            submitted_translation_word_count=100,
            accepted_translations_count=1,
            accepted_translations_without_reviewer_edits_count=0,
            accepted_translation_word_count=50,
            rejected_translations_count=0,
            rejected_translation_word_count=0,
            contribution_dates=[
                datetime.date.fromtimestamp(1616173836)
            ]
        )
        suggestion_models.TranslationReviewStatsModel.create(
            language_code='es',
            reviewer_user_id=self.owner_id,
            topic_id='topic_id',
            reviewed_translations_count=1,
            reviewed_translation_word_count=1,
            accepted_translations_count=1,
            accepted_translations_with_reviewer_edits_count=0,
            accepted_translation_word_count=1,
            first_contribution_date=datetime.date.fromtimestamp(1616173836),
            last_contribution_date=datetime.date.fromtimestamp(1616173836)
        )
        suggestion_models.QuestionContributionStatsModel.create(
            contributor_user_id=self.owner_id,
            topic_id='topic_id',
            submitted_questions_count=1,
            accepted_questions_count=1,
            accepted_questions_without_reviewer_edits_count=0,
            first_contribution_date=datetime.date.fromtimestamp(1616173836),
            last_contribution_date=datetime.date.fromtimestamp(1616173836)
        )
        suggestion_models.QuestionReviewStatsModel.create(
            reviewer_user_id=self.owner_id,
            topic_id='topic_id',
            reviewed_questions_count=1,
            accepted_questions_count=1,
            accepted_questions_with_reviewer_edits_count=1,
            first_contribution_date=datetime.date.fromtimestamp(1616173836),
            last_contribution_date=datetime.date.fromtimestamp(1616173836)
        )

    def _publish_topic(self, topic_id, topic_name):
        """Creates and publishes a topic.

        Args:
            topic_id: str. Topic ID.
            topic_name: str. Topic name.
        """
        topic = topic_domain.Topic.create_default_topic(
            topic_id, topic_name, 'abbrev', 'description', 'fragm')
        topic.thumbnail_filename = 'thumbnail.svg'
        topic.thumbnail_bg_color = '#C6DCDA'
        topic.subtopics = [
            topic_domain.Subtopic(
                1, 'Title', ['skill_id_3'], 'image.svg',
                constants.ALLOWED_THUMBNAIL_BG_COLORS['subtopic'][0], 21131,
                'dummy-subtopic-three')]
        topic.next_subtopic_id = 2
        topic.skill_ids_for_diagnostic_test = ['skill_id_3']
        topic_services.save_new_topic(self.admin_id, topic)
        topic_services.publish_topic(topic_id, self.admin_id)

    def test_get_all_stats(self):
        self.login(self.OWNER_EMAIL)

        response = self.get_json(
            '/contributorallstatssummaries/%s' % self.OWNER_USERNAME)

        self.assertEqual(
            response, {
                'translation_contribution_stats': [
                    {
                        'language_code': 'es',
                        'topic_name': 'published_topic_name',
                        'submitted_translations_count': 2,
                        'submitted_translation_word_count': 100,
                        'accepted_translations_count': 1,
                        'accepted_translations_without_reviewer_edits_count': (
                            0),
                        'accepted_translation_word_count': 50,
                        'rejected_translations_count': 0,
                        'rejected_translation_word_count': 0,
                        'first_contribution_date': 'Mar 2021',
                        'last_contribution_date': 'Mar 2021'
                    }
                ],
                'translation_review_stats': [
                    {
                        'language_code': 'es',
                        'topic_name': 'published_topic_name',
                        'reviewed_translations_count': 1,
                        'reviewed_translation_word_count': 1,
                        'accepted_translations_count': 1,
                        'accepted_translations_with_reviewer_edits_count': 0,
                        'accepted_translation_word_count': 1,
                        'first_contribution_date': 'Mar 2021',
                        'last_contribution_date': 'Mar 2021'
                    }
                ],
                'question_contribution_stats': [
                    {
                        'topic_name': 'published_topic_name',
                        'submitted_questions_count': 1,
                        'accepted_questions_count': 1,
                        'accepted_questions_without_reviewer_edits_count': 0,
                        'first_contribution_date': 'Mar 2021',
                        'last_contribution_date': 'Mar 2021'
                    }
                ],
                'question_review_stats': [
                    {
                        'topic_name': 'published_topic_name',
                        'reviewed_questions_count': 1,
                        'accepted_questions_count': 1,
                        'accepted_questions_with_reviewer_edits_count': 1,
                        'first_contribution_date': 'Mar 2021',
                        'last_contribution_date': 'Mar 2021'
                    }
                ]
            })

        self.logout()

    def test_get_stats_without_logging_in_error(self):
        response = self.get_json(
            '/contributorallstatssummaries/abc',
            expected_status_int=401)

        self.assertEqual(
            response['error'], 'You must be logged in to access this resource.')

    def test_get_all_stats_of_other_users_raises_error(self):
        self.login(self.OWNER_EMAIL)

        response = self.get_json(
            '/contributorallstatssummaries/abc', expected_status_int=401
        )

        self.assertEqual(
            response['error'],
            'The user %s is not allowed to fetch the stats of other users.' % (
                self.OWNER_USERNAME))

        self.logout()<|MERGE_RESOLUTION|>--- conflicted
+++ resolved
@@ -505,39 +505,11 @@
             self.owner_id, self.admin_id, 'story_id_100', self.topic_id,
             exp_100.id)
 
-<<<<<<< HEAD
-        # Add two pieces of content to the exploration multiple choice
-        # interaction state.
-        exp_services.update_exploration(
-            self.owner_id, exp_100.id, [
-                exp_domain.ExplorationChange({
-                    'cmd': exp_domain.CMD_EDIT_STATE_PROPERTY,
-                    'property_name':
-                        exp_domain.STATE_PROPERTY_INTERACTION_CUST_ARGS,
-                    'state_name': multiple_choice_state_name,
-                    'new_value': {
-                        'choices': {
-                            'value': [{
-                                'content_id': 'ca_choices_0',
-                                'html': '<p>Option A</p>'
-                            }, {
-                                'content_id': 'ca_choices_1',
-                                'html': '<p>Option B</p>'
-                            }]
-                        },
-                        'showChoicesInShuffledOrder': {'value': False}
-                    }
-                })], 'Add state name')
-
-        # Create a translation suggestion for the first multiple choice text
-        # content.
-=======
         # Create a translation suggestion for continue text.
         continue_state = exp_100.states['continue state']
         content_id_of_continue_button_text = (
             continue_state.interaction.customization_args[
                 'buttonText'].value.content_id)
->>>>>>> 1dc30862
         change_dict = {
             'cmd': 'add_translation',
             'content_id': content_id_of_continue_button_text,
@@ -617,39 +589,11 @@
             self.owner_id, self.admin_id, 'story_id_100', self.topic_id,
             exp_100.id)
 
-<<<<<<< HEAD
-        # Add two pieces of content to the exploration multiple choice
-        # interaction state.
-        exp_services.update_exploration(
-            self.owner_id, exp_100.id, [
-                exp_domain.ExplorationChange({
-                    'cmd': exp_domain.CMD_EDIT_STATE_PROPERTY,
-                    'property_name':
-                        exp_domain.STATE_PROPERTY_INTERACTION_CUST_ARGS,
-                    'state_name': multiple_choice_state_name,
-                    'new_value': {
-                        'choices': {
-                            'value': [{
-                                'content_id': 'ca_choices_0',
-                                'html': '<p>Option A</p>'
-                            }, {
-                                'content_id': 'ca_choices_1',
-                                'html': '<p>Option B</p>'
-                            }]
-                        },
-                        'showChoicesInShuffledOrder': {'value': False}
-                    }
-                })], 'Add state name')
-
-        # Create a translation suggestion for the second multiple choice
-        # text content.
-=======
         # Create a translation suggestion for the continue text.
         continue_state = exp_100.states['continue state']
         content_id_of_continue_button_text = (
             continue_state.interaction.customization_args[
                 'buttonText'].value.content_id)
->>>>>>> 1dc30862
         change_dict = {
             'cmd': 'add_translation',
             'content_id': content_id_of_continue_button_text,
