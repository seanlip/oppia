--- conflicted
+++ resolved
@@ -101,25 +101,6 @@
         self.redirect(feconf.LIBRARY_INDEX_URL, permanent=True)
 
 
-<<<<<<< HEAD
-class LibraryPage(base.BaseHandler):
-    """The main library page. Used for both the default list of categories and
-    for search results.
-    """
-
-    URL_PATH_ARGS_SCHEMAS = {}
-    HANDLER_ARGS_SCHEMAS = {
-        'GET': {}
-    }
-
-    @acl_decorators.open_access
-    def get(self):
-        """Handles GET requests."""
-        self.render_template('library-page.mainpage.html')
-
-
-=======
->>>>>>> e2bbe221
 class LibraryIndexHandler(base.BaseHandler):
     """Provides data for the default library index page."""
 
@@ -178,25 +159,6 @@
         self.render_json(self.values)
 
 
-<<<<<<< HEAD
-class LibraryGroupPage(base.BaseHandler):
-    """The page for displaying top rated and recently published
-    explorations.
-    """
-
-    URL_PATH_ARGS_SCHEMAS = {}
-    HANDLER_ARGS_SCHEMAS = {
-        'GET': {}
-    }
-
-    @acl_decorators.open_access
-    def get(self):
-        """Handles GET requests."""
-        self.render_template('library-page.mainpage.html')
-
-
-=======
->>>>>>> e2bbe221
 class LibraryGroupIndexHandler(base.BaseHandler):
     """Provides data for categories such as top rated and recently published."""
 
