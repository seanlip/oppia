# Copyright 2014 The Oppia Authors. All Rights Reserved.
#
# Licensed under the Apache License, Version 2.0 (the "License");
# you may not use this file except in compliance with the License.
# You may obtain a copy of the License at
#
#      http://www.apache.org/licenses/LICENSE-2.0
#
# Unless required by applicable law or agreed to in writing, software
# distributed under the License is distributed on an "AS-IS" BASIS,
# WITHOUT WARRANTIES OR CONDITIONS OF ANY KIND, either express or implied.
# See the License for the specific language governing permissions and
# limitations under the License.

"""Controllers for the library page."""

from __future__ import absolute_import  # pylint: disable=import-only-modules
from __future__ import unicode_literals  # pylint: disable=import-only-modules

import json
import string

from constants import constants
from core.controllers import acl_decorators
from core.controllers import base
from core.domain import collection_services
from core.domain import exp_services
from core.domain import summary_services
from core.domain import user_services
from core.platform import models
import feconf
import python_utils
import utils

logging_services = models.Registry.import_cloud_logging_services()


def get_matching_activity_dicts(
        query_string, categories, language_codes, search_offset):
    """Given the details of a query and a search offset, returns a list of
    activity dicts that satisfy the query.

    Args:
        query_string: str. The search query string (this is what the user
            enters).
        categories: list(str). The list of categories to query for. If it is
            empty, no category filter is applied to the results. If it is not
            empty, then a result is considered valid if it matches at least one
            of these categories.
        language_codes: list(str). The list of language codes to query for. If
            it is empty, no language code filter is applied to the results. If
            it is not empty, then a result is considered valid if it matches at
            least one of these language codes.
        search_offset: str or None. Offset indicating where, in the list of
            exploration search results, to start the search from. If None,
            collection search results are returned first before the
            explorations.

    Returns:
        tuple. A tuple consisting of two elements:
            - list(dict). Each element in this list is a collection or
                exploration summary dict, representing a search result.
            - str. The exploration index offset from which to start the
                next search.
    """
    # We only populate collections in the initial load, since the current
    # frontend search infrastructure is set up to only deal with one search
    # offset at a time.
    # TODO(sll): Remove this special casing.
    collection_ids = []
    if not search_offset:
        collection_ids, _ = (
            collection_services.get_collection_ids_matching_query(
                query_string, categories, language_codes))

    exp_ids, new_search_offset = (
        exp_services.get_exploration_ids_matching_query(
            query_string, categories, language_codes, offset=search_offset))
    activity_list = (
        summary_services.get_displayable_collection_summary_dicts_matching_ids(
            collection_ids) +
        summary_services.get_displayable_exp_summary_dicts_matching_ids(
            exp_ids))

    if len(activity_list) == feconf.DEFAULT_QUERY_LIMIT:
<<<<<<< HEAD
        logging_services.error(
=======
        logging.exception(
>>>>>>> f012535c
            '%s activities were fetched to load the library page. '
            'You may be running up against the default query limits.'
            % feconf.DEFAULT_QUERY_LIMIT)
    return activity_list, new_search_offset


class OldLibraryRedirectPage(base.BaseHandler):
    """Redirects the old library URL to the new one."""

    @acl_decorators.open_access
    def get(self):
        """Handles GET requests."""
        self.redirect(feconf.LIBRARY_INDEX_URL, permanent=True)


class LibraryPage(base.BaseHandler):
    """The main library page. Used for both the default list of categories and
    for search results.
    """

    @acl_decorators.open_access
    def get(self):
        """Handles GET requests."""
        self.render_template('library-page.mainpage.html')


class LibraryIndexHandler(base.BaseHandler):
    """Provides data for the default library index page."""

    GET_HANDLER_ERROR_RETURN_TYPE = feconf.HANDLER_TYPE_JSON

    @acl_decorators.open_access
    def get(self):
        """Handles GET requests."""
        # TODO(sll): Support index pages for other language codes.
        summary_dicts_by_category = summary_services.get_library_groups([
            constants.DEFAULT_LANGUAGE_CODE])
        top_rated_activity_summary_dicts = (
            summary_services.get_top_rated_exploration_summary_dicts(
                [constants.DEFAULT_LANGUAGE_CODE],
                feconf.NUMBER_OF_TOP_RATED_EXPLORATIONS_FOR_LIBRARY_PAGE))
        featured_activity_summary_dicts = (
            summary_services.get_featured_activity_summary_dicts(
                [constants.DEFAULT_LANGUAGE_CODE]))

        preferred_language_codes = [constants.DEFAULT_LANGUAGE_CODE]
        if self.user_id:
            user_settings = user_services.get_user_settings(self.user_id)
            preferred_language_codes = user_settings.preferred_language_codes

        if top_rated_activity_summary_dicts:
            summary_dicts_by_category.insert(
                0, {
                    'activity_summary_dicts': top_rated_activity_summary_dicts,
                    'categories': [],
                    'header_i18n_id': (
                        feconf.LIBRARY_CATEGORY_TOP_RATED_EXPLORATIONS),
                    'has_full_results_page': True,
                    'full_results_url': feconf.LIBRARY_TOP_RATED_URL,
                    'protractor_id': 'top-rated',
                })
        if featured_activity_summary_dicts:
            summary_dicts_by_category.insert(
                0, {
                    'activity_summary_dicts': featured_activity_summary_dicts,
                    'categories': [],
                    'header_i18n_id': (
                        feconf.LIBRARY_CATEGORY_FEATURED_ACTIVITIES),
                    'has_full_results_page': False,
                    'full_results_url': None,
                })

        self.values.update({
            'activity_summary_dicts_by_category': (
                summary_dicts_by_category),
            'preferred_language_codes': preferred_language_codes,
        })
        self.render_json(self.values)


class LibraryGroupPage(base.BaseHandler):
    """The page for displaying top rated and recently published
    explorations.
    """

    @acl_decorators.open_access
    def get(self):
        """Handles GET requests."""
        self.render_template('library-page.mainpage.html')


class LibraryGroupIndexHandler(base.BaseHandler):
    """Provides data for categories such as top rated and recently published."""

    GET_HANDLER_ERROR_RETURN_TYPE = feconf.HANDLER_TYPE_JSON

    @acl_decorators.open_access
    def get(self):
        """Handles GET requests for group pages."""
        # TODO(sll): Support index pages for other language codes.
        group_name = self.request.get('group_name')
        activity_list = []
        header_i18n_id = ''

        if group_name == feconf.LIBRARY_GROUP_RECENTLY_PUBLISHED:
            recently_published_summary_dicts = (
                summary_services.get_recently_published_exp_summary_dicts(
                    feconf.RECENTLY_PUBLISHED_QUERY_LIMIT_FULL_PAGE))
            if recently_published_summary_dicts:
                activity_list = recently_published_summary_dicts
                header_i18n_id = feconf.LIBRARY_CATEGORY_RECENTLY_PUBLISHED

        elif group_name == feconf.LIBRARY_GROUP_TOP_RATED:
            top_rated_activity_summary_dicts = (
                summary_services.get_top_rated_exploration_summary_dicts(
                    [constants.DEFAULT_LANGUAGE_CODE],
                    feconf.NUMBER_OF_TOP_RATED_EXPLORATIONS_FULL_PAGE))
            if top_rated_activity_summary_dicts:
                activity_list = top_rated_activity_summary_dicts
                header_i18n_id = feconf.LIBRARY_CATEGORY_TOP_RATED_EXPLORATIONS

        else:
            raise self.PageNotFoundException

        preferred_language_codes = [constants.DEFAULT_LANGUAGE_CODE]
        if self.user_id:
            user_settings = user_services.get_user_settings(self.user_id)
            preferred_language_codes = user_settings.preferred_language_codes

        self.values.update({
            'activity_list': activity_list,
            'header_i18n_id': header_i18n_id,
            'preferred_language_codes': preferred_language_codes,
        })
        self.render_json(self.values)


class SearchHandler(base.BaseHandler):
    """Provides data for activity search results."""

    GET_HANDLER_ERROR_RETURN_TYPE = feconf.HANDLER_TYPE_JSON

    @acl_decorators.open_access
    def get(self):
        """Handles GET requests."""
        query_string = utils.unescape_encoded_uri_component(
            self.request.get('q'))

        # Remove all punctuation from the query string, and replace it with
        # spaces. See http://stackoverflow.com/a/266162 and
        # http://stackoverflow.com/a/11693937
        remove_punctuation_map = dict(
            (ord(char), None) for char in string.punctuation)
        query_string = query_string.translate(remove_punctuation_map)

        # If there is a category parameter, it should be in the following form:
        #     category=("Algebra" OR "Math")
        category_string = self.request.get('category', '')
        if category_string and (
                not category_string.startswith('("') or
                not category_string.endswith('")')):
            raise self.InvalidInputException('Invalid search query.')
        # The 2 and -2 account for the '("" and '")' characters at the
        # beginning and end.
        categories = (
            category_string[2:-2].split('" OR "') if category_string else [])

        # If there is a language code parameter, it should be in the following
        # form:
        #     language_code=("en" OR "hi")
        language_code_string = self.request.get('language_code', '')
        if language_code_string and (
                not language_code_string.startswith('("') or
                not language_code_string.endswith('")')):
            raise self.InvalidInputException('Invalid search query.')
        # The 2 and -2 account for the '("" and '")' characters at the
        # beginning and end.
        language_codes = (
            language_code_string[2:-2].split('" OR "')
            if language_code_string else [])

        # TODO(#11314): Change 'cursor' to 'offset' here and in the frontend.
        search_offset = self.request.get('cursor', None)

        activity_list, new_search_offset = get_matching_activity_dicts(
            query_string, categories, language_codes, search_offset)

        self.values.update({
            'activity_list': activity_list,
            'search_cursor': new_search_offset,
        })

        self.render_json(self.values)


class LibraryRedirectPage(base.BaseHandler):
    """An old 'gallery' page that should redirect to the library index page."""

    @acl_decorators.open_access
    def get(self):
        """Handles GET requests."""
        self.redirect('/community-library')


class ExplorationSummariesHandler(base.BaseHandler):
    """Returns summaries corresponding to ids of public explorations. This
    controller supports returning private explorations for the given user.
    """

    GET_HANDLER_ERROR_RETURN_TYPE = feconf.HANDLER_TYPE_JSON

    @acl_decorators.open_access
    def get(self):
        """Handles GET requests."""
        try:
            exp_ids = json.loads(self.request.get('stringified_exp_ids'))
        except Exception:
            raise self.PageNotFoundException
        include_private_exps_str = self.request.get(
            'include_private_explorations')
        include_private_exps = (
            include_private_exps_str.lower() == 'true'
            if include_private_exps_str else False)

        editor_user_id = self.user_id if include_private_exps else None
        if not editor_user_id:
            include_private_exps = False

        if (not isinstance(exp_ids, list) or not all([
                isinstance(
                    exp_id, python_utils.BASESTRING) for exp_id in exp_ids])):
            raise self.PageNotFoundException

        if include_private_exps:
            summaries = (
                summary_services.get_displayable_exp_summary_dicts_matching_ids(
                    exp_ids, user=self.user))
        else:
            summaries = (
                summary_services.get_displayable_exp_summary_dicts_matching_ids(
                    exp_ids))
        self.values.update({
            'summaries': summaries
        })
        self.render_json(self.values)


class CollectionSummariesHandler(base.BaseHandler):
    """Returns collection summaries corresponding to collection ids."""

    GET_HANDLER_ERROR_RETURN_TYPE = feconf.HANDLER_TYPE_JSON

    @acl_decorators.open_access
    def get(self):
        """Handles GET requests."""
        try:
            collection_ids = json.loads(
                self.request.get('stringified_collection_ids'))
        except Exception:
            raise self.PageNotFoundException
        summaries = (
            summary_services.get_displayable_collection_summary_dicts_matching_ids( # pylint: disable=line-too-long
                collection_ids))
        self.values.update({
            'summaries': summaries
        })
        self.render_json(self.values)<|MERGE_RESOLUTION|>--- conflicted
+++ resolved
@@ -83,11 +83,7 @@
             exp_ids))
 
     if len(activity_list) == feconf.DEFAULT_QUERY_LIMIT:
-<<<<<<< HEAD
-        logging_services.error(
-=======
-        logging.exception(
->>>>>>> f012535c
+        logging_services.exception(
             '%s activities were fetched to load the library page. '
             'You may be running up against the default query limits.'
             % feconf.DEFAULT_QUERY_LIMIT)
