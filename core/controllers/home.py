# Copyright 2014 The Oppia Authors. All Rights Reserved.
#
# Licensed under the Apache License, Version 2.0 (the "License");
# you may not use this file except in compliance with the License.
# You may obtain a copy of the License at
#
#      http://www.apache.org/licenses/LICENSE-2.0
#
# Unless required by applicable law or agreed to in writing, software
# distributed under the License is distributed on an "AS-IS" BASIS,
# WITHOUT WARRANTIES OR CONDITIONS OF ANY KIND, either express or implied.
# See the License for the specific language governing permissions and
# limitations under the License.

"""Controllers for the creator dashboard, notifications, and creating new
activities.
"""

from core.controllers import base
from core.domain import collection_domain
from core.domain import collection_services
from core.domain import config_domain
from core.domain import exp_domain
from core.domain import exp_services
from core.domain import feedback_services
from core.domain import subscription_services
from core.domain import user_jobs_continuous
from core.domain import user_services
import feconf
import utils

EXPLORATION_ID_KEY = 'explorationId'
COLLECTION_ID_KEY = 'collectionId'

ALLOW_YAML_FILE_UPLOAD = config_domain.ConfigProperty(
    'allow_yaml_file_upload', {'type': 'bool'},
    'Whether to allow exploration uploads via YAML.',
    default_value=False)


class NotificationsDashboardPage(base.BaseHandler):
    """Page with notifications for the user."""

    @base.require_user
    def get(self):
        if self.username in config_domain.BANNED_USERNAMES.value:
            raise self.UnauthorizedUserException(
                'You do not have the credentials to access this page.')
        elif user_services.has_fully_registered(self.user_id):
            self.values.update({
                'nav_mode': feconf.NAV_MODE_HOME,
            })
            self.render_template(
                'dashboard/notifications_dashboard.html',
                redirect_url_on_logout='/')
        else:
            self.redirect(utils.set_url_query_parameter(
                feconf.SIGNUP_URL, 'return_url', '/notifications_dashboard'))


class NotificationsDashboardHandler(base.BaseHandler):
    """Provides data for the user notifications dashboard."""

    PAGE_NAME_FOR_CSRF = 'dashboard'

    def get(self):
        """Handles GET requests."""
        if self.user_id is None:
            raise self.PageNotFoundException

        job_queued_msec, recent_notifications = (
            user_jobs_continuous.DashboardRecentUpdatesAggregator.get_recent_notifications(  # pylint: disable=line-too-long
                self.user_id))

        last_seen_msec = (
            subscription_services.get_last_seen_notifications_msec(
                self.user_id))

        # Replace author_ids with their usernames.
        author_ids = [
            notification['author_id'] for notification in recent_notifications
            if notification['author_id']]
        author_usernames = user_services.get_usernames(author_ids)

        author_id_to_username = {
            None: '',
        }
        for ind, author_id in enumerate(author_ids):
            author_id_to_username[author_id] = author_usernames[ind]
        for notification in recent_notifications:
            notification['author_username'] = (
                author_id_to_username[notification['author_id']])
            del notification['author_id']

        subscription_services.record_user_has_seen_notifications(
            self.user_id, job_queued_msec if job_queued_msec else 0.0)

        self.values.update({
            # This may be None if no job has ever run for this user.
            'job_queued_msec': job_queued_msec,
            # This may be None if this is the first time the user has seen
            # the dashboard.
            'last_seen_msec': last_seen_msec,
            'recent_notifications': recent_notifications,
        })
        self.render_json(self.values)


class MyExplorationsPage(base.BaseHandler):
    """Page showing the user's explorations."""

    PAGE_NAME_FOR_CSRF = 'dashboard'
    PAGE_HAS_CREATE_EXP_REQUEST = True

    @base.require_user
    def get(self):
        if self.username in config_domain.BANNED_USERNAMES.value:
            raise self.UnauthorizedUserException(
                'You do not have the credentials to access this page.')
        elif user_services.has_fully_registered(self.user_id):
            self.values.update({
                'nav_mode': feconf.NAV_MODE_HOME,
                'can_create_collections': (
                    self.username in
                    config_domain.WHITELISTED_COLLECTION_EDITOR_USERNAMES.value
                ),
                'allow_yaml_file_upload': ALLOW_YAML_FILE_UPLOAD.value,
            })
            self.render_template(
                'dashboard/my_explorations.html', redirect_url_on_logout='/')
        else:
            self.redirect(utils.set_url_query_parameter(
                feconf.SIGNUP_URL, 'return_url', '/my_explorations'))


class MyExplorationsHandler(base.BaseHandler):
    """Provides data for the user's explorations page."""

    def get(self):
        """Handles GET requests."""
        if self.user_id is None:
            raise self.PageNotFoundException

        subscribed_summaries = (
            exp_services.get_exploration_summaries_matching_ids(
                subscription_services.get_exploration_ids_subscribed_to(
                    self.user_id)))

        def _get_intro_card_color(category):
            return (
                feconf.CATEGORIES_TO_COLORS[category] if
                category in feconf.CATEGORIES_TO_COLORS else
                feconf.DEFAULT_COLOR)

        explorations_list = []

        for exp_summary in subscribed_summaries:
            if exp_summary is None:
                continue

            feedback_thread_analytics = feedback_services.get_thread_analytics(
                exp_summary.id)
            explorations_list.append({
                'id': exp_summary.id,
                'title': exp_summary.title,
                'category': exp_summary.category,
                'objective': exp_summary.objective,
                'language_code': exp_summary.language_code,
                'last_updated': utils.get_time_in_millisecs(
                    exp_summary.exploration_model_last_updated),
                'created_on': utils.get_time_in_millisecs(
                    exp_summary.exploration_model_created_on),
                'status': exp_summary.status,
                'community_owned': exp_summary.community_owned,
                'is_editable': True,
                'thumbnail_icon_url': (
                    utils.get_thumbnail_icon_url_for_category(
                        exp_summary.category)),
                'thumbnail_bg_color': utils.get_hex_color_for_category(
                    exp_summary.category),
                'ratings': exp_summary.ratings,
                'num_open_threads': (
                    feedback_thread_analytics.num_open_threads),
                'num_total_threads': (
                    feedback_thread_analytics.num_total_threads),
            })

        explorations_list = sorted(
            explorations_list,
            key=lambda x: (x['num_open_threads'], x['last_updated']),
            reverse=True)

        self.values.update({
            'explorations_list': explorations_list,
        })
        self.render_json(self.values)


class NotificationsHandler(base.BaseHandler):
    """Provides data about unseen notifications."""

    def get(self):
        """Handles GET requests."""
        num_unseen_notifications = 0
        if self.user_id and self.username:
            last_seen_msec = (
                subscription_services.get_last_seen_notifications_msec(
                    self.user_id))
            _, recent_notifications = (
                user_jobs_continuous.DashboardRecentUpdatesAggregator.get_recent_notifications( # pylint: disable=line-too-long
                    self.user_id))
            for notification in recent_notifications:
                if (notification['last_updated_ms'] > last_seen_msec and
                        notification['author_id'] != self.user_id):
                    num_unseen_notifications += 1

        self.render_json({
            'num_unseen_notifications': num_unseen_notifications,
        })


class SiteLanguageHandler(base.BaseHandler):
    """Changes the preferred system language in the user's preferences."""

<<<<<<< HEAD
    PAGE_NAME_FOR_CSRF = feconf.FOOTER_PAGE_NAME_FOR_CSRF
=======
    PAGE_NAME_FOR_CSRF = feconf.CSRF_PAGE_NAME_I18N
>>>>>>> 30b9d93c

    def put(self):
        """Handles PUT requests."""
        if user_services.has_fully_registered(self.user_id):
            site_language_code = self.payload.get('site_language_code')
            user_services.update_preferred_site_language_code(
                self.user_id, site_language_code)
        self.render_json({})


class NewExploration(base.BaseHandler):
    """Creates a new exploration."""

    PAGE_NAME_FOR_CSRF = feconf.CSRF_PAGE_NAME_CREATE_EXPLORATION

    @base.require_fully_signed_up
    def post(self):
        """Handles POST requests."""
        title = self.payload.get('title', feconf.DEFAULT_EXPLORATION_TITLE)

        new_exploration_id = exp_services.get_new_exploration_id()
        exploration = exp_domain.Exploration.create_default_exploration(
            new_exploration_id, title=title)
        exp_services.save_new_exploration(self.user_id, exploration)

        self.render_json({
            EXPLORATION_ID_KEY: new_exploration_id
        })


class NewCollection(base.BaseHandler):
    """Creates a new collection."""

    PAGE_NAME_FOR_CSRF = 'dashboard'

    @base.require_fully_signed_up
    def post(self):
        """Handles POST requests."""
        new_collection_id = collection_services.get_new_collection_id()
        collection = collection_domain.Collection.create_default_collection(
            new_collection_id)
        collection_services.save_new_collection(self.user_id, collection)

        self.render_json({
            COLLECTION_ID_KEY: new_collection_id
        })


class UploadExploration(base.BaseHandler):
    """Uploads a new exploration."""

    PAGE_NAME_FOR_CSRF = 'dashboard'

    @base.require_fully_signed_up
    def post(self):
        """Handles POST requests."""
        yaml_content = self.request.get('yaml_file')

        new_exploration_id = exp_services.get_new_exploration_id()
        if ALLOW_YAML_FILE_UPLOAD.value:
            exp_services.save_new_exploration_from_yaml_and_assets(
                self.user_id, yaml_content, new_exploration_id, [])
            self.render_json({
                EXPLORATION_ID_KEY: new_exploration_id
            })
        else:
            raise self.InvalidInputException(
                'This server does not allow file uploads.')<|MERGE_RESOLUTION|>--- conflicted
+++ resolved
@@ -222,11 +222,7 @@
 class SiteLanguageHandler(base.BaseHandler):
     """Changes the preferred system language in the user's preferences."""
 
-<<<<<<< HEAD
-    PAGE_NAME_FOR_CSRF = feconf.FOOTER_PAGE_NAME_FOR_CSRF
-=======
     PAGE_NAME_FOR_CSRF = feconf.CSRF_PAGE_NAME_I18N
->>>>>>> 30b9d93c
 
     def put(self):
         """Handles PUT requests."""
