--- conflicted
+++ resolved
@@ -100,7 +100,6 @@
     collection_domain.CollectionChange(obj)
 
 
-<<<<<<< HEAD
 def validate_state_dict(state_dict):
     # type: (Dict[Text, Any]) -> None
     """Validates state dict.
@@ -110,7 +109,8 @@
     """
     validation_class = state_domain.State.from_dict(state_dict)
     validation_class.validate(None, True)
-=======
+
+
 def validate_email_dashboard_data(data):
     # type: (Dict[String, Optional[Union[bool, int]]]) -> None
     """Validates email dashboard data.
@@ -126,5 +126,4 @@
             continue
         if key not in possible_keys:
             # Raise exception if key is not one of the allowed keys.
-            raise Exception('400 Invalid input for query.')
->>>>>>> ee794ba2
+            raise Exception('400 Invalid input for query.')