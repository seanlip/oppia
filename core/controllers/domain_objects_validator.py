--- conflicted
+++ resolved
@@ -255,42 +255,4 @@
             raw_image, filename)
     # The files argument do not represent any domain class, hence dict form
     # of the data is returned from here.
-    return files
-
-
-<<<<<<< HEAD
-def validate_topic_and_sub_topic_change(change_dict):
-    """Validates Topic or Subtopic change.
-
-    Args:
-        change_dict: dict. Data that needs to be validated.
-
-    Returns:
-        dict. Returns the validated change_dict.
-    """
-    allowed_commands = [
-        command['name'] for command in topic_domain.TopicChange.ALLOWED_COMMANDS
-    ]
-
-    if change_dict.get('cmd', None) not in allowed_commands:
-        raise base.BaseHandler.InvalidInputException(
-            '%s cmd is not allowed.' % change_dict.get('cmd', None)
-        )
-
-    return change_dict
-=======
-def validate_params_dict(params):
-    """validates params data type
-
-    Args:
-        params: dict. Data that needs to be validated.
-
-    Returns:
-        dict. Returns the params argument in dict form.
-    """
-    if not isinstance(params, dict):
-        raise Exception('Excepted dict, received %s' % params)
-    # The params argument do not represent any domain class, hence dict form of
-    # the data is returned from here.
-    return params
->>>>>>> 695735bf
+    return files