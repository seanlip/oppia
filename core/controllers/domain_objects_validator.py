--- conflicted
+++ resolved
@@ -235,7 +235,9 @@
                 raise base.BaseHandler.InvalidInputException(
                     '%s not in state stats mapping of %s in aggregated '
                     'stats dict.' % (state_stats_property, state_name))
-<<<<<<< HEAD
+    # The aggregated_stats parameter do not represents any domain class, hence
+    # dict form of the data is returned from here.
+    return aggregated_stats
 
 
 def validate_question_change(obj):
@@ -247,10 +249,6 @@
     # No explicit call to validate_dict method is necessary, because
     # QuestionChange calls validate method while initialization.
     question_domain.QuestionChange(obj) # type: ignore[no-untyped-call]
-=======
-    # The aggregated_stats parameter do not represents any domain class, hence
-    # dict form of the data is returned from here.
-    return aggregated_stats
 
 
 def validate_params_dict(params):
@@ -266,5 +264,4 @@
         raise Exception('Excepted dict, received %s' % params)
     # The params argument do not represent any domain class, hence dict form of
     # the data is returned from here.
-    return params
->>>>>>> dc614573
+    return params