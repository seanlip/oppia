--- conflicted
+++ resolved
@@ -30,17 +30,10 @@
 from core.domain import state_domain
 import python_utils
 
-<<<<<<< HEAD
 from typing import Dict, Optional, Union # isort:skip
 
 
 def validate_exploration_change(obj):
-=======
-from typing import Any, Dict, Optional, Union # isort:skip
-
-
-def validate_exploration_change(obj: Dict[str, Any]) -> None:
->>>>>>> e124a4fd
     """Validates exploration change.
 
     Args:
@@ -51,11 +44,7 @@
     exp_domain.ExplorationChange(obj) # type: ignore[no-untyped-call]
 
 
-<<<<<<< HEAD
 def validate_new_config_property_values(obj):
-=======
-def validate_new_config_property_values(obj: Dict[str, Any]) -> None:
->>>>>>> e124a4fd
     """Validates new config property values.
 
     Args:
@@ -73,11 +62,7 @@
         config_property.normalize(value)
 
 
-<<<<<<< HEAD
 def validate_change_dict_for_blog_post(change_dict):
-=======
-def validate_change_dict_for_blog_post(change_dict: Dict[str, Any]) -> None:
->>>>>>> e124a4fd
     """Validates change_dict required for updating values of blog post.
 
     Args:
@@ -101,11 +86,7 @@
                 'Invalid tags provided. Tags not in default tags list.')
 
 
-<<<<<<< HEAD
 def validate_collection_change(obj):
-=======
-def validate_collection_change(obj: Dict[str, Any]) -> None:
->>>>>>> e124a4fd
     """Validates collection change.
 
     Args:
@@ -116,9 +97,7 @@
     collection_domain.CollectionChange(obj) # type: ignore[no-untyped-call]
 
 
-<<<<<<< HEAD
-=======
-def validate_state_dict(state_dict: Dict[str, Any]) -> None:
+def validate_state_dict(state_dict):
     """Validates state dict.
 
     Args:
@@ -128,7 +107,6 @@
     validation_class.validate(None, True)
 
 
->>>>>>> e124a4fd
 def validate_email_dashboard_data(
         data: Dict[str, Optional[Union[bool, int]]]
 ) -> None:
@@ -148,11 +126,7 @@
             raise Exception('400 Invalid input for query.')
 
 
-<<<<<<< HEAD
 def validate_task_entries(task_entries):
-=======
-def validate_task_entries(task_entries: Dict[str, Any]) -> None:
->>>>>>> e124a4fd
     """Validates the task entry dict.
 
     Args:
