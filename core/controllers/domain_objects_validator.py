# coding: utf-8

# Copyright 2021 The Oppia Authors. All Rights Reserved.
#
# Licensed under the Apache License, Version 2.0 (the "License");
# you may not use this file except in compliance with the License.
# You may obtain a copy of the License at
#
#      http://www.apache.org/licenses/LICENSE-2.0
#
# Unless required by applicable law or agreed to in writing, software
# distributed under the License is distributed on an "AS-IS" BASIS,
# WITHOUT WARRANTIES OR CONDITIONS OF ANY KIND, either express or implied.
# See the License for the specific language governing permissions and
# limitations under the License.

"""Methods for validating domain objects for schema validation of
handler arguments.
"""

from __future__ import annotations

from core.constants import constants
from core.controllers import base
from core.domain import blog_domain
from core.domain import collection_domain
from core.domain import config_domain
from core.domain import exp_domain
from core.domain import question_domain
from core.domain import state_domain

from typing import Dict, Optional, Union


def validate_exploration_change(obj):
    """Validates exploration change.

    Args:
        obj: dict. Data that needs to be validated.
    """
    # No explicit call to validate_dict method is necessary, because
    # ExplorationChange calls validate method while initialization.
    exp_domain.ExplorationChange(obj) # type: ignore[no-untyped-call]


def validate_new_config_property_values(obj):
    """Validates new config property values.

    Args:
        obj: dict. Data that needs to be validated.
    """
    for (name, value) in obj.items():
        if not isinstance(name, str):
            raise Exception(
                'config property name should be a string, received'
                ': %s' % name)
        config_property = config_domain.Registry.get_config_property(name) # type: ignore[no-untyped-call]
        if config_property is None:
            raise Exception('%s do not have any schema.' % name)

        config_property.normalize(value)


def validate_change_dict_for_blog_post(change_dict):
    """Validates change_dict required for updating values of blog post.

    Args:
        change_dict: dict. Data that needs to be validated.
    """
    if 'title' in change_dict:
        blog_domain.BlogPost.require_valid_title( # type: ignore[no-untyped-call]
            change_dict['title'], True)
    if 'thumbnail_filename' in change_dict:
        blog_domain.BlogPost.require_valid_thumbnail_filename( # type: ignore[no-untyped-call]
            change_dict['thumbnail_filename'])
    if 'tags' in change_dict:
        blog_domain.BlogPost.require_valid_tags( # type: ignore[no-untyped-call]
            change_dict['tags'], False)
        # Validates that the tags in the change dict are from the list of
        # default tags set by admin.
        list_of_default_tags = config_domain.Registry.get_config_property( # type: ignore[no-untyped-call]
            'list_of_default_tags_for_blog_post').value
        if not all(tag in list_of_default_tags for tag in change_dict['tags']):
            raise Exception(
                'Invalid tags provided. Tags not in default tags list.')


def validate_collection_change(obj):
    """Validates collection change.

    Args:
        obj: dict. Data that needs to be validated.
    """
    # No explicit call to validate_dict method is necessary, because
    # CollectionChange calls validate method while initialization.
    collection_domain.CollectionChange(obj) # type: ignore[no-untyped-call]


def validate_state_dict(state_dict):
    """Validates state dict.

    Args:
        state_dict: dict. Data that needs to be validated.
    """
    validation_class = state_domain.State.from_dict(state_dict) # type: ignore[no-untyped-call]
    validation_class.validate(None, True)


def validate_email_dashboard_data(
        data: Dict[str, Optional[Union[bool, int]]]
) -> None:
    """Validates email dashboard data.

    Args:
        data: dict. Data that needs to be validated.
    """
    predicates = constants.EMAIL_DASHBOARD_PREDICATE_DEFINITION
    possible_keys = [predicate['backend_attr'] for predicate in predicates]

    for key, value in data.items():
        if value is None:
            continue
        if key not in possible_keys:
            # Raise exception if key is not one of the allowed keys.
            raise Exception('400 Invalid input for query.')


def validate_task_entries(task_entries):
    """Validates the task entry dict.

    Args:
        task_entries: dict. Data that needs to be validated.
    """
    entity_version = task_entries.get('entity_version', None)
    if entity_version is None:
        raise base.BaseHandler.InvalidInputException(
            'No entity_version provided')
    task_type = task_entries.get('task_type', None)
    if task_type is None:
        raise base.BaseHandler.InvalidInputException('No task_type provided')
    target_id = task_entries.get('target_id', None)
    if target_id is None:
        raise base.BaseHandler.InvalidInputException('No target_id provided')
    status = task_entries.get('status', None)
    if status is None:
        raise base.BaseHandler.InvalidInputException('No status provided')


<<<<<<< HEAD
def validate_question_change(obj):
    """Validates question change.

    Args:
        obj: dict. Data that needs to be validated.
    """
    # No explicit call to validate_dict method is necessary, because
    # QuestionChange calls validate method while initialization.
    question_domain.QuestionChange(obj) # type: ignore[no-untyped-call]
=======
def validate_aggregated_stats(aggregated_stats):
    """Validates the attribute stats dict.

    Args:
        aggregated_stats: dict. Data that needs to be validated.

    Raises:
        InvalidInputException. Property not in aggregated stats dict.
    """
    exploration_stats_properties = [
        'num_starts',
        'num_actual_starts',
        'num_completions'
    ]
    state_stats_properties = [
        'total_answers_count',
        'useful_feedback_count',
        'total_hit_count',
        'first_hit_count',
        'num_times_solution_viewed',
        'num_completions'
    ]
    for exp_stats_property in exploration_stats_properties:
        if exp_stats_property not in aggregated_stats:
            raise base.BaseHandler.InvalidInputException(
                '%s not in aggregated stats dict.' % (exp_stats_property))
    state_stats_mapping = aggregated_stats['state_stats_mapping']
    for state_name in state_stats_mapping:
        for state_stats_property in state_stats_properties:
            if state_stats_property not in state_stats_mapping[state_name]:
                raise base.BaseHandler.InvalidInputException(
                    '%s not in state stats mapping of %s in aggregated '
                    'stats dict.' % (state_stats_property, state_name))
>>>>>>> 30a3e323
<|MERGE_RESOLUTION|>--- conflicted
+++ resolved
@@ -146,17 +146,6 @@
         raise base.BaseHandler.InvalidInputException('No status provided')
 
 
-<<<<<<< HEAD
-def validate_question_change(obj):
-    """Validates question change.
-
-    Args:
-        obj: dict. Data that needs to be validated.
-    """
-    # No explicit call to validate_dict method is necessary, because
-    # QuestionChange calls validate method while initialization.
-    question_domain.QuestionChange(obj) # type: ignore[no-untyped-call]
-=======
 def validate_aggregated_stats(aggregated_stats):
     """Validates the attribute stats dict.
 
@@ -190,4 +179,14 @@
                 raise base.BaseHandler.InvalidInputException(
                     '%s not in state stats mapping of %s in aggregated '
                     'stats dict.' % (state_stats_property, state_name))
->>>>>>> 30a3e323
+
+
+def validate_question_change(obj):
+    """Validates question change.
+
+    Args:
+        obj: dict. Data that needs to be validated.
+    """
+    # No explicit call to validate_dict method is necessary, because
+    # QuestionChange calls validate method while initialization.
+    question_domain.QuestionChange(obj) # type: ignore[no-untyped-call]