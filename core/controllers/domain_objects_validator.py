--- conflicted
+++ resolved
@@ -21,11 +21,8 @@
 from __future__ import absolute_import
 from __future__ import unicode_literals
 
-<<<<<<< HEAD
+from constants import constants
 from core.controllers import base
-=======
-from constants import constants
->>>>>>> ee794ba2
 from core.domain import blog_domain
 from core.domain import collection_domain
 from core.domain import config_domain
@@ -120,7 +117,6 @@
     # CollectionChange calls validate method while initialization.
     collection_domain.CollectionChange(obj)
 
-<<<<<<< HEAD
     return obj
 
 
@@ -150,7 +146,6 @@
         raise base.BaseHandler.InvalidInputException('No status provided')
 
     return task_entry
-=======
 
 def validate_email_dashboard_data(data):
     # type: (Dict[String, Optional[Union[bool, int]]]) -> None
@@ -158,6 +153,9 @@
 
     Args:
         data: dict. Data that needs to be validated.
+
+    Returns:
+        dict(str, any). Returns object after validation.
     """
     predicates = constants.EMAIL_DASHBOARD_PREDICATE_DEFINITION
     possible_keys = [predicate['backend_attr'] for predicate in predicates]
@@ -168,4 +166,5 @@
         if key not in possible_keys:
             # Raise exception if key is not one of the allowed keys.
             raise Exception('400 Invalid input for query.')
->>>>>>> ee794ba2
+
+    return data