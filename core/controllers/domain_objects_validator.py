# coding: utf-8

# Copyright 2021 The Oppia Authors. All Rights Reserved.
#
# Licensed under the Apache License, Version 2.0 (the "License");
# you may not use this file except in compliance with the License.
# You may obtain a copy of the License at
#
#      http://www.apache.org/licenses/LICENSE-2.0
#
# Unless required by applicable law or agreed to in writing, software
# distributed under the License is distributed on an "AS-IS" BASIS,
# WITHOUT WARRANTIES OR CONDITIONS OF ANY KIND, either express or implied.
# See the License for the specific language governing permissions and
# limitations under the License.

"""Methods for validating domain objects for schema validation of
handler arguments.
"""

from __future__ import annotations

from core.constants import constants
from core.controllers import base
from core.domain import blog_domain
from core.domain import config_domain
from core.domain import exp_domain
from core.domain import image_validation_services
from core.domain import question_domain
from core.domain import state_domain

from typing import Dict, Optional, Union


def validate_suggestion_change(obj):
    """Validates Exploration or Question change.

    Args:
        obj: dict. Data that needs to be validated.

    Returns:
        dict. Returns suggestion change dict after validation.
    """
    # No explicit call to validate_dict is required, because
    # ExplorationChange or QuestionSuggestionChange calls
    # validate method while initialization.
    if obj.get('cmd') is None:
        raise base.BaseHandler.InvalidInputException(
            'Missing cmd key in change dict')

    exp_change_commands = [
        command['name'] for command in
        exp_domain.ExplorationChange.ALLOWED_COMMANDS
    ]
    question_change_commands = [
        command['name'] for command in
        question_domain.QuestionChange.ALLOWED_COMMANDS
    ]

    if obj['cmd'] in exp_change_commands:
        exp_domain.ExplorationChange(obj)
    elif obj['cmd'] in question_change_commands:
        question_domain.QuestionSuggestionChange(obj)
    else:
        raise base.BaseHandler.InvalidInputException(
            '%s cmd is not allowed.' % obj['cmd'])
    return obj


def validate_new_config_property_values(new_config_property):
    """Validates new config property values.

    Args:
        new_config_property: dict. Data that needs to be validated.

    Returns:
        dict(str, *). Returns a dict for new config properties.

    Raises:
        Exception. The config property name is not a string.
        Exception. The value corresponding to config property name
            don't have any schema.
    """
    for (name, value) in new_config_property.items():
        if not isinstance(name, str):
            raise Exception(
                'config property name should be a string, received'
                ': %s' % name)
        config_property = config_domain.Registry.get_config_property(name)
        if config_property is None:
            raise Exception('%s do not have any schema.' % name)

        config_property.normalize(value)
    # The new_config_property values do not represent a domain class directly
    # and in the handler these dict values are used to set config properties
    # individually. Hence conversion of dicts to domain objects is not required
    # for new_config_properties.
    return new_config_property


def validate_change_dict_for_blog_post(change_dict):
    """Validates change_dict required for updating values of blog post.

    Args:
        change_dict: dict. Data that needs to be validated.

    Returns:
        dict. Returns the change_dict after validation.

    Raises:
        Exception. Invalid tags provided.
    """
    if 'title' in change_dict:
        blog_domain.BlogPost.require_valid_title( # type: ignore[no-untyped-call]
            change_dict['title'], True)
    if 'thumbnail_filename' in change_dict:
        blog_domain.BlogPost.require_valid_thumbnail_filename( # type: ignore[no-untyped-call]
            change_dict['thumbnail_filename'])
    if 'tags' in change_dict:
        blog_domain.BlogPost.require_valid_tags( # type: ignore[no-untyped-call]
            change_dict['tags'], False)
        # Validates that the tags in the change dict are from the list of
        # default tags set by admin.
        list_of_default_tags = config_domain.Registry.get_config_property(
            'list_of_default_tags_for_blog_post').value
        if not all(tag in list_of_default_tags for tag in change_dict['tags']):
            raise Exception(
                'Invalid tags provided. Tags not in default tags list.')
    # The method returns a dict containing blog post properties, they are used
    # to update blog posts in the domain layer. This dict does not correspond
    # to any domain class so we are validating the fields of change_dict
    # as a part of schema validation.
    return change_dict


def validate_state_dict(state_dict):
    """Validates state dict.

    Args:
        state_dict: dict. The dict representation of State object.

    Returns:
        State. The corresponding State domain object.
    """
    state_object = state_domain.State.from_dict(state_dict) # type: ignore[no-untyped-call]
    state_object.validate(
        exp_param_specs_dict=None, allow_null_interaction=True)
    # State dict is used as dictionary form in the handler and the data is not
    # transferred into the domain layer. Hence dict form of the data is returned
    # after schema validation.
    return state_dict


def validate_email_dashboard_data(
        data: Dict[str, Optional[Union[bool, int]]]
) -> None:
    """Validates email dashboard data.

    Args:
        data: dict. Data that needs to be validated.

    Returns:
        dict. Returns the dict after validation.

    Raises:
        Exception. The key in 'data' is not one of the allowed keys.
    """
    predicates = constants.EMAIL_DASHBOARD_PREDICATE_DEFINITION
    possible_keys = [predicate['backend_attr'] for predicate in predicates]

    for key, value in data.items():
        if value is None:
            continue
        if key not in possible_keys:
            # Raise exception if key is not one of the allowed keys.
            raise Exception('400 Invalid input for query.')
    # The method returns a dict containing fields of email dashboard
    # query params. This dict represents the UserQueryParams class, which is a
    # namedtuple. Hence the fields of the dict are being validated as a part of
    # schema validation before saving new user queries in the handler.
    return data


def validate_task_entries(task_entries):
    """Validates the task entry dict.

    Args:
        task_entries: dict. Data that needs to be validated.

    Returns:
        dict. Returns the task entries dict after validation.
    """
    entity_version = task_entries.get('entity_version', None)
    if entity_version is None:
        raise base.BaseHandler.InvalidInputException(
            'No entity_version provided')
    task_type = task_entries.get('task_type', None)
    if task_type is None:
        raise base.BaseHandler.InvalidInputException('No task_type provided')
    target_id = task_entries.get('target_id', None)
    if target_id is None:
        raise base.BaseHandler.InvalidInputException('No target_id provided')
    status = task_entries.get('status', None)
    if status is None:
        raise base.BaseHandler.InvalidInputException('No status provided')
    # For creating the TaskEntry domain object, we have to include the
    # exploration_id and the user_id which are not included in the
    # task_entry_dict. Thus, it is not possible to create the full
    # domain object at the payload validation stage. Hence, the key-value pairs
    # of task_entry_dict are being validated as a part of schema validation.
    return task_entries


def validate_aggregated_stats(aggregated_stats):
    """Validates the attribute stats dict.

    Args:
        aggregated_stats: dict. Data that needs to be validated.

    Returns:
        dict. Data after validation.

    Raises:
        InvalidInputException. Property not in aggregated stats dict.
    """
    exploration_stats_properties = [
        'num_starts',
        'num_actual_starts',
        'num_completions'
    ]
    state_stats_properties = [
        'total_answers_count',
        'useful_feedback_count',
        'total_hit_count',
        'first_hit_count',
        'num_times_solution_viewed',
        'num_completions'
    ]
    for exp_stats_property in exploration_stats_properties:
        if exp_stats_property not in aggregated_stats:
            raise base.BaseHandler.InvalidInputException(
                '%s not in aggregated stats dict.' % (exp_stats_property))
    state_stats_mapping = aggregated_stats['state_stats_mapping']
    for state_name in state_stats_mapping:
        for state_stats_property in state_stats_properties:
            if state_stats_property not in state_stats_mapping[state_name]:
                raise base.BaseHandler.InvalidInputException(
                    '%s not in state stats mapping of %s in aggregated '
                    'stats dict.' % (state_stats_property, state_name))
    # The aggregated_stats parameter do not represents any domain class, hence
    # dict form of the data is returned from here.
    return aggregated_stats


def validate_suggestion_images(files):
    """Validates the files dict.

    Args:
        files: dict. Data that needs to be validated.

    Returns:
        dict. Returns the dict after validation.
    """
    for filename, raw_image in files.items():
        image_validation_services.validate_image_and_filename(
            raw_image, filename)
    # The files argument do not represent any domain class, hence dict form
    # of the data is returned from here.
<<<<<<< HEAD
    return files
=======
    return files


def validate_params_dict(params):
    """validates params data type

    Args:
        params: dict. Data that needs to be validated.

    Returns:
        dict. Returns the params argument in dict form.

    Raises:
        Exception. The given params is not of type dict as expected.
    """
    if not isinstance(params, dict):
        raise Exception('Excepted dict, received %s' % params)
    # The params argument do not represent any domain class, hence dict form of
    # the data is returned from here.
    return params
>>>>>>> 120809b2
<|MERGE_RESOLUTION|>--- conflicted
+++ resolved
@@ -266,27 +266,4 @@
             raw_image, filename)
     # The files argument do not represent any domain class, hence dict form
     # of the data is returned from here.
-<<<<<<< HEAD
-    return files
-=======
-    return files
-
-
-def validate_params_dict(params):
-    """validates params data type
-
-    Args:
-        params: dict. Data that needs to be validated.
-
-    Returns:
-        dict. Returns the params argument in dict form.
-
-    Raises:
-        Exception. The given params is not of type dict as expected.
-    """
-    if not isinstance(params, dict):
-        raise Exception('Excepted dict, received %s' % params)
-    # The params argument do not represent any domain class, hence dict form of
-    # the data is returned from here.
-    return params
->>>>>>> 120809b2
+    return files