--- conflicted
+++ resolved
@@ -85,12 +85,7 @@
         # Non-logged-in users can see individual messages.
         first_thread_id = response_dict['threads'][0]['thread_id']
         thread_url = '%s/%s/%s' % (
-<<<<<<< HEAD
             feconf.FEEDBACK_THREAD_URL_PREFIX, self.EXP_ID, first_thread_id)
-=======
-            feconf.FEEDBACK_THREAD_URL_PREFIX, self.EXP_ID,
-            feedback_services.get_thread_id_from_full_thread_id(first_thread_id))
->>>>>>> fd546504
         response_dict = self.get_json(thread_url)
         self.assertEqual(len(response_dict['messages']), 1)
         self.assertDictContainsSubset({
@@ -273,14 +268,8 @@
         self.assertIsNone(threadlist[0]['original_author_username'])
 
         response_dict = self.get_json('%s/%s/%s' % (
-<<<<<<< HEAD
-            feconf.FEEDBACK_THREAD_URL_PREFIX, NEW_EXP_ID,
+            feconf.FEEDBACK_THREAD_URL_PREFIX, new_exp_id,
             threadlist[0]['thread_id']))
-=======
-            feconf.FEEDBACK_THREAD_URL_PREFIX, new_exp_id,
-            feedback_services.get_thread_id_from_full_thread_id(
-                threadlist[0]['full_thread_id'])))
->>>>>>> fd546504
         self.assertIsNone(response_dict['messages'][0]['author_username'])
 
     def test_message_id_assignment_for_multiple_posts_to_same_thread(self):
@@ -301,12 +290,7 @@
             '%s/%s' % (feconf.FEEDBACK_THREADLIST_URL_PREFIX, self.EXP_ID))
         thread_id = response_dict['threads'][0]['thread_id']
         thread_url = '%s/%s/%s' % (
-<<<<<<< HEAD
             feconf.FEEDBACK_THREAD_URL_PREFIX, self.EXP_ID, thread_id)
-=======
-            feconf.FEEDBACK_THREAD_URL_PREFIX, self.EXP_ID,
-            feedback_services.get_thread_id_from_full_thread_id(thread_id))
->>>>>>> fd546504
 
         def _get_username(index):
             return 'editor%s' % index
@@ -481,7 +465,6 @@
         self.assertEqual(len(threads), 6)
 
         # Get a suggestion.
-<<<<<<< HEAD
         thread_id = threads[0]['thread_id']
         response_dict = self.get_json(
             '%s/%s/%s' % (feconf.FEEDBACK_THREAD_URL_PREFIX, self.EXP_ID,
@@ -490,18 +473,6 @@
             response_dict['suggestion']['id']), thread_id)
  
         # Get a list of all threads without suggestions. 
-=======
-        full_thread_id = threads[0]['full_thread_id']
-        thread_id = feedback_services.get_thread_id_from_full_thread_id(
-            full_thread_id)
-        response_dict = self.get_json(
-            '%s/%s/%s' % (feconf.FEEDBACK_THREAD_URL_PREFIX, self.EXP_ID,
-                          thread_id))
-        self.assertEqual(
-            response_dict['suggestion']['id'], full_thread_id)
-
-        # Get a list of all threads without suggestions.
->>>>>>> fd546504
         response_dict = self.get_json(
             '%s/%s?list_type=%s&has_suggestion=%s' % (
                 feconf.SUGGESTION_LIST_URL_PREFIX, self.EXP_ID, 'all',
@@ -544,25 +515,12 @@
 
     def _reject_suggestion(self, thread_id, csrf_token,
                            expect_errors=False, expected_status_int=200):
-<<<<<<< HEAD
-        with self.swap(rights_manager.Actor, 'can_edit',
-                       method_to_call):
-            return self.put_json(
-                '%s/%s/%s' % (feconf.SUGGESTION_ACTION_URL_PREFIX, self.EXP_ID,
-                              feedback_services.get_thread_id_from_full_thread_id(
-                                  thread_id)),
-                {'action': u'reject'}, csrf_token, expect_errors=expect_errors,
-                expected_status_int=expected_status_int)
-=======
         return self.put_json(
-            '%s/%s/%s' % (
-                feconf.SUGGESTION_ACTION_URL_PREFIX,
-                self.EXP_ID,
-                feedback_services.get_thread_id_from_full_thread_id(
-                    thread_id)),
+            '%s/%s/%s' % (feconf.SUGGESTION_ACTION_URL_PREFIX, self.EXP_ID,
+                          feedback_services.get_thread_id_from_full_thread_id(
+                              thread_id)),
             {'action': u'reject'}, csrf_token, expect_errors=expect_errors,
             expected_status_int=expected_status_int)
->>>>>>> fd546504
 
     def test_actions_related_to_suggestions(self):
         self.login(self.EDITOR_EMAIL)
@@ -570,25 +528,17 @@
             self.testapp.get('/create/%s' % self.EXP_ID))
         response_dict = self.get_json(
             '%s/%s?list_type=%s&has_suggestion=%s' % (
-<<<<<<< HEAD
             feconf.SUGGESTION_LIST_URL_PREFIX, self.EXP_ID, 'all', 'true'))
         threads = response_dict['threads']
-        thread_id_for_accepted_suggestion = (
+        accepted_suggestion_thread_id = (
                 feedback_models.FeedbackThreadModel.generate_full_thread_id(
                     self.EXP_ID, threads[0]['thread_id']))
-        thread_id_for_rejected_suggestion = (
+        rejected_suggestion_thread_id = (
                 feedback_models.FeedbackThreadModel.generate_full_thread_id(
                     self.EXP_ID, threads[1]['thread_id']))
-        thread_id_for_unsuccessful_accept = (
+        unsuccessful_accept_thread_id = (
                 feedback_models.FeedbackThreadModel.generate_full_thread_id(
                     self.EXP_ID, threads[2]['thread_id']))
-=======
-                feconf.SUGGESTION_LIST_URL_PREFIX, self.EXP_ID, 'all', 'true'))
-        threads = response_dict['threads']
-        accepted_suggestion_thread_id = threads[0]['full_thread_id']
-        rejected_suggestion_thread_id = threads[1]['full_thread_id']
-        unsuccessful_accept_thread_id = threads[2]['full_thread_id']
->>>>>>> fd546504
 
         # Accept a suggestion.
         self._accept_suggestion(accepted_suggestion_thread_id, csrf_token)
