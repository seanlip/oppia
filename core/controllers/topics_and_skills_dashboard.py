--- conflicted
+++ resolved
@@ -52,16 +52,6 @@
         """Handles GET requests."""
 
         topic_summaries = topic_services.get_all_topic_summaries()
-<<<<<<< HEAD
-        topic_summary_dicts = [summary.to_dict() for summary in topic_summaries]
-
-        skill_summaries = skill_services.get_all_skill_summaries()
-        skill_summary_dicts = [summary.to_dict() for summary in skill_summaries]
-
-        self.values.update({
-            'skill_summaries': skill_summary_dicts,
-            'topic_summaries': topic_summary_dicts
-=======
         topic_summary_dicts = [
             summary.to_dict() for summary in topic_summaries]
 
@@ -72,7 +62,6 @@
         self.values.update({
             'skill_summary_dicts': skill_summary_dicts,
             'topic_summary_dicts': topic_summary_dicts
->>>>>>> 2393b8ec
         })
         self.render_json(self.values)
 
