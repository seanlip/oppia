--- conflicted
+++ resolved
@@ -186,21 +186,12 @@
     @acl_decorators.can_access_topics_and_skills_dashboard
     def post(self):
         """Handles the POST request."""
-<<<<<<< HEAD
-        if not feconf.ENABLE_NEW_STRUCTURES:
-            raise self.PageNotFoundException
-        old_skill = self.payload.get('old_skill')
-        new_skill_id = self.payload.get('new_skill_id')
-        question_services.update_skill_ids_of_questions(
-            old_skill['id'], new_skill_id)
-=======
         if not constants.ENABLE_NEW_STRUCTURES:
             raise self.PageNotFoundException
         old_skill_id = self.payload.get('old_skill_id')
         new_skill_id = self.payload.get('new_skill_id')
         question_services.update_skill_ids_of_questions(
             old_skill_id, new_skill_id)
->>>>>>> 21d5416b
         changelist = [
             skill_domain.SkillChange({
                 'cmd': skill_domain.CMD_UPDATE_SKILL_PROPERTY,
@@ -211,14 +202,8 @@
             })
         ]
         skill_services.update_skill(
-<<<<<<< HEAD
-            self.user_id, old_skill['id'], changelist,
-            'Marking the skill as having being merged successfully.')
-=======
             self.user_id, old_skill_id, changelist,
             'Setting merge complete for skill.')
->>>>>>> 21d5416b
-
         self.render_json({
             'merged_into_skill': new_skill_id
         })