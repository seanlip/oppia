--- conflicted
+++ resolved
@@ -276,7 +276,6 @@
             domain_objects_validator.validate_state_dict(invalid_state_dict)
 
 
-<<<<<<< HEAD
 class ValidateSuggestionImagesTests(test_utils.GenericTestBase):
     """Tests to validate suggestion images coming from frontend."""
 
@@ -296,7 +295,8 @@
             ) as f:
                 files[filename] = f.read()
         domain_objects_validator.validate_suggestion_images(files)
-=======
+
+
 class ValidateParamsDict(test_utils.GenericTestBase):
     """Tests to validate the data type of params"""
 
@@ -313,5 +313,4 @@
 
     def test_valid_type_raises_no_exception(self):
         correct_type = {}
-        domain_objects_validator.validate_params_dict(correct_type)
->>>>>>> 75f4d51d
+        domain_objects_validator.validate_params_dict(correct_type)