--- conflicted
+++ resolved
@@ -50,39 +50,7 @@
             'Invalid suggestion_type: %s' % suggestion_type)
 
 
-<<<<<<< HEAD
-def _render_suggestions(self, target_type, suggestions):
-    """Renders retrieved suggestions for a handler."""
-    target_ids = set([s.target_id for s in suggestions])
-    if target_type == suggestion_models.TARGET_TYPE_EXPLORATION:
-        target_ids_to_opportunities = (
-            opportunity_services
-            .get_exploration_opportunity_summaries_by_ids(
-                list(target_ids)))
-        _render_suggestions_and_opportunities(
-            self, suggestions, target_ids_to_opportunities)
-    elif target_type == suggestion_models.TARGET_TYPE_SKILL:
-        target_ids_to_opportunities = (
-            opportunity_services.get_skill_opportunities_by_ids(
-                list(target_ids)))
-        _render_suggestions_and_opportunities(
-            self, suggestions, target_ids_to_opportunities)
-    else:
-        self.render_json({})
-
-
-def _render_suggestions_and_opportunities(
-        self, suggestions, target_ids_to_opportunities):
-    """Renders suggestions and opportunities for a handler."""
-    self.render_json({
-        'suggestions': [s.to_dict() for s in suggestions],
-        'target_ids_to_opportunity_dicts': {
-            t: d.to_dict() for (
-                t, d) in target_ids_to_opportunities.items()
-        }
-    })
-=======
-def _get_target_id_to_opportunity_dict(suggestions):
+def _get_target_id_to_exploration_opportunity_dict(suggestions):
     """Returns a dict of target_id to exploration opportunity summary dict.
 
     Args:
@@ -98,7 +66,22 @@
         opportunity_services.get_exploration_opportunity_summaries_by_ids(
             list(target_ids)))
     return {opp.id: opp.to_dict() for opp in opportunities}
->>>>>>> d6182b4c
+
+
+def _get_target_id_to_skill_opportunity_dict(suggestions):
+    """Returns a dict of target_id to skill opportunity summary dict.
+
+    Args:
+        suggestions: list(BaseSuggestion). A list of suggestions to retrieve
+            opportunity dicts.
+
+    Returns:
+        dict. Dict mapping target_id to corresponding skill opportunity dict.
+    """
+    target_ids = set([s.target_id for s in suggestions])
+    opportunities = (
+        opportunity_services.get_skill_opportunities_by_ids(list(target_ids)))
+    return {opp.id: opp.to_dict() for opp in opportunities}
 
 
 class SuggestionHandler(base.BaseHandler):
@@ -212,12 +195,42 @@
         self.render_json(self.values)
 
 
-class ReviewableSuggestionsHandler(base.BaseHandler):
+class SuggestionsProviderHandler(base.BaseHandler):
+    """Provides suggestions for a user and given suggestion type."""
+
+    GET_HANDLER_ERROR_RETURN_TYPE = feconf.HANDLER_TYPE_JSON
+
+    def _render_suggestions(self, target_type, suggestions):
+        """Renders retrieved suggestions.
+
+        Args:
+            target_type: str. The suggestion type.
+            suggestions: list(BaseSuggestion). A list of suggestions to render.
+        """
+        if target_type == suggestion_models.TARGET_TYPE_EXPLORATION:
+            target_id_to_opportunity_dict = (
+                _get_target_id_to_exploration_opportunity_dict(suggestions))
+            self.render_json({
+                'suggestions': [s.to_dict() for s in suggestions],
+                'target_id_to_opportunity_dict':
+                    target_id_to_opportunity_dict
+            })
+        elif target_type == suggestion_models.TARGET_TYPE_SKILL:
+            target_id_to_opportunity_dict = (
+                _get_target_id_to_skill_opportunity_dict(suggestions))
+            self.render_json({
+                'suggestions': [s.to_dict() for s in suggestions],
+                'target_id_to_opportunity_dict':
+                    target_id_to_opportunity_dict
+            })
+        else:
+            self.render_json({})
+
+
+class ReviewableSuggestionsHandler(SuggestionsProviderHandler):
     """Provides all suggestions which can be reviewed by the user for a given
     suggestion type.
     """
-
-    GET_HANDLER_ERROR_RETURN_TYPE = feconf.HANDLER_TYPE_JSON
 
     @acl_decorators.can_access_admin_page
     def get(self, target_type, suggestion_type):
@@ -227,31 +240,15 @@
                 target_type, suggestion_type)
             suggestions = suggestion_services.get_reviewable_suggestions(
                 self.user_id, suggestion_type)
-<<<<<<< HEAD
-            _render_suggestions(self, target_type, suggestions)
-=======
-
-            if target_type == suggestion_models.TARGET_TYPE_EXPLORATION:
-                target_id_to_opportunity_dict = (
-                    _get_target_id_to_opportunity_dict(suggestions))
-                self.render_json({
-                    'suggestions': [s.to_dict() for s in suggestions],
-                    'target_id_to_opportunity_dict':
-                        target_id_to_opportunity_dict
-                })
-            else:
-                self.render_json({})
->>>>>>> d6182b4c
+            self._render_suggestions(target_type, suggestions)
         except Exception as e:
             raise self.InvalidInputException(e)
 
 
-class UserSubmittedSuggestionsHandler(base.BaseHandler):
+class UserSubmittedSuggestionsHandler(SuggestionsProviderHandler):
     """Provides all suggestions which are submitted by the user for a given
     suggestion type.
     """
-
-    GET_HANDLER_ERROR_RETURN_TYPE = feconf.HANDLER_TYPE_JSON
 
     @acl_decorators.can_suggest_changes
     def get(self, target_type, suggestion_type):
@@ -261,21 +258,7 @@
                 target_type, suggestion_type)
             suggestions = suggestion_services.get_submitted_suggestions(
                 self.user_id, suggestion_type)
-<<<<<<< HEAD
-            _render_suggestions(self, target_type, suggestions)
-=======
-
-            if target_type == suggestion_models.TARGET_TYPE_EXPLORATION:
-                target_id_to_opportunity_dict = (
-                    _get_target_id_to_opportunity_dict(suggestions))
-                self.render_json({
-                    'suggestions': [s.to_dict() for s in suggestions],
-                    'target_id_to_opportunity_dict':
-                        target_id_to_opportunity_dict
-                })
-            else:
-                self.render_json({})
->>>>>>> d6182b4c
+            self._render_suggestions(target_type, suggestions)
         except Exception as e:
             raise self.InvalidInputException(e)
 
