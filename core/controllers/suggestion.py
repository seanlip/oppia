--- conflicted
+++ resolved
@@ -732,10 +732,7 @@
             reviewable_suggestions, next_offset = (
                 suggestion_services
                 .get_reviewable_translation_suggestions_by_offset(
-                    self.user_id,
-<<<<<<< HEAD
-                    [exploration_id],
-                    limit, offset))
+                    self.user_id, exp_ids, limit, offset))
             # Filter out obsolete translation suggestions, i.e. suggestions with
             # translations that no longer match the current exploration content
             # text. See issue #16536 for more details.
@@ -743,12 +740,6 @@
                 suggestion_services
                 .get_suggestions_with_translatable_explorations(
                     reviewable_suggestions))
-=======
-                    exp_ids,
-                    limit, offset
-                )
-            )
->>>>>>> 370e530a
         elif suggestion_type == feconf.SUGGESTION_TYPE_ADD_QUESTION:
             suggestions, next_offset = (
                 suggestion_services
