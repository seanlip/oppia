--- conflicted
+++ resolved
@@ -750,14 +750,9 @@
         assert self.normalized_request is not None
         self._require_valid_suggestion_and_target_types(
             target_type, suggestion_type)
-<<<<<<< HEAD
-        limit = self.normalized_request.get('limit')
-        offset = self.normalized_request.get('offset')
-        newest_first = self.normalized_request.get('newest_first')
-=======
         limit = self.normalized_request['limit']
         offset = self.normalized_request['offset']
->>>>>>> 23e21f30
+        newest_first = self.normalized_request.get('newest_first')
         exploration_id = self.normalized_request.get('exploration_id')
         exp_ids = [exploration_id] if exploration_id else []
 
@@ -777,15 +772,9 @@
                     reviewable_suggestions))
         elif suggestion_type == feconf.SUGGESTION_TYPE_ADD_QUESTION:
             suggestions, next_offset = (
-<<<<<<< HEAD
                 suggestion_services.
                 get_reviewable_question_suggestions_by_offset(
                     self.user_id, limit, offset, newest_first))
-=======
-                suggestion_services
-                .get_reviewable_question_suggestions_by_offset(
-                    self.user_id, limit, offset))
->>>>>>> 23e21f30
         self._render_suggestions(target_type, suggestions, next_offset)
 
 
