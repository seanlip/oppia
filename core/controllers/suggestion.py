--- conflicted
+++ resolved
@@ -91,38 +91,6 @@
 class SuggestionListHandler(base.BaseHandler):
     """Handles list operations on suggestions."""
 
-<<<<<<< HEAD
-=======
-    LIST_TYPE_AUTHOR = 'author'
-    LIST_TYPE_ID = 'id'
-    LIST_TYPE_REVIEWER = 'reviewer'
-    LIST_TYPE_STATUS = 'status'
-    LIST_TYPE_SUGGESTION_TYPE = 'type'
-    LIST_TYPE_TARGET_ID = 'target'
-
-    LIST_TYPES_TO_SERVICES_MAPPING = {
-        LIST_TYPE_AUTHOR: suggestion_services.get_suggestions_by_author,
-        LIST_TYPE_ID: suggestion_services.get_suggestion_by_id,
-        LIST_TYPE_REVIEWER: suggestion_services.get_suggestions_reviewed_by,
-        LIST_TYPE_STATUS: suggestion_services.get_suggestions_by_status,
-        LIST_TYPE_SUGGESTION_TYPE: suggestion_services.get_suggestion_by_type,
-        LIST_TYPE_TARGET_ID: suggestion_services.get_suggestions_by_target_id
-    }
-
-    PARAMS_FOR_LIST_TYPES = {
-        LIST_TYPE_AUTHOR: ['author_id'],
-        LIST_TYPE_ID: ['suggestion_id'],
-        LIST_TYPE_REVIEWER: ['reviewer_id'],
-        LIST_TYPE_STATUS: ['status'],
-        LIST_TYPE_SUGGESTION_TYPE: ['suggestion_type'],
-        LIST_TYPE_TARGET_ID: ['target_type', 'target_id']
-    }
-
-    def get_params_from_request(self, request, list_type):
-        return [request.get(param_name)
-                for param_name in self.PARAMS_FOR_LIST_TYPES[list_type]]
-
->>>>>>> 555635aa
     @acl_decorators.open_access
     def get(self):
         if not constants.USE_NEW_SUGGESTION_FRAMEWORK:
