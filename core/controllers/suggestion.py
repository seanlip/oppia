# coding: utf-8
#
# Copyright 2018 The Oppia Authors. All Rights Reserved.
#
# Licensed under the Apache License, Version 2.0 (the "License");
# you may not use this file except in compliance with the License.
# You may obtain a copy of the License at
#
#      http://www.apache.org/licenses/LICENSE-2.0
#
# Unless required by applicable law or agreed to in writing, software
# distributed under the License is distributed on an "AS-IS" BASIS,
# WITHOUT WARRANTIES OR CONDITIONS OF ANY KIND, either express or implied.
# See the License for the specific language governing permissions and
# limitations under the License.

"""Controllers for suggestions."""
from __future__ import absolute_import  # pylint: disable=import-only-modules

from constants import constants
from core.controllers import acl_decorators
from core.controllers import base
from core.domain import opportunity_services
from core.domain import suggestion_services
from core.domain import user_services
from core.platform import models
import feconf

(suggestion_models,) = models.Registry.import_models([models.NAMES.suggestion])


def _get_translation_suggestion_represntable_data(translation_suggestions):
    """
    """
    contributions = {}
    for suggestion in translation_suggestions:
        if suggestion.target_id not in contributions:
            contributions[suggestion.target_id] = {
                'suggestions': [suggestion.to_dict()]
            }
        else:
            contributions[suggestion.target_id]['suggestions'].append(
                suggestion.to_dict())
    opportunities = opportunity_services.get_opportunities_by_ids(
        contributions.keys())

    for opportunity_id, opportunity in opportunities.iteritems():
        contributions[opportunity_id]['details'] = opportunity
    return contributions


class SuggestionHandler(base.BaseHandler):
    """"Handles operations relating to suggestions."""

    @acl_decorators.can_suggest_changes
    def post(self):
        suggestion_services.create_suggestion(
            self.payload.get('suggestion_type'),
            self.payload.get('target_type'), self.payload.get('target_id'),
            self.payload.get('target_version_at_submission'),
            self.user_id, self.payload.get('change'),
            self.payload.get('description'),
            self.payload.get('final_reviewer_id'))
        self.render_json(self.values)


class SuggestionToExplorationActionHandler(base.BaseHandler):
    """Handles actions performed on suggestions to explorations."""

    @acl_decorators.get_decorator_for_accepting_suggestion(
        acl_decorators.can_edit_exploration)
    def put(self, target_id, suggestion_id):
        print(suggestion_id)
        if (
                suggestion_id.split('.')[0] !=
                suggestion_models.TARGET_TYPE_EXPLORATION):
            raise self.InvalidInputException('This handler allows actions only'
                                             ' on suggestions to explorations.')

        if suggestion_id.split('.')[1] != target_id:
            raise self.InvalidInputException('The exploration id provided does '
                                             'not match the exploration id '
                                             'present as part of the '
                                             'suggestion_id')

        action = self.payload.get('action')
        suggestion = suggestion_services.get_suggestion_by_id(suggestion_id)

        if suggestion.author_id == self.user_id:
            raise self.UnauthorizedUserException('You cannot accept/reject your'
                                                 ' own suggestion.')

        if action == suggestion_models.ACTION_TYPE_ACCEPT:
            suggestion_services.accept_suggestion(
                suggestion, self.user_id, self.payload.get('commit_message'),
                self.payload.get('review_message'))
        elif action == suggestion_models.ACTION_TYPE_REJECT:
            suggestion_services.reject_suggestion(
                suggestion, self.user_id, self.payload.get('review_message'))
        else:
            raise self.InvalidInputException('Invalid action.')

        self.render_json(self.values)


class ResubmitSuggestionHandler(base.BaseHandler):
    """Handler to reopen a rejected suggestion."""

    @acl_decorators.can_resubmit_suggestion
    def put(self, suggestion_id):
        suggestion = suggestion_services.get_suggestion_by_id(suggestion_id)
        new_change = self.payload.get('change')
        change_cls = type(suggestion.change)
        change_object = change_cls(new_change)
        suggestion.pre_update_validate(change_object)
        suggestion.change = change_object
        summary_message = self.payload.get('summary_message')
        suggestion_services.resubmit_rejected_suggestion(
            suggestion, summary_message, self.user_id)
        self.render_json(self.values)


class SuggestionToTopicActionHandler(base.BaseHandler):
    """Handles actions performed on suggestions to topics."""

    @acl_decorators.get_decorator_for_accepting_suggestion(
        acl_decorators.can_edit_topic)
    def put(self, target_id, suggestion_id):
        if not constants.ENABLE_NEW_STRUCTURE_PLAYERS:
            raise self.PageNotFoundException

        if suggestion_id.split('.')[0] != suggestion_models.TARGET_TYPE_TOPIC:
            raise self.InvalidInputException(
                'This handler allows actions only on suggestions to topics.')

        if suggestion_id.split('.')[1] != target_id:
            raise self.InvalidInputException(
                'The topic id provided does not match the topic id present as '
                'part of the suggestion_id')

        action = self.payload.get('action')
        suggestion = suggestion_services.get_suggestion_by_id(suggestion_id)

        if action == suggestion_models.ACTION_TYPE_ACCEPT:
            if (
                    suggestion.suggestion_type ==
                    suggestion_models.SUGGESTION_TYPE_ADD_QUESTION):
                # The skill_id is passed only at the time of accepting the
                # suggestion.
                skill_id = self.payload.get('skill_id')
                suggestion.change.skill_id = skill_id
            suggestion_services.accept_suggestion(
                suggestion, self.user_id, self.payload.get('commit_message'),
                self.payload.get('review_message'))
        elif action == suggestion_models.ACTION_TYPE_REJECT:
            suggestion_services.reject_suggestion(
                suggestion, self.user_id, self.payload.get('review_message'))
        else:
            raise self.InvalidInputException('Invalid action.')

        self.render_json(self.values)


class SuggestionListHandler(base.BaseHandler):
    """Handles list operations on suggestions."""

    GET_HANDLER_ERROR_RETURN_TYPE = feconf.HANDLER_TYPE_JSON

    @acl_decorators.open_access
    def get(self):
        # The query_fields_and_values variable is a list of tuples. The first
        # element in each tuple is the field being queried and the second
        # element is the value of the field being queried.
        # request.GET.items() parses the params from the url into the above
        # format. So in the url, the query should be passed as:
        # ?field1=value1&field2=value2...fieldN=valueN.
<<<<<<< HEAD
        query_fields_and_values = []
        suggestion_type = None

        for query in self.request.GET.items():
            if query[0] == 'author_name':
                author_id = user_services.get_user_id_from_username(query[1])
                if author_id is None:
                    raise self.InvalidInputException(
                    'Invalid author_name %s' % query[1])
                query = ('author_id', author_id)
            elif query[0] == 'suggestion_type':
                suggestion_type = query[1]
            elif query[0] not in suggestion_models.ALLOWED_QUERY_FIELDS:
=======
        query_fields_and_values = list(self.request.GET.items())

        for query in query_fields_and_values:
            if query[0] not in suggestion_models.ALLOWED_QUERY_FIELDS:
>>>>>>> a148b1d6
                raise self.InvalidInputException(
                    'Not allowed to query on field %s' % query[0])

            query_fields_and_values.append(query)

        suggestions = suggestion_services.query_suggestions(
            query_fields_and_values)

        if suggestion_type == (
                suggestion_models.SUGGESTION_TYPE_TRANSLATE_CONTENT):
            self.values = {
                'exp_id_to_suggestions': (
                    _get_translation_suggestion_represntable_data(suggestions))
            }
        else:
            self.values.update({
                'suggestions': [s.to_dict() for s in suggestions]
            })
        self.render_json(self.values)<|MERGE_RESOLUTION|>--- conflicted
+++ resolved
@@ -30,8 +30,6 @@
 
 
 def _get_translation_suggestion_represntable_data(translation_suggestions):
-    """
-    """
     contributions = {}
     for suggestion in translation_suggestions:
         if suggestion.target_id not in contributions:
@@ -174,7 +172,6 @@
         # request.GET.items() parses the params from the url into the above
         # format. So in the url, the query should be passed as:
         # ?field1=value1&field2=value2...fieldN=valueN.
-<<<<<<< HEAD
         query_fields_and_values = []
         suggestion_type = None
 
@@ -188,12 +185,6 @@
             elif query[0] == 'suggestion_type':
                 suggestion_type = query[1]
             elif query[0] not in suggestion_models.ALLOWED_QUERY_FIELDS:
-=======
-        query_fields_and_values = list(self.request.GET.items())
-
-        for query in query_fields_and_values:
-            if query[0] not in suggestion_models.ALLOWED_QUERY_FIELDS:
->>>>>>> a148b1d6
                 raise self.InvalidInputException(
                     'Not allowed to query on field %s' % query[0])
 
