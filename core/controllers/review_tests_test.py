# Copyright 2019 The Oppia Authors. All Rights Reserved.
#
# Licensed under the Apache License, Version 2.0 (the "License");
# you may not use this file except in compliance with the License.
# You may obtain a copy of the License at
#
#      http://www.apache.org/licenses/LICENSE-2.0
#
# Unless required by applicable law or agreed to in writing, software
# distributed under the License is distributed on an "AS-IS" BASIS,
# WITHOUT WARRANTIES OR CONDITIONS OF ANY KIND, either express or implied.
# See the License for the specific language governing permissions and
# limitations under the License.

"""Tests for the review tests page."""

from __future__ import absolute_import  # pylint: disable=import-only-modules
from __future__ import unicode_literals  # pylint: disable=import-only-modules

from constants import constants
from core.domain import story_domain
from core.domain import story_services
from core.domain import topic_services
from core.domain import user_services
from core.tests import test_utils
import feconf


class BaseReviewTestsControllerTests(test_utils.GenericTestBase):

    OWNER_EMAIL = 'owner@example.com'
    VIEWER_EMAIL = 'viewer@example.com'
    VIEWER_USERNAME = 'viewer'

    def setUp(self):
        """Completes the sign-up process for the various users."""
        super(BaseReviewTestsControllerTests, self).setUp()
        self.signup(self.ADMIN_EMAIL, self.ADMIN_USERNAME)
        self.signup(self.OWNER_EMAIL, self.OWNER_USERNAME)
        self.signup(self.VIEWER_EMAIL, self.VIEWER_USERNAME)

        self.admin_id = self.get_user_id_from_email(self.ADMIN_EMAIL)
        self.owner_id = self.get_user_id_from_email(self.OWNER_EMAIL)
        self.viewer_id = self.get_user_id_from_email(self.VIEWER_EMAIL)

        self.set_admins([self.ADMIN_USERNAME])
        self.admin = user_services.UserActionsInfo(self.admin_id)

        self.topic_id = 'topic_id'
        self.story_id_1 = 'story_id_1'
        self.story_id_2 = 'story_id_2'
        self.story_id_3 = 'story_id_3'
        self.node_id = 'node_1'
        self.node_id_2 = 'node_2'
        self.exp_id = 'exp_id'

        self.save_new_valid_exploration(self.exp_id, self.owner_id)
        self.publish_exploration(self.owner_id, self.exp_id)

        self.node_1 = {
            'id': self.node_id,
            'title': 'Title 1',
<<<<<<< HEAD
            'description': 'Description 1',
=======
            'thumbnail_filename': 'image.svg',
            'thumbnail_bg_color': constants.ALLOWED_THUMBNAIL_BG_COLORS[
                'chapter'][0],
>>>>>>> 31b10555
            'destination_node_ids': [],
            'acquired_skill_ids': ['skill_id_1', 'skill_id_2'],
            'prerequisite_skill_ids': [],
            'outline': '',
            'outline_is_finalized': False,
            'exploration_id': self.exp_id
        }

        self.save_new_skill('skill_id_1', self.admin_id, description='Skill 1')
        self.save_new_skill('skill_id_2', self.admin_id, description='Skill 2')

        self.story = story_domain.Story.create_default_story(
            self.story_id_1, 'Public Story Title', self.topic_id)
        self.story.story_contents.nodes = [
            story_domain.StoryNode.from_dict(self.node_1)
        ]
        self.story.story_contents.initial_node_id = self.node_id
        self.story.story_contents.next_node_id = self.node_id_2
        story_services.save_new_story(self.admin_id, self.story)

        self.story_2 = story_domain.Story.create_default_story(
            self.story_id_2, 'Private Story Title', self.topic_id)
        story_services.save_new_story(self.admin_id, self.story_2)
        self.save_new_topic(
            self.topic_id, 'user', name='Topic',
            description='A new topic',
            canonical_story_ids=[self.story_id_1, self.story_id_3],
            additional_story_ids=[], uncategorized_skill_ids=[],
            subtopics=[], next_subtopic_id=0)
        topic_services.publish_topic(self.topic_id, self.admin_id)
        topic_services.publish_story(
            self.topic_id, self.story_id_1, self.admin_id)

        self.login(self.VIEWER_EMAIL)


class ReviewTestsPageTests(BaseReviewTestsControllerTests):

    def test_get_fails_when_new_structures_not_enabled(self):
        with self.swap(constants, 'ENABLE_NEW_STRUCTURE_PLAYERS', False):
            self.get_html_response(
                '%s/%s' % (
                    feconf.REVIEW_TEST_URL_PREFIX,
                    self.story_id_1),
                expected_status_int=404)

    def test_any_user_can_access_review_tests_page(self):
        with self.swap(constants, 'ENABLE_NEW_STRUCTURE_PLAYERS', True):
            self.get_html_response(
                '%s/%s' % (
                    feconf.REVIEW_TEST_URL_PREFIX,
                    self.story_id_1))

    def test_no_user_can_access_unpublished_story_review_sessions_page(self):
        with self.swap(constants, 'ENABLE_NEW_STRUCTURE_PLAYERS', True):
            self.get_html_response(
                '%s/%s' % (
                    feconf.REVIEW_TEST_URL_PREFIX, self.story_id_2),
                expected_status_int=404)

    def test_get_fails_when_story_doesnt_exist(self):
        with self.swap(constants, 'ENABLE_NEW_STRUCTURE_PLAYERS', True):
            self.get_html_response(
                '%s/%s' % (
                    feconf.REVIEW_TEST_URL_PREFIX,
                    'story_id_3'),
                expected_status_int=404)


class ReviewTestsPageDataHandlerTests(BaseReviewTestsControllerTests):

    def test_get_fails_when_new_structures_not_enabled(self):
        with self.swap(constants, 'ENABLE_NEW_STRUCTURE_PLAYERS', False):
            self.get_json(
                '%s/%s' % (
                    feconf.REVIEW_TEST_DATA_URL_PREFIX,
                    self.story_id_1),
                expected_status_int=404)

    def test_any_user_can_access_review_tests_data(self):
        with self.swap(constants, 'ENABLE_NEW_STRUCTURE_PLAYERS', True):
            story_services.record_completed_node_in_story_context(
                self.viewer_id, self.story_id_1, self.node_id)
            json_response = self.get_json(
                '%s/%s' % (
                    feconf.REVIEW_TEST_DATA_URL_PREFIX,
                    self.story_id_1))
            self.assertEqual(len(json_response['skill_descriptions']), 2)
            self.assertEqual(
                json_response['skill_descriptions']['skill_id_1'],
                'Skill 1')
            self.assertEqual(
                json_response['skill_descriptions']['skill_id_2'],
                'Skill 2')

    def test_no_user_can_access_unpublished_story_review_sessions_data(self):
        with self.swap(constants, 'ENABLE_NEW_STRUCTURE_PLAYERS', True):
            self.get_json(
                '%s/%s' % (
                    feconf.REVIEW_TEST_DATA_URL_PREFIX, self.story_id_2),
                expected_status_int=404)

    def test_get_fails_when_acquired_skills_dont_exist(self):
        node_id = 'node_1'
        node = {
            'id': node_id,
            'title': 'Title 1',
<<<<<<< HEAD
            'description': 'Description 1',
=======
            'thumbnail_filename': 'image.svg',
            'thumbnail_bg_color': constants.ALLOWED_THUMBNAIL_BG_COLORS[
                'chapter'][0],
>>>>>>> 31b10555
            'destination_node_ids': [],
            'acquired_skill_ids': ['skill_id_3'],
            'prerequisite_skill_ids': [],
            'outline': '',
            'outline_is_finalized': False,
            'exploration_id': self.exp_id
        }
        story = story_domain.Story.create_default_story(
            self.story_id_3, 'Public Story Title', self.topic_id)
        story.story_contents.nodes = [
            story_domain.StoryNode.from_dict(node)
        ]
        story.story_contents.initial_node_id = node_id
        story.story_contents.next_node_id = self.node_id_2
        story_services.save_new_story(self.admin_id, story)

        topic_services.publish_story(
            self.topic_id, self.story_id_3, self.admin_id)

        with self.swap(constants, 'ENABLE_NEW_STRUCTURE_PLAYERS', True):
            story_services.record_completed_node_in_story_context(
                self.viewer_id, self.story_id_3, node_id)
            self.get_json(
                '%s/%s' % (
                    feconf.REVIEW_TEST_DATA_URL_PREFIX, self.story_id_3),
                expected_status_int=404)

    def test_get_fails_when_story_doesnt_exist(self):
        with self.swap(constants, 'ENABLE_NEW_STRUCTURE_PLAYERS', True):
            self.get_json(
                '%s/%s' % (
                    feconf.REVIEW_TEST_DATA_URL_PREFIX,
                    'story_id_3'),
                expected_status_int=404)

    def test_get_fails_when_no_completed_story_node(self):
        with self.swap(constants, 'ENABLE_NEW_STRUCTURE_PLAYERS', True):
            self.get_json(
                '%s/%s' % (
                    feconf.REVIEW_TEST_DATA_URL_PREFIX,
                    self.story_id_1),
                expected_status_int=404)<|MERGE_RESOLUTION|>--- conflicted
+++ resolved
@@ -60,13 +60,10 @@
         self.node_1 = {
             'id': self.node_id,
             'title': 'Title 1',
-<<<<<<< HEAD
             'description': 'Description 1',
-=======
             'thumbnail_filename': 'image.svg',
             'thumbnail_bg_color': constants.ALLOWED_THUMBNAIL_BG_COLORS[
                 'chapter'][0],
->>>>>>> 31b10555
             'destination_node_ids': [],
             'acquired_skill_ids': ['skill_id_1', 'skill_id_2'],
             'prerequisite_skill_ids': [],
@@ -174,13 +171,10 @@
         node = {
             'id': node_id,
             'title': 'Title 1',
-<<<<<<< HEAD
             'description': 'Description 1',
-=======
             'thumbnail_filename': 'image.svg',
             'thumbnail_bg_color': constants.ALLOWED_THUMBNAIL_BG_COLORS[
                 'chapter'][0],
->>>>>>> 31b10555
             'destination_node_ids': [],
             'acquired_skill_ids': ['skill_id_3'],
             'prerequisite_skill_ids': [],
