# coding: utf-8

# Copyright 2021 The Oppia Authors. All Rights Reserved.
#
# Licensed under the Apache License, Version 2.0 (the "License");
# you may not use this file except in compliance with the License.
# You may obtain a copy of the License at
#
#      http://www.apache.org/licenses/LICENSE-2.0
#
# Unless required by applicable law or agreed to in writing, software
# distributed under the License is distributed on an "AS-IS" BASIS,
# WITHOUT WARRANTIES OR CONDITIONS OF ANY KIND, either express or implied.
# See the License for the specific language governing permissions and
# limitations under the License.

"""Validates handler args against its schema by calling schema utils.
Also contains a list of handler class names which does not contain the schema.
"""

from __future__ import absolute_import
from __future__ import unicode_literals

import schema_utils

from typing import Any, Dict, List, Text, Tuple # isort:skip  pylint: disable= wrong-import-order, wrong-import-position, unused-import, import-only-modules


def validate(handler_args, handler_args_schemas, allowed_extra_args):
    # type: (Any, Any, bool) -> Tuple[Dict[Any, Any], List[Text]]

    """Calls schema utils for normalization of object against its schema
    and collects all the errors.

    Args:
        handler_args: *. Object for normalization.
        handler_args_schemas: dict. Schema for args.
        allowed_extra_args: bool. Whether extra args are allowed in handler.

    Returns:
        *. A two tuple, where the first element represents the normalized value
        in dict format and the second element represents the lists of errors
        after validation.
    """
    # Collect all errors and present them at once.
    errors = []
    normalized_value = {}
    for arg_key, arg_schema in handler_args_schemas.items():

        if arg_key not in handler_args or handler_args[arg_key] is None:
            if ('default_value' in arg_schema and
                    arg_schema['default_value'] is None):
                # Skip validation for optional cases.
                continue
            elif ('default_value' in arg_schema and
                  arg_schema['default_value'] is not None):
                handler_args[arg_key] = arg_schema['default_value']
            elif 'default_value' not in arg_schema:
                errors.append('Missing key in handler args: %s.' % arg_key)
                continue

        try:
            normalized_value[arg_key] = schema_utils.normalize_against_schema(
                handler_args[arg_key], arg_schema['schema'])
        except Exception as e:
            errors.append(
                'Schema validation for \'%s\' failed: %s' % (arg_key, e))

    extra_args = set(handler_args.keys()) - set(handler_args_schemas.keys())

    if not allowed_extra_args and extra_args:
        errors.append('Found extra args: %s.' % (list(extra_args)))

    return normalized_value, errors


# Handlers which require schema validation, but currently they do
# not have schema. In order to add schema incrementally this list is
# maintained. Please remove the name of the handlers if they already
# contains schema.
HANDLER_CLASS_NAMES_WHICH_STILL_NEED_SCHEMAS = [
    'AnswerSubmittedEventHandler',
    'AssetDevHandler',
    'AudioUploadHandler',
    'BulkEmailWebhookEndpoint',
    'CollectionSummariesHandler',
    'DeferredTasksHandler',
    'DeleteAccountHandler',
    'DeleteAccountPage',
    'EditableQuestionDataHandler',
    'EditableSkillDataHandler',
    'EditableStoryDataHandler',
    'EditableSubtopicPageDataHandler',
    'EditableTopicDataHandler',
    'EditorAutosaveHandler',
    'EditorHandler',
    'EmailDashboardDataHandler',
    'EmailDashboardPage',
    'EmailDashboardResultPage',
    'EmailDashboardTestBulkEmailHandler',
    'EmailDashboardCancelEmailHandler',
    'ExplorationActualStartEventHandler',
    'ExplorationCompleteEventHandler',
    'ExplorationEmbedPage',
    'ExplorationFeaturesHandler',
    'ExplorationFileDownloader',
    'ExplorationHandler',
    'ExplorationImprovementsConfigHandler',
    'ExplorationImprovementsHandler',
    'ExplorationImprovementsHistoryHandler',
    'ExplorationMaybeLeaveHandler',
    'ExplorationModeratorRightsHandler',
    'ExplorationPage',
    'ExplorationRevertHandler',
    'ExplorationRightsHandler',
    'ExplorationSnapshotsHandler',
    'ExplorationStartEventHandler',
    'ExplorationStatisticsHandler',
    'ExplorationStatusHandler',
    'ExplorationSummariesHandler',
    'ExportAccountHandler',
    'FeedbackStatsHandler',
    'FeedbackThreadStatusChangeEmailHandler',
    'FeedbackThreadViewEventHandler',
    'FetchIssuesHandler',
    'FetchPlaythroughHandler',
    'FetchSkillsHandler',
    'FlagExplorationEmailHandler',
    'FlagExplorationHandler',
    'ImageUploadHandler',
    'IncomingReplyEmailHandler',
    'InstantFeedbackMessageEmailHandler',
    'JobOutputHandler',
    'JobsHandler',
    'LearnerAnswerDetailsSubmissionHandler',
    'LearnerAnswerInfoHandler',
    'LearnerGoalsHandler',
    'LearnerIncompleteActivityHandler',
    'LeaveForRefresherExpEventHandler',
    'LibraryGroupIndexHandler',
    'LibraryGroupPage',
    'LibraryIndexHandler',
    'LibraryPage',
    'LibraryRedirectPage',
    'MemoryCacheAdminHandler',
    'MemoryCacheHandler',
    'MergeSkillHandler',
    'NewSkillHandler',
    'NewTopicHandler',
    'NotificationHandler',
    'NotificationsDashboardHandler',
    'NotificationsDashboardPage',
    'NotificationsHandler',
    'OldLibraryRedirectPage',
    'OldNotificationsDashboardRedirectPage',
    'PendingAccountDeletionPage',
    'PlatformFeatureDummyHandler',
    'PlatformFeaturesEvaluationHandler',
    'PracticeSessionsPage',
    'PracticeSessionsPageDataHandler',
    'PreferenceHandler',
    'PreferencesHandler',
    'PreferencesPage',
    'PretestHandler',
    'ProfileHandler',
    'ProfilePage',
    'ProfilePictureHandler',
    'ProfilePictureHandlerByUsernameHandler',
    'PromoBarHandler',
    'QuebstionsListHandler',
    'QueryStatusCheckHandler',
    'QuestionCountDataHandler',
    'QuestionCreationHandler',
    'QuestionPlayerHandler',
    'QuestionSkillLinkHandler',
    'QuestionsListHandler',
    'RatingHandler',
    'ReaderFeedbackHandler',
    'RecentCommitsHandler',
    'RecentFeedbackMessagesHandler',
    'RecommendationsHandler',
    'ReleaseCoordinatorPage',
    'ResolveIssueHandler',
    'ResubmitSuggestionHandler',
    'ReviewTestsPage',
    'ReviewTestsPageDataHandler',
    'ReviewableSuggestionsHandler',
    'SearchHandler',
    'SignupHandler',
    'SignupPage',
    'SiteLanguageHandler',
    'SkillDataHandler',
    'SkillDescriptionHandler',
    'SkillEditorPage',
    'SkillMasteryDataHandler',
    'SkillRightsHandler',
    'SkillsDashboardPageDataHandler',
    'SolutionHitEventHandler',
    'StartedTranslationTutorialEventHandler',
    'StartedTutorialEventHandler',
    'StateAnswerStatisticsHandler',
    'StateCompleteEventHandler',
    'StateHitEventHandler',
    'StateYamlHandler',
    'StateInteractionStatsHandler',
    'StatsEventsHandler',
    'StorePlaythroughHandler',
    'StoryEditorPage',
    'StoryPage',
    'StoryPageDataHandler',
    'StoryProgressHandler',
    'StoryPublishHandler',
    'StoryUrlFragmentHandler',
    'SubscribeHandler',
    'SubtopicPageDataHandler',
    'SubtopicViewerPage',
    'SuggestionEmailHandler',
    'SuggestionHandler',
    'SuggestionListHandler',
    'SuggestionToExplorationActionHandler',
    'SuggestionToSkillActionHandler',
    'SuggestionsProviderHandler',
    'ThreadHandler',
    'ThreadListHandler',
    'ThreadListHandlerForTopicsHandler',
    'TopUnresolvedAnswersHandler',
    'TopicAssignmentsHandler',
    'TopicEditorPage',
    'TopicEditorStoryHandler',
<<<<<<< HEAD
    'TopicLandingRedirectPage',
=======
>>>>>>> dd9b9c7e
    'TopicNameHandler',
    'TopicPageDataHandler',
    'TopicPublishHandler',
    'TopicPublishSendMailHandler',
    'TopicRightsHandler',
    'TopicUrlFragmentHandler',
    'TopicViewerPage',
    'TopicsAndSkillsDashboardPage',
    'TopicsAndSkillsDashboardPageDataHandler',
    'UnsentFeedbackEmailHandler',
    'UnsubscribeHandler',
    'UpdateQuestionSuggestionHandler',
    'UpdateTranslationSuggestionHandler',
    'UrlHandler',
    'UserExplorationEmailsHandler',
    'UserExplorationPermissionsHandler',
    'UserInfoHandler',
    'UserSubmittedSuggestionsHandler',
    'UsernameCheckHandler',
    'ValidateExplorationsHandler',
    'ValueGeneratorHandler',
    'VoiceArtistManagementHandler'
    ]

# These handlers do not require any schema validation.
HANDLER_CLASS_NAMES_WHICH_DO_NOT_REQUIRE_SCHEMAS = [
    'SessionBeginHandler',
    'SessionEndHandler',
    'OppiaMLVMHandler',
    'CsrfTokenHandler',
    'Error404Handler',
    'FrontendErrorHandler',
    'WarmupPage',
    'HomePageRedirectPage',
    'SplashRedirectPage',
    'SeedFirebaseHandler'
]

# HANDLER_CLASS_NAMES_WITH_NO_SCHEMA is addressed everywhere in the
# code since, HANDLER_CLASS_NAMES_WHICH_STILL_NEED_SCHEMAS is temporary and
# will be removed once every handlers in controller layer will become
# ready for schema validation.
HANDLER_CLASS_NAMES_WITH_NO_SCHEMA = (
    HANDLER_CLASS_NAMES_WHICH_STILL_NEED_SCHEMAS +
    HANDLER_CLASS_NAMES_WHICH_DO_NOT_REQUIRE_SCHEMAS)<|MERGE_RESOLUTION|>--- conflicted
+++ resolved
@@ -227,10 +227,6 @@
     'TopicAssignmentsHandler',
     'TopicEditorPage',
     'TopicEditorStoryHandler',
-<<<<<<< HEAD
-    'TopicLandingRedirectPage',
-=======
->>>>>>> dd9b9c7e
     'TopicNameHandler',
     'TopicPageDataHandler',
     'TopicPublishHandler',
