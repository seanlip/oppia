# coding: utf-8

# Copyright 2021 The Oppia Authors. All Rights Reserved.
#
# Licensed under the Apache License, Version 2.0 (the "License");
# you may not use this file except in compliance with the License.
# You may obtain a copy of the License at
#
#      http://www.apache.org/licenses/LICENSE-2.0
#
# Unless required by applicable law or agreed to in writing, software
# distributed under the License is distributed on an "AS-IS" BASIS,
# WITHOUT WARRANTIES OR CONDITIONS OF ANY KIND, either express or implied.
# See the License for the specific language governing permissions and
# limitations under the License.

"""Validates handler args against its schema by calling schema utils.
Also contains a list of handler class names which does not contain the schema.
"""

from __future__ import annotations

from core import schema_utils

from typing import Any, Dict, List, Optional, Tuple, Union


# This function recursively uses the schema dictionary and handler_args, and
# passes their values to itself as arguments, so their type is Any.
# See: https://github.com/python/mypy/issues/731
def validate(
        handler_args: Any,
        handler_args_schemas: Any,
        allowed_extra_args: bool,
        allow_string_to_bool_conversion: bool = False
) -> Tuple[Dict[str, Any], List[str]]:
    """Calls schema utils for normalization of object against its schema
    and collects all the errors.

    Args:
        handler_args: *. Object for normalization.
        handler_args_schemas: dict. Schema for args.
        allowed_extra_args: bool. Whether extra args are allowed in handler.
        allow_string_to_bool_conversion: bool. Whether to allow string to
            boolean coversion.

    Returns:
        *. A two tuple, where the first element represents the normalized value
        in dict format and the second element represents the lists of errors
        after validation.
    """
    # Collect all errors and present them at once.
    errors = []
    normalized_value = {}
    for arg_key, arg_schema in handler_args_schemas.items():

        if arg_key not in handler_args or handler_args[arg_key] is None:
            if ('default_value' in arg_schema and
                    arg_schema['default_value'] is None):
                # Skip validation for optional cases.
                continue
            elif ('default_value' in arg_schema and
                  arg_schema['default_value'] is not None):
                handler_args[arg_key] = arg_schema['default_value']
            elif 'default_value' not in arg_schema:
                errors.append('Missing key in handler args: %s.' % arg_key)
                continue

        # Below normalization is for arguments which are expected to be boolean
        # but from API request they are received as string type.
        if (
                allow_string_to_bool_conversion and
                arg_schema['schema']['type'] == schema_utils.SCHEMA_TYPE_BOOL
                and isinstance(handler_args[arg_key], str)
        ):
            handler_args[arg_key] = (
                convert_string_to_bool(handler_args[arg_key]))

        try:
            normalized_value[arg_key] = schema_utils.normalize_against_schema(
                handler_args[arg_key], arg_schema['schema'])
        except Exception as e:
            errors.append(
                'Schema validation for \'%s\' failed: %s' % (arg_key, e))

    extra_args = set(handler_args.keys()) - set(handler_args_schemas.keys())

    if not allowed_extra_args and extra_args:
        errors.append('Found extra args: %s.' % (list(extra_args)))

    return normalized_value, errors


def convert_string_to_bool(param: str) -> Optional[Union[bool, str]]:
    """Converts a request param of type string into expected bool type.

    Args:
        param: str. The params which needs normalization.

    Returns:
        bool. Converts the string param into its expected bool type.
    """
    case_insensitive_param = param.lower()

    if case_insensitive_param == 'true':
        return True
    elif case_insensitive_param == 'false':
        return False
    else:
        # String values other than booleans should be returned as it is, so that
        # schema validation will raise exceptions appropriately.
<<<<<<< HEAD
        return param


# Handlers which require schema validation, but currently they do
# not have schema. In order to add schema incrementally this list is
# maintained. Please remove the name of the handlers if they already
# contains schema.
HANDLER_CLASS_NAMES_WHICH_STILL_NEED_SCHEMAS = [
    'AnswerSubmittedEventHandler',
    'AssetDevHandler',
    'AudioUploadHandler',
    'BulkEmailWebhookEndpoint',
    'DeferredTasksHandler',
    'DeleteAccountPage',
    'EditableQuestionDataHandler',
    'EditableSkillDataHandler',
    'EditableStoryDataHandler',
    'EditableSubtopicPageDataHandler',
    'EditableTopicDataHandler',
    'ExplorationActualStartEventHandler',
    'ExplorationCompleteEventHandler',
    'ExplorationEmbedPage',
    'ExplorationMaybeLeaveHandler',
    'ExplorationStartEventHandler',
    'ExportAccountHandler',
    'FeedbackThreadStatusChangeEmailHandler',
    'FetchSkillsHandler',
    'FlagExplorationEmailHandler',
    'IncomingReplyEmailHandler',
    'InstantFeedbackMessageEmailHandler',
    'LearnerAnswerDetailsSubmissionHandler',
    'LearnerGoalsHandler',
    'LeaveForRefresherExpEventHandler',
    'MemoryCacheAdminHandler',
    'MergeSkillHandler',
    'NewSkillHandler',
    'NewTopicHandler',
    'NotificationHandler',
    'NotificationsDashboardHandler',
    'NotificationsDashboardPage',
    'NotificationsHandler',
    'OldNotificationsDashboardRedirectPage',
    'PendingAccountDeletionPage',
    'PreferenceHandler',
    'PreferencesHandler',
    'ProfileHandler',
    'ProfilePage',
    'QuebstionsListHandler',
    'QuestionCountDataHandler',
    'QuestionCreationHandler',
    'QuestionPlayerHandler',
    'QuestionSkillLinkHandler',
    'QuestionsListHandler',
    'ReaderFeedbackHandler',
    'RecentCommitsHandler',
    'RecommendationsHandler',
    'ResubmitSuggestionHandler',
    'ReviewableSuggestionsHandler',
    'SignupHandler',
    'SignupPage',
    'SiteLanguageHandler',
    'SkillDataHandler',
    'SkillDescriptionHandler',
    'SkillMasteryDataHandler',
    'SkillsDashboardPageDataHandler',
    'SolutionHitEventHandler',
    'StartedTranslationTutorialEventHandler',
    'StateCompleteEventHandler',
    'StateHitEventHandler',
    'StoryUrlFragmentHandler',
    'SubtopicPageDataHandler',
    'SubtopicViewerPage',
    'SuggestionEmailHandler',
    'SuggestionHandler',
    'SuggestionListHandler',
    'SuggestionToExplorationActionHandler',
    'SuggestionToSkillActionHandler',
    'SuggestionsProviderHandler',
    'TopicAssignmentsHandler',
    'TopicEditorPage',
    'TopicEditorStoryHandler',
    'TopicNameHandler',
    'TopicPageDataHandler',
    'TopicPublishHandler',
    'TopicPublishSendMailHandler',
    'TopicRightsHandler',
    'TopicUrlFragmentHandler',
    'TopicViewerPage',
    'TopicsAndSkillsDashboardPage',
    'TopicsAndSkillsDashboardPageDataHandler',
    'UnsentFeedbackEmailHandler',
    'UpdateQuestionSuggestionHandler',
    'UpdateTranslationSuggestionHandler',
    'UrlHandler',
    'UserInfoHandler',
    'UserSubmittedSuggestionsHandler',
    'UsernameCheckHandler',
    'ValidateExplorationsHandler',
    'ValueGeneratorHandler',
    'VoiceArtistManagementHandler',
    'OppiaMLVMHandler',
    # Oppia Root page is the unified entry for page routes to the frontend.
    # So, it should exempted from schema validation.
    'OppiaRootPage',
    'CsrfTokenHandler',
    'Error404Handler',
    'FrontendErrorHandler',
    'WarmupPage',
    'HomePageRedirectPage',
    'SplashRedirectPage'
    ]

# These handlers do not require any schema validation.
HANDLER_CLASS_NAMES_WHICH_DO_NOT_REQUIRE_SCHEMAS = [
    'SessionBeginHandler',
    'SessionEndHandler',
    'SeedFirebaseHandler'
]

# HANDLER_CLASS_NAMES_WITH_NO_SCHEMA is addressed everywhere in the
# code since, HANDLER_CLASS_NAMES_WHICH_STILL_NEED_SCHEMAS is temporary and
# will be removed once every handlers in controller layer will become
# ready for schema validation.
HANDLER_CLASS_NAMES_WITH_NO_SCHEMA = (
    HANDLER_CLASS_NAMES_WHICH_STILL_NEED_SCHEMAS +
    HANDLER_CLASS_NAMES_WHICH_DO_NOT_REQUIRE_SCHEMAS)
=======
        return param
>>>>>>> cb633894
<|MERGE_RESOLUTION|>--- conflicted
+++ resolved
@@ -109,7 +109,6 @@
     else:
         # String values other than booleans should be returned as it is, so that
         # schema validation will raise exceptions appropriately.
-<<<<<<< HEAD
         return param
 
 
@@ -236,6 +235,3 @@
 HANDLER_CLASS_NAMES_WITH_NO_SCHEMA = (
     HANDLER_CLASS_NAMES_WHICH_STILL_NEED_SCHEMAS +
     HANDLER_CLASS_NAMES_WHICH_DO_NOT_REQUIRE_SCHEMAS)
-=======
-        return param
->>>>>>> cb633894
