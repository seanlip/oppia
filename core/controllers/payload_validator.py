# coding: utf-8

# Copyright 2021 The Oppia Authors. All Rights Reserved.
#
# Licensed under the Apache License, Version 2.0 (the "License");
# you may not use this file except in compliance with the License.
# You may obtain a copy of the License at
#
#      http://www.apache.org/licenses/LICENSE-2.0
#
# Unless required by applicable law or agreed to in writing, software
# distributed under the License is distributed on an "AS-IS" BASIS,
# WITHOUT WARRANTIES OR CONDITIONS OF ANY KIND, either express or implied.
# See the License for the specific language governing permissions and
# limitations under the License.

"""Validates handler args against its schema by calling schema utils.
Also contains a list of handler class names which does not contain the schema.
"""

from __future__ import absolute_import
from __future__ import unicode_literals

import schema_utils

from typing import Any, Dict, List, Text, Tuple # isort:skip  pylint: disable= wrong-import-order, wrong-import-position, unused-import, import-only-modules


def validate(handler_args, handler_args_schemas, allowed_extra_args):
    # type: (Any, Any, bool) -> Tuple[Dict[Any, Any], List[Text]]

    """Calls schema utils for normalization of object against its schema
    and collects all the errors.

    Args:
        handler_args: *. Object for normalization.
        handler_args_schemas: dict. Schema for args.
        allowed_extra_args: bool. Whether extra args are allowed in handler.

    Returns:
        *. A two tuple, where the first element represents the normalized value
        in dict format and the second element represents the lists of errors
        after validation.
    """
    # Collect all errors and present them at once.
    errors = []
    normalized_value = {}
    for arg_key, arg_schema in handler_args_schemas.items():

        if arg_key not in handler_args or handler_args[arg_key] is None:
            if ('default_value' in arg_schema and
                    arg_schema['default_value'] is None):
                # Skip validation for optional cases.
                continue
            elif ('default_value' in arg_schema and
                  arg_schema['default_value'] is not None):
                handler_args[arg_key] = arg_schema['default_value']
            elif 'default_value' not in arg_schema:
                errors.append('Missing key in handler args: %s.' % arg_key)
                continue

        try:
            normalized_value[arg_key] = schema_utils.normalize_against_schema(
                handler_args[arg_key], arg_schema['schema'])
        except Exception as e:
            errors.append(
                'Schema validation for \'%s\' failed: %s' % (arg_key, e))

    extra_args = set(handler_args.keys()) - set(handler_args_schemas.keys())

    if not allowed_extra_args and extra_args:
        errors.append('Found extra args: %s.' % (list(extra_args)))

    return normalized_value, errors


# Handlers which require schema validation, but currently they do
# not have schema. In order to add schema incrementally this list is
# maintained. Please remove the name of the handlers if they already
# contains schema.
HANDLER_CLASS_NAMES_WHICH_STILL_NEED_SCHEMAS = [
<<<<<<< HEAD
    'AboutRedirectPage',
    'AllTopicNamesHandler',
=======
>>>>>>> d2fdf35a
    'AnswerSubmittedEventHandler',
    'AssetDevHandler',
    'AudioUploadHandler',
    'BulkEmailWebhookEndpoint',
    'CollectionSummariesHandler',
    'DeferredTasksHandler',
    'DeleteAccountHandler',
    'DeleteAccountPage',
    'EditableQuestionDataHandler',
    'EditableSkillDataHandler',
    'EditableStoryDataHandler',
    'EditableSubtopicPageDataHandler',
    'EditableTopicDataHandler',
    'EditorAutosaveHandler',
    'EditorHandler',
    'EmailDashboardDataHandler',
    'EmailDashboardPage',
    'EmailDashboardResultPage',
    'EmailDashboardTestBulkEmailHandler',
    'EmailDashboardCancelEmailHandler',
    'ExplorationActualStartEventHandler',
    'ExplorationCompleteEventHandler',
    'ExplorationEmbedPage',
    'ExplorationFeaturesHandler',
    'ExplorationFileDownloader',
    'ExplorationHandler',
    'ExplorationImprovementsConfigHandler',
    'ExplorationImprovementsHandler',
    'ExplorationImprovementsHistoryHandler',
    'ExplorationMaybeLeaveHandler',
    'ExplorationModeratorRightsHandler',
    'ExplorationPage',
    'ExplorationRevertHandler',
    'ExplorationRightsHandler',
    'ExplorationSnapshotsHandler',
    'ExplorationStartEventHandler',
    'ExplorationStatisticsHandler',
    'ExplorationStatusHandler',
    'ExplorationSummariesHandler',
    'ExportAccountHandler',
    'FeedbackStatsHandler',
    'FeedbackThreadStatusChangeEmailHandler',
    'FeedbackThreadViewEventHandler',
    'FetchIssuesHandler',
    'FetchPlaythroughHandler',
    'FetchSkillsHandler',
    'FlagExplorationEmailHandler',
    'FlagExplorationHandler',
    'ImageUploadHandler',
    'IncomingReplyEmailHandler',
    'InstantFeedbackMessageEmailHandler',
    'JobOutputHandler',
    'JobsHandler',
    'LearnerAnswerDetailsSubmissionHandler',
    'LearnerAnswerInfoHandler',
    'LearnerGoalsHandler',
    'LearnerIncompleteActivityHandler',
    'LeaveForRefresherExpEventHandler',
    'LibraryGroupIndexHandler',
    'LibraryGroupPage',
    'LibraryIndexHandler',
    'LibraryPage',
    'LibraryRedirectPage',
    'MemoryCacheAdminHandler',
    'MemoryCacheHandler',
    'MergeSkillHandler',
    'NewSkillHandler',
    'NewTopicHandler',
    'NotificationHandler',
    'NotificationsDashboardHandler',
    'NotificationsDashboardPage',
    'NotificationsHandler',
    'OldLibraryRedirectPage',
    'OldNotificationsDashboardRedirectPage',
    'PendingAccountDeletionPage',
    'PlatformFeatureDummyHandler',
    'PlatformFeaturesEvaluationHandler',
    'PracticeSessionsPage',
    'PracticeSessionsPageDataHandler',
    'PreferenceHandler',
    'PreferencesHandler',
    'PreferencesPage',
    'PretestHandler',
    'ProfileHandler',
    'ProfilePage',
    'ProfilePictureHandler',
    'ProfilePictureHandlerByUsernameHandler',
    'PromoBarHandler',
    'QuebstionsListHandler',
    'QueryStatusCheckHandler',
    'QuestionCountDataHandler',
    'QuestionCreationHandler',
    'QuestionPlayerHandler',
    'QuestionSkillLinkHandler',
    'QuestionsListHandler',
    'RatingHandler',
    'ReaderFeedbackHandler',
    'RecentCommitsHandler',
    'RecentFeedbackMessagesHandler',
    'RecommendationsHandler',
    'ReleaseCoordinatorPage',
    'ResolveIssueHandler',
    'ResubmitSuggestionHandler',
    'ReviewTestsPage',
    'ReviewTestsPageDataHandler',
    'ReviewableSuggestionsHandler',
    'SearchHandler',
    'SignupHandler',
    'SignupPage',
    'SiteLanguageHandler',
    'SkillDataHandler',
    'SkillDescriptionHandler',
    'SkillEditorPage',
    'SkillMasteryDataHandler',
    'SkillRightsHandler',
    'SkillsDashboardPageDataHandler',
    'SolutionHitEventHandler',
    'StartedTranslationTutorialEventHandler',
    'StartedTutorialEventHandler',
    'StateAnswerStatisticsHandler',
    'StateCompleteEventHandler',
    'StateHitEventHandler',
    'StateYamlHandler',
    'StateInteractionStatsHandler',
    'StatsEventsHandler',
    'StorePlaythroughHandler',
    'StoryEditorPage',
    'StoryPage',
    'StoryPageDataHandler',
    'StoryProgressHandler',
    'StoryPublishHandler',
    'StoryUrlFragmentHandler',
    'SubscribeHandler',
    'SubtopicPageDataHandler',
    'SubtopicViewerPage',
    'SuggestionEmailHandler',
    'SuggestionHandler',
    'SuggestionListHandler',
    'SuggestionToExplorationActionHandler',
    'SuggestionToSkillActionHandler',
    'SuggestionsProviderHandler',
    'ThreadHandler',
    'ThreadListHandler',
    'ThreadListHandlerForTopicsHandler',
    'TopUnresolvedAnswersHandler',
    'TopicAssignmentsHandler',
    'TopicEditorPage',
    'TopicEditorStoryHandler',
    'TopicNameHandler',
    'TopicPageDataHandler',
    'TopicPublishHandler',
    'TopicPublishSendMailHandler',
    'TopicRightsHandler',
    'TopicUrlFragmentHandler',
    'TopicViewerPage',
    'TopicsAndSkillsDashboardPage',
    'TopicsAndSkillsDashboardPageDataHandler',
    'UnsentFeedbackEmailHandler',
    'UnsubscribeHandler',
    'UpdateQuestionSuggestionHandler',
    'UpdateTranslationSuggestionHandler',
    'UrlHandler',
    'UserExplorationEmailsHandler',
    'UserExplorationPermissionsHandler',
    'UserInfoHandler',
    'UserSubmittedSuggestionsHandler',
    'UsernameCheckHandler',
    'ValidateExplorationsHandler',
    'ValueGeneratorHandler',
    'VoiceArtistManagementHandler'
    ]

# These handlers do not require any schema validation.
HANDLER_CLASS_NAMES_WHICH_DO_NOT_REQUIRE_SCHEMAS = [
    'SessionBeginHandler',
    'SessionEndHandler',
    'OppiaMLVMHandler',
    'CsrfTokenHandler',
    'Error404Handler',
    'FrontendErrorHandler',
    'WarmupPage',
    'HomePageRedirectPage',
    'SplashRedirectPage',
    'SeedFirebaseHandler'
]

# HANDLER_CLASS_NAMES_WITH_NO_SCHEMA is addressed everywhere in the
# code since, HANDLER_CLASS_NAMES_WHICH_STILL_NEED_SCHEMAS is temporary and
# will be removed once every handlers in controller layer will become
# ready for schema validation.
HANDLER_CLASS_NAMES_WITH_NO_SCHEMA = (
    HANDLER_CLASS_NAMES_WHICH_STILL_NEED_SCHEMAS +
    HANDLER_CLASS_NAMES_WHICH_DO_NOT_REQUIRE_SCHEMAS)<|MERGE_RESOLUTION|>--- conflicted
+++ resolved
@@ -79,11 +79,7 @@
 # maintained. Please remove the name of the handlers if they already
 # contains schema.
 HANDLER_CLASS_NAMES_WHICH_STILL_NEED_SCHEMAS = [
-<<<<<<< HEAD
-    'AboutRedirectPage',
     'AllTopicNamesHandler',
-=======
->>>>>>> d2fdf35a
     'AnswerSubmittedEventHandler',
     'AssetDevHandler',
     'AudioUploadHandler',
