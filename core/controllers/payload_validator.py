# coding: utf-8

# Copyright 2021 The Oppia Authors. All Rights Reserved.
#
# Licensed under the Apache License, Version 2.0 (the "License");
# you may not use this file except in compliance with the License.
# You may obtain a copy of the License at
#
#      http://www.apache.org/licenses/LICENSE-2.0
#
# Unless required by applicable law or agreed to in writing, software
# distributed under the License is distributed on an "AS-IS" BASIS,
# WITHOUT WARRANTIES OR CONDITIONS OF ANY KIND, either express or implied.
# See the License for the specific language governing permissions and
# limitations under the License.

"""Validates handler args against its schema by calling schema utils.
Also contains a list of handler class names which does not contain the schema.
"""

from __future__ import absolute_import
from __future__ import unicode_literals

import python_utils
import schema_utils

<<<<<<< HEAD
from typing import Any, Dict, List, Tuple # isort:skip


# This function recursively uses the schema dictionary and handler_args, and
# passes their values to itself as arguments, so their type is Any.
# See: https://github.com/python/mypy/issues/731
def validate(
        handler_args: Any,
        handler_args_schemas: Any,
        allowed_extra_args: bool
) -> Tuple[Dict[Any, Any], List[str]]:
=======
from typing import Any, Dict, List, Text, Tuple, Optional, Union # isort:skip  pylint: disable= wrong-import-order, wrong-import-position, unused-import, import-only-modules


def validate(
        handler_args: Any,
        handler_args_schemas: Any,
        allowed_extra_args: bool,
        allow_string_to_bool_conversion: bool = False
) -> Tuple[Dict[Text, Any], List[Text]]:

>>>>>>> e124a4fd
    """Calls schema utils for normalization of object against its schema
    and collects all the errors.

    Args:
        handler_args: *. Object for normalization.
        handler_args_schemas: dict. Schema for args.
        allowed_extra_args: bool. Whether extra args are allowed in handler.
        allow_string_to_bool_conversion: bool. Whether to allow string to
            boolean coversion.

    Returns:
        *. A two tuple, where the first element represents the normalized value
        in dict format and the second element represents the lists of errors
        after validation.
    """
    # Collect all errors and present them at once.
    errors = []
    normalized_value = {}
    for arg_key, arg_schema in handler_args_schemas.items():

        if arg_key not in handler_args or handler_args[arg_key] is None:
            if ('default_value' in arg_schema and
                    arg_schema['default_value'] is None):
                # Skip validation for optional cases.
                continue
            elif ('default_value' in arg_schema and
                  arg_schema['default_value'] is not None):
                handler_args[arg_key] = arg_schema['default_value']
            elif 'default_value' not in arg_schema:
                errors.append('Missing key in handler args: %s.' % arg_key)
                continue

        # Below normalization is for arguments which are expected to be boolean
        # but from API request they are received as string type.
        if (
                allow_string_to_bool_conversion and
                arg_schema['schema']['type'] == schema_utils.SCHEMA_TYPE_BOOL
                and isinstance(handler_args[arg_key], python_utils.BASESTRING)
        ):
            handler_args[arg_key] = (
                convert_string_to_bool(handler_args[arg_key]))

        try:
            normalized_value[arg_key] = schema_utils.normalize_against_schema(
                handler_args[arg_key], arg_schema['schema'])
        except Exception as e:
            errors.append(
                'Schema validation for \'%s\' failed: %s' % (arg_key, e))

    extra_args = set(handler_args.keys()) - set(handler_args_schemas.keys())

    if not allowed_extra_args and extra_args:
        errors.append('Found extra args: %s.' % (list(extra_args)))

    return normalized_value, errors


def convert_string_to_bool(param: Text) -> Optional[Union[bool, Text]]:

    """Converts a request param of type string into expected bool type.

    Args:
        param: str. The params which needs normalization.

    Returns:
        bool. Converts the string param into its expected bool type.
    """
    case_insensitive_param = param.lower()

    if case_insensitive_param == 'true':
        return True
    elif case_insensitive_param == 'false':
        return False
    else:
        # String values other than booleans should be returned as it is, so that
        # schema validation will raise exceptions appropriately.
        return param


# Handlers which require schema validation, but currently they do
# not have schema. In order to add schema incrementally this list is
# maintained. Please remove the name of the handlers if they already
# contains schema.
HANDLER_CLASS_NAMES_WHICH_STILL_NEED_SCHEMAS = [
    'AnswerSubmittedEventHandler',
    'AssetDevHandler',
    'AudioUploadHandler',
    'BulkEmailWebhookEndpoint',
    'DeferredTasksHandler',
    'DeleteAccountHandler',
    'DeleteAccountPage',
    'EditableQuestionDataHandler',
    'EditableSkillDataHandler',
    'EditableStoryDataHandler',
    'EditableSubtopicPageDataHandler',
    'EditableTopicDataHandler',
    'ExplorationActualStartEventHandler',
    'ExplorationCompleteEventHandler',
    'ExplorationEmbedPage',
    'ExplorationMaybeLeaveHandler',
    'ExplorationStartEventHandler',
    'ExportAccountHandler',
    'FeedbackThreadStatusChangeEmailHandler',
    'FetchSkillsHandler',
    'FlagExplorationEmailHandler',
    'FlagExplorationHandler',
    'IncomingReplyEmailHandler',
    'InstantFeedbackMessageEmailHandler',
    'JobOutputHandler',
    'JobsHandler',
    'LearnerAnswerDetailsSubmissionHandler',
    'LearnerGoalsHandler',
    'LearnerIncompleteActivityHandler',
    'LeaveForRefresherExpEventHandler',
    'MemoryCacheAdminHandler',
    'MemoryCacheHandler',
    'MergeSkillHandler',
    'NewSkillHandler',
    'NewTopicHandler',
    'NotificationHandler',
    'NotificationsDashboardHandler',
    'NotificationsDashboardPage',
    'NotificationsHandler',
    'OldNotificationsDashboardRedirectPage',
    'PendingAccountDeletionPage',
    'PreferenceHandler',
    'PreferencesHandler',
    'PreferencesPage',
    'PretestHandler',
    'ProfileHandler',
    'ProfilePage',
    'ProfilePictureHandler',
    'ProfilePictureHandlerByUsernameHandler',
    'PromoBarHandler',
    'QuebstionsListHandler',
    'QuestionCountDataHandler',
    'QuestionCreationHandler',
    'QuestionPlayerHandler',
    'QuestionSkillLinkHandler',
    'QuestionsListHandler',
    'RatingHandler',
    'ReaderFeedbackHandler',
    'RecentCommitsHandler',
    'RecommendationsHandler',
    'ReleaseCoordinatorPage',
    'ResubmitSuggestionHandler',
    'ReviewableSuggestionsHandler',
    'SignupHandler',
    'SignupPage',
    'SiteLanguageHandler',
    'SkillDataHandler',
    'SkillDescriptionHandler',
    'SkillEditorPage',
    'SkillMasteryDataHandler',
    'SkillRightsHandler',
    'SkillsDashboardPageDataHandler',
    'SolutionHitEventHandler',
    'StartedTranslationTutorialEventHandler',
    'StateCompleteEventHandler',
    'StateHitEventHandler',
    'StatsEventsHandler',
    'StorePlaythroughHandler',
    'StoryEditorPage',
    'StoryPage',
    'StoryPageDataHandler',
    'StoryProgressHandler',
    'StoryPublishHandler',
    'StoryUrlFragmentHandler',
    'SubscribeHandler',
    'SubtopicPageDataHandler',
    'SubtopicViewerPage',
    'SuggestionEmailHandler',
    'SuggestionHandler',
    'SuggestionListHandler',
    'SuggestionToExplorationActionHandler',
    'SuggestionToSkillActionHandler',
    'SuggestionsProviderHandler',
    'TopicAssignmentsHandler',
    'TopicEditorPage',
    'TopicEditorStoryHandler',
    'TopicNameHandler',
    'TopicPageDataHandler',
    'TopicPublishHandler',
    'TopicPublishSendMailHandler',
    'TopicRightsHandler',
    'TopicUrlFragmentHandler',
    'TopicViewerPage',
    'TopicsAndSkillsDashboardPage',
    'TopicsAndSkillsDashboardPageDataHandler',
    'UnsentFeedbackEmailHandler',
    'UnsubscribeHandler',
    'UpdateQuestionSuggestionHandler',
    'UpdateTranslationSuggestionHandler',
    'UrlHandler',
    'UserInfoHandler',
    'UserSubmittedSuggestionsHandler',
    'UsernameCheckHandler',
    'ValidateExplorationsHandler',
    'ValueGeneratorHandler',
    'VoiceArtistManagementHandler',
    'OppiaMLVMHandler',
    # Oppia Root page is the unified entry for page routes to the frontend.
    # So, it should exempted from schema validation.
    'OppiaRootPage',
    'CsrfTokenHandler',
    'Error404Handler',
    'FrontendErrorHandler',
    'WarmupPage',
    'HomePageRedirectPage',
    'SplashRedirectPage'
    ]

# These handlers do not require any schema validation.
HANDLER_CLASS_NAMES_WHICH_DO_NOT_REQUIRE_SCHEMAS = [
    'SessionBeginHandler',
    'SessionEndHandler',
    'SeedFirebaseHandler'
]

# HANDLER_CLASS_NAMES_WITH_NO_SCHEMA is addressed everywhere in the
# code since, HANDLER_CLASS_NAMES_WHICH_STILL_NEED_SCHEMAS is temporary and
# will be removed once every handlers in controller layer will become
# ready for schema validation.
HANDLER_CLASS_NAMES_WITH_NO_SCHEMA = (
    HANDLER_CLASS_NAMES_WHICH_STILL_NEED_SCHEMAS +
    HANDLER_CLASS_NAMES_WHICH_DO_NOT_REQUIRE_SCHEMAS)<|MERGE_RESOLUTION|>--- conflicted
+++ resolved
@@ -24,7 +24,6 @@
 import python_utils
 import schema_utils
 
-<<<<<<< HEAD
 from typing import Any, Dict, List, Tuple # isort:skip
 
 
@@ -34,20 +33,10 @@
 def validate(
         handler_args: Any,
         handler_args_schemas: Any,
-        allowed_extra_args: bool
-) -> Tuple[Dict[Any, Any], List[str]]:
-=======
-from typing import Any, Dict, List, Text, Tuple, Optional, Union # isort:skip  pylint: disable= wrong-import-order, wrong-import-position, unused-import, import-only-modules
-
-
-def validate(
-        handler_args: Any,
-        handler_args_schemas: Any,
         allowed_extra_args: bool,
         allow_string_to_bool_conversion: bool = False
 ) -> Tuple[Dict[Text, Any], List[Text]]:
 
->>>>>>> e124a4fd
     """Calls schema utils for normalization of object against its schema
     and collects all the errors.
 
