# coding: utf-8

# Copyright 2021 The Oppia Authors. All Rights Reserved.
#
# Licensed under the Apache License, Version 2.0 (the "License");
# you may not use this file except in compliance with the License.
# You may obtain a copy of the License at
#
#      http://www.apache.org/licenses/LICENSE-2.0
#
# Unless required by applicable law or agreed to in writing, software
# distributed under the License is distributed on an "AS-IS" BASIS,
# WITHOUT WARRANTIES OR CONDITIONS OF ANY KIND, either express or implied.
# See the License for the specific language governing permissions and
# limitations under the License.

"""Validates handler args against its schema by calling schema utils.
Also contains a list of handler class names which does not contain the schema.
"""

from __future__ import absolute_import
from __future__ import unicode_literals

import schema_utils

from typing import Any, Dict, List, Text, Tuple # isort:skip  pylint: disable= wrong-import-order, wrong-import-position, unused-import, import-only-modules


def validate(handler_args, handler_args_schemas, allowed_extra_args):
    # type: (Any, Any, bool) -> Tuple[Dict[Any, Any], List[Text]]

    """Calls schema utils for normalization of object against its schema
    and collects all the errors.

    Args:
        handler_args: *. Object for normalization.
        handler_args_schemas: dict. Schema for args.
        allowed_extra_args: bool. Whether extra args are allowed in handler.

    Returns:
        *. A two tuple, where the first element represents the normalized value
        in dict format and the second element represents the lists of errors
        after validation.
    """
    # Collect all errors and present them at once.
    errors = []
    normalized_value = {}
    for arg_key, arg_schema in handler_args_schemas.items():

        if arg_key not in handler_args or handler_args[arg_key] is None:
            if ('default_value' in arg_schema and
                    arg_schema['default_value'] is None):
                # Skip validation for optional cases.
                continue
            elif ('default_value' in arg_schema and
                  arg_schema['default_value'] is not None):
                handler_args[arg_key] = arg_schema['default_value']
            elif 'default_value' not in arg_schema:
                errors.append('Missing key in handler args: %s.' % arg_key)
                continue

        try:
            normalized_value[arg_key] = schema_utils.normalize_against_schema(
                handler_args[arg_key], arg_schema['schema'])
        except Exception as e:
            errors.append(
                'Schema validation for \'%s\' failed: %s' % (arg_key, e))

    extra_args = set(handler_args.keys()) - set(handler_args_schemas.keys())

    if not allowed_extra_args and extra_args:
        errors.append('Found extra args: %s.' % (list(extra_args)))

    return normalized_value, errors


# Handlers which require schema validation, but currently they do
# not have schema. In order to add schema incrementally this list is
# maintained. Please remove the name of the handlers if they already
# contains schema.
HANDLER_CLASS_NAMES_WHICH_STILL_NEED_SCHEMAS = [
    'AnswerSubmittedEventHandler',
    'AssetDevHandler',
    'AudioUploadHandler',
    'BulkEmailWebhookEndpoint',
    'CollectionSummariesHandler',
<<<<<<< HEAD
    'CreatorDashboardHandler',
    'CreatorDashboardPage',
=======
    'ConsoleErrorPage',
>>>>>>> 5efad6c9
    'DeferredTasksHandler',
    'DeleteAccountHandler',
    'DeleteAccountPage',
    'EditableQuestionDataHandler',
    'EditableSkillDataHandler',
    'EditableStoryDataHandler',
    'EditableSubtopicPageDataHandler',
    'EditableTopicDataHandler',
    'EditorAutosaveHandler',
    'EditorHandler',
    'EmailDashboardDataHandler',
    'EmailDashboardPage',
    'EmailDashboardResultPage',
    'EmailDashboardTestBulkEmailHandler',
    'EmailDashboardCancelEmailHandler',
    'ExplorationActualStartEventHandler',
    'ExplorationCompleteEventHandler',
    'ExplorationEmbedPage',
    'ExplorationFeaturesHandler',
    'ExplorationFileDownloader',
    'ExplorationHandler',
    'ExplorationImprovementsConfigHandler',
    'ExplorationImprovementsHandler',
    'ExplorationImprovementsHistoryHandler',
    'ExplorationMaybeLeaveHandler',
    'ExplorationModeratorRightsHandler',
    'ExplorationPage',
    'ExplorationRevertHandler',
    'ExplorationRightsHandler',
    'ExplorationSnapshotsHandler',
    'ExplorationStartEventHandler',
    'ExplorationStatisticsHandler',
    'ExplorationStatusHandler',
    'ExplorationSummariesHandler',
    'ExportAccountHandler',
    'FeedbackStatsHandler',
    'FeedbackThreadStatusChangeEmailHandler',
    'FeedbackThreadViewEventHandler',
    'FetchIssuesHandler',
    'FetchPlaythroughHandler',
    'FetchSkillsHandler',
    'FlagExplorationEmailHandler',
    'FlagExplorationHandler',
    'ImageUploadHandler',
    'IncomingReplyEmailHandler',
    'InstantFeedbackMessageEmailHandler',
    'JobOutputHandler',
    'JobsHandler',
    'LearnerAnswerDetailsSubmissionHandler',
    'LearnerAnswerInfoHandler',
    'LearnerGoalsHandler',
    'LearnerIncompleteActivityHandler',
    'LeaveForRefresherExpEventHandler',
    'LibraryGroupIndexHandler',
    'LibraryGroupPage',
    'LibraryIndexHandler',
    'LibraryPage',
    'LibraryRedirectPage',
    'MemoryCacheAdminHandler',
    'MemoryCacheHandler',
    'MergeSkillHandler',
    'NewSkillHandler',
    'NewTopicHandler',
    'NotificationHandler',
    'NotificationsDashboardHandler',
    'NotificationsDashboardPage',
    'NotificationsHandler',
    'OldLibraryRedirectPage',
    'OldNotificationsDashboardRedirectPage',
    'PendingAccountDeletionPage',
    'PlatformFeatureDummyHandler',
    'PlatformFeaturesEvaluationHandler',
    'PracticeSessionsPage',
    'PracticeSessionsPageDataHandler',
    'PreferenceHandler',
    'PreferencesHandler',
    'PreferencesPage',
    'PretestHandler',
    'ProfileHandler',
    'ProfilePage',
    'ProfilePictureHandler',
    'ProfilePictureHandlerByUsernameHandler',
    'PromoBarHandler',
    'QuebstionsListHandler',
    'QueryStatusCheckHandler',
    'QuestionCountDataHandler',
    'QuestionCreationHandler',
    'QuestionPlayerHandler',
    'QuestionSkillLinkHandler',
    'QuestionsListHandler',
    'RatingHandler',
    'ReaderFeedbackHandler',
    'RecentCommitsHandler',
    'RecentFeedbackMessagesHandler',
    'RecommendationsHandler',
    'ReleaseCoordinatorPage',
    'ResolveIssueHandler',
    'ResubmitSuggestionHandler',
    'ReviewTestsPage',
    'ReviewTestsPageDataHandler',
    'ReviewableSuggestionsHandler',
    'SearchHandler',
    'SignupHandler',
    'SignupPage',
    'SiteLanguageHandler',
    'SkillDataHandler',
    'SkillDescriptionHandler',
    'SkillEditorPage',
    'SkillMasteryDataHandler',
    'SkillRightsHandler',
    'SkillsDashboardPageDataHandler',
    'SolutionHitEventHandler',
    'StartedTranslationTutorialEventHandler',
    'StartedTutorialEventHandler',
    'StateAnswerStatisticsHandler',
    'StateCompleteEventHandler',
    'StateHitEventHandler',
    'StateYamlHandler',
    'StateInteractionStatsHandler',
    'StatsEventsHandler',
    'StorePlaythroughHandler',
    'StoryEditorPage',
    'StoryPage',
    'StoryPageDataHandler',
    'StoryProgressHandler',
    'StoryPublishHandler',
    'StoryUrlFragmentHandler',
    'SubscribeHandler',
    'SubtopicPageDataHandler',
    'SubtopicViewerPage',
    'SuggestionEmailHandler',
    'SuggestionHandler',
    'SuggestionListHandler',
    'SuggestionToExplorationActionHandler',
    'SuggestionToSkillActionHandler',
    'SuggestionsProviderHandler',
    'ThreadHandler',
    'ThreadListHandler',
    'ThreadListHandlerForTopicsHandler',
    'TopUnresolvedAnswersHandler',
    'TopicAssignmentsHandler',
    'TopicEditorPage',
    'TopicEditorStoryHandler',
    'TopicNameHandler',
    'TopicPageDataHandler',
    'TopicPublishHandler',
    'TopicPublishSendMailHandler',
    'TopicRightsHandler',
    'TopicUrlFragmentHandler',
    'TopicViewerPage',
    'TopicsAndSkillsDashboardPage',
    'TopicsAndSkillsDashboardPageDataHandler',
    'UnsentFeedbackEmailHandler',
    'UnsubscribeHandler',
    'UpdateQuestionSuggestionHandler',
    'UpdateTranslationSuggestionHandler',
    'UrlHandler',
    'UserExplorationEmailsHandler',
    'UserExplorationPermissionsHandler',
    'UserInfoHandler',
    'UserSubmittedSuggestionsHandler',
    'UsernameCheckHandler',
    'ValidateExplorationsHandler',
    'ValueGeneratorHandler',
    'VoiceArtistManagementHandler'
    ]

# These handlers do not require any schema validation.
HANDLER_CLASS_NAMES_WHICH_DO_NOT_REQUIRE_SCHEMAS = [
    'SessionBeginHandler',
    'SessionEndHandler',
    'OppiaMLVMHandler',
    'CsrfTokenHandler',
    'Error404Handler',
    'FrontendErrorHandler',
    'WarmupPage',
    'HomePageRedirectPage',
    'SplashRedirectPage',
    'SeedFirebaseHandler'
]

# HANDLER_CLASS_NAMES_WITH_NO_SCHEMA is addressed everywhere in the
# code since, HANDLER_CLASS_NAMES_WHICH_STILL_NEED_SCHEMAS is temporary and
# will be removed once every handlers in controller layer will become
# ready for schema validation.
HANDLER_CLASS_NAMES_WITH_NO_SCHEMA = (
    HANDLER_CLASS_NAMES_WHICH_STILL_NEED_SCHEMAS +
    HANDLER_CLASS_NAMES_WHICH_DO_NOT_REQUIRE_SCHEMAS)<|MERGE_RESOLUTION|>--- conflicted
+++ resolved
@@ -84,12 +84,6 @@
     'AudioUploadHandler',
     'BulkEmailWebhookEndpoint',
     'CollectionSummariesHandler',
-<<<<<<< HEAD
-    'CreatorDashboardHandler',
-    'CreatorDashboardPage',
-=======
-    'ConsoleErrorPage',
->>>>>>> 5efad6c9
     'DeferredTasksHandler',
     'DeleteAccountHandler',
     'DeleteAccountPage',
