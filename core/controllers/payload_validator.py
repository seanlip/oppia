# coding: utf-8

# Copyright 2021 The Oppia Authors. All Rights Reserved.
#
# Licensed under the Apache License, Version 2.0 (the "License");
# you may not use this file except in compliance with the License.
# You may obtain a copy of the License at
#
#      http://www.apache.org/licenses/LICENSE-2.0
#
# Unless required by applicable law or agreed to in writing, software
# distributed under the License is distributed on an "AS-IS" BASIS,
# WITHOUT WARRANTIES OR CONDITIONS OF ANY KIND, either express or implied.
# See the License for the specific language governing permissions and
# limitations under the License.

"""Validates handler args against its schema by calling schema utils.
Also contains a list of handler class names which does not contain the schema.
"""

from __future__ import annotations

from core import schema_utils

from typing import Any, Dict, List, Optional, Tuple, Union


# This function recursively uses the schema dictionary and handler_args, and
# passes their values to itself as arguments, so their type is Any.
# See: https://github.com/python/mypy/issues/731
def validate(
        handler_args: Any,
        handler_args_schemas: Any,
        allowed_extra_args: bool,
        allow_string_to_bool_conversion: bool = False
) -> Tuple[Dict[str, Any], List[str]]:
    """Calls schema utils for normalization of object against its schema
    and collects all the errors.

    Args:
        handler_args: *. Object for normalization.
        handler_args_schemas: dict. Schema for args.
        allowed_extra_args: bool. Whether extra args are allowed in handler.
        allow_string_to_bool_conversion: bool. Whether to allow string to
            boolean coversion.

    Returns:
        *. A two tuple, where the first element represents the normalized value
        in dict format and the second element represents the lists of errors
        after validation.
    """
    # Collect all errors and present them at once.
    errors = []
    normalized_value = {}
    for arg_key, arg_schema in handler_args_schemas.items():

        if arg_key not in handler_args or handler_args[arg_key] is None:
            if ('default_value' in arg_schema and
                    arg_schema['default_value'] is None):
                # Skip validation for optional cases.
                continue
            elif ('default_value' in arg_schema and
                  arg_schema['default_value'] is not None):
                handler_args[arg_key] = arg_schema['default_value']
            elif 'default_value' not in arg_schema:
                errors.append('Missing key in handler args: %s.' % arg_key)
                continue

        # Below normalization is for arguments which are expected to be boolean
        # but from API request they are received as string type.
        if (
                allow_string_to_bool_conversion and
                arg_schema['schema']['type'] == schema_utils.SCHEMA_TYPE_BOOL
                and isinstance(handler_args[arg_key], str)
        ):
            handler_args[arg_key] = (
                convert_string_to_bool(handler_args[arg_key]))

        try:
            normalized_value[arg_key] = schema_utils.normalize_against_schema(
                handler_args[arg_key], arg_schema['schema'])
        except Exception as e:
            errors.append(
                'Schema validation for \'%s\' failed: %s' % (arg_key, e))

    extra_args = set(handler_args.keys()) - set(handler_args_schemas.keys())

    if not allowed_extra_args and extra_args:
        errors.append('Found extra args: %s.' % (list(extra_args)))

    return normalized_value, errors


def convert_string_to_bool(param: str) -> Optional[Union[bool, str]]:
    """Converts a request param of type string into expected bool type.

    Args:
        param: str. The params which needs normalization.

    Returns:
        bool. Converts the string param into its expected bool type.
    """
    case_insensitive_param = param.lower()

    if case_insensitive_param == 'true':
        return True
    elif case_insensitive_param == 'false':
        return False
    else:
        # String values other than booleans should be returned as it is, so that
        # schema validation will raise exceptions appropriately.
        return param


# Handlers which require schema validation, but currently they do
# not have schema. In order to add schema incrementally this list is
# maintained. Please remove the name of the handlers if they already
# contains schema.
HANDLER_CLASS_NAMES_WHICH_STILL_NEED_SCHEMAS = [
    'AnswerSubmittedEventHandler',
    'AssetDevHandler',
    'AudioUploadHandler',
    'BulkEmailWebhookEndpoint',
    'DeferredTasksHandler',
    'DeleteAccountPage',
    'EditableSkillDataHandler',
    'EditableStoryDataHandler',
    'EditableSubtopicPageDataHandler',
    'EditableTopicDataHandler',
    'ExplorationActualStartEventHandler',
    'ExplorationCompleteEventHandler',
    'ExplorationEmbedPage',
    'ExplorationMaybeLeaveHandler',
    'ExplorationStartEventHandler',
    'ExportAccountHandler',
    'FeedbackThreadStatusChangeEmailHandler',
    'FetchSkillsHandler',
    'FlagExplorationEmailHandler',
    'IncomingReplyEmailHandler',
    'InstantFeedbackMessageEmailHandler',
    'LearnerAnswerDetailsSubmissionHandler',
    'LearnerGoalsHandler',
    'LeaveForRefresherExpEventHandler',
    'MemoryCacheAdminHandler',
    'MergeSkillHandler',
    'NewSkillHandler',
    'NewTopicHandler',
    'NotificationHandler',
    'NotificationsDashboardHandler',
    'NotificationsDashboardPage',
    'NotificationsHandler',
    'OldNotificationsDashboardRedirectPage',
    'PendingAccountDeletionPage',
    'PreferenceHandler',
    'PreferencesHandler',
    'ProfileHandler',
    'ProfilePage',
    'QuebstionsListHandler',
    'QuestionCreationHandler',
    'QuestionPlayerHandler',
    'QuestionSkillLinkHandler',
<<<<<<< HEAD
    'RatingHandler',
=======
    'QuestionsListHandler',
>>>>>>> 30a3e323
    'ReaderFeedbackHandler',
    'RecentCommitsHandler',
    'RecommendationsHandler',
    'ResubmitSuggestionHandler',
    'ReviewableSuggestionsHandler',
    'SignupHandler',
    'SignupPage',
    'SiteLanguageHandler',
    'SkillDataHandler',
    'SkillDescriptionHandler',
    'SkillEditorPage',
    'SkillMasteryDataHandler',
    'SkillRightsHandler',
    'SkillsDashboardPageDataHandler',
    'SolutionHitEventHandler',
    'StartedTranslationTutorialEventHandler',
    'StateCompleteEventHandler',
    'StateHitEventHandler',
    'StoryUrlFragmentHandler',
    'SubtopicPageDataHandler',
    'SubtopicViewerPage',
    'SuggestionEmailHandler',
    'SuggestionHandler',
    'SuggestionListHandler',
    'SuggestionToExplorationActionHandler',
    'SuggestionToSkillActionHandler',
    'SuggestionsProviderHandler',
    'TopicAssignmentsHandler',
    'TopicEditorPage',
    'TopicEditorStoryHandler',
    'TopicNameHandler',
    'TopicPageDataHandler',
    'TopicPublishHandler',
    'TopicPublishSendMailHandler',
    'TopicRightsHandler',
    'TopicUrlFragmentHandler',
    'TopicViewerPage',
    'TopicsAndSkillsDashboardPage',
    'TopicsAndSkillsDashboardPageDataHandler',
    'UnsentFeedbackEmailHandler',
    'UpdateQuestionSuggestionHandler',
    'UpdateTranslationSuggestionHandler',
    'UrlHandler',
    'UserInfoHandler',
    'UserSubmittedSuggestionsHandler',
    'UsernameCheckHandler',
    'ValidateExplorationsHandler',
    'ValueGeneratorHandler',
    'VoiceArtistManagementHandler',
    'OppiaMLVMHandler',
    # Oppia Root page is the unified entry for page routes to the frontend.
    # So, it should exempted from schema validation.
    'OppiaRootPage',
    'CsrfTokenHandler',
    'Error404Handler',
    'FrontendErrorHandler',
    'WarmupPage',
    'HomePageRedirectPage',
    'SplashRedirectPage'
    ]

# These handlers do not require any schema validation.
HANDLER_CLASS_NAMES_WHICH_DO_NOT_REQUIRE_SCHEMAS = [
    'SessionBeginHandler',
    'SessionEndHandler',
    'SeedFirebaseHandler'
]

# HANDLER_CLASS_NAMES_WITH_NO_SCHEMA is addressed everywhere in the
# code since, HANDLER_CLASS_NAMES_WHICH_STILL_NEED_SCHEMAS is temporary and
# will be removed once every handlers in controller layer will become
# ready for schema validation.
HANDLER_CLASS_NAMES_WITH_NO_SCHEMA = (
    HANDLER_CLASS_NAMES_WHICH_STILL_NEED_SCHEMAS +
    HANDLER_CLASS_NAMES_WHICH_DO_NOT_REQUIRE_SCHEMAS)<|MERGE_RESOLUTION|>--- conflicted
+++ resolved
@@ -159,11 +159,6 @@
     'QuestionCreationHandler',
     'QuestionPlayerHandler',
     'QuestionSkillLinkHandler',
-<<<<<<< HEAD
-    'RatingHandler',
-=======
-    'QuestionsListHandler',
->>>>>>> 30a3e323
     'ReaderFeedbackHandler',
     'RecentCommitsHandler',
     'RecommendationsHandler',
