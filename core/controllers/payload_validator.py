# coding: utf-8

# Copyright 2021 The Oppia Authors. All Rights Reserved.
#
# Licensed under the Apache License, Version 2.0 (the "License");
# you may not use this file except in compliance with the License.
# You may obtain a copy of the License at
#
#      http://www.apache.org/licenses/LICENSE-2.0
#
# Unless required by applicable law or agreed to in writing, software
# distributed under the License is distributed on an "AS-IS" BASIS,
# WITHOUT WARRANTIES OR CONDITIONS OF ANY KIND, either express or implied.
# See the License for the specific language governing permissions and
# limitations under the License.

"""Validates handler args against its schema by calling schema utils.
Also contains a list of handler class names which does not contain the schema.
"""

from __future__ import absolute_import
from __future__ import unicode_literals

from core import schema_utils

from typing import Any, Dict, List, Optional, Tuple, Union


# Here Dict[str, Any] is used for arg_schema because the value field of the
# schema is itself a dict which furthur contains several nested dicts.
def get_schema_type(arg_schema: Dict[str, Any]) -> str:
    """Returns the schema type for an argument.

    Args:
        arg_schema: dict(str, *). Schema for an argument.

    Returns:
        str. Returns schema type by extracting it from schema.
    """
    return arg_schema['schema']['type']


# Here Dict[str, Any] is used for arg_schema because the value field of the
# schema is itself a dict which furthur contains several nested dicts.
def get_corresponding_key_for_object(arg_schema: Dict[str, Any]) -> str:
    """Returns the new key for an argument from its schema.

    Args:
        arg_schema: dict(str, *). Schema for an argument.

    Returns:
        str. The new argument name.
    """
    return arg_schema['schema']['new_key_for_argument']


# This function recursively uses the schema dictionary and handler_args, and
# passes their values to itself as arguments, so their type is Any.
# See: https://github.com/python/mypy/issues/731
def validate_arguments_against_schema(
    handler_args: Any,
    handler_args_schemas: Any,
    allowed_extra_args: bool,
    allow_string_to_bool_conversion: bool = False
) -> Tuple[Dict[str, Any], List[str]]:
    """Calls schema utils for normalization of object against its schema
    and collects all the errors.

    Args:
        handler_args: *. Object for normalization.
        handler_args_schemas: dict. Schema for args.
        allowed_extra_args: bool. Whether extra args are allowed in handler.
        allow_string_to_bool_conversion: bool. Whether to allow string to
            boolean coversion.

    Returns:
        *. A two tuple, where the first element represents the normalized value
        in dict format and the second element represents the lists of errors
        after validation.
    """
    # Collect all errors and present them at once.
    errors = []
    # Dictionary to hold normalized values of arguments after validation.
    normalized_value = {}

    for arg_key, arg_schema in handler_args_schemas.items():

        if arg_key not in handler_args or handler_args[arg_key] is None:
            if 'default_value' in arg_schema:
                if arg_schema['default_value'] is None:
                    # Skip validation because the argument is optional.
                    continue
                elif arg_schema['default_value'] is not None:
                    handler_args[arg_key] = arg_schema['default_value']
            else:
                errors.append('Missing key in handler args: %s.' % arg_key)
                continue

        # Below normalization is for arguments which are expected to be boolean
        # but from API request they are received as string type.
        if (
                allow_string_to_bool_conversion and
<<<<<<< HEAD
                get_schema_type(arg_schema) == schema_utils.SCHEMA_TYPE_BOOL
                and isinstance(handler_args[arg_key], python_utils.BASESTRING)
=======
                arg_schema['schema']['type'] == schema_utils.SCHEMA_TYPE_BOOL
                and isinstance(handler_args[arg_key], str)
>>>>>>> 7bc80295
        ):
            handler_args[arg_key] = (
                convert_string_to_bool(handler_args[arg_key]))

        # Modification of argument name if new_key_for_argument field is present
        # in the schema.
        if 'new_key_for_argument' in arg_schema['schema']:
            old_arg_key = arg_key
            arg_key = get_corresponding_key_for_object(arg_schema)
            handler_args[arg_key] = handler_args.pop(old_arg_key)
            handler_args_schemas[arg_key] = (
                handler_args_schemas.pop(old_arg_key))

        try:
            normalized_value[arg_key] = schema_utils.normalize_against_schema(
                handler_args[arg_key], arg_schema['schema'])
        except Exception as e:
            errors.append(
                'Schema validation for \'%s\' failed: %s' % (arg_key, e))

    extra_args = set(handler_args.keys()) - set(handler_args_schemas.keys())

    if not allowed_extra_args and extra_args:
        errors.append('Found extra args: %s.' % (list(extra_args)))

    return normalized_value, errors


def convert_string_to_bool(param: str) -> Optional[Union[bool, str]]:
    """Converts a request param of type string into expected bool type.

    Args:
        param: str. The params which needs normalization.

    Returns:
        bool. Converts the string param into its expected bool type.
    """
    case_insensitive_param = param.lower()

    if case_insensitive_param == 'true':
        return True
    elif case_insensitive_param == 'false':
        return False
    else:
        # String values other than booleans should be returned as it is, so that
        # schema validation will raise exceptions appropriately.
        return param


# Handlers which require schema validation, but currently they do
# not have schema. In order to add schema incrementally this list is
# maintained. Please remove the name of the handlers if they already
# contains schema.
HANDLER_CLASS_NAMES_WHICH_STILL_NEED_SCHEMAS = [
    'AnswerSubmittedEventHandler',
    'AssetDevHandler',
    'AudioUploadHandler',
    'BulkEmailWebhookEndpoint',
    'DeferredTasksHandler',
    'DeleteAccountPage',
    'EditableQuestionDataHandler',
    'EditableSkillDataHandler',
    'EditableStoryDataHandler',
    'EditableSubtopicPageDataHandler',
    'EditableTopicDataHandler',
    'ExplorationActualStartEventHandler',
    'ExplorationCompleteEventHandler',
    'ExplorationEmbedPage',
    'ExplorationMaybeLeaveHandler',
    'ExplorationStartEventHandler',
    'ExportAccountHandler',
    'FeedbackThreadStatusChangeEmailHandler',
    'FetchSkillsHandler',
    'FlagExplorationEmailHandler',
    'FlagExplorationHandler',
    'IncomingReplyEmailHandler',
    'InstantFeedbackMessageEmailHandler',
    'JobOutputHandler',
    'JobsHandler',
    'LearnerAnswerDetailsSubmissionHandler',
    'LearnerGoalsHandler',
    'LearnerIncompleteActivityHandler',
    'LeaveForRefresherExpEventHandler',
    'MemoryCacheAdminHandler',
    'MemoryCacheHandler',
    'MergeSkillHandler',
    'NewSkillHandler',
    'NewTopicHandler',
    'NotificationHandler',
    'NotificationsDashboardHandler',
    'NotificationsDashboardPage',
    'NotificationsHandler',
    'OldNotificationsDashboardRedirectPage',
    'PendingAccountDeletionPage',
    'PreferenceHandler',
    'PreferencesHandler',
    'ProfileHandler',
    'ProfilePage',
    'PromoBarHandler',
    'QuebstionsListHandler',
    'QuestionCountDataHandler',
    'QuestionCreationHandler',
    'QuestionPlayerHandler',
    'QuestionSkillLinkHandler',
    'QuestionsListHandler',
    'RatingHandler',
    'ReaderFeedbackHandler',
    'RecentCommitsHandler',
    'RecommendationsHandler',
    'ReleaseCoordinatorPage',
    'ResubmitSuggestionHandler',
    'ReviewableSuggestionsHandler',
    'SignupHandler',
    'SignupPage',
    'SiteLanguageHandler',
    'SkillDataHandler',
    'SkillDescriptionHandler',
    'SkillEditorPage',
    'SkillMasteryDataHandler',
    'SkillRightsHandler',
    'SkillsDashboardPageDataHandler',
    'SolutionHitEventHandler',
    'StartedTranslationTutorialEventHandler',
    'StateCompleteEventHandler',
    'StateHitEventHandler',
    'StoryUrlFragmentHandler',
    'SubtopicPageDataHandler',
    'SubtopicViewerPage',
    'SuggestionEmailHandler',
    'SuggestionHandler',
    'SuggestionListHandler',
    'SuggestionToExplorationActionHandler',
    'SuggestionToSkillActionHandler',
    'SuggestionsProviderHandler',
    'TopicAssignmentsHandler',
    'TopicEditorPage',
    'TopicEditorStoryHandler',
    'TopicNameHandler',
    'TopicPageDataHandler',
    'TopicPublishHandler',
    'TopicPublishSendMailHandler',
    'TopicRightsHandler',
    'TopicUrlFragmentHandler',
    'TopicViewerPage',
    'TopicsAndSkillsDashboardPage',
    'TopicsAndSkillsDashboardPageDataHandler',
    'UnsentFeedbackEmailHandler',
    'UpdateQuestionSuggestionHandler',
    'UpdateTranslationSuggestionHandler',
    'UrlHandler',
    'UserInfoHandler',
    'UserSubmittedSuggestionsHandler',
    'UsernameCheckHandler',
    'ValidateExplorationsHandler',
    'ValueGeneratorHandler',
    'VoiceArtistManagementHandler',
    'OppiaMLVMHandler',
    # Oppia Root page is the unified entry for page routes to the frontend.
    # So, it should exempted from schema validation.
    'OppiaRootPage',
    'CsrfTokenHandler',
    'Error404Handler',
    'FrontendErrorHandler',
    'WarmupPage',
    'HomePageRedirectPage',
    'SplashRedirectPage'
    ]

# These handlers do not require any schema validation.
HANDLER_CLASS_NAMES_WHICH_DO_NOT_REQUIRE_SCHEMAS = [
    'SessionBeginHandler',
    'SessionEndHandler',
    'SeedFirebaseHandler'
]

# HANDLER_CLASS_NAMES_WITH_NO_SCHEMA is addressed everywhere in the
# code since, HANDLER_CLASS_NAMES_WHICH_STILL_NEED_SCHEMAS is temporary and
# will be removed once every handlers in controller layer will become
# ready for schema validation.
HANDLER_CLASS_NAMES_WITH_NO_SCHEMA = (
    HANDLER_CLASS_NAMES_WHICH_STILL_NEED_SCHEMAS +
    HANDLER_CLASS_NAMES_WHICH_DO_NOT_REQUIRE_SCHEMAS)<|MERGE_RESOLUTION|>--- conflicted
+++ resolved
@@ -100,13 +100,8 @@
         # but from API request they are received as string type.
         if (
                 allow_string_to_bool_conversion and
-<<<<<<< HEAD
                 get_schema_type(arg_schema) == schema_utils.SCHEMA_TYPE_BOOL
-                and isinstance(handler_args[arg_key], python_utils.BASESTRING)
-=======
-                arg_schema['schema']['type'] == schema_utils.SCHEMA_TYPE_BOOL
                 and isinstance(handler_args[arg_key], str)
->>>>>>> 7bc80295
         ):
             handler_args[arg_key] = (
                 convert_string_to_bool(handler_args[arg_key]))
