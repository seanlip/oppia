# coding: utf-8

# Copyright 2021 The Oppia Authors. All Rights Reserved.
#
# Licensed under the Apache License, Version 2.0 (the "License");
# you may not use this file except in compliance with the License.
# You may obtain a copy of the License at
#
#      http://www.apache.org/licenses/LICENSE-2.0
#
# Unless required by applicable law or agreed to in writing, software
# distributed under the License is distributed on an "AS-IS" BASIS,
# WITHOUT WARRANTIES OR CONDITIONS OF ANY KIND, either express or implied.
# See the License for the specific language governing permissions and
# limitations under the License.

"""Validates handler args against its schema by calling schema utils.
Also contains a list of handler class names which does not contain the schema.
"""

from __future__ import absolute_import  # pylint: disable=import-only-modules
from __future__ import unicode_literals  # pylint: disable=import-only-modules

import schema_utils

from typing import Any, Dict, List, Text, Tuple # isort:skip  pylint: disable= wrong-import-order, wrong-import-position, unused-import, import-only-modules


def validate(handler_args, handler_args_schemas, allowed_extra_args):
    # type: (Any, Any, bool) -> Tuple[Dict[Any, Any], List[Text]]

    """Calls schema utils for normalization of object against its schema
    and collects all the errors.

    Args:
        handler_args: *. Object for normalization.
        handler_args_schemas: dict. Schema for args.
        allowed_extra_args: bool. Whether extra args are allowed in handler.

    Returns:
        *. A two tuple, where the first element represents the normalized value
        in dict format and the second element represents the lists of errors
        after validation.
    """
    # Collect all errors and present them at once.
    errors = []
    normalized_value = {}
    for arg_key, arg_schema in handler_args_schemas.items():

        if arg_key not in handler_args or handler_args[arg_key] is None:
            if ('default_value' in arg_schema and
                    arg_schema['default_value'] is None):
                # Skip validation for optional cases.
                continue
            elif ('default_value' in arg_schema and
                  arg_schema['default_value'] is not None):
                handler_args[arg_key] = arg_schema['default_value']
            elif 'default_value' not in arg_schema:
                errors.append('Missing key in handler args: %s.' % arg_key)
                continue

        try:
            normalized_value[arg_key] = schema_utils.normalize_against_schema( # type: ignore[no-untyped-call] # pylint: disable=line-too-long
                handler_args[arg_key], arg_schema['schema'])
        except Exception as e:
            errors.append(
                'Schema validation for \'%s\' failed: %s' % (arg_key, e))

    extra_args = set(handler_args.keys()) - set(handler_args_schemas.keys())

    if not allowed_extra_args and extra_args:
        errors.append('Found extra args: %s.' % (list(extra_args)))

    return normalized_value, errors


# Handlers which require schema validation, but currently they do
# not have schema. In order to add schema incrementally this list is
# maintained. Please remove the name of the handlers if they already
# contains schema.
HANDLER_CLASS_NAMES_WHICH_STILL_NEED_SCHEMAS = [
    'AboutRedirectPage',
    'AnswerSubmittedEventHandler',
    'AssetDevHandler',
    'AudioUploadHandler',
    'BulkEmailWebhookEndpoint',
    'CollectionDataHandler',
    'CollectionEditorHandler',
    'CollectionEditorPage',
    'CollectionPage',
    'CollectionPublishHandler',
    'CollectionRightsHandler',
    'CollectionSummariesHandler',
    'CollectionUnpublishHandler',
    'ConsoleErrorPage',
<<<<<<< HEAD
    'ContributionOpportunitiesHandler',
    'ContributorDashboardPage',
=======
    'ContributionRightsDataHandler',
>>>>>>> 15774792
    'ContributorRightsDataHandler',
    'CreatorDashboardHandler',
    'CreatorDashboardPage',
    'CronActivitySearchRankHandler',
    'CronDashboardStatsHandler',
    'CronExplorationRecommendationsHandler',
    'CronFullyCompleteUserDeletionHandler',
    'CronMailAdminContributorDashboardBottlenecksHandler',
    'CronMailReviewersContributorDashboardSuggestionsHandler',
    'CronMapreduceCleanupHandler',
    'CronModelsCleanupHandler',
    'CronUserDeletionHandler',
    'DeferredTasksHandler',
    'DeleteAccountHandler',
    'DeleteAccountPage',
    'EditableCollectionDataHandler',
    'EditableQuestionDataHandler',
    'EditableSkillDataHandler',
    'EditableStoryDataHandler',
    'EditableSubtopicPageDataHandler',
    'EditableTopicDataHandler',
    'EditorAutosaveHandler',
    'EditorHandler',
    'EmailDashboardDataHandler',
    'EmailDashboardPage',
    'EmailDashboardResultPage',
    'EmailDashboardTestBulkEmailHandler',
    'EmailDashboardCancelEmailHandler',
    'EmailDraftHandler',
    'ExplorationActualStartEventHandler',
    'ExplorationCompleteEventHandler',
    'ExplorationEmbedPage',
    'ExplorationFeaturesHandler',
    'ExplorationFileDownloader',
    'ExplorationHandler',
    'ExplorationImprovementsConfigHandler',
    'ExplorationImprovementsHandler',
    'ExplorationImprovementsHistoryHandler',
    'ExplorationMaybeLeaveHandler',
    'ExplorationMetadataSearchHandler',
    'ExplorationModeratorRightsHandler',
    'ExplorationPage',
    'ExplorationRevertHandler',
    'ExplorationRightsHandler',
    'ExplorationSnapshotsHandler',
    'ExplorationStartEventHandler',
    'ExplorationStatisticsHandler',
    'ExplorationStatusHandler',
    'ExplorationSummariesHandler',
    'ExportAccountHandler',
    'FeaturedActivitiesHandler',
    'FeedbackStatsHandler',
    'FeedbackThreadStatusChangeEmailHandler',
    'FeedbackThreadViewEventHandler',
    'FetchIssuesHandler',
    'FetchPlaythroughHandler',
    'FetchSkillsHandler',
    'FlagExplorationEmailHandler',
    'FlagExplorationHandler',
    'ForumRedirectPage',
    'FoundationRedirectPage',
    'FractionLandingRedirectPage',
    'ImageUploadHandler',
    'IncomingReplyEmailHandler',
    'InstantFeedbackMessageEmailHandler',
    'JobOutputHandler',
    'JobStatusMailerHandler',
    'JobsHandler',
    'LearnerAnswerDetailsSubmissionHandler',
    'LearnerAnswerInfoHandler',
    'LearnerDashboardFeedbackThreadHandler',
    'LearnerDashboardHandler',
    'LearnerDashboardIdsHandler',
    'LearnerDashboardPage',
    'LearnerGoalsHandler',
    'LearnerIncompleteActivityHandler',
    'LearnerPlaylistHandler',
    'LeaveForRefresherExpEventHandler',
    'LibraryGroupIndexHandler',
    'LibraryGroupPage',
    'LibraryIndexHandler',
    'LibraryPage',
    'LibraryRedirectPage',
    'MemoryCacheAdminHandler',
    'MemoryCacheHandler',
    'MergeSkillHandler',
    'ModeratorPage',
    'NewCollectionHandler',
    'NewExplorationHandler',
    'NewSkillHandler',
    'NewTopicHandler',
    'NotificationHandler',
    'NotificationsDashboardHandler',
    'NotificationsDashboardPage',
    'NotificationsHandler',
    'OldContributorDashboardRedirectPage',
    'OldCreatorDashboardRedirectPage',
    'OldLearnerDashboardRedirectPage',
    'OldLibraryRedirectPage',
    'OldNotificationsDashboardRedirectPage',
    'PendingAccountDeletionPage',
    'PlatformFeatureDummyHandler',
    'PlatformFeaturesEvaluationHandler',
    'PracticeSessionsPage',
    'PracticeSessionsPageDataHandler',
    'PreferenceHandler',
    'PreferencesHandler',
    'PreferencesPage',
    'PretestHandler',
    'ProfileHandler',
    'ProfilePage',
    'ProfilePictureHandler',
    'ProfilePictureHandlerByUsernameHandler',
    'PromoBarHandler',
    'QuebstionsListHandler',
    'QueryStatusCheckHandler',
    'QuestionCountDataHandler',
    'QuestionCreationHandler',
    'QuestionPlayerHandler',
    'QuestionSkillLinkHandler',
    'QuestionsListHandler',
    'RatingHandler',
    'ReaderFeedbackHandler',
    'RecentCommitsHandler',
    'RecentFeedbackMessagesHandler',
    'RecommendationsHandler',
    'ReleaseCoordinatorPage',
    'ResolveIssueHandler',
    'ResubmitSuggestionHandler',
    'ReviewTestsPage',
    'ReviewTestsPageDataHandler',
    'ReviewableSuggestionsHandler',
    'SearchHandler',
    'SignupHandler',
    'SignupPage',
    'SiteLanguageHandler',
    'SkillDataHandler',
    'SkillDescriptionHandler',
    'SkillEditorPage',
    'SkillMasteryDataHandler',
    'SkillRightsHandler',
    'SkillsDashboardPageDataHandler',
    'SolutionHitEventHandler',
    'StartedTranslationTutorialEventHandler',
    'StartedTutorialEventHandler',
    'StateAnswerStatisticsHandler',
    'StateCompleteEventHandler',
    'StateHitEventHandler',
    'StateYamlHandler',
    'StateInteractionStatsHandler',
    'StatsEventsHandler',
    'StewardsLandingPage',
    'StorePlaythroughHandler',
    'StoryEditorPage',
    'StoryPage',
    'StoryPageDataHandler',
    'StoryProgressHandler',
    'StoryPublishHandler',
    'StoryUrlFragmentHandler',
    'SubscribeHandler',
    'SubtopicPageDataHandler',
    'SubtopicViewerPage',
    'SuggestionEmailHandler',
    'SuggestionHandler',
    'SuggestionListHandler',
    'SuggestionToExplorationActionHandler',
    'SuggestionToSkillActionHandler',
    'SuggestionsProviderHandler',
    'TeachRedirectPage',
    'ThreadHandler',
    'ThreadListHandler',
    'ThreadListHandlerForTopicsHandler',
    'TopUnresolvedAnswersHandler',
    'TopicAssignmentsHandler',
    'TopicEditorPage',
    'TopicEditorStoryHandler',
    'TopicLandingPage',
    'TopicLandingRedirectPage',
    'TopicNameHandler',
    'TopicPageDataHandler',
    'TopicPublishHandler',
    'TopicPublishSendMailHandler',
    'TopicRightsHandler',
    'TopicUrlFragmentHandler',
    'TopicViewerPage',
    'TopicsAndSkillsDashboardPage',
    'TopicsAndSkillsDashboardPageDataHandler',
<<<<<<< HEAD
    'TranslatableTextHandler',
=======
    'TrainedClassifierHandler',
>>>>>>> 15774792
    'UnsentFeedbackEmailHandler',
    'UnsubscribeHandler',
    'UpdateQuestionSuggestionHandler',
    'UpdateTranslationSuggestionHandler',
    'UploadExplorationHandler',
    'UrlHandler',
    'UserExplorationEmailsHandler',
    'UserExplorationPermissionsHandler',
    'UserInfoHandler',
    'UserSubmittedSuggestionsHandler',
    'UsernameCheckHandler',
    'ValidateExplorationsHandler',
    'ValueGeneratorHandler',
    'VoiceArtistManagementHandler'
    ]

# These handlers do not require any schema validation.
HANDLER_CLASS_NAMES_WHICH_DO_NOT_REQUIRE_SCHEMAS = [
    'SessionBeginHandler',
    'SessionEndHandler',
    'OppiaMLVMHandler',
    'CsrfTokenHandler',
    'Error404Handler',
    'FrontendErrorHandler',
    'WarmupPage',
    'HomePageRedirectPage',
    'SplashRedirectPage',
    'SeedFirebaseHandler'
]

# HANDLER_CLASS_NAMES_WITH_NO_SCHEMA is addressed everywhere in the
# code since, HANDLER_CLASS_NAMES_WHICH_STILL_NEED_SCHEMAS is temporary and
# will be removed once every handlers in controller layer will become
# ready for schema validation.
HANDLER_CLASS_NAMES_WITH_NO_SCHEMA = (
    HANDLER_CLASS_NAMES_WHICH_STILL_NEED_SCHEMAS +
    HANDLER_CLASS_NAMES_WHICH_DO_NOT_REQUIRE_SCHEMAS)<|MERGE_RESOLUTION|>--- conflicted
+++ resolved
@@ -93,12 +93,6 @@
     'CollectionSummariesHandler',
     'CollectionUnpublishHandler',
     'ConsoleErrorPage',
-<<<<<<< HEAD
-    'ContributionOpportunitiesHandler',
-    'ContributorDashboardPage',
-=======
-    'ContributionRightsDataHandler',
->>>>>>> 15774792
     'ContributorRightsDataHandler',
     'CreatorDashboardHandler',
     'CreatorDashboardPage',
@@ -286,11 +280,6 @@
     'TopicViewerPage',
     'TopicsAndSkillsDashboardPage',
     'TopicsAndSkillsDashboardPageDataHandler',
-<<<<<<< HEAD
-    'TranslatableTextHandler',
-=======
-    'TrainedClassifierHandler',
->>>>>>> 15774792
     'UnsentFeedbackEmailHandler',
     'UnsubscribeHandler',
     'UpdateQuestionSuggestionHandler',
