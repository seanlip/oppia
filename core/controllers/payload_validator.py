# coding: utf-8

# Copyright 2021 The Oppia Authors. All Rights Reserved.
#
# Licensed under the Apache License, Version 2.0 (the "License");
# you may not use this file except in compliance with the License.
# You may obtain a copy of the License at
#
#      http://www.apache.org/licenses/LICENSE-2.0
#
# Unless required by applicable law or agreed to in writing, software
# distributed under the License is distributed on an "AS-IS" BASIS,
# WITHOUT WARRANTIES OR CONDITIONS OF ANY KIND, either express or implied.
# See the License for the specific language governing permissions and
# limitations under the License.

"""Validates handler args against its schema by calling schema utils.
Also contains a list of handler class names which does not contain the schema.
"""

from __future__ import annotations

from core import schema_utils

from typing import Any, Dict, List, Optional, Tuple, Union


# This function recursively uses the schema dictionary and handler_args, and
# passes their values to itself as arguments, so their type is Any.
# See: https://github.com/python/mypy/issues/731
def validate(
        handler_args: Any,
        handler_args_schemas: Any,
        allowed_extra_args: bool,
        allow_string_to_bool_conversion: bool = False
) -> Tuple[Dict[str, Any], List[str]]:
    """Calls schema utils for normalization of object against its schema
    and collects all the errors.

    Args:
        handler_args: *. Object for normalization.
        handler_args_schemas: dict. Schema for args.
        allowed_extra_args: bool. Whether extra args are allowed in handler.
        allow_string_to_bool_conversion: bool. Whether to allow string to
            boolean coversion.

    Returns:
        *. A two tuple, where the first element represents the normalized value
        in dict format and the second element represents the lists of errors
        after validation.
    """
    # Collect all errors and present them at once.
    errors = []
    normalized_value = {}
    for arg_key, arg_schema in handler_args_schemas.items():

        if arg_key not in handler_args or handler_args[arg_key] is None:
            if ('default_value' in arg_schema and
                    arg_schema['default_value'] is None):
                # Skip validation for optional cases.
                continue
            elif ('default_value' in arg_schema and
                  arg_schema['default_value'] is not None):
                handler_args[arg_key] = arg_schema['default_value']
            elif 'default_value' not in arg_schema:
                errors.append('Missing key in handler args: %s.' % arg_key)
                continue

        # Below normalization is for arguments which are expected to be boolean
        # but from API request they are received as string type.
        if (
                allow_string_to_bool_conversion and
                arg_schema['schema']['type'] == schema_utils.SCHEMA_TYPE_BOOL
                and isinstance(handler_args[arg_key], str)
        ):
            handler_args[arg_key] = (
                convert_string_to_bool(handler_args[arg_key]))

        try:
            normalized_value[arg_key] = schema_utils.normalize_against_schema(
                handler_args[arg_key], arg_schema['schema'])
        except Exception as e:
            errors.append(
                'Schema validation for \'%s\' failed: %s' % (arg_key, e))

    extra_args = set(handler_args.keys()) - set(handler_args_schemas.keys())

    if not allowed_extra_args and extra_args:
        errors.append('Found extra args: %s.' % (list(extra_args)))

    return normalized_value, errors


def convert_string_to_bool(param: str) -> Optional[Union[bool, str]]:
    """Converts a request param of type string into expected bool type.

    Args:
        param: str. The params which needs normalization.

    Returns:
        bool. Converts the string param into its expected bool type.
    """
    case_insensitive_param = param.lower()

    if case_insensitive_param == 'true':
        return True
    elif case_insensitive_param == 'false':
        return False
    else:
        # String values other than booleans should be returned as it is, so that
        # schema validation will raise exceptions appropriately.
<<<<<<< HEAD
        return param


# Handlers which require schema validation, but currently they do
# not have schema. In order to add schema incrementally this list is
# maintained. Please remove the name of the handlers if they already
# contains schema.
HANDLER_CLASS_NAMES_WHICH_STILL_NEED_SCHEMAS = [
    'AnswerSubmittedEventHandler',
    'AssetDevHandler',
    'AudioUploadHandler',
    'BulkEmailWebhookEndpoint',
    'DeferredTasksHandler',
    'DeleteAccountPage',
    'EditableQuestionDataHandler',
    'EditableSkillDataHandler',
    'EditableStoryDataHandler',
    'ExplorationActualStartEventHandler',
    'ExplorationCompleteEventHandler',
    'ExplorationEmbedPage',
    'ExplorationMaybeLeaveHandler',
    'ExplorationStartEventHandler',
    'ExportAccountHandler',
    'FeedbackThreadStatusChangeEmailHandler',
    'FetchSkillsHandler',
    'FlagExplorationEmailHandler',
    'IncomingReplyEmailHandler',
    'InstantFeedbackMessageEmailHandler',
    'LearnerAnswerDetailsSubmissionHandler',
    'LearnerGoalsHandler',
    'LeaveForRefresherExpEventHandler',
    'MemoryCacheAdminHandler',
    'MergeSkillHandler',
    'NewSkillHandler',
    'NewTopicHandler',
    'NotificationHandler',
    'NotificationsDashboardHandler',
    'NotificationsDashboardPage',
    'NotificationsHandler',
    'OldNotificationsDashboardRedirectPage',
    'PendingAccountDeletionPage',
    'PreferenceHandler',
    'PreferencesHandler',
    'ProfileHandler',
    'ProfilePage',
    'PromoBarHandler',
    'QuebstionsListHandler',
    'QuestionCountDataHandler',
    'QuestionCreationHandler',
    'QuestionPlayerHandler',
    'QuestionSkillLinkHandler',
    'QuestionsListHandler',
    'ReaderFeedbackHandler',
    'RecentCommitsHandler',
    'RecommendationsHandler',
    'ResubmitSuggestionHandler',
    'ReviewableSuggestionsHandler',
    'SignupHandler',
    'SignupPage',
    'SiteLanguageHandler',
    'SkillDataHandler',
    'SkillDescriptionHandler',
    'SkillEditorPage',
    'SkillMasteryDataHandler',
    'SkillRightsHandler',
    'SkillsDashboardPageDataHandler',
    'SolutionHitEventHandler',
    'StartedTranslationTutorialEventHandler',
    'StateCompleteEventHandler',
    'StateHitEventHandler',
    'StoryUrlFragmentHandler',
    'SubtopicPageDataHandler',
    'SubtopicViewerPage',
    'SuggestionEmailHandler',
    'SuggestionHandler',
    'SuggestionListHandler',
    'SuggestionToExplorationActionHandler',
    'SuggestionToSkillActionHandler',
    'SuggestionsProviderHandler',
    'TopicAssignmentsHandler',
    'TopicPageDataHandler',
    'TopicViewerPage',
    'TopicsAndSkillsDashboardPage',
    'TopicsAndSkillsDashboardPageDataHandler',
    'UnsentFeedbackEmailHandler',
    'UpdateQuestionSuggestionHandler',
    'UpdateTranslationSuggestionHandler',
    'UrlHandler',
    'UserInfoHandler',
    'UserSubmittedSuggestionsHandler',
    'UsernameCheckHandler',
    'ValidateExplorationsHandler',
    'ValueGeneratorHandler',
    'VoiceArtistManagementHandler',
    'OppiaMLVMHandler',
    # Oppia Root page is the unified entry for page routes to the frontend.
    # So, it should exempted from schema validation.
    'OppiaRootPage',
    'CsrfTokenHandler',
    'Error404Handler',
    'FrontendErrorHandler',
    'WarmupPage',
    'HomePageRedirectPage',
    'SplashRedirectPage'
    ]

# These handlers do not require any schema validation.
HANDLER_CLASS_NAMES_WHICH_DO_NOT_REQUIRE_SCHEMAS = [
    'SessionBeginHandler',
    'SessionEndHandler',
    'SeedFirebaseHandler'
]

# HANDLER_CLASS_NAMES_WITH_NO_SCHEMA is addressed everywhere in the
# code since, HANDLER_CLASS_NAMES_WHICH_STILL_NEED_SCHEMAS is temporary and
# will be removed once every handlers in controller layer will become
# ready for schema validation.
HANDLER_CLASS_NAMES_WITH_NO_SCHEMA = (
    HANDLER_CLASS_NAMES_WHICH_STILL_NEED_SCHEMAS +
    HANDLER_CLASS_NAMES_WHICH_DO_NOT_REQUIRE_SCHEMAS)
=======
        return param
>>>>>>> ee2c3d64
<|MERGE_RESOLUTION|>--- conflicted
+++ resolved
@@ -109,127 +109,4 @@
     else:
         # String values other than booleans should be returned as it is, so that
         # schema validation will raise exceptions appropriately.
-<<<<<<< HEAD
-        return param
-
-
-# Handlers which require schema validation, but currently they do
-# not have schema. In order to add schema incrementally this list is
-# maintained. Please remove the name of the handlers if they already
-# contains schema.
-HANDLER_CLASS_NAMES_WHICH_STILL_NEED_SCHEMAS = [
-    'AnswerSubmittedEventHandler',
-    'AssetDevHandler',
-    'AudioUploadHandler',
-    'BulkEmailWebhookEndpoint',
-    'DeferredTasksHandler',
-    'DeleteAccountPage',
-    'EditableQuestionDataHandler',
-    'EditableSkillDataHandler',
-    'EditableStoryDataHandler',
-    'ExplorationActualStartEventHandler',
-    'ExplorationCompleteEventHandler',
-    'ExplorationEmbedPage',
-    'ExplorationMaybeLeaveHandler',
-    'ExplorationStartEventHandler',
-    'ExportAccountHandler',
-    'FeedbackThreadStatusChangeEmailHandler',
-    'FetchSkillsHandler',
-    'FlagExplorationEmailHandler',
-    'IncomingReplyEmailHandler',
-    'InstantFeedbackMessageEmailHandler',
-    'LearnerAnswerDetailsSubmissionHandler',
-    'LearnerGoalsHandler',
-    'LeaveForRefresherExpEventHandler',
-    'MemoryCacheAdminHandler',
-    'MergeSkillHandler',
-    'NewSkillHandler',
-    'NewTopicHandler',
-    'NotificationHandler',
-    'NotificationsDashboardHandler',
-    'NotificationsDashboardPage',
-    'NotificationsHandler',
-    'OldNotificationsDashboardRedirectPage',
-    'PendingAccountDeletionPage',
-    'PreferenceHandler',
-    'PreferencesHandler',
-    'ProfileHandler',
-    'ProfilePage',
-    'PromoBarHandler',
-    'QuebstionsListHandler',
-    'QuestionCountDataHandler',
-    'QuestionCreationHandler',
-    'QuestionPlayerHandler',
-    'QuestionSkillLinkHandler',
-    'QuestionsListHandler',
-    'ReaderFeedbackHandler',
-    'RecentCommitsHandler',
-    'RecommendationsHandler',
-    'ResubmitSuggestionHandler',
-    'ReviewableSuggestionsHandler',
-    'SignupHandler',
-    'SignupPage',
-    'SiteLanguageHandler',
-    'SkillDataHandler',
-    'SkillDescriptionHandler',
-    'SkillEditorPage',
-    'SkillMasteryDataHandler',
-    'SkillRightsHandler',
-    'SkillsDashboardPageDataHandler',
-    'SolutionHitEventHandler',
-    'StartedTranslationTutorialEventHandler',
-    'StateCompleteEventHandler',
-    'StateHitEventHandler',
-    'StoryUrlFragmentHandler',
-    'SubtopicPageDataHandler',
-    'SubtopicViewerPage',
-    'SuggestionEmailHandler',
-    'SuggestionHandler',
-    'SuggestionListHandler',
-    'SuggestionToExplorationActionHandler',
-    'SuggestionToSkillActionHandler',
-    'SuggestionsProviderHandler',
-    'TopicAssignmentsHandler',
-    'TopicPageDataHandler',
-    'TopicViewerPage',
-    'TopicsAndSkillsDashboardPage',
-    'TopicsAndSkillsDashboardPageDataHandler',
-    'UnsentFeedbackEmailHandler',
-    'UpdateQuestionSuggestionHandler',
-    'UpdateTranslationSuggestionHandler',
-    'UrlHandler',
-    'UserInfoHandler',
-    'UserSubmittedSuggestionsHandler',
-    'UsernameCheckHandler',
-    'ValidateExplorationsHandler',
-    'ValueGeneratorHandler',
-    'VoiceArtistManagementHandler',
-    'OppiaMLVMHandler',
-    # Oppia Root page is the unified entry for page routes to the frontend.
-    # So, it should exempted from schema validation.
-    'OppiaRootPage',
-    'CsrfTokenHandler',
-    'Error404Handler',
-    'FrontendErrorHandler',
-    'WarmupPage',
-    'HomePageRedirectPage',
-    'SplashRedirectPage'
-    ]
-
-# These handlers do not require any schema validation.
-HANDLER_CLASS_NAMES_WHICH_DO_NOT_REQUIRE_SCHEMAS = [
-    'SessionBeginHandler',
-    'SessionEndHandler',
-    'SeedFirebaseHandler'
-]
-
-# HANDLER_CLASS_NAMES_WITH_NO_SCHEMA is addressed everywhere in the
-# code since, HANDLER_CLASS_NAMES_WHICH_STILL_NEED_SCHEMAS is temporary and
-# will be removed once every handlers in controller layer will become
-# ready for schema validation.
-HANDLER_CLASS_NAMES_WITH_NO_SCHEMA = (
-    HANDLER_CLASS_NAMES_WHICH_STILL_NEED_SCHEMAS +
-    HANDLER_CLASS_NAMES_WHICH_DO_NOT_REQUIRE_SCHEMAS)
-=======
-        return param
->>>>>>> ee2c3d64
+        return param