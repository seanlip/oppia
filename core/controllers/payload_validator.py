--- conflicted
+++ resolved
@@ -84,13 +84,6 @@
     'AssetDevHandler',
     'AudioUploadHandler',
     'BulkEmailWebhookEndpoint',
-<<<<<<< HEAD
-    'ClassroomDataHandler',
-    'ClassroomPage',
-    'ClassroomPromosStatusHandler',
-=======
-    'CollectionDataHandler',
->>>>>>> 02213ebe
     'CollectionEditorHandler',
     'CollectionEditorPage',
     'CollectionPublishHandler',
@@ -101,20 +94,6 @@
     'ContributorRightsDataHandler',
     'CreatorDashboardHandler',
     'CreatorDashboardPage',
-<<<<<<< HEAD
-    'DataExtractionQueryHandler',
-    'DefaultClassroomRedirectPage',
-=======
-    'CronActivitySearchRankHandler',
-    'CronDashboardStatsHandler',
-    'CronExplorationRecommendationsHandler',
-    'CronFullyCompleteUserDeletionHandler',
-    'CronMailAdminContributorDashboardBottlenecksHandler',
-    'CronMailReviewersContributorDashboardSuggestionsHandler',
-    'CronMapreduceCleanupHandler',
-    'CronModelsCleanupHandler',
-    'CronUserDeletionHandler',
->>>>>>> 02213ebe
     'DeferredTasksHandler',
     'DeleteAccountHandler',
     'DeleteAccountPage',
