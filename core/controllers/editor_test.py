# Copyright 2014 The Oppia Authors. All Rights Reserved.
#
# Licensed under the Apache License, Version 2.0 (the "License");
# you may not use this file except in compliance with the License.
# You may obtain a copy of the License at
#
#      http://www.apache.org/licenses/LICENSE-2.0
#
# Unless required by applicable law or agreed to in writing, software
# distributed under the License is distributed on an "AS-IS" BASIS,
# WITHOUT WARRANTIES OR CONDITIONS OF ANY KIND, either express or implied.
# See the License for the specific language governing permissions and
# limitations under the License.

__author__ = 'Sean Lip'

import os
import StringIO
import zipfile

from core.domain import config_services
from core.domain import exp_domain
from core.domain import exp_services
from core.domain import stats_domain
<<<<<<< HEAD
=======
from core.domain import stats_jobs
from core.domain import stats_services
>>>>>>> 4af96272
from core.domain import rights_manager
import feconf
import test_utils


class BaseEditorControllerTest(test_utils.GenericTestBase):

    CAN_EDIT_STR = 'GLOBALS.can_edit = JSON.parse(\'true\');'
    CANNOT_EDIT_STR = 'GLOBALS.can_edit = JSON.parse(\'false\');'

    def assert_can_edit(self, response_body):
        """Returns True if the response body indicates that the exploration is
        editable."""

        self.assertIn(self.CAN_EDIT_STR, response_body)

    def assert_cannot_edit(self, response_body):
        """Returns True if the response body indicates that the exploration is
        not editable."""
        self.assertIn(self.CANNOT_EDIT_STR, response_body)


class EditorTest(BaseEditorControllerTest):

    TAGS = [test_utils.TestTags.SLOW_TEST]

    def test_editor_page(self):
        """Test access to editor pages for the sample exploration."""
        exp_services.delete_demo('0')
        exp_services.load_demo('0')

        # Check that non-editors can access, but not edit, the editor page.
        response = self.testapp.get('/create/0')
        self.assertEqual(response.status_int, 200)
        self.assert_cannot_edit(response.body)

        # Register and login as an editor.
        self.register_editor('editor@example.com')
        self.login('editor@example.com')

        # Check that it is now possible to access and edit the editor page.
        response = self.testapp.get('/create/0')
        self.assertEqual(response.status_int, 200)
        self.assert_can_edit(response.body)
        self.assertIn('Stats', response.body)
        self.assertIn('History', response.body)
        # Test that the value generator JS is included.
        self.assertIn('RandomSelector', response.body)

        self.logout()

    def test_request_new_state_template(self):
        """Test requesting a new state template when adding a new state."""
        # Register and log in as an admin.
        self.register_editor('editor@example.com')
        self.login('editor@example.com')

        EXP_ID = 'eid'
        exploration = exp_domain.Exploration.create_default_exploration(
            EXP_ID, 'A title', 'A category')
        exploration.states[exploration.init_state_name].widget.handlers[
            0].rule_specs[0].dest = feconf.END_DEST
        exp_services.save_new_exploration(
            self.get_current_logged_in_user_id(), exploration)

        response = self.testapp.get('/create/%s' % EXP_ID)
        csrf_token = self.get_csrf_token_from_response(response)

        # Add a new state called 'New valid state name'.
        response_dict = self.post_json(
            '/createhandler/new_state_template/%s' % EXP_ID, {
                'state_name': 'New valid state name'
            }, csrf_token)

        self.assertDictContainsSubset({
            'content': [{'type': 'text', 'value': ''}],
            'unresolved_answers': {}
        }, response_dict['new_state'])
        self.assertTrue('widget' in response_dict['new_state'])

        self.logout()

    def test_add_new_state_error_cases(self):
        """Test the error cases for adding a new state to an exploration."""
        exp_services.delete_demo('0')
        exp_services.load_demo('0')
        CURRENT_VERSION = 1

        # Register and log in as an admin.
        self.register_editor('editor@example.com')
        self.login('editor@example.com')

        response = self.testapp.get('/create/0')
        csrf_token = self.get_csrf_token_from_response(response)

        def _get_payload(new_state_name, version=None):
            result = {
                'change_list': [{
                    'cmd': 'add_state',
                    'state_name': new_state_name
                }],
                'commit_message': 'Add new state',
            }
            if version is not None:
                result['version'] = version
            return result

        def _put_and_expect_400_error(payload):
            return self.put_json(
                '/createhandler/data/0', payload, csrf_token,
                expect_errors=True, expected_status_int=400)

        # A request with no version number is invalid.
        response_dict = _put_and_expect_400_error(_get_payload('New state'))
        self.assertIn('a version must be specified', response_dict['error'])

        # A request with the wrong version number is invalid.
        response_dict = _put_and_expect_400_error(
            _get_payload('New state', 123))
        self.assertIn('which is too old', response_dict['error'])

        # A request with an empty state name is invalid.
        response_dict = _put_and_expect_400_error(
            _get_payload('', CURRENT_VERSION))
        self.assertIn('should be between 1 and 50', response_dict['error'])

        # A request with a really long state name is invalid.
        response_dict = _put_and_expect_400_error(
            _get_payload('a' * 100, CURRENT_VERSION))
        self.assertIn('should be between 1 and 50', response_dict['error'])

        # A request with a state name containing invalid characters is
        # invalid.
        response_dict = _put_and_expect_400_error(
            _get_payload('[Bad State Name]', CURRENT_VERSION))
        self.assertIn('Invalid character [', response_dict['error'])

        # A request with a state name of feconf.END_DEST is invalid.
        response_dict = _put_and_expect_400_error(
            _get_payload(feconf.END_DEST, CURRENT_VERSION))
        self.assertIn('Invalid state name', response_dict['error'])

        # Even if feconf.END_DEST is mixed case, it is still invalid.
        response_dict = _put_and_expect_400_error(
            _get_payload('eNd', CURRENT_VERSION))
        self.assertEqual('eNd'.lower(), feconf.END_DEST.lower())
        self.assertIn('Invalid state name', response_dict['error'])

        # A name cannot have spaces at the front or back.
        response_dict = _put_and_expect_400_error(
            _get_payload('  aa', CURRENT_VERSION))
        self.assertIn('start or end with whitespace', response_dict['error'])
        response_dict = _put_and_expect_400_error(
            _get_payload('aa\t', CURRENT_VERSION))
        self.assertIn('end with whitespace', response_dict['error'])
        response_dict = _put_and_expect_400_error(
            _get_payload('\n', CURRENT_VERSION))
        self.assertIn('end with whitespace', response_dict['error'])

        # A name cannot have consecutive whitespace.
        response_dict = _put_and_expect_400_error(
            _get_payload('The   B', CURRENT_VERSION))
        self.assertIn('Adjacent whitespace', response_dict['error'])
        response_dict = _put_and_expect_400_error(
            _get_payload('The\t\tB', CURRENT_VERSION))
        self.assertIn('Adjacent whitespace', response_dict['error'])

        self.logout()

    def test_resolved_answers_handler(self):
        exp_services.delete_demo('0')
        exp_services.load_demo('0')

        # In the reader perspective, submit the first multiple-choice answer,
        # then submit 'blah' once, 'blah2' twice and 'blah3' three times.
        # TODO(sll): Use the ExplorationPlayer in reader_test for this.
        exploration_dict = self.get_json(
            '%s/0' % feconf.EXPLORATION_INIT_URL_PREFIX)
        self.assertEqual(exploration_dict['title'], 'Welcome to Oppia!')

        state_name = exploration_dict['state_name']
        exploration_dict = self.post_json(
            '%s/0/%s' % (feconf.EXPLORATION_TRANSITION_URL_PREFIX, state_name),
            {
                'answer': '0', 'handler': 'submit',
                'state_history': exploration_dict['state_history'],
            }
        )

        state_name = exploration_dict['state_name']
        exploration_dict = self.post_json(
            '%s/0/%s' % (feconf.EXPLORATION_TRANSITION_URL_PREFIX, state_name),
            {
                'answer': 'blah', 'handler': 'submit',
                'state_history': exploration_dict['state_history'],
            }
        )

        for _ in range(2):
            exploration_dict = self.post_json(
                '%s/0/%s' % (
                    feconf.EXPLORATION_TRANSITION_URL_PREFIX, state_name), {
                    'answer': 'blah2', 'handler': 'submit',
                    'state_history': exploration_dict['state_history'],
                }
            )

        for _ in range(3):
            exploration_dict = self.post_json(
                '%s/0/%s' % (
                    feconf.EXPLORATION_TRANSITION_URL_PREFIX, state_name), {
                    'answer': 'blah3', 'handler': 'submit',
                    'state_history': exploration_dict['state_history'],
                }
            )

        # Register and log in as an editor.
        self.register_editor('editor@example.com')
        self.login('editor@example.com')

        response = self.testapp.get('/create/0')
        csrf_token = self.get_csrf_token_from_response(response)
        url = str('/createhandler/resolved_answers/0/%s' % state_name)

        def _get_unresolved_answers():
            return stats_domain.StateRuleAnswerLog.get(
                '0', state_name, exp_services.SUBMIT_HANDLER_NAME,
                exp_domain.DEFAULT_RULESPEC_STR
            ).answers

        self.assertEqual(
            _get_unresolved_answers(), {'blah': 1, 'blah2': 2, 'blah3': 3})

        # An empty request should result in an error.
        response_dict = self.put_json(
            url, {'something_else': []}, csrf_token,
            expect_errors=True, expected_status_int=400)
        self.assertIn('Expected a list', response_dict['error'])

        # A request of the wrong type should result in an error.
        response_dict = self.put_json(
            url, {'resolved_answers': 'this_is_a_string'}, csrf_token,
            expect_errors=True, expected_status_int=400)
        self.assertIn('Expected a list', response_dict['error'])

        # Trying to remove an answer that wasn't submitted has no effect.
        response_dict = self.put_json(
            url, {'resolved_answers': ['not_submitted_answer']}, csrf_token)
        self.assertEqual(
            _get_unresolved_answers(), {'blah': 1, 'blah2': 2, 'blah3': 3})

        # A successful request should remove the answer in question.
        response_dict = self.put_json(
            url, {'resolved_answers': ['blah']}, csrf_token)
        self.assertEqual(
            _get_unresolved_answers(), {'blah2': 2, 'blah3': 3})

        # It is possible to remove more than one answer at a time.
        response_dict = self.put_json(
            url, {'resolved_answers': ['blah2', 'blah3']}, csrf_token)
        self.assertEqual(_get_unresolved_answers(), {})

        self.logout()


class StatsIntegrationTest(BaseEditorControllerTest):
    """Test statistics recording using the default exploration."""

    def test_state_stats_for_default_exploration(self):
        exp_services.delete_demo('0')
        exp_services.load_demo('0')

        EXPLORATION_STATISTICS_URL = '/createhandler/statistics/0'

        # Check, from the editor perspective, that no stats have been recorded.
        self.register_editor('editor@example.com')
        self.login('editor@example.com')

        editor_exploration_dict = self.get_json(EXPLORATION_STATISTICS_URL)
        self.assertEqual(editor_exploration_dict['num_visits'], 0)
        self.assertEqual(editor_exploration_dict['num_completions'], 0)

        # Switch to the reader perspective. First submit the first
        # multiple-choice answer, then submit 'blah'.
        self.logout()
        exploration_dict = self.get_json(
            '%s/0' % feconf.EXPLORATION_INIT_URL_PREFIX)
        self.assertEqual(exploration_dict['title'], 'Welcome to Oppia!')

        state_name = exploration_dict['state_name']
        exploration_dict = self.post_json(
            '%s/0/%s' % (feconf.EXPLORATION_TRANSITION_URL_PREFIX, state_name),
            {
                'answer': '0', 'handler': 'submit',
                'state_history': exploration_dict['state_history'],
            }
        )
        state_name = exploration_dict['state_name']
        self.post_json(
            '%s/0/%s' % (feconf.EXPLORATION_TRANSITION_URL_PREFIX, state_name),
            {
                'answer': 'blah', 'handler': 'submit',
                'state_history': exploration_dict['state_history']
            }
        )

        # Now switch back to the editor perspective.
        self.login('editor@example.com')

        # Trigger a stats update
        job_id = (
            stats_jobs.StatisticsPageJobManager.create_new())
        stats_jobs.StatisticsPageJobManager.enqueue(job_id)
        self.assertEqual(self.count_jobs_in_taskqueue(), 1)

        self.process_and_flush_pending_tasks()

        editor_exploration_dict = self.get_json(EXPLORATION_STATISTICS_URL)
        self.assertEqual(editor_exploration_dict['num_visits'], 1)
        self.assertEqual(editor_exploration_dict['num_completions'], 0)

        # TODO(sll): Add more checks here.

        self.logout()


class ExplorationDownloadIntegrationTest(BaseEditorControllerTest):
    """Test handler for exploration download."""

    def test_exploration_download_handler_for_default_exploration(self):

        # Register and log in as an editor.
        self.register_editor('editor@example.com')
        self.login('editor@example.com')
        self.OWNER_ID = self.get_user_id_from_email('editor@example.com')

        # Create a simple exploration
        EXP_ID = 'eid'
        exploration = exp_domain.Exploration.create_default_exploration(
            EXP_ID, 'The title for ZIP download handler test!',
            'This is just a test category')
        exploration.add_states(['State A', 'State 2', 'State 3'])
        exp_services.save_new_exploration(self.OWNER_ID, exploration)
        exploration.rename_state('State 2', 'State B')
        exploration.delete_state('State 3')
        exp_services._save_exploration(self.OWNER_ID, exploration, '', [])
        response = self.testapp.get('/create/%s' % EXP_ID)

        # Download to zip file using download handler
        EXPLORATION_DOWNLOAD_URL = '/createhandler/download/%s' % EXP_ID
        response = self.testapp.get(EXPLORATION_DOWNLOAD_URL)

        # Check downloaded zip file
        self.assertEqual(response.headers['Content-Type'], 'text/plain')
        filename = 'oppia-ThetitleforZIPdownloadhandlertest!-v2.zip'
        self.assertEqual(response.headers['Content-Disposition'],
                         'attachment; filename=%s' % str(filename))
        zf_saved = zipfile.ZipFile(StringIO.StringIO(response.body))
        self.assertEqual(
            zf_saved.namelist(),
            ['The title for ZIP download handler test!.yaml'])

        # Load golden zip file
        with open(os.path.join(
                feconf.TESTS_DATA_DIR,
                'oppia-ThetitleforZIPdownloadhandlertest!-v2-gold.zip'),
                'rb') as f:
            golden_zipfile = f.read()
        zf_gold = zipfile.ZipFile(StringIO.StringIO(golden_zipfile))

        # Compare saved with golden file
        self.assertEqual(
            zf_saved.open(
                'The title for ZIP download handler test!.yaml'
                ).read(),
            zf_gold.open(
                'The title for ZIP download handler test!.yaml'
                ).read())

        self.logout()


class ExplorationDeletionRightsTest(BaseEditorControllerTest):

    def setUp(self):
        """Creates dummy users."""
        super(ExplorationDeletionRightsTest, self).setUp()
        self.admin_email = 'admin@example.com'
        self.owner_email = 'owner@example.com'
        self.editor_email = 'editor@example.com'
        self.viewer_email = 'viewer@example.com'

        # Usernames containing the string 'admin' are reserved.
        self.register_editor(self.admin_email, username='adm')
        self.register_editor(self.owner_email, username='owner')
        self.register_editor(self.editor_email, username='editor')
        self.register_editor(self.viewer_email, username='viewer')

        self.admin_id = self.get_user_id_from_email(self.admin_email)
        self.owner_id = self.get_user_id_from_email(self.owner_email)
        self.editor_id = self.get_user_id_from_email(self.editor_email)
        self.viewer_id = self.get_user_id_from_email(self.viewer_email)

        config_services.set_property(
            feconf.ADMIN_COMMITTER_ID, 'admin_emails', ['admin@example.com'])

    def test_deletion_rights_for_unpublished_exploration(self):
        """Test rights management for deletion of unpublished explorations."""
        UNPUBLISHED_EXP_ID = 'unpublished_eid'
        exploration = exp_domain.Exploration.create_default_exploration(
            UNPUBLISHED_EXP_ID, 'A title', 'A category')
        exp_services.save_new_exploration(self.owner_id, exploration)

        rights_manager.assign_role(
            self.owner_id, UNPUBLISHED_EXP_ID, self.editor_id,
            rights_manager.ROLE_EDITOR)

        self.login(self.editor_email)
        response = self.testapp.delete(
            '/createhandler/data/%s' % UNPUBLISHED_EXP_ID, expect_errors=True)
        self.assertEqual(response.status_int, 401)
        self.logout()

        self.login(self.viewer_email)
        response = self.testapp.delete(
            '/createhandler/data/%s' % UNPUBLISHED_EXP_ID, expect_errors=True)
        self.assertEqual(response.status_int, 401)
        self.logout()

        self.login(self.owner_email)
        response = self.testapp.delete(
            '/createhandler/data/%s' % UNPUBLISHED_EXP_ID)
        self.assertEqual(response.status_int, 200)
        self.logout()

    def test_deletion_rights_for_published_exploration(self):
        """Test rights management for deletion of published explorations."""
        PUBLISHED_EXP_ID = 'published_eid'
        exploration = exp_domain.Exploration.create_default_exploration(
            PUBLISHED_EXP_ID, 'A title', 'A category')
        exp_services.save_new_exploration(self.owner_id, exploration)

        rights_manager.assign_role(
            self.owner_id, PUBLISHED_EXP_ID, self.editor_id,
            rights_manager.ROLE_EDITOR)
        rights_manager.publish_exploration(self.owner_id, PUBLISHED_EXP_ID)

        self.login(self.editor_email)
        response = self.testapp.delete(
            '/createhandler/data/%s' % PUBLISHED_EXP_ID, expect_errors=True)
        self.assertEqual(response.status_int, 401)
        self.logout()

        self.login(self.viewer_email)
        response = self.testapp.delete(
            '/createhandler/data/%s' % PUBLISHED_EXP_ID, expect_errors=True)
        self.assertEqual(response.status_int, 401)
        self.logout()

        self.login(self.owner_email)
        response = self.testapp.delete(
            '/createhandler/data/%s' % PUBLISHED_EXP_ID, expect_errors=True)
        self.assertEqual(response.status_int, 401)
        self.logout()

        self.login(self.admin_email)
        response = self.testapp.delete(
            '/createhandler/data/%s' % PUBLISHED_EXP_ID)
        self.assertEqual(response.status_int, 200)
        self.logout()


class VersioningIntegrationTest(BaseEditorControllerTest):
    """Test retrieval of and reverting to old exploration versions."""

    def setUp(self):
        """Create exploration with two versions"""
        super(VersioningIntegrationTest, self).setUp()

        self.EXP_ID = '0'

        exp_services.delete_demo(self.EXP_ID)
        exp_services.load_demo(self.EXP_ID)

        EDITOR_EMAIL = 'editor@example.com'
        self.register_editor(EDITOR_EMAIL)
        self.login(EDITOR_EMAIL)

        # In version 2, change the objective and the initial state content.
        exploration = exp_services.get_exploration_by_id(self.EXP_ID)
        exp_services.update_exploration(
           EDITOR_EMAIL, self.EXP_ID, [{
                'cmd': 'edit_exploration_property',
                'property_name': 'objective',
                'new_value': 'the objective',
            }, {
                'cmd': 'edit_state_property',
                'property_name': 'content',
                'state_name': exploration.init_state_name,
                'new_value': [{'type': 'text', 'value': 'ABC'}],
            }], 'Change objective and init state content')

    def test_reverting_to_old_exploration(self):
        """Test reverting to old exploration versions."""
        # Open editor page
        response = self.testapp.get(
            '%s/%s' % (feconf.EDITOR_URL_PREFIX, self.EXP_ID))
        csrf_token = self.get_csrf_token_from_response(response)

        # May not revert to any version that's not 1
        for rev_version in (-1, 0, 2, 3, 4, '1', ()):
            response_dict = self.post_json(
                '/createhandler/revert/%s' % self.EXP_ID, {
                    'current_version': 2,
                    'revert_to_version': rev_version
                }, csrf_token, expect_errors=True, expected_status_int=400)

            # Check error message
            if not isinstance(rev_version, int):
                self.assertIn('Expected an integer', response_dict['error'])
            else:
                self.assertIn('Cannot revert to version',
                              response_dict['error'])

            # Check that exploration is really not reverted to old version
            reader_dict = self.get_json(
                '%s/%s' % (feconf.EXPLORATION_INIT_URL_PREFIX, self.EXP_ID))
            self.assertIn('ABC', reader_dict['init_html'])
            self.assertNotIn('Hi, welcome to Oppia!', reader_dict['init_html'])

        # Revert to version 1
        rev_version = 1
        response_dict = self.post_json(
            '/createhandler/revert/%s' % self.EXP_ID, {
                'current_version': 2,
                'revert_to_version': rev_version
            }, csrf_token)

        # Check that exploration is really reverted to version 1
        reader_dict = self.get_json(
            '%s/%s' % (feconf.EXPLORATION_INIT_URL_PREFIX, self.EXP_ID))
        self.assertNotIn('ABC', reader_dict['init_html'])
        self.assertIn('Hi, welcome to Oppia!', reader_dict['init_html'])

    def test_versioning_for_default_exploration(self):
        """Test retrieval of old exploration versions."""
        # The latest version contains 'ABC'.
        reader_dict = self.get_json(
            '%s/%s' % (feconf.EXPLORATION_INIT_URL_PREFIX, self.EXP_ID))
        self.assertIn('ABC', reader_dict['init_html'])
        self.assertNotIn('Hi, welcome to Oppia!', reader_dict['init_html'])

        # v1 contains 'Hi, welcome to Oppia!'.
        reader_dict = self.get_json(
            '%s/%s?v=1' % (feconf.EXPLORATION_INIT_URL_PREFIX, self.EXP_ID))
        self.assertIn('Hi, welcome to Oppia!', reader_dict['init_html'])
        self.assertNotIn('ABC', reader_dict['init_html'])

        # v2 contains 'ABC'.
        reader_dict = self.get_json(
            '%s/%s?v=2' % (feconf.EXPLORATION_INIT_URL_PREFIX, self.EXP_ID))
        self.assertIn('ABC', reader_dict['init_html'])
        self.assertNotIn('Hi, welcome to Oppia!', reader_dict['init_html'])

        # v3 does not exist.
        response = self.testapp.get(
            '%s/%s?v=3' % (feconf.EXPLORATION_INIT_URL_PREFIX, self.EXP_ID),
            expect_errors=True)
        self.assertEqual(response.status_int, 404)


class ExplorationEditRightsTest(BaseEditorControllerTest):
    """Test the handling of edit rights for explorations."""

    def test_user_banning(self):
        """Test that banned users are banned."""
        EXP_ID = '0'
        exp_services.delete_demo(EXP_ID)
        exp_services.load_demo(EXP_ID)

        # Register new editors Joe and Sandra.
        self.register_editor('joe@example.com', username='joe')
        self.register_editor('sandra@example.com', username='sandra')

        # Joe logs in.
        self.login('joe@example.com')

        response = self.testapp.get('/contribute', expect_errors=True)
        self.assertEqual(response.status_int, 200)
        response = self.testapp.get('/create/%s' % EXP_ID)
        self.assertEqual(response.status_int, 200)
        self.assert_can_edit(response.body)

        # Ban joe.
        config_services.set_property(
            feconf.ADMIN_COMMITTER_ID, 'banned_usernames', ['joe'])

        # Test that Joe is banned.
        response = self.testapp.get('/contribute', expect_errors=True)
        self.assertEqual(response.status_int, 401)
        response = self.testapp.get('/create/%s' % EXP_ID, expect_errors=True)
        self.assertEqual(response.status_int, 200)
        self.assert_cannot_edit(response.body)

        # Joe logs out.
        self.logout()

        # Sandra logs in and is unaffected.
        self.login('sandra@example.com')
        response = self.testapp.get('/create/%s' % EXP_ID)
        self.assertEqual(response.status_int, 200)
        self.assert_can_edit(response.body)
        self.logout()


class ExplorationRightsIntegrationTest(BaseEditorControllerTest):
    """Test the handler for managing exploration editing rights."""

    def test_exploration_rights_handler(self):
        """Test exploration rights handler."""

        # Create several users
        self.admin_email = 'admin@example.com'
        self.owner_email = 'owner@example.com'
        self.collaborator_email = 'collaborator@example.com'
        self.collaborator2_email = 'collaborator2@example.com'
        self.viewer_email = 'viewer@example.com'
        self.viewer2_email = 'viewer2@example.com'

        self.register_editor(self.admin_email, username='adm')
        self.register_editor(self.owner_email, username='owner')
        self.register_editor(self.collaborator_email, username='collab')
        self.register_editor(self.viewer_email, username='viewer')

        self.admin_id = self.get_user_id_from_email(self.admin_email)
        self.owner_id = self.get_user_id_from_email(self.owner_email)
        self.collaborator_id = self.get_user_id_from_email(
            self.collaborator_email)
        self.viewer_id = self.get_user_id_from_email(self.viewer_email)

        config_services.set_property(
            feconf.ADMIN_COMMITTER_ID, 'admin_emails', ['admin@example.com'])

        self.viewer_role = rights_manager.ROLE_VIEWER
        self.collaborator_role = rights_manager.ROLE_EDITOR

        # Owner creates exploration
        self.login(self.owner_email)
        EXP_ID = 'eid'
        exploration = exp_domain.Exploration.create_default_exploration(
            EXP_ID, 'Title for rights handler test!',
            'My category')
        exploration.add_states(['State A', 'State 2', 'State 3'])
        exp_services.save_new_exploration(self.owner_id, exploration)

        response = self.testapp.get(
            '%s/%s' % (feconf.EDITOR_URL_PREFIX, EXP_ID))
        csrf_token = self.get_csrf_token_from_response(response)

        # Owner adds rights for other users
        rights_url = '%s/%s' % (feconf.EXPLORATION_RIGHTS_PREFIX, EXP_ID)
        response_dict = self.put_json(
            rights_url, {
                'version': exploration.version,
                'new_member_email': self.viewer_email,
                'new_member_role': self.viewer_role
            }, csrf_token)
        response_dict = self.put_json(
            rights_url, {
                'version': exploration.version,
                'new_member_email': self.collaborator_email,
                'new_member_role': self.collaborator_role
            }, csrf_token)

        self.logout()

        # Check that viewer can access editor page but cannot edit.
        self.login(self.viewer_email)
        response = self.testapp.get('/create/%s' % EXP_ID, expect_errors=True)
        self.assertEqual(response.status_int, 200)
        self.assert_cannot_edit(response.body)
        self.logout()

        # Check that collaborator can access editor page and can edit.
        self.login(self.collaborator_email)
        response = self.testapp.get('/create/%s' % EXP_ID)
        self.assertEqual(response.status_int, 200)
        self.assert_can_edit(response.body)
        csrf_token = self.get_csrf_token_from_response(response)

        # Check that collaborator can add a new state called 'State 4'
        add_url = '%s/%s' % (feconf.EXPLORATION_DATA_PREFIX, EXP_ID)
        response_dict = self.put_json(
            add_url,
            {
                'version': exploration.version,
                'commit_message': 'Added State 4',
                'change_list': [{
                    'cmd': 'add_state',
                    'state_name': 'State 4'
                }]
            },
            csrf_token=csrf_token,
            expected_status_int=200
        )
        self.assertIn('State 4', response_dict['states'])

        # Check that collaborator cannot add new members
        exploration = exp_services.get_exploration_by_id(EXP_ID)
        rights_url = '%s/%s' % (feconf.EXPLORATION_RIGHTS_PREFIX, EXP_ID)
        response_dict = self.put_json(
            rights_url, {
                'version': exploration.version,
                'new_member_email': self.viewer2_email,
                'new_member_role': self.viewer_role
            }, csrf_token, expect_errors=True, expected_status_int=401)
        self.assertEqual(response_dict['code'], 401)

        response_dict = self.put_json(
            rights_url, {
                'version': exploration.version,
                'new_member_email': self.collaborator2_email,
                'new_member_role': self.collaborator_role,
                }, csrf_token, expect_errors=True, expected_status_int=401)
        self.assertEqual(response_dict['code'], 401)

        self.logout()<|MERGE_RESOLUTION|>--- conflicted
+++ resolved
@@ -22,11 +22,8 @@
 from core.domain import exp_domain
 from core.domain import exp_services
 from core.domain import stats_domain
-<<<<<<< HEAD
-=======
 from core.domain import stats_jobs
 from core.domain import stats_services
->>>>>>> 4af96272
 from core.domain import rights_manager
 import feconf
 import test_utils
