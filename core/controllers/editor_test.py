# coding: utf-8

# Copyright 2014 The Oppia Authors. All Rights Reserved.
#
# Licensed under the Apache License, Version 2.0 (the "License");
# you may not use this file except in compliance with the License.
# You may obtain a copy of the License at
#
#      http://www.apache.org/licenses/LICENSE-2.0
#
# Unless required by applicable law or agreed to in writing, software
# distributed under the License is distributed on an "AS-IS" BASIS,
# WITHOUT WARRANTIES OR CONDITIONS OF ANY KIND, either express or implied.
# See the License for the specific language governing permissions and
# limitations under the License.

"""Tests for the exploration editor page."""

from __future__ import annotations

import datetime
import io
import logging
import os
import zipfile

from core import feconf
from core import utils
from core.constants import constants
from core.controllers import creator_dashboard
from core.domain import config_services
from core.domain import exp_domain
from core.domain import exp_fetchers
from core.domain import exp_services
from core.domain import fs_services
from core.domain import question_services
from core.domain import rights_domain
from core.domain import rights_manager
from core.domain import state_domain
from core.domain import stats_services
from core.domain import translation_domain
from core.domain import user_services
from core.domain import wipeout_service
from core.platform import models
from core.tests import test_utils

from typing import Dict, Final, List, Optional, Union

MYPY = False
if MYPY:  # pragma: no cover
    from mypy_imports import exp_models
    from mypy_imports import stats_models
    from mypy_imports import user_models

(exp_models, user_models, stats_models) = models.Registry.import_models(
    [models.Names.EXPLORATION, models.Names.USER, models.Names.STATISTICS])


class BaseEditorControllerTests(test_utils.GenericTestBase):

    def setUp(self) -> None:
        """Completes the sign-up process for self.EDITOR_EMAIL."""
        super().setUp()
        self.signup(self.EDITOR_EMAIL, self.EDITOR_USERNAME)
        self.signup(self.CURRICULUM_ADMIN_EMAIL, self.CURRICULUM_ADMIN_USERNAME)
        self.signup(self.OWNER_EMAIL, self.OWNER_USERNAME)
        self.signup(self.VIEWER_EMAIL, self.VIEWER_USERNAME)
        self.signup(self.MODERATOR_EMAIL, self.MODERATOR_USERNAME)
        self.signup(self.VOICE_ARTIST_EMAIL, self.VOICE_ARTIST_USERNAME)
        self.signup('voiceoveradmin@app.com', 'voiceoverManager')

        self.owner_id = self.get_user_id_from_email(self.OWNER_EMAIL)
        self.editor_id = self.get_user_id_from_email(self.EDITOR_EMAIL)
        self.viewer_id = self.get_user_id_from_email(self.VIEWER_EMAIL)
        self.admin_id = self.get_user_id_from_email(self.CURRICULUM_ADMIN_EMAIL)
        self.moderator_id = self.get_user_id_from_email(self.MODERATOR_EMAIL)
        self.voice_artist_id = self.get_user_id_from_email(
            self.VOICE_ARTIST_EMAIL)
        self.voiceover_admin_id = self.get_user_id_from_email(
            'voiceoveradmin@app.com')

        self.set_curriculum_admins([self.CURRICULUM_ADMIN_USERNAME])
        self.set_moderators([self.MODERATOR_USERNAME])
        self.add_user_role('voiceoverManager', feconf.ROLE_ID_VOICEOVER_ADMIN)

        self.owner = user_services.get_user_actions_info(self.owner_id)
        self.system_user = user_services.get_system_user()
        self.editor = user_services.get_user_actions_info(self.editor_id)
        self.voiceover_admin = user_services.get_user_actions_info(
            self.voiceover_admin_id)

    def assert_can_edit(self, exp_id: str) -> None:
        """Returns True if the current user can edit the exploration
        editable.
        """
        response = self.get_json(
            '%s/%s' % (feconf.USER_PERMISSIONS_URL_PREFIX, exp_id))
        self.assertEqual(response['can_edit'], True)

    def assert_cannot_edit(self, exp_id: str) -> None:
        """Returns True if the current user can not edit the exploration
        not editable.
        """
        response = self.get_json(
            '%s/%s' % (feconf.USER_PERMISSIONS_URL_PREFIX, exp_id))
        self.assertEqual(response['can_edit'], False)

    def assert_can_voiceover(self, exp_id: str) -> None:
        """Returns True if the current user can voiceover the exploration."""
        response = self.get_json(
            '%s/%s' % (feconf.USER_PERMISSIONS_URL_PREFIX, exp_id))
        self.assertEqual(response['can_voiceover'], True)

    def assert_cannot_voiceover(self, exp_id: str) -> None:
        """Returns True if the current user can not voiceover the
        exploration.
        """
        response = self.get_json(
            '%s/%s' % (feconf.USER_PERMISSIONS_URL_PREFIX, exp_id))
        self.assertEqual(response['can_voiceover'], False)


class EditorTests(BaseEditorControllerTests):

    def setUp(self) -> None:
        super().setUp()
        exp_services.load_demo('0')

        rights_manager.release_ownership_of_exploration(
            self.system_user, '0')

    def test_editor_page(self) -> None:
        """Test access to editor pages for the sample exploration."""

        # Check that non-editors can access, but not edit, the editor page.
        response = self.get_html_response('/create/0')
        self.assertIn(
            b'<exploration-editor-page></exploration-editor-page>',
            response.body)
        self.assert_cannot_edit('0')

        # Log in as an editor.
        self.login(self.EDITOR_EMAIL)

        # Check that it is now possible to access and edit the editor page.
        response = self.get_html_response('/create/0')
        self.assertIn(
            b'<exploration-editor-page></exploration-editor-page>',
            response.body)
        self.assert_can_edit('0')

        self.logout()

    def test_that_default_exploration_cannot_be_published(self) -> None:
        """Test that publishing a default exploration raises an error
        due to failing strict validation.
        """
        self.login(self.EDITOR_EMAIL)

        csrf_token = self.get_new_csrf_token()
        exp_id = self.post_json(
            feconf.NEW_EXPLORATION_URL, {}, csrf_token=csrf_token
        )[creator_dashboard.EXPLORATION_ID_KEY]

        csrf_token = self.get_new_csrf_token()
        publish_url = '%s/%s' % (feconf.EXPLORATION_STATUS_PREFIX, exp_id)
        self.put_json(
            publish_url, {
                'make_public': True,
            }, csrf_token=csrf_token, expected_status_int=400)

        self.logout()

    def test_add_new_state_error_cases(self) -> None:
        """Test the error cases for adding a new state to an exploration."""
        current_version = 1

        self.login(self.EDITOR_EMAIL)
        csrf_token = self.get_new_csrf_token()
        exploration = exp_fetchers.get_exploration_by_id('0')
        content_id_generator = translation_domain.ContentIdGenerator(
            exploration.next_content_id_index
        )

        def _get_payload(
            new_state_name: str,
            version: Optional[int] = None
        ) -> Dict[str, Union[str, List[Dict[str, Union[str, int]]], int]]:
            """Gets the payload in the dict format."""
            result: Dict[
                str, Union[
                    str,
                    List[Dict[str, Union[str, int]]],
                    int
                ]
            ] = {
                'change_list': [{
                    'cmd': 'add_state',
                    'state_name': new_state_name,
                    'content_id_for_state_content': (
                        content_id_generator.generate(
                            translation_domain.ContentType.CONTENT)
                    ),
                    'content_id_for_default_outcome': (
                        content_id_generator.generate(
                            translation_domain.ContentType.DEFAULT_OUTCOME)
                    )
                }, {
                   'cmd': 'edit_exploration_property',
                    'property_name': 'next_content_id_index',
                    'new_value': content_id_generator.next_content_id_index
                }],
                'commit_message': 'Add new state',
            }
            if version is not None:
                result['version'] = version
            return result

        def _put_and_expect_400_error(
            payload: Dict[
                str, Union[str, List[Dict[str, Union[str, int]]], int]]
        ) -> Dict[str, str]:
            """Puts a request with no version number and hence, expects 400
            error.
            """
            return self.put_json(
                '/createhandler/data/0', payload,
                csrf_token=csrf_token, expected_status_int=400)

        # A request with no version number is invalid.
        response_dict = _put_and_expect_400_error(_get_payload('New state'))
        self.assertIn(
            'Missing key in handler args: version.', response_dict['error'])

        # A request with the wrong version number is invalid.
        response_dict = _put_and_expect_400_error(
            _get_payload('New state', version=123))
        self.assertIn('which is not possible', response_dict['error'])

        # A request with an empty state name is invalid.
        response_dict = _put_and_expect_400_error(
            _get_payload('', version=current_version))
        self.assertIn('should be between 1 and 50', response_dict['error'])

        # A request with a really long state name is invalid.
        response_dict = _put_and_expect_400_error(
            _get_payload('a' * 100, version=current_version))
        self.assertIn('should be between 1 and 50', response_dict['error'])

        # A request with a state name containing invalid characters is
        # invalid.
        response_dict = _put_and_expect_400_error(
            _get_payload('[Bad State Name]', version=current_version))
        self.assertIn('Invalid character [', response_dict['error'])

        # A name cannot have spaces at the front or back.
        response_dict = _put_and_expect_400_error(
            _get_payload('  aa', version=current_version))
        self.assertIn('start or end with whitespace', response_dict['error'])
        response_dict = _put_and_expect_400_error(
            _get_payload('aa\t', version=current_version))
        self.assertIn('end with whitespace', response_dict['error'])
        response_dict = _put_and_expect_400_error(
            _get_payload('\n', version=current_version))
        self.assertIn('end with whitespace', response_dict['error'])

        # A name cannot have consecutive whitespace.
        response_dict = _put_and_expect_400_error(
            _get_payload('The   B', version=current_version))
        self.assertIn('Adjacent whitespace', response_dict['error'])
        response_dict = _put_and_expect_400_error(
            _get_payload('The\t\tB', version=current_version))
        self.assertIn('Adjacent whitespace', response_dict['error'])

        self.logout()

    def test_publish_exploration(self) -> None:
        self.login(self.CURRICULUM_ADMIN_EMAIL)

        exp_id = exp_fetchers.get_new_exploration_id()
        self.save_new_valid_exploration(
            exp_id, self.admin_id, end_state_name='end state')
        csrf_token = self.get_new_csrf_token()
        publish_url = '%s/%s' % (feconf.EXPLORATION_STATUS_PREFIX, exp_id)

        exploration_rights = self.put_json(
            publish_url, {},
            csrf_token=csrf_token)['rights']

        self.assertEqual(exploration_rights['status'], 'private')

        exploration_rights = self.put_json(
            publish_url, {'make_public': True},
            csrf_token=csrf_token)['rights']

        self.assertEqual(exploration_rights['status'], 'public')

        self.logout()

    def test_lock_exploration(self) -> None:
        self.login(self.CURRICULUM_ADMIN_EMAIL, is_super_admin=True)

        exp_id = exp_fetchers.get_new_exploration_id()
        self.save_new_valid_exploration(
            exp_id, self.admin_id, end_state_name='end state')
        csrf_token = self.get_new_csrf_token()
        edits_allowed_url = '/editsallowedhandler/%s' % exp_id
        exploration = exp_fetchers.get_exploration_by_id(exp_id)
        self.assertEqual(exploration.edits_allowed, True)

        self.put_json(
            edits_allowed_url,
            {'edits_are_allowed': False},
            csrf_token=csrf_token)

        exploration = exp_fetchers.get_exploration_by_id(exp_id)
        self.assertEqual(exploration.edits_allowed, False)

        self.logout()

    def test_cannot_update_exploration_when_locked(self) -> None:
        self.login(self.CURRICULUM_ADMIN_EMAIL, is_super_admin=True)

        exp_id = exp_fetchers.get_new_exploration_id()
        self.save_new_valid_exploration(
            exp_id, self.admin_id, end_state_name='end state')
        csrf_token = self.get_new_csrf_token()
        edits_allowed_url = '/editsallowedhandler/%s' % exp_id
        self.put_json(
            edits_allowed_url,
            {'edits_are_allowed': False},
            csrf_token=csrf_token)

        exploration = exp_fetchers.get_exploration_by_id(exp_id)
        content_id_generator = translation_domain.ContentIdGenerator(
            exploration.next_content_id_index
        )
        self.assertEqual(exploration.edits_allowed, False)

        response_dict = self.put_json(
            '%s/%s' % (feconf.EXPLORATION_DATA_PREFIX, exp_id),
            {
                'version': exploration.version,
                'commit_message': 'dummy update',
                'change_list': [{
                    'cmd': 'add_state',
                    'state_name': 'State 4',
                    'content_id_for_state_content': (
                        content_id_generator.generate(
                            translation_domain.ContentType.CONTENT)
                    ),
                    'content_id_for_default_outcome': (
                        content_id_generator.generate(
                            translation_domain.ContentType.DEFAULT_OUTCOME)
                    ),
                }, {
                    'cmd': 'edit_state_property',
                    'state_name': 'State 4',
                    'property_name': 'widget_id',
                    'new_value': 'TextInput',
                }, {
                    'cmd': 'edit_exploration_property',
                    'property_name': 'next_content_id_index',
                    'new_value': content_id_generator.next_content_id_index
                }]
            },
            csrf_token=csrf_token,
            expected_status_int=400
        )

        self.assertEqual(
            response_dict['error'],
            'This exploration cannot be edited. Please contact the admin.')
        self.logout()


class DownloadIntegrationTest(BaseEditorControllerTests):
    """Test handler for exploration and state download."""

    SAMPLE_JSON_CONTENT = {
        'State A': (
            """card_is_checkpoint: false
classifier_model_id: null
content:
  content_id: content_3
  html: ''
interaction:
  answer_groups: []
  confirmed_unclassified_answers: []
  customization_args:
    catchMisspellings:
      value: false
    placeholder:
      value:
        content_id: ca_placeholder_9
        unicode_str: ''
    rows:
      value: 1
  default_outcome:
    dest: State A
    dest_if_really_stuck: null
    feedback:
      content_id: default_outcome_4
      html: ''
    labelled_as_correct: false
    missing_prerequisite_skill_id: null
    param_changes: []
    refresher_exploration_id: null
  hints: []
  id: TextInput
  solution: null
linked_skill_id: null
param_changes: []
recorded_voiceovers:
  voiceovers_mapping:
    ca_placeholder_9: {}
    content_3: {}
    default_outcome_4: {}
solicit_answer_details: false
"""),
        'State B': (
            """card_is_checkpoint: false
classifier_model_id: null
content:
  content_id: content_5
  html: ''
interaction:
  answer_groups: []
  confirmed_unclassified_answers: []
  customization_args:
    catchMisspellings:
      value: false
    placeholder:
      value:
        content_id: ca_placeholder_10
        unicode_str: ''
    rows:
      value: 1
  default_outcome:
    dest: State B
    dest_if_really_stuck: null
    feedback:
      content_id: default_outcome_6
      html: ''
    labelled_as_correct: false
    missing_prerequisite_skill_id: null
    param_changes: []
    refresher_exploration_id: null
  hints: []
  id: TextInput
  solution: null
linked_skill_id: null
param_changes: []
recorded_voiceovers:
  voiceovers_mapping:
    ca_placeholder_10: {}
    content_5: {}
    default_outcome_6: {}
solicit_answer_details: false
"""),
        feconf.DEFAULT_INIT_STATE_NAME: (
            """card_is_checkpoint: true
classifier_model_id: null
content:
  content_id: content_0
  html: ''
interaction:
  answer_groups: []
  confirmed_unclassified_answers: []
  customization_args:
    catchMisspellings:
      value: false
    placeholder:
      value:
        content_id: ca_placeholder_2
        unicode_str: ''
    rows:
      value: 1
  default_outcome:
    dest: %s
    dest_if_really_stuck: null
    feedback:
      content_id: default_outcome_1
      html: ''
    labelled_as_correct: false
    missing_prerequisite_skill_id: null
    param_changes: []
    refresher_exploration_id: null
  hints: []
  id: TextInput
  solution: null
linked_skill_id: null
param_changes: []
recorded_voiceovers:
  voiceovers_mapping:
    ca_placeholder_2: {}
    content_0: {}
    default_outcome_1: {}
solicit_answer_details: false
""") % feconf.DEFAULT_INIT_STATE_NAME
    }

    SAMPLE_STATE_STRING = (
        """card_is_checkpoint: false
classifier_model_id: null
content:
  content_id: content_3
  html: ''
interaction:
  answer_groups: []
  confirmed_unclassified_answers: []
  customization_args:
    catchMisspellings:
      value: false
    placeholder:
      value:
        content_id: ca_placeholder_9
        unicode_str: ''
    rows:
      value: 1
  default_outcome:
    dest: State A
    dest_if_really_stuck: null
    feedback:
      content_id: default_outcome_4
      html: ''
    labelled_as_correct: false
    missing_prerequisite_skill_id: null
    param_changes: []
    refresher_exploration_id: null
  hints: []
  id: TextInput
  solution: null
linked_skill_id: null
param_changes: []
recorded_voiceovers:
  voiceovers_mapping:
    ca_placeholder_9: {}
    content_3: {}
    default_outcome_4: {}
solicit_answer_details: false
""")

    def test_can_not_download_exploration_with_disabled_exp_id(self) -> None:
        download_url = '/createhandler/download/5'
        self.get_json(download_url, expected_status_int=404)

    def test_exploration_download_handler_for_default_exploration(self) -> None:
        self.login(self.EDITOR_EMAIL)
        owner_id = self.get_user_id_from_email(self.EDITOR_EMAIL)

        # Create a simple exploration.
        exp_id = 'eid'
        self.save_new_valid_exploration(
            exp_id, owner_id,
            title='The title for ZIP download handler test!',
            category='This is just a test category',
            objective='')

        exploration = exp_fetchers.get_exploration_by_id(exp_id)
        content_id_generator = translation_domain.ContentIdGenerator(
            exploration.next_content_id_index
        )
        init_state = exploration.states[exploration.init_state_name]
        init_interaction = init_state.interaction
        assert init_interaction.default_outcome is not None
        init_interaction.default_outcome.dest = exploration.init_state_name
        exp_services.update_exploration(
            owner_id, exp_id, [
                exp_domain.ExplorationChange({
                    'cmd': exp_domain.CMD_EDIT_EXPLORATION_PROPERTY,
                    'property_name': 'auto_tts_enabled',
                    'new_value': True,
                }),
                exp_domain.ExplorationChange({
                    'cmd': exp_domain.CMD_ADD_STATE,
                    'state_name': 'State A',
                    'content_id_for_state_content': (
                        content_id_generator.generate(
                            translation_domain.ContentType.CONTENT)
                    ),
                    'content_id_for_default_outcome': (
                        content_id_generator.generate(
                            translation_domain.ContentType.DEFAULT_OUTCOME)
                    )
                }),
                exp_domain.ExplorationChange({
                    'cmd': exp_domain.CMD_ADD_STATE,
                    'state_name': 'State 2',
                    'content_id_for_state_content': (
                        content_id_generator.generate(
                            translation_domain.ContentType.CONTENT)
                    ),
                    'content_id_for_default_outcome': (
                        content_id_generator.generate(
                            translation_domain.ContentType.DEFAULT_OUTCOME)
                    )
                }),
                exp_domain.ExplorationChange({
                    'cmd': exp_domain.CMD_ADD_STATE,
                    'state_name': 'State 3',
                    'content_id_for_state_content': (
                        content_id_generator.generate(
                            translation_domain.ContentType.CONTENT)
                    ),
                    'content_id_for_default_outcome': (
                        content_id_generator.generate(
                            translation_domain.ContentType.DEFAULT_OUTCOME)
                    )
                }),
                exp_domain.ExplorationChange({
                    'cmd': exp_domain.CMD_EDIT_STATE_PROPERTY,
                    'property_name': exp_domain.STATE_PROPERTY_INTERACTION_ID,
                    'state_name': 'State A',
                    'new_value': 'TextInput'
                }),
                exp_domain.ExplorationChange({
                    'cmd': exp_domain.CMD_EDIT_STATE_PROPERTY,
                    'property_name':
                        exp_domain.STATE_PROPERTY_INTERACTION_CUST_ARGS,
                    'state_name': 'State A',
                    'new_value': {
                        'placeholder': {
                            'value': {
                                'content_id': content_id_generator.generate(
                                    translation_domain.ContentType
                                    .CUSTOMIZATION_ARG,
                                    extra_prefix='placeholder'
                                ),
                                'unicode_str': ''
                            }
                        },
                        'rows': {'value': 1},
                        'catchMisspellings': {
                            'value': False
                        }
                    }
                }),
                exp_domain.ExplorationChange({
                    'cmd': exp_domain.CMD_EDIT_STATE_PROPERTY,
                    'property_name': exp_domain.STATE_PROPERTY_INTERACTION_ID,
                    'state_name': 'State 2',
                    'new_value': 'TextInput'
                }),
                exp_domain.ExplorationChange({
                    'cmd': exp_domain.CMD_EDIT_STATE_PROPERTY,
                    'property_name':
                        exp_domain.STATE_PROPERTY_INTERACTION_CUST_ARGS,
                    'state_name': 'State 2',
                    'new_value': {
                        'placeholder': {
                            'value': {
                                'content_id': content_id_generator.generate(
                                    translation_domain.ContentType
                                    .CUSTOMIZATION_ARG,
                                    extra_prefix='placeholder'
                                ),
                                'unicode_str': ''
                            }
                        },
                        'rows': {'value': 1},
                        'catchMisspellings': {
                            'value': False
                        }
                    }
                }),
                exp_domain.ExplorationChange({
                    'cmd': exp_domain.CMD_EDIT_STATE_PROPERTY,
                    'property_name': exp_domain.STATE_PROPERTY_INTERACTION_ID,
                    'state_name': 'State 3',
                    'new_value': 'TextInput'
                }),
                exp_domain.ExplorationChange({
                    'cmd': exp_domain.CMD_EDIT_STATE_PROPERTY,
                    'property_name':
                        exp_domain.STATE_PROPERTY_INTERACTION_CUST_ARGS,
                    'state_name': 'State 3',
                    'new_value': {
                        'placeholder': {
                            'value': {
                                'content_id': content_id_generator.generate(
                                    translation_domain.ContentType
                                    .CUSTOMIZATION_ARG,
                                    extra_prefix='placeholder'
                                ),
                                'unicode_str': ''
                            }
                        },
                        'rows': {'value': 1},
                        'catchMisspellings': {
                            'value': False
                        }
                    }
                }),
                exp_domain.ExplorationChange({
                    'cmd': exp_domain.CMD_RENAME_STATE,
                    'old_state_name': 'State 2',
                    'new_state_name': 'State B'
                }),
                exp_domain.ExplorationChange({
                    'cmd': exp_domain.CMD_DELETE_STATE,
                    'state_name': 'State 3',
                }),
                exp_domain.ExplorationChange({
                    'cmd': 'edit_exploration_property',
                    'property_name': 'next_content_id_index',
                    'new_value': content_id_generator.next_content_id_index
                })], 'changes')
        response = self.get_html_response('/create/%s' % exp_id)

        # Check download to zip file.
        # Download to zip file using download handler.
        download_url = '/createhandler/download/%s' % exp_id
        response = self.get_custom_response(download_url, 'text/plain')

        # Check downloaded zip file.
        filename = 'oppia-ThetitleforZIPdownloadhandlertest!-v2.zip'
        self.assertEqual(
            response.headers['Content-Disposition'],
            'attachment; filename=%s' % filename)
        zf_saved = zipfile.ZipFile(io.BytesIO(response.body))
        self.assertEqual(
            zf_saved.namelist(),
            ['The title for ZIP download handler test!.yaml'])

        # Load golden zip file.
        golden_zip_filepath = os.path.join(
            feconf.TESTS_DATA_DIR,
            'oppia-ThetitleforZIPdownloadhandlertest!-v2-gold.zip')
        with utils.open_file(
            golden_zip_filepath, 'rb', encoding=None) as f:
            golden_zipfile = f.read()
        zf_gold = zipfile.ZipFile(io.BytesIO(golden_zipfile))
        # Compare saved with golden file.
        self.assertEqual(
            zf_saved.open(
                'The title for ZIP download handler test!.yaml').read(),
            zf_gold.open(
                'The title for ZIP download handler test!.yaml').read())

        # Check download to JSON.
        exp_services.update_exploration(
            owner_id, exp_id, [
                exp_domain.ExplorationChange({
                    'cmd': exp_domain.CMD_EDIT_EXPLORATION_PROPERTY,
                    'property_name': 'objective',
                    'new_value': 'Test JSON download',
                })], 'Updates exploration objective')

        # Download to JSON string using download handler.
        self.maxDiff = 0
        download_url = (
            '/createhandler/download/%s?output_format=%s' %
            (exp_id, feconf.OUTPUT_FORMAT_JSON))
        response = self.get_json(download_url)

        # Check downloaded dict.
        self.assertEqual(self.SAMPLE_JSON_CONTENT, response)

        # Check downloading a specific version.
        download_url = (
            '/createhandler/download/%s?output_format=%s&v=1' %
            (exp_id, feconf.OUTPUT_FORMAT_JSON))
        response = self.get_json(download_url)
        self.assertEqual(['Introduction'], list(response.keys()))

        self.logout()

    def test_exploration_download_handler_with_unicode_title(self) -> None:
        self.login(self.EDITOR_EMAIL)
        owner_id = self.get_user_id_from_email(self.EDITOR_EMAIL)

        # Create a simple exploration.
        exp_id = 'eid'
        self.save_new_valid_exploration(
            exp_id, owner_id,
            title=u'¡Hola!',
            category='This is just a test category',
            objective='')

        # Download to zip file using download handler.
        download_url = '/createhandler/download/%s' % exp_id
        response = self.get_custom_response(download_url, 'text/plain')

        # Check downloaded zip file.
        filename = 'oppia-Hola!-v1.zip'
        self.assertEqual(
            response.headers['Content-Disposition'],
            'attachment; filename=%s' % filename)

        zf_saved = zipfile.ZipFile(io.BytesIO(response.body))
        self.assertEqual(zf_saved.namelist(), [u'¡Hola!.yaml'])

        self.logout()

    def test_exploration_download_handler_with_no_title(self) -> None:
        # This is the case for most unpublished explorations.
        self.login(self.EDITOR_EMAIL)
        owner_id = self.get_user_id_from_email(self.EDITOR_EMAIL)

        # Create a simple exploration.
        exp_id = 'eid'
        self.save_new_valid_exploration(
            exp_id, owner_id,
            title='',
            category='This is just a test category',
            objective='')

        # Download to zip file using download handler.
        download_url = '/createhandler/download/%s' % exp_id
        response = self.get_custom_response(download_url, 'text/plain')

        # Check downloaded zip file.
        filename = 'oppia-unpublished_exploration-v1.zip'
        self.assertEqual(
            response.headers['Content-Disposition'],
            'attachment; filename=%s' % filename)

        zf_saved = zipfile.ZipFile(io.BytesIO(response.body))
        self.assertEqual(zf_saved.namelist(), ['Unpublished_exploration.yaml'])

        self.logout()

    def test_state_yaml_handler(self) -> None:
        self.login(self.EDITOR_EMAIL)
        owner_id = self.get_user_id_from_email(self.EDITOR_EMAIL)

        # Create a simple exploration.
        exp_id = 'eid'
        self.save_new_valid_exploration(
            exp_id, owner_id,
            title='The title for states download handler test!',
            category='This is just a test category')

        exploration = exp_fetchers.get_exploration_by_id(exp_id)
        exploration.add_states(['State A', 'State 2', 'State 3'])
        content_id_generator = translation_domain.ContentIdGenerator(
            exploration.next_content_id_index
        )
        self.set_interaction_for_state(
            exploration.states['State A'], 'TextInput', content_id_generator)

        csrf_token = self.get_new_csrf_token()
        response = self.post_json('/createhandler/state_yaml/%s' % exp_id, {
            'state_dict': exploration.states['State A'].to_dict(),
            'width': 50,
        }, csrf_token=csrf_token)
        self.assertEqual({
            'yaml': self.SAMPLE_STATE_STRING
        }, response)

        self.logout()

    def test_state_yaml_handler_with_no_state_dict_raises_error(self) -> None:
        self.login(self.OWNER_EMAIL)
        exp_id = 'eid'
        owner_id = self.get_user_id_from_email(self.OWNER_EMAIL)
        self.save_new_valid_exploration(exp_id, owner_id)

        csrf_token = self.get_new_csrf_token()

        self.post_json(
            '/createhandler/state_yaml/%s' % exp_id, {},
            csrf_token=csrf_token, expected_status_int=400)

        self.logout()

    def test_exploration_download_handler_with_invalid_exploration_id(
        self
    ) -> None:
        self.login(self.OWNER_EMAIL)

        self.get_json(
            '/createhandler/download/invalid_id',
            expected_status_int=404)

        self.logout()

    def test_guest_cannot_access_exploration_download_handler(self) -> None:
        self.save_new_valid_exploration('exp_id', 'owner_id')
        self.get_json('/createhandler/download/exp_id', expected_status_int=404)

    def test_exploration_download_handler_with_invalid_output_format(
        self
    ) -> None:
        self.login(self.OWNER_EMAIL)
        owner_id = self.get_user_id_from_email(self.OWNER_EMAIL)
        exp_id = 'exp_id1'

        self.save_new_valid_exploration(exp_id, owner_id)

        response = self.get_json(
            '/createhandler/download/%s?output_format=invalid_output_format'
            % (exp_id), expected_status_int=400)

        error_msg = (
            'Schema validation for \'output_format\' failed: Received '
            'invalid_output_format which is not in the allowed range of '
            'choices: [\'zip\', \'json\']'
        )
        self.assertEqual(response['error'], error_msg)

        self.logout()


class ExplorationSnapshotsHandlerTests(test_utils.GenericTestBase):

    def setUp(self) -> None:
        super().setUp()
        self.signup(self.OWNER_EMAIL, self.OWNER_USERNAME)

    def test_get_with_invalid_exploration_id_raises_error(self) -> None:
        self.login(self.OWNER_EMAIL)

        self.get_json(
            '/createhandler/snapshots/invalid_id',
            expected_status_int=404)

        self.logout()

    def test_get_exploration_snapshot_history(self) -> None:
        self.login(self.OWNER_EMAIL)
        exp_id = 'eid'
        owner_id = self.get_user_id_from_email(self.OWNER_EMAIL)

        exploration = self.save_new_valid_exploration(exp_id, owner_id)
        content_id_generator = translation_domain.ContentIdGenerator(
            exploration.next_content_id_index
        )
        snapshots = exp_services.get_exploration_snapshots_metadata(exp_id)

        # Patch `snapshots` to use the editor's display name.
        for snapshot in snapshots:
            snapshot.update({
                'committer_id': 'owner'
            })

        response = self.get_json('/createhandler/snapshots/%s' % (exp_id))

        self.assertEqual(response['snapshots'], snapshots)

        exp_services.update_exploration(
            owner_id, exp_id, [
                exp_domain.ExplorationChange({
                    'cmd': exp_domain.CMD_ADD_STATE,
                    'state_name': 'State A',
                    'content_id_for_state_content': (
                        content_id_generator.generate(
                            translation_domain.ContentType.CONTENT)
                    ),
                    'content_id_for_default_outcome': (
                        content_id_generator.generate(
                            translation_domain.ContentType.DEFAULT_OUTCOME)
                    )
                }), exp_domain.ExplorationChange({
                    'cmd': exp_domain.CMD_EDIT_EXPLORATION_PROPERTY,
                    'property_name': 'next_content_id_index',
                    'new_value': content_id_generator.next_content_id_index,
                    'old_value': 0
            })], 'Addes state')

        snapshots = exp_services.get_exploration_snapshots_metadata(exp_id)

        # Patch `snapshots` to use the editor's display name.
        for snapshot in snapshots:
            snapshot.update({
                'committer_id': 'owner'
            })

        response = self.get_json('/createhandler/snapshots/%s' % (exp_id))

        self.assertEqual(response['snapshots'], snapshots)

        self.logout()


class ExplorationStatisticsHandlerTests(test_utils.GenericTestBase):

    def setUp(self) -> None:
        super().setUp()
        self.signup(self.OWNER_EMAIL, self.OWNER_USERNAME)

    def test_get_with_invalid_exploration_id_raises_error(self) -> None:
        self.login(self.OWNER_EMAIL)

        self.get_json(
            '/createhandler/statistics/invalid_id',
            expected_status_int=404)

        self.logout()

    def test_guest_cannot_access_exploration_statistics_handler(self) -> None:
        self.save_new_valid_exploration('exp_id', 'owner_id')
        self.get_json(
            '/createhandler/statistics/exp_id', expected_status_int=404)

    def test_get_exploration_statistics(self) -> None:
        self.login(self.OWNER_EMAIL)
        exp_id = 'eid'
        owner_id = self.get_user_id_from_email(self.OWNER_EMAIL)

        exploration = self.save_new_valid_exploration(exp_id, owner_id)
        content_id_generator = translation_domain.ContentIdGenerator(
            exploration.next_content_id_index
        )
        exp_stats = stats_services.get_exploration_stats(
            exp_id, exploration.version)

        response = self.get_json('/createhandler/statistics/%s' % (exp_id))

        self.assertEqual(response, exp_stats.to_frontend_dict())

        exp_services.update_exploration(
            owner_id, exp_id, [
                exp_domain.ExplorationChange({
                    'cmd': exp_domain.CMD_ADD_STATE,
                    'state_name': 'State A',
                    'content_id_for_state_content': (
                        content_id_generator.generate(
                            translation_domain.ContentType.CONTENT)
                    ),
                    'content_id_for_default_outcome': (
                        content_id_generator.generate(
                            translation_domain.ContentType.DEFAULT_OUTCOME)
                    )
                }), exp_domain.ExplorationChange({
                        'cmd': exp_domain.CMD_EDIT_EXPLORATION_PROPERTY,
                        'property_name': 'next_content_id_index',
                        'new_value': content_id_generator.next_content_id_index,
                        'old_value': 0
                })
            ], 'Addes state')

        exploration = exp_fetchers.get_exploration_by_id(exp_id)
        exp_stats = stats_services.get_exploration_stats(
            exp_id, exploration.version)

        response = self.get_json('/createhandler/statistics/%s' % (exp_id))

        self.assertEqual(response, exp_stats.to_frontend_dict())

        self.logout()


class StartedTutorialEventHandlerTests(test_utils.GenericTestBase):

    def setUp(self) -> None:
        super().setUp()
        self.signup(self.OWNER_EMAIL, self.OWNER_USERNAME)

    def test_record_user_saw_tutorial(self) -> None:
        self.login(self.OWNER_EMAIL)
        exp_id = 'eid'
        owner_id = self.get_user_id_from_email(self.OWNER_EMAIL)

        self.save_new_valid_exploration(exp_id, owner_id)

        csrf_token = self.get_new_csrf_token()

        user_settings = user_services.get_user_settings(owner_id)

        self.assertFalse(user_settings.last_started_state_editor_tutorial)

        self.post_json(
            '/createhandler/started_tutorial_event/%s' % (exp_id), {},
            csrf_token=csrf_token)

        user_settings = user_services.get_user_settings(owner_id)

        self.assertTrue(user_settings.last_started_state_editor_tutorial)

        self.logout()


class TopUnresolvedAnswersHandlerTests(test_utils.GenericTestBase):

    def setUp(self) -> None:
        super().setUp()
        self.signup(self.OWNER_EMAIL, self.OWNER_USERNAME)
        self.owner_id = self.get_user_id_from_email(self.OWNER_EMAIL)

        self.exp_id = 'exp_id'
        self.exploration = self.save_new_valid_exploration(
            self.exp_id, self.owner_id)

    def test_cannot_get_unresolved_answers_with_no_state_name(self) -> None:
        self.login(self.OWNER_EMAIL)

        response = self.get_json(
            '/createhandler/get_top_unresolved_answers/%s' % self.exp_id,
            expected_status_int=200)

        self.assertEqual(response['unresolved_answers'], [])

        self.logout()


class StateInteractionStatsHandlerTests(test_utils.GenericTestBase):

    def setUp(self) -> None:
        super().setUp()
        self.signup(self.OWNER_EMAIL, self.OWNER_USERNAME)

    def test_get_with_invalid_exploration_id_raises_error(self) -> None:
        self.login(self.OWNER_EMAIL)

        self.get_json(
            '/createhandler/state_interaction_stats/%s/%s' % (
                'invalid_id', 'state_name'),
            expected_status_int=404)

        self.logout()

    def test_cannot_get_learner_answer_statistics_with_invalid_state_name(
        self
    ) -> None:
        observed_log_messages = []

        def _mock_logging_function(
            msg: str, *args: str, **unused_kwargs: str
        ) -> None:
            """Mocks logging.error()."""
            observed_log_messages.append(msg % args)

        logging_swap = self.swap(logging, 'exception', _mock_logging_function)

        self.login(self.OWNER_EMAIL)
        exp_id = 'eid'
        owner_id = self.get_user_id_from_email(self.OWNER_EMAIL)

        self.save_new_valid_exploration(exp_id, owner_id)

        with logging_swap:
            self.get_json(
                '/createhandler/state_interaction_stats/%s/%s' % (
                    exp_id, 'invalid_state_name'),
                expected_status_int=404)

        self.assertEqual(len(observed_log_messages), 3)
        self.assertEqual(
            observed_log_messages[:2],
            [
                'Could not find state: invalid_state_name',
                'Available states: [\'Introduction\']'
            ]
        )
        self.assertRaisesRegex(Exception, 'Bad response: 503')

        self.logout()

    def test_get_learner_answer_statistics_for_state(self) -> None:
        self.login(self.OWNER_EMAIL)
        exp_id = 'eid'
        owner_id = self.get_user_id_from_email(self.OWNER_EMAIL)
        exploration = self.save_new_valid_exploration(exp_id, owner_id)

        response = self.get_json(
            '/createhandler/state_interaction_stats/%s/%s' % (
                exp_id, exploration.init_state_name))

        self.assertEqual(response['visualizations_info'], [])


class ExplorationDeletionRightsTests(BaseEditorControllerTests):

    def test_deletion_rights_for_unpublished_exploration(self) -> None:
        """Test rights management for deletion of unpublished explorations."""
        # Unpublished exploration id.
        unpublished_exp_id = 'unpub_eid'
        exploration = exp_domain.Exploration.create_default_exploration(
            unpublished_exp_id)
        exp_services.save_new_exploration(self.owner_id, exploration)

        rights_manager.assign_role_for_exploration(
            self.owner, unpublished_exp_id, self.editor_id,
            rights_domain.ROLE_EDITOR)

        self.login(self.EDITOR_EMAIL)
        self.delete_json(
            '/createhandler/data/%s' % unpublished_exp_id,
            expected_status_int=401)
        self.logout()

        self.login(self.VIEWER_EMAIL)
        self.delete_json(
            '/createhandler/data/%s' % unpublished_exp_id,
            expected_status_int=401)
        self.logout()

        self.login(self.OWNER_EMAIL)
        self.delete_json(
            '/createhandler/data/%s' % unpublished_exp_id,
            expected_status_int=200)
        self.logout()

    def test_deletion_rights_for_published_exploration(self) -> None:
        """Test rights management for deletion of published explorations."""
        # Published exploration id.
        published_exp_id = 'pub_eid'
        exploration = exp_domain.Exploration.create_default_exploration(
            published_exp_id, title='A title', category='A category')
        exp_services.save_new_exploration(self.owner_id, exploration)
        rights_manager.publish_exploration(self.owner, published_exp_id)

        rights_manager.assign_role_for_exploration(
            self.owner, published_exp_id, self.editor_id,
            rights_domain.ROLE_EDITOR)
        rights_manager.assign_role_for_exploration(
            self.voiceover_admin, published_exp_id, self.voice_artist_id,
            rights_domain.ROLE_VOICE_ARTIST)

        self.login(self.EDITOR_EMAIL)
        self.delete_json(
            '/createhandler/data/%s' % published_exp_id,
            expected_status_int=401)
        self.logout()

        self.login(self.VIEWER_EMAIL)
        self.delete_json(
            '/createhandler/data/%s' % published_exp_id,
            expected_status_int=401)
        self.logout()

        self.login(self.VOICE_ARTIST_EMAIL)
        self.delete_json(
            '/createhandler/data/%s' % published_exp_id,
            expected_status_int=401)
        self.logout()

        self.login(self.OWNER_EMAIL)
        self.delete_json(
            '/createhandler/data/%s' % published_exp_id,
            expected_status_int=401)
        self.logout()

        self.login(self.CURRICULUM_ADMIN_EMAIL)
        self.delete_json(
            '/createhandler/data/%s' % published_exp_id,
            expected_status_int=200)
        self.logout()

    def test_logging_info_after_deletion(self) -> None:
        """Test correctness of logged statements while deleting exploration."""
        observed_log_messages = []

        def mock_logging_function(msg: str, *_: str) -> None:
            # Message logged by function clear_all_pending() in
            # oppia_tools/google_appengine_1.9.67/google_appengine/google/
            # appengine/ext/ndb/tasklets.py, not to be checked here.
            log_from_google_app_engine = 'all_pending: clear %s'

            if msg != log_from_google_app_engine:
                observed_log_messages.append(msg)

        with self.swap(logging, 'info', mock_logging_function), self.swap(
            logging, 'debug', mock_logging_function):
            # Checking for non-moderator/non-admin.

            # Unpublished exploration id.
            exp_id = 'unpub_eid'
            exploration = exp_domain.Exploration.create_default_exploration(
                exp_id)
            exp_services.save_new_exploration(self.owner_id, exploration)

            self.login(self.OWNER_EMAIL)
            self.delete_json(
                '/createhandler/data/%s' % exp_id)

            self.assertEqual(observed_log_messages, [
                '(%s) %s tried to delete exploration %s' %
                ([feconf.ROLE_ID_FULL_USER], self.owner_id, exp_id),
                '(%s) %s deleted exploration %s' %
                ([feconf.ROLE_ID_FULL_USER], self.owner_id, exp_id)
            ])
            self.logout()

            # Checking for moderator.
            observed_log_messages = []
            # Unpublished exploration id.
            exp_id = 'unpub_eid3'
            exploration = exp_domain.Exploration.create_default_exploration(
                exp_id)
            exp_services.save_new_exploration(self.moderator_id, exploration)

            self.login(self.MODERATOR_EMAIL)
            self.delete_json('/createhandler/data/%s' % exp_id)
            self.assertEqual(observed_log_messages, [
                '(%s) %s tried to delete exploration %s' % (
                    [feconf.ROLE_ID_FULL_USER, feconf.ROLE_ID_MODERATOR],
                    self.moderator_id, exp_id),
                '(%s) %s deleted exploration %s' % (
                    [feconf.ROLE_ID_FULL_USER, feconf.ROLE_ID_MODERATOR],
                    self.moderator_id, exp_id)
            ])
            self.logout()


class VersioningIntegrationTest(BaseEditorControllerTests):
    """Test retrieval of and reverting to old exploration versions."""

    EXP_ID = '0'

    def setUp(self) -> None:
        """Create exploration with two versions."""
        super().setUp()

        exp_services.load_demo(self.EXP_ID)
        rights_manager.release_ownership_of_exploration(
            self.system_user, self.EXP_ID)

        self.login(self.EDITOR_EMAIL)
        self.editor_id = self.get_user_id_from_email(self.EDITOR_EMAIL)

        # In version 2, change the objective and the initial state content.
        exploration = exp_fetchers.get_exploration_by_id(self.EXP_ID)
        init_state = exploration.states[exploration.init_state_name]
        exp_services.update_exploration(
            self.editor_id, self.EXP_ID, [exp_domain.ExplorationChange({
                'cmd': 'edit_exploration_property',
                'property_name': 'objective',
                'new_value': 'the objective',
            }), exp_domain.ExplorationChange({
                'cmd': 'edit_state_property',
                'property_name': 'content',
                'state_name': exploration.init_state_name,
                'new_value': {
                    'content_id': init_state.content.content_id,
                    'html': '<p>ABC</p>'
                },
            })], 'Change objective and init state content')

    def test_get_with_disabled_exploration_id_raises_error(self) -> None:
        self.get_html_response(
            '%s/%s' % (
                feconf.EDITOR_URL_PREFIX, feconf.DISABLED_EXPLORATION_IDS[0]),
            expected_status_int=404)

    def test_check_revert_valid(self) -> None:
        """Test if an old exploration version is valid."""
        reader_dict = self.get_json(
            '/createhandler/check_revert_valid/%s/%s' % (self.EXP_ID, 1))
        self.assertTrue(reader_dict['valid'])
        self.assertIsNone(reader_dict['details'])

    def test_reverting_to_old_exploration(self) -> None:
        """Test reverting to old exploration versions."""
        # Open editor page.
        csrf_token = self.get_new_csrf_token()

        # May not revert to any version that's not 1.
        for rev_version in (2, 3, 4, '10'):
            response_dict = self.post_json(
                '/createhandler/revert/%s' % self.EXP_ID, {
                    'current_version': 2,
                    'revert_to_version': rev_version
                }, csrf_token=csrf_token, expected_status_int=400)

            self.assertIn('Cannot revert to version', response_dict['error'])

            # Check that exploration is really not reverted to old version.
            reader_dict = self.get_json(
                '%s/%s' % (feconf.EXPLORATION_INIT_URL_PREFIX, self.EXP_ID))
            init_state_name = reader_dict['exploration']['init_state_name']
            init_state_data = (
                reader_dict['exploration']['states'][init_state_name])
            init_content = init_state_data['content']['html']
            self.assertIn('ABC', init_content)
            self.assertNotIn('Hi, welcome to Oppia!', init_content)

        # May not revert to any version that's not convertible to int.
        for rev_version in ('abc', ()):
            response_dict = self.post_json(
                '/createhandler/revert/%s' % self.EXP_ID, {
                    'current_version': 2,
                    'revert_to_version': rev_version
                }, csrf_token=csrf_token, expected_status_int=400)

            self.assertIn(
                'Schema validation for \'revert_to_version\' '
                'failed:', response_dict['error'])

        # Revert to version 1.
        rev_version = 1
        response_dict = self.post_json(
            '/createhandler/revert/%s' % self.EXP_ID, {
                'current_version': 2,
                'revert_to_version': rev_version
            }, csrf_token=csrf_token)

        # Check that exploration is really reverted to version 1.
        reader_dict = self.get_json(
            '%s/%s' % (feconf.EXPLORATION_INIT_URL_PREFIX, self.EXP_ID))

        init_state_name = reader_dict['exploration']['init_state_name']
        init_state_data = (
            reader_dict['exploration']['states'][init_state_name])
        init_content = init_state_data['content']['html']
        self.assertNotIn('ABC', init_content)
        self.assertIn('Hi, welcome to Oppia!', init_content)

    def test_versioning_for_default_exploration(self) -> None:
        """Test retrieval of old exploration versions."""
        # The latest version contains 'ABC'.
        reader_dict = self.get_json(
            '%s/%s' % (feconf.EXPLORATION_INIT_URL_PREFIX, self.EXP_ID))
        init_state_name = reader_dict['exploration']['init_state_name']
        init_state_data = (
            reader_dict['exploration']['states'][init_state_name])
        init_content = init_state_data['content']['html']
        self.assertIn('ABC', init_content)
        self.assertNotIn('Hi, welcome to Oppia!', init_content)

        # v1 contains 'Hi, welcome to Oppia!'.
        reader_dict = self.get_json(
            '%s/%s?v=1' % (feconf.EXPLORATION_INIT_URL_PREFIX, self.EXP_ID))
        init_state_name = reader_dict['exploration']['init_state_name']
        init_state_data = (
            reader_dict['exploration']['states'][init_state_name])
        init_content = init_state_data['content']['html']
        self.assertIn('Hi, welcome to Oppia!', init_content)
        self.assertNotIn('ABC', init_content)

        # v2 contains 'ABC'.
        reader_dict = self.get_json(
            '%s/%s?v=2' % (feconf.EXPLORATION_INIT_URL_PREFIX, self.EXP_ID))
        init_state_name = reader_dict['exploration']['init_state_name']
        init_state_data = (
            reader_dict['exploration']['states'][init_state_name])
        init_content = init_state_data['content']['html']
        self.assertIn('ABC', init_content)
        self.assertNotIn('Hi, welcome to Oppia!', init_content)

        # v3 does not exist.
        self.get_json(
            '%s/%s?v=3' % (feconf.EXPLORATION_INIT_URL_PREFIX, self.EXP_ID),
            expected_status_int=404)

    def test_revert_with_invalid_current_version_raises_error(self) -> None:
        csrf_token = self.get_new_csrf_token()

        response = self.post_json(
            '/createhandler/revert/%s' % self.EXP_ID, {
                'current_version': 'invalid_version',
                'revert_to_version': 1
            }, csrf_token=csrf_token, expected_status_int=400)

        error_msg = (
            'Schema validation for \'current_version\' failed: Could not '
            'convert str to int: invalid_version'
        )
        self.assertEqual(response['error'], error_msg)


class ExplorationEditRightsTest(BaseEditorControllerTests):
    """Test the handling of edit rights for explorations."""

    def test_user_banning(self) -> None:
        """Test that banned users are banned."""

        exp_id = '0'
        exp_services.load_demo(exp_id)
        rights_manager.release_ownership_of_exploration(
            self.system_user, exp_id)

        # Sign-up new editors Joe and Sandra.
        self.signup('joe@example.com', 'joe')
        self.signup('sandra@example.com', 'sandra')

        # Joe logs in.
        self.login('joe@example.com')

        self.get_html_response(feconf.LIBRARY_INDEX_URL)
        self.get_html_response('/create/%s' % exp_id)
        self.assert_can_edit(exp_id)

        # Ban joe.
        self.mark_user_banned('joe')

        # Test that Joe is banned (He can still access the library page).
        self.get_html_response(feconf.LIBRARY_INDEX_URL)
        self.get_html_response('/create/%s' % exp_id)
        self.assert_cannot_edit(exp_id)

        # Joe logs out.
        self.logout()

        # Sandra logs in and is unaffected.
        self.login('sandra@example.com')
        self.assert_can_edit(exp_id)
        self.logout()


class ExplorationRightsIntegrationTest(BaseEditorControllerTests):
    """Test the handler for managing exploration editing rights."""

    COLLABORATOR_EMAIL: Final = 'collaborator@example.com'
    COLLABORATOR_USERNAME: Final = 'collab'
    COLLABORATOR2_EMAIL: Final = 'collaborator2@example.com'
    COLLABORATOR2_USERNAME: Final = 'collab2'
    COLLABORATOR3_EMAIL: Final = 'collaborator3@example.com'
    COLLABORATOR3_USERNAME: Final = 'collab3'
    COLLABORATOR4_EMAIL: Final = 'collaborator4@example.com'
    COLLABORATOR4_USERNAME: Final = 'collab4'
    RANDOM_USER_EMAIL: Final = 'randomuser@example.com'
    RANDOM_USER_USERNAME: Final = 'randomuser'

    def test_for_deassign_editor_role(self) -> None:
        self.signup(
            self.COLLABORATOR_EMAIL, self.COLLABORATOR_USERNAME)

        # Owner creates exploration.
        self.login(self.OWNER_EMAIL)
        exp_id = 'eid'
        self.save_new_valid_exploration(
            exp_id, self.owner_id, title='Title for rights handler test!',
            category='My category')

        exploration = exp_fetchers.get_exploration_by_id(exp_id)
        exploration.add_states(['State A', 'State 2', 'State 3'])
        content_id_generator = translation_domain.ContentIdGenerator(
            exploration.next_content_id_index)
        self.set_interaction_for_state(
            exploration.states['State A'], 'TextInput', content_id_generator)
        self.set_interaction_for_state(
            exploration.states['State 2'], 'TextInput', content_id_generator)
        self.set_interaction_for_state(
            exploration.states['State 3'], 'TextInput', content_id_generator)
        self.logout()

        self.login(self.COLLABORATOR_EMAIL)
        self.get_json(
            '%s/%s' % (feconf.USER_PERMISSIONS_URL_PREFIX, exp_id),
            expected_status_int=404)
        self.logout()

        self.login(self.OWNER_EMAIL)
        csrf_token = self.get_new_csrf_token()
        rights_url = '%s/%s' % (feconf.EXPLORATION_RIGHTS_PREFIX, exp_id)
        self.put_json(
            rights_url, {
                'version': exploration.version,
                'new_member_username': self.COLLABORATOR_USERNAME,
                'new_member_role': rights_domain.ROLE_EDITOR,
                'viewable_if_private': None
            }, csrf_token=csrf_token)
        self.logout()

        self.login(self.COLLABORATOR_EMAIL)
        self.assert_can_edit(exp_id)
        self.assert_can_voiceover(exp_id)
        self.logout()

        self.login(self.OWNER_EMAIL)
        self.delete_json(
            rights_url, params={
                'username': self.COLLABORATOR_USERNAME
            })
        self.logout()

        self.login(self.COLLABORATOR_EMAIL)
        self.get_json(
            '%s/%s' % (feconf.USER_PERMISSIONS_URL_PREFIX, exp_id),
            expected_status_int=404)
        self.logout()

    def test_for_deassign_sole_owner_from_exploration(self) -> None:
        self.login(self.OWNER_EMAIL)
        exp_id = 'eid'
        self.save_new_valid_exploration(
            exp_id, self.owner_id, title='Title for rights handler test!',
            category='My category')

        exploration = exp_fetchers.get_exploration_by_id(exp_id)
        exploration.add_states(['State A', 'State 2', 'State 3'])
        content_id_generator = translation_domain.ContentIdGenerator(
            exploration.next_content_id_index)
        self.set_interaction_for_state(
            exploration.states['State A'], 'TextInput', content_id_generator)
        self.set_interaction_for_state(
            exploration.states['State 2'], 'TextInput', content_id_generator)
        self.set_interaction_for_state(
            exploration.states['State 3'], 'TextInput', content_id_generator)
        rights_url = '%s/%s' % (feconf.EXPLORATION_RIGHTS_PREFIX, exp_id)

        response = self.delete_json(
            rights_url, params={
                'username': self.OWNER_USERNAME
            }, expected_status_int=400)
        self.assertEqual(
            response['error'], 'Sorry, users cannot remove their own roles.')
        self.logout()

    def test_users_cannot_assign_other_role_to_itself(self) -> None:
        self.login(self.OWNER_EMAIL)
        exp_id = 'eid'
        self.save_new_valid_exploration(
            exp_id, self.owner_id, title='Title for rights handler test!',
            category='My category')

        exploration = exp_fetchers.get_exploration_by_id(exp_id)
        rights_url = '%s/%s' % (feconf.EXPLORATION_RIGHTS_PREFIX, exp_id)
        csrf_token = self.get_new_csrf_token()

        response = self.put_json(
            rights_url, {
                'version': exploration.version,
                'new_member_username': self.OWNER_USERNAME,
                'new_member_role': rights_domain.ROLE_EDITOR,
                'make_community_owned': False,
                'viewable_if_private': None
            }, csrf_token=csrf_token, expected_status_int=400)
        self.assertEqual(
            response['error'],
            'Users are not allowed to assign other roles to themselves')
        self.logout()

    def test_for_deassign_viewer_role_from_exploration(self) -> None:
        self.login(self.OWNER_EMAIL)
        exp_id = 'eid'
        self.save_new_valid_exploration(
            exp_id, self.owner_id, title='Title for rights handler test!',
            category='My category')

        exploration = exp_fetchers.get_exploration_by_id(exp_id)
        exploration.add_states(['State A', 'State 2', 'State 3'])
        content_id_generator = translation_domain.ContentIdGenerator(
            exploration.next_content_id_index)
        self.set_interaction_for_state(
            exploration.states['State A'], 'TextInput', content_id_generator)
        self.set_interaction_for_state(
            exploration.states['State 2'], 'TextInput', content_id_generator)
        self.set_interaction_for_state(
            exploration.states['State 3'], 'TextInput', content_id_generator)
        self.logout()

        self.login(self.VIEWER_EMAIL)
        self.get_json(
            '%s/%s' % (feconf.USER_PERMISSIONS_URL_PREFIX, exp_id),
            expected_status_int=404)
        self.logout()

        self.login(self.OWNER_EMAIL)
        csrf_token = self.get_new_csrf_token()
        rights_url = '%s/%s' % (feconf.EXPLORATION_RIGHTS_PREFIX, exp_id)
        self.put_json(
            rights_url, {
                'version': exploration.version,
                'new_member_username': self.VIEWER_USERNAME,
                'new_member_role': rights_domain.ROLE_VIEWER,
                'viewable_if_private': None
            }, csrf_token=csrf_token)
        self.logout()

        self.login(self.VIEWER_EMAIL)
        self.assert_cannot_edit(exp_id)
        self.assert_cannot_voiceover(exp_id)
        self.logout()

        self.login(self.OWNER_EMAIL)
        self.delete_json(
            rights_url, params={
                'username': self.VIEWER_USERNAME
            })
        self.logout()

        self.login(self.VIEWER_EMAIL)
        self.get_json(
            '%s/%s' % (feconf.USER_PERMISSIONS_URL_PREFIX, exp_id),
            expected_status_int=404)
        self.logout()

    def test_role_must_be_provided_for_a_new_member(self) -> None:
        self.signup(
            self.COLLABORATOR_EMAIL, self.COLLABORATOR_USERNAME)
        self.signup(
            self.COLLABORATOR2_EMAIL, self.COLLABORATOR2_USERNAME)

        self.login(self.OWNER_EMAIL)
        csrf_token = self.get_new_csrf_token()
        exp_id = 'eid'
        self.save_new_valid_exploration(
            exp_id, self.owner_id, title='Title for rights handler test!',
            category='My category')

        exploration = exp_fetchers.get_exploration_by_id(exp_id)
        exploration.add_states(['State A'])

        rights_url = '%s/%s' % (feconf.EXPLORATION_RIGHTS_PREFIX, exp_id)
        response = self.put_json(
            rights_url, {
                'version': exploration.version,
                'new_member_username': self.COLLABORATOR_USERNAME,
                'viewable_if_private': None
            },
            csrf_token=csrf_token,
            expected_status_int=400
        )
        self.assertEqual(
            response['error'],
            'Please provide a role for the new member of the exploration.'
        )

    def test_that_an_editor_can_edit_the_exploration(self) -> None:
        self.signup(
            self.COLLABORATOR_EMAIL, self.COLLABORATOR_USERNAME)
        self.signup(
            self.COLLABORATOR2_EMAIL, self.COLLABORATOR2_USERNAME)

        self.login(self.OWNER_EMAIL)
        csrf_token = self.get_new_csrf_token()
        exp_id = 'eid'
        self.save_new_valid_exploration(
            exp_id, self.owner_id, title='Title for rights handler test!',
            category='My category')

        exploration = exp_fetchers.get_exploration_by_id(exp_id)
        exploration.add_states(['State A'])
        content_id_generator = translation_domain.ContentIdGenerator(
            exploration.next_content_id_index
        )

        rights_url = '%s/%s' % (feconf.EXPLORATION_RIGHTS_PREFIX, exp_id)
        self.put_json(
            rights_url, {
                'version': exploration.version,
                'new_member_username': self.COLLABORATOR_USERNAME,
                'new_member_role': rights_domain.ROLE_EDITOR,
                'viewable_if_private': None
            }, csrf_token=csrf_token)

        # Check that collaborator can add a new state called 'State B'.
        self.login(self.COLLABORATOR_EMAIL)
        self.assert_can_edit(exp_id)
        self.assert_can_voiceover(exp_id)
        csrf_token = self.get_new_csrf_token()

        reader_dict = self.get_json(
            '%s/%s' % (feconf.EXPLORATION_DATA_PREFIX, exp_id))
        self.assertNotIn('State B', reader_dict['states'])

        response = self.put_json(
            '%s/%s' % (feconf.EXPLORATION_DATA_PREFIX, exp_id),
            {
                'version': exploration.version,
                'commit_message': 'Added State B',
                'change_list': [{
                    'cmd': 'add_state',
                    'state_name': 'State B',
                    'content_id_for_state_content': (
                        content_id_generator.generate(
                            translation_domain.ContentType.CONTENT)
                    ),
                    'content_id_for_default_outcome': (
                        content_id_generator.generate(
                            translation_domain.ContentType.DEFAULT_OUTCOME)
                    )
                }, {
                    'cmd': 'edit_exploration_property',
                    'property_name': 'next_content_id_index',
                    'new_value': content_id_generator.next_content_id_index
                }]
            },
            csrf_token=csrf_token,
            expected_status_int=200
        )
        self.assertIn('State B', response['states'])
        self.logout()

    def test_that_an_editor_cannot_assign_role_to_others(self) -> None:
        self.signup(
            self.COLLABORATOR_EMAIL, self.COLLABORATOR_USERNAME)
        self.signup(
            self.COLLABORATOR2_EMAIL, self.COLLABORATOR2_USERNAME)

        self.login(self.OWNER_EMAIL)
        csrf_token = self.get_new_csrf_token()
        exp_id = 'eid'
        self.save_new_valid_exploration(
            exp_id, self.owner_id, title='Title for rights handler test!',
            category='My category')

        exploration = exp_fetchers.get_exploration_by_id(exp_id)
        exploration.add_states(['State A'])

        rights_url = '%s/%s' % (feconf.EXPLORATION_RIGHTS_PREFIX, exp_id)
        self.put_json(
            rights_url, {
                'version': exploration.version,
                'new_member_username': self.COLLABORATOR_USERNAME,
                'new_member_role': rights_domain.ROLE_EDITOR,
                'viewable_if_private': None
            }, csrf_token=csrf_token)

        # Check that collaborator cannot add new members.
        self.login(self.COLLABORATOR_EMAIL)
        self.assert_can_edit(exp_id)
        self.assert_can_voiceover(exp_id)
        csrf_token = self.get_new_csrf_token()

        exploration = exp_fetchers.get_exploration_by_id(exp_id)
        rights_url = '%s/%s' % (feconf.EXPLORATION_RIGHTS_PREFIX, exp_id)

        reader_dict = self.get_json(
            '%s/%s' % (feconf.EXPLORATION_DATA_PREFIX, exp_id))
        self.assertNotIn(
            self.COLLABORATOR2_USERNAME,
            reader_dict['rights']['editor_names']
        )

        response = self.put_json(
            rights_url, {
                'version': exploration.version,
                'new_member_username': self.COLLABORATOR2_USERNAME,
                'new_member_role': rights_domain.ROLE_EDITOR,
            }, csrf_token=csrf_token,
            expected_status_int=401
        )
        error_msg = (
            'You do not have credentials to change rights '
            'for this exploration.'
        )
        self.assertEqual(response['error'], error_msg)
        reader_dict = self.get_json(
            '%s/%s' % (feconf.EXPLORATION_DATA_PREFIX, exp_id))
        self.assertNotIn(
            self.COLLABORATOR2_USERNAME,
            reader_dict['rights']['editor_names']
        )
        self.logout()

    def test_that_a_viewer_cannot_edit_the_exploration(self) -> None:
        self.signup(
            self.COLLABORATOR_EMAIL, self.COLLABORATOR_USERNAME)
        self.signup(
            self.COLLABORATOR2_EMAIL, self.COLLABORATOR2_USERNAME)

        self.login(self.OWNER_EMAIL)
        csrf_token = self.get_new_csrf_token()
        exp_id = 'eid'
        self.save_new_valid_exploration(
            exp_id, self.owner_id, title='Title for rights handler test!',
            category='My category')

        exploration = exp_fetchers.get_exploration_by_id(exp_id)
        exploration.add_states(['State A'])
        content_id_generator = translation_domain.ContentIdGenerator(
            exploration.next_content_id_index
        )

        rights_url = '%s/%s' % (feconf.EXPLORATION_RIGHTS_PREFIX, exp_id)
        self.put_json(
            rights_url, {
                'version': exploration.version,
                'new_member_username': self.COLLABORATOR_USERNAME,
                'new_member_role': rights_domain.ROLE_VIEWER,
                'viewable_if_private': None
            }, csrf_token=csrf_token)

        # Check that collaborator cannot add a new state called 'State B'.
        self.login(self.COLLABORATOR_EMAIL)
        self.assert_cannot_edit(exp_id)
        self.assert_cannot_voiceover(exp_id)
        csrf_token = self.get_new_csrf_token()

        reader_dict = self.get_json(
            '%s/%s' % (feconf.EXPLORATION_DATA_PREFIX, exp_id))
        self.assertNotIn('State B', reader_dict['states'])

        response = self.put_json(
            '%s/%s' % (feconf.EXPLORATION_DATA_PREFIX, exp_id),
            {
                'version': exploration.version,
                'commit_message': 'Added State B',
                'change_list': [{
                    'cmd': 'add_state',
                    'state_name': 'State B',
                    'content_id_for_state_content': (
                        content_id_generator.generate(
                            translation_domain.ContentType.CONTENT)
                    ),
                    'content_id_for_default_outcome': (
                        content_id_generator.generate(
                            translation_domain.ContentType.DEFAULT_OUTCOME)
                    )
                }, {
                    'cmd': 'edit_exploration_property',
                    'property_name': 'next_content_id_index',
                    'new_value': content_id_generator.next_content_id_index
                }]
            },
            csrf_token=csrf_token,
            expected_status_int=401
        )
        error_msg = (
            'You do not have permissions to save this exploration.'
        )
        self.assertEqual(response['error'], error_msg)
        reader_dict = self.get_json(
            '%s/%s' % (feconf.EXPLORATION_DATA_PREFIX, exp_id))
        self.assertNotIn('State B', reader_dict['states'])
        self.logout()

    def test_that_a_viewer_cannot_assign_role_to_others(self) -> None:
        self.signup(
            self.COLLABORATOR_EMAIL, self.COLLABORATOR_USERNAME)
        self.signup(
            self.COLLABORATOR2_EMAIL, self.COLLABORATOR2_USERNAME)

        self.login(self.OWNER_EMAIL)
        csrf_token = self.get_new_csrf_token()
        exp_id = 'eid'
        self.save_new_valid_exploration(
            exp_id, self.owner_id, title='Title for rights handler test!',
            category='My category')

        exploration = exp_fetchers.get_exploration_by_id(exp_id)
        exploration.add_states(['State A'])

        rights_url = '%s/%s' % (feconf.EXPLORATION_RIGHTS_PREFIX, exp_id)
        self.put_json(
            rights_url, {
                'version': exploration.version,
                'new_member_username': self.COLLABORATOR_USERNAME,
                'new_member_role': rights_domain.ROLE_VIEWER,
                'viewable_if_private': None
            }, csrf_token=csrf_token)

        # Check that collaborator cannot add new members.
        self.login(self.COLLABORATOR_EMAIL)
        self.assert_cannot_edit(exp_id)
        self.assert_cannot_voiceover(exp_id)
        csrf_token = self.get_new_csrf_token()

        exploration = exp_fetchers.get_exploration_by_id(exp_id)
        rights_url = '%s/%s' % (feconf.EXPLORATION_RIGHTS_PREFIX, exp_id)

        reader_dict = self.get_json(
            '%s/%s' % (feconf.EXPLORATION_DATA_PREFIX, exp_id))
        self.assertNotIn(
            self.COLLABORATOR2_USERNAME,
            reader_dict['rights']['editor_names']
        )

        response = self.put_json(
            rights_url, {
                'version': exploration.version,
                'new_member_username': self.COLLABORATOR2_USERNAME,
                'new_member_role': rights_domain.ROLE_EDITOR,
                'viewable_if_private': None
            }, csrf_token=csrf_token,
            expected_status_int=401
        )
        error_msg = (
            'You do not have credentials to change rights '
            'for this exploration.'
        )
        self.assertEqual(response['error'], error_msg)
        reader_dict = self.get_json(
            '%s/%s' % (feconf.EXPLORATION_DATA_PREFIX, exp_id))
        self.assertNotIn(
            self.COLLABORATOR2_USERNAME,
            reader_dict['rights']['editor_names']
        )
        self.logout()

    def test_that_a_voice_artist_cannot_edit_the_exploration(self) -> None:
        self.signup(
            self.COLLABORATOR2_EMAIL, self.COLLABORATOR2_USERNAME)

        self.login(self.OWNER_EMAIL)
        exp_id = 'eid'
        self.save_new_valid_exploration(
            exp_id, self.owner_id, title='Title for rights handler test!',
            category='My category')

        exploration = exp_fetchers.get_exploration_by_id(exp_id)
        exploration.add_states(['State A'])
        content_id_generator = translation_domain.ContentIdGenerator(
            exploration.next_content_id_index
        )

        rights_manager.publish_exploration(self.owner, exp_id)
        rights_manager.assign_role_for_exploration(
            self.voiceover_admin, exp_id, self.voice_artist_id,
            rights_domain.ROLE_VOICE_ARTIST)

        voiceover_artist_email = user_services.get_email_from_user_id(
            self.voice_artist_id)

        # Check that voiceover artist cannot add a new state
        # called 'State B'.
        self.login(voiceover_artist_email)
        self.assert_cannot_edit(exp_id)
        self.assert_can_voiceover(exp_id)
        csrf_token = self.get_new_csrf_token()

        reader_dict = self.get_json(
            '%s/%s' % (feconf.EXPLORATION_DATA_PREFIX, exp_id))
        self.assertNotIn('State B', reader_dict['states'])

        self.put_json(
            '%s/%s' % (feconf.EXPLORATION_DATA_PREFIX, exp_id),
            {
                'version': exploration.version,
                'commit_message': 'Added State B',
                'change_list': [{
                    'cmd': 'add_state',
                    'state_name': 'State B',
                    'content_id_for_state_content': (
                        content_id_generator.generate(
                            translation_domain.ContentType.CONTENT)
                    ),
                    'content_id_for_default_outcome': (
                        content_id_generator.generate(
                            translation_domain.ContentType.DEFAULT_OUTCOME)
                    )
                }, {
                    'cmd': 'edit_exploration_property',
                    'property_name': 'next_content_id_index',
                    'new_value': content_id_generator.next_content_id_index
                }]
            },
            csrf_token=csrf_token,
            expected_status_int=500
        )
        reader_dict = self.get_json(
            '%s/%s' % (feconf.EXPLORATION_DATA_PREFIX, exp_id))
        self.assertNotIn('State B', reader_dict['states'])
        self.logout()

    def test_that_a_voice_artist_cannot_assign_role_to_others(self) -> None:
        self.signup(
            self.COLLABORATOR2_EMAIL, self.COLLABORATOR2_USERNAME)

        self.login(self.OWNER_EMAIL)
        exp_id = 'eid'
        self.save_new_valid_exploration(
            exp_id, self.owner_id, title='Title for rights handler test!',
            category='My category')

        exploration = exp_fetchers.get_exploration_by_id(exp_id)
        exploration.add_states(['State A'])

        rights_manager.publish_exploration(self.owner, exp_id)
        rights_manager.assign_role_for_exploration(
            self.voiceover_admin, exp_id, self.voice_artist_id,
            rights_domain.ROLE_VOICE_ARTIST)

        voiceover_artist_email = user_services.get_email_from_user_id(
            self.voice_artist_id)

        # Check that voice artist cannot add new members.
        self.login(voiceover_artist_email)
        self.assert_cannot_edit(exp_id)
        self.assert_can_voiceover(exp_id)
        csrf_token = self.get_new_csrf_token()

        exploration = exp_fetchers.get_exploration_by_id(exp_id)
        rights_url = '%s/%s' % (feconf.EXPLORATION_RIGHTS_PREFIX, exp_id)

        reader_dict = self.get_json(
            '%s/%s' % (feconf.EXPLORATION_DATA_PREFIX, exp_id))
        self.assertNotIn(
            self.COLLABORATOR2_USERNAME,
            reader_dict['rights']['editor_names']
        )

        response = self.put_json(
            rights_url, {
                'version': exploration.version,
                'new_member_username': self.COLLABORATOR2_USERNAME,
                'new_member_role': rights_domain.ROLE_EDITOR,
            },
            csrf_token=csrf_token,
            expected_status_int=401
        )
        error_msg = (
            'You do not have credentials to change rights '
            'for this exploration.'
        )
        self.assertEqual(response['error'], error_msg)
        reader_dict = self.get_json(
            '%s/%s' % (feconf.EXPLORATION_DATA_PREFIX, exp_id))
        self.assertNotIn(
            self.COLLABORATOR2_USERNAME,
            reader_dict['rights']['editor_names']
        )
        self.logout()

    def test_for_checking_username_is_valid(self) -> None:
        self.login(self.OWNER_EMAIL)
        exp_id = 'exp_id'
        self.save_new_valid_exploration(exp_id, self.owner_id)
        response = self.delete_json(
            '%s/%s' % (feconf.EXPLORATION_RIGHTS_PREFIX, exp_id),
            params={'username': 'any_username'}, expected_status_int=400)
        self.assertEqual(
            response['error'], 'Sorry, we could not find the specified user.')
        self.logout()

    def test_transfering_ownership_to_the_community(self) -> None:
        """Test exploration rights handler for transfering ownership to the
        community.
        """
        # Owner creates an exploration.
        self.login(self.OWNER_EMAIL)
        exp_id = 'exp_id'
        self.save_new_valid_exploration(
            exp_id, self.owner_id, title='My Exploration',
            end_state_name='END')
        csrf_token = self.get_new_csrf_token()
        rights_manager.publish_exploration(self.owner, exp_id)

        # Owner transfers ownership to the community.
        exploration = exp_fetchers.get_exploration_by_id(exp_id)
        rights_url = '%s/%s' % (feconf.EXPLORATION_RIGHTS_PREFIX, exp_id)
        self.put_json(
            rights_url, {
                'version': exploration.version,
                'make_community_owned': True,
                'new_member_username': None,
                'new_member_role': None,
                'viewable_if_private': None
            }, csrf_token=csrf_token)

        self.logout()

        # Create a random user.
        self.signup(
            self.RANDOM_USER_EMAIL, self.RANDOM_USER_USERNAME)

        # Check community_owned_status value.
        exp_summary = exp_fetchers.get_exploration_summary_by_id(exp_id)
        community_owned_status = exp_summary.community_owned
        self.assertTrue(community_owned_status)

        # Check that any random user can access editor page and can edit.
        self.login(self.RANDOM_USER_EMAIL)
        self.assert_can_edit(exp_id)

        self.logout()

    def test_cannot_transfer_ownership_of_invalid_exp_to_the_community(
        self
    ) -> None:
        self.login(self.OWNER_EMAIL)
        exp_id = 'exp_id'

        rights_manager.create_new_exploration_rights(exp_id, self.owner_id)
        content_id_generator = translation_domain.ContentIdGenerator()
        model = exp_models.ExplorationModel(
            id=exp_id,
            category='category',
            title='title',
            language_code='invalid_language_code',
            init_state_name=feconf.DEFAULT_INIT_STATE_NAME,
            states={
                feconf.DEFAULT_INIT_STATE_NAME: (
                    state_domain.State.create_default_state(
                        'End',
                        content_id_generator.generate(
                            translation_domain.ContentType.CONTENT),
                        content_id_generator.generate(
                            translation_domain.ContentType.DEFAULT_OUTCOME),
                    is_initial_state=True
                    ).to_dict()),
            },
            next_content_id_index=content_id_generator.next_content_id_index,
            states_schema_version=feconf.CURRENT_STATE_SCHEMA_VERSION,
        )
        commit_cmd = exp_domain.ExplorationChange({
            'cmd': exp_domain.CMD_CREATE_NEW,
            'title': 'title',
            'category': 'category',
        })
        commit_cmds_dict = [commit_cmd.to_dict()]
        model.commit(self.owner_id, 'commit_message', commit_cmds_dict)

        # The exploration is now invalid due to invalid language code.
        # Therefore, the following PUT request will raise an exception after
        # creating a domain object from the exploration model and validating it.
        csrf_token = self.get_new_csrf_token()

        rights_url = '%s/%s' % (feconf.EXPLORATION_RIGHTS_PREFIX, exp_id)
        response = self.put_json(
            rights_url, {
                'version': 1,
                'make_community_owned': True,
                'new_member_username': None,
                'new_member_role': None,
                'viewable_if_private': None
            }, csrf_token=csrf_token, expected_status_int=400)

        self.assertEqual(
            response['error'], 'Invalid language_code: invalid_language_code')

    def test_get_with_invalid_version_raises_error(self) -> None:
        self.login(self.OWNER_EMAIL)
        exp_id = 'exp_id'
        self.save_new_valid_exploration(exp_id, self.owner_id)
        self.get_json(
            '%s/%s' % (feconf.EXPLORATION_DATA_PREFIX, exp_id),
            params={'v': '546'}, expected_status_int=404)
        self.logout()

    def test_put_with_long_commit_message_raises_error(self) -> None:
        # Create several users.
        self.signup(self.COLLABORATOR_EMAIL, self.COLLABORATOR_USERNAME)

        # Owner creates exploration.
        self.login(self.OWNER_EMAIL)
        exp_id = 'eid'
        self.save_new_valid_exploration(
            exp_id, self.owner_id, title='Title for rights handler test!',
            category='My category')

        exploration = exp_fetchers.get_exploration_by_id(exp_id)
        exploration.add_states(['State A', 'State 2', 'State 3'])
        content_id_generator = translation_domain.ContentIdGenerator(
            exploration.next_content_id_index
        )
        long_commit_message = 'a' * (constants.MAX_COMMIT_MESSAGE_LENGTH + 1)

        csrf_token = self.get_new_csrf_token()

        response_dict = self.put_json(
            '%s/%s' % (feconf.EXPLORATION_DATA_PREFIX, exp_id),
            {
                'version': exploration.version,
                'commit_message': long_commit_message,
                'change_list': [{
                    'cmd': 'add_state',
                    'state_name': 'State 4',
                    'content_id_for_state_content': (
                        content_id_generator.generate(
                            translation_domain.ContentType.CONTENT)
                    ),
                    'content_id_for_default_outcome': (
                        content_id_generator.generate(
                            translation_domain.ContentType.DEFAULT_OUTCOME)
                    )
                }, {
                    'cmd': 'edit_state_property',
                    'state_name': 'State 4',
                    'property_name': 'widget_id',
                    'new_value': 'TextInput',
                }, {
                    'cmd': 'edit_exploration_property',
                    'property_name': 'next_content_id_index',
                    'new_value': content_id_generator.next_content_id_index
                }]
            },
            csrf_token=csrf_token,
            expected_status_int=400
        )

        error_msg = (
            'Schema validation for \'commit_message\' failed: Validation '
            'failed: has_length_at_most ({\'max_value\': 375}) for object %s'
            % long_commit_message
        )
        self.assertEqual(response_dict['error'], error_msg)

    def test_put_with_invalid_new_member_raises_error(self) -> None:
        self.login(self.OWNER_EMAIL)
        exp_id = 'exp_id'
        self.save_new_valid_exploration(exp_id, self.owner_id)
        csrf_token = self.get_new_csrf_token()
        exploration = exp_fetchers.get_exploration_by_id(exp_id)

        response = self.put_json(
            '%s/%s' % (feconf.EXPLORATION_RIGHTS_PREFIX, exp_id),
            {
                'version': exploration.version,
                'new_member_username': 'invalid_new_member_username',
                'make_community_owned': False,
                'new_member_role': None,
                'viewable_if_private': None
            },
            csrf_token=csrf_token, expected_status_int=400)

        self.assertEqual(
            response['error'],
            'Sorry, we could not find the specified user.')

    def test_put_with_deleted_user_raises_error(self) -> None:
        wipeout_service.pre_delete_user(self.viewer_id)

        self.login(self.OWNER_EMAIL)
        exp_id = 'exp_id'
        self.save_new_valid_exploration(exp_id, self.owner_id)
        csrf_token = self.get_new_csrf_token()
        exploration = exp_fetchers.get_exploration_by_id(exp_id)

        response = self.put_json(
            '%s/%s' % (feconf.EXPLORATION_RIGHTS_PREFIX, exp_id),
            {
                'version': exploration.version,
                'new_member_username': self.VIEWER_USERNAME,
                'make_community_owned': False,
                'new_member_role': None,
                'viewable_if_private': None
            },
            csrf_token=csrf_token, expected_status_int=400)

        self.assertEqual(
            response['error'],
            'Sorry, we could not find the specified user.')

    def test_make_private_exploration_viewable(self) -> None:
        self.login(self.OWNER_EMAIL)
        exp_id = 'exp_id'
        self.save_new_valid_exploration(exp_id, self.owner_id)
        csrf_token = self.get_new_csrf_token()
        exploration = exp_fetchers.get_exploration_by_id(exp_id)
        exploration_rights = rights_manager.get_exploration_rights(exp_id)
        self.assertFalse(exploration_rights.viewable_if_private)
        self.put_json(
            '%s/%s' % (feconf.EXPLORATION_RIGHTS_PREFIX, exp_id),
            {
                'version': exploration.version,
                'viewable_if_private': True,
                'new_member_username': None,
                'new_member_role': None,
                'make_community_owned': False,
            }, csrf_token=csrf_token)
        exploration = exp_fetchers.get_exploration_by_id(exp_id)
        exploration_rights = rights_manager.get_exploration_rights(exp_id)
        self.assertTrue(exploration_rights.viewable_if_private)

    def test_put_with_no_specified_changes_raise_error(self) -> None:
        self.login(self.OWNER_EMAIL)
        exp_id = 'exp_id'
        self.save_new_valid_exploration(exp_id, self.owner_id)
        csrf_token = self.get_new_csrf_token()
        exploration = exp_fetchers.get_exploration_by_id(exp_id)

        response = self.put_json(
            '%s/%s' % (feconf.EXPLORATION_RIGHTS_PREFIX, exp_id),
            {
                'version': exploration.version,
                'new_member_username': None,
                'make_community_owned': False,
                'new_member_role': None,
                'viewable_if_private': None
            }, csrf_token=csrf_token,
            expected_status_int=400)

        self.assertEqual(
            response['error'], 'No change was made to this exploration.')

    def test_can_not_assign_roles_with_invalid_payload_version(self) -> None:
         # Create collaborator user.
        self.signup(
            self.COLLABORATOR_EMAIL, self.COLLABORATOR_USERNAME)

        # Owner creates exploration.
        self.login(self.OWNER_EMAIL)
        exp_id = 'eid'
        self.save_new_valid_exploration(
            exp_id, self.owner_id, title='Title for rights handler test!',
            category='My category')

        exploration = exp_fetchers.get_exploration_by_id(exp_id)
        exploration.add_states(['State A', 'State 2', 'State 3'])
        content_id_generator = translation_domain.ContentIdGenerator(
            exploration.next_content_id_index)
        self.set_interaction_for_state(
            exploration.states['State A'], 'TextInput', content_id_generator)
        self.set_interaction_for_state(
            exploration.states['State 2'], 'TextInput', content_id_generator)
        self.set_interaction_for_state(
            exploration.states['State 3'], 'TextInput', content_id_generator)

        csrf_token = self.get_new_csrf_token()

        rights_url = '%s/%s' % (feconf.EXPLORATION_RIGHTS_PREFIX, exp_id)

        # Raises error as version from payload is None.
        response_dict = self.put_json(
            rights_url, {
                'version': None,
                'new_member_username': self.COLLABORATOR_USERNAME,
                'new_member_role': rights_domain.ROLE_EDITOR
            }, csrf_token=csrf_token, expected_status_int=400)

        self.assertEqual(
            response_dict['error'],
            'Missing key in handler args: version.')

        # Raises error as version from payload does not match the exploration
        # version.
        response_dict = self.put_json(
            rights_url, {
                'version': 2,
                'new_member_username': self.COLLABORATOR_USERNAME,
                'new_member_role': rights_domain.ROLE_EDITOR
            }, csrf_token=csrf_token, expected_status_int=400)

        self.assertEqual(
            response_dict['error'],
            'Trying to update version 1 of exploration from version 2, '
            'which is too old. Please reload the page and try again.')

        self.logout()


class UserExplorationEmailsIntegrationTest(BaseEditorControllerTests):
    """Test the handler for user email notification preferences."""

    def test_user_exploration_emails_handler(self) -> None:
        """Test user exploration emails handler."""

        # Owner creates exploration.
        self.login(self.OWNER_EMAIL)
        exp_id = 'eid'
        self.save_new_valid_exploration(
            exp_id, self.owner_id, title='Title for emails handler test!',
            category='Category')

        csrf_token = self.get_new_csrf_token()
        exp_email_preferences = (
            user_services.get_email_preferences_for_exploration(
                self.owner_id, exp_id))
        self.assertFalse(exp_email_preferences.mute_feedback_notifications)
        self.assertFalse(exp_email_preferences.mute_suggestion_notifications)

        # Owner changes email preferences.
        emails_url = '%s/%s' % (feconf.USER_EXPLORATION_EMAILS_PREFIX, exp_id)
        self.put_json(
            emails_url, {
                'mute': True,
                'message_type': 'feedback'
            }, csrf_token=csrf_token)

        exp_email_preferences = (
            user_services.get_email_preferences_for_exploration(
                self.owner_id, exp_id))
        self.assertTrue(exp_email_preferences.mute_feedback_notifications)
        self.assertFalse(exp_email_preferences.mute_suggestion_notifications)

        self.put_json(
            emails_url, {
                'mute': True,
                'message_type': 'suggestion'
            }, csrf_token=csrf_token)
        self.put_json(
            emails_url, {
                'mute': False,
                'message_type': 'feedback'
            }, csrf_token=csrf_token)

        exp_email_preferences = (
            user_services.get_email_preferences_for_exploration(
                self.owner_id, exp_id))
        self.assertFalse(exp_email_preferences.mute_feedback_notifications)
        self.assertTrue(exp_email_preferences.mute_suggestion_notifications)

        self.logout()

    def test_put_with_invalid_message_type_raises_error(self) -> None:
        self.login(self.OWNER_EMAIL)
        exp_id = 'eid'
        self.save_new_valid_exploration(exp_id, self.owner_id)
        csrf_token = self.get_new_csrf_token()

        response = self.put_json(
            '%s/%s' % (feconf.USER_EXPLORATION_EMAILS_PREFIX, exp_id),
            {'message_type': 'invalid_message_type'},
            csrf_token=csrf_token, expected_status_int=400)

        error_msg = (
            'Schema validation for \'message_type\' failed: Received '
            'invalid_message_type which is not in the allowed range '
            'of choices: [\'feedback\', \'suggestion\']'
        )
        self.assertEqual(response['error'], error_msg)

        self.logout()


class ModeratorEmailsTests(test_utils.EmailTestBase):
    """Integration test for post-moderator action emails."""

    EXP_ID: Final = 'eid'

    def setUp(self) -> None:
        super().setUp()
        self.signup(self.EDITOR_EMAIL, self.EDITOR_USERNAME)
        self.editor_id = self.get_user_id_from_email(self.EDITOR_EMAIL)
        self.editor = user_services.get_user_actions_info(self.editor_id)

        self.signup(self.MODERATOR_EMAIL, self.MODERATOR_USERNAME)
        self.set_moderators([self.MODERATOR_USERNAME])

        # The editor publishes an exploration.
        self.save_new_valid_exploration(
            self.EXP_ID, self.editor_id, title='My Exploration',
            end_state_name='END')
        rights_manager.publish_exploration(self.editor, self.EXP_ID)

        # Set the default email config.
        self.signup(self.CURRICULUM_ADMIN_EMAIL, self.CURRICULUM_ADMIN_USERNAME)
        self.admin_id = self.get_user_id_from_email(self.CURRICULUM_ADMIN_EMAIL)
        config_services.set_property(
            self.admin_id, 'unpublish_exploration_email_html_body',
            'Default unpublishing email body')

    def test_error_cases_for_email_sending(self) -> None:
        with self.swap(
            feconf, 'REQUIRE_EMAIL_ON_MODERATOR_ACTION', True
            ), self.swap(
                feconf, 'CAN_SEND_EMAILS', False):
            # Log in as a moderator.
            self.login(self.MODERATOR_EMAIL)

            # Get csrf token.
            csrf_token = self.get_new_csrf_token()

            # Try to unpublish the exploration without an email body. This
            # should cause an error.
            response_dict = self.put_json(
                '/createhandler/moderatorrights/%s' % self.EXP_ID, {
                    'email_body': None,
                    'version': 1,
                }, csrf_token=csrf_token, expected_status_int=400)
            self.assertIn(
                'Missing key in handler args: email_body.',
                response_dict['error'])

            response_dict = self.put_json(
                '/createhandler/moderatorrights/%s' % self.EXP_ID, {
                    'email_body': '',
                    'version': 1,
                }, csrf_token=csrf_token, expected_status_int=400)

            error_msg = (
                'Moderator actions should include an email to the recipient.'
            )
            self.assertIn(error_msg, response_dict['error'])

            # Try to unpublish the exploration even if the relevant feconf
            # flags are not set. This should cause a system error.
            valid_payload = {
                'email_body': 'Your exploration is featured!',
                'version': 1,
            }
            self.put_json(
                '/createhandler/moderatorrights/%s' % self.EXP_ID,
                valid_payload, csrf_token=csrf_token,
                expected_status_int=500)

            with self.swap(feconf, 'CAN_SEND_EMAILS', True):
                # Now the email gets sent with no error.
                self.put_json(
                    '/createhandler/moderatorrights/%s' % self.EXP_ID,
                    valid_payload, csrf_token=csrf_token)

            # Log out.
            self.logout()

    def test_email_is_sent_correctly_when_unpublishing(self) -> None:
        with self.swap(
            feconf, 'REQUIRE_EMAIL_ON_MODERATOR_ACTION', True
            ), self.swap(
                feconf, 'CAN_SEND_EMAILS', True):
            # Log in as a moderator.
            self.login(self.MODERATOR_EMAIL)

            # Go to the exploration editor page.
            csrf_token = self.get_new_csrf_token()

            new_email_body = 'Your exploration is unpublished :('

            valid_payload = {
                'email_body': new_email_body,
                'version': 1,
            }

            self.put_json(
                '/createhandler/moderatorrights/%s' % self.EXP_ID,
                valid_payload, csrf_token=csrf_token)

            # Check that an email was sent with the correct content.
            messages = self._get_sent_email_messages(
                self.EDITOR_EMAIL)
            self.assertEqual(1, len(messages))

            self.assertEqual(
                messages[0].sender,
                'Site Admin <%s>' % feconf.SYSTEM_EMAIL_ADDRESS)
            self.assertEqual(messages[0].to, [self.EDITOR_EMAIL])
            self.assertFalse(hasattr(messages[0], 'cc'))
            self.assertEqual(messages[0].bcc, feconf.ADMIN_EMAIL_ADDRESS)
            self.assertEqual(
                messages[0].subject,
                'Your Oppia exploration "My Exploration" has been unpublished')
            self.assertEqual(messages[0].body, (
                'Hi %s,\n\n'
                '%s\n\n'
                'Thanks!\n'
                '%s (Oppia moderator)\n\n'
                'You can change your email preferences via the Preferences '
                'page.' % (
                    self.EDITOR_USERNAME,
                    new_email_body,
                    self.MODERATOR_USERNAME)))
            self.assertEqual(messages[0].html, (
                'Hi %s,<br><br>'
                '%s<br><br>'
                'Thanks!<br>'
                '%s (Oppia moderator)<br><br>'
                'You can change your email preferences via the '
                '<a href="http://localhost:8181/preferences">Preferences</a> '
                'page.' % (
                    self.EDITOR_USERNAME,
                    new_email_body,
                    self.MODERATOR_USERNAME)))

            self.logout()

    def test_email_functionality_cannot_be_used_by_non_moderators(self) -> None:
        with self.swap(
            feconf, 'REQUIRE_EMAIL_ON_MODERATOR_ACTION', True
            ), self.swap(
                feconf, 'CAN_SEND_EMAILS', True):
            # Log in as a non-moderator.
            self.login(self.EDITOR_EMAIL)

            # Go to the exploration editor page.
            csrf_token = self.get_new_csrf_token()

            new_email_body = 'Your exploration is unpublished :('

            valid_payload = {
                'email_body': new_email_body,
                'version': 1,
            }

            # The user should receive an 'unauthorized user' error.
            self.put_json(
                '/createhandler/moderatorrights/%s' % self.EXP_ID,
                valid_payload, csrf_token=csrf_token,
                expected_status_int=401)

            self.logout()


class FetchIssuesPlaythroughHandlerTests(test_utils.GenericTestBase):
    """Test the handling of request to fetch issues and playthroughs."""

    EXP_ID: Final = 'exp_id1'

    def setUp(self) -> None:
        super().setUp()
        self.signup(self.EDITOR_EMAIL, self.EDITOR_USERNAME)
        self.editor_id = self.get_user_id_from_email(self.EDITOR_EMAIL)
        self.editor = user_services.get_user_actions_info(self.editor_id)

        self.signup(self.MODERATOR_EMAIL, self.MODERATOR_USERNAME)
        self.set_moderators([self.MODERATOR_USERNAME])

        # The editor publishes an exploration.
        self.save_new_valid_exploration(
            self.EXP_ID, self.editor_id, title='My Exploration',
            end_state_name='END')
        rights_manager.publish_exploration(self.editor, self.EXP_ID)

        self.playthrough_id1 = stats_models.PlaythroughModel.create(
            self.EXP_ID, 1, 'EarlyQuit',
            {
                'state_name': {
                    'value': 'state_name1'
                },
                'time_spent_in_exp_in_msecs': {
                    'value': 200
                }
            },
            [{
                'action_type': 'ExplorationStart',
                'action_customization_args': {
                    'state_name': {
                        'value': 'state_name1'
                    }
                },
                'schema_version': 1
            }])
        self.playthrough_id2 = stats_models.PlaythroughModel.create(
            self.EXP_ID, 1, 'MultipleIncorrectSubmissions',
            {
                'state_name': {
                    'value': 'state_name1'
                },
                'num_times_answered_incorrectly': {
                    'value': 7
                }
            },
            [{
                'action_type': 'ExplorationStart',
                'action_customization_args': {
                    'state_name': {
                        'value': 'state_name1'
                    }
                },
                'schema_version': 1
            }])
        stats_models.ExplorationIssuesModel.create(
            self.EXP_ID, 1,
            [{
                'issue_type': 'EarlyQuit',
                'issue_customization_args': {
                    'state_name': {
                        'value': 'state_name1'
                    },
                    'time_spent_in_exp_in_msecs': {
                        'value': 200
                    }
                },
                'playthrough_ids': [self.playthrough_id1],
                'schema_version': 1,
                'is_valid': True
            }, {
                'issue_type': 'MultipleIncorrectSubmissions',
                'issue_customization_args': {
                    'state_name': {
                        'value': 'state_name1'
                    },
                    'num_times_answered_incorrectly': {
                        'value': 7
                    }
                },
                'playthrough_ids': [self.playthrough_id2],
                'schema_version': 1,
                'is_valid': True
            }]
        )

    def test_cannot_fetch_issues_with_invalid_version(self) -> None:
        self.get_json(
            '/issuesdatahandler/%s' % self.EXP_ID,
            params={'exp_version': 2}, expected_status_int=404)

    def test_cannot_fetch_playthrough_with_invalid_playthrough_id(self) -> None:
        self.get_json(
            '/playthroughdatahandler/%s/%s' % (
                self.EXP_ID, 'invalid_playthrough_id'), expected_status_int=404)

    def test_fetch_issues_handler_with_disabled_exp_id(self) -> None:
        self.get_json(
            '/issuesdatahandler/5', params={'exp_version': 2},
            expected_status_int=404)

    def test_fetch_issues_handler(self) -> None:
        """Test that all issues get fetched correctly."""
        response = self.get_json(
            '/issuesdatahandler/%s' % self.EXP_ID,
            params={'exp_version': 1})
        self.assertEqual(len(response['unresolved_issues']), 2)
        self.assertEqual(
            response['unresolved_issues'][0]['issue_type'], 'EarlyQuit')
        self.assertEqual(
            response['unresolved_issues'][1]['issue_type'],
            'MultipleIncorrectSubmissions')

    def test_invalid_issues_are_not_retrieved(self) -> None:
        """Test that invalid issues are not retrieved."""
        exp_issues_model = stats_models.ExplorationIssuesModel.get_model(
            self.EXP_ID, 1)
        assert exp_issues_model is not None
        exp_issues_model.unresolved_issues[1]['is_valid'] = False
        exp_issues_model.update_timestamps()
        exp_issues_model.put()

        response = self.get_json(
            '/issuesdatahandler/%s' % self.EXP_ID,
            params={'exp_version': 1})
        self.assertEqual(len(response['unresolved_issues']), 1)
        self.assertEqual(
            response['unresolved_issues'][0]['issue_type'], 'EarlyQuit')

    def test_fetch_playthrough_handler(self) -> None:
        """Test that the playthrough gets fetched correctly."""
        response = self.get_json(
            '/playthroughdatahandler/%s/%s' % (
                self.EXP_ID, self.playthrough_id1))
        self.assertEqual(response['exp_id'], self.EXP_ID)
        self.assertEqual(response['exp_version'], 1)
        self.assertEqual(response['issue_type'], 'EarlyQuit')
        self.assertEqual(
            response['issue_customization_args'], {
                'state_name': {
                    'value': 'state_name1'
                },
                'time_spent_in_exp_in_msecs': {
                    'value': 200
                }
            })
        self.assertEqual(
            response['actions'], [{
                'action_type': 'ExplorationStart',
                'action_customization_args': {
                    'state_name': {
                        'value': 'state_name1'
                    }
                },
                'schema_version': 1
            }])


class ResolveIssueHandlerTests(test_utils.GenericTestBase):
    """Test the handler for resolving issues."""

    EXP_ID: Final = 'exp_id1'

    def setUp(self) -> None:
        super().setUp()
        self.signup(self.EDITOR_EMAIL, self.EDITOR_USERNAME)
        self.editor_id = self.get_user_id_from_email(self.EDITOR_EMAIL)
        self.editor = user_services.get_user_actions_info(self.editor_id)

        self.signup(self.MODERATOR_EMAIL, self.MODERATOR_USERNAME)
        self.set_moderators([self.MODERATOR_USERNAME])

        # The editor publishes an exploration.
        self.save_new_valid_exploration(
            self.EXP_ID, self.editor_id, title='My Exploration',
            end_state_name='END')
        rights_manager.publish_exploration(self.editor, self.EXP_ID)

        self.playthrough_id1 = stats_models.PlaythroughModel.create(
            self.EXP_ID, 1, 'EarlyQuit',
            {
                'state_name': {
                    'value': 'state_name1'
                },
                'time_spent_in_exp_in_msecs': {
                    'value': 200
                }
            },
            [{
                'action_type': 'ExplorationStart',
                'action_customization_args': {
                    'state_name': {
                        'value': 'state_name1'
                    }
                },
                'schema_version': 1
            }])
        self.playthrough_id2 = stats_models.PlaythroughModel.create(
            self.EXP_ID, 1, 'EarlyQuit',
            {
                'state_name': {
                    'value': 'state_name1'
                },
                'time_spent_in_exp_in_msecs': {
                    'value': 200
                }
            },
            [{
                'action_type': 'ExplorationStart',
                'action_customization_args': {
                    'state_name': {
                        'value': 'state_name2'
                    }
                },
                'schema_version': 1
            }])

        stats_models.ExplorationIssuesModel.create(
            self.EXP_ID, 1,
            [{
                'issue_type': 'EarlyQuit',
                'issue_customization_args': {
                    'state_name': {
                        'value': 'state_name1'
                    },
                    'time_spent_in_exp_in_msecs': {
                        'value': 200
                    }
                },
                'playthrough_ids': [self.playthrough_id1, self.playthrough_id2],
                'schema_version': 1,
                'is_valid': True
            }]
        )

        self.exp_issue_dict = {
            'issue_type': 'EarlyQuit',
            'issue_customization_args': {
                'state_name': {
                    'value': 'state_name1'
                },
                'time_spent_in_exp_in_msecs': {
                    'value': 200
                }
            },
            'playthrough_ids': [self.playthrough_id1, self.playthrough_id2],
            'schema_version': 1,
            'is_valid': True
        }

    def test_resolve_issue_handler(self) -> None:
        """Test that resolving an issue deletes associated playthroughs."""
        with self.login_context(self.MODERATOR_EMAIL):
            csrf_token = self.get_new_csrf_token()
            self.post_json(
                '/resolveissuehandler/%s' % (self.EXP_ID),
                {
                    'exp_issue_dict': self.exp_issue_dict,
                    'exp_version': 1
                }, csrf_token=csrf_token)

        exp_issues = stats_services.get_exp_issues(self.EXP_ID, 1)
        self.assertEqual(exp_issues.unresolved_issues, [])

        playthrough_instances = stats_models.PlaythroughModel.get_multi(
            [self.playthrough_id1, self.playthrough_id2])
        self.assertEqual(playthrough_instances, [None, None])

    def test_error_on_passing_invalid_exp_issue_dict(self) -> None:
        """Test that error is raised on passing invalid exploration issue
        dict.
        """
        del self.exp_issue_dict['issue_type']
        # Since we deleted the 'issue_type' key in the exploration issue dict,
        # the dict is invalid now and exception should be raised.

        with self.login_context(self.MODERATOR_EMAIL):
            csrf_token = self.get_new_csrf_token()
            self.post_json(
                '/resolveissuehandler/%s' % (self.EXP_ID),
                {
                    'exp_issue_dict': self.exp_issue_dict,
                    'exp_version': 1
                }, csrf_token=csrf_token,
                expected_status_int=400)

    def test_error_on_passing_non_matching_exp_issue_dict(self) -> None:
        """Test that error is raised on passing an exploration issue dict that
        doesn't match an issue in the exploration issues model.
        """
        exp_issue_dict = {
            'issue_type': 'EarlyQuit',
            'issue_customization_args': {
                'state_name': {
                    'value': 'state_name2'
                },
                'time_spent_in_exp_in_msecs': {
                    'value': 200
                }
            },
            'playthrough_ids': [self.playthrough_id1, self.playthrough_id2],
            'schema_version': 1,
            'is_valid': True
        }

        with self.login_context(self.MODERATOR_EMAIL):
            csrf_token = self.get_new_csrf_token()
            self.post_json(
                '/resolveissuehandler/%s' % (self.EXP_ID),
                {
                    'exp_issue_dict': exp_issue_dict,
                    'exp_version': 1
                }, csrf_token=csrf_token,
                expected_status_int=404)

    def test_error_on_passing_invalid_exploration_version(self) -> None:

        with self.login_context(self.MODERATOR_EMAIL):
            csrf_token = self.get_new_csrf_token()
            self.post_json(
                '/resolveissuehandler/%s' % (self.EXP_ID),
                {
                    'exp_issue_dict': self.exp_issue_dict,
                    'exp_version': 2
                }, csrf_token=csrf_token, expected_status_int=404)


class EditorAutosaveTest(BaseEditorControllerTests):
    """Test the handling of editor autosave actions."""

    EXP_ID1: Final = '1'
    EXP_ID2: Final = '2'
    EXP_ID3: Final = '3'
    # 30 days into the future.
    NEWER_DATETIME: Final = datetime.datetime.utcnow() + datetime.timedelta(30)
    # A date in the past.
    OLDER_DATETIME: Final = datetime.datetime.strptime('2015-03-16', '%Y-%m-%d')
    DRAFT_CHANGELIST: Final = [{
        'cmd': 'edit_exploration_property',
        'property_name': 'title',
        'old_value': None,
        'new_value': 'Updated title'}]
    NEW_CHANGELIST: Final = [{
        'cmd': 'edit_exploration_property',
        'property_name': 'title',
        'old_value': None,
        'new_value': 'New title'}]
    INVALID_CHANGELIST: Final = [{
        'cmd': 'edit_exploration_property',
        'property_name': 'title',
        'new_value': 1}]

    def _create_explorations_for_tests(self) -> None:
        """Creates the mock explorations for testing."""
        self.save_new_valid_exploration(self.EXP_ID1, self.owner_id)
        exploration = exp_fetchers.get_exploration_by_id(self.EXP_ID1)
        exploration.add_states(['State A'])
        exploration.states['State A'].update_interaction_id('TextInput')
        self.save_new_valid_exploration(self.EXP_ID2, self.owner_id)
        self.save_new_valid_exploration(self.EXP_ID3, self.owner_id)

    def _create_exp_user_data_model_objects_for_tests(self) -> None:
        """Creates the ExplorationUserDataModel objects for testing."""
        # Explorations with draft set.
        user_models.ExplorationUserDataModel(
            id='%s.%s' % (self.owner_id, self.EXP_ID1), user_id=self.owner_id,
            exploration_id=self.EXP_ID1,
            draft_change_list=self.DRAFT_CHANGELIST,
            draft_change_list_last_updated=self.NEWER_DATETIME,
            draft_change_list_exp_version=1,
            draft_change_list_id=1).put()
        user_models.ExplorationUserDataModel(
            id='%s.%s' % (self.owner_id, self.EXP_ID2), user_id=self.owner_id,
            exploration_id=self.EXP_ID2,
            draft_change_list=self.DRAFT_CHANGELIST,
            draft_change_list_last_updated=self.OLDER_DATETIME,
            draft_change_list_exp_version=1,
            draft_change_list_id=1).put()

        # Exploration with no draft.
        user_models.ExplorationUserDataModel(
            id='%s.%s' % (self.owner_id, self.EXP_ID3), user_id=self.owner_id,
            exploration_id=self.EXP_ID3).put()

    def setUp(self) -> None:
        super().setUp()
        self.login(self.OWNER_EMAIL)
        self.owner_id = self.get_user_id_from_email(self.OWNER_EMAIL)
        self._create_explorations_for_tests()
        self._create_exp_user_data_model_objects_for_tests()

        # Generate CSRF token.
        self.csrf_token = self.get_new_csrf_token()

    def test_exploration_loaded_with_draft_applied(self) -> None:
        response = self.get_json(
            '/createhandler/data/%s' % self.EXP_ID2,
            params={'apply_draft': True})
        # Title updated because change list was applied.
        self.assertEqual(response['title'], 'Updated title')
        self.assertTrue(response['is_version_of_draft_valid'])
        self.assertEqual(response['draft_change_list_id'], 1)
        # Draft changes passed to UI.
        self.assertEqual(response['draft_changes'], self.DRAFT_CHANGELIST)

    def test_exploration_loaded_without_draft_when_draft_version_invalid(
        self
    ) -> None:
        exp_user_data = user_models.ExplorationUserDataModel.get_by_id(
            '%s.%s' % (self.owner_id, self.EXP_ID2))
        exp_user_data.draft_change_list_exp_version = 20
        exp_user_data.update_timestamps()
        exp_user_data.put()
        response = self.get_json(
            '/createhandler/data/%s' % self.EXP_ID2,
            params={'apply_draft': True})
        # Title not updated because change list not applied.
        self.assertEqual(response['title'], 'A title')
        self.assertFalse(response['is_version_of_draft_valid'])
        self.assertEqual(response['draft_change_list_id'], 1)
        # Draft changes passed to UI even when version is invalid.
        self.assertEqual(response['draft_changes'], self.DRAFT_CHANGELIST)

    def test_exploration_loaded_without_draft_as_draft_does_not_exist(
        self
    ) -> None:
        response = self.get_json(
            '/createhandler/data/%s' % self.EXP_ID3,
            params={'apply_draft': True})
        # Title not updated because change list not applied.
        self.assertEqual(response['title'], 'A title')
        self.assertIsNone(response['is_version_of_draft_valid'])
        self.assertEqual(response['draft_change_list_id'], 0)
        # Draft changes None.
        self.assertIsNone(response['draft_changes'])

    def test_exploration_not_updated_because_cmd_is_invalid(self) -> None:
        changelist = [dict(self.NEW_CHANGELIST[0])]
        changelist[0]['cmd'] = 'edit_exploration_propert'
        payload = {
            'change_list': changelist,
            'version': 1,
        }
        response = self.put_json(
            '/createhandler/data/%s' % self.EXP_ID3, payload,
            csrf_token=self.csrf_token, expected_status_int=400)

        error_msg = (
            'Schema validation for \'change_list\' failed: Command '
            'edit_exploration_propert is not allowed'
        )
        self.assertEqual(response['error'], error_msg)

    def test_draft_not_updated_because_newer_draft_exists(self) -> None:
        payload = {
            'change_list': self.NEW_CHANGELIST,
            'version': 1,
        }
        response = self.put_json(
            '/createhandler/autosave_draft/%s' % self.EXP_ID1, payload,
            csrf_token=self.csrf_token)
        # Check that draft change list hasn't been updated.
        exp_user_data = user_models.ExplorationUserDataModel.get_by_id(
            '%s.%s' % (self.owner_id, self.EXP_ID1))
        self.assertEqual(
            exp_user_data.draft_change_list, self.DRAFT_CHANGELIST)
        self.assertTrue(response['is_version_of_draft_valid'])
        self.assertEqual(response['draft_change_list_id'], 1)

    def test_draft_not_updated_because_cmd_is_invalid(self) -> None:
        changelist = [dict(self.NEW_CHANGELIST[0])]
        changelist[0]['cmd'] = 'edit_exploration_propert'
        payload = {
            'change_list': changelist,
            'version': 1,
        }
        response = self.put_json(
            '/createhandler/autosave_draft/%s' % self.EXP_ID1, payload,
            csrf_token=self.csrf_token, expected_status_int=400)

        error_msg = (
            'Schema validation for \'change_list\' failed: Command '
            'edit_exploration_propert is not allowed'
        )
        self.assertEqual(response['error'], error_msg)

    def test_draft_not_updated_validation_error(self) -> None:
        self.put_json(
            '/createhandler/autosave_draft/%s' % self.EXP_ID2, {
                'change_list': self.DRAFT_CHANGELIST,
                'version': 1,
            }, csrf_token=self.csrf_token)
        response = self.put_json(
            '/createhandler/autosave_draft/%s' % self.EXP_ID2, {
                'change_list': self.INVALID_CHANGELIST,
                'version': 2,
            }, csrf_token=self.csrf_token,
            expected_status_int=400)
        exp_user_data = user_models.ExplorationUserDataModel.get_by_id(
            '%s.%s' % (self.owner_id, self.EXP_ID2))
        self.assertEqual(
            exp_user_data.draft_change_list, self.DRAFT_CHANGELIST)
        # ID is incremented the first time but not the second.
        self.assertEqual(exp_user_data.draft_change_list_id, 2)
        self.assertEqual(
            response, {'status_code': 400,
                       'error': 'Expected title to be a string, received 1'})

    def test_draft_updated_version_valid(self) -> None:
        payload = {
            'change_list': self.NEW_CHANGELIST,
            'version': 1,
        }
        response = self.put_json(
            '/createhandler/autosave_draft/%s' % self.EXP_ID2, payload,
            csrf_token=self.csrf_token)
        exp_user_data = user_models.ExplorationUserDataModel.get_by_id(
            '%s.%s' % (self.owner_id, self.EXP_ID2))
        self.assertEqual(exp_user_data.draft_change_list, self.NEW_CHANGELIST)
        self.assertEqual(exp_user_data.draft_change_list_exp_version, 1)
        self.assertTrue(response['is_version_of_draft_valid'])
        self.assertEqual(response['draft_change_list_id'], 2)
        self.assertTrue(response['changes_are_mergeable'])

    def test_draft_not_updated_without_editing_rights(self) -> None:
        payload = {
            'change_list': self.NEW_CHANGELIST,
            'version': 10,
        }

        exp_user_data = user_models.ExplorationUserDataModel.get_by_id(
            '%s.%s' % (self.owner_id, self.EXP_ID2))
        self.assertNotEqual(
            exp_user_data.draft_change_list, self.NEW_CHANGELIST)
        self.assertNotEqual(exp_user_data.draft_change_list_exp_version, 10)
        self.assertNotEqual(exp_user_data.draft_change_list_id, 2)

        # User will behave as a voice artist because check_can_edit_activity
        # is false but check_can_voiceover_activity is still true.
        get_voiceover_swap = self.swap_to_always_return(
            rights_manager, 'check_can_edit_activity', value=False)

        with get_voiceover_swap:
            response = self.put_json(
                '/createhandler/autosave_draft/%s' % self.EXP_ID2,
                payload,
                csrf_token=self.csrf_token,
                expected_status_int=400
            )
            exp_user_data = user_models.ExplorationUserDataModel.get_by_id(
                '%s.%s' % (self.owner_id, self.EXP_ID2))
            self.assertNotEqual(
                exp_user_data.draft_change_list, self.NEW_CHANGELIST)
            self.assertNotEqual(exp_user_data.draft_change_list_exp_version, 10)
            self.assertNotEqual(exp_user_data.draft_change_list_id, 2)

        error_msg = (
            'Voice artist does not have permission to make some changes '
            'in the change list.'
        )

        self.assertEqual(response['error'], error_msg)

    def test_draft_updated_version_invalid(self) -> None:
        payload = {
            'change_list': self.NEW_CHANGELIST,
            'version': 10,
        }
        response = self.put_json(
            '/createhandler/autosave_draft/%s' % self.EXP_ID2, payload,
            csrf_token=self.csrf_token)
        exp_user_data = user_models.ExplorationUserDataModel.get_by_id(
            '%s.%s' % (self.owner_id, self.EXP_ID2))
        self.assertEqual(exp_user_data.draft_change_list, self.NEW_CHANGELIST)
        self.assertEqual(exp_user_data.draft_change_list_exp_version, 10)
        self.assertFalse(response['is_version_of_draft_valid'])
        self.assertFalse(response['changes_are_mergeable'])
        self.assertEqual(response['draft_change_list_id'], 2)

    def test_discard_draft(self) -> None:
        self.post_json(
            '/createhandler/autosave_draft/%s' % self.EXP_ID2, {},
            csrf_token=self.csrf_token)
        exp_user_data = user_models.ExplorationUserDataModel.get_by_id(
            '%s.%s' % (self.owner_id, self.EXP_ID2))
        self.assertIsNone(exp_user_data.draft_change_list)
        self.assertIsNone(exp_user_data.draft_change_list_last_updated)
        self.assertIsNone(exp_user_data.draft_change_list_exp_version)


class HasSeenTutorialTests(BaseEditorControllerTests):

    def test_get_user_has_seen_editor_tutorial(self) -> None:
        self.login(self.OWNER_EMAIL)

        exp_id = exp_fetchers.get_new_exploration_id()
        self.save_new_valid_exploration(exp_id, self.owner_id)

        response = self.get_json(
            '%s/%s' % (feconf.EXPLORATION_DATA_PREFIX, exp_id))
        self.assertTrue(response['show_state_editor_tutorial_on_load'])

        user_services.record_user_started_state_editor_tutorial(
            self.owner_id)

        response = self.get_json(
            '%s/%s' % (feconf.EXPLORATION_DATA_PREFIX, exp_id))
        self.assertFalse(response['show_state_editor_tutorial_on_load'])

        self.logout()

    def test_get_user_has_seen_translation_tutorial(self) -> None:
        self.login(self.OWNER_EMAIL)

        exp_id = exp_fetchers.get_new_exploration_id()
        self.save_new_valid_exploration(exp_id, self.owner_id)

        response = self.get_json(
            '%s/%s' % (feconf.EXPLORATION_DATA_PREFIX, exp_id))
        self.assertTrue(response['show_state_translation_tutorial_on_load'])

        user_services.record_user_started_state_translation_tutorial(
            self.owner_id)

        response = self.get_json(
            '%s/%s' % (feconf.EXPLORATION_DATA_PREFIX, exp_id))
        self.assertFalse(response['show_state_translation_tutorial_on_load'])

        self.logout()


class StateAnswerStatisticsHandlerTests(BaseEditorControllerTests):

    def test_get_invalid_exploration_id(self) -> None:
        with self.login_context(self.OWNER_EMAIL):
            illegal_id = '@#$%^&*'
            self.get_json(
                '%s/%s' % (
                    feconf.EXPLORATION_STATE_ANSWER_STATS_PREFIX, illegal_id),
                expected_status_int=400)

    def test_get_missing_exploration_id(self) -> None:
        with self.login_context(self.OWNER_EMAIL):
            missing_id = '0'
            self.get_json(
                '%s/%s' % (
                    feconf.EXPLORATION_STATE_ANSWER_STATS_PREFIX, missing_id),
                expected_status_int=404)

    def test_get_returns_empty_values_from_unvisited_exploration(
        self
    ) -> None:
        with self.login_context(self.OWNER_EMAIL) as owner_id:
            assert owner_id is not None
            exp_id = exp_fetchers.get_new_exploration_id()
            self.save_new_valid_exploration(exp_id, owner_id)

            state_stats = self.get_json(
                '%s/%s' % (
                    feconf.EXPLORATION_STATE_ANSWER_STATS_PREFIX, exp_id))

        self.assertEqual(state_stats['answers'], {})

    def test_get_returns_assigned_interaction_ids_of_exploration_states(
        self
    ) -> None:
        with self.login_context(self.OWNER_EMAIL) as owner_id:
            assert owner_id is not None
            exp_id = exp_fetchers.get_new_exploration_id()
            self.save_new_linear_exp_with_state_names_and_interactions(
                exp_id, owner_id,
                ['A', 'B', 'End'], ['FractionInput', 'TextInput'])

            state_stats = self.get_json(
                '%s/%s' % (
                    feconf.EXPLORATION_STATE_ANSWER_STATS_PREFIX, exp_id))

        self.assertEqual(state_stats['interaction_ids'], {})


class LearnerAnswerInfoHandlerTests(BaseEditorControllerTests):

    def setUp(self) -> None:
        super().setUp()
        self.owner_id = self.get_user_id_from_email(self.OWNER_EMAIL)
        self.exp_id = exp_fetchers.get_new_exploration_id()
        self.save_new_valid_exploration(self.exp_id, self.owner_id)

        self.entity_type = feconf.ENTITY_TYPE_EXPLORATION
        self.exploration = exp_fetchers.get_exploration_by_id(self.exp_id)

        self.state_name = self.exploration.init_state_name
        interaction_id = self.exploration.states[
            self.state_name].interaction.id
        assert interaction_id is not None
        self.interaction_id = interaction_id
        self.customization_args = self.exploration.states[
            self.state_name].interaction.to_dict()['customization_args']
        self.answer = 'This is an answer'
        self.answer_details = 'These are the answer details'
        self.state_reference = (
            stats_services.get_state_reference_for_exploration(
                self.exp_id, self.state_name))
        stats_services.record_learner_answer_info(
            self.entity_type, self.state_reference, self.interaction_id,
            self.answer, self.answer_details)

    def test_get_learner_answer_details_of_exploration_states(self) -> None:
        self.login(self.OWNER_EMAIL)
        with self.swap(
            constants, 'ENABLE_SOLICIT_ANSWER_DETAILS_FEATURE', False):
            response = self.get_json(
                '%s/%s/%s' % (
                    feconf.LEARNER_ANSWER_INFO_HANDLER_URL,
                    feconf.ENTITY_TYPE_EXPLORATION, self.exp_id),
                expected_status_int=404)
        with self.swap(
            constants, 'ENABLE_SOLICIT_ANSWER_DETAILS_FEATURE', True):
            learner_answer_details = stats_services.get_learner_answer_details(
                self.entity_type, self.state_reference)
            assert learner_answer_details is not None
            learner_answer_info_dicts = [
                learner_answer_info.to_dict() for
                learner_answer_info in
                learner_answer_details.learner_answer_info_list]
            learner_answer_info_data = {'learner_answer_info_data': [{
                'state_name': self.state_name,
                'interaction_id': self.interaction_id,
                'customization_args': self.customization_args,
                'learner_answer_info_dicts': learner_answer_info_dicts
            }]}
            response = self.get_json(
                '%s/%s/%s' % (
                    feconf.LEARNER_ANSWER_INFO_HANDLER_URL,
                    feconf.ENTITY_TYPE_EXPLORATION, self.exp_id))
            self.assertEqual(response, learner_answer_info_data)
        self.logout()

    def test_get_learner_answer_details_of_question_states(self) -> None:
        self.login(self.OWNER_EMAIL)
        question_id = question_services.get_new_question_id()
        content_id_generator = translation_domain.ContentIdGenerator()
        question = self.save_new_question(
            question_id, self.owner_id,
            self._create_valid_question_data('ABC', content_id_generator),
            ['skill_1'],
            content_id_generator.next_content_id_index)
        self.assertIsNotNone(question)
        interaction_id = question.question_state_data.interaction.id
        customization_args = (
            question.question_state_data.interaction.to_dict()[
                'customization_args'])
        state_reference = (
            stats_services.get_state_reference_for_question(question_id))
        self.assertEqual(state_reference, question_id)
        stats_services.record_learner_answer_info(
            feconf.ENTITY_TYPE_QUESTION, state_reference, self.interaction_id,
            self.answer, self.answer_details)
        with self.swap(
            constants, 'ENABLE_SOLICIT_ANSWER_DETAILS_FEATURE', True):
            learner_answer_details = stats_services.get_learner_answer_details(
                feconf.ENTITY_TYPE_QUESTION, state_reference)
            assert learner_answer_details is not None
            learner_answer_info_dicts = [learner_answer_info.to_dict() for
                                         learner_answer_info in
                                         learner_answer_details
                                         .learner_answer_info_list]
            learner_answer_info_data = {'learner_answer_info_data': {
                'interaction_id': interaction_id,
                'customization_args': customization_args,
                'learner_answer_info_dicts': learner_answer_info_dicts
            }}
            response = self.get_json(
                '%s/%s/%s' % (
                    feconf.LEARNER_ANSWER_INFO_HANDLER_URL,
                    feconf.ENTITY_TYPE_QUESTION, question_id))
            self.assertEqual(response, learner_answer_info_data)
        self.logout()

    def test_delete_learner_answer_info_of_exploration_states(self) -> None:
        self.login(self.OWNER_EMAIL)
        with self.swap(
            constants, 'ENABLE_SOLICIT_ANSWER_DETAILS_FEATURE', False):
            self.delete_json(
                '%s/%s/%s?state_name=%s&learner_answer_info_id=%s' % (
                    feconf.LEARNER_ANSWER_INFO_HANDLER_URL,
                    feconf.ENTITY_TYPE_EXPLORATION, self.exp_id,
                    self.state_name, 'learner_answer_info_id'),
                expected_status_int=404)
        with self.swap(
            constants, 'ENABLE_SOLICIT_ANSWER_DETAILS_FEATURE', True):
            learner_answer_details = stats_services.get_learner_answer_details(
                self.entity_type, self.state_reference)
            assert learner_answer_details is not None
            self.assertEqual(
                len(learner_answer_details.learner_answer_info_list), 1)
            learner_answer_info_id = (
                learner_answer_details.learner_answer_info_list[0].id)
            self.assertIsNotNone(learner_answer_info_id)
            self.delete_json(
                '%s/%s/%s?state_name=%s&learner_answer_info_id=%s' % (
                    feconf.LEARNER_ANSWER_INFO_HANDLER_URL,
                    feconf.ENTITY_TYPE_EXPLORATION, self.exp_id,
                    self.state_name, learner_answer_info_id))
            updated_learner_answer_details = (
                stats_services.get_learner_answer_details(
                    self.entity_type, self.state_reference
                )
            )
            assert updated_learner_answer_details is not None
            self.assertEqual(
                len(
                    updated_learner_answer_details.learner_answer_info_list
                ), 0
            )
            self.delete_json(
                '%s/%s/%s?learner_answer_info_id=%s' % (
                    feconf.LEARNER_ANSWER_INFO_HANDLER_URL,
                    feconf.ENTITY_TYPE_EXPLORATION, self.exp_id,
                    learner_answer_info_id), expected_status_int=400)
            self.delete_json(
                '%s/%s/%s?state_name=%s' % (
                    feconf.LEARNER_ANSWER_INFO_HANDLER_URL,
                    feconf.ENTITY_TYPE_EXPLORATION, self.exp_id,
                    self.state_name), expected_status_int=400)
        self.logout()

    def test_delete_learner_answer_info_of_question_states(self) -> None:
        self.login(self.CURRICULUM_ADMIN_EMAIL)
        question_id = question_services.get_new_question_id()
        content_id_generator = translation_domain.ContentIdGenerator()
        question = self.save_new_question(
            question_id, self.owner_id,
            self._create_valid_question_data('ABC', content_id_generator),
            ['skill_1'],
            content_id_generator.next_content_id_index)
        self.assertIsNotNone(question)
        state_reference = (
            stats_services.get_state_reference_for_question(question_id))
        self.assertEqual(state_reference, question_id)
        stats_services.record_learner_answer_info(
            feconf.ENTITY_TYPE_QUESTION, state_reference, self.interaction_id,
            self.answer, self.answer_details)
        with self.swap(
            constants, 'ENABLE_SOLICIT_ANSWER_DETAILS_FEATURE', True):
            learner_answer_details = stats_services.get_learner_answer_details(
                feconf.ENTITY_TYPE_QUESTION, state_reference)
            assert learner_answer_details is not None
            self.assertEqual(
                len(learner_answer_details.learner_answer_info_list), 1)
            learner_answer_info_id = (
                learner_answer_details.learner_answer_info_list[0].id)
            self.assertIsNotNone(learner_answer_info_id)
            self.delete_json(
                '%s/%s/%s?learner_answer_info_id=%s' % (
                    feconf.LEARNER_ANSWER_INFO_HANDLER_URL,
                    feconf.ENTITY_TYPE_QUESTION, question_id,
                    learner_answer_info_id))
            updated_learner_answer_details = (
                stats_services.get_learner_answer_details(
                    feconf.ENTITY_TYPE_QUESTION, state_reference
                )
            )
            assert updated_learner_answer_details is not None
            self.assertEqual(
                len(updated_learner_answer_details.learner_answer_info_list), 0)
        self.logout()


class UserExplorationPermissionsHandlerTests(BaseEditorControllerTests):

    def test_rights_handler_returns_appropriate_rights(self) -> None:
        """Test that rights handler returns the correct rights of a user
        for an exploration.
        """

        self.login(self.EDITOR_EMAIL)

        exp_id = exp_fetchers.get_new_exploration_id()
        self.save_new_valid_exploration(exp_id, self.editor_id)

        response = self.get_json(
            '%s/%s' % (feconf.USER_PERMISSIONS_URL_PREFIX, exp_id))

        self.assertTrue(response['can_delete'])
        self.assertTrue(response['can_edit'])
        self.assertTrue(response['can_modify_roles'])
        self.assertTrue(response['can_publish'])
        self.assertFalse(response['can_release_ownership'])
        self.assertTrue(response['can_voiceover'])
        self.assertFalse(response['can_unpublish'])
        self.assertFalse(response['can_manage_voice_artist'])

        self.logout()


class ImageUploadHandlerTests(BaseEditorControllerTests):

    def test_return_error_when_image_not_uploaded(self) -> None:
        """Test that an error is returned when no image is uploaded."""

        self.login(self.EDITOR_EMAIL)
        csrf_token = self.get_new_csrf_token()

        exp_id = exp_fetchers.get_new_exploration_id()
        self.save_new_valid_exploration(exp_id, self.editor_id)

        filename = 'image_file.svg'
        filename_prefix = 'image'

        publish_url = '%s/%s/%s' % (
            feconf.EXPLORATION_IMAGE_UPLOAD_PREFIX,
            feconf.ENTITY_TYPE_EXPLORATION, exp_id)

        # Check that the file is not already present.
        fs = fs_services.GcsFileSystem(feconf.ENTITY_TYPE_EXPLORATION, exp_id)
        filepath = '%s/%s' % (filename_prefix, filename)
        self.assertFalse(fs.isfile(filepath))

        response = self.post_json(
            publish_url, {
                'image': 'sample_image',
                'filename': filename,
                'filename_prefix': filename_prefix
            },
            csrf_token=csrf_token,
            expected_status_int=400,
            upload_files=[('image', 'unused_filename', b'')]
        )

        error_msg = ('No image supplied')
        self.assertEqual(response['error'], error_msg)

        # Check that the file is not uploaded.
        fs = fs_services.GcsFileSystem(feconf.ENTITY_TYPE_EXPLORATION, exp_id)
        filepath = '%s/%s' % (filename_prefix, filename)
        self.assertFalse(fs.isfile(filepath))

        self.logout()

    def test_return_error_when_uploaded_image_already_exists(self) -> None:
        """Test that an error is returned when uploaded
        image already exists.
        """

        self.login(self.EDITOR_EMAIL)
        csrf_token = self.get_new_csrf_token()

        exp_id = exp_fetchers.get_new_exploration_id()
        self.save_new_valid_exploration(exp_id, self.editor_id)

        filename = 'img.png'
        filename_prefix = 'image'

        publish_url = '%s/%s/%s' % (
            feconf.EXPLORATION_IMAGE_UPLOAD_PREFIX,
            feconf.ENTITY_TYPE_EXPLORATION, exp_id)

        # Check that the file is not already present.
        fs = fs_services.GcsFileSystem(feconf.ENTITY_TYPE_EXPLORATION, exp_id)
        filepath = '%s/%s' % (filename_prefix, filename)
        self.assertFalse(fs.isfile(filepath))

        # Read raw image for testing.
        with utils.open_file(
            os.path.join(feconf.TESTS_DATA_DIR, 'img.png'),
            'rb', encoding=None
        ) as f:
            raw_image = f.read()

        get_image_exists_swap = self.swap_to_always_return(
            fs_services.GcsFileSystem, 'isfile', value=True)

        with get_image_exists_swap:
            response = self.post_json(
                publish_url, {
                    'image': 'img',
                    'filename': filename,
                    'filename_prefix': filename_prefix
                },
                csrf_token=csrf_token,
                expected_status_int=400,
                upload_files=[('image', 'unused_filename', raw_image)]
            )

        error_msg = (
            'A file with the name %s already exists. Please choose a '
            'different name.' % filename
        )
        self.assertEqual(response['error'], error_msg)

        # Check that the file is not uploaded.
        fs = fs_services.GcsFileSystem(feconf.ENTITY_TYPE_EXPLORATION, exp_id)
        filepath = '%s/%s' % (filename_prefix, filename)
        self.assertFalse(fs.isfile(filepath))

        self.logout()

    def test_upload_successful_when_image_uploaded(self) -> None:
        """Test that no error is returned when valid image is uploaded."""

        self.login(self.EDITOR_EMAIL)
        csrf_token = self.get_new_csrf_token()

        exp_id = exp_fetchers.get_new_exploration_id()
        self.save_new_valid_exploration(exp_id, self.editor_id)

        filename = 'img.png'
        filename_prefix = 'image'

        publish_url = '%s/%s/%s' % (
            feconf.EXPLORATION_IMAGE_UPLOAD_PREFIX,
            feconf.ENTITY_TYPE_EXPLORATION, exp_id)

        # Check that the file is not already present.
        fs = fs_services.GcsFileSystem(feconf.ENTITY_TYPE_EXPLORATION, exp_id)
        filepath = '%s/%s' % (filename_prefix, filename)
        self.assertFalse(fs.isfile(filepath))
        # Read raw image for testing.
        with utils.open_file(
            os.path.join(feconf.TESTS_DATA_DIR, 'img.png'),
            'rb', encoding=None
        ) as f:
            raw_image = f.read()

        response = self.post_json(
            publish_url, {
                'image': 'img',
                'filename': filename,
                'filename_prefix': filename_prefix
            },
            csrf_token=csrf_token,
            expected_status_int=200,
            upload_files=[('image', 'unused_filename', raw_image)]
        )
        self.assertEqual(response['filename'], filename)

        # Check that the file is uploaded successfully.
        fs = fs_services.GcsFileSystem(feconf.ENTITY_TYPE_EXPLORATION, exp_id)
        filepath = '%s/%s' % (filename_prefix, filename)
        self.assertTrue(fs.isfile(filepath))

<<<<<<< HEAD
        self.logout()


class FixCommitCommandsHandlerTests(BaseEditorControllerTests):
    EXP_ID = 'Q4POXOibJEH6'

    def setUp(self) -> None:
        super().setUp()

        self.save_new_valid_exploration(self.EXP_ID, self.editor_id)
        exp_services.update_exploration(
            self.editor_id, self.EXP_ID, [
                exp_domain.ExplorationChange({
                    'cmd': 'add_state',
                    'state_name': '1',
                    'content_id_for_default_outcome': 'default_outcome_3',
                    'content_id_for_state_content': 'content_4'
                }),
                exp_domain.ExplorationChange({
                    'cmd': 'edit_exploration_property',
                    'property_name': 'next_content_id_index',
                    'new_value': 5,
                    'old_value': 0
                })
            ], ''
        )
        exp_services.update_exploration(
            self.editor_id, self.EXP_ID, [
                exp_domain.ExplorationChange({
                    'cmd': 'add_state',
                    'state_name': 'END',
                    'content_id_for_default_outcome': 'default_outcome_5',
                    'content_id_for_state_content': 'content_6'
                }),
                exp_domain.ExplorationChange({
                    'cmd': 'edit_exploration_property',
                    'property_name': 'next_content_id_index',
                    'new_value': 7,
                    'old_value': 5
                })
            ], ''
        )
        metadata_model = (
            exp_models.ExplorationSnapshotMetadataModel.get(
                self.EXP_ID + '-' + '3'))
        metadata_model.commit_cmds = []
        metadata_model.update_timestamps()
        metadata_model.put()

    def test_commit_commands_are_fixed(self) -> None:
        """Tests that the commit commands are fixed."""
        self.login(self.SUPER_ADMIN_EMAIL, is_super_admin=True)
        csrf_token = self.get_new_csrf_token()

        self.post_json(
            '/fix_commit_commands/',
            data=None,
            csrf_token=csrf_token,
            expected_status_int=200
        )

        metadata_model = (
            exp_models.ExplorationSnapshotMetadataModel.get(
                self.EXP_ID + '-' + '3'))

        self.assertEqual(
            metadata_model.commit_cmds,
            [{
                'cmd': 'add_state',
                'state_name': 'END',
                'content_id_for_default_outcome': 'default_outcome_5',
                'content_id_for_state_content': 'content_6'
            }]
        )
=======
        self.logout()
>>>>>>> 80cf0628
<|MERGE_RESOLUTION|>--- conflicted
+++ resolved
@@ -3691,81 +3691,4 @@
         filepath = '%s/%s' % (filename_prefix, filename)
         self.assertTrue(fs.isfile(filepath))
 
-<<<<<<< HEAD
-        self.logout()
-
-
-class FixCommitCommandsHandlerTests(BaseEditorControllerTests):
-    EXP_ID = 'Q4POXOibJEH6'
-
-    def setUp(self) -> None:
-        super().setUp()
-
-        self.save_new_valid_exploration(self.EXP_ID, self.editor_id)
-        exp_services.update_exploration(
-            self.editor_id, self.EXP_ID, [
-                exp_domain.ExplorationChange({
-                    'cmd': 'add_state',
-                    'state_name': '1',
-                    'content_id_for_default_outcome': 'default_outcome_3',
-                    'content_id_for_state_content': 'content_4'
-                }),
-                exp_domain.ExplorationChange({
-                    'cmd': 'edit_exploration_property',
-                    'property_name': 'next_content_id_index',
-                    'new_value': 5,
-                    'old_value': 0
-                })
-            ], ''
-        )
-        exp_services.update_exploration(
-            self.editor_id, self.EXP_ID, [
-                exp_domain.ExplorationChange({
-                    'cmd': 'add_state',
-                    'state_name': 'END',
-                    'content_id_for_default_outcome': 'default_outcome_5',
-                    'content_id_for_state_content': 'content_6'
-                }),
-                exp_domain.ExplorationChange({
-                    'cmd': 'edit_exploration_property',
-                    'property_name': 'next_content_id_index',
-                    'new_value': 7,
-                    'old_value': 5
-                })
-            ], ''
-        )
-        metadata_model = (
-            exp_models.ExplorationSnapshotMetadataModel.get(
-                self.EXP_ID + '-' + '3'))
-        metadata_model.commit_cmds = []
-        metadata_model.update_timestamps()
-        metadata_model.put()
-
-    def test_commit_commands_are_fixed(self) -> None:
-        """Tests that the commit commands are fixed."""
-        self.login(self.SUPER_ADMIN_EMAIL, is_super_admin=True)
-        csrf_token = self.get_new_csrf_token()
-
-        self.post_json(
-            '/fix_commit_commands/',
-            data=None,
-            csrf_token=csrf_token,
-            expected_status_int=200
-        )
-
-        metadata_model = (
-            exp_models.ExplorationSnapshotMetadataModel.get(
-                self.EXP_ID + '-' + '3'))
-
-        self.assertEqual(
-            metadata_model.commit_cmds,
-            [{
-                'cmd': 'add_state',
-                'state_name': 'END',
-                'content_id_for_default_outcome': 'default_outcome_5',
-                'content_id_for_state_content': 'content_6'
-            }]
-        )
-=======
-        self.logout()
->>>>>>> 80cf0628
+        self.logout()