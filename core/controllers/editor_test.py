--- conflicted
+++ resolved
@@ -2544,7 +2544,17 @@
         )
 
     @test_utils.set_platform_parameters(
-        [(platform_parameter_list.ParamName.SERVER_CAN_SEND_EMAILS, False)]
+        [
+            (platform_parameter_list.ParamName.SERVER_CAN_SEND_EMAILS, False),
+            (
+                platform_parameter_list.ParamName.ADMIN_EMAIL_ADDRESS,
+                'testadmin@example.com'
+            ),
+            (
+                platform_parameter_list.ParamName.SYSTEM_EMAIL_ADDRESS,
+                'system@example.com'
+            )
+        ]
     )
     def test_error_cases_when_can_send_emails_param_is_false(self) -> None:
         # Log in as a moderator.
@@ -2583,6 +2593,14 @@
             (platform_parameter_list.ParamName.SERVER_CAN_SEND_EMAILS, True),
             (platform_parameter_list.ParamName.EMAIL_FOOTER, 'footer'),
             (platform_parameter_list.ParamName.EMAIL_SENDER_NAME, 'Site Admin'), # pylint: disable=line-too-long
+            (
+                platform_parameter_list.ParamName.ADMIN_EMAIL_ADDRESS,
+                'testadmin@example.com'
+            ),
+            (
+                platform_parameter_list.ParamName.SYSTEM_EMAIL_ADDRESS,
+                'system@example.com'
+            )
         ]
     )
     def test_error_cases_when_can_send_emails_param_is_true(self) -> None:
@@ -2607,50 +2625,24 @@
         # Log out.
         self.logout()
 
-<<<<<<< HEAD
-            self.assertEqual(
-                messages[0].sender,
-                'Site Admin <%s>' % (
-                    platform_parameter_services.get_platform_parameter_value(
-                        platform_parameter_list.ParamName.
-                        SYSTEM_EMAIL_ADDRESS.value)))
-            self.assertEqual(messages[0].to, [self.EDITOR_EMAIL])
-            self.assertFalse(hasattr(messages[0], 'cc'))
-            self.assertEqual(
-                messages[0].bcc,
-                platform_parameter_services.get_platform_parameter_value(
-                    platform_parameter_list.ParamName.ADMIN_EMAIL_ADDRESS.value)
-            )
-            self.assertEqual(
-                messages[0].subject,
-                'Your Oppia exploration "My Exploration" has been unpublished')
-            self.assertEqual(messages[0].body, (
-                'Hi %s,\n\n'
-                '%s\n\n'
-                'Thanks!\n'
-                '%s (Oppia moderator)\n\n'
-                'You can change your email preferences via the Preferences '
-                'page.' % (
-                    self.EDITOR_USERNAME,
-                    new_email_body,
-                    self.MODERATOR_USERNAME)))
-            self.assertEqual(messages[0].html, (
-                'Hi %s,<br><br>'
-                '%s<br><br>'
-                'Thanks!<br>'
-                '%s (Oppia moderator)<br><br>'
-=======
     @test_utils.set_platform_parameters(
         [
             (platform_parameter_list.ParamName.SERVER_CAN_SEND_EMAILS, True),
             (
                 platform_parameter_list.ParamName.EMAIL_FOOTER,
->>>>>>> ea725093
                 'You can change your email preferences via the '
                 '<a href="http://localhost:8181/preferences">Preferences</a> '
                 'page.'
             ),
             (platform_parameter_list.ParamName.EMAIL_SENDER_NAME, 'Site Admin'), # pylint: disable=line-too-long
+            (
+                platform_parameter_list.ParamName.ADMIN_EMAIL_ADDRESS,
+                'testadmin@example.com'
+            ),
+            (
+                platform_parameter_list.ParamName.SYSTEM_EMAIL_ADDRESS,
+                'system@example.com'
+            )
         ]
     )
     def test_email_is_sent_correctly_when_unpublishing(self) -> None:
@@ -2678,10 +2670,16 @@
 
         self.assertEqual(
             messages[0].sender,
-            'Site Admin <%s>' % feconf.SYSTEM_EMAIL_ADDRESS)
+            'Site Admin <%s>' % (
+            platform_parameter_services.get_platform_parameter_value(
+                platform_parameter_list.ParamName.SYSTEM_EMAIL_ADDRESS.value)))
         self.assertEqual(messages[0].to, [self.EDITOR_EMAIL])
         self.assertFalse(hasattr(messages[0], 'cc'))
-        self.assertEqual(messages[0].bcc, feconf.ADMIN_EMAIL_ADDRESS)
+
+        self.assertEqual(
+            messages[0].bcc,
+            platform_parameter_services.get_platform_parameter_value(
+                platform_parameter_list.ParamName.ADMIN_EMAIL_ADDRESS.value))
         self.assertEqual(
             messages[0].subject,
             'Your Oppia exploration "My Exploration" has been unpublished')
@@ -2719,6 +2717,10 @@
                 'page.'
             ),
             (platform_parameter_list.ParamName.EMAIL_SENDER_NAME, 'Site Admin'), # pylint: disable=line-too-long
+            (
+                platform_parameter_list.ParamName.SYSTEM_EMAIL_ADDRESS,
+                'system@example.com'
+            )
         ]
     )
     def test_email_functionality_cannot_be_used_by_non_moderators(self) -> None:
