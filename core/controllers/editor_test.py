# coding: utf-8

# Copyright 2014 The Oppia Authors. All Rights Reserved.
#
# Licensed under the Apache License, Version 2.0 (the "License");
# you may not use this file except in compliance with the License.
# You may obtain a copy of the License at
#
#      http://www.apache.org/licenses/LICENSE-2.0
#
# Unless required by applicable law or agreed to in writing, software
# distributed under the License is distributed on an "AS-IS" BASIS,
# WITHOUT WARRANTIES OR CONDITIONS OF ANY KIND, either express or implied.
# See the License for the specific language governing permissions and
# limitations under the License.

"""Tests for the exploration editor page."""

from __future__ import annotations

import datetime
import io
import logging
import os
import zipfile

from core import feconf
from core import utils
from core.constants import constants
from core.controllers import creator_dashboard
from core.domain import config_services
from core.domain import exp_domain
from core.domain import exp_fetchers
from core.domain import exp_services
from core.domain import fs_services
from core.domain import question_services
from core.domain import rights_domain
from core.domain import rights_manager
from core.domain import state_domain
from core.domain import stats_services
from core.domain import translation_domain
from core.domain import user_services
from core.domain import wipeout_service
from core.platform import models
from core.tests import test_utils

from typing import Dict, Final, List, Optional, Union

MYPY = False
if MYPY:  # pragma: no cover
    from mypy_imports import exp_models
    from mypy_imports import stats_models
    from mypy_imports import user_models

(exp_models, user_models, stats_models) = models.Registry.import_models(
    [models.Names.EXPLORATION, models.Names.USER, models.Names.STATISTICS])


class BaseEditorControllerTests(test_utils.GenericTestBase):

    def setUp(self) -> None:
        """Completes the sign-up process for self.EDITOR_EMAIL."""
        super().setUp()
        self.signup(self.EDITOR_EMAIL, self.EDITOR_USERNAME)
        self.signup(self.CURRICULUM_ADMIN_EMAIL, self.CURRICULUM_ADMIN_USERNAME)
        self.signup(self.OWNER_EMAIL, self.OWNER_USERNAME)
        self.signup(self.VIEWER_EMAIL, self.VIEWER_USERNAME)
        self.signup(self.MODERATOR_EMAIL, self.MODERATOR_USERNAME)
        self.signup(self.VOICE_ARTIST_EMAIL, self.VOICE_ARTIST_USERNAME)
        self.signup('voiceoveradmin@app.com', 'voiceoverManager')

        self.owner_id = self.get_user_id_from_email(self.OWNER_EMAIL)
        self.editor_id = self.get_user_id_from_email(self.EDITOR_EMAIL)
        self.viewer_id = self.get_user_id_from_email(self.VIEWER_EMAIL)
        self.admin_id = self.get_user_id_from_email(self.CURRICULUM_ADMIN_EMAIL)
        self.moderator_id = self.get_user_id_from_email(self.MODERATOR_EMAIL)
        self.voice_artist_id = self.get_user_id_from_email(
            self.VOICE_ARTIST_EMAIL)
        self.voiceover_admin_id = self.get_user_id_from_email(
            'voiceoveradmin@app.com')

        self.set_curriculum_admins([self.CURRICULUM_ADMIN_USERNAME])
        self.set_moderators([self.MODERATOR_USERNAME])
        self.add_user_role('voiceoverManager', feconf.ROLE_ID_VOICEOVER_ADMIN)

        self.owner = user_services.get_user_actions_info(self.owner_id)
        self.system_user = user_services.get_system_user()
        self.editor = user_services.get_user_actions_info(self.editor_id)
        self.voiceover_admin = user_services.get_user_actions_info(
            self.voiceover_admin_id)

    def assert_can_edit(self, exp_id: str) -> None:
        """Returns True if the current user can edit the exploration
        editable.
        """
        response = self.get_json(
            '%s/%s' % (feconf.USER_PERMISSIONS_URL_PREFIX, exp_id))
        self.assertEqual(response['can_edit'], True)

    def assert_cannot_edit(self, exp_id: str) -> None:
        """Returns True if the current user can not edit the exploration
        not editable.
        """
        response = self.get_json(
            '%s/%s' % (feconf.USER_PERMISSIONS_URL_PREFIX, exp_id))
        self.assertEqual(response['can_edit'], False)

    def assert_can_voiceover(self, exp_id: str) -> None:
        """Returns True if the current user can voiceover the exploration."""
        response = self.get_json(
            '%s/%s' % (feconf.USER_PERMISSIONS_URL_PREFIX, exp_id))
        self.assertEqual(response['can_voiceover'], True)

    def assert_cannot_voiceover(self, exp_id: str) -> None:
        """Returns True if the current user can not voiceover the
        exploration.
        """
        response = self.get_json(
            '%s/%s' % (feconf.USER_PERMISSIONS_URL_PREFIX, exp_id))
        self.assertEqual(response['can_voiceover'], False)


class EditorTests(BaseEditorControllerTests):

    def setUp(self) -> None:
        super().setUp()
        exp_services.load_demo('0')

        rights_manager.release_ownership_of_exploration(
            self.system_user, '0')

    def test_editor_page(self) -> None:
        """Test access to editor pages for the sample exploration."""

        # Check that non-editors can access, but not edit, the editor page.
        response = self.get_html_response('/create/0')
        self.assertIn(
            b'<exploration-editor-page></exploration-editor-page>',
            response.body)
        self.assert_cannot_edit('0')

        # Log in as an editor.
        self.login(self.EDITOR_EMAIL)

        # Check that it is now possible to access and edit the editor page.
        response = self.get_html_response('/create/0')
        self.assertIn(
            b'<exploration-editor-page></exploration-editor-page>',
            response.body)
        self.assert_can_edit('0')

        self.logout()

<<<<<<< HEAD
    def test_that_default_exploration_cannot_be_published(self):
=======
    def test_new_state_template(self) -> None:
        """Test the validity of the NEW_STATE_TEMPLATE."""

        exploration = exp_fetchers.get_exploration_by_id('0')
        exploration.add_states([feconf.DEFAULT_INIT_STATE_NAME])
        new_state_dict = exploration.states[
            feconf.DEFAULT_INIT_STATE_NAME].to_dict()
        self.assertEqual(new_state_dict, constants.NEW_STATE_TEMPLATE)
        # Validates if the current NEW_STATE_TEMPLATE is the latest version
        # by validating it.
        exploration.states[feconf.DEFAULT_INIT_STATE_NAME].validate(None, True)

    def test_that_default_exploration_cannot_be_published(self) -> None:
>>>>>>> 5471941d
        """Test that publishing a default exploration raises an error
        due to failing strict validation.
        """
        self.login(self.EDITOR_EMAIL)

        csrf_token = self.get_new_csrf_token()
        exp_id = self.post_json(
            feconf.NEW_EXPLORATION_URL, {}, csrf_token=csrf_token
        )[creator_dashboard.EXPLORATION_ID_KEY]

        csrf_token = self.get_new_csrf_token()
        publish_url = '%s/%s' % (feconf.EXPLORATION_STATUS_PREFIX, exp_id)
        self.put_json(
            publish_url, {
                'make_public': True,
            }, csrf_token=csrf_token, expected_status_int=400)

        self.logout()

    def test_add_new_state_error_cases(self) -> None:
        """Test the error cases for adding a new state to an exploration."""
        current_version = 1

        self.login(self.EDITOR_EMAIL)
        csrf_token = self.get_new_csrf_token()
        exploration = exp_fetchers.get_exploration_by_id('0')
        content_id_generator = translation_domain.ContentIdGenerator(
            exploration.next_content_id_index
        )

        def _get_payload(
            new_state_name: str,
            version: Optional[int] = None
        ) -> Dict[str, Union[str, List[Dict[str, str]], int]]:
            """Gets the payload in the dict format."""
            result: Dict[str, Union[str, List[Dict[str, str]], int]] = {
                'change_list': [{
                    'cmd': 'add_state',
                    'state_name': new_state_name,
                    'content_id_for_state_content': (
                        content_id_generator.generate(
                            translation_domain.ContentType.CONTENT)
                    ),
                    'content_id_for_default_outcome': (
                        content_id_generator.generate(
                            translation_domain.ContentType.DEFAULT_OUTCOME)
                    )
                }, {
                   'cmd': 'edit_exploration_property',
                    'property_name': 'next_content_id_index',
                    'new_value': content_id_generator.next_content_id_index
                }],
                'commit_message': 'Add new state',
            }
            if version is not None:
                result['version'] = version
            return result

        def _put_and_expect_400_error(
            payload: Dict[str, Union[str, List[Dict[str, str]], int]]
        ) -> Dict[str, str]:
            """Puts a request with no version number and hence, expects 400
            error.
            """
            return self.put_json(
                '/createhandler/data/0', payload,
                csrf_token=csrf_token, expected_status_int=400)

        # A request with no version number is invalid.
        response_dict = _put_and_expect_400_error(_get_payload('New state'))
        self.assertIn(
            'Missing key in handler args: version.', response_dict['error'])

        # A request with the wrong version number is invalid.
        response_dict = _put_and_expect_400_error(
            _get_payload('New state', version=123))
        self.assertIn('which is not possible', response_dict['error'])

        # A request with an empty state name is invalid.
        response_dict = _put_and_expect_400_error(
            _get_payload('', version=current_version))
        self.assertIn('should be between 1 and 50', response_dict['error'])

        # A request with a really long state name is invalid.
        response_dict = _put_and_expect_400_error(
            _get_payload('a' * 100, version=current_version))
        self.assertIn('should be between 1 and 50', response_dict['error'])

        # A request with a state name containing invalid characters is
        # invalid.
        response_dict = _put_and_expect_400_error(
            _get_payload('[Bad State Name]', version=current_version))
        self.assertIn('Invalid character [', response_dict['error'])

        # A name cannot have spaces at the front or back.
        response_dict = _put_and_expect_400_error(
            _get_payload('  aa', version=current_version))
        self.assertIn('start or end with whitespace', response_dict['error'])
        response_dict = _put_and_expect_400_error(
            _get_payload('aa\t', version=current_version))
        self.assertIn('end with whitespace', response_dict['error'])
        response_dict = _put_and_expect_400_error(
            _get_payload('\n', version=current_version))
        self.assertIn('end with whitespace', response_dict['error'])

        # A name cannot have consecutive whitespace.
        response_dict = _put_and_expect_400_error(
            _get_payload('The   B', version=current_version))
        self.assertIn('Adjacent whitespace', response_dict['error'])
        response_dict = _put_and_expect_400_error(
            _get_payload('The\t\tB', version=current_version))
        self.assertIn('Adjacent whitespace', response_dict['error'])

        self.logout()

    def test_publish_exploration(self) -> None:
        self.login(self.CURRICULUM_ADMIN_EMAIL)

        exp_id = exp_fetchers.get_new_exploration_id()
        self.save_new_valid_exploration(
            exp_id, self.admin_id, end_state_name='end state')
        csrf_token = self.get_new_csrf_token()
        publish_url = '%s/%s' % (feconf.EXPLORATION_STATUS_PREFIX, exp_id)

        exploration_rights = self.put_json(
            publish_url, {},
            csrf_token=csrf_token)['rights']

        self.assertEqual(exploration_rights['status'], 'private')

        exploration_rights = self.put_json(
            publish_url, {'make_public': True},
            csrf_token=csrf_token)['rights']

        self.assertEqual(exploration_rights['status'], 'public')

        self.logout()

    def test_lock_exploration(self) -> None:
        self.login(self.CURRICULUM_ADMIN_EMAIL, is_super_admin=True)

        exp_id = exp_fetchers.get_new_exploration_id()
        self.save_new_valid_exploration(
            exp_id, self.admin_id, end_state_name='end state')
        csrf_token = self.get_new_csrf_token()
        edits_allowed_url = '/editsallowedhandler/%s' % exp_id
        exploration = exp_fetchers.get_exploration_by_id(exp_id)
        self.assertEqual(exploration.edits_allowed, True)

        self.put_json(
            edits_allowed_url,
            {'edits_are_allowed': False},
            csrf_token=csrf_token)

        exploration = exp_fetchers.get_exploration_by_id(exp_id)
        self.assertEqual(exploration.edits_allowed, False)

        self.logout()

    def test_cannot_update_exploration_when_locked(self) -> None:
        self.login(self.CURRICULUM_ADMIN_EMAIL, is_super_admin=True)

        exp_id = exp_fetchers.get_new_exploration_id()
        self.save_new_valid_exploration(
            exp_id, self.admin_id, end_state_name='end state')
        csrf_token = self.get_new_csrf_token()
        edits_allowed_url = '/editsallowedhandler/%s' % exp_id
        self.put_json(
            edits_allowed_url,
            {'edits_are_allowed': False},
            csrf_token=csrf_token)

        exploration = exp_fetchers.get_exploration_by_id(exp_id)
        content_id_generator = translation_domain.ContentIdGenerator(
            exploration.next_content_id_index
        )
        self.assertEqual(exploration.edits_allowed, False)

        response_dict = self.put_json(
            '%s/%s' % (feconf.EXPLORATION_DATA_PREFIX, exp_id),
            {
                'version': exploration.version,
                'commit_message': 'dummy update',
                'change_list': [{
                    'cmd': 'add_state',
                    'state_name': 'State 4',
                    'content_id_for_state_content': (
                        content_id_generator.generate(
                            translation_domain.ContentType.CONTENT)
                    ),
                    'content_id_for_default_outcome': (
                        content_id_generator.generate(
                            translation_domain.ContentType.DEFAULT_OUTCOME)
                    ),
                }, {
                    'cmd': 'edit_state_property',
                    'state_name': 'State 4',
                    'property_name': 'widget_id',
                    'new_value': 'TextInput',
                }, {
                    'cmd': 'edit_exploration_property',
                    'property_name': 'next_content_id_index',
                    'new_value': content_id_generator.next_content_id_index
                }]
            },
            csrf_token=csrf_token,
            expected_status_int=400
        )

        self.assertEqual(
            response_dict['error'],
            'This exploration cannot be edited. Please contact the admin.')
        self.logout()


class DownloadIntegrationTest(BaseEditorControllerTests):
    """Test handler for exploration and state download."""

    SAMPLE_JSON_CONTENT = {
        'State A': (
            """card_is_checkpoint: false
classifier_model_id: null
content:
  content_id: content_3
  html: ''
interaction:
  answer_groups: []
  confirmed_unclassified_answers: []
  customization_args:
    placeholder:
      value:
        content_id: ca_placeholder_9
        unicode_str: ''
    rows:
      value: 1
  default_outcome:
    dest: State A
    dest_if_really_stuck: null
    feedback:
      content_id: default_outcome_4
      html: ''
    labelled_as_correct: false
    missing_prerequisite_skill_id: null
    param_changes: []
    refresher_exploration_id: null
  hints: []
  id: TextInput
  solution: null
linked_skill_id: null
param_changes: []
recorded_voiceovers:
  voiceovers_mapping:
    ca_placeholder_9: {}
    content_3: {}
    default_outcome_4: {}
solicit_answer_details: false
"""),
        'State B': (
            """card_is_checkpoint: false
classifier_model_id: null
content:
  content_id: content_5
  html: ''
interaction:
  answer_groups: []
  confirmed_unclassified_answers: []
  customization_args:
    placeholder:
      value:
        content_id: ca_placeholder_10
        unicode_str: ''
    rows:
      value: 1
  default_outcome:
    dest: State B
    dest_if_really_stuck: null
    feedback:
      content_id: default_outcome_6
      html: ''
    labelled_as_correct: false
    missing_prerequisite_skill_id: null
    param_changes: []
    refresher_exploration_id: null
  hints: []
  id: TextInput
  solution: null
linked_skill_id: null
param_changes: []
recorded_voiceovers:
  voiceovers_mapping:
    ca_placeholder_10: {}
    content_5: {}
    default_outcome_6: {}
solicit_answer_details: false
"""),
        feconf.DEFAULT_INIT_STATE_NAME: (
            """card_is_checkpoint: true
classifier_model_id: null
content:
  content_id: content_0
  html: ''
interaction:
  answer_groups: []
  confirmed_unclassified_answers: []
  customization_args:
    placeholder:
      value:
        content_id: ca_placeholder_2
        unicode_str: ''
    rows:
      value: 1
  default_outcome:
    dest: %s
    dest_if_really_stuck: null
    feedback:
      content_id: default_outcome_1
      html: ''
    labelled_as_correct: false
    missing_prerequisite_skill_id: null
    param_changes: []
    refresher_exploration_id: null
  hints: []
  id: TextInput
  solution: null
linked_skill_id: null
param_changes: []
recorded_voiceovers:
  voiceovers_mapping:
    ca_placeholder_2: {}
    content_0: {}
    default_outcome_1: {}
solicit_answer_details: false
""") % feconf.DEFAULT_INIT_STATE_NAME
    }

    SAMPLE_STATE_STRING = (
        """card_is_checkpoint: false
classifier_model_id: null
content:
  content_id: content_3
  html: ''
interaction:
  answer_groups: []
  confirmed_unclassified_answers: []
  customization_args:
    placeholder:
      value:
        content_id: ca_placeholder_9
        unicode_str: ''
    rows:
      value: 1
  default_outcome:
    dest: State A
    dest_if_really_stuck: null
    feedback:
      content_id: default_outcome_4
      html: ''
    labelled_as_correct: false
    missing_prerequisite_skill_id: null
    param_changes: []
    refresher_exploration_id: null
  hints: []
  id: TextInput
  solution: null
linked_skill_id: null
param_changes: []
recorded_voiceovers:
  voiceovers_mapping:
    ca_placeholder_9: {}
    content_3: {}
    default_outcome_4: {}
solicit_answer_details: false
""")

    def test_can_not_download_exploration_with_disabled_exp_id(self) -> None:
        download_url = '/createhandler/download/5'
        self.get_json(download_url, expected_status_int=404)

    def test_exploration_download_handler_for_default_exploration(self) -> None:
        self.login(self.EDITOR_EMAIL)
        owner_id = self.get_user_id_from_email(self.EDITOR_EMAIL)

        # Create a simple exploration.
        exp_id = 'eid'
        self.save_new_valid_exploration(
            exp_id, owner_id,
            title='The title for ZIP download handler test!',
            category='This is just a test category',
            objective='')

        exploration = exp_fetchers.get_exploration_by_id(exp_id)
        content_id_generator = translation_domain.ContentIdGenerator(
            exploration.next_content_id_index
        )
        init_state = exploration.states[exploration.init_state_name]
        init_interaction = init_state.interaction
        assert init_interaction.default_outcome is not None
        init_interaction.default_outcome.dest = exploration.init_state_name
        exp_services.update_exploration(
            owner_id, exp_id, [
                exp_domain.ExplorationChange({
                    'cmd': exp_domain.CMD_EDIT_EXPLORATION_PROPERTY,
                    'property_name': 'auto_tts_enabled',
                    'new_value': True,
                }),
                exp_domain.ExplorationChange({
                    'cmd': exp_domain.CMD_ADD_STATE,
                    'state_name': 'State A',
                    'content_id_for_state_content': (
                        content_id_generator.generate(
                            translation_domain.ContentType.CONTENT)
                    ),
                    'content_id_for_default_outcome': (
                        content_id_generator.generate(
                            translation_domain.ContentType.DEFAULT_OUTCOME)
                    )
                }),
                exp_domain.ExplorationChange({
                    'cmd': exp_domain.CMD_ADD_STATE,
                    'state_name': 'State 2',
                    'content_id_for_state_content': (
                        content_id_generator.generate(
                            translation_domain.ContentType.CONTENT)
                    ),
                    'content_id_for_default_outcome': (
                        content_id_generator.generate(
                            translation_domain.ContentType.DEFAULT_OUTCOME)
                    )
                }),
                exp_domain.ExplorationChange({
                    'cmd': exp_domain.CMD_ADD_STATE,
                    'state_name': 'State 3',
                    'content_id_for_state_content': (
                        content_id_generator.generate(
                            translation_domain.ContentType.CONTENT)
                    ),
                    'content_id_for_default_outcome': (
                        content_id_generator.generate(
                            translation_domain.ContentType.DEFAULT_OUTCOME)
                    )
                }),
                exp_domain.ExplorationChange({
                    'cmd': exp_domain.CMD_EDIT_STATE_PROPERTY,
                    'property_name': exp_domain.STATE_PROPERTY_INTERACTION_ID,
                    'state_name': 'State A',
                    'new_value': 'TextInput'
                }),
                exp_domain.ExplorationChange({
                    'cmd': exp_domain.CMD_EDIT_STATE_PROPERTY,
                    'property_name':
                        exp_domain.STATE_PROPERTY_INTERACTION_CUST_ARGS,
                    'state_name': 'State A',
                    'new_value': {
                        'placeholder': {
                            'value': {
                                'content_id': content_id_generator.generate(
                                    translation_domain.ContentType
                                    .CUSTOMIZATION_ARG,
                                    extra_prefix='placeholder'
                                ),
                                'unicode_str': ''
                            }
                        },
                        'rows': {'value': 1}
                    }
                }),
                exp_domain.ExplorationChange({
                    'cmd': exp_domain.CMD_EDIT_STATE_PROPERTY,
                    'property_name': exp_domain.STATE_PROPERTY_INTERACTION_ID,
                    'state_name': 'State 2',
                    'new_value': 'TextInput'
                }),
                exp_domain.ExplorationChange({
                    'cmd': exp_domain.CMD_EDIT_STATE_PROPERTY,
                    'property_name':
                        exp_domain.STATE_PROPERTY_INTERACTION_CUST_ARGS,
                    'state_name': 'State 2',
                    'new_value': {
                        'placeholder': {
                            'value': {
                                'content_id': content_id_generator.generate(
                                    translation_domain.ContentType
                                    .CUSTOMIZATION_ARG,
                                    extra_prefix='placeholder'
                                ),
                                'unicode_str': ''
                            }
                        },
                        'rows': {'value': 1}
                    }
                }),
                exp_domain.ExplorationChange({
                    'cmd': exp_domain.CMD_EDIT_STATE_PROPERTY,
                    'property_name': exp_domain.STATE_PROPERTY_INTERACTION_ID,
                    'state_name': 'State 3',
                    'new_value': 'TextInput'
                }),
                exp_domain.ExplorationChange({
                    'cmd': exp_domain.CMD_EDIT_STATE_PROPERTY,
                    'property_name':
                        exp_domain.STATE_PROPERTY_INTERACTION_CUST_ARGS,
                    'state_name': 'State 3',
                    'new_value': {
                        'placeholder': {
                            'value': {
                                'content_id': content_id_generator.generate(
                                    translation_domain.ContentType
                                    .CUSTOMIZATION_ARG,
                                    extra_prefix='placeholder'
                                ),
                                'unicode_str': ''
                            }
                        },
                        'rows': {'value': 1}
                    }
                }),
                exp_domain.ExplorationChange({
                    'cmd': exp_domain.CMD_RENAME_STATE,
                    'old_state_name': 'State 2',
                    'new_state_name': 'State B'
                }),
                exp_domain.ExplorationChange({
                    'cmd': exp_domain.CMD_DELETE_STATE,
                    'state_name': 'State 3',
                }),
                exp_domain.ExplorationChange({
                    'cmd': 'edit_exploration_property',
                    'property_name': 'next_content_id_index',
                    'new_value': content_id_generator.next_content_id_index
                })], 'changes')
        response = self.get_html_response('/create/%s' % exp_id)

        # Check download to zip file.
        # Download to zip file using download handler.
        download_url = '/createhandler/download/%s' % exp_id
        response = self.get_custom_response(download_url, 'text/plain')

        # Check downloaded zip file.
        filename = 'oppia-ThetitleforZIPdownloadhandlertest!-v2.zip'
        self.assertEqual(
            response.headers['Content-Disposition'],
            'attachment; filename=%s' % filename)
        zf_saved = zipfile.ZipFile(io.BytesIO(response.body))
        self.assertEqual(
            zf_saved.namelist(),
            ['The title for ZIP download handler test!.yaml'])

        # Load golden zip file.
        golden_zip_filepath = os.path.join(
            feconf.TESTS_DATA_DIR,
            'oppia-ThetitleforZIPdownloadhandlertest!-v2-gold.zip')
        with utils.open_file(
            golden_zip_filepath, 'rb', encoding=None) as f:
            golden_zipfile = f.read()
        zf_gold = zipfile.ZipFile(io.BytesIO(golden_zipfile))
        # Compare saved with golden file.
        self.assertEqual(
            zf_saved.open(
                'The title for ZIP download handler test!.yaml').read(),
            zf_gold.open(
                'The title for ZIP download handler test!.yaml').read())

        # Check download to JSON.
        exp_services.update_exploration(
            owner_id, exp_id, [
                exp_domain.ExplorationChange({
                    'cmd': exp_domain.CMD_EDIT_EXPLORATION_PROPERTY,
                    'property_name': 'objective',
                    'new_value': 'Test JSON download',
                })], 'Updates exploration objective')

        # Download to JSON string using download handler.
        self.maxDiff = 0
        download_url = (
            '/createhandler/download/%s?output_format=%s' %
            (exp_id, feconf.OUTPUT_FORMAT_JSON))
        response = self.get_json(download_url)

        # Check downloaded dict.
        self.assertEqual(self.SAMPLE_JSON_CONTENT, response)

        # Check downloading a specific version.
        download_url = (
            '/createhandler/download/%s?output_format=%s&v=1' %
            (exp_id, feconf.OUTPUT_FORMAT_JSON))
        response = self.get_json(download_url)
        self.assertEqual(['Introduction'], list(response.keys()))

        self.logout()

    def test_exploration_download_handler_with_unicode_title(self) -> None:
        self.login(self.EDITOR_EMAIL)
        owner_id = self.get_user_id_from_email(self.EDITOR_EMAIL)

        # Create a simple exploration.
        exp_id = 'eid'
        self.save_new_valid_exploration(
            exp_id, owner_id,
            title=u'¡Hola!',
            category='This is just a test category',
            objective='')

        # Download to zip file using download handler.
        download_url = '/createhandler/download/%s' % exp_id
        response = self.get_custom_response(download_url, 'text/plain')

        # Check downloaded zip file.
        filename = 'oppia-Hola!-v1.zip'
        self.assertEqual(
            response.headers['Content-Disposition'],
            'attachment; filename=%s' % filename)

        zf_saved = zipfile.ZipFile(io.BytesIO(response.body))
        self.assertEqual(zf_saved.namelist(), [u'¡Hola!.yaml'])

        self.logout()

    def test_exploration_download_handler_with_no_title(self) -> None:
        # This is the case for most unpublished explorations.
        self.login(self.EDITOR_EMAIL)
        owner_id = self.get_user_id_from_email(self.EDITOR_EMAIL)

        # Create a simple exploration.
        exp_id = 'eid'
        self.save_new_valid_exploration(
            exp_id, owner_id,
            title='',
            category='This is just a test category',
            objective='')

        # Download to zip file using download handler.
        download_url = '/createhandler/download/%s' % exp_id
        response = self.get_custom_response(download_url, 'text/plain')

        # Check downloaded zip file.
        filename = 'oppia-unpublished_exploration-v1.zip'
        self.assertEqual(
            response.headers['Content-Disposition'],
            'attachment; filename=%s' % filename)

        zf_saved = zipfile.ZipFile(io.BytesIO(response.body))
        self.assertEqual(zf_saved.namelist(), ['Unpublished_exploration.yaml'])

        self.logout()

    def test_state_yaml_handler(self) -> None:
        self.login(self.EDITOR_EMAIL)
        owner_id = self.get_user_id_from_email(self.EDITOR_EMAIL)

        # Create a simple exploration.
        exp_id = 'eid'
        self.save_new_valid_exploration(
            exp_id, owner_id,
            title='The title for states download handler test!',
            category='This is just a test category')

        exploration = exp_fetchers.get_exploration_by_id(exp_id)
        exploration.add_states(['State A', 'State 2', 'State 3'])
        content_id_generator = translation_domain.ContentIdGenerator(
            exploration.next_content_id_index
        )
        self.set_interaction_for_state(
            exploration.states['State A'], 'TextInput', content_id_generator)

        csrf_token = self.get_new_csrf_token()
        response = self.post_json('/createhandler/state_yaml/%s' % exp_id, {
            'state_dict': exploration.states['State A'].to_dict(),
            'width': 50,
        }, csrf_token=csrf_token)
        self.assertEqual({
            'yaml': self.SAMPLE_STATE_STRING
        }, response)

        self.logout()

    def test_state_yaml_handler_with_no_state_dict_raises_error(self) -> None:
        self.login(self.OWNER_EMAIL)
        exp_id = 'eid'
        owner_id = self.get_user_id_from_email(self.OWNER_EMAIL)
        self.save_new_valid_exploration(exp_id, owner_id)

        csrf_token = self.get_new_csrf_token()

        self.post_json(
            '/createhandler/state_yaml/%s' % exp_id, {},
            csrf_token=csrf_token, expected_status_int=400)

        self.logout()

    def test_exploration_download_handler_with_invalid_exploration_id(
        self
    ) -> None:
        self.login(self.OWNER_EMAIL)

        self.get_json(
            '/createhandler/download/invalid_id',
            expected_status_int=404)

        self.logout()

    def test_guest_cannot_access_exploration_download_handler(self) -> None:
        self.save_new_valid_exploration('exp_id', 'owner_id')
        self.get_json('/createhandler/download/exp_id', expected_status_int=404)

    def test_exploration_download_handler_with_invalid_output_format(
        self
    ) -> None:
        self.login(self.OWNER_EMAIL)
        owner_id = self.get_user_id_from_email(self.OWNER_EMAIL)
        exp_id = 'exp_id1'

        self.save_new_valid_exploration(exp_id, owner_id)

        response = self.get_json(
            '/createhandler/download/%s?output_format=invalid_output_format'
            % (exp_id), expected_status_int=400)

        error_msg = (
            'Schema validation for \'output_format\' failed: Received '
            'invalid_output_format which is not in the allowed range of '
            'choices: [\'zip\', \'json\']'
        )
        self.assertEqual(response['error'], error_msg)

        self.logout()


class ExplorationSnapshotsHandlerTests(test_utils.GenericTestBase):

    def setUp(self) -> None:
        super().setUp()
        self.signup(self.OWNER_EMAIL, self.OWNER_USERNAME)

    def test_get_with_invalid_exploration_id_raises_error(self) -> None:
        self.login(self.OWNER_EMAIL)

        self.get_json(
            '/createhandler/snapshots/invalid_id',
            expected_status_int=404)

        self.logout()

    def test_get_exploration_snapshot_history(self) -> None:
        self.login(self.OWNER_EMAIL)
        exp_id = 'eid'
        owner_id = self.get_user_id_from_email(self.OWNER_EMAIL)

        exploration = self.save_new_valid_exploration(exp_id, owner_id)
        content_id_generator = translation_domain.ContentIdGenerator(
            exploration.next_content_id_index
        )
        snapshots = exp_services.get_exploration_snapshots_metadata(exp_id)

        # Patch `snapshots` to use the editor's display name.
        for snapshot in snapshots:
            snapshot.update({
                'committer_id': 'owner'
            })

        response = self.get_json('/createhandler/snapshots/%s' % (exp_id))

        self.assertEqual(response['snapshots'], snapshots)

        exp_services.update_exploration(
            owner_id, exp_id, [
                exp_domain.ExplorationChange({
                    'cmd': exp_domain.CMD_ADD_STATE,
                    'state_name': 'State A',
                    'content_id_for_state_content': (
                        content_id_generator.generate(
                            translation_domain.ContentType.CONTENT)
                    ),
                    'content_id_for_default_outcome': (
                        content_id_generator.generate(
                            translation_domain.ContentType.DEFAULT_OUTCOME)
                    )
                }), exp_domain.ExplorationChange({
                    'cmd': exp_domain.CMD_EDIT_EXPLORATION_PROPERTY,
                    'property_name': 'next_content_id_index',
                    'new_value': content_id_generator.next_content_id_index,
                    'old_value': 0
            })], 'Addes state')

        snapshots = exp_services.get_exploration_snapshots_metadata(exp_id)

        # Patch `snapshots` to use the editor's display name.
        for snapshot in snapshots:
            snapshot.update({
                'committer_id': 'owner'
            })

        response = self.get_json('/createhandler/snapshots/%s' % (exp_id))

        self.assertEqual(response['snapshots'], snapshots)

        self.logout()


class ExplorationStatisticsHandlerTests(test_utils.GenericTestBase):

    def setUp(self) -> None:
        super().setUp()
        self.signup(self.OWNER_EMAIL, self.OWNER_USERNAME)

    def test_get_with_invalid_exploration_id_raises_error(self) -> None:
        self.login(self.OWNER_EMAIL)

        self.get_json(
            '/createhandler/statistics/invalid_id',
            expected_status_int=404)

        self.logout()

    def test_guest_cannot_access_exploration_statistics_handler(self) -> None:
        self.save_new_valid_exploration('exp_id', 'owner_id')
        self.get_json(
            '/createhandler/statistics/exp_id', expected_status_int=404)

    def test_get_exploration_statistics(self) -> None:
        self.login(self.OWNER_EMAIL)
        exp_id = 'eid'
        owner_id = self.get_user_id_from_email(self.OWNER_EMAIL)

        exploration = self.save_new_valid_exploration(exp_id, owner_id)
        content_id_generator = translation_domain.ContentIdGenerator(
            exploration.next_content_id_index
        )
        exp_stats = stats_services.get_exploration_stats(
            exp_id, exploration.version)

        response = self.get_json('/createhandler/statistics/%s' % (exp_id))

        self.assertEqual(response, exp_stats.to_frontend_dict())

        exp_services.update_exploration(
            owner_id, exp_id, [
                exp_domain.ExplorationChange({
                    'cmd': exp_domain.CMD_ADD_STATE,
                    'state_name': 'State A',
                    'content_id_for_state_content': (
                        content_id_generator.generate(
                            translation_domain.ContentType.CONTENT)
                    ),
                    'content_id_for_default_outcome': (
                        content_id_generator.generate(
                            translation_domain.ContentType.DEFAULT_OUTCOME)
                    )
                }), exp_domain.ExplorationChange({
                        'cmd': exp_domain.CMD_EDIT_EXPLORATION_PROPERTY,
                        'property_name': 'next_content_id_index',
                        'new_value': content_id_generator.next_content_id_index,
                        'old_value': 0
                })
            ], 'Addes state')

        exploration = exp_fetchers.get_exploration_by_id(exp_id)
        exp_stats = stats_services.get_exploration_stats(
            exp_id, exploration.version)

        response = self.get_json('/createhandler/statistics/%s' % (exp_id))

        self.assertEqual(response, exp_stats.to_frontend_dict())

        self.logout()


class StartedTutorialEventHandlerTests(test_utils.GenericTestBase):

    def setUp(self) -> None:
        super().setUp()
        self.signup(self.OWNER_EMAIL, self.OWNER_USERNAME)

    def test_record_user_saw_tutorial(self) -> None:
        self.login(self.OWNER_EMAIL)
        exp_id = 'eid'
        owner_id = self.get_user_id_from_email(self.OWNER_EMAIL)

        self.save_new_valid_exploration(exp_id, owner_id)

        csrf_token = self.get_new_csrf_token()

        user_settings = user_services.get_user_settings(owner_id)

        self.assertFalse(user_settings.last_started_state_editor_tutorial)

        self.post_json(
            '/createhandler/started_tutorial_event/%s' % (exp_id), {},
            csrf_token=csrf_token)

        user_settings = user_services.get_user_settings(owner_id)

        self.assertTrue(user_settings.last_started_state_editor_tutorial)

        self.logout()


class TopUnresolvedAnswersHandlerTests(test_utils.GenericTestBase):

    def setUp(self) -> None:
        super().setUp()
        self.signup(self.OWNER_EMAIL, self.OWNER_USERNAME)
        self.owner_id = self.get_user_id_from_email(self.OWNER_EMAIL)

        self.exp_id = 'exp_id'
        self.exploration = self.save_new_valid_exploration(
            self.exp_id, self.owner_id)

    def test_cannot_get_unresolved_answers_with_no_state_name(self) -> None:
        self.login(self.OWNER_EMAIL)

        response = self.get_json(
            '/createhandler/get_top_unresolved_answers/%s' % self.exp_id,
            expected_status_int=200)

        self.assertEqual(response['unresolved_answers'], [])

        self.logout()


class StateInteractionStatsHandlerTests(test_utils.GenericTestBase):

    def setUp(self) -> None:
        super().setUp()
        self.signup(self.OWNER_EMAIL, self.OWNER_USERNAME)

    def test_get_with_invalid_exploration_id_raises_error(self) -> None:
        self.login(self.OWNER_EMAIL)

        self.get_json(
            '/createhandler/state_interaction_stats/%s/%s' % (
                'invalid_id', 'state_name'),
            expected_status_int=404)

        self.logout()

    def test_cannot_get_learner_answer_statistics_with_invalid_state_name(
        self
    ) -> None:
        observed_log_messages = []

        def _mock_logging_function(
            msg: str, *args: str, **unused_kwargs: str
        ) -> None:
            """Mocks logging.error()."""
            observed_log_messages.append(msg % args)

        logging_swap = self.swap(logging, 'exception', _mock_logging_function)

        self.login(self.OWNER_EMAIL)
        exp_id = 'eid'
        owner_id = self.get_user_id_from_email(self.OWNER_EMAIL)

        self.save_new_valid_exploration(exp_id, owner_id)

        with logging_swap:
            self.get_json(
                '/createhandler/state_interaction_stats/%s/%s' % (
                    exp_id, 'invalid_state_name'),
                expected_status_int=404)

        self.assertEqual(len(observed_log_messages), 3)
        self.assertEqual(
            observed_log_messages[:2],
            [
                'Could not find state: invalid_state_name',
                'Available states: [\'Introduction\']'
            ]
        )
        self.assertRaisesRegex(Exception, 'Bad response: 503')

        self.logout()

    def test_get_learner_answer_statistics_for_state(self) -> None:
        self.login(self.OWNER_EMAIL)
        exp_id = 'eid'
        owner_id = self.get_user_id_from_email(self.OWNER_EMAIL)
        exploration = self.save_new_valid_exploration(exp_id, owner_id)

        response = self.get_json(
            '/createhandler/state_interaction_stats/%s/%s' % (
                exp_id, exploration.init_state_name))

        self.assertEqual(response['visualizations_info'], [])


class ExplorationDeletionRightsTests(BaseEditorControllerTests):

    def test_deletion_rights_for_unpublished_exploration(self) -> None:
        """Test rights management for deletion of unpublished explorations."""
        # Unpublished exploration id.
        unpublished_exp_id = 'unpub_eid'
        exploration = exp_domain.Exploration.create_default_exploration(
            unpublished_exp_id)
        exp_services.save_new_exploration(self.owner_id, exploration)

        rights_manager.assign_role_for_exploration(
            self.owner, unpublished_exp_id, self.editor_id,
            rights_domain.ROLE_EDITOR)

        self.login(self.EDITOR_EMAIL)
        self.delete_json(
            '/createhandler/data/%s' % unpublished_exp_id,
            expected_status_int=401)
        self.logout()

        self.login(self.VIEWER_EMAIL)
        self.delete_json(
            '/createhandler/data/%s' % unpublished_exp_id,
            expected_status_int=401)
        self.logout()

        self.login(self.OWNER_EMAIL)
        self.delete_json(
            '/createhandler/data/%s' % unpublished_exp_id,
            expected_status_int=200)
        self.logout()

    def test_deletion_rights_for_published_exploration(self) -> None:
        """Test rights management for deletion of published explorations."""
        # Published exploration id.
        published_exp_id = 'pub_eid'
        exploration = exp_domain.Exploration.create_default_exploration(
            published_exp_id, title='A title', category='A category')
        exp_services.save_new_exploration(self.owner_id, exploration)
        rights_manager.publish_exploration(self.owner, published_exp_id)

        rights_manager.assign_role_for_exploration(
            self.owner, published_exp_id, self.editor_id,
            rights_domain.ROLE_EDITOR)
        rights_manager.assign_role_for_exploration(
            self.voiceover_admin, published_exp_id, self.voice_artist_id,
            rights_domain.ROLE_VOICE_ARTIST)

        self.login(self.EDITOR_EMAIL)
        self.delete_json(
            '/createhandler/data/%s' % published_exp_id,
            expected_status_int=401)
        self.logout()

        self.login(self.VIEWER_EMAIL)
        self.delete_json(
            '/createhandler/data/%s' % published_exp_id,
            expected_status_int=401)
        self.logout()

        self.login(self.VOICE_ARTIST_EMAIL)
        self.delete_json(
            '/createhandler/data/%s' % published_exp_id,
            expected_status_int=401)
        self.logout()

        self.login(self.OWNER_EMAIL)
        self.delete_json(
            '/createhandler/data/%s' % published_exp_id,
            expected_status_int=401)
        self.logout()

        self.login(self.CURRICULUM_ADMIN_EMAIL)
        self.delete_json(
            '/createhandler/data/%s' % published_exp_id,
            expected_status_int=200)
        self.logout()

    def test_logging_info_after_deletion(self) -> None:
        """Test correctness of logged statements while deleting exploration."""
        observed_log_messages = []

        def mock_logging_function(msg: str, *_: str) -> None:
            # Message logged by function clear_all_pending() in
            # oppia_tools/google_appengine_1.9.67/google_appengine/google/
            # appengine/ext/ndb/tasklets.py, not to be checked here.
            log_from_google_app_engine = 'all_pending: clear %s'

            if msg != log_from_google_app_engine:
                observed_log_messages.append(msg)

        with self.swap(logging, 'info', mock_logging_function), self.swap(
            logging, 'debug', mock_logging_function):
            # Checking for non-moderator/non-admin.

            # Unpublished exploration id.
            exp_id = 'unpub_eid'
            exploration = exp_domain.Exploration.create_default_exploration(
                exp_id)
            exp_services.save_new_exploration(self.owner_id, exploration)

            self.login(self.OWNER_EMAIL)
            self.delete_json(
                '/createhandler/data/%s' % exp_id)

            self.assertEqual(observed_log_messages, [
                '(%s) %s tried to delete exploration %s' %
                ([feconf.ROLE_ID_FULL_USER], self.owner_id, exp_id),
                '(%s) %s deleted exploration %s' %
                ([feconf.ROLE_ID_FULL_USER], self.owner_id, exp_id)
            ])
            self.logout()

            # Checking for moderator.
            observed_log_messages = []
            # Unpublished exploration id.
            exp_id = 'unpub_eid3'
            exploration = exp_domain.Exploration.create_default_exploration(
                exp_id)
            exp_services.save_new_exploration(self.moderator_id, exploration)

            self.login(self.MODERATOR_EMAIL)
            self.delete_json('/createhandler/data/%s' % exp_id)
            self.assertEqual(observed_log_messages, [
                '(%s) %s tried to delete exploration %s' % (
                    [feconf.ROLE_ID_FULL_USER, feconf.ROLE_ID_MODERATOR],
                    self.moderator_id, exp_id),
                '(%s) %s deleted exploration %s' % (
                    [feconf.ROLE_ID_FULL_USER, feconf.ROLE_ID_MODERATOR],
                    self.moderator_id, exp_id)
            ])
            self.logout()


class VersioningIntegrationTest(BaseEditorControllerTests):
    """Test retrieval of and reverting to old exploration versions."""

    EXP_ID = '0'

    def setUp(self) -> None:
        """Create exploration with two versions."""
        super().setUp()

        exp_services.load_demo(self.EXP_ID)
        rights_manager.release_ownership_of_exploration(
            self.system_user, self.EXP_ID)

        self.login(self.EDITOR_EMAIL)
        self.editor_id = self.get_user_id_from_email(self.EDITOR_EMAIL)

        # In version 2, change the objective and the initial state content.
        exploration = exp_fetchers.get_exploration_by_id(self.EXP_ID)
        init_state = exploration.states[exploration.init_state_name]
        exp_services.update_exploration(
            self.editor_id, self.EXP_ID, [exp_domain.ExplorationChange({
                'cmd': 'edit_exploration_property',
                'property_name': 'objective',
                'new_value': 'the objective',
            }), exp_domain.ExplorationChange({
                'cmd': 'edit_state_property',
                'property_name': 'content',
                'state_name': exploration.init_state_name,
                'new_value': {
                    'content_id': init_state.content.content_id,
                    'html': '<p>ABC</p>'
                },
            })], 'Change objective and init state content')

    def test_get_with_disabled_exploration_id_raises_error(self) -> None:
        self.get_html_response(
            '%s/%s' % (
                feconf.EDITOR_URL_PREFIX, feconf.DISABLED_EXPLORATION_IDS[0]),
            expected_status_int=404)

    def test_check_revert_valid(self) -> None:
        """Test if an old exploration version is valid."""
        reader_dict = self.get_json(
            '/createhandler/check_revert_valid/%s/%s' % (self.EXP_ID, 1))
        self.assertTrue(reader_dict['valid'])
        self.assertIsNone(reader_dict['details'])

    def test_reverting_to_old_exploration(self) -> None:
        """Test reverting to old exploration versions."""
        # Open editor page.
        csrf_token = self.get_new_csrf_token()

        # May not revert to any version that's not 1.
        for rev_version in (2, 3, 4, '10'):
            response_dict = self.post_json(
                '/createhandler/revert/%s' % self.EXP_ID, {
                    'current_version': 2,
                    'revert_to_version': rev_version
                }, csrf_token=csrf_token, expected_status_int=400)

            self.assertIn('Cannot revert to version', response_dict['error'])

            # Check that exploration is really not reverted to old version.
            reader_dict = self.get_json(
                '%s/%s' % (feconf.EXPLORATION_INIT_URL_PREFIX, self.EXP_ID))
            init_state_name = reader_dict['exploration']['init_state_name']
            init_state_data = (
                reader_dict['exploration']['states'][init_state_name])
            init_content = init_state_data['content']['html']
            self.assertIn('ABC', init_content)
            self.assertNotIn('Hi, welcome to Oppia!', init_content)

        # May not revert to any version that's not convertible to int.
        for rev_version in ('abc', ()):
            response_dict = self.post_json(
                '/createhandler/revert/%s' % self.EXP_ID, {
                    'current_version': 2,
                    'revert_to_version': rev_version
                }, csrf_token=csrf_token, expected_status_int=400)

            self.assertIn(
                'Schema validation for \'revert_to_version\' '
                'failed:', response_dict['error'])

        # Revert to version 1.
        rev_version = 1
        response_dict = self.post_json(
            '/createhandler/revert/%s' % self.EXP_ID, {
                'current_version': 2,
                'revert_to_version': rev_version
            }, csrf_token=csrf_token)

        # Check that exploration is really reverted to version 1.
        reader_dict = self.get_json(
            '%s/%s' % (feconf.EXPLORATION_INIT_URL_PREFIX, self.EXP_ID))

        init_state_name = reader_dict['exploration']['init_state_name']
        init_state_data = (
            reader_dict['exploration']['states'][init_state_name])
        init_content = init_state_data['content']['html']
        self.assertNotIn('ABC', init_content)
        self.assertIn('Hi, welcome to Oppia!', init_content)

    def test_versioning_for_default_exploration(self) -> None:
        """Test retrieval of old exploration versions."""
        # The latest version contains 'ABC'.
        reader_dict = self.get_json(
            '%s/%s' % (feconf.EXPLORATION_INIT_URL_PREFIX, self.EXP_ID))
        init_state_name = reader_dict['exploration']['init_state_name']
        init_state_data = (
            reader_dict['exploration']['states'][init_state_name])
        init_content = init_state_data['content']['html']
        self.assertIn('ABC', init_content)
        self.assertNotIn('Hi, welcome to Oppia!', init_content)

        # v1 contains 'Hi, welcome to Oppia!'.
        reader_dict = self.get_json(
            '%s/%s?v=1' % (feconf.EXPLORATION_INIT_URL_PREFIX, self.EXP_ID))
        init_state_name = reader_dict['exploration']['init_state_name']
        init_state_data = (
            reader_dict['exploration']['states'][init_state_name])
        init_content = init_state_data['content']['html']
        self.assertIn('Hi, welcome to Oppia!', init_content)
        self.assertNotIn('ABC', init_content)

        # v2 contains 'ABC'.
        reader_dict = self.get_json(
            '%s/%s?v=2' % (feconf.EXPLORATION_INIT_URL_PREFIX, self.EXP_ID))
        init_state_name = reader_dict['exploration']['init_state_name']
        init_state_data = (
            reader_dict['exploration']['states'][init_state_name])
        init_content = init_state_data['content']['html']
        self.assertIn('ABC', init_content)
        self.assertNotIn('Hi, welcome to Oppia!', init_content)

        # v3 does not exist.
        self.get_json(
            '%s/%s?v=3' % (feconf.EXPLORATION_INIT_URL_PREFIX, self.EXP_ID),
            expected_status_int=404)

    def test_revert_with_invalid_current_version_raises_error(self) -> None:
        csrf_token = self.get_new_csrf_token()

        response = self.post_json(
            '/createhandler/revert/%s' % self.EXP_ID, {
                'current_version': 'invalid_version',
                'revert_to_version': 1
            }, csrf_token=csrf_token, expected_status_int=400)

        error_msg = (
            'Schema validation for \'current_version\' failed: Could not '
            'convert str to int: invalid_version'
        )
        self.assertEqual(response['error'], error_msg)


class ExplorationEditRightsTest(BaseEditorControllerTests):
    """Test the handling of edit rights for explorations."""

    def test_user_banning(self) -> None:
        """Test that banned users are banned."""

        exp_id = '0'
        exp_services.load_demo(exp_id)
        rights_manager.release_ownership_of_exploration(
            self.system_user, exp_id)

        # Sign-up new editors Joe and Sandra.
        self.signup('joe@example.com', 'joe')
        self.signup('sandra@example.com', 'sandra')

        # Joe logs in.
        self.login('joe@example.com')

        self.get_html_response(feconf.LIBRARY_INDEX_URL)
        self.get_html_response('/create/%s' % exp_id)
        self.assert_can_edit(exp_id)

        # Ban joe.
        self.mark_user_banned('joe')

        # Test that Joe is banned (He can still access the library page).
        self.get_html_response(feconf.LIBRARY_INDEX_URL)
        self.get_html_response('/create/%s' % exp_id)
        self.assert_cannot_edit(exp_id)

        # Joe logs out.
        self.logout()

        # Sandra logs in and is unaffected.
        self.login('sandra@example.com')
        self.assert_can_edit(exp_id)
        self.logout()


class ExplorationRightsIntegrationTest(BaseEditorControllerTests):
    """Test the handler for managing exploration editing rights."""

    COLLABORATOR_EMAIL: Final = 'collaborator@example.com'
    COLLABORATOR_USERNAME: Final = 'collab'
    COLLABORATOR2_EMAIL: Final = 'collaborator2@example.com'
    COLLABORATOR2_USERNAME: Final = 'collab2'
    COLLABORATOR3_EMAIL: Final = 'collaborator3@example.com'
    COLLABORATOR3_USERNAME: Final = 'collab3'
    COLLABORATOR4_EMAIL: Final = 'collaborator4@example.com'
    COLLABORATOR4_USERNAME: Final = 'collab4'
    RANDOM_USER_EMAIL: Final = 'randomuser@example.com'
    RANDOM_USER_USERNAME: Final = 'randomuser'

    def test_for_deassign_editor_role(self) -> None:
        self.signup(
            self.COLLABORATOR_EMAIL, self.COLLABORATOR_USERNAME)

        # Owner creates exploration.
        self.login(self.OWNER_EMAIL)
        exp_id = 'eid'
        self.save_new_valid_exploration(
            exp_id, self.owner_id, title='Title for rights handler test!',
            category='My category')

        exploration = exp_fetchers.get_exploration_by_id(exp_id)
        exploration.add_states(['State A', 'State 2', 'State 3'])
        content_id_generator = translation_domain.ContentIdGenerator(
            exploration.next_content_id_index)
        self.set_interaction_for_state(
            exploration.states['State A'], 'TextInput', content_id_generator)
        self.set_interaction_for_state(
            exploration.states['State 2'], 'TextInput', content_id_generator)
        self.set_interaction_for_state(
            exploration.states['State 3'], 'TextInput', content_id_generator)
        self.logout()

        self.login(self.COLLABORATOR_EMAIL)
        self.get_json(
            '%s/%s' % (feconf.USER_PERMISSIONS_URL_PREFIX, exp_id),
            expected_status_int=404)
        self.logout()

        self.login(self.OWNER_EMAIL)
        csrf_token = self.get_new_csrf_token()
        rights_url = '%s/%s' % (feconf.EXPLORATION_RIGHTS_PREFIX, exp_id)
        self.put_json(
            rights_url, {
                'version': exploration.version,
                'new_member_username': self.COLLABORATOR_USERNAME,
                'new_member_role': rights_domain.ROLE_EDITOR,
                'viewable_if_private': None
            }, csrf_token=csrf_token)
        self.logout()

        self.login(self.COLLABORATOR_EMAIL)
        self.assert_can_edit(exp_id)
        self.assert_can_voiceover(exp_id)
        self.logout()

        self.login(self.OWNER_EMAIL)
        self.delete_json(
            rights_url, params={
                'username': self.COLLABORATOR_USERNAME
            })
        self.logout()

        self.login(self.COLLABORATOR_EMAIL)
        self.get_json(
            '%s/%s' % (feconf.USER_PERMISSIONS_URL_PREFIX, exp_id),
            expected_status_int=404)
        self.logout()

    def test_for_deassign_sole_owner_from_exploration(self) -> None:
        self.login(self.OWNER_EMAIL)
        exp_id = 'eid'
        self.save_new_valid_exploration(
            exp_id, self.owner_id, title='Title for rights handler test!',
            category='My category')

        exploration = exp_fetchers.get_exploration_by_id(exp_id)
        exploration.add_states(['State A', 'State 2', 'State 3'])
        content_id_generator = translation_domain.ContentIdGenerator(
            exploration.next_content_id_index)
        self.set_interaction_for_state(
            exploration.states['State A'], 'TextInput', content_id_generator)
        self.set_interaction_for_state(
            exploration.states['State 2'], 'TextInput', content_id_generator)
        self.set_interaction_for_state(
            exploration.states['State 3'], 'TextInput', content_id_generator)
        rights_url = '%s/%s' % (feconf.EXPLORATION_RIGHTS_PREFIX, exp_id)

        response = self.delete_json(
            rights_url, params={
                'username': self.OWNER_USERNAME
            }, expected_status_int=400)
        self.assertEqual(
            response['error'], 'Sorry, users cannot remove their own roles.')
        self.logout()

    def test_users_cannot_assign_other_role_to_itself(self) -> None:
        self.login(self.OWNER_EMAIL)
        exp_id = 'eid'
        self.save_new_valid_exploration(
            exp_id, self.owner_id, title='Title for rights handler test!',
            category='My category')

        exploration = exp_fetchers.get_exploration_by_id(exp_id)
        rights_url = '%s/%s' % (feconf.EXPLORATION_RIGHTS_PREFIX, exp_id)
        csrf_token = self.get_new_csrf_token()

        response = self.put_json(
            rights_url, {
                'version': exploration.version,
                'new_member_username': self.OWNER_USERNAME,
                'new_member_role': rights_domain.ROLE_EDITOR,
                'make_community_owned': False,
                'viewable_if_private': None
            }, csrf_token=csrf_token, expected_status_int=400)
        self.assertEqual(
            response['error'],
            'Users are not allowed to assign other roles to themselves')
        self.logout()

    def test_for_deassign_viewer_role_from_exploration(self) -> None:
        self.login(self.OWNER_EMAIL)
        exp_id = 'eid'
        self.save_new_valid_exploration(
            exp_id, self.owner_id, title='Title for rights handler test!',
            category='My category')

        exploration = exp_fetchers.get_exploration_by_id(exp_id)
        exploration.add_states(['State A', 'State 2', 'State 3'])
        content_id_generator = translation_domain.ContentIdGenerator(
            exploration.next_content_id_index)
        self.set_interaction_for_state(
            exploration.states['State A'], 'TextInput', content_id_generator)
        self.set_interaction_for_state(
            exploration.states['State 2'], 'TextInput', content_id_generator)
        self.set_interaction_for_state(
            exploration.states['State 3'], 'TextInput', content_id_generator)
        self.logout()

        self.login(self.VIEWER_EMAIL)
        self.get_json(
            '%s/%s' % (feconf.USER_PERMISSIONS_URL_PREFIX, exp_id),
            expected_status_int=404)
        self.logout()

        self.login(self.OWNER_EMAIL)
        csrf_token = self.get_new_csrf_token()
        rights_url = '%s/%s' % (feconf.EXPLORATION_RIGHTS_PREFIX, exp_id)
        self.put_json(
            rights_url, {
                'version': exploration.version,
                'new_member_username': self.VIEWER_USERNAME,
                'new_member_role': rights_domain.ROLE_VIEWER,
                'viewable_if_private': None
            }, csrf_token=csrf_token)
        self.logout()

        self.login(self.VIEWER_EMAIL)
        self.assert_cannot_edit(exp_id)
        self.assert_cannot_voiceover(exp_id)
        self.logout()

        self.login(self.OWNER_EMAIL)
        self.delete_json(
            rights_url, params={
                'username': self.VIEWER_USERNAME
            })
        self.logout()

        self.login(self.VIEWER_EMAIL)
        self.get_json(
            '%s/%s' % (feconf.USER_PERMISSIONS_URL_PREFIX, exp_id),
            expected_status_int=404)
        self.logout()

    def test_role_must_be_provided_for_a_new_member(self) -> None:
        self.signup(
            self.COLLABORATOR_EMAIL, self.COLLABORATOR_USERNAME)
        self.signup(
            self.COLLABORATOR2_EMAIL, self.COLLABORATOR2_USERNAME)

        self.login(self.OWNER_EMAIL)
        csrf_token = self.get_new_csrf_token()
        exp_id = 'eid'
        self.save_new_valid_exploration(
            exp_id, self.owner_id, title='Title for rights handler test!',
            category='My category')

        exploration = exp_fetchers.get_exploration_by_id(exp_id)
        exploration.add_states(['State A'])

        rights_url = '%s/%s' % (feconf.EXPLORATION_RIGHTS_PREFIX, exp_id)
        response = self.put_json(
            rights_url, {
                'version': exploration.version,
                'new_member_username': self.COLLABORATOR_USERNAME,
                'viewable_if_private': None
            },
            csrf_token=csrf_token,
            expected_status_int=400
        )
        self.assertEqual(
            response['error'],
            'Please provide a role for the new member of the exploration.'
        )

    def test_that_an_editor_can_edit_the_exploration(self) -> None:
        self.signup(
            self.COLLABORATOR_EMAIL, self.COLLABORATOR_USERNAME)
        self.signup(
            self.COLLABORATOR2_EMAIL, self.COLLABORATOR2_USERNAME)

        self.login(self.OWNER_EMAIL)
        csrf_token = self.get_new_csrf_token()
        exp_id = 'eid'
        self.save_new_valid_exploration(
            exp_id, self.owner_id, title='Title for rights handler test!',
            category='My category')

        exploration = exp_fetchers.get_exploration_by_id(exp_id)
        exploration.add_states(['State A'])
        content_id_generator = translation_domain.ContentIdGenerator(
            exploration.next_content_id_index
        )

        rights_url = '%s/%s' % (feconf.EXPLORATION_RIGHTS_PREFIX, exp_id)
        self.put_json(
            rights_url, {
                'version': exploration.version,
                'new_member_username': self.COLLABORATOR_USERNAME,
                'new_member_role': rights_domain.ROLE_EDITOR,
                'viewable_if_private': None
            }, csrf_token=csrf_token)

        # Check that collaborator can add a new state called 'State B'.
        self.login(self.COLLABORATOR_EMAIL)
        self.assert_can_edit(exp_id)
        self.assert_can_voiceover(exp_id)
        csrf_token = self.get_new_csrf_token()

        reader_dict = self.get_json(
            '%s/%s' % (feconf.EXPLORATION_DATA_PREFIX, exp_id))
        self.assertNotIn('State B', reader_dict['states'])

        response = self.put_json(
            '%s/%s' % (feconf.EXPLORATION_DATA_PREFIX, exp_id),
            {
                'version': exploration.version,
                'commit_message': 'Added State B',
                'change_list': [{
                    'cmd': 'add_state',
                    'state_name': 'State B',
                    'content_id_for_state_content': (
                        content_id_generator.generate(
                            translation_domain.ContentType.CONTENT)
                    ),
                    'content_id_for_default_outcome': (
                        content_id_generator.generate(
                            translation_domain.ContentType.DEFAULT_OUTCOME)
                    )
                }, {
                    'cmd': 'edit_exploration_property',
                    'property_name': 'next_content_id_index',
                    'new_value': content_id_generator.next_content_id_index
                }]
            },
            csrf_token=csrf_token,
            expected_status_int=200
        )
        self.assertIn('State B', response['states'])
        self.logout()

    def test_that_an_editor_cannot_assign_role_to_others(self) -> None:
        self.signup(
            self.COLLABORATOR_EMAIL, self.COLLABORATOR_USERNAME)
        self.signup(
            self.COLLABORATOR2_EMAIL, self.COLLABORATOR2_USERNAME)

        self.login(self.OWNER_EMAIL)
        csrf_token = self.get_new_csrf_token()
        exp_id = 'eid'
        self.save_new_valid_exploration(
            exp_id, self.owner_id, title='Title for rights handler test!',
            category='My category')

        exploration = exp_fetchers.get_exploration_by_id(exp_id)
        exploration.add_states(['State A'])

        rights_url = '%s/%s' % (feconf.EXPLORATION_RIGHTS_PREFIX, exp_id)
        self.put_json(
            rights_url, {
                'version': exploration.version,
                'new_member_username': self.COLLABORATOR_USERNAME,
                'new_member_role': rights_domain.ROLE_EDITOR,
                'viewable_if_private': None
            }, csrf_token=csrf_token)

        # Check that collaborator cannot add new members.
        self.login(self.COLLABORATOR_EMAIL)
        self.assert_can_edit(exp_id)
        self.assert_can_voiceover(exp_id)
        csrf_token = self.get_new_csrf_token()

        exploration = exp_fetchers.get_exploration_by_id(exp_id)
        rights_url = '%s/%s' % (feconf.EXPLORATION_RIGHTS_PREFIX, exp_id)

        reader_dict = self.get_json(
            '%s/%s' % (feconf.EXPLORATION_DATA_PREFIX, exp_id))
        self.assertNotIn(
            self.COLLABORATOR2_USERNAME,
            reader_dict['rights']['editor_names']
        )

        response = self.put_json(
            rights_url, {
                'version': exploration.version,
                'new_member_username': self.COLLABORATOR2_USERNAME,
                'new_member_role': rights_domain.ROLE_EDITOR,
            }, csrf_token=csrf_token,
            expected_status_int=401
        )
        error_msg = (
            'You do not have credentials to change rights '
            'for this exploration.'
        )
        self.assertEqual(response['error'], error_msg)
        reader_dict = self.get_json(
            '%s/%s' % (feconf.EXPLORATION_DATA_PREFIX, exp_id))
        self.assertNotIn(
            self.COLLABORATOR2_USERNAME,
            reader_dict['rights']['editor_names']
        )
        self.logout()

    def test_that_a_viewer_cannot_edit_the_exploration(self) -> None:
        self.signup(
            self.COLLABORATOR_EMAIL, self.COLLABORATOR_USERNAME)
        self.signup(
            self.COLLABORATOR2_EMAIL, self.COLLABORATOR2_USERNAME)

        self.login(self.OWNER_EMAIL)
        csrf_token = self.get_new_csrf_token()
        exp_id = 'eid'
        self.save_new_valid_exploration(
            exp_id, self.owner_id, title='Title for rights handler test!',
            category='My category')

        exploration = exp_fetchers.get_exploration_by_id(exp_id)
        exploration.add_states(['State A'])
        content_id_generator = translation_domain.ContentIdGenerator(
            exploration.next_content_id_index
        )

        rights_url = '%s/%s' % (feconf.EXPLORATION_RIGHTS_PREFIX, exp_id)
        self.put_json(
            rights_url, {
                'version': exploration.version,
                'new_member_username': self.COLLABORATOR_USERNAME,
                'new_member_role': rights_domain.ROLE_VIEWER,
                'viewable_if_private': None
            }, csrf_token=csrf_token)

        # Check that collaborator cannot add a new state called 'State B'.
        self.login(self.COLLABORATOR_EMAIL)
        self.assert_cannot_edit(exp_id)
        self.assert_cannot_voiceover(exp_id)
        csrf_token = self.get_new_csrf_token()

        reader_dict = self.get_json(
            '%s/%s' % (feconf.EXPLORATION_DATA_PREFIX, exp_id))
        self.assertNotIn('State B', reader_dict['states'])

        response = self.put_json(
            '%s/%s' % (feconf.EXPLORATION_DATA_PREFIX, exp_id),
            {
                'version': exploration.version,
                'commit_message': 'Added State B',
                'change_list': [{
                    'cmd': 'add_state',
                    'state_name': 'State B',
                    'content_id_for_state_content': (
                        content_id_generator.generate(
                            translation_domain.ContentType.CONTENT)
                    ),
                    'content_id_for_default_outcome': (
                        content_id_generator.generate(
                            translation_domain.ContentType.DEFAULT_OUTCOME)
                    )
                }, {
                    'cmd': 'edit_exploration_property',
                    'property_name': 'next_content_id_index',
                    'new_value': content_id_generator.next_content_id_index
                }]
            },
            csrf_token=csrf_token,
            expected_status_int=401
        )
        error_msg = (
            'You do not have permissions to save this exploration.'
        )
        self.assertEqual(response['error'], error_msg)
        reader_dict = self.get_json(
            '%s/%s' % (feconf.EXPLORATION_DATA_PREFIX, exp_id))
        self.assertNotIn('State B', reader_dict['states'])
        self.logout()

    def test_that_a_viewer_cannot_assign_role_to_others(self) -> None:
        self.signup(
            self.COLLABORATOR_EMAIL, self.COLLABORATOR_USERNAME)
        self.signup(
            self.COLLABORATOR2_EMAIL, self.COLLABORATOR2_USERNAME)

        self.login(self.OWNER_EMAIL)
        csrf_token = self.get_new_csrf_token()
        exp_id = 'eid'
        self.save_new_valid_exploration(
            exp_id, self.owner_id, title='Title for rights handler test!',
            category='My category')

        exploration = exp_fetchers.get_exploration_by_id(exp_id)
        exploration.add_states(['State A'])

        rights_url = '%s/%s' % (feconf.EXPLORATION_RIGHTS_PREFIX, exp_id)
        self.put_json(
            rights_url, {
                'version': exploration.version,
                'new_member_username': self.COLLABORATOR_USERNAME,
                'new_member_role': rights_domain.ROLE_VIEWER,
                'viewable_if_private': None
            }, csrf_token=csrf_token)

        # Check that collaborator cannot add new members.
        self.login(self.COLLABORATOR_EMAIL)
        self.assert_cannot_edit(exp_id)
        self.assert_cannot_voiceover(exp_id)
        csrf_token = self.get_new_csrf_token()

        exploration = exp_fetchers.get_exploration_by_id(exp_id)
        rights_url = '%s/%s' % (feconf.EXPLORATION_RIGHTS_PREFIX, exp_id)

        reader_dict = self.get_json(
            '%s/%s' % (feconf.EXPLORATION_DATA_PREFIX, exp_id))
        self.assertNotIn(
            self.COLLABORATOR2_USERNAME,
            reader_dict['rights']['editor_names']
        )

        response = self.put_json(
            rights_url, {
                'version': exploration.version,
                'new_member_username': self.COLLABORATOR2_USERNAME,
                'new_member_role': rights_domain.ROLE_EDITOR,
                'viewable_if_private': None
            }, csrf_token=csrf_token,
            expected_status_int=401
        )
        error_msg = (
            'You do not have credentials to change rights '
            'for this exploration.'
        )
        self.assertEqual(response['error'], error_msg)
        reader_dict = self.get_json(
            '%s/%s' % (feconf.EXPLORATION_DATA_PREFIX, exp_id))
        self.assertNotIn(
            self.COLLABORATOR2_USERNAME,
            reader_dict['rights']['editor_names']
        )
        self.logout()

    def test_that_a_voice_artist_cannot_edit_the_exploration(self) -> None:
        self.signup(
            self.COLLABORATOR2_EMAIL, self.COLLABORATOR2_USERNAME)

        self.login(self.OWNER_EMAIL)
        exp_id = 'eid'
        self.save_new_valid_exploration(
            exp_id, self.owner_id, title='Title for rights handler test!',
            category='My category')

        exploration = exp_fetchers.get_exploration_by_id(exp_id)
        exploration.add_states(['State A'])
        content_id_generator = translation_domain.ContentIdGenerator(
            exploration.next_content_id_index
        )

        rights_manager.publish_exploration(self.owner, exp_id)
        rights_manager.assign_role_for_exploration(
            self.voiceover_admin, exp_id, self.voice_artist_id,
            rights_domain.ROLE_VOICE_ARTIST)

        voiceover_artist_email = user_services.get_email_from_user_id(
            self.voice_artist_id)

        # Check that voiceover artist cannot add a new state
        # called 'State B'.
        self.login(voiceover_artist_email)
        self.assert_cannot_edit(exp_id)
        self.assert_can_voiceover(exp_id)
        csrf_token = self.get_new_csrf_token()

        reader_dict = self.get_json(
            '%s/%s' % (feconf.EXPLORATION_DATA_PREFIX, exp_id))
        self.assertNotIn('State B', reader_dict['states'])

        self.put_json(
            '%s/%s' % (feconf.EXPLORATION_DATA_PREFIX, exp_id),
            {
                'version': exploration.version,
                'commit_message': 'Added State B',
                'change_list': [{
                    'cmd': 'add_state',
                    'state_name': 'State B',
                    'content_id_for_state_content': (
                        content_id_generator.generate(
                            translation_domain.ContentType.CONTENT)
                    ),
                    'content_id_for_default_outcome': (
                        content_id_generator.generate(
                            translation_domain.ContentType.DEFAULT_OUTCOME)
                    )
                }, {
                    'cmd': 'edit_exploration_property',
                    'property_name': 'next_content_id_index',
                    'new_value': content_id_generator.next_content_id_index
                }]
            },
            csrf_token=csrf_token,
            expected_status_int=500
        )
        reader_dict = self.get_json(
            '%s/%s' % (feconf.EXPLORATION_DATA_PREFIX, exp_id))
        self.assertNotIn('State B', reader_dict['states'])
        self.logout()

    def test_that_a_voice_artist_cannot_assign_role_to_others(self) -> None:
        self.signup(
            self.COLLABORATOR2_EMAIL, self.COLLABORATOR2_USERNAME)

        self.login(self.OWNER_EMAIL)
        exp_id = 'eid'
        self.save_new_valid_exploration(
            exp_id, self.owner_id, title='Title for rights handler test!',
            category='My category')

        exploration = exp_fetchers.get_exploration_by_id(exp_id)
        exploration.add_states(['State A'])

        rights_manager.publish_exploration(self.owner, exp_id)
        rights_manager.assign_role_for_exploration(
            self.voiceover_admin, exp_id, self.voice_artist_id,
            rights_domain.ROLE_VOICE_ARTIST)

        voiceover_artist_email = user_services.get_email_from_user_id(
            self.voice_artist_id)

        # Check that voice artist cannot add new members.
        self.login(voiceover_artist_email)
        self.assert_cannot_edit(exp_id)
        self.assert_can_voiceover(exp_id)
        csrf_token = self.get_new_csrf_token()

        exploration = exp_fetchers.get_exploration_by_id(exp_id)
        rights_url = '%s/%s' % (feconf.EXPLORATION_RIGHTS_PREFIX, exp_id)

        reader_dict = self.get_json(
            '%s/%s' % (feconf.EXPLORATION_DATA_PREFIX, exp_id))
        self.assertNotIn(
            self.COLLABORATOR2_USERNAME,
            reader_dict['rights']['editor_names']
        )

        response = self.put_json(
            rights_url, {
                'version': exploration.version,
                'new_member_username': self.COLLABORATOR2_USERNAME,
                'new_member_role': rights_domain.ROLE_EDITOR,
            },
            csrf_token=csrf_token,
            expected_status_int=401
        )
        error_msg = (
            'You do not have credentials to change rights '
            'for this exploration.'
        )
        self.assertEqual(response['error'], error_msg)
        reader_dict = self.get_json(
            '%s/%s' % (feconf.EXPLORATION_DATA_PREFIX, exp_id))
        self.assertNotIn(
            self.COLLABORATOR2_USERNAME,
            reader_dict['rights']['editor_names']
        )
        self.logout()

    def test_for_checking_username_is_valid(self) -> None:
        self.login(self.OWNER_EMAIL)
        exp_id = 'exp_id'
        self.save_new_valid_exploration(exp_id, self.owner_id)
        response = self.delete_json(
            '%s/%s' % (feconf.EXPLORATION_RIGHTS_PREFIX, exp_id),
            params={'username': 'any_username'}, expected_status_int=400)
        self.assertEqual(
            response['error'], 'Sorry, we could not find the specified user.')
        self.logout()

    def test_transfering_ownership_to_the_community(self) -> None:
        """Test exploration rights handler for transfering ownership to the
        community.
        """
        # Owner creates an exploration.
        self.login(self.OWNER_EMAIL)
        exp_id = 'exp_id'
        self.save_new_valid_exploration(
            exp_id, self.owner_id, title='My Exploration',
            end_state_name='END')
        csrf_token = self.get_new_csrf_token()
        rights_manager.publish_exploration(self.owner, exp_id)

        # Owner transfers ownership to the community.
        exploration = exp_fetchers.get_exploration_by_id(exp_id)
        rights_url = '%s/%s' % (feconf.EXPLORATION_RIGHTS_PREFIX, exp_id)
        self.put_json(
            rights_url, {
                'version': exploration.version,
                'make_community_owned': True,
                'new_member_username': None,
                'new_member_role': None,
                'viewable_if_private': None
            }, csrf_token=csrf_token)

        self.logout()

        # Create a random user.
        self.signup(
            self.RANDOM_USER_EMAIL, self.RANDOM_USER_USERNAME)

        # Check community_owned_status value.
        exp_summary = exp_fetchers.get_exploration_summary_by_id(exp_id)
        community_owned_status = exp_summary.community_owned
        self.assertTrue(community_owned_status)

        # Check that any random user can access editor page and can edit.
        self.login(self.RANDOM_USER_EMAIL)
        self.assert_can_edit(exp_id)

        self.logout()

    def test_cannot_transfer_ownership_of_invalid_exp_to_the_community(
        self
    ) -> None:
        self.login(self.OWNER_EMAIL)
        exp_id = 'exp_id'

        rights_manager.create_new_exploration_rights(exp_id, self.owner_id)
        content_id_generator = translation_domain.ContentIdGenerator()
        model = exp_models.ExplorationModel(
            id=exp_id,
            category='category',
            title='title',
            language_code='invalid_language_code',
            init_state_name=feconf.DEFAULT_INIT_STATE_NAME,
            states={
                feconf.DEFAULT_INIT_STATE_NAME: (
                    state_domain.State.create_default_state(
                        'End',
                        content_id_generator.generate(
                            translation_domain.ContentType.CONTENT),
                        content_id_generator.generate(
                            translation_domain.ContentType.DEFAULT_OUTCOME),
                    is_initial_state=True
                    ).to_dict()),
            },
            next_content_id_index=content_id_generator.next_content_id_index,
            states_schema_version=feconf.CURRENT_STATE_SCHEMA_VERSION,
        )
        commit_cmd = exp_domain.ExplorationChange({
            'cmd': exp_domain.CMD_CREATE_NEW,
            'title': 'title',
            'category': 'category',
        })
        commit_cmds_dict = [commit_cmd.to_dict()]
        model.commit(self.owner_id, 'commit_message', commit_cmds_dict)

        # The exploration is now invalid due to invalid language code.
        # Therefore, the following PUT request will raise an exception after
        # creating a domain object from the exploration model and validating it.
        csrf_token = self.get_new_csrf_token()

        rights_url = '%s/%s' % (feconf.EXPLORATION_RIGHTS_PREFIX, exp_id)
        response = self.put_json(
            rights_url, {
                'version': 1,
                'make_community_owned': True,
                'new_member_username': None,
                'new_member_role': None,
                'viewable_if_private': None
            }, csrf_token=csrf_token, expected_status_int=400)

        self.assertEqual(
            response['error'], 'Invalid language_code: invalid_language_code')

    def test_get_with_invalid_version_raises_error(self) -> None:
        self.login(self.OWNER_EMAIL)
        exp_id = 'exp_id'
        self.save_new_valid_exploration(exp_id, self.owner_id)
        self.get_json(
            '%s/%s' % (feconf.EXPLORATION_DATA_PREFIX, exp_id),
            params={'v': '546'}, expected_status_int=404)
        self.logout()

    def test_put_with_long_commit_message_raises_error(self) -> None:
        # Create several users.
        self.signup(self.COLLABORATOR_EMAIL, self.COLLABORATOR_USERNAME)

        # Owner creates exploration.
        self.login(self.OWNER_EMAIL)
        exp_id = 'eid'
        self.save_new_valid_exploration(
            exp_id, self.owner_id, title='Title for rights handler test!',
            category='My category')

        exploration = exp_fetchers.get_exploration_by_id(exp_id)
        exploration.add_states(['State A', 'State 2', 'State 3'])
        content_id_generator = translation_domain.ContentIdGenerator(
            exploration.next_content_id_index
        )
        long_commit_message = 'a' * (constants.MAX_COMMIT_MESSAGE_LENGTH + 1)

        csrf_token = self.get_new_csrf_token()

        response_dict = self.put_json(
            '%s/%s' % (feconf.EXPLORATION_DATA_PREFIX, exp_id),
            {
                'version': exploration.version,
                'commit_message': long_commit_message,
                'change_list': [{
                    'cmd': 'add_state',
                    'state_name': 'State 4',
                    'content_id_for_state_content': (
                        content_id_generator.generate(
                            translation_domain.ContentType.CONTENT)
                    ),
                    'content_id_for_default_outcome': (
                        content_id_generator.generate(
                            translation_domain.ContentType.DEFAULT_OUTCOME)
                    )
                }, {
                    'cmd': 'edit_state_property',
                    'state_name': 'State 4',
                    'property_name': 'widget_id',
                    'new_value': 'TextInput',
                }, {
                    'cmd': 'edit_exploration_property',
                    'property_name': 'next_content_id_index',
                    'new_value': content_id_generator.next_content_id_index
                }]
            },
            csrf_token=csrf_token,
            expected_status_int=400
        )

        error_msg = (
            'Schema validation for \'commit_message\' failed: Validation '
            'failed: has_length_at_most ({\'max_value\': 375}) for object %s'
            % long_commit_message
        )
        self.assertEqual(response_dict['error'], error_msg)

    def test_put_with_invalid_new_member_raises_error(self) -> None:
        self.login(self.OWNER_EMAIL)
        exp_id = 'exp_id'
        self.save_new_valid_exploration(exp_id, self.owner_id)
        csrf_token = self.get_new_csrf_token()
        exploration = exp_fetchers.get_exploration_by_id(exp_id)

        response = self.put_json(
            '%s/%s' % (feconf.EXPLORATION_RIGHTS_PREFIX, exp_id),
            {
                'version': exploration.version,
                'new_member_username': 'invalid_new_member_username',
                'make_community_owned': False,
                'new_member_role': None,
                'viewable_if_private': None
            },
            csrf_token=csrf_token, expected_status_int=400)

        self.assertEqual(
            response['error'],
            'Sorry, we could not find the specified user.')

    def test_put_with_deleted_user_raises_error(self) -> None:
        wipeout_service.pre_delete_user(self.viewer_id)

        self.login(self.OWNER_EMAIL)
        exp_id = 'exp_id'
        self.save_new_valid_exploration(exp_id, self.owner_id)
        csrf_token = self.get_new_csrf_token()
        exploration = exp_fetchers.get_exploration_by_id(exp_id)

        response = self.put_json(
            '%s/%s' % (feconf.EXPLORATION_RIGHTS_PREFIX, exp_id),
            {
                'version': exploration.version,
                'new_member_username': self.VIEWER_USERNAME,
                'make_community_owned': False,
                'new_member_role': None,
                'viewable_if_private': None
            },
            csrf_token=csrf_token, expected_status_int=400)

        self.assertEqual(
            response['error'],
            'Sorry, we could not find the specified user.')

    def test_make_private_exploration_viewable(self) -> None:
        self.login(self.OWNER_EMAIL)
        exp_id = 'exp_id'
        self.save_new_valid_exploration(exp_id, self.owner_id)
        csrf_token = self.get_new_csrf_token()
        exploration = exp_fetchers.get_exploration_by_id(exp_id)
        exploration_rights = rights_manager.get_exploration_rights(exp_id)
        self.assertFalse(exploration_rights.viewable_if_private)
        self.put_json(
            '%s/%s' % (feconf.EXPLORATION_RIGHTS_PREFIX, exp_id),
            {
                'version': exploration.version,
                'viewable_if_private': True,
                'new_member_username': None,
                'new_member_role': None,
                'make_community_owned': False,
            }, csrf_token=csrf_token)
        exploration = exp_fetchers.get_exploration_by_id(exp_id)
        exploration_rights = rights_manager.get_exploration_rights(exp_id)
        self.assertTrue(exploration_rights.viewable_if_private)

    def test_put_with_no_specified_changes_raise_error(self) -> None:
        self.login(self.OWNER_EMAIL)
        exp_id = 'exp_id'
        self.save_new_valid_exploration(exp_id, self.owner_id)
        csrf_token = self.get_new_csrf_token()
        exploration = exp_fetchers.get_exploration_by_id(exp_id)

        response = self.put_json(
            '%s/%s' % (feconf.EXPLORATION_RIGHTS_PREFIX, exp_id),
            {
                'version': exploration.version,
                'new_member_username': None,
                'make_community_owned': False,
                'new_member_role': None,
                'viewable_if_private': None
            }, csrf_token=csrf_token,
            expected_status_int=400)

        self.assertEqual(
            response['error'], 'No change was made to this exploration.')

    def test_can_not_assign_roles_with_invalid_payload_version(self) -> None:
         # Create collaborator user.
        self.signup(
            self.COLLABORATOR_EMAIL, self.COLLABORATOR_USERNAME)

        # Owner creates exploration.
        self.login(self.OWNER_EMAIL)
        exp_id = 'eid'
        self.save_new_valid_exploration(
            exp_id, self.owner_id, title='Title for rights handler test!',
            category='My category')

        exploration = exp_fetchers.get_exploration_by_id(exp_id)
        exploration.add_states(['State A', 'State 2', 'State 3'])
        content_id_generator = translation_domain.ContentIdGenerator(
            exploration.next_content_id_index)
        self.set_interaction_for_state(
            exploration.states['State A'], 'TextInput', content_id_generator)
        self.set_interaction_for_state(
            exploration.states['State 2'], 'TextInput', content_id_generator)
        self.set_interaction_for_state(
            exploration.states['State 3'], 'TextInput', content_id_generator)

        csrf_token = self.get_new_csrf_token()

        rights_url = '%s/%s' % (feconf.EXPLORATION_RIGHTS_PREFIX, exp_id)

        # Raises error as version from payload is None.
        response_dict = self.put_json(
            rights_url, {
                'version': None,
                'new_member_username': self.COLLABORATOR_USERNAME,
                'new_member_role': rights_domain.ROLE_EDITOR
            }, csrf_token=csrf_token, expected_status_int=400)

        self.assertEqual(
            response_dict['error'],
            'Missing key in handler args: version.')

        # Raises error as version from payload does not match the exploration
        # version.
        response_dict = self.put_json(
            rights_url, {
                'version': 2,
                'new_member_username': self.COLLABORATOR_USERNAME,
                'new_member_role': rights_domain.ROLE_EDITOR
            }, csrf_token=csrf_token, expected_status_int=400)

        self.assertEqual(
            response_dict['error'],
            'Trying to update version 1 of exploration from version 2, '
            'which is too old. Please reload the page and try again.')

        self.logout()


class UserExplorationEmailsIntegrationTest(BaseEditorControllerTests):
    """Test the handler for user email notification preferences."""

    def test_user_exploration_emails_handler(self) -> None:
        """Test user exploration emails handler."""

        # Owner creates exploration.
        self.login(self.OWNER_EMAIL)
        exp_id = 'eid'
        self.save_new_valid_exploration(
            exp_id, self.owner_id, title='Title for emails handler test!',
            category='Category')

        csrf_token = self.get_new_csrf_token()
        exp_email_preferences = (
            user_services.get_email_preferences_for_exploration(
                self.owner_id, exp_id))
        self.assertFalse(exp_email_preferences.mute_feedback_notifications)
        self.assertFalse(exp_email_preferences.mute_suggestion_notifications)

        # Owner changes email preferences.
        emails_url = '%s/%s' % (feconf.USER_EXPLORATION_EMAILS_PREFIX, exp_id)
        self.put_json(
            emails_url, {
                'mute': True,
                'message_type': 'feedback'
            }, csrf_token=csrf_token)

        exp_email_preferences = (
            user_services.get_email_preferences_for_exploration(
                self.owner_id, exp_id))
        self.assertTrue(exp_email_preferences.mute_feedback_notifications)
        self.assertFalse(exp_email_preferences.mute_suggestion_notifications)

        self.put_json(
            emails_url, {
                'mute': True,
                'message_type': 'suggestion'
            }, csrf_token=csrf_token)
        self.put_json(
            emails_url, {
                'mute': False,
                'message_type': 'feedback'
            }, csrf_token=csrf_token)

        exp_email_preferences = (
            user_services.get_email_preferences_for_exploration(
                self.owner_id, exp_id))
        self.assertFalse(exp_email_preferences.mute_feedback_notifications)
        self.assertTrue(exp_email_preferences.mute_suggestion_notifications)

        self.logout()

    def test_put_with_invalid_message_type_raises_error(self) -> None:
        self.login(self.OWNER_EMAIL)
        exp_id = 'eid'
        self.save_new_valid_exploration(exp_id, self.owner_id)
        csrf_token = self.get_new_csrf_token()

        response = self.put_json(
            '%s/%s' % (feconf.USER_EXPLORATION_EMAILS_PREFIX, exp_id),
            {'message_type': 'invalid_message_type'},
            csrf_token=csrf_token, expected_status_int=400)

        error_msg = (
            'Schema validation for \'message_type\' failed: Received '
            'invalid_message_type which is not in the allowed range '
            'of choices: [\'feedback\', \'suggestion\']'
        )
        self.assertEqual(response['error'], error_msg)

        self.logout()


class ModeratorEmailsTests(test_utils.EmailTestBase):
    """Integration test for post-moderator action emails."""

    EXP_ID: Final = 'eid'

    def setUp(self) -> None:
        super().setUp()
        self.signup(self.EDITOR_EMAIL, self.EDITOR_USERNAME)
        self.editor_id = self.get_user_id_from_email(self.EDITOR_EMAIL)
        self.editor = user_services.get_user_actions_info(self.editor_id)

        self.signup(self.MODERATOR_EMAIL, self.MODERATOR_USERNAME)
        self.set_moderators([self.MODERATOR_USERNAME])

        # The editor publishes an exploration.
        self.save_new_valid_exploration(
            self.EXP_ID, self.editor_id, title='My Exploration',
            end_state_name='END')
        rights_manager.publish_exploration(self.editor, self.EXP_ID)

        # Set the default email config.
        self.signup(self.CURRICULUM_ADMIN_EMAIL, self.CURRICULUM_ADMIN_USERNAME)
        self.admin_id = self.get_user_id_from_email(self.CURRICULUM_ADMIN_EMAIL)
        config_services.set_property(
            self.admin_id, 'unpublish_exploration_email_html_body',
            'Default unpublishing email body')

    def test_error_cases_for_email_sending(self) -> None:
        with self.swap(
            feconf, 'REQUIRE_EMAIL_ON_MODERATOR_ACTION', True
            ), self.swap(
                feconf, 'CAN_SEND_EMAILS', False):
            # Log in as a moderator.
            self.login(self.MODERATOR_EMAIL)

            # Get csrf token.
            csrf_token = self.get_new_csrf_token()

            # Try to unpublish the exploration without an email body. This
            # should cause an error.
            response_dict = self.put_json(
                '/createhandler/moderatorrights/%s' % self.EXP_ID, {
                    'email_body': None,
                    'version': 1,
                }, csrf_token=csrf_token, expected_status_int=400)
            self.assertIn(
                'Missing key in handler args: email_body.',
                response_dict['error'])

            response_dict = self.put_json(
                '/createhandler/moderatorrights/%s' % self.EXP_ID, {
                    'email_body': '',
                    'version': 1,
                }, csrf_token=csrf_token, expected_status_int=400)

            error_msg = (
                'Moderator actions should include an email to the recipient.'
            )
            self.assertIn(error_msg, response_dict['error'])

            # Try to unpublish the exploration even if the relevant feconf
            # flags are not set. This should cause a system error.
            valid_payload = {
                'email_body': 'Your exploration is featured!',
                'version': 1,
            }
            self.put_json(
                '/createhandler/moderatorrights/%s' % self.EXP_ID,
                valid_payload, csrf_token=csrf_token,
                expected_status_int=500)

            with self.swap(feconf, 'CAN_SEND_EMAILS', True):
                # Now the email gets sent with no error.
                self.put_json(
                    '/createhandler/moderatorrights/%s' % self.EXP_ID,
                    valid_payload, csrf_token=csrf_token)

            # Log out.
            self.logout()

    def test_email_is_sent_correctly_when_unpublishing(self) -> None:
        with self.swap(
            feconf, 'REQUIRE_EMAIL_ON_MODERATOR_ACTION', True
            ), self.swap(
                feconf, 'CAN_SEND_EMAILS', True):
            # Log in as a moderator.
            self.login(self.MODERATOR_EMAIL)

            # Go to the exploration editor page.
            csrf_token = self.get_new_csrf_token()

            new_email_body = 'Your exploration is unpublished :('

            valid_payload = {
                'email_body': new_email_body,
                'version': 1,
            }

            self.put_json(
                '/createhandler/moderatorrights/%s' % self.EXP_ID,
                valid_payload, csrf_token=csrf_token)

            # Check that an email was sent with the correct content.
            messages = self._get_sent_email_messages(
                self.EDITOR_EMAIL)
            self.assertEqual(1, len(messages))

            self.assertEqual(
                messages[0].sender,
                'Site Admin <%s>' % feconf.SYSTEM_EMAIL_ADDRESS)
            self.assertEqual(messages[0].to, [self.EDITOR_EMAIL])
            self.assertFalse(hasattr(messages[0], 'cc'))
            self.assertEqual(messages[0].bcc, feconf.ADMIN_EMAIL_ADDRESS)
            self.assertEqual(
                messages[0].subject,
                'Your Oppia exploration "My Exploration" has been unpublished')
            self.assertEqual(messages[0].body, (
                'Hi %s,\n\n'
                '%s\n\n'
                'Thanks!\n'
                '%s (Oppia moderator)\n\n'
                'You can change your email preferences via the Preferences '
                'page.' % (
                    self.EDITOR_USERNAME,
                    new_email_body,
                    self.MODERATOR_USERNAME)))
            self.assertEqual(messages[0].html, (
                'Hi %s,<br><br>'
                '%s<br><br>'
                'Thanks!<br>'
                '%s (Oppia moderator)<br><br>'
                'You can change your email preferences via the '
                '<a href="http://localhost:8181/preferences">Preferences</a> '
                'page.' % (
                    self.EDITOR_USERNAME,
                    new_email_body,
                    self.MODERATOR_USERNAME)))

            self.logout()

    def test_email_functionality_cannot_be_used_by_non_moderators(self) -> None:
        with self.swap(
            feconf, 'REQUIRE_EMAIL_ON_MODERATOR_ACTION', True
            ), self.swap(
                feconf, 'CAN_SEND_EMAILS', True):
            # Log in as a non-moderator.
            self.login(self.EDITOR_EMAIL)

            # Go to the exploration editor page.
            csrf_token = self.get_new_csrf_token()

            new_email_body = 'Your exploration is unpublished :('

            valid_payload = {
                'email_body': new_email_body,
                'version': 1,
            }

            # The user should receive an 'unauthorized user' error.
            self.put_json(
                '/createhandler/moderatorrights/%s' % self.EXP_ID,
                valid_payload, csrf_token=csrf_token,
                expected_status_int=401)

            self.logout()


class FetchIssuesPlaythroughHandlerTests(test_utils.GenericTestBase):
    """Test the handling of request to fetch issues and playthroughs."""

    EXP_ID: Final = 'exp_id1'

    def setUp(self) -> None:
        super().setUp()
        self.signup(self.EDITOR_EMAIL, self.EDITOR_USERNAME)
        self.editor_id = self.get_user_id_from_email(self.EDITOR_EMAIL)
        self.editor = user_services.get_user_actions_info(self.editor_id)

        self.signup(self.MODERATOR_EMAIL, self.MODERATOR_USERNAME)
        self.set_moderators([self.MODERATOR_USERNAME])

        # The editor publishes an exploration.
        self.save_new_valid_exploration(
            self.EXP_ID, self.editor_id, title='My Exploration',
            end_state_name='END')
        rights_manager.publish_exploration(self.editor, self.EXP_ID)

        self.playthrough_id1 = stats_models.PlaythroughModel.create(
            self.EXP_ID, 1, 'EarlyQuit',
            {
                'state_name': {
                    'value': 'state_name1'
                },
                'time_spent_in_exp_in_msecs': {
                    'value': 200
                }
            },
            [{
                'action_type': 'ExplorationStart',
                'action_customization_args': {
                    'state_name': {
                        'value': 'state_name1'
                    }
                },
                'schema_version': 1
            }])
        self.playthrough_id2 = stats_models.PlaythroughModel.create(
            self.EXP_ID, 1, 'MultipleIncorrectSubmissions',
            {
                'state_name': {
                    'value': 'state_name1'
                },
                'num_times_answered_incorrectly': {
                    'value': 7
                }
            },
            [{
                'action_type': 'ExplorationStart',
                'action_customization_args': {
                    'state_name': {
                        'value': 'state_name1'
                    }
                },
                'schema_version': 1
            }])
        stats_models.ExplorationIssuesModel.create(
            self.EXP_ID, 1,
            [{
                'issue_type': 'EarlyQuit',
                'issue_customization_args': {
                    'state_name': {
                        'value': 'state_name1'
                    },
                    'time_spent_in_exp_in_msecs': {
                        'value': 200
                    }
                },
                'playthrough_ids': [self.playthrough_id1],
                'schema_version': 1,
                'is_valid': True
            }, {
                'issue_type': 'MultipleIncorrectSubmissions',
                'issue_customization_args': {
                    'state_name': {
                        'value': 'state_name1'
                    },
                    'num_times_answered_incorrectly': {
                        'value': 7
                    }
                },
                'playthrough_ids': [self.playthrough_id2],
                'schema_version': 1,
                'is_valid': True
            }]
        )

    def test_cannot_fetch_issues_with_invalid_version(self) -> None:
        self.get_json(
            '/issuesdatahandler/%s' % self.EXP_ID,
            params={'exp_version': 2}, expected_status_int=404)

    def test_cannot_fetch_playthrough_with_invalid_playthrough_id(self) -> None:
        self.get_json(
            '/playthroughdatahandler/%s/%s' % (
                self.EXP_ID, 'invalid_playthrough_id'), expected_status_int=404)

    def test_fetch_issues_handler_with_disabled_exp_id(self) -> None:
        self.get_json(
            '/issuesdatahandler/5', params={'exp_version': 2},
            expected_status_int=404)

    def test_fetch_issues_handler(self) -> None:
        """Test that all issues get fetched correctly."""
        response = self.get_json(
            '/issuesdatahandler/%s' % self.EXP_ID,
            params={'exp_version': 1})
        self.assertEqual(len(response['unresolved_issues']), 2)
        self.assertEqual(
            response['unresolved_issues'][0]['issue_type'], 'EarlyQuit')
        self.assertEqual(
            response['unresolved_issues'][1]['issue_type'],
            'MultipleIncorrectSubmissions')

    def test_invalid_issues_are_not_retrieved(self) -> None:
        """Test that invalid issues are not retrieved."""
        exp_issues_model = stats_models.ExplorationIssuesModel.get_model(
            self.EXP_ID, 1)
        assert exp_issues_model is not None
        exp_issues_model.unresolved_issues[1]['is_valid'] = False
        exp_issues_model.update_timestamps()
        exp_issues_model.put()

        response = self.get_json(
            '/issuesdatahandler/%s' % self.EXP_ID,
            params={'exp_version': 1})
        self.assertEqual(len(response['unresolved_issues']), 1)
        self.assertEqual(
            response['unresolved_issues'][0]['issue_type'], 'EarlyQuit')

    def test_fetch_playthrough_handler(self) -> None:
        """Test that the playthrough gets fetched correctly."""
        response = self.get_json(
            '/playthroughdatahandler/%s/%s' % (
                self.EXP_ID, self.playthrough_id1))
        self.assertEqual(response['exp_id'], self.EXP_ID)
        self.assertEqual(response['exp_version'], 1)
        self.assertEqual(response['issue_type'], 'EarlyQuit')
        self.assertEqual(
            response['issue_customization_args'], {
                'state_name': {
                    'value': 'state_name1'
                },
                'time_spent_in_exp_in_msecs': {
                    'value': 200
                }
            })
        self.assertEqual(
            response['actions'], [{
                'action_type': 'ExplorationStart',
                'action_customization_args': {
                    'state_name': {
                        'value': 'state_name1'
                    }
                },
                'schema_version': 1
            }])


class ResolveIssueHandlerTests(test_utils.GenericTestBase):
    """Test the handler for resolving issues."""

    EXP_ID: Final = 'exp_id1'

    def setUp(self) -> None:
        super().setUp()
        self.signup(self.EDITOR_EMAIL, self.EDITOR_USERNAME)
        self.editor_id = self.get_user_id_from_email(self.EDITOR_EMAIL)
        self.editor = user_services.get_user_actions_info(self.editor_id)

        self.signup(self.MODERATOR_EMAIL, self.MODERATOR_USERNAME)
        self.set_moderators([self.MODERATOR_USERNAME])

        # The editor publishes an exploration.
        self.save_new_valid_exploration(
            self.EXP_ID, self.editor_id, title='My Exploration',
            end_state_name='END')
        rights_manager.publish_exploration(self.editor, self.EXP_ID)

        self.playthrough_id1 = stats_models.PlaythroughModel.create(
            self.EXP_ID, 1, 'EarlyQuit',
            {
                'state_name': {
                    'value': 'state_name1'
                },
                'time_spent_in_exp_in_msecs': {
                    'value': 200
                }
            },
            [{
                'action_type': 'ExplorationStart',
                'action_customization_args': {
                    'state_name': {
                        'value': 'state_name1'
                    }
                },
                'schema_version': 1
            }])
        self.playthrough_id2 = stats_models.PlaythroughModel.create(
            self.EXP_ID, 1, 'EarlyQuit',
            {
                'state_name': {
                    'value': 'state_name1'
                },
                'time_spent_in_exp_in_msecs': {
                    'value': 200
                }
            },
            [{
                'action_type': 'ExplorationStart',
                'action_customization_args': {
                    'state_name': {
                        'value': 'state_name2'
                    }
                },
                'schema_version': 1
            }])

        stats_models.ExplorationIssuesModel.create(
            self.EXP_ID, 1,
            [{
                'issue_type': 'EarlyQuit',
                'issue_customization_args': {
                    'state_name': {
                        'value': 'state_name1'
                    },
                    'time_spent_in_exp_in_msecs': {
                        'value': 200
                    }
                },
                'playthrough_ids': [self.playthrough_id1, self.playthrough_id2],
                'schema_version': 1,
                'is_valid': True
            }]
        )

        self.exp_issue_dict = {
            'issue_type': 'EarlyQuit',
            'issue_customization_args': {
                'state_name': {
                    'value': 'state_name1'
                },
                'time_spent_in_exp_in_msecs': {
                    'value': 200
                }
            },
            'playthrough_ids': [self.playthrough_id1, self.playthrough_id2],
            'schema_version': 1,
            'is_valid': True
        }

    def test_resolve_issue_handler(self) -> None:
        """Test that resolving an issue deletes associated playthroughs."""
        with self.login_context(self.MODERATOR_EMAIL):
            csrf_token = self.get_new_csrf_token()
            self.post_json(
                '/resolveissuehandler/%s' % (self.EXP_ID),
                {
                    'exp_issue_dict': self.exp_issue_dict,
                    'exp_version': 1
                }, csrf_token=csrf_token)

        exp_issues = stats_services.get_exp_issues(self.EXP_ID, 1)
        self.assertEqual(exp_issues.unresolved_issues, [])

        playthrough_instances = stats_models.PlaythroughModel.get_multi(
            [self.playthrough_id1, self.playthrough_id2])
        self.assertEqual(playthrough_instances, [None, None])

    def test_error_on_passing_invalid_exp_issue_dict(self) -> None:
        """Test that error is raised on passing invalid exploration issue
        dict.
        """
        del self.exp_issue_dict['issue_type']
        # Since we deleted the 'issue_type' key in the exploration issue dict,
        # the dict is invalid now and exception should be raised.

        with self.login_context(self.MODERATOR_EMAIL):
            csrf_token = self.get_new_csrf_token()
            self.post_json(
                '/resolveissuehandler/%s' % (self.EXP_ID),
                {
                    'exp_issue_dict': self.exp_issue_dict,
                    'exp_version': 1
                }, csrf_token=csrf_token,
                expected_status_int=400)

    def test_error_on_passing_non_matching_exp_issue_dict(self) -> None:
        """Test that error is raised on passing an exploration issue dict that
        doesn't match an issue in the exploration issues model.
        """
        exp_issue_dict = {
            'issue_type': 'EarlyQuit',
            'issue_customization_args': {
                'state_name': {
                    'value': 'state_name2'
                },
                'time_spent_in_exp_in_msecs': {
                    'value': 200
                }
            },
            'playthrough_ids': [self.playthrough_id1, self.playthrough_id2],
            'schema_version': 1,
            'is_valid': True
        }

        with self.login_context(self.MODERATOR_EMAIL):
            csrf_token = self.get_new_csrf_token()
            self.post_json(
                '/resolveissuehandler/%s' % (self.EXP_ID),
                {
                    'exp_issue_dict': exp_issue_dict,
                    'exp_version': 1
                }, csrf_token=csrf_token,
                expected_status_int=404)

    def test_error_on_passing_invalid_exploration_version(self) -> None:

        with self.login_context(self.MODERATOR_EMAIL):
            csrf_token = self.get_new_csrf_token()
            self.post_json(
                '/resolveissuehandler/%s' % (self.EXP_ID),
                {
                    'exp_issue_dict': self.exp_issue_dict,
                    'exp_version': 2
                }, csrf_token=csrf_token, expected_status_int=404)


class EditorAutosaveTest(BaseEditorControllerTests):
    """Test the handling of editor autosave actions."""

    EXP_ID1: Final = '1'
    EXP_ID2: Final = '2'
    EXP_ID3: Final = '3'
    # 30 days into the future.
    NEWER_DATETIME: Final = datetime.datetime.utcnow() + datetime.timedelta(30)
    # A date in the past.
    OLDER_DATETIME: Final = datetime.datetime.strptime('2015-03-16', '%Y-%m-%d')
    DRAFT_CHANGELIST: Final = [{
        'cmd': 'edit_exploration_property',
        'property_name': 'title',
        'old_value': None,
        'new_value': 'Updated title'}]
    NEW_CHANGELIST: Final = [{
        'cmd': 'edit_exploration_property',
        'property_name': 'title',
        'old_value': None,
        'new_value': 'New title'}]
    INVALID_CHANGELIST: Final = [{
        'cmd': 'edit_exploration_property',
        'property_name': 'title',
        'new_value': 1}]

    def _create_explorations_for_tests(self) -> None:
        """Creates the mock explorations for testing."""
        self.save_new_valid_exploration(self.EXP_ID1, self.owner_id)
        exploration = exp_fetchers.get_exploration_by_id(self.EXP_ID1)
        exploration.add_states(['State A'])
        exploration.states['State A'].update_interaction_id('TextInput')
        self.save_new_valid_exploration(self.EXP_ID2, self.owner_id)
        self.save_new_valid_exploration(self.EXP_ID3, self.owner_id)

    def _create_exp_user_data_model_objects_for_tests(self) -> None:
        """Creates the ExplorationUserDataModel objects for testing."""
        # Explorations with draft set.
        user_models.ExplorationUserDataModel(
            id='%s.%s' % (self.owner_id, self.EXP_ID1), user_id=self.owner_id,
            exploration_id=self.EXP_ID1,
            draft_change_list=self.DRAFT_CHANGELIST,
            draft_change_list_last_updated=self.NEWER_DATETIME,
            draft_change_list_exp_version=1,
            draft_change_list_id=1).put()
        user_models.ExplorationUserDataModel(
            id='%s.%s' % (self.owner_id, self.EXP_ID2), user_id=self.owner_id,
            exploration_id=self.EXP_ID2,
            draft_change_list=self.DRAFT_CHANGELIST,
            draft_change_list_last_updated=self.OLDER_DATETIME,
            draft_change_list_exp_version=1,
            draft_change_list_id=1).put()

        # Exploration with no draft.
        user_models.ExplorationUserDataModel(
            id='%s.%s' % (self.owner_id, self.EXP_ID3), user_id=self.owner_id,
            exploration_id=self.EXP_ID3).put()

    def setUp(self) -> None:
        super().setUp()
        self.login(self.OWNER_EMAIL)
        self.owner_id = self.get_user_id_from_email(self.OWNER_EMAIL)
        self._create_explorations_for_tests()
        self._create_exp_user_data_model_objects_for_tests()

        # Generate CSRF token.
        self.csrf_token = self.get_new_csrf_token()

    def test_exploration_loaded_with_draft_applied(self) -> None:
        response = self.get_json(
            '/createhandler/data/%s' % self.EXP_ID2,
            params={'apply_draft': True})
        # Title updated because change list was applied.
        self.assertEqual(response['title'], 'Updated title')
        self.assertTrue(response['is_version_of_draft_valid'])
        self.assertEqual(response['draft_change_list_id'], 1)
        # Draft changes passed to UI.
        self.assertEqual(response['draft_changes'], self.DRAFT_CHANGELIST)

    def test_exploration_loaded_without_draft_when_draft_version_invalid(
        self
    ) -> None:
        exp_user_data = user_models.ExplorationUserDataModel.get_by_id(
            '%s.%s' % (self.owner_id, self.EXP_ID2))
        exp_user_data.draft_change_list_exp_version = 20
        exp_user_data.update_timestamps()
        exp_user_data.put()
        response = self.get_json(
            '/createhandler/data/%s' % self.EXP_ID2,
            params={'apply_draft': True})
        # Title not updated because change list not applied.
        self.assertEqual(response['title'], 'A title')
        self.assertFalse(response['is_version_of_draft_valid'])
        self.assertEqual(response['draft_change_list_id'], 1)
        # Draft changes passed to UI even when version is invalid.
        self.assertEqual(response['draft_changes'], self.DRAFT_CHANGELIST)

    def test_exploration_loaded_without_draft_as_draft_does_not_exist(
        self
    ) -> None:
        response = self.get_json(
            '/createhandler/data/%s' % self.EXP_ID3,
            params={'apply_draft': True})
        # Title not updated because change list not applied.
        self.assertEqual(response['title'], 'A title')
        self.assertIsNone(response['is_version_of_draft_valid'])
        self.assertEqual(response['draft_change_list_id'], 0)
        # Draft changes None.
        self.assertIsNone(response['draft_changes'])

    def test_exploration_not_updated_because_cmd_is_invalid(self) -> None:
        changelist = [dict(self.NEW_CHANGELIST[0])]
        changelist[0]['cmd'] = 'edit_exploration_propert'
        payload = {
            'change_list': changelist,
            'version': 1,
        }
        response = self.put_json(
            '/createhandler/data/%s' % self.EXP_ID3, payload,
            csrf_token=self.csrf_token, expected_status_int=400)

        error_msg = (
            'Schema validation for \'change_list\' failed: Command '
            'edit_exploration_propert is not allowed'
        )
        self.assertEqual(response['error'], error_msg)

    def test_draft_not_updated_because_newer_draft_exists(self) -> None:
        payload = {
            'change_list': self.NEW_CHANGELIST,
            'version': 1,
        }
        response = self.put_json(
            '/createhandler/autosave_draft/%s' % self.EXP_ID1, payload,
            csrf_token=self.csrf_token)
        # Check that draft change list hasn't been updated.
        exp_user_data = user_models.ExplorationUserDataModel.get_by_id(
            '%s.%s' % (self.owner_id, self.EXP_ID1))
        self.assertEqual(
            exp_user_data.draft_change_list, self.DRAFT_CHANGELIST)
        self.assertTrue(response['is_version_of_draft_valid'])
        self.assertEqual(response['draft_change_list_id'], 1)

    def test_draft_not_updated_because_cmd_is_invalid(self) -> None:
        changelist = [dict(self.NEW_CHANGELIST[0])]
        changelist[0]['cmd'] = 'edit_exploration_propert'
        payload = {
            'change_list': changelist,
            'version': 1,
        }
        response = self.put_json(
            '/createhandler/autosave_draft/%s' % self.EXP_ID1, payload,
            csrf_token=self.csrf_token, expected_status_int=400)

        error_msg = (
            'Schema validation for \'change_list\' failed: Command '
            'edit_exploration_propert is not allowed'
        )
        self.assertEqual(response['error'], error_msg)

    def test_draft_not_updated_validation_error(self) -> None:
        self.put_json(
            '/createhandler/autosave_draft/%s' % self.EXP_ID2, {
                'change_list': self.DRAFT_CHANGELIST,
                'version': 1,
            }, csrf_token=self.csrf_token)
        response = self.put_json(
            '/createhandler/autosave_draft/%s' % self.EXP_ID2, {
                'change_list': self.INVALID_CHANGELIST,
                'version': 2,
            }, csrf_token=self.csrf_token,
            expected_status_int=400)
        exp_user_data = user_models.ExplorationUserDataModel.get_by_id(
            '%s.%s' % (self.owner_id, self.EXP_ID2))
        self.assertEqual(
            exp_user_data.draft_change_list, self.DRAFT_CHANGELIST)
        # ID is incremented the first time but not the second.
        self.assertEqual(exp_user_data.draft_change_list_id, 2)
        self.assertEqual(
            response, {'status_code': 400,
                       'error': 'Expected title to be a string, received 1'})

    def test_draft_updated_version_valid(self) -> None:
        payload = {
            'change_list': self.NEW_CHANGELIST,
            'version': 1,
        }
        response = self.put_json(
            '/createhandler/autosave_draft/%s' % self.EXP_ID2, payload,
            csrf_token=self.csrf_token)
        exp_user_data = user_models.ExplorationUserDataModel.get_by_id(
            '%s.%s' % (self.owner_id, self.EXP_ID2))
        self.assertEqual(exp_user_data.draft_change_list, self.NEW_CHANGELIST)
        self.assertEqual(exp_user_data.draft_change_list_exp_version, 1)
        self.assertTrue(response['is_version_of_draft_valid'])
        self.assertEqual(response['draft_change_list_id'], 2)
        self.assertTrue(response['changes_are_mergeable'])

    def test_draft_not_updated_without_editing_rights(self) -> None:
        payload = {
            'change_list': self.NEW_CHANGELIST,
            'version': 10,
        }

        exp_user_data = user_models.ExplorationUserDataModel.get_by_id(
            '%s.%s' % (self.owner_id, self.EXP_ID2))
        self.assertNotEqual(
            exp_user_data.draft_change_list, self.NEW_CHANGELIST)
        self.assertNotEqual(exp_user_data.draft_change_list_exp_version, 10)
        self.assertNotEqual(exp_user_data.draft_change_list_id, 2)

        # User will behave as a voice artist because check_can_edit_activity
        # is false but check_can_voiceover_activity is still true.
        get_voiceover_swap = self.swap_to_always_return(
            rights_manager, 'check_can_edit_activity', value=False)

        with get_voiceover_swap:
            response = self.put_json(
                '/createhandler/autosave_draft/%s' % self.EXP_ID2,
                payload,
                csrf_token=self.csrf_token,
                expected_status_int=400
            )
            exp_user_data = user_models.ExplorationUserDataModel.get_by_id(
                '%s.%s' % (self.owner_id, self.EXP_ID2))
            self.assertNotEqual(
                exp_user_data.draft_change_list, self.NEW_CHANGELIST)
            self.assertNotEqual(exp_user_data.draft_change_list_exp_version, 10)
            self.assertNotEqual(exp_user_data.draft_change_list_id, 2)

        error_msg = (
            'Voice artist does not have permission to make some changes '
            'in the change list.'
        )

        self.assertEqual(response['error'], error_msg)

    def test_draft_updated_version_invalid(self) -> None:
        payload = {
            'change_list': self.NEW_CHANGELIST,
            'version': 10,
        }
        response = self.put_json(
            '/createhandler/autosave_draft/%s' % self.EXP_ID2, payload,
            csrf_token=self.csrf_token)
        exp_user_data = user_models.ExplorationUserDataModel.get_by_id(
            '%s.%s' % (self.owner_id, self.EXP_ID2))
        self.assertEqual(exp_user_data.draft_change_list, self.NEW_CHANGELIST)
        self.assertEqual(exp_user_data.draft_change_list_exp_version, 10)
        self.assertFalse(response['is_version_of_draft_valid'])
        self.assertFalse(response['changes_are_mergeable'])
        self.assertEqual(response['draft_change_list_id'], 2)

    def test_discard_draft(self) -> None:
        self.post_json(
            '/createhandler/autosave_draft/%s' % self.EXP_ID2, {},
            csrf_token=self.csrf_token)
        exp_user_data = user_models.ExplorationUserDataModel.get_by_id(
            '%s.%s' % (self.owner_id, self.EXP_ID2))
        self.assertIsNone(exp_user_data.draft_change_list)
        self.assertIsNone(exp_user_data.draft_change_list_last_updated)
        self.assertIsNone(exp_user_data.draft_change_list_exp_version)


class HasSeenTutorialTests(BaseEditorControllerTests):

    def test_get_user_has_seen_editor_tutorial(self) -> None:
        self.login(self.OWNER_EMAIL)

        exp_id = exp_fetchers.get_new_exploration_id()
        self.save_new_valid_exploration(exp_id, self.owner_id)

        response = self.get_json(
            '%s/%s' % (feconf.EXPLORATION_DATA_PREFIX, exp_id))
        self.assertTrue(response['show_state_editor_tutorial_on_load'])

        user_services.record_user_started_state_editor_tutorial(
            self.owner_id)

        response = self.get_json(
            '%s/%s' % (feconf.EXPLORATION_DATA_PREFIX, exp_id))
        self.assertFalse(response['show_state_editor_tutorial_on_load'])

        self.logout()

    def test_get_user_has_seen_translation_tutorial(self) -> None:
        self.login(self.OWNER_EMAIL)

        exp_id = exp_fetchers.get_new_exploration_id()
        self.save_new_valid_exploration(exp_id, self.owner_id)

        response = self.get_json(
            '%s/%s' % (feconf.EXPLORATION_DATA_PREFIX, exp_id))
        self.assertTrue(response['show_state_translation_tutorial_on_load'])

        user_services.record_user_started_state_translation_tutorial(
            self.owner_id)

        response = self.get_json(
            '%s/%s' % (feconf.EXPLORATION_DATA_PREFIX, exp_id))
        self.assertFalse(response['show_state_translation_tutorial_on_load'])

        self.logout()


class StateAnswerStatisticsHandlerTests(BaseEditorControllerTests):

    def test_get_invalid_exploration_id(self) -> None:
        with self.login_context(self.OWNER_EMAIL):
            illegal_id = '@#$%^&*'
            self.get_json(
                '%s/%s' % (
                    feconf.EXPLORATION_STATE_ANSWER_STATS_PREFIX, illegal_id),
                expected_status_int=400)

    def test_get_missing_exploration_id(self) -> None:
        with self.login_context(self.OWNER_EMAIL):
            missing_id = '0'
            self.get_json(
                '%s/%s' % (
                    feconf.EXPLORATION_STATE_ANSWER_STATS_PREFIX, missing_id),
                expected_status_int=404)

    def test_get_returns_empty_values_from_unvisited_exploration(
        self
    ) -> None:
        with self.login_context(self.OWNER_EMAIL) as owner_id:
            assert owner_id is not None
            exp_id = exp_fetchers.get_new_exploration_id()
            self.save_new_valid_exploration(exp_id, owner_id)

            state_stats = self.get_json(
                '%s/%s' % (
                    feconf.EXPLORATION_STATE_ANSWER_STATS_PREFIX, exp_id))

        self.assertEqual(state_stats['answers'], {})

    def test_get_returns_assigned_interaction_ids_of_exploration_states(
        self
    ) -> None:
        with self.login_context(self.OWNER_EMAIL) as owner_id:
            assert owner_id is not None
            exp_id = exp_fetchers.get_new_exploration_id()
            self.save_new_linear_exp_with_state_names_and_interactions(
                exp_id, owner_id,
                ['A', 'B', 'End'], ['FractionInput', 'TextInput'])

            state_stats = self.get_json(
                '%s/%s' % (
                    feconf.EXPLORATION_STATE_ANSWER_STATS_PREFIX, exp_id))

        self.assertEqual(state_stats['interaction_ids'], {})


class LearnerAnswerInfoHandlerTests(BaseEditorControllerTests):

    def setUp(self) -> None:
        super().setUp()
        self.owner_id = self.get_user_id_from_email(self.OWNER_EMAIL)
        self.exp_id = exp_fetchers.get_new_exploration_id()
        self.save_new_valid_exploration(self.exp_id, self.owner_id)

        self.entity_type = feconf.ENTITY_TYPE_EXPLORATION
        self.exploration = exp_fetchers.get_exploration_by_id(self.exp_id)

        self.state_name = self.exploration.init_state_name
        interaction_id = self.exploration.states[
            self.state_name].interaction.id
        assert interaction_id is not None
        self.interaction_id = interaction_id
        self.customization_args = self.exploration.states[
            self.state_name].interaction.to_dict()['customization_args']
        self.answer = 'This is an answer'
        self.answer_details = 'These are the answer details'
        self.state_reference = (
            stats_services.get_state_reference_for_exploration(
                self.exp_id, self.state_name))
        stats_services.record_learner_answer_info(
            self.entity_type, self.state_reference, self.interaction_id,
            self.answer, self.answer_details)

    def test_get_learner_answer_details_of_exploration_states(self) -> None:
        self.login(self.OWNER_EMAIL)
        with self.swap(
            constants, 'ENABLE_SOLICIT_ANSWER_DETAILS_FEATURE', False):
            response = self.get_json(
                '%s/%s/%s' % (
                    feconf.LEARNER_ANSWER_INFO_HANDLER_URL,
                    feconf.ENTITY_TYPE_EXPLORATION, self.exp_id),
                expected_status_int=404)
        with self.swap(
            constants, 'ENABLE_SOLICIT_ANSWER_DETAILS_FEATURE', True):
            learner_answer_details = stats_services.get_learner_answer_details(
                self.entity_type, self.state_reference)
            assert learner_answer_details is not None
            learner_answer_info_dicts = [
                learner_answer_info.to_dict() for
                learner_answer_info in
                learner_answer_details.learner_answer_info_list]
            learner_answer_info_data = {'learner_answer_info_data': [{
                'state_name': self.state_name,
                'interaction_id': self.interaction_id,
                'customization_args': self.customization_args,
                'learner_answer_info_dicts': learner_answer_info_dicts
            }]}
            response = self.get_json(
                '%s/%s/%s' % (
                    feconf.LEARNER_ANSWER_INFO_HANDLER_URL,
                    feconf.ENTITY_TYPE_EXPLORATION, self.exp_id))
            self.assertEqual(response, learner_answer_info_data)
        self.logout()

    def test_get_learner_answer_details_of_question_states(self) -> None:
        self.login(self.OWNER_EMAIL)
        question_id = question_services.get_new_question_id()
        content_id_generator = translation_domain.ContentIdGenerator()
        question = self.save_new_question(
            question_id, self.owner_id,
            self._create_valid_question_data('ABC', content_id_generator),
            ['skill_1'],
            content_id_generator.next_content_id_index)
        self.assertIsNotNone(question)
        interaction_id = question.question_state_data.interaction.id
        customization_args = (
            question.question_state_data.interaction.to_dict()[
                'customization_args'])
        state_reference = (
            stats_services.get_state_reference_for_question(question_id))
        self.assertEqual(state_reference, question_id)
        stats_services.record_learner_answer_info(
            feconf.ENTITY_TYPE_QUESTION, state_reference, self.interaction_id,
            self.answer, self.answer_details)
        with self.swap(
            constants, 'ENABLE_SOLICIT_ANSWER_DETAILS_FEATURE', True):
            learner_answer_details = stats_services.get_learner_answer_details(
                feconf.ENTITY_TYPE_QUESTION, state_reference)
            assert learner_answer_details is not None
            learner_answer_info_dicts = [learner_answer_info.to_dict() for
                                         learner_answer_info in
                                         learner_answer_details
                                         .learner_answer_info_list]
            learner_answer_info_data = {'learner_answer_info_data': {
                'interaction_id': interaction_id,
                'customization_args': customization_args,
                'learner_answer_info_dicts': learner_answer_info_dicts
            }}
            response = self.get_json(
                '%s/%s/%s' % (
                    feconf.LEARNER_ANSWER_INFO_HANDLER_URL,
                    feconf.ENTITY_TYPE_QUESTION, question_id))
            self.assertEqual(response, learner_answer_info_data)
        self.logout()

    def test_delete_learner_answer_info_of_exploration_states(self) -> None:
        self.login(self.OWNER_EMAIL)
        with self.swap(
            constants, 'ENABLE_SOLICIT_ANSWER_DETAILS_FEATURE', False):
            self.delete_json(
                '%s/%s/%s?state_name=%s&learner_answer_info_id=%s' % (
                    feconf.LEARNER_ANSWER_INFO_HANDLER_URL,
                    feconf.ENTITY_TYPE_EXPLORATION, self.exp_id,
                    self.state_name, 'learner_answer_info_id'),
                expected_status_int=404)
        with self.swap(
            constants, 'ENABLE_SOLICIT_ANSWER_DETAILS_FEATURE', True):
            learner_answer_details = stats_services.get_learner_answer_details(
                self.entity_type, self.state_reference)
            assert learner_answer_details is not None
            self.assertEqual(
                len(learner_answer_details.learner_answer_info_list), 1)
            learner_answer_info_id = (
                learner_answer_details.learner_answer_info_list[0].id)
            self.assertIsNotNone(learner_answer_info_id)
            self.delete_json(
                '%s/%s/%s?state_name=%s&learner_answer_info_id=%s' % (
                    feconf.LEARNER_ANSWER_INFO_HANDLER_URL,
                    feconf.ENTITY_TYPE_EXPLORATION, self.exp_id,
                    self.state_name, learner_answer_info_id))
            updated_learner_answer_details = (
                stats_services.get_learner_answer_details(
                    self.entity_type, self.state_reference
                )
            )
            assert updated_learner_answer_details is not None
            self.assertEqual(
                len(
                    updated_learner_answer_details.learner_answer_info_list
                ), 0
            )
            self.delete_json(
                '%s/%s/%s?learner_answer_info_id=%s' % (
                    feconf.LEARNER_ANSWER_INFO_HANDLER_URL,
                    feconf.ENTITY_TYPE_EXPLORATION, self.exp_id,
                    learner_answer_info_id), expected_status_int=400)
            self.delete_json(
                '%s/%s/%s?state_name=%s' % (
                    feconf.LEARNER_ANSWER_INFO_HANDLER_URL,
                    feconf.ENTITY_TYPE_EXPLORATION, self.exp_id,
                    self.state_name), expected_status_int=400)
        self.logout()

    def test_delete_learner_answer_info_of_question_states(self) -> None:
        self.login(self.CURRICULUM_ADMIN_EMAIL)
        question_id = question_services.get_new_question_id()
        content_id_generator = translation_domain.ContentIdGenerator()
        question = self.save_new_question(
            question_id, self.owner_id,
            self._create_valid_question_data('ABC', content_id_generator),
            ['skill_1'],
            content_id_generator.next_content_id_index)
        self.assertIsNotNone(question)
        state_reference = (
            stats_services.get_state_reference_for_question(question_id))
        self.assertEqual(state_reference, question_id)
        stats_services.record_learner_answer_info(
            feconf.ENTITY_TYPE_QUESTION, state_reference, self.interaction_id,
            self.answer, self.answer_details)
        with self.swap(
            constants, 'ENABLE_SOLICIT_ANSWER_DETAILS_FEATURE', True):
            learner_answer_details = stats_services.get_learner_answer_details(
                feconf.ENTITY_TYPE_QUESTION, state_reference)
            assert learner_answer_details is not None
            self.assertEqual(
                len(learner_answer_details.learner_answer_info_list), 1)
            learner_answer_info_id = (
                learner_answer_details.learner_answer_info_list[0].id)
            self.assertIsNotNone(learner_answer_info_id)
            self.delete_json(
                '%s/%s/%s?learner_answer_info_id=%s' % (
                    feconf.LEARNER_ANSWER_INFO_HANDLER_URL,
                    feconf.ENTITY_TYPE_QUESTION, question_id,
                    learner_answer_info_id))
            updated_learner_answer_details = (
                stats_services.get_learner_answer_details(
                    feconf.ENTITY_TYPE_QUESTION, state_reference
                )
            )
            assert updated_learner_answer_details is not None
            self.assertEqual(
                len(updated_learner_answer_details.learner_answer_info_list), 0)
        self.logout()


class UserExplorationPermissionsHandlerTests(BaseEditorControllerTests):

    def test_rights_handler_returns_appropriate_rights(self) -> None:
        """Test that rights handler returns the correct rights of a user
        for an exploration.
        """

        self.login(self.EDITOR_EMAIL)

        exp_id = exp_fetchers.get_new_exploration_id()
        self.save_new_valid_exploration(exp_id, self.editor_id)

        response = self.get_json(
            '%s/%s' % (feconf.USER_PERMISSIONS_URL_PREFIX, exp_id))

        self.assertTrue(response['can_delete'])
        self.assertTrue(response['can_edit'])
        self.assertTrue(response['can_modify_roles'])
        self.assertTrue(response['can_publish'])
        self.assertFalse(response['can_release_ownership'])
        self.assertTrue(response['can_voiceover'])
        self.assertFalse(response['can_unpublish'])
        self.assertFalse(response['can_manage_voice_artist'])

        self.logout()


class ImageUploadHandlerTests(BaseEditorControllerTests):

    def test_return_error_when_image_not_uploaded(self) -> None:
        """Test that an error is returned when no image is uploaded."""

        self.login(self.EDITOR_EMAIL)
        csrf_token = self.get_new_csrf_token()

        exp_id = exp_fetchers.get_new_exploration_id()
        self.save_new_valid_exploration(exp_id, self.editor_id)

        filename = 'image_file.svg'
        filename_prefix = 'image'

        publish_url = '%s/%s/%s' % (
            feconf.EXPLORATION_IMAGE_UPLOAD_PREFIX,
            feconf.ENTITY_TYPE_EXPLORATION, exp_id)

        # Check that the file is not already present.
        fs = fs_services.GcsFileSystem(feconf.ENTITY_TYPE_EXPLORATION, exp_id)
        filepath = '%s/%s' % (filename_prefix, filename)
        self.assertFalse(fs.isfile(filepath))

        response = self.post_json(
            publish_url, {
                'image': 'sample_image',
                'filename': filename,
                'filename_prefix': filename_prefix
            },
            csrf_token=csrf_token,
            expected_status_int=400,
            upload_files=[('image', 'unused_filename', b'')]
        )

        error_msg = ('No image supplied')
        self.assertEqual(response['error'], error_msg)

        # Check that the file is not uploaded.
        fs = fs_services.GcsFileSystem(feconf.ENTITY_TYPE_EXPLORATION, exp_id)
        filepath = '%s/%s' % (filename_prefix, filename)
        self.assertFalse(fs.isfile(filepath))

        self.logout()

    def test_return_error_when_uploaded_image_already_exists(self) -> None:
        """Test that an error is returned when uploaded
        image already exists.
        """

        self.login(self.EDITOR_EMAIL)
        csrf_token = self.get_new_csrf_token()

        exp_id = exp_fetchers.get_new_exploration_id()
        self.save_new_valid_exploration(exp_id, self.editor_id)

        filename = 'img.png'
        filename_prefix = 'image'

        publish_url = '%s/%s/%s' % (
            feconf.EXPLORATION_IMAGE_UPLOAD_PREFIX,
            feconf.ENTITY_TYPE_EXPLORATION, exp_id)

        # Check that the file is not already present.
        fs = fs_services.GcsFileSystem(feconf.ENTITY_TYPE_EXPLORATION, exp_id)
        filepath = '%s/%s' % (filename_prefix, filename)
        self.assertFalse(fs.isfile(filepath))

        # Read raw image for testing.
        with utils.open_file(
            os.path.join(feconf.TESTS_DATA_DIR, 'img.png'),
            'rb', encoding=None
        ) as f:
            raw_image = f.read()

        get_image_exists_swap = self.swap_to_always_return(
            fs_services.GcsFileSystem, 'isfile', value=True)

        with get_image_exists_swap:
            response = self.post_json(
                publish_url, {
                    'image': 'img',
                    'filename': filename,
                    'filename_prefix': filename_prefix
                },
                csrf_token=csrf_token,
                expected_status_int=400,
                upload_files=[('image', 'unused_filename', raw_image)]
            )

        error_msg = (
            'A file with the name %s already exists. Please choose a '
            'different name.' % filename
        )
        self.assertEqual(response['error'], error_msg)

        # Check that the file is not uploaded.
        fs = fs_services.GcsFileSystem(feconf.ENTITY_TYPE_EXPLORATION, exp_id)
        filepath = '%s/%s' % (filename_prefix, filename)
        self.assertFalse(fs.isfile(filepath))

        self.logout()

    def test_upload_successful_when_image_uploaded(self) -> None:
        """Test that no error is returned when valid image is uploaded."""

        self.login(self.EDITOR_EMAIL)
        csrf_token = self.get_new_csrf_token()

        exp_id = exp_fetchers.get_new_exploration_id()
        self.save_new_valid_exploration(exp_id, self.editor_id)

        filename = 'img.png'
        filename_prefix = 'image'

        publish_url = '%s/%s/%s' % (
            feconf.EXPLORATION_IMAGE_UPLOAD_PREFIX,
            feconf.ENTITY_TYPE_EXPLORATION, exp_id)

        # Check that the file is not already present.
        fs = fs_services.GcsFileSystem(feconf.ENTITY_TYPE_EXPLORATION, exp_id)
        filepath = '%s/%s' % (filename_prefix, filename)
        self.assertFalse(fs.isfile(filepath))
        # Read raw image for testing.
        with utils.open_file(
            os.path.join(feconf.TESTS_DATA_DIR, 'img.png'),
            'rb', encoding=None
        ) as f:
            raw_image = f.read()

        response = self.post_json(
            publish_url, {
                'image': 'img',
                'filename': filename,
                'filename_prefix': filename_prefix
            },
            csrf_token=csrf_token,
            expected_status_int=200,
            upload_files=[('image', 'unused_filename', raw_image)]
        )
        self.assertEqual(response['filename'], filename)

        # Check that the file is uploaded successfully.
        fs = fs_services.GcsFileSystem(feconf.ENTITY_TYPE_EXPLORATION, exp_id)
        filepath = '%s/%s' % (filename_prefix, filename)
        self.assertTrue(fs.isfile(filepath))

        self.logout()<|MERGE_RESOLUTION|>--- conflicted
+++ resolved
@@ -151,23 +151,7 @@
 
         self.logout()
 
-<<<<<<< HEAD
-    def test_that_default_exploration_cannot_be_published(self):
-=======
-    def test_new_state_template(self) -> None:
-        """Test the validity of the NEW_STATE_TEMPLATE."""
-
-        exploration = exp_fetchers.get_exploration_by_id('0')
-        exploration.add_states([feconf.DEFAULT_INIT_STATE_NAME])
-        new_state_dict = exploration.states[
-            feconf.DEFAULT_INIT_STATE_NAME].to_dict()
-        self.assertEqual(new_state_dict, constants.NEW_STATE_TEMPLATE)
-        # Validates if the current NEW_STATE_TEMPLATE is the latest version
-        # by validating it.
-        exploration.states[feconf.DEFAULT_INIT_STATE_NAME].validate(None, True)
-
     def test_that_default_exploration_cannot_be_published(self) -> None:
->>>>>>> 5471941d
         """Test that publishing a default exploration raises an error
         due to failing strict validation.
         """
