--- conflicted
+++ resolved
@@ -221,12 +221,7 @@
             """Mocks logging_services.error()."""
             observed_log_messages.append(msg)
 
-<<<<<<< HEAD
-        logging_swap = self.swap(
-            logging_services, 'error', _mock_logging_function)
-=======
-        logging_swap = self.swap(logging, 'exception', _mock_logging_function)
->>>>>>> f012535c
+        logging_swap = self.swap(logging_services, 'exception', _mock_logging_function)
         default_query_limit_swap = self.swap(feconf, 'DEFAULT_QUERY_LIMIT', 1)
         # Load the search results with an empty query.
         with default_query_limit_swap, logging_swap:
