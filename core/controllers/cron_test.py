# Copyright 2019 The Oppia Authors. All Rights Reserved.
#
# Licensed under the Apache License, Version 2.0 (the "License");
# you may not use this file except in compliance with the License.
# You may obtain a copy of the License at
#
#      http://www.apache.org/licenses/LICENSE-2.0
#
# Unless required by applicable law or agreed to in writing, software
# distributed under the License is distributed on an "AS-IS" BASIS,
# WITHOUT WARRANTIES OR CONDITIONS OF ANY KIND, either express or implied.
# See the License for the specific language governing permissions and
# limitations under the License.

"""Tests for the cron jobs."""

from __future__ import absolute_import  # pylint: disable=import-only-modules
from __future__ import unicode_literals  # pylint: disable=import-only-modules

import ast
import datetime
import logging

from constants import constants
from core import jobs
from core.controllers import cron
from core.domain import config_services
from core.domain import cron_services
from core.domain import email_manager
from core.domain import exp_domain
from core.domain import question_domain
from core.domain import suggestion_services
from core.domain import taskqueue_services
from core.domain import user_services
from core.platform import models
from core.tests import test_utils
import feconf
import main_cron
import utils

from mapreduce import model as mapreduce_model
import webtest

(job_models, suggestion_models, user_models) = models.Registry.import_models(
    [models.NAMES.job, models.NAMES.suggestion, models.NAMES.user])


class SampleMapReduceJobManager(jobs.BaseMapReduceJobManager):
    """Test job that maps over the general suggestion model."""

    @classmethod
    def entity_classes_to_map_over(cls):
        return [suggestion_models.GeneralSuggestionModel]


class CronJobTests(test_utils.GenericTestBase):

    FIVE_WEEKS = datetime.timedelta(weeks=5)
    NINE_WEEKS = datetime.timedelta(weeks=9)

    def setUp(self):
        super(CronJobTests, self).setUp()
        self.signup(self.ADMIN_EMAIL, self.ADMIN_USERNAME)
        self.admin_id = self.get_user_id_from_email(self.ADMIN_EMAIL)
        self.set_admins([self.ADMIN_USERNAME])
        self.testapp_swap = self.swap(
            self, 'testapp', webtest.TestApp(main_cron.app))

        self.email_subjects = []
        self.email_bodies = []
        def _mock_send_mail_to_admin(email_subject, email_body):
            """Mocks email_manager.send_mail_to_admin() as it's not possible to
            send mail with self.testapp_swap, i.e with the URLs defined in
            main_cron.
            """
            self.email_subjects.append(email_subject)
            self.email_bodies.append(email_body)

        self.send_mail_to_admin_swap = self.swap(
            email_manager, 'send_mail_to_admin', _mock_send_mail_to_admin)

    def test_send_mail_to_admin_on_job_success(self):
        self.login(self.ADMIN_EMAIL, is_super_admin=True)

        with self.testapp_swap, self.send_mail_to_admin_swap:
            self.get_html_response('/cron/mail/admin/job_status')

        self.assertEqual(self.email_subjects, ['MapReduce status report'])
        self.assertEqual(
            self.email_bodies, ['All MapReduce jobs are running fine.'])

        self.logout()

    def test_send_mail_to_admin_on_job_failure(self):
        self.login(self.ADMIN_EMAIL, is_super_admin=True)

        job_id = SampleMapReduceJobManager.create_new()
        SampleMapReduceJobManager.enqueue(
            job_id, taskqueue_services.QUEUE_NAME_DEFAULT)
        self.assertEqual(
            self.count_jobs_in_mapreduce_taskqueue(
                taskqueue_services.QUEUE_NAME_DEFAULT), 1)

        self.process_and_flush_pending_mapreduce_tasks()
        self.assertEqual(
            SampleMapReduceJobManager.get_status_code(job_id),
            jobs.STATUS_CODE_COMPLETED)

        # Increase retries to denote a stuck job.
        shard_state_model_class = mapreduce_model.ShardState
        recent_job_models = shard_state_model_class.all()
        for job_model in recent_job_models:
            job_model.retries += 1
            job_model.put()

        with self.testapp_swap, self.send_mail_to_admin_swap:
            self.get_html_response('/cron/mail/admin/job_status')

        self.assertEqual(self.email_subjects, ['MapReduce failure alert'])
        self.assertEqual(len(self.email_bodies), 1)
        self.assertIn(
            '5 jobs have failed in the past 25 hours. More information '
            '(about at most 50 jobs; to see more, please check the logs)',
            self.email_bodies[0])

        self.logout()

    def test_cron_dashboard_stats_handler(self):
        self.login(self.ADMIN_EMAIL, is_super_admin=True)
        self.assertEqual(
            self.count_jobs_in_mapreduce_taskqueue(
                taskqueue_services.QUEUE_NAME_ONE_OFF_JOBS), 0)

        with self.testapp_swap:
            self.get_html_response('/cron/users/dashboard_stats')

        self.assertEqual(
            self.count_jobs_in_mapreduce_taskqueue(
                taskqueue_services.QUEUE_NAME_ONE_OFF_JOBS), 1)

        all_jobs = job_models.JobModel.get_all_unfinished_jobs(3)
        self.assertEqual(len(all_jobs), 1)
        self.assertEqual(all_jobs[0].job_type, 'DashboardStatsOneOffJob')
        self.logout()

    def test_cron_user_deletion_handler(self):
        self.login(self.ADMIN_EMAIL, is_super_admin=True)
        self.assertEqual(
            self.count_jobs_in_mapreduce_taskqueue(
                taskqueue_services.QUEUE_NAME_ONE_OFF_JOBS), 0)

        with self.testapp_swap:
            self.get_html_response('/cron/users/user_deletion')

        self.assertEqual(
            self.count_jobs_in_mapreduce_taskqueue(
                taskqueue_services.QUEUE_NAME_ONE_OFF_JOBS), 1)

        all_jobs = job_models.JobModel.get_all_unfinished_jobs(3)
        self.assertEqual(len(all_jobs), 1)
        self.assertEqual(all_jobs[0].job_type, 'UserDeletionOneOffJob')
        self.logout()

    def test_cron_fully_complete_user_deletion_handler(self):
        self.login(self.ADMIN_EMAIL, is_super_admin=True)
        self.assertEqual(
            self.count_jobs_in_mapreduce_taskqueue(
                taskqueue_services.QUEUE_NAME_ONE_OFF_JOBS), 0)

        with self.testapp_swap:
            self.get_html_response('/cron/users/fully_complete_user_deletion')

        self.assertEqual(
            self.count_jobs_in_mapreduce_taskqueue(
                taskqueue_services.QUEUE_NAME_ONE_OFF_JOBS), 1)

        all_jobs = job_models.JobModel.get_all_unfinished_jobs(3)
        self.assertEqual(len(all_jobs), 1)
        self.assertEqual(
            all_jobs[0].job_type, 'FullyCompleteUserDeletionOneOffJob')
        self.logout()

    def test_cron_exploration_recommendations_handler(self):
        self.login(self.ADMIN_EMAIL, is_super_admin=True)
        self.assertEqual(
            self.count_jobs_in_mapreduce_taskqueue(
                taskqueue_services.QUEUE_NAME_ONE_OFF_JOBS), 0)

        with self.testapp_swap:
            self.get_html_response('/cron/explorations/recommendations')

        self.assertEqual(
            self.count_jobs_in_mapreduce_taskqueue(
                taskqueue_services.QUEUE_NAME_ONE_OFF_JOBS), 1)

        all_jobs = job_models.JobModel.get_all_unfinished_jobs(3)
        self.assertEqual(len(all_jobs), 1)
        self.assertEqual(
            all_jobs[0].job_type, 'ExplorationRecommendationsOneOffJob')

    def test_cron_activity_search_rank_handler(self):
        self.login(self.ADMIN_EMAIL, is_super_admin=True)
        self.assertEqual(
            self.count_jobs_in_mapreduce_taskqueue(
                taskqueue_services.QUEUE_NAME_ONE_OFF_JOBS), 0)

        with self.testapp_swap:
            self.get_html_response('/cron/explorations/search_rank')

        self.assertEqual(
            self.count_jobs_in_mapreduce_taskqueue(
                taskqueue_services.QUEUE_NAME_ONE_OFF_JOBS), 1)

        all_jobs = job_models.JobModel.get_all_unfinished_jobs(3)
        self.assertEqual(len(all_jobs), 1)
        self.assertEqual(all_jobs[0].job_type, 'IndexAllActivitiesJobManager')

    def test_clean_data_items_of_completed_map_reduce_jobs(self):
        observed_log_messages = []

        def _mock_logging_function(msg, *args):
            """Mocks logging.warning()."""
            observed_log_messages.append(msg % args)

        logging_swap = self.swap(logging, 'warning', _mock_logging_function)
        recency_msec_swap = self.swap(
            cron, 'MAX_MAPREDUCE_METADATA_RETENTION_MSECS', 0)

        self.login(self.ADMIN_EMAIL, is_super_admin=True)

        job_id = SampleMapReduceJobManager.create_new()
        SampleMapReduceJobManager.enqueue(
            job_id, taskqueue_services.QUEUE_NAME_DEFAULT)
        self.assertEqual(
            self.count_jobs_in_mapreduce_taskqueue(
                taskqueue_services.QUEUE_NAME_DEFAULT), 1)

        self.process_and_flush_pending_mapreduce_tasks()
        self.assertEqual(
            SampleMapReduceJobManager.get_status_code(job_id),
            jobs.STATUS_CODE_COMPLETED)
        self.assertEqual(
            self.count_jobs_in_mapreduce_taskqueue(
                taskqueue_services.QUEUE_NAME_DEFAULT), 0)

        with self.testapp_swap, logging_swap, recency_msec_swap:
            self.get_html_response('/cron/jobs/cleanup')

        self.assertEqual(
            observed_log_messages,
            [
                '1 MR jobs cleaned up.',
                'Deletion jobs for auxiliary MapReduce entities kicked off.',
                'Deletion jobs for JobModels entities kicked off.'
            ]
        )
        self.assertEqual(
            self.count_jobs_in_mapreduce_taskqueue(
                taskqueue_services.QUEUE_NAME_DEFAULT), 1)

        self.process_and_flush_pending_mapreduce_tasks()

    def test_cannot_clean_data_item_of_jobs_with_existing_running_cleanup_job(
            self):
        observed_log_messages = []

        def _mock_logging_function(msg, *args):
            """Mocks logging.warning()."""
            observed_log_messages.append(msg % args)

        logging_swap = self.swap(logging, 'warning', _mock_logging_function)

        self.login(self.ADMIN_EMAIL, is_super_admin=True)

        job_id = cron_services.MapReduceStateModelsCleanupManager.create_new()
        cron_services.MapReduceStateModelsCleanupManager.enqueue(job_id)
        self.run_but_do_not_flush_pending_mapreduce_tasks()

        self.assertEqual(
            cron_services.MapReduceStateModelsCleanupManager
            .get_status_code(job_id),
            jobs.STATUS_CODE_STARTED)

        with self.testapp_swap, logging_swap:
            self.get_html_response('/cron/jobs/cleanup')

        self.assertEqual(
            observed_log_messages,
            [
                '0 MR jobs cleaned up.',
                'A previous cleanup job is still running.',
                'Deletion jobs for JobModels entities kicked off.'
            ]
        )

    def test_cannot_run_job_models_cleanup_with_existing_running_cleanup_job(
            self):
        observed_log_messages = []

        def _mock_logging_function(msg, *args):
            """Mocks logging.warning()."""
            observed_log_messages.append(msg % args)

        logging_swap = self.swap(logging, 'warning', _mock_logging_function)

        self.login(self.ADMIN_EMAIL, is_super_admin=True)

        job_id = cron_services.JobModelsCleanupManager.create_new()
        cron_services.JobModelsCleanupManager.enqueue(job_id)
        self.run_but_do_not_flush_pending_mapreduce_tasks()

        self.assertEqual(
            cron_services.JobModelsCleanupManager.get_status_code(job_id),
            jobs.STATUS_CODE_STARTED)

        with self.testapp_swap, logging_swap:
            self.get_html_response('/cron/jobs/cleanup')

        self.assertEqual(
            observed_log_messages,
            [
                '0 MR jobs cleaned up.',
                'Deletion jobs for auxiliary MapReduce entities kicked off.',
                'A previous JobModels cleanup job is still running.'
            ]
        )

<<<<<<< HEAD
    def test_run_cron_to_delete_models(self):
=======
    def test_run_cron_to_hard_delete_models_marked_as_deleted(self):
>>>>>>> 5853b5c1
        self.login(self.ADMIN_EMAIL, is_super_admin=True)
        admin_user_id = self.get_user_id_from_email(self.ADMIN_EMAIL)

        completed_activities_model = user_models.CompletedActivitiesModel(
            id=admin_user_id,
            exploration_ids=[],
            collection_ids=[],
            last_updated=datetime.datetime.utcnow() - self.NINE_WEEKS,
            deleted=True
        )
        completed_activities_model.update_timestamps(
            update_last_updated_time=False)
        completed_activities_model.put()

<<<<<<< HEAD
=======
        with self.testapp_swap:
            self.get_html_response('/cron/models/cleanup')

        self.assertIsNone(completed_activities_model.get_by_id(admin_user_id))

    def test_run_cron_to_mark_old_models_as_deleted(self):
        self.login(self.ADMIN_EMAIL, is_super_admin=True)
        admin_user_id = self.get_user_id_from_email(self.ADMIN_EMAIL)

>>>>>>> 5853b5c1
        user_query_model = user_models.UserQueryModel(
            id='query_id',
            user_ids=[],
            submitter_id=admin_user_id,
            query_status=feconf.USER_QUERY_STATUS_PROCESSING,
            last_updated=datetime.datetime.utcnow() - self.FIVE_WEEKS
        )
        user_query_model.update_timestamps(update_last_updated_time=False)
        user_query_model.put()

        with self.testapp_swap:
            self.get_html_response('/cron/models/cleanup')

<<<<<<< HEAD
        self.assertIsNone(completed_activities_model.get_by_id(admin_user_id))
=======
>>>>>>> 5853b5c1
        self.assertTrue(user_query_model.get_by_id('query_id').deleted)


class CronMailReviewersContributorDashboardSuggestionsHandlerTests(
        test_utils.GenericTestBase):

    target_id = 'exp1'
    language_code = 'en'
    default_translation_html = '<p>Sample translation</p>'
    AUTHOR_USERNAME = 'author'
    AUTHOR_EMAIL = 'author@example.com'
    REVIEWER_USERNAME = 'reviewer'
    REVIEWER_EMAIL = 'reviewer@community.org'

    def _create_translation_suggestion(self):
        """Creates a translation suggestion."""
        add_translation_change_dict = {
            'cmd': exp_domain.CMD_ADD_TRANSLATION,
            'state_name': feconf.DEFAULT_INIT_STATE_NAME,
            'content_id': feconf.DEFAULT_NEW_STATE_CONTENT_ID,
            'language_code': self.language_code,
            'content_html': feconf.DEFAULT_INIT_STATE_CONTENT_STR,
            'translation_html': self.default_translation_html
        }

        return suggestion_services.create_suggestion(
            suggestion_models.SUGGESTION_TYPE_TRANSLATE_CONTENT,
            suggestion_models.TARGET_TYPE_EXPLORATION,
            self.target_id, feconf.CURRENT_STATE_SCHEMA_VERSION,
            self.author_id, add_translation_change_dict,
            'test description')

    def _assert_reviewable_suggestion_email_infos_are_equal(
            self, reviewable_suggestion_email_info,
            expected_reviewable_suggestion_email_info):
        """Asserts that the reviewable suggestion email info is equal to the
        expected reviewable suggestion email info.
        """
        self.assertEqual(
            reviewable_suggestion_email_info.suggestion_type,
            expected_reviewable_suggestion_email_info.suggestion_type)
        self.assertEqual(
            reviewable_suggestion_email_info.language_code,
            expected_reviewable_suggestion_email_info.language_code)
        self.assertEqual(
            reviewable_suggestion_email_info.suggestion_content,
            expected_reviewable_suggestion_email_info.suggestion_content)
        self.assertEqual(
            reviewable_suggestion_email_info.submission_datetime,
            expected_reviewable_suggestion_email_info.submission_datetime)

    def _mock_send_contributor_dashboard_reviewers_emails(
            self, reviewer_ids, reviewers_suggestion_email_infos):
        """Mocks
        email_manager.send_mail_to_notify_contributor_dashboard_reviewers as
        it's not possible to send mail with self.testapp_swap, i.e with the URLs
        defined in main_cron.
        """
        self.reviewer_ids = reviewer_ids
        self.reviewers_suggestion_email_infos = reviewers_suggestion_email_infos

    def setUp(self):
        super(
            CronMailReviewersContributorDashboardSuggestionsHandlerTests,
            self).setUp()
        self.signup(self.ADMIN_EMAIL, self.ADMIN_USERNAME)
        self.admin_id = self.get_user_id_from_email(self.ADMIN_EMAIL)
        self.set_admins([self.ADMIN_USERNAME])
        self.signup(self.AUTHOR_EMAIL, self.AUTHOR_USERNAME)
        self.author_id = self.get_user_id_from_email(self.AUTHOR_EMAIL)
        self.signup(self.REVIEWER_EMAIL, self.REVIEWER_USERNAME)
        self.reviewer_id = self.get_user_id_from_email(self.REVIEWER_EMAIL)
        user_services.update_email_preferences(
            self.reviewer_id, True, False, False, False)
        self.save_new_valid_exploration(self.target_id, self.author_id)
        # Give reviewer rights to review translations in the given language
        # code.
        user_services.allow_user_to_review_translation_in_language(
            self.reviewer_id, self.language_code)
        # Create a translation suggestion so that the reviewer has something
        # to be notified about.
        translation_suggestion = self._create_translation_suggestion()
        self.expected_reviewable_suggestion_email_info = (
            suggestion_services
            .create_reviewable_suggestion_email_info_from_suggestion(
                translation_suggestion))

        self.can_send_emails = self.swap(feconf, 'CAN_SEND_EMAILS', True)
        self.cannot_send_emails = self.swap(feconf, 'CAN_SEND_EMAILS', False)
        self.testapp_swap = self.swap(
            self, 'testapp', webtest.TestApp(main_cron.app))

        self.reviewers_suggestion_email_infos = []
        self.reviewer_ids = []

    def test_email_not_sent_if_sending_reviewer_emails_is_not_enabled(self):
        self.login(self.ADMIN_EMAIL, is_super_admin=True)
        config_services.set_property(
            'committer_id',
            'contributor_dashboard_reviewer_emails_is_enabled', False)

        with self.can_send_emails, self.testapp_swap:
            with self.swap(
                email_manager,
                'send_mail_to_notify_contributor_dashboard_reviewers',
                self._mock_send_contributor_dashboard_reviewers_emails):
                self.get_html_response(
                    '/cron/mail/reviewers/contributor_dashboard_suggestions')

        self.assertEqual(len(self.reviewer_ids), 0)
        self.assertEqual(len(self.reviewers_suggestion_email_infos), 0)

        self.logout()

    def test_email_not_sent_if_sending_emails_is_not_enabled(self):
        self.login(self.ADMIN_EMAIL, is_super_admin=True)
        config_services.set_property(
            'committer_id',
            'contributor_dashboard_reviewer_emails_is_enabled', True)

        with self.cannot_send_emails, self.testapp_swap:
            with self.swap(
                email_manager,
                'send_mail_to_notify_contributor_dashboard_reviewers',
                self._mock_send_contributor_dashboard_reviewers_emails):
                self.get_html_response(
                    '/cron/mail/reviewers/contributor_dashboard_suggestions')

        self.assertEqual(len(self.reviewer_ids), 0)
        self.assertEqual(len(self.reviewers_suggestion_email_infos), 0)

        self.logout()

    def test_email_sent_to_reviewer_if_sending_reviewer_emails_is_enabled(self):
        self.login(self.ADMIN_EMAIL, is_super_admin=True)
        config_services.set_property(
            'committer_id',
            'contributor_dashboard_reviewer_emails_is_enabled', True)

        with self.can_send_emails, self.testapp_swap:
            with self.swap(
                email_manager,
                'send_mail_to_notify_contributor_dashboard_reviewers',
                self._mock_send_contributor_dashboard_reviewers_emails):
                self.get_html_response(
                    '/cron/mail/reviewers/contributor_dashboard_suggestions')

        self.assertEqual(len(self.reviewer_ids), 1)
        self.assertEqual(self.reviewer_ids[0], self.reviewer_id)
        self.assertEqual(len(self.reviewers_suggestion_email_infos), 1)
        self.assertEqual(len(self.reviewers_suggestion_email_infos[0]), 1)
        self._assert_reviewable_suggestion_email_infos_are_equal(
            self.reviewers_suggestion_email_infos[0][0],
            self.expected_reviewable_suggestion_email_info)

    def test_email_not_sent_if_reviewer_ids_is_empty(self):
        self.login(self.ADMIN_EMAIL, is_super_admin=True)
        config_services.set_property(
            'committer_id',
            'contributor_dashboard_reviewer_emails_is_enabled', True)
        user_services.remove_translation_review_rights_in_language(
            self.reviewer_id, self.language_code)

        with self.can_send_emails, self.testapp_swap:
            with self.swap(
                email_manager,
                'send_mail_to_notify_contributor_dashboard_reviewers',
                self._mock_send_contributor_dashboard_reviewers_emails):
                self.get_html_response(
                    '/cron/mail/reviewers/contributor_dashboard_suggestions')

        self.assertEqual(len(self.reviewer_ids), 0)
        self.assertEqual(len(self.reviewers_suggestion_email_infos), 0)

        self.logout()


class CronMailAdminContributorDashboardBottlenecksHandlerTests(
        test_utils.GenericTestBase):

    target_id = 'exp1'
    skill_id = 'skill_123456'
    language_code = 'en'
    AUTHOR_EMAIL = 'author@example.com'

    def _create_translation_suggestion_with_language_code(self, language_code):
        """Creates a translation suggestion in the given language_code."""
        add_translation_change_dict = {
            'cmd': exp_domain.CMD_ADD_TRANSLATION,
            'state_name': feconf.DEFAULT_INIT_STATE_NAME,
            'content_id': feconf.DEFAULT_NEW_STATE_CONTENT_ID,
            'language_code': language_code,
            'content_html': feconf.DEFAULT_INIT_STATE_CONTENT_STR,
            'translation_html': '<p>This is the translated content.</p>'
        }

        return suggestion_services.create_suggestion(
            suggestion_models.SUGGESTION_TYPE_TRANSLATE_CONTENT,
            suggestion_models.TARGET_TYPE_EXPLORATION,
            self.target_id, feconf.CURRENT_STATE_SCHEMA_VERSION,
            self.author_id, add_translation_change_dict,
            'test description'
        )

    def _create_question_suggestion(self):
        """Creates a question suggestion."""
        add_question_change_dict = {
            'cmd': question_domain.CMD_CREATE_NEW_FULLY_SPECIFIED_QUESTION,
            'question_dict': {
                'question_state_data': self._create_valid_question_data(
                    'default_state').to_dict(),
                'language_code': constants.DEFAULT_LANGUAGE_CODE,
                'question_state_data_schema_version': (
                    feconf.CURRENT_STATE_SCHEMA_VERSION),
                'linked_skill_ids': ['skill_1'],
                'inapplicable_skill_misconception_ids': ['skillid12345-1']
            },
            'skill_id': self.skill_id,
            'skill_difficulty': 0.3
        }

        return suggestion_services.create_suggestion(
            suggestion_models.SUGGESTION_TYPE_ADD_QUESTION,
            suggestion_models.TARGET_TYPE_SKILL,
            self.skill_id, feconf.CURRENT_STATE_SCHEMA_VERSION,
            self.author_id, add_question_change_dict,
            'test description'
        )

    def _assert_reviewable_suggestion_email_infos_are_equal(
            self, reviewable_suggestion_email_info,
            expected_reviewable_suggestion_email_info):
        """Asserts that the reviewable suggestion email info is equal to the
        expected reviewable suggestion email info.
        """
        self.assertEqual(
            reviewable_suggestion_email_info.suggestion_type,
            expected_reviewable_suggestion_email_info.suggestion_type)
        self.assertEqual(
            reviewable_suggestion_email_info.language_code,
            expected_reviewable_suggestion_email_info.language_code)
        self.assertEqual(
            reviewable_suggestion_email_info.suggestion_content,
            expected_reviewable_suggestion_email_info.suggestion_content)
        self.assertEqual(
            reviewable_suggestion_email_info.submission_datetime,
            expected_reviewable_suggestion_email_info.submission_datetime)

    def mock_send_mail_to_notify_admins_that_reviewers_are_needed(
            self, admin_ids, suggestion_types_needing_reviewers):
        """Mocks
        email_manager.send_mail_to_notify_admins_that_reviewers_are_needed as
        it's not possible to send mail with self.testapp_swap, i.e with the URLs
        defined in main_cron.
        """
        self.admin_ids = admin_ids
        self.suggestion_types_needing_reviewers = (
            suggestion_types_needing_reviewers)

    def _mock_send_mail_to_notify_admins_suggestions_waiting(
            self, admin_ids, reviewable_suggestion_email_infos):
        """Mocks
        email_manager.send_mail_to_notify_admins_suggestions_waiting_long as
        it's not possible to send mail with self.testapp_swap, i.e with the URLs
        defined in main_cron.
        """
        self.admin_ids = admin_ids
        self.reviewable_suggestion_email_infos = (
            reviewable_suggestion_email_infos)

    def setUp(self):
        super(
            CronMailAdminContributorDashboardBottlenecksHandlerTests,
            self).setUp()
        self.signup(self.ADMIN_EMAIL, self.ADMIN_USERNAME)
        self.admin_id = self.get_user_id_from_email(self.ADMIN_EMAIL)
        # This sets the role of the user to admin.
        self.set_admins([self.ADMIN_USERNAME])

        self.signup(self.AUTHOR_EMAIL, 'author')
        self.author_id = self.get_user_id_from_email(self.AUTHOR_EMAIL)
        self.save_new_valid_exploration(self.target_id, self.author_id)
        self.save_new_skill(self.skill_id, self.author_id)
        suggestion_1 = (
            self._create_translation_suggestion_with_language_code('en'))
        suggestion_2 = (
            self._create_translation_suggestion_with_language_code('fr'))
        suggestion_3 = self._create_question_suggestion()
        self.expected_reviewable_suggestion_email_infos = [
            (
                suggestion_services
                .create_reviewable_suggestion_email_info_from_suggestion(
                    suggestion
                )
            ) for suggestion in [suggestion_1, suggestion_2, suggestion_3]
        ]
        self.expected_suggestion_types_needing_reviewers = {
            suggestion_models.SUGGESTION_TYPE_TRANSLATE_CONTENT: {
                'en', 'fr'},
            suggestion_models.SUGGESTION_TYPE_ADD_QUESTION: {}
        }

        self.can_send_emails = self.swap(feconf, 'CAN_SEND_EMAILS', True)
        self.cannot_send_emails = self.swap(feconf, 'CAN_SEND_EMAILS', False)
        self.testapp_swap = self.swap(
            self, 'testapp', webtest.TestApp(main_cron.app))

        self.admin_ids = []
        self.suggestion_types_needing_reviewers = {}
        self.reviewable_suggestion_email_infos = []

    def test_email_not_sent_if_sending_emails_is_disabled(self):
        self.login(self.ADMIN_EMAIL, is_super_admin=True)
        config_services.set_property(
            'committer_id',
            'enable_admin_notifications_for_reviewer_shortage', True)
        config_services.set_property(
            'committer_id',
            'notify_admins_suggestions_waiting_too_long_is_enabled', True)

        with self.cannot_send_emails, self.testapp_swap:
            with self.swap(
                email_manager,
                'send_mail_to_notify_admins_that_reviewers_are_needed',
                self.mock_send_mail_to_notify_admins_that_reviewers_are_needed):
                with self.swap(
                    email_manager,
                    'send_mail_to_notify_admins_suggestions_waiting_long',
                    self._mock_send_mail_to_notify_admins_suggestions_waiting):
                    with self.swap(
                        suggestion_models,
                        'SUGGESTION_REVIEW_WAIT_TIME_THRESHOLD_IN_DAYS', 0):
                        self.get_html_response(
                            '/cron/mail/admins/contributor_dashboard'
                            '_bottlenecks')

        self.assertEqual(len(self.admin_ids), 0)
        self.assertEqual(len(self.reviewable_suggestion_email_infos), 0)
        self.assertDictEqual(self.suggestion_types_needing_reviewers, {})

    def test_email_not_sent_if_notifying_admins_reviewers_needed_is_disabled(
            self):
        self.login(self.ADMIN_EMAIL, is_super_admin=True)
        config_services.set_property(
            'committer_id',
            'enable_admin_notifications_for_reviewer_shortage', False)

        with self.can_send_emails, self.testapp_swap:
            with self.swap(
                email_manager,
                'send_mail_to_notify_admins_that_reviewers_are_needed',
                self.mock_send_mail_to_notify_admins_that_reviewers_are_needed):
                self.get_html_response(
                    '/cron/mail/admins/contributor_dashboard_bottlenecks')

        self.assertEqual(len(self.admin_ids), 0)
        self.assertDictEqual(self.suggestion_types_needing_reviewers, {})

        self.logout()

    def test_email_not_sent_if_notifying_admins_about_suggestions_is_disabled(
            self):
        self.login(self.ADMIN_EMAIL, is_super_admin=True)
        config_services.set_property(
            'committer_id',
            'notify_admins_suggestions_waiting_too_long_is_enabled', False)

        with self.can_send_emails, self.testapp_swap:
            with self.swap(
                email_manager,
                'send_mail_to_notify_admins_that_reviewers_are_needed',
                self.mock_send_mail_to_notify_admins_that_reviewers_are_needed):
                self.get_html_response(
                    '/cron/mail/admins/contributor_dashboard_bottlenecks')

        self.assertEqual(len(self.admin_ids), 0)
        self.assertDictEqual(self.suggestion_types_needing_reviewers, {})

        self.logout()

    def test_email_sent_to_admin_if_sending_admin_need_reviewers_emails_enabled(
            self):
        self.login(self.ADMIN_EMAIL, is_super_admin=True)
        config_services.set_property(
            'committer_id',
            'enable_admin_notifications_for_reviewer_shortage', True)

        with self.can_send_emails, self.testapp_swap:
            with self.swap(
                email_manager,
                'send_mail_to_notify_admins_that_reviewers_are_needed',
                self.mock_send_mail_to_notify_admins_that_reviewers_are_needed):
                self.get_html_response(
                    '/cron/mail/admins/contributor_dashboard_bottlenecks')

        self.assertEqual(len(self.admin_ids), 1)
        self.assertEqual(self.admin_ids[0], self.admin_id)
        self.assertDictEqual(
            self.suggestion_types_needing_reviewers,
            self.expected_suggestion_types_needing_reviewers)

    def test_email_sent_to_admin_if_notifying_admins_about_suggestions_enabled(
            self):
        self.login(self.ADMIN_EMAIL, is_super_admin=True)
        config_services.set_property(
            'committer_id',
            'notify_admins_suggestions_waiting_too_long_is_enabled', True)

        with self.can_send_emails, self.testapp_swap:
            with self.swap(
                suggestion_models,
                'SUGGESTION_REVIEW_WAIT_TIME_THRESHOLD_IN_DAYS', 0):
                with self.swap(
                    email_manager,
                    'send_mail_to_notify_admins_suggestions_waiting_long',
                    self._mock_send_mail_to_notify_admins_suggestions_waiting):
                    self.get_html_response(
                        '/cron/mail/admins/contributor_dashboard_bottlenecks')

        self.assertEqual(len(self.admin_ids), 1)
        self.assertEqual(self.admin_ids[0], self.admin_id)
        self.assertEqual(len(self.reviewable_suggestion_email_infos), 3)
        self._assert_reviewable_suggestion_email_infos_are_equal(
            self.reviewable_suggestion_email_infos[0],
            self.expected_reviewable_suggestion_email_infos[0])
        self._assert_reviewable_suggestion_email_infos_are_equal(
            self.reviewable_suggestion_email_infos[1],
            self.expected_reviewable_suggestion_email_infos[1])
        self._assert_reviewable_suggestion_email_infos_are_equal(
            self.reviewable_suggestion_email_infos[2],
            self.expected_reviewable_suggestion_email_infos[2])


class JobModelsCleanupManagerTests(test_utils.GenericTestBase):

    JOB_1_ID = 'job_1_id'
    JOB_2_ID = 'job_2_id'
    JOB_3_ID = 'job_3_id'

    THIRTEEN_WEEKS = datetime.timedelta(weeks=13)

    def _run_one_off_job(self):
        """Runs the one-off MapReduce job."""
        job_id = cron_services.JobModelsCleanupManager.create_new()
        cron_services.JobModelsCleanupManager.enqueue(job_id)
        self.assertEqual(
            self.count_jobs_in_mapreduce_taskqueue(
                taskqueue_services.QUEUE_NAME_ONE_OFF_JOBS), 1)
        self.process_and_flush_pending_mapreduce_tasks()
        stringified_output = (
            cron_services.JobModelsCleanupManager.get_output(job_id))
        eval_output = [ast.literal_eval(stringified_item) for
                       stringified_item in stringified_output]
        return eval_output

    def setUp(self):
        super(JobModelsCleanupManagerTests, self).setUp()

        self.now_in_millisecs = utils.get_time_in_millisecs(
            datetime.datetime.utcnow())
        date_thirteen_weeks_ago = (
            datetime.datetime.utcnow() - self.THIRTEEN_WEEKS)
        self.thirteen_weeks_ago_in_millisecs = utils.get_time_in_millisecs(
            date_thirteen_weeks_ago)

    def test_delete_job_model_completed_older_than_12_weeks(self):
        job_models.JobModel(
            id=self.JOB_1_ID,
            time_finished_msec=self.thirteen_weeks_ago_in_millisecs,
            status_code=job_models.STATUS_CODE_COMPLETED
        ).put()

        output = self._run_one_off_job()
        self.assertItemsEqual(
            output, [['SUCCESS_DELETED', 1], ['SUCCESS_KEPT', 1]])

        self.assertIsNone(job_models.JobModel.get_by_id(self.JOB_1_ID))

    def test_delete_job_model_failed_older_than_12_weeks(self):
        job_models.JobModel(
            id=self.JOB_1_ID,
            time_finished_msec=self.thirteen_weeks_ago_in_millisecs,
            status_code=job_models.STATUS_CODE_FAILED
        ).put()

        output = self._run_one_off_job()
        self.assertItemsEqual(
            output, [['SUCCESS_DELETED', 1], ['SUCCESS_KEPT', 1]])

        self.assertIsNone(job_models.JobModel.get_by_id(self.JOB_1_ID))

    def test_delete_job_model_canceled_older_than_12_weeks(self):
        job_models.JobModel(
            id=self.JOB_1_ID,
            time_finished_msec=self.thirteen_weeks_ago_in_millisecs,
            status_code=job_models.STATUS_CODE_CANCELED
        ).put()

        output = self._run_one_off_job()
        self.assertItemsEqual(
            output, [['SUCCESS_DELETED', 1], ['SUCCESS_KEPT', 1]])

        self.assertIsNone(job_models.JobModel.get_by_id(self.JOB_1_ID))

    def test_keep_job_model_canceled_younger_than_12_weeks(self):
        job_models.JobModel(
            id=self.JOB_1_ID,
            time_finished_msec=self.now_in_millisecs,
            status_code=job_models.STATUS_CODE_CANCELED
        ).put()

        output = self._run_one_off_job()
        self.assertEqual(output, [['SUCCESS_KEPT', 2]])

        self.assertIsNotNone(job_models.JobModel.get_by_id(self.JOB_1_ID))<|MERGE_RESOLUTION|>--- conflicted
+++ resolved
@@ -325,11 +325,7 @@
             ]
         )
 
-<<<<<<< HEAD
-    def test_run_cron_to_delete_models(self):
-=======
     def test_run_cron_to_hard_delete_models_marked_as_deleted(self):
->>>>>>> 5853b5c1
         self.login(self.ADMIN_EMAIL, is_super_admin=True)
         admin_user_id = self.get_user_id_from_email(self.ADMIN_EMAIL)
 
@@ -344,8 +340,6 @@
             update_last_updated_time=False)
         completed_activities_model.put()
 
-<<<<<<< HEAD
-=======
         with self.testapp_swap:
             self.get_html_response('/cron/models/cleanup')
 
@@ -355,7 +349,6 @@
         self.login(self.ADMIN_EMAIL, is_super_admin=True)
         admin_user_id = self.get_user_id_from_email(self.ADMIN_EMAIL)
 
->>>>>>> 5853b5c1
         user_query_model = user_models.UserQueryModel(
             id='query_id',
             user_ids=[],
@@ -369,10 +362,6 @@
         with self.testapp_swap:
             self.get_html_response('/cron/models/cleanup')
 
-<<<<<<< HEAD
-        self.assertIsNone(completed_activities_model.get_by_id(admin_user_id))
-=======
->>>>>>> 5853b5c1
         self.assertTrue(user_query_model.get_by_id('query_id').deleted)
 
 
