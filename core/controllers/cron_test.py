# Copyright 2019 The Oppia Authors. All Rights Reserved.
#
# Licensed under the Apache License, Version 2.0 (the "License");
# you may not use this file except in compliance with the License.
# You may obtain a copy of the License at
#
#      http://www.apache.org/licenses/LICENSE-2.0
#
# Unless required by applicable law or agreed to in writing, software
# distributed under the License is distributed on an "AS-IS" BASIS,
# WITHOUT WARRANTIES OR CONDITIONS OF ANY KIND, either express or implied.
# See the License for the specific language governing permissions and
# limitations under the License.

"""Tests for the cron jobs."""

from __future__ import absolute_import  # pylint: disable=import-only-modules
from __future__ import unicode_literals  # pylint: disable=import-only-modules

import ast
import datetime
import logging

from constants import constants
from core import jobs
from core.controllers import cron
from core.domain import config_services
from core.domain import cron_services
from core.domain import email_manager
from core.domain import exp_domain
from core.domain import question_domain
from core.domain import suggestion_services
from core.domain import taskqueue_services
from core.domain import user_services
from core.platform import models
from core.tests import test_utils
import feconf
import main_cron
import utils

from mapreduce import model as mapreduce_model
import webtest

(job_models, suggestion_models) = models.Registry.import_models(
    [models.NAMES.job, models.NAMES.suggestion])


class SampleMapReduceJobManager(jobs.BaseMapReduceJobManager):
    """Test job that maps over the general suggestion model."""

    @classmethod
    def entity_classes_to_map_over(cls):
        return [suggestion_models.GeneralSuggestionModel]


class CronJobTests(test_utils.GenericTestBase):

    def setUp(self):
        super(CronJobTests, self).setUp()
        self.signup(self.ADMIN_EMAIL, self.ADMIN_USERNAME)
        self.admin_id = self.get_user_id_from_email(self.ADMIN_EMAIL)
        self.set_admins([self.ADMIN_USERNAME])
        self.testapp_swap = self.swap(
            self, 'testapp', webtest.TestApp(main_cron.app))

        self.email_subjects = []
        self.email_bodies = []
        def _mock_send_mail_to_admin(email_subject, email_body):
            """Mocks email_manager.send_mail_to_admin() as it's not possible to
            send mail with self.testapp_swap, i.e with the URLs defined in
            main_cron.
            """
            self.email_subjects.append(email_subject)
            self.email_bodies.append(email_body)

        self.send_mail_to_admin_swap = self.swap(
            email_manager, 'send_mail_to_admin', _mock_send_mail_to_admin)

    def test_send_mail_to_admin_on_job_success(self):
        self.login(self.ADMIN_EMAIL, is_super_admin=True)

        with self.testapp_swap, self.send_mail_to_admin_swap:
            self.get_html_response('/cron/mail/admin/job_status')

        self.assertEqual(self.email_subjects, ['MapReduce status report'])
        self.assertEqual(
            self.email_bodies, ['All MapReduce jobs are running fine.'])

        self.logout()

    def test_send_mail_to_admin_on_job_failure(self):
        self.login(self.ADMIN_EMAIL, is_super_admin=True)

        job_id = SampleMapReduceJobManager.create_new()
        SampleMapReduceJobManager.enqueue(
            job_id, taskqueue_services.QUEUE_NAME_DEFAULT)
        self.assertEqual(
            self.count_jobs_in_mapreduce_taskqueue(
                taskqueue_services.QUEUE_NAME_DEFAULT), 1)

        self.process_and_flush_pending_mapreduce_tasks()
        self.assertEqual(
            SampleMapReduceJobManager.get_status_code(job_id),
            jobs.STATUS_CODE_COMPLETED)

        # Increase retries to denote a stuck job.
        shard_state_model_class = mapreduce_model.ShardState
        recent_job_models = shard_state_model_class.all()
        for job_model in recent_job_models:
            job_model.retries += 1
            job_model.put()

        with self.testapp_swap, self.send_mail_to_admin_swap:
            self.get_html_response('/cron/mail/admin/job_status')

        self.assertEqual(self.email_subjects, ['MapReduce failure alert'])
        self.assertEqual(len(self.email_bodies), 1)
        self.assertIn(
            '5 jobs have failed in the past 25 hours. More information '
            '(about at most 50 jobs; to see more, please check the logs)',
            self.email_bodies[0])

        self.logout()

    def test_cron_dashboard_stats_handler(self):
        self.login(self.ADMIN_EMAIL, is_super_admin=True)
        self.assertEqual(
            self.count_jobs_in_mapreduce_taskqueue(
                taskqueue_services.QUEUE_NAME_ONE_OFF_JOBS), 0)

        with self.testapp_swap:
            self.get_html_response('/cron/users/dashboard_stats')

        self.assertEqual(
            self.count_jobs_in_mapreduce_taskqueue(
                taskqueue_services.QUEUE_NAME_ONE_OFF_JOBS), 1)

        all_jobs = job_models.JobModel.get_all_unfinished_jobs(3)
        self.assertEqual(len(all_jobs), 1)
        self.assertEqual(all_jobs[0].job_type, 'DashboardStatsOneOffJob')
        self.logout()

    def test_cron_user_deletion_handler(self):
        self.login(self.ADMIN_EMAIL, is_super_admin=True)
        self.assertEqual(
            self.count_jobs_in_mapreduce_taskqueue(
                taskqueue_services.QUEUE_NAME_ONE_OFF_JOBS), 0)

        with self.testapp_swap:
            self.get_html_response('/cron/users/user_deletion')

        self.assertEqual(
            self.count_jobs_in_mapreduce_taskqueue(
                taskqueue_services.QUEUE_NAME_ONE_OFF_JOBS), 1)

        all_jobs = job_models.JobModel.get_all_unfinished_jobs(3)
        self.assertEqual(len(all_jobs), 1)
        self.assertEqual(all_jobs[0].job_type, 'UserDeletionOneOffJob')
        self.logout()

    def test_cron_fully_complete_user_deletion_handler(self):
        self.login(self.ADMIN_EMAIL, is_super_admin=True)
        self.assertEqual(
            self.count_jobs_in_mapreduce_taskqueue(
                taskqueue_services.QUEUE_NAME_ONE_OFF_JOBS), 0)

        with self.testapp_swap:
            self.get_html_response('/cron/users/fully_complete_user_deletion')

        self.assertEqual(
            self.count_jobs_in_mapreduce_taskqueue(
                taskqueue_services.QUEUE_NAME_ONE_OFF_JOBS), 1)

        all_jobs = job_models.JobModel.get_all_unfinished_jobs(3)
        self.assertEqual(len(all_jobs), 1)
        self.assertEqual(
            all_jobs[0].job_type, 'FullyCompleteUserDeletionOneOffJob')
        self.logout()

    def test_cron_exploration_recommendations_handler(self):
        self.login(self.ADMIN_EMAIL, is_super_admin=True)
        self.assertEqual(
            self.count_jobs_in_mapreduce_taskqueue(
                taskqueue_services.QUEUE_NAME_ONE_OFF_JOBS), 0)

        with self.testapp_swap:
            self.get_html_response('/cron/explorations/recommendations')

        self.assertEqual(
            self.count_jobs_in_mapreduce_taskqueue(
                taskqueue_services.QUEUE_NAME_ONE_OFF_JOBS), 1)

        all_jobs = job_models.JobModel.get_all_unfinished_jobs(3)
        self.assertEqual(len(all_jobs), 1)
        self.assertEqual(
            all_jobs[0].job_type, 'ExplorationRecommendationsOneOffJob')

    def test_cron_activity_search_rank_handler(self):
        self.login(self.ADMIN_EMAIL, is_super_admin=True)
        self.assertEqual(
            self.count_jobs_in_mapreduce_taskqueue(
                taskqueue_services.QUEUE_NAME_ONE_OFF_JOBS), 0)

        with self.testapp_swap:
            self.get_html_response('/cron/explorations/search_rank')

        self.assertEqual(
            self.count_jobs_in_mapreduce_taskqueue(
                taskqueue_services.QUEUE_NAME_ONE_OFF_JOBS), 1)

        all_jobs = job_models.JobModel.get_all_unfinished_jobs(3)
        self.assertEqual(len(all_jobs), 1)
        self.assertEqual(all_jobs[0].job_type, 'IndexAllActivitiesJobManager')

    def test_clean_data_items_of_completed_map_reduce_jobs(self):
        observed_log_messages = []

        def _mock_logging_function(msg, *args):
            """Mocks logging.warning()."""
            observed_log_messages.append(msg % args)

        logging_swap = self.swap(logging, 'warning', _mock_logging_function)
        recency_msec_swap = self.swap(
            cron, 'MAX_MAPREDUCE_METADATA_RETENTION_MSECS', 0)

        self.login(self.ADMIN_EMAIL, is_super_admin=True)

        job_id = SampleMapReduceJobManager.create_new()
        SampleMapReduceJobManager.enqueue(
            job_id, taskqueue_services.QUEUE_NAME_DEFAULT)
        self.assertEqual(
            self.count_jobs_in_mapreduce_taskqueue(
                taskqueue_services.QUEUE_NAME_DEFAULT), 1)

        self.process_and_flush_pending_mapreduce_tasks()
        self.assertEqual(
            SampleMapReduceJobManager.get_status_code(job_id),
            jobs.STATUS_CODE_COMPLETED)
        self.assertEqual(
            self.count_jobs_in_mapreduce_taskqueue(
                taskqueue_services.QUEUE_NAME_DEFAULT), 0)

        with self.testapp_swap, logging_swap, recency_msec_swap:
            self.get_html_response('/cron/jobs/cleanup')

        self.assertEqual(
            observed_log_messages,
            [
                '1 MR jobs cleaned up.',
                'Deletion jobs for auxiliary MapReduce entities kicked off.',
                'Deletion jobs for JobModels entities kicked off.'
            ]
        )
        self.assertEqual(
            self.count_jobs_in_mapreduce_taskqueue(
                taskqueue_services.QUEUE_NAME_DEFAULT), 1)

        self.process_and_flush_pending_mapreduce_tasks()

    def test_cannot_clean_data_item_of_jobs_with_existing_running_cleanup_job(
            self):
        observed_log_messages = []

        def _mock_logging_function(msg, *args):
            """Mocks logging.warning()."""
            observed_log_messages.append(msg % args)

        logging_swap = self.swap(logging, 'warning', _mock_logging_function)

        self.login(self.ADMIN_EMAIL, is_super_admin=True)

        job_id = cron_services.MapReduceStateModelsCleanupManager.create_new()
        cron_services.MapReduceStateModelsCleanupManager.enqueue(job_id)
        self.run_but_do_not_flush_pending_mapreduce_tasks()

        self.assertEqual(
            cron_services.MapReduceStateModelsCleanupManager
            .get_status_code(job_id),
            jobs.STATUS_CODE_STARTED)

        with self.testapp_swap, logging_swap:
            self.get_html_response('/cron/jobs/cleanup')

        self.assertEqual(
            observed_log_messages,
            [
                '0 MR jobs cleaned up.',
                'A previous cleanup job is still running.',
                'Deletion jobs for JobModels entities kicked off.'
            ]
        )

    def test_cannot_run_job_models_cleanup_with_existing_running_cleanup_job(
            self):
        observed_log_messages = []

        def _mock_logging_function(msg, *args):
            """Mocks logging.warning()."""
            observed_log_messages.append(msg % args)

        logging_swap = self.swap(logging, 'warning', _mock_logging_function)

        self.login(self.ADMIN_EMAIL, is_super_admin=True)

        job_id = cron_services.JobModelsCleanupManager.create_new()
        cron_services.JobModelsCleanupManager.enqueue(job_id)
        self.run_but_do_not_flush_pending_mapreduce_tasks()

        self.assertEqual(
            cron_services.JobModelsCleanupManager.get_status_code(job_id),
            jobs.STATUS_CODE_STARTED)

        with self.testapp_swap, logging_swap:
            self.get_html_response('/cron/jobs/cleanup')

        self.assertEqual(
            observed_log_messages,
            [
                '0 MR jobs cleaned up.',
                'Deletion jobs for auxiliary MapReduce entities kicked off.',
                'A previous JobModels cleanup job is still running.'
            ]
        )


<<<<<<< HEAD
class CronMailContributorDashboardReviewerOpportunitiesHandlerTests(
=======
class CronMailReviewersContributorDashboardSuggestionsHandlerTests(
>>>>>>> fbf1d50f
        test_utils.GenericTestBase):

    target_id = 'exp1'
    language_code = 'en'
    default_translation_html = '<p>Sample translation</p>'
    AUTHOR_USERNAME = 'author'
    AUTHOR_EMAIL = 'author@example.com'
    REVIEWER_USERNAME = 'reviewer'
    REVIEWER_EMAIL = 'reviewer@community.org'

    def _create_translation_suggestion(self):
        """Creates a translation suggestion."""
        add_translation_change_dict = {
            'cmd': exp_domain.CMD_ADD_TRANSLATION,
            'state_name': feconf.DEFAULT_INIT_STATE_NAME,
            'content_id': feconf.DEFAULT_NEW_STATE_CONTENT_ID,
            'language_code': self.language_code,
            'content_html': feconf.DEFAULT_INIT_STATE_CONTENT_STR,
            'translation_html': self.default_translation_html
        }

        return suggestion_services.create_suggestion(
            suggestion_models.SUGGESTION_TYPE_TRANSLATE_CONTENT,
            suggestion_models.TARGET_TYPE_EXPLORATION,
            self.target_id, feconf.CURRENT_STATE_SCHEMA_VERSION,
            self.author_id, add_translation_change_dict,
            'test description')

    def _assert_reviewable_suggestion_email_infos_are_equal(
            self, reviewable_suggestion_email_info,
            expected_reviewable_suggestion_email_info):
        """Asserts that the reviewable suggestion email info is equal to the
        expected reviewable suggestion email info.
        """
        self.assertEqual(
            reviewable_suggestion_email_info.suggestion_type,
            expected_reviewable_suggestion_email_info.suggestion_type)
        self.assertEqual(
            reviewable_suggestion_email_info.language_code,
            expected_reviewable_suggestion_email_info.language_code)
        self.assertEqual(
            reviewable_suggestion_email_info.suggestion_content,
            expected_reviewable_suggestion_email_info.suggestion_content)
        self.assertEqual(
            reviewable_suggestion_email_info.submission_datetime,
            expected_reviewable_suggestion_email_info.submission_datetime)

    def _mock_send_contributor_dashboard_reviewers_emails(
            self, reviewer_ids, reviewers_suggestion_email_infos):
        """Mocks
<<<<<<< HEAD
        email_manager.send_mail_to_notify_contributor_dashboard_reviewers as
=======
        email_manager.send_reviewers_contributor_dashboard_suggestions as
>>>>>>> fbf1d50f
        it's not possible to send mail with self.testapp_swap, i.e with the URLs
        defined in main_cron.
        """
        self.reviewer_ids = reviewer_ids
        self.reviewers_suggestion_email_infos = reviewers_suggestion_email_infos

    def setUp(self):
        super(
<<<<<<< HEAD
            CronMailContributorDashboardReviewerOpportunitiesHandlerTests,
=======
            CronMailReviewersContributorDashboardSuggestionsHandlerTests,
>>>>>>> fbf1d50f
            self).setUp()
        self.signup(self.ADMIN_EMAIL, self.ADMIN_USERNAME)
        self.admin_id = self.get_user_id_from_email(self.ADMIN_EMAIL)
        self.set_admins([self.ADMIN_USERNAME])
        self.signup(self.AUTHOR_EMAIL, self.AUTHOR_USERNAME)
        self.author_id = self.get_user_id_from_email(self.AUTHOR_EMAIL)
        self.signup(self.REVIEWER_EMAIL, self.REVIEWER_USERNAME)
        self.reviewer_id = self.get_user_id_from_email(self.REVIEWER_EMAIL)
        user_services.update_email_preferences(
            self.reviewer_id, True, False, False, False)
        self.save_new_valid_exploration(self.target_id, self.author_id)
        # Give reviewer rights to review translations in the given language
        # code.
        user_services.allow_user_to_review_translation_in_language(
            self.reviewer_id, self.language_code)
        # Create a translation suggestion so that the reviewer has something
        # to be notified about.
<<<<<<< HEAD
        self.translation_suggestion = self._create_translation_suggestion()
=======
        translation_suggestion = self._create_translation_suggestion()
        self.expected_reviewable_suggestion_email_info = (
            suggestion_services
            .create_reviewable_suggestion_email_info_from_suggestion(
                translation_suggestion))
>>>>>>> fbf1d50f

        self.can_send_emails = self.swap(feconf, 'CAN_SEND_EMAILS', True)
        self.cannot_send_emails = self.swap(feconf, 'CAN_SEND_EMAILS', False)
        self.testapp_swap = self.swap(
            self, 'testapp', webtest.TestApp(main_cron.app))

        self.reviewers_suggestion_email_infos = []
        self.reviewer_ids = []

    def test_email_not_sent_if_sending_reviewer_emails_is_not_enabled(self):
        self.login(self.ADMIN_EMAIL, is_super_admin=True)
<<<<<<< HEAD
=======
        config_services.set_property(
            'committer_id',
            'contributor_dashboard_reviewer_emails_is_enabled', False)
>>>>>>> fbf1d50f

        with self.can_send_emails, self.testapp_swap:
            with self.swap(
                email_manager,
<<<<<<< HEAD
                'send_mail_to_notify_contributor_dashboard_reviewers',
                self._mock_send_contributor_dashboard_reviewers_emails):
                config_services.set_property(
                    'committer_id',
                    'notify_contributor_dashboard_reviewers_is_enabled', False)
                self.get_html_response(
                    '/cron/mail/contributor_dashboard_reviewers/'
                    'review_opportunities')
=======
                'send_reviewers_contributor_dashboard_suggestions',
                self._mock_send_contributor_dashboard_reviewers_emails):
                self.get_html_response(
                    '/cron/mail/reviewers/contributor_dashboard_suggestions')
>>>>>>> fbf1d50f

        self.assertEqual(len(self.reviewer_ids), 0)
        self.assertEqual(len(self.reviewers_suggestion_email_infos), 0)

        self.logout()

    def test_email_not_sent_if_sending_emails_is_not_enabled(self):
        self.login(self.ADMIN_EMAIL, is_super_admin=True)
<<<<<<< HEAD
=======
        config_services.set_property(
            'committer_id',
            'contributor_dashboard_reviewer_emails_is_enabled', True)
>>>>>>> fbf1d50f

        with self.cannot_send_emails, self.testapp_swap:
            with self.swap(
                email_manager,
<<<<<<< HEAD
                'send_mail_to_notify_contributor_dashboard_reviewers',
                self._mock_send_contributor_dashboard_reviewers_emails):
                config_services.set_property(
                    'committer_id',
                    'notify_contributor_dashboard_reviewers_is_enabled', True)
                self.get_html_response(
                    '/cron/mail/contributor_dashboard_reviewers/'
                    'review_opportunities')
=======
                'send_reviewers_contributor_dashboard_suggestions',
                self._mock_send_contributor_dashboard_reviewers_emails):
                self.get_html_response(
                    '/cron/mail/reviewers/contributor_dashboard_suggestions')
>>>>>>> fbf1d50f

        self.assertEqual(len(self.reviewer_ids), 0)
        self.assertEqual(len(self.reviewers_suggestion_email_infos), 0)

        self.logout()

    def test_email_sent_to_reviewer_if_sending_reviewer_emails_is_enabled(self):
        self.login(self.ADMIN_EMAIL, is_super_admin=True)
<<<<<<< HEAD
        expected_reviewable_suggestion_email_info = (
            suggestion_services
            .create_reviewable_suggestion_email_info_from_suggestion(
                self.translation_suggestion))
=======
        config_services.set_property(
            'committer_id',
            'contributor_dashboard_reviewer_emails_is_enabled', True)
>>>>>>> fbf1d50f

        with self.can_send_emails, self.testapp_swap:
            with self.swap(
                email_manager,
<<<<<<< HEAD
                'send_mail_to_notify_contributor_dashboard_reviewers',
                self._mock_send_contributor_dashboard_reviewers_emails):
                config_services.set_property(
                    'committer_id',
                    'notify_contributor_dashboard_reviewers_is_enabled', True)
                self.get_html_response(
                    '/cron/mail/contributor_dashboard_reviewers/'
                    'review_opportunities')
=======
                'send_reviewers_contributor_dashboard_suggestions',
                self._mock_send_contributor_dashboard_reviewers_emails):
                self.get_html_response(
                    '/cron/mail/reviewers/contributor_dashboard_suggestions')
>>>>>>> fbf1d50f

        self.assertEqual(len(self.reviewer_ids), 1)
        self.assertEqual(self.reviewer_ids[0], self.reviewer_id)
        self.assertEqual(len(self.reviewers_suggestion_email_infos), 1)
        self.assertEqual(len(self.reviewers_suggestion_email_infos[0]), 1)
        self._assert_reviewable_suggestion_email_infos_are_equal(
            self.reviewers_suggestion_email_infos[0][0],
<<<<<<< HEAD
            expected_reviewable_suggestion_email_info)
=======
            self.expected_reviewable_suggestion_email_info)
>>>>>>> fbf1d50f


class CronMailAdminContributorDashboardReviewIssuesHandlerTests(
        test_utils.GenericTestBase):

    target_id = 'exp1'
    skill_id = 'skill_123456'
    language_code = 'en'
    AUTHOR_EMAIL = 'author@example.com'

    def _create_translation_suggestion_with_language_code(self, language_code):
        """Creates a translation suggestion in the given language_code."""
        add_translation_change_dict = {
            'cmd': exp_domain.CMD_ADD_TRANSLATION,
            'state_name': feconf.DEFAULT_INIT_STATE_NAME,
            'content_id': feconf.DEFAULT_NEW_STATE_CONTENT_ID,
            'language_code': language_code,
            'content_html': feconf.DEFAULT_INIT_STATE_CONTENT_STR,
            'translation_html': '<p>This is the translated content.</p>'
        }

        return suggestion_services.create_suggestion(
            suggestion_models.SUGGESTION_TYPE_TRANSLATE_CONTENT,
            suggestion_models.TARGET_TYPE_EXPLORATION,
            self.target_id, feconf.CURRENT_STATE_SCHEMA_VERSION,
            self.author_id, add_translation_change_dict,
            'test description'
        )

    def _create_question_suggestion(self):
        """Creates a question suggestion."""
        add_question_change_dict = {
            'cmd': question_domain.CMD_CREATE_NEW_FULLY_SPECIFIED_QUESTION,
            'question_dict': {
                'question_state_data': self._create_valid_question_data(
                    'default_state').to_dict(),
                'language_code': constants.DEFAULT_LANGUAGE_CODE,
                'question_state_data_schema_version': (
                    feconf.CURRENT_STATE_SCHEMA_VERSION),
                'linked_skill_ids': ['skill_1'],
                'inapplicable_skill_misconception_ids': ['skillid12345-1']
            },
            'skill_id': self.skill_id,
            'skill_difficulty': 0.3
        }

        return suggestion_services.create_suggestion(
            suggestion_models.SUGGESTION_TYPE_ADD_QUESTION,
            suggestion_models.TARGET_TYPE_SKILL,
            self.skill_id, feconf.CURRENT_STATE_SCHEMA_VERSION,
            self.author_id, add_question_change_dict,
            'test description'
        )

<<<<<<< HEAD
    def _assert_reviewable_suggestion_email_infos_are_equal(
            self, reviewable_suggestion_email_info,
            expected_reviewable_suggestion_email_info):
        """Asserts that the reviewable suggestion email info is equal to the
        expected reviewable suggestion email info.
        """
        self.assertEqual(
            reviewable_suggestion_email_info.suggestion_type,
            expected_reviewable_suggestion_email_info.suggestion_type)
        self.assertEqual(
            reviewable_suggestion_email_info.language_code,
            expected_reviewable_suggestion_email_info.language_code)
        self.assertEqual(
            reviewable_suggestion_email_info.suggestion_content,
            expected_reviewable_suggestion_email_info.suggestion_content)
        self.assertEqual(
            reviewable_suggestion_email_info.submission_datetime,
            expected_reviewable_suggestion_email_info.submission_datetime)

=======
>>>>>>> fbf1d50f
    def _mock_send_mail_to_notify_admins_reviewers_needed(
            self, admin_ids, suggestion_types_need_reviewers):
        """Mocks
        email_manager.send_mail_to_notify_admins_reviewers_needed as
        it's not possible to send mail with self.testapp_swap, i.e with the URLs
        defined in main_cron.
        """
        self.admin_ids = admin_ids
        self.suggestion_types_need_reviewers = suggestion_types_need_reviewers

<<<<<<< HEAD
    def _mock_send_mail_to_notify_admins_suggestions_waiting(
            self, admin_ids, reviewable_suggestion_email_infos):
        """Mocks
        email_manager.send_mail_to_notify_admins_suggestions_waiting_long as
        it's not possible to send mail with self.testapp_swap, i.e with the URLs
        defined in main_cron.
        """
        self.admin_ids = admin_ids
        self.reviewable_suggestion_email_infos = (
            reviewable_suggestion_email_infos)

=======
>>>>>>> fbf1d50f
    def setUp(self):
        super(
            CronMailAdminContributorDashboardReviewIssuesHandlerTests,
            self).setUp()
        self.signup(self.ADMIN_EMAIL, self.ADMIN_USERNAME)
        self.admin_id = self.get_user_id_from_email(self.ADMIN_EMAIL)
        # This sets the role of the user to admin.
        self.set_admins([self.ADMIN_USERNAME])

        self.signup(self.AUTHOR_EMAIL, 'author')
        self.author_id = self.get_user_id_from_email(self.AUTHOR_EMAIL)
        self.save_new_valid_exploration(self.target_id, self.author_id)
        self.save_new_skill(self.skill_id, self.author_id)
<<<<<<< HEAD
        suggestion_1 = (
            self._create_translation_suggestion_with_language_code('en'))
        suggestion_2 = (
            self._create_translation_suggestion_with_language_code('fr'))
        suggestion_3 = self._create_question_suggestion()
        self.expected_reviewable_suggestion_email_infos = [
            (
                suggestion_services
                .create_reviewable_suggestion_email_info_from_suggestion(
                    suggestion
                )
            ) for suggestion in [suggestion_1, suggestion_2, suggestion_3]
        ]
=======
        self._create_translation_suggestion_with_language_code('en')
        self._create_translation_suggestion_with_language_code('fr')
        self._create_question_suggestion()
>>>>>>> fbf1d50f
        self.expected_suggestion_types_need_reviewers = {
            suggestion_models.SUGGESTION_TYPE_TRANSLATE_CONTENT: {
                'en', 'fr'},
            suggestion_models.SUGGESTION_TYPE_ADD_QUESTION: {
                constants.DEFAULT_LANGUAGE_CODE}
        }

        self.can_send_emails = self.swap(feconf, 'CAN_SEND_EMAILS', True)
        self.cannot_send_emails = self.swap(feconf, 'CAN_SEND_EMAILS', False)
        self.testapp_swap = self.swap(
            self, 'testapp', webtest.TestApp(main_cron.app))

        self.admin_ids = []
        self.suggestion_types_need_reviewers = {}
<<<<<<< HEAD
        self.reviewable_suggestion_email_infos = []

    def test_email_not_sent_if_sending_emails_is_disabled(self):
        self.login(self.ADMIN_EMAIL, is_super_admin=True)
        config_services.set_property(
            'committer_id', 'notify_admins_reviewers_needed_is_enabled', True)
        config_services.set_property(
            'committer_id',
            'notify_admins_suggestions_waiting_too_long_is_enabled', True)

        with self.cannot_send_emails, self.testapp_swap:
            with self.swap(
                email_manager,
                'send_mail_to_notify_admins_reviewers_needed',
                self._mock_send_mail_to_notify_admins_reviewers_needed):
                with self.swap(
                    email_manager,
                    'send_mail_to_notify_admins_suggestions_waiting_long',
                    self._mock_send_mail_to_notify_admins_suggestions_waiting):
                    with self.swap(
                        suggestion_models,
                        'SUGGESTION_REVIEW_WAIT_TIME_THRESHOLD_IN_DAYS', 0):
                        self.get_html_response(
                            '/cron/mail/admins/'
                            'contributor_dashboard_review_issues')

        self.assertEqual(len(self.admin_ids), 0)
        self.assertEqual(len(self.reviewable_suggestion_email_infos), 0)
        self.assertDictEqual(self.suggestion_types_need_reviewers, {})
=======
>>>>>>> fbf1d50f

    def test_email_not_sent_if_notifying_admins_reviewers_needed_is_disabled(
            self):
        self.login(self.ADMIN_EMAIL, is_super_admin=True)
        config_services.set_property(
            'committer_id', 'notify_admins_reviewers_needed_is_enabled', False)

        with self.can_send_emails, self.testapp_swap:
            with self.swap(
                email_manager,
                'send_mail_to_notify_admins_reviewers_needed',
                self._mock_send_mail_to_notify_admins_reviewers_needed):
                self.get_html_response(
                    '/cron/mail/admins/contributor_dashboard_review_issues')

        self.assertEqual(len(self.admin_ids), 0)
        self.assertDictEqual(self.suggestion_types_need_reviewers, {})

        self.logout()

<<<<<<< HEAD
    def test_email_not_sent_if_notifying_admins_about_suggestions_is_disabled(
            self):
        self.login(self.ADMIN_EMAIL, is_super_admin=True)
        config_services.set_property(
            'committer_id',
            'notify_admins_suggestions_waiting_too_long_is_enabled', False)

        with self.can_send_emails, self.testapp_swap:
            with self.swap(
                suggestion_models,
                'SUGGESTION_REVIEW_WAIT_TIME_THRESHOLD_IN_DAYS', 0):
                with self.swap(
                    email_manager,
                    'send_mail_to_notify_admins_suggestions_waiting_long',
                    self._mock_send_mail_to_notify_admins_suggestions_waiting):
                    self.get_html_response(
                        '/cron/mail/admins/contributor_dashboard_review_issues')
=======
    def test_email_not_sent_if_sending_emails_is_disabled(self):
        self.login(self.ADMIN_EMAIL, is_super_admin=True)
        config_services.set_property(
            'committer_id', 'notify_admins_reviewers_needed_is_enabled', True)

        with self.cannot_send_emails, self.testapp_swap:
            with self.swap(
                email_manager,
                'send_mail_to_notify_admins_reviewers_needed',
                self._mock_send_mail_to_notify_admins_reviewers_needed):
                self.get_html_response(
                    '/cron/mail/admins/contributor_dashboard_review_issues')
>>>>>>> fbf1d50f

        self.assertEqual(len(self.admin_ids), 0)
        self.assertDictEqual(self.suggestion_types_need_reviewers, {})

        self.logout()

    def test_email_sent_to_admin_if_sending_admin_need_reviewers_emails_enabled(
            self):
        self.login(self.ADMIN_EMAIL, is_super_admin=True)
        config_services.set_property(
            'committer_id', 'notify_admins_reviewers_needed_is_enabled', True)

        with self.can_send_emails, self.testapp_swap:
            with self.swap(
                email_manager,
                'send_mail_to_notify_admins_reviewers_needed',
                self._mock_send_mail_to_notify_admins_reviewers_needed):
                self.get_html_response(
                    '/cron/mail/admins/contributor_dashboard_review_issues')

        self.assertEqual(len(self.admin_ids), 1)
        self.assertEqual(self.admin_ids[0], self.admin_id)
        self.assertDictEqual(
            self.suggestion_types_need_reviewers,
            self.expected_suggestion_types_need_reviewers)

<<<<<<< HEAD
    def test_email_sent_to_admin_if_notifying_admins_about_suggestions_enabled(
            self):
        self.login(self.ADMIN_EMAIL, is_super_admin=True)
        config_services.set_property(
            'committer_id',
            'notify_admins_suggestions_waiting_too_long_is_enabled', True)

        with self.can_send_emails, self.testapp_swap:
            with self.swap(
                suggestion_models,
                'SUGGESTION_REVIEW_WAIT_TIME_THRESHOLD_IN_DAYS', 0):
                with self.swap(
                    email_manager,
                    'send_mail_to_notify_admins_suggestions_waiting_long',
                    self._mock_send_mail_to_notify_admins_suggestions_waiting):
                    self.get_html_response(
                        '/cron/mail/admins/contributor_dashboard_review_issues')

        self.assertEqual(len(self.admin_ids), 1)
        self.assertEqual(self.admin_ids[0], self.admin_id)
        self.assertEqual(
            len(self.reviewable_suggestion_email_infos),
            len(self.expected_reviewable_suggestion_email_infos))
        for index, reviewable_suggestion_email_info in enumerate(
                self.reviewable_suggestion_email_infos):
            self._assert_reviewable_suggestion_email_infos_are_equal(
                reviewable_suggestion_email_info,
                self.expected_reviewable_suggestion_email_infos[index]
            )

=======
>>>>>>> fbf1d50f

class JobModelsCleanupManagerTests(test_utils.GenericTestBase):

    JOB_1_ID = 'job_1_id'
    JOB_2_ID = 'job_2_id'
    JOB_3_ID = 'job_3_id'

    THIRTEEN_WEEKS = datetime.timedelta(weeks=13)

    def _run_one_off_job(self):
        """Runs the one-off MapReduce job."""
        job_id = cron_services.JobModelsCleanupManager.create_new()
        cron_services.JobModelsCleanupManager.enqueue(job_id)
        self.assertEqual(
            self.count_jobs_in_mapreduce_taskqueue(
                taskqueue_services.QUEUE_NAME_ONE_OFF_JOBS), 1)
        self.process_and_flush_pending_mapreduce_tasks()
        stringified_output = (
            cron_services.JobModelsCleanupManager.get_output(job_id))
        eval_output = [ast.literal_eval(stringified_item) for
                       stringified_item in stringified_output]
        return eval_output

    def setUp(self):
        super(JobModelsCleanupManagerTests, self).setUp()

        self.now_in_millisecs = utils.get_time_in_millisecs(
            datetime.datetime.utcnow())
        date_thirteen_weeks_ago = (
            datetime.datetime.utcnow() - self.THIRTEEN_WEEKS)
        self.thirteen_weeks_ago_in_millisecs = utils.get_time_in_millisecs(
            date_thirteen_weeks_ago)

    def test_delete_job_model_completed_older_than_12_weeks(self):
        job_models.JobModel(
            id=self.JOB_1_ID,
            time_finished_msec=self.thirteen_weeks_ago_in_millisecs,
            status_code=job_models.STATUS_CODE_COMPLETED
        ).put()

        output = self._run_one_off_job()
        self.assertItemsEqual(
            output, [['SUCCESS_DELETED', 1], ['SUCCESS_KEPT', 1]])

        self.assertIsNone(job_models.JobModel.get_by_id(self.JOB_1_ID))

    def test_delete_job_model_failed_older_than_12_weeks(self):
        job_models.JobModel(
            id=self.JOB_1_ID,
            time_finished_msec=self.thirteen_weeks_ago_in_millisecs,
            status_code=job_models.STATUS_CODE_FAILED
        ).put()

        output = self._run_one_off_job()
        self.assertItemsEqual(
            output, [['SUCCESS_DELETED', 1], ['SUCCESS_KEPT', 1]])

        self.assertIsNone(job_models.JobModel.get_by_id(self.JOB_1_ID))

    def test_delete_job_model_canceled_older_than_12_weeks(self):
        job_models.JobModel(
            id=self.JOB_1_ID,
            time_finished_msec=self.thirteen_weeks_ago_in_millisecs,
            status_code=job_models.STATUS_CODE_CANCELED
        ).put()

        output = self._run_one_off_job()
        self.assertItemsEqual(
            output, [['SUCCESS_DELETED', 1], ['SUCCESS_KEPT', 1]])

        self.assertIsNone(job_models.JobModel.get_by_id(self.JOB_1_ID))

    def test_keep_job_model_canceled_younger_than_12_weeks(self):
        job_models.JobModel(
            id=self.JOB_1_ID,
            time_finished_msec=self.now_in_millisecs,
            status_code=job_models.STATUS_CODE_CANCELED
        ).put()

        output = self._run_one_off_job()
        self.assertEqual(output, [['SUCCESS_KEPT', 2]])

        self.assertIsNotNone(job_models.JobModel.get_by_id(self.JOB_1_ID))<|MERGE_RESOLUTION|>--- conflicted
+++ resolved
@@ -323,11 +323,7 @@
         )
 
 
-<<<<<<< HEAD
-class CronMailContributorDashboardReviewerOpportunitiesHandlerTests(
-=======
 class CronMailReviewersContributorDashboardSuggestionsHandlerTests(
->>>>>>> fbf1d50f
         test_utils.GenericTestBase):
 
     target_id = 'exp1'
@@ -378,11 +374,7 @@
     def _mock_send_contributor_dashboard_reviewers_emails(
             self, reviewer_ids, reviewers_suggestion_email_infos):
         """Mocks
-<<<<<<< HEAD
-        email_manager.send_mail_to_notify_contributor_dashboard_reviewers as
-=======
         email_manager.send_reviewers_contributor_dashboard_suggestions as
->>>>>>> fbf1d50f
         it's not possible to send mail with self.testapp_swap, i.e with the URLs
         defined in main_cron.
         """
@@ -391,11 +383,7 @@
 
     def setUp(self):
         super(
-<<<<<<< HEAD
-            CronMailContributorDashboardReviewerOpportunitiesHandlerTests,
-=======
             CronMailReviewersContributorDashboardSuggestionsHandlerTests,
->>>>>>> fbf1d50f
             self).setUp()
         self.signup(self.ADMIN_EMAIL, self.ADMIN_USERNAME)
         self.admin_id = self.get_user_id_from_email(self.ADMIN_EMAIL)
@@ -413,15 +401,11 @@
             self.reviewer_id, self.language_code)
         # Create a translation suggestion so that the reviewer has something
         # to be notified about.
-<<<<<<< HEAD
-        self.translation_suggestion = self._create_translation_suggestion()
-=======
         translation_suggestion = self._create_translation_suggestion()
         self.expected_reviewable_suggestion_email_info = (
             suggestion_services
             .create_reviewable_suggestion_email_info_from_suggestion(
                 translation_suggestion))
->>>>>>> fbf1d50f
 
         self.can_send_emails = self.swap(feconf, 'CAN_SEND_EMAILS', True)
         self.cannot_send_emails = self.swap(feconf, 'CAN_SEND_EMAILS', False)
@@ -433,31 +417,17 @@
 
     def test_email_not_sent_if_sending_reviewer_emails_is_not_enabled(self):
         self.login(self.ADMIN_EMAIL, is_super_admin=True)
-<<<<<<< HEAD
-=======
         config_services.set_property(
             'committer_id',
             'contributor_dashboard_reviewer_emails_is_enabled', False)
->>>>>>> fbf1d50f
 
         with self.can_send_emails, self.testapp_swap:
             with self.swap(
                 email_manager,
-<<<<<<< HEAD
-                'send_mail_to_notify_contributor_dashboard_reviewers',
-                self._mock_send_contributor_dashboard_reviewers_emails):
-                config_services.set_property(
-                    'committer_id',
-                    'notify_contributor_dashboard_reviewers_is_enabled', False)
-                self.get_html_response(
-                    '/cron/mail/contributor_dashboard_reviewers/'
-                    'review_opportunities')
-=======
                 'send_reviewers_contributor_dashboard_suggestions',
                 self._mock_send_contributor_dashboard_reviewers_emails):
                 self.get_html_response(
                     '/cron/mail/reviewers/contributor_dashboard_suggestions')
->>>>>>> fbf1d50f
 
         self.assertEqual(len(self.reviewer_ids), 0)
         self.assertEqual(len(self.reviewers_suggestion_email_infos), 0)
@@ -466,31 +436,17 @@
 
     def test_email_not_sent_if_sending_emails_is_not_enabled(self):
         self.login(self.ADMIN_EMAIL, is_super_admin=True)
-<<<<<<< HEAD
-=======
         config_services.set_property(
             'committer_id',
             'contributor_dashboard_reviewer_emails_is_enabled', True)
->>>>>>> fbf1d50f
 
         with self.cannot_send_emails, self.testapp_swap:
             with self.swap(
                 email_manager,
-<<<<<<< HEAD
-                'send_mail_to_notify_contributor_dashboard_reviewers',
-                self._mock_send_contributor_dashboard_reviewers_emails):
-                config_services.set_property(
-                    'committer_id',
-                    'notify_contributor_dashboard_reviewers_is_enabled', True)
-                self.get_html_response(
-                    '/cron/mail/contributor_dashboard_reviewers/'
-                    'review_opportunities')
-=======
                 'send_reviewers_contributor_dashboard_suggestions',
                 self._mock_send_contributor_dashboard_reviewers_emails):
                 self.get_html_response(
                     '/cron/mail/reviewers/contributor_dashboard_suggestions')
->>>>>>> fbf1d50f
 
         self.assertEqual(len(self.reviewer_ids), 0)
         self.assertEqual(len(self.reviewers_suggestion_email_infos), 0)
@@ -499,35 +455,17 @@
 
     def test_email_sent_to_reviewer_if_sending_reviewer_emails_is_enabled(self):
         self.login(self.ADMIN_EMAIL, is_super_admin=True)
-<<<<<<< HEAD
-        expected_reviewable_suggestion_email_info = (
-            suggestion_services
-            .create_reviewable_suggestion_email_info_from_suggestion(
-                self.translation_suggestion))
-=======
         config_services.set_property(
             'committer_id',
             'contributor_dashboard_reviewer_emails_is_enabled', True)
->>>>>>> fbf1d50f
 
         with self.can_send_emails, self.testapp_swap:
             with self.swap(
                 email_manager,
-<<<<<<< HEAD
-                'send_mail_to_notify_contributor_dashboard_reviewers',
-                self._mock_send_contributor_dashboard_reviewers_emails):
-                config_services.set_property(
-                    'committer_id',
-                    'notify_contributor_dashboard_reviewers_is_enabled', True)
-                self.get_html_response(
-                    '/cron/mail/contributor_dashboard_reviewers/'
-                    'review_opportunities')
-=======
                 'send_reviewers_contributor_dashboard_suggestions',
                 self._mock_send_contributor_dashboard_reviewers_emails):
                 self.get_html_response(
                     '/cron/mail/reviewers/contributor_dashboard_suggestions')
->>>>>>> fbf1d50f
 
         self.assertEqual(len(self.reviewer_ids), 1)
         self.assertEqual(self.reviewer_ids[0], self.reviewer_id)
@@ -535,11 +473,7 @@
         self.assertEqual(len(self.reviewers_suggestion_email_infos[0]), 1)
         self._assert_reviewable_suggestion_email_infos_are_equal(
             self.reviewers_suggestion_email_infos[0][0],
-<<<<<<< HEAD
-            expected_reviewable_suggestion_email_info)
-=======
             self.expected_reviewable_suggestion_email_info)
->>>>>>> fbf1d50f
 
 
 class CronMailAdminContributorDashboardReviewIssuesHandlerTests(
@@ -594,7 +528,6 @@
             'test description'
         )
 
-<<<<<<< HEAD
     def _assert_reviewable_suggestion_email_infos_are_equal(
             self, reviewable_suggestion_email_info,
             expected_reviewable_suggestion_email_info):
@@ -614,8 +547,6 @@
             reviewable_suggestion_email_info.submission_datetime,
             expected_reviewable_suggestion_email_info.submission_datetime)
 
-=======
->>>>>>> fbf1d50f
     def _mock_send_mail_to_notify_admins_reviewers_needed(
             self, admin_ids, suggestion_types_need_reviewers):
         """Mocks
@@ -626,7 +557,6 @@
         self.admin_ids = admin_ids
         self.suggestion_types_need_reviewers = suggestion_types_need_reviewers
 
-<<<<<<< HEAD
     def _mock_send_mail_to_notify_admins_suggestions_waiting(
             self, admin_ids, reviewable_suggestion_email_infos):
         """Mocks
@@ -638,8 +568,6 @@
         self.reviewable_suggestion_email_infos = (
             reviewable_suggestion_email_infos)
 
-=======
->>>>>>> fbf1d50f
     def setUp(self):
         super(
             CronMailAdminContributorDashboardReviewIssuesHandlerTests,
@@ -653,7 +581,6 @@
         self.author_id = self.get_user_id_from_email(self.AUTHOR_EMAIL)
         self.save_new_valid_exploration(self.target_id, self.author_id)
         self.save_new_skill(self.skill_id, self.author_id)
-<<<<<<< HEAD
         suggestion_1 = (
             self._create_translation_suggestion_with_language_code('en'))
         suggestion_2 = (
@@ -667,11 +594,6 @@
                 )
             ) for suggestion in [suggestion_1, suggestion_2, suggestion_3]
         ]
-=======
-        self._create_translation_suggestion_with_language_code('en')
-        self._create_translation_suggestion_with_language_code('fr')
-        self._create_question_suggestion()
->>>>>>> fbf1d50f
         self.expected_suggestion_types_need_reviewers = {
             suggestion_models.SUGGESTION_TYPE_TRANSLATE_CONTENT: {
                 'en', 'fr'},
@@ -686,7 +608,6 @@
 
         self.admin_ids = []
         self.suggestion_types_need_reviewers = {}
-<<<<<<< HEAD
         self.reviewable_suggestion_email_infos = []
 
     def test_email_not_sent_if_sending_emails_is_disabled(self):
@@ -716,8 +637,6 @@
         self.assertEqual(len(self.admin_ids), 0)
         self.assertEqual(len(self.reviewable_suggestion_email_infos), 0)
         self.assertDictEqual(self.suggestion_types_need_reviewers, {})
-=======
->>>>>>> fbf1d50f
 
     def test_email_not_sent_if_notifying_admins_reviewers_needed_is_disabled(
             self):
@@ -738,7 +657,6 @@
 
         self.logout()
 
-<<<<<<< HEAD
     def test_email_not_sent_if_notifying_admins_about_suggestions_is_disabled(
             self):
         self.login(self.ADMIN_EMAIL, is_super_admin=True)
@@ -756,20 +674,6 @@
                     self._mock_send_mail_to_notify_admins_suggestions_waiting):
                     self.get_html_response(
                         '/cron/mail/admins/contributor_dashboard_review_issues')
-=======
-    def test_email_not_sent_if_sending_emails_is_disabled(self):
-        self.login(self.ADMIN_EMAIL, is_super_admin=True)
-        config_services.set_property(
-            'committer_id', 'notify_admins_reviewers_needed_is_enabled', True)
-
-        with self.cannot_send_emails, self.testapp_swap:
-            with self.swap(
-                email_manager,
-                'send_mail_to_notify_admins_reviewers_needed',
-                self._mock_send_mail_to_notify_admins_reviewers_needed):
-                self.get_html_response(
-                    '/cron/mail/admins/contributor_dashboard_review_issues')
->>>>>>> fbf1d50f
 
         self.assertEqual(len(self.admin_ids), 0)
         self.assertDictEqual(self.suggestion_types_need_reviewers, {})
@@ -796,7 +700,6 @@
             self.suggestion_types_need_reviewers,
             self.expected_suggestion_types_need_reviewers)
 
-<<<<<<< HEAD
     def test_email_sent_to_admin_if_notifying_admins_about_suggestions_enabled(
             self):
         self.login(self.ADMIN_EMAIL, is_super_admin=True)
@@ -827,8 +730,6 @@
                 self.expected_reviewable_suggestion_email_infos[index]
             )
 
-=======
->>>>>>> fbf1d50f
 
 class JobModelsCleanupManagerTests(test_utils.GenericTestBase):
 
