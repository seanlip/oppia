--- conflicted
+++ resolved
@@ -582,7 +582,6 @@
         self.author_id = self.get_user_id_from_email(self.AUTHOR_EMAIL)
         self.save_new_valid_exploration(self.target_id, self.author_id)
         self.save_new_skill(self.skill_id, self.author_id)
-<<<<<<< HEAD
         suggestion_1 = (
             self._create_translation_suggestion_with_language_code('en'))
         suggestion_2 = (
@@ -596,13 +595,7 @@
                 )
             ) for suggestion in [suggestion_1, suggestion_2, suggestion_3]
         ]
-        self.expected_suggestion_types_need_reviewers = {
-=======
-        self._create_translation_suggestion_with_language_code('en')
-        self._create_translation_suggestion_with_language_code('fr')
-        self._create_question_suggestion()
         self.expected_suggestion_types_needing_reviewers = {
->>>>>>> 18c81df0
             suggestion_models.SUGGESTION_TYPE_TRANSLATE_CONTENT: {
                 'en', 'fr'},
             suggestion_models.SUGGESTION_TYPE_ADD_QUESTION: {
@@ -615,8 +608,7 @@
             self, 'testapp', webtest.TestApp(main_cron.app))
 
         self.admin_ids = []
-<<<<<<< HEAD
-        self.suggestion_types_need_reviewers = {}
+        self.suggestion_types_needing_reviewers = {}
         self.reviewable_suggestion_email_infos = []
 
     def test_email_not_sent_if_sending_emails_is_disabled(self):
@@ -645,10 +637,7 @@
 
         self.assertEqual(len(self.admin_ids), 0)
         self.assertEqual(len(self.reviewable_suggestion_email_infos), 0)
-        self.assertDictEqual(self.suggestion_types_need_reviewers, {})
-=======
-        self.suggestion_types_needing_reviewers = {}
->>>>>>> 18c81df0
+        self.assertDictEqual(self.suggestion_types_needing_reviewers, {})
 
     def test_email_not_sent_if_notifying_admins_reviewers_needed_is_disabled(
             self):
@@ -676,59 +665,6 @@
         config_services.set_property(
             'committer_id',
             'notify_admins_suggestions_waiting_too_long_is_enabled', False)
-
-        with self.can_send_emails, self.testapp_swap:
-            with self.swap(
-<<<<<<< HEAD
-                suggestion_models,
-                'SUGGESTION_REVIEW_WAIT_TIME_THRESHOLD_IN_DAYS', 0):
-                with self.swap(
-                    email_manager,
-                    'send_mail_to_notify_admins_suggestions_waiting_long',
-                    self._mock_send_mail_to_notify_admins_suggestions_waiting):
-                    self.get_html_response(
-                        '/cron/mail/admins/contributor_dashboard_review_issues')
-=======
-                email_manager,
-                'send_mail_to_notify_admins_reviewers_needed',
-                self._mock_send_mail_to_notify_admins_reviewers_needed):
-                self.get_html_response(
-                    '/cron/mail/admins/contributor_dashboard_review_turnaround'
-                    '_time_issues')
->>>>>>> 18c81df0
-
-        self.assertEqual(len(self.admin_ids), 0)
-        self.assertDictEqual(self.suggestion_types_needing_reviewers, {})
-
-        self.logout()
-
-    def test_email_sent_to_admin_if_sending_admin_need_reviewers_emails_enabled(
-            self):
-        self.login(self.ADMIN_EMAIL, is_super_admin=True)
-        config_services.set_property(
-            'committer_id', 'notify_admins_reviewers_needed_is_enabled', True)
-
-        with self.can_send_emails, self.testapp_swap:
-            with self.swap(
-                email_manager,
-                'send_mail_to_notify_admins_reviewers_needed',
-                self._mock_send_mail_to_notify_admins_reviewers_needed):
-                self.get_html_response(
-                    '/cron/mail/admins/contributor_dashboard_review_turnaround'
-                    '_time_issues')
-
-        self.assertEqual(len(self.admin_ids), 1)
-        self.assertEqual(self.admin_ids[0], self.admin_id)
-        self.assertDictEqual(
-            self.suggestion_types_needing_reviewers,
-            self.expected_suggestion_types_needing_reviewers)
-
-    def test_email_sent_to_admin_if_notifying_admins_about_suggestions_enabled(
-            self):
-        self.login(self.ADMIN_EMAIL, is_super_admin=True)
-        config_services.set_property(
-            'committer_id',
-            'notify_admins_suggestions_waiting_too_long_is_enabled', True)
 
         with self.can_send_emails, self.testapp_swap:
             with self.swap(
@@ -741,6 +677,50 @@
                     self.get_html_response(
                         '/cron/mail/admins/contributor_dashboard_review_issues')
 
+        self.assertEqual(len(self.admin_ids), 0)
+        self.assertDictEqual(self.suggestion_types_needing_reviewers, {})
+
+        self.logout()
+
+    def test_email_sent_to_admin_if_sending_admin_need_reviewers_emails_enabled(
+            self):
+        self.login(self.ADMIN_EMAIL, is_super_admin=True)
+        config_services.set_property(
+            'committer_id', 'notify_admins_reviewers_needed_is_enabled', True)
+
+        with self.can_send_emails, self.testapp_swap:
+            with self.swap(
+                email_manager,
+                'send_mail_to_notify_admins_reviewers_needed',
+                self._mock_send_mail_to_notify_admins_reviewers_needed):
+                self.get_html_response(
+                    '/cron/mail/admins/contributor_dashboard_review_turnaround'
+                    '_time_issues')
+
+        self.assertEqual(len(self.admin_ids), 1)
+        self.assertEqual(self.admin_ids[0], self.admin_id)
+        self.assertDictEqual(
+            self.suggestion_types_needing_reviewers,
+            self.expected_suggestion_types_needing_reviewers)
+
+    def test_email_sent_to_admin_if_notifying_admins_about_suggestions_enabled(
+            self):
+        self.login(self.ADMIN_EMAIL, is_super_admin=True)
+        config_services.set_property(
+            'committer_id',
+            'notify_admins_suggestions_waiting_too_long_is_enabled', True)
+
+        with self.can_send_emails, self.testapp_swap:
+            with self.swap(
+                suggestion_models,
+                'SUGGESTION_REVIEW_WAIT_TIME_THRESHOLD_IN_DAYS', 0):
+                with self.swap(
+                    email_manager,
+                    'send_mail_to_notify_admins_suggestions_waiting_long',
+                    self._mock_send_mail_to_notify_admins_suggestions_waiting):
+                    self.get_html_response(
+                        '/cron/mail/admins/contributor_dashboard_review_issues')
+
         self.assertEqual(len(self.admin_ids), 1)
         self.assertEqual(self.admin_ids[0], self.admin_id)
         self.assertEqual(
