--- conflicted
+++ resolved
@@ -381,7 +381,6 @@
 
         self.assertTrue(user_query_model.get_by_id('query_id').deleted)
 
-<<<<<<< HEAD
     def test_run_cron_to_scrub_app_feedback_reports_scrubs_reports(self):
         self.login(self.ADMIN_EMAIL, is_super_admin=True)
 
@@ -450,7 +449,7 @@
             scrubbed_report_info['event_logs'])
         self.assertIsNone(
             scrubbed_report_info['logcat_logs'])
-=======
+
     def test_cron_translation_contribution_stats_handler(self):
         self.login(self.ADMIN_EMAIL, is_super_admin=True)
         self.assertEqual(
@@ -470,7 +469,6 @@
             all_jobs[0].job_type,
             'PopulateTranslationContributionStatsOneOffJob')
         self.logout()
->>>>>>> 0a43ea01
 
 
 class CronMailReviewersContributorDashboardSuggestionsHandlerTests(
