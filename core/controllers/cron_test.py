# Copyright 2019 The Oppia Authors. All Rights Reserved.
#
# Licensed under the Apache License, Version 2.0 (the "License");
# you may not use this file except in compliance with the License.
# You may obtain a copy of the License at
#
#      http://www.apache.org/licenses/LICENSE-2.0
#
# Unless required by applicable law or agreed to in writing, software
# distributed under the License is distributed on an "AS-IS" BASIS,
# WITHOUT WARRANTIES OR CONDITIONS OF ANY KIND, either express or implied.
# See the License for the specific language governing permissions and
# limitations under the License.

"""Tests for the cron jobs."""

from __future__ import absolute_import  # pylint: disable=import-only-modules
from __future__ import unicode_literals  # pylint: disable=import-only-modules

import ast
import datetime
import logging

from constants import constants
from core import jobs
from core.domain import config_services
from core.domain import cron_services
from core.domain import email_manager
from core.domain import exp_domain
from core.domain import exp_services
from core.domain import question_domain
from core.domain import suggestion_services
from core.domain import taskqueue_services
from core.domain import user_services
from core.platform import models
from core.tests import test_utils
import feconf
import main_cron
import utils

from mapreduce import model as mapreduce_model
import webtest

(
    exp_models, job_models,
    suggestion_models, user_models
) = models.Registry.import_models([
    models.NAMES.exploration, models.NAMES.job,
    models.NAMES.suggestion, models.NAMES.user
])


class SampleMapReduceJobManager(jobs.BaseMapReduceJobManager):
    """Test job that maps over the general suggestion model."""

    @classmethod
    def entity_classes_to_map_over(cls):
        return [suggestion_models.GeneralSuggestionModel]


class CronJobTests(test_utils.GenericTestBase):

    FIVE_WEEKS = datetime.timedelta(weeks=5)
    NINE_WEEKS = datetime.timedelta(weeks=9)

    def setUp(self):
        super(CronJobTests, self).setUp()
        self.signup(self.CURRICULUM_ADMIN_EMAIL, self.CURRICULUM_ADMIN_USERNAME)
        self.admin_id = self.get_user_id_from_email(self.CURRICULUM_ADMIN_EMAIL)
        self.set_curriculum_admins([self.CURRICULUM_ADMIN_USERNAME])
        self.testapp_swap = self.swap(
            self, 'testapp', webtest.TestApp(main_cron.app))

        self.email_subjects = []
        self.email_bodies = []
        def _mock_send_mail_to_admin(email_subject, email_body):
            """Mocks email_manager.send_mail_to_admin() as it's not possible to
            send mail with self.testapp_swap, i.e with the URLs defined in
            main_cron.
            """
            self.email_subjects.append(email_subject)
            self.email_bodies.append(email_body)

        self.send_mail_to_admin_swap = self.swap(
            email_manager, 'send_mail_to_admin', _mock_send_mail_to_admin)

        self.task_status = 'Not Started'
        def _mock_taskqueue_service_defer(
                unused_function_id, unused_queue_name):
            """Mocks taskqueue_services.defer() so that it can be checked
            if the method is being invoked or not.
            """
            self.task_status = 'Started'

        self.taskqueue_service_defer_swap = self.swap(
            taskqueue_services, 'defer', _mock_taskqueue_service_defer)

    def test_send_mail_to_admin_on_job_success(self):
        self.login(self.CURRICULUM_ADMIN_EMAIL, is_super_admin=True)

        with self.testapp_swap, self.send_mail_to_admin_swap:
            self.get_html_response('/cron/mail/admin/job_status')

        self.assertEqual(self.email_subjects, ['MapReduce status report'])
        self.assertEqual(
            self.email_bodies, ['All MapReduce jobs are running fine.'])

        self.logout()

    def test_send_mail_to_admin_on_job_failure(self):
        self.login(self.CURRICULUM_ADMIN_EMAIL, is_super_admin=True)

        job_id = SampleMapReduceJobManager.create_new()
        SampleMapReduceJobManager.enqueue(
            job_id, taskqueue_services.QUEUE_NAME_DEFAULT)
        self.assertEqual(
            self.count_jobs_in_mapreduce_taskqueue(
                taskqueue_services.QUEUE_NAME_DEFAULT), 1)

        self.process_and_flush_pending_mapreduce_tasks()
        self.assertEqual(
            SampleMapReduceJobManager.get_status_code(job_id),
            jobs.STATUS_CODE_COMPLETED)

        # Increase retries to denote a stuck job.
        shard_state_model_class = mapreduce_model.ShardState
        recent_job_models = shard_state_model_class.all()
        for job_model in recent_job_models:
            job_model.retries += 1
            job_model.put()

        with self.testapp_swap, self.send_mail_to_admin_swap:
            self.get_html_response('/cron/mail/admin/job_status')

        self.assertEqual(self.email_subjects, ['MapReduce failure alert'])
        self.assertEqual(len(self.email_bodies), 1)
        self.assertIn(
            '5 jobs have failed in the past 25 hours. More information '
            '(about at most 50 jobs; to see more, please check the logs)',
            self.email_bodies[0])

        self.logout()

    def test_cron_dashboard_stats_handler(self):
        self.login(self.CURRICULUM_ADMIN_EMAIL, is_super_admin=True)
        self.assertEqual(
            self.count_jobs_in_mapreduce_taskqueue(
                taskqueue_services.QUEUE_NAME_ONE_OFF_JOBS), 0)

        with self.testapp_swap:
            self.get_html_response('/cron/users/dashboard_stats')

        self.assertEqual(
            self.count_jobs_in_mapreduce_taskqueue(
                taskqueue_services.QUEUE_NAME_ONE_OFF_JOBS), 1)

        all_jobs = job_models.JobModel.get_all_unfinished_jobs(3)
        self.assertEqual(len(all_jobs), 1)
        self.assertEqual(all_jobs[0].job_type, 'DashboardStatsOneOffJob')
        self.logout()

    def test_cron_user_deletion_handler(self):
<<<<<<< HEAD
        self.login(self.CURRICULUM_ADMIN_EMAIL, is_super_admin=True)
        self.assertEqual(
            self.count_jobs_in_mapreduce_taskqueue(
                taskqueue_services.QUEUE_NAME_ONE_OFF_JOBS), 0)
=======
        self.login(self.ADMIN_EMAIL, is_super_admin=True)
>>>>>>> 264c2c09

        self.assertEqual(self.task_status, 'Not Started')
        with self.testapp_swap, self.taskqueue_service_defer_swap:
            self.get_html_response('/cron/users/user_deletion')
            self.assertEqual(self.task_status, 'Started')
        self.logout()

    def test_cron_fully_complete_user_deletion_handler(self):
<<<<<<< HEAD
        self.login(self.CURRICULUM_ADMIN_EMAIL, is_super_admin=True)
        self.assertEqual(
            self.count_jobs_in_mapreduce_taskqueue(
                taskqueue_services.QUEUE_NAME_ONE_OFF_JOBS), 0)
=======
        self.login(self.ADMIN_EMAIL, is_super_admin=True)
>>>>>>> 264c2c09

        self.assertEqual(self.task_status, 'Not Started')
        with self.testapp_swap, self.taskqueue_service_defer_swap:
            self.get_html_response('/cron/users/fully_complete_user_deletion')
            self.assertEqual(self.task_status, 'Started')
        self.logout()

    def test_cron_exploration_recommendations_handler(self):
        self.login(self.CURRICULUM_ADMIN_EMAIL, is_super_admin=True)
        self.assertEqual(
            self.count_jobs_in_mapreduce_taskqueue(
                taskqueue_services.QUEUE_NAME_ONE_OFF_JOBS), 0)

        with self.testapp_swap:
            self.get_html_response('/cron/explorations/recommendations')

        self.assertEqual(
            self.count_jobs_in_mapreduce_taskqueue(
                taskqueue_services.QUEUE_NAME_ONE_OFF_JOBS), 1)

        all_jobs = job_models.JobModel.get_all_unfinished_jobs(3)
        self.assertEqual(len(all_jobs), 1)
        self.assertEqual(
            all_jobs[0].job_type, 'ExplorationRecommendationsOneOffJob')

    def test_cron_activity_search_rank_handler(self):
        self.login(self.CURRICULUM_ADMIN_EMAIL, is_super_admin=True)
        self.assertEqual(
            self.count_jobs_in_mapreduce_taskqueue(
                taskqueue_services.QUEUE_NAME_ONE_OFF_JOBS), 0)

        with self.testapp_swap:
            self.get_html_response('/cron/explorations/search_rank')

        self.assertEqual(
            self.count_jobs_in_mapreduce_taskqueue(
                taskqueue_services.QUEUE_NAME_ONE_OFF_JOBS), 1)

        all_jobs = job_models.JobModel.get_all_unfinished_jobs(3)
        self.assertEqual(len(all_jobs), 1)
        self.assertEqual(all_jobs[0].job_type, 'IndexAllActivitiesJobManager')

    def test_clean_data_items_of_completed_map_reduce_jobs(self):
        observed_log_messages = []

        def _mock_logging_function(msg, *args):
            """Mocks logging.warning()."""
            observed_log_messages.append(msg % args)

        logging_swap = self.swap(logging, 'warning', _mock_logging_function)
        recency_msec_swap = self.swap(
            jobs, 'MAX_MAPREDUCE_METADATA_RETENTION_MSECS', 0)

        self.login(self.CURRICULUM_ADMIN_EMAIL, is_super_admin=True)

        job_id = SampleMapReduceJobManager.create_new()
        SampleMapReduceJobManager.enqueue(
            job_id, taskqueue_services.QUEUE_NAME_DEFAULT)
        self.assertEqual(
            self.count_jobs_in_mapreduce_taskqueue(
                taskqueue_services.QUEUE_NAME_DEFAULT), 1)

        self.process_and_flush_pending_mapreduce_tasks()
        self.assertEqual(
            SampleMapReduceJobManager.get_status_code(job_id),
            jobs.STATUS_CODE_COMPLETED)
        self.assertEqual(
            self.count_jobs_in_mapreduce_taskqueue(
                taskqueue_services.QUEUE_NAME_DEFAULT), 0)

        with self.testapp_swap, logging_swap, recency_msec_swap:
            self.get_html_response('/cron/jobs/cleanup')

        self.assertEqual(
            observed_log_messages,
            [
                '1 MR jobs cleaned up.',
                'Deletion jobs for auxiliary MapReduce entities kicked off.',
                'Deletion jobs for JobModels entities kicked off.'
            ]
        )
        self.assertEqual(
            self.count_jobs_in_mapreduce_taskqueue(
                taskqueue_services.QUEUE_NAME_DEFAULT), 1)

        self.process_and_flush_pending_mapreduce_tasks()

    def test_cannot_clean_data_item_of_jobs_with_existing_running_cleanup_job(
            self):
        observed_log_messages = []

        def _mock_logging_function(msg, *args):
            """Mocks logging.warning()."""
            observed_log_messages.append(msg % args)

        logging_swap = self.swap(logging, 'warning', _mock_logging_function)

        self.login(self.CURRICULUM_ADMIN_EMAIL, is_super_admin=True)

        job_id = cron_services.MapReduceStateModelsCleanupManager.create_new()
        cron_services.MapReduceStateModelsCleanupManager.enqueue(job_id)
        self.run_but_do_not_flush_pending_mapreduce_tasks()

        self.assertEqual(
            cron_services.MapReduceStateModelsCleanupManager
            .get_status_code(job_id),
            jobs.STATUS_CODE_STARTED)

        with self.testapp_swap, logging_swap:
            self.get_html_response('/cron/jobs/cleanup')

        self.assertEqual(
            observed_log_messages,
            [
                '0 MR jobs cleaned up.',
                'A previous cleanup job is still running.',
                'Deletion jobs for JobModels entities kicked off.'
            ]
        )

    def test_cannot_run_job_models_cleanup_with_existing_running_cleanup_job(
            self):
        observed_log_messages = []

        def _mock_logging_function(msg, *args):
            """Mocks logging.warning()."""
            observed_log_messages.append(msg % args)

        logging_swap = self.swap(logging, 'warning', _mock_logging_function)

        self.login(self.CURRICULUM_ADMIN_EMAIL, is_super_admin=True)

        job_id = cron_services.JobModelsCleanupManager.create_new()
        cron_services.JobModelsCleanupManager.enqueue(job_id)
        self.run_but_do_not_flush_pending_mapreduce_tasks()

        self.assertEqual(
            cron_services.JobModelsCleanupManager.get_status_code(job_id),
            jobs.STATUS_CODE_STARTED)

        with self.testapp_swap, logging_swap:
            self.get_html_response('/cron/jobs/cleanup')

        self.assertEqual(
            observed_log_messages,
            [
                '0 MR jobs cleaned up.',
                'Deletion jobs for auxiliary MapReduce entities kicked off.',
                'A previous JobModels cleanup job is still running.'
            ]
        )

    def test_run_cron_to_hard_delete_models_marked_as_deleted(self):
        self.login(self.CURRICULUM_ADMIN_EMAIL, is_super_admin=True)
        admin_user_id = self.get_user_id_from_email(self.CURRICULUM_ADMIN_EMAIL)

        completed_activities_model = user_models.CompletedActivitiesModel(
            id=admin_user_id,
            exploration_ids=[],
            collection_ids=[],
            story_ids=[],
            learnt_topic_ids=[],
            last_updated=datetime.datetime.utcnow() - self.NINE_WEEKS,
            deleted=True
        )
        completed_activities_model.update_timestamps(
            update_last_updated_time=False)
        completed_activities_model.put()

        with self.testapp_swap:
            self.get_html_response('/cron/models/cleanup')

        self.assertIsNone(
            user_models.CompletedActivitiesModel.get_by_id(admin_user_id))

    def test_run_cron_to_hard_delete_versioned_models_marked_as_deleted(self):
        self.login(self.CURRICULUM_ADMIN_EMAIL, is_super_admin=True)
        admin_user_id = self.get_user_id_from_email(self.CURRICULUM_ADMIN_EMAIL)

        with self.mock_datetime_utcnow(
            datetime.datetime.utcnow() - self.NINE_WEEKS):
            self.save_new_default_exploration('exp_id', admin_user_id)
            exp_services.delete_exploration(admin_user_id, 'exp_id')

        self.assertIsNotNone(exp_models.ExplorationModel.get_by_id('exp_id'))

        with self.testapp_swap:
            self.get_html_response('/cron/models/cleanup')

        self.assertIsNone(exp_models.ExplorationModel.get_by_id('exp_id'))

    def test_run_cron_to_mark_old_models_as_deleted(self):
        self.login(self.CURRICULUM_ADMIN_EMAIL, is_super_admin=True)
        admin_user_id = self.get_user_id_from_email(self.CURRICULUM_ADMIN_EMAIL)

        user_query_model = user_models.UserQueryModel(
            id='query_id',
            user_ids=[],
            submitter_id=admin_user_id,
            query_status=feconf.USER_QUERY_STATUS_PROCESSING,
            last_updated=datetime.datetime.utcnow() - self.FIVE_WEEKS
        )
        user_query_model.update_timestamps(update_last_updated_time=False)
        user_query_model.put()

        with self.testapp_swap:
            self.get_html_response('/cron/models/cleanup')

        self.assertTrue(user_query_model.get_by_id('query_id').deleted)


class CronMailReviewersContributorDashboardSuggestionsHandlerTests(
        test_utils.GenericTestBase):

    target_id = 'exp1'
    language_code = 'en'
    default_translation_html = '<p>Sample translation</p>'
    AUTHOR_USERNAME = 'author'
    AUTHOR_EMAIL = 'author@example.com'
    REVIEWER_USERNAME = 'reviewer'
    REVIEWER_EMAIL = 'reviewer@community.org'

    def _create_translation_suggestion(self):
        """Creates a translation suggestion."""
        add_translation_change_dict = {
            'cmd': exp_domain.CMD_ADD_WRITTEN_TRANSLATION,
            'state_name': feconf.DEFAULT_INIT_STATE_NAME,
            'content_id': feconf.DEFAULT_NEW_STATE_CONTENT_ID,
            'language_code': self.language_code,
            'content_html': feconf.DEFAULT_INIT_STATE_CONTENT_STR,
            'translation_html': self.default_translation_html,
            'data_format': 'html'
        }

        return suggestion_services.create_suggestion(
            feconf.SUGGESTION_TYPE_TRANSLATE_CONTENT,
            feconf.ENTITY_TYPE_EXPLORATION,
            self.target_id, feconf.CURRENT_STATE_SCHEMA_VERSION,
            self.author_id, add_translation_change_dict,
            'test description')

    def _assert_reviewable_suggestion_email_infos_are_equal(
            self, reviewable_suggestion_email_info,
            expected_reviewable_suggestion_email_info):
        """Asserts that the reviewable suggestion email info is equal to the
        expected reviewable suggestion email info.
        """
        self.assertEqual(
            reviewable_suggestion_email_info.suggestion_type,
            expected_reviewable_suggestion_email_info.suggestion_type)
        self.assertEqual(
            reviewable_suggestion_email_info.language_code,
            expected_reviewable_suggestion_email_info.language_code)
        self.assertEqual(
            reviewable_suggestion_email_info.suggestion_content,
            expected_reviewable_suggestion_email_info.suggestion_content)
        self.assertEqual(
            reviewable_suggestion_email_info.submission_datetime,
            expected_reviewable_suggestion_email_info.submission_datetime)

    def _mock_send_contributor_dashboard_reviewers_emails(
            self, reviewer_ids, reviewers_suggestion_email_infos):
        """Mocks
        email_manager.send_mail_to_notify_contributor_dashboard_reviewers as
        it's not possible to send mail with self.testapp_swap, i.e with the URLs
        defined in main_cron.
        """
        self.reviewer_ids = reviewer_ids
        self.reviewers_suggestion_email_infos = reviewers_suggestion_email_infos

    def setUp(self):
        super(
            CronMailReviewersContributorDashboardSuggestionsHandlerTests,
            self).setUp()
        self.signup(self.CURRICULUM_ADMIN_EMAIL, self.CURRICULUM_ADMIN_USERNAME)
        self.admin_id = self.get_user_id_from_email(self.CURRICULUM_ADMIN_EMAIL)
        self.set_curriculum_admins([self.CURRICULUM_ADMIN_USERNAME])
        self.signup(self.AUTHOR_EMAIL, self.AUTHOR_USERNAME)
        self.author_id = self.get_user_id_from_email(self.AUTHOR_EMAIL)
        self.signup(self.REVIEWER_EMAIL, self.REVIEWER_USERNAME)
        self.reviewer_id = self.get_user_id_from_email(self.REVIEWER_EMAIL)
        user_services.update_email_preferences(
            self.reviewer_id, True, False, False, False)
        self.save_new_valid_exploration(self.target_id, self.author_id)
        # Give reviewer rights to review translations in the given language
        # code.
        user_services.allow_user_to_review_translation_in_language(
            self.reviewer_id, self.language_code)
        # Create a translation suggestion so that the reviewer has something
        # to be notified about.
        translation_suggestion = self._create_translation_suggestion()
        self.expected_reviewable_suggestion_email_info = (
            suggestion_services
            .create_reviewable_suggestion_email_info_from_suggestion(
                translation_suggestion))

        self.can_send_emails = self.swap(feconf, 'CAN_SEND_EMAILS', True)
        self.cannot_send_emails = self.swap(feconf, 'CAN_SEND_EMAILS', False)
        self.testapp_swap = self.swap(
            self, 'testapp', webtest.TestApp(main_cron.app))

        self.reviewers_suggestion_email_infos = []
        self.reviewer_ids = []

    def test_email_not_sent_if_sending_reviewer_emails_is_not_enabled(self):
        self.login(self.CURRICULUM_ADMIN_EMAIL, is_super_admin=True)
        config_services.set_property(
            'committer_id',
            'contributor_dashboard_reviewer_emails_is_enabled', False)

        with self.can_send_emails, self.testapp_swap:
            with self.swap(
                email_manager,
                'send_mail_to_notify_contributor_dashboard_reviewers',
                self._mock_send_contributor_dashboard_reviewers_emails):
                self.get_html_response(
                    '/cron/mail/reviewers/contributor_dashboard_suggestions')

        self.assertEqual(len(self.reviewer_ids), 0)
        self.assertEqual(len(self.reviewers_suggestion_email_infos), 0)

        self.logout()

    def test_email_not_sent_if_sending_emails_is_not_enabled(self):
        self.login(self.CURRICULUM_ADMIN_EMAIL, is_super_admin=True)
        config_services.set_property(
            'committer_id',
            'contributor_dashboard_reviewer_emails_is_enabled', True)

        with self.cannot_send_emails, self.testapp_swap:
            with self.swap(
                email_manager,
                'send_mail_to_notify_contributor_dashboard_reviewers',
                self._mock_send_contributor_dashboard_reviewers_emails):
                self.get_html_response(
                    '/cron/mail/reviewers/contributor_dashboard_suggestions')

        self.assertEqual(len(self.reviewer_ids), 0)
        self.assertEqual(len(self.reviewers_suggestion_email_infos), 0)

        self.logout()

    def test_email_sent_to_reviewer_if_sending_reviewer_emails_is_enabled(self):
        self.login(self.CURRICULUM_ADMIN_EMAIL, is_super_admin=True)
        config_services.set_property(
            'committer_id',
            'contributor_dashboard_reviewer_emails_is_enabled', True)

        with self.can_send_emails, self.testapp_swap:
            with self.swap(
                email_manager,
                'send_mail_to_notify_contributor_dashboard_reviewers',
                self._mock_send_contributor_dashboard_reviewers_emails):
                self.get_html_response(
                    '/cron/mail/reviewers/contributor_dashboard_suggestions')

        self.assertEqual(len(self.reviewer_ids), 1)
        self.assertEqual(self.reviewer_ids[0], self.reviewer_id)
        self.assertEqual(len(self.reviewers_suggestion_email_infos), 1)
        self.assertEqual(len(self.reviewers_suggestion_email_infos[0]), 1)
        self._assert_reviewable_suggestion_email_infos_are_equal(
            self.reviewers_suggestion_email_infos[0][0],
            self.expected_reviewable_suggestion_email_info)

    def test_email_not_sent_if_reviewer_ids_is_empty(self):
        self.login(self.CURRICULUM_ADMIN_EMAIL, is_super_admin=True)
        config_services.set_property(
            'committer_id',
            'contributor_dashboard_reviewer_emails_is_enabled', True)
        user_services.remove_translation_review_rights_in_language(
            self.reviewer_id, self.language_code)

        with self.can_send_emails, self.testapp_swap:
            with self.swap(
                email_manager,
                'send_mail_to_notify_contributor_dashboard_reviewers',
                self._mock_send_contributor_dashboard_reviewers_emails):
                self.get_html_response(
                    '/cron/mail/reviewers/contributor_dashboard_suggestions')

        self.assertEqual(len(self.reviewer_ids), 0)
        self.assertEqual(len(self.reviewers_suggestion_email_infos), 0)

        self.logout()


class CronMailAdminContributorDashboardBottlenecksHandlerTests(
        test_utils.GenericTestBase):

    target_id = 'exp1'
    skill_id = 'skill_123456'
    language_code = 'en'
    AUTHOR_EMAIL = 'author@example.com'

    def _create_translation_suggestion_with_language_code(self, language_code):
        """Creates a translation suggestion in the given language_code."""
        add_translation_change_dict = {
            'cmd': exp_domain.CMD_ADD_WRITTEN_TRANSLATION,
            'state_name': feconf.DEFAULT_INIT_STATE_NAME,
            'content_id': feconf.DEFAULT_NEW_STATE_CONTENT_ID,
            'language_code': language_code,
            'content_html': feconf.DEFAULT_INIT_STATE_CONTENT_STR,
            'translation_html': '<p>This is the translated content.</p>',
            'data_format': 'html'
        }

        return suggestion_services.create_suggestion(
            feconf.SUGGESTION_TYPE_TRANSLATE_CONTENT,
            feconf.ENTITY_TYPE_EXPLORATION,
            self.target_id, feconf.CURRENT_STATE_SCHEMA_VERSION,
            self.author_id, add_translation_change_dict,
            'test description'
        )

    def _create_question_suggestion(self):
        """Creates a question suggestion."""
        add_question_change_dict = {
            'cmd': question_domain.CMD_CREATE_NEW_FULLY_SPECIFIED_QUESTION,
            'question_dict': {
                'question_state_data': self._create_valid_question_data(
                    'default_state').to_dict(),
                'language_code': constants.DEFAULT_LANGUAGE_CODE,
                'question_state_data_schema_version': (
                    feconf.CURRENT_STATE_SCHEMA_VERSION),
                'linked_skill_ids': ['skill_1'],
                'inapplicable_skill_misconception_ids': ['skillid12345-1']
            },
            'skill_id': self.skill_id,
            'skill_difficulty': 0.3
        }

        return suggestion_services.create_suggestion(
            feconf.SUGGESTION_TYPE_ADD_QUESTION,
            feconf.ENTITY_TYPE_SKILL,
            self.skill_id, feconf.CURRENT_STATE_SCHEMA_VERSION,
            self.author_id, add_question_change_dict,
            'test description'
        )

    def _assert_reviewable_suggestion_email_infos_are_equal(
            self, reviewable_suggestion_email_info,
            expected_reviewable_suggestion_email_info):
        """Asserts that the reviewable suggestion email info is equal to the
        expected reviewable suggestion email info.
        """
        self.assertEqual(
            reviewable_suggestion_email_info.suggestion_type,
            expected_reviewable_suggestion_email_info.suggestion_type)
        self.assertEqual(
            reviewable_suggestion_email_info.language_code,
            expected_reviewable_suggestion_email_info.language_code)
        self.assertEqual(
            reviewable_suggestion_email_info.suggestion_content,
            expected_reviewable_suggestion_email_info.suggestion_content)
        self.assertEqual(
            reviewable_suggestion_email_info.submission_datetime,
            expected_reviewable_suggestion_email_info.submission_datetime)

    def mock_send_mail_to_notify_admins_that_reviewers_are_needed(
            self, admin_ids, suggestion_types_needing_reviewers):
        """Mocks
        email_manager.send_mail_to_notify_admins_that_reviewers_are_needed as
        it's not possible to send mail with self.testapp_swap, i.e with the URLs
        defined in main_cron.
        """
        self.admin_ids = admin_ids
        self.suggestion_types_needing_reviewers = (
            suggestion_types_needing_reviewers)

    def _mock_send_mail_to_notify_admins_suggestions_waiting(
            self, admin_ids, reviewable_suggestion_email_infos):
        """Mocks
        email_manager.send_mail_to_notify_admins_suggestions_waiting_long as
        it's not possible to send mail with self.testapp_swap, i.e with the URLs
        defined in main_cron.
        """
        self.admin_ids = admin_ids
        self.reviewable_suggestion_email_infos = (
            reviewable_suggestion_email_infos)

    def setUp(self):
        super(
            CronMailAdminContributorDashboardBottlenecksHandlerTests,
            self).setUp()
        self.signup(self.CURRICULUM_ADMIN_EMAIL, self.CURRICULUM_ADMIN_USERNAME)
        self.admin_id = self.get_user_id_from_email(self.CURRICULUM_ADMIN_EMAIL)
        # This sets the role of the user to admin.
        self.set_curriculum_admins([self.CURRICULUM_ADMIN_USERNAME])

        self.signup(self.AUTHOR_EMAIL, 'author')
        self.author_id = self.get_user_id_from_email(self.AUTHOR_EMAIL)
        self.save_new_valid_exploration(self.target_id, self.author_id)
        self.save_new_skill(self.skill_id, self.author_id)
        suggestion_1 = (
            self._create_translation_suggestion_with_language_code('en'))
        suggestion_2 = (
            self._create_translation_suggestion_with_language_code('fr'))
        suggestion_3 = self._create_question_suggestion()
        self.expected_reviewable_suggestion_email_infos = [
            (
                suggestion_services
                .create_reviewable_suggestion_email_info_from_suggestion(
                    suggestion
                )
            ) for suggestion in [suggestion_1, suggestion_2, suggestion_3]
        ]
        self.expected_suggestion_types_needing_reviewers = {
            feconf.SUGGESTION_TYPE_TRANSLATE_CONTENT: {
                'en', 'fr'},
            feconf.SUGGESTION_TYPE_ADD_QUESTION: {}
        }

        self.can_send_emails = self.swap(feconf, 'CAN_SEND_EMAILS', True)
        self.cannot_send_emails = self.swap(feconf, 'CAN_SEND_EMAILS', False)
        self.testapp_swap = self.swap(
            self, 'testapp', webtest.TestApp(main_cron.app))

        self.admin_ids = []
        self.suggestion_types_needing_reviewers = {}
        self.reviewable_suggestion_email_infos = []

    def test_email_not_sent_if_sending_emails_is_disabled(self):
        self.login(self.CURRICULUM_ADMIN_EMAIL, is_super_admin=True)
        config_services.set_property(
            'committer_id',
            'enable_admin_notifications_for_reviewer_shortage', True)
        config_services.set_property(
            'committer_id',
            'notify_admins_suggestions_waiting_too_long_is_enabled', True)

        with self.cannot_send_emails, self.testapp_swap:
            with self.swap(
                email_manager,
                'send_mail_to_notify_admins_that_reviewers_are_needed',
                self.mock_send_mail_to_notify_admins_that_reviewers_are_needed):
                with self.swap(
                    email_manager,
                    'send_mail_to_notify_admins_suggestions_waiting_long',
                    self._mock_send_mail_to_notify_admins_suggestions_waiting):
                    with self.swap(
                        suggestion_models,
                        'SUGGESTION_REVIEW_WAIT_TIME_THRESHOLD_IN_DAYS', 0):
                        self.get_html_response(
                            '/cron/mail/admins/contributor_dashboard'
                            '_bottlenecks')

        self.assertEqual(len(self.admin_ids), 0)
        self.assertEqual(len(self.reviewable_suggestion_email_infos), 0)
        self.assertDictEqual(self.suggestion_types_needing_reviewers, {})

    def test_email_not_sent_if_notifying_admins_reviewers_needed_is_disabled(
            self):
        self.login(self.CURRICULUM_ADMIN_EMAIL, is_super_admin=True)
        config_services.set_property(
            'committer_id',
            'enable_admin_notifications_for_reviewer_shortage', False)

        with self.can_send_emails, self.testapp_swap:
            with self.swap(
                email_manager,
                'send_mail_to_notify_admins_that_reviewers_are_needed',
                self.mock_send_mail_to_notify_admins_that_reviewers_are_needed):
                self.get_html_response(
                    '/cron/mail/admins/contributor_dashboard_bottlenecks')

        self.assertEqual(len(self.admin_ids), 0)
        self.assertDictEqual(self.suggestion_types_needing_reviewers, {})

        self.logout()

    def test_email_not_sent_if_notifying_admins_about_suggestions_is_disabled(
            self):
        self.login(self.CURRICULUM_ADMIN_EMAIL, is_super_admin=True)
        config_services.set_property(
            'committer_id',
            'notify_admins_suggestions_waiting_too_long_is_enabled', False)

        with self.can_send_emails, self.testapp_swap:
            with self.swap(
                email_manager,
                'send_mail_to_notify_admins_that_reviewers_are_needed',
                self.mock_send_mail_to_notify_admins_that_reviewers_are_needed):
                self.get_html_response(
                    '/cron/mail/admins/contributor_dashboard_bottlenecks')

        self.assertEqual(len(self.admin_ids), 0)
        self.assertDictEqual(self.suggestion_types_needing_reviewers, {})

        self.logout()

    def test_email_sent_to_admin_if_sending_admin_need_reviewers_emails_enabled(
            self):
        self.login(self.CURRICULUM_ADMIN_EMAIL, is_super_admin=True)
        config_services.set_property(
            'committer_id',
            'enable_admin_notifications_for_reviewer_shortage', True)

        with self.can_send_emails, self.testapp_swap:
            with self.swap(
                email_manager,
                'send_mail_to_notify_admins_that_reviewers_are_needed',
                self.mock_send_mail_to_notify_admins_that_reviewers_are_needed):
                self.get_html_response(
                    '/cron/mail/admins/contributor_dashboard_bottlenecks')

        self.assertEqual(len(self.admin_ids), 1)
        self.assertEqual(self.admin_ids[0], self.admin_id)
        self.assertDictEqual(
            self.suggestion_types_needing_reviewers,
            self.expected_suggestion_types_needing_reviewers)

    def test_email_sent_to_admin_if_notifying_admins_about_suggestions_enabled(
            self):
        self.login(self.CURRICULUM_ADMIN_EMAIL, is_super_admin=True)
        config_services.set_property(
            'committer_id',
            'notify_admins_suggestions_waiting_too_long_is_enabled', True)

        with self.can_send_emails, self.testapp_swap:
            with self.swap(
                suggestion_models,
                'SUGGESTION_REVIEW_WAIT_TIME_THRESHOLD_IN_DAYS', 0):
                with self.swap(
                    email_manager,
                    'send_mail_to_notify_admins_suggestions_waiting_long',
                    self._mock_send_mail_to_notify_admins_suggestions_waiting):
                    self.get_html_response(
                        '/cron/mail/admins/contributor_dashboard_bottlenecks')

        self.assertEqual(len(self.admin_ids), 1)
        self.assertEqual(self.admin_ids[0], self.admin_id)
        self.assertEqual(len(self.reviewable_suggestion_email_infos), 3)
        self._assert_reviewable_suggestion_email_infos_are_equal(
            self.reviewable_suggestion_email_infos[0],
            self.expected_reviewable_suggestion_email_infos[0])
        self._assert_reviewable_suggestion_email_infos_are_equal(
            self.reviewable_suggestion_email_infos[1],
            self.expected_reviewable_suggestion_email_infos[1])
        self._assert_reviewable_suggestion_email_infos_are_equal(
            self.reviewable_suggestion_email_infos[2],
            self.expected_reviewable_suggestion_email_infos[2])


class JobModelsCleanupManagerTests(test_utils.GenericTestBase):

    JOB_1_ID = 'job_1_id'
    JOB_2_ID = 'job_2_id'
    JOB_3_ID = 'job_3_id'

    THIRTEEN_WEEKS = datetime.timedelta(weeks=13)

    def _run_one_off_job(self):
        """Runs the one-off MapReduce job."""
        job_id = cron_services.JobModelsCleanupManager.create_new()
        cron_services.JobModelsCleanupManager.enqueue(job_id)
        self.assertEqual(
            self.count_jobs_in_mapreduce_taskqueue(
                taskqueue_services.QUEUE_NAME_ONE_OFF_JOBS), 1)
        self.process_and_flush_pending_mapreduce_tasks()
        stringified_output = (
            cron_services.JobModelsCleanupManager.get_output(job_id))
        eval_output = [ast.literal_eval(stringified_item) for
                       stringified_item in stringified_output]
        return eval_output

    def setUp(self):
        super(JobModelsCleanupManagerTests, self).setUp()

        self.now_in_millisecs = utils.get_time_in_millisecs(
            datetime.datetime.utcnow())
        date_thirteen_weeks_ago = (
            datetime.datetime.utcnow() - self.THIRTEEN_WEEKS)
        self.thirteen_weeks_ago_in_millisecs = utils.get_time_in_millisecs(
            date_thirteen_weeks_ago)

    def test_delete_job_model_completed_older_than_12_weeks(self):
        job_models.JobModel(
            id=self.JOB_1_ID,
            time_finished_msec=self.thirteen_weeks_ago_in_millisecs,
            status_code=job_models.STATUS_CODE_COMPLETED
        ).put()

        output = self._run_one_off_job()
        self.assertItemsEqual(
            output, [['SUCCESS_DELETED', 1], ['SUCCESS_KEPT', 1]])

        self.assertIsNone(job_models.JobModel.get_by_id(self.JOB_1_ID))

    def test_delete_job_model_failed_older_than_12_weeks(self):
        job_models.JobModel(
            id=self.JOB_1_ID,
            time_finished_msec=self.thirteen_weeks_ago_in_millisecs,
            status_code=job_models.STATUS_CODE_FAILED
        ).put()

        output = self._run_one_off_job()
        self.assertItemsEqual(
            output, [['SUCCESS_DELETED', 1], ['SUCCESS_KEPT', 1]])

        self.assertIsNone(job_models.JobModel.get_by_id(self.JOB_1_ID))

    def test_delete_job_model_canceled_older_than_12_weeks(self):
        job_models.JobModel(
            id=self.JOB_1_ID,
            time_finished_msec=self.thirteen_weeks_ago_in_millisecs,
            status_code=job_models.STATUS_CODE_CANCELED
        ).put()

        output = self._run_one_off_job()
        self.assertItemsEqual(
            output, [['SUCCESS_DELETED', 1], ['SUCCESS_KEPT', 1]])

        self.assertIsNone(job_models.JobModel.get_by_id(self.JOB_1_ID))

    def test_keep_job_model_canceled_younger_than_12_weeks(self):
        job_models.JobModel(
            id=self.JOB_1_ID,
            time_finished_msec=self.now_in_millisecs,
            status_code=job_models.STATUS_CODE_CANCELED
        ).put()

        output = self._run_one_off_job()
        self.assertEqual(output, [['SUCCESS_KEPT', 2]])

        self.assertIsNotNone(job_models.JobModel.get_by_id(self.JOB_1_ID))<|MERGE_RESOLUTION|>--- conflicted
+++ resolved
@@ -160,14 +160,7 @@
         self.logout()
 
     def test_cron_user_deletion_handler(self):
-<<<<<<< HEAD
-        self.login(self.CURRICULUM_ADMIN_EMAIL, is_super_admin=True)
-        self.assertEqual(
-            self.count_jobs_in_mapreduce_taskqueue(
-                taskqueue_services.QUEUE_NAME_ONE_OFF_JOBS), 0)
-=======
-        self.login(self.ADMIN_EMAIL, is_super_admin=True)
->>>>>>> 264c2c09
+        self.login(self.CURRICULUM_ADMIN_EMAIL, is_super_admin=True)
 
         self.assertEqual(self.task_status, 'Not Started')
         with self.testapp_swap, self.taskqueue_service_defer_swap:
@@ -176,14 +169,7 @@
         self.logout()
 
     def test_cron_fully_complete_user_deletion_handler(self):
-<<<<<<< HEAD
-        self.login(self.CURRICULUM_ADMIN_EMAIL, is_super_admin=True)
-        self.assertEqual(
-            self.count_jobs_in_mapreduce_taskqueue(
-                taskqueue_services.QUEUE_NAME_ONE_OFF_JOBS), 0)
-=======
-        self.login(self.ADMIN_EMAIL, is_super_admin=True)
->>>>>>> 264c2c09
+        self.login(self.CURRICULUM_ADMIN_EMAIL, is_super_admin=True)
 
         self.assertEqual(self.task_status, 'Not Started')
         with self.testapp_swap, self.taskqueue_service_defer_swap:
