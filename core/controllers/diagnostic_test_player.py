# Copyright 2022 The Oppia Authors. All Rights Reserved.
#
# Licensed under the Apache License, Version 2.0 (the "License");
# you may not use this file except in compliance with the License.
# You may obtain a copy of the License at
#
#      http://www.apache.org/licenses/LICENSE-2.0
#
# Unless required by applicable law or agreed to in writing, software
# distributed under the License is distributed on an "AS-IS" BASIS,
# WITHOUT WARRANTIES OR CONDITIONS OF ANY KIND, either express or implied.
# See the License for the specific language governing permissions and
# limitations under the License.

"""Controllers for the diagnostic test player page."""

from __future__ import annotations

import collections

from core import feconf
from core.constants import constants
from core.controllers import acl_decorators
from core.controllers import base
from core.domain import question_domain
from core.domain import question_services
from core.domain import topic_fetchers

from typing import Dict, List, TypedDict, cast


<<<<<<< HEAD
class DiagnosticTestPlayerPage(
    base.BaseHandler[Dict[str, str], Dict[str, str]]
):
    """Renders the diagnostic test player page."""

    URL_PATH_ARGS_SCHEMAS: Dict[str, str] = {}
    HANDLER_ARGS_SCHEMAS: Dict[str, Dict[str, str]] = {'GET': {}}

    @acl_decorators.open_access
    def get(self) -> None:
        """Handles GET requests."""
        if feature_flag_services.is_feature_flag_enabled(
            feature_flag_list.FeatureNames.DIAGNOSTIC_TEST.value,
            user_id=self.user_id
        ):
            self.render_template('diagnostic-test-player-page.mainpage.html')
        else:
            raise self.NotFoundException


=======
>>>>>>> d5ed9ddd
def normalize_comma_separated_ids(comma_separated_ids: str) -> List[str]:
    """Normalizes a string of comma-separated question IDs into a list of
    question IDs.

    Args:
        comma_separated_ids: str. Comma separated question IDs.

    Returns:
        list(str). A list of question IDs.
    """
    if not comma_separated_ids:
        return list([])
    return list(comma_separated_ids.split(','))


class DiagnosticTestQuestionsHandlerNormalizedRequestDict(TypedDict):
    """Dict representation of DiagnosticTestQuestionsHandler's
    normalized_request dictionary.
    """

    excluded_question_ids: List[str]


class DiagnosticTestQuestionsHandler(
    base.BaseHandler[
        Dict[str, str],
        DiagnosticTestQuestionsHandlerNormalizedRequestDict
    ]
):
    """Handler class to fetch the questions from the diagnostic test skills of
    the given topic ID.
    """

    GET_HANDLER_ERROR_RETURN_TYPE = feconf.HANDLER_TYPE_JSON

    URL_PATH_ARGS_SCHEMAS = {
        'topic_id': {
            'schema': {
                'type': 'basestring',
                'validators': [{
                    'id': 'is_regex_matched',
                    'regex_pattern': constants.ENTITY_ID_REGEX
                }]
            }
        }
    }
    HANDLER_ARGS_SCHEMAS = {
        'GET': {
            'excluded_question_ids': {
                'schema': {
                    'type': 'object_dict',
                    'validation_method': normalize_comma_separated_ids
                }
            }
        }
    }

    @acl_decorators.open_access
    def get(self, topic_id: str) -> None:
        """Retrieves diagnostic test questions for a specific topic.

        Args:
            topic_id: str. The ID of the topic.
        """
        # Here we use cast because we are narrowing down the type of
        # 'normalized_request' from Union of request TypedDicts to a
        # particular TypedDict that was defined according to the schemas.
        # So that the type of fetched values is not considered as Any type.
        request_data = cast(
            DiagnosticTestQuestionsHandlerNormalizedRequestDict,
            self.normalized_request
        )

        # The list of question IDs that were already presented in the
        # diagnostic test. The questions corresponding to these IDs should not
        # be repeated.
        excluded_question_ids: List[str] = request_data['excluded_question_ids']

        topic = topic_fetchers.get_topic_by_id(topic_id, strict=False)
        if topic is None:
            raise self.NotFoundException(
                'No corresponding topic exists for the given topic ID.')

        diagnostic_test_skill_ids = topic.skill_ids_for_diagnostic_test

        # A dict with skill ID as key and a list with two questions as value.
        # Among the two questions, one question should be considered as the
        # main and the other should be considered as the backup.
        skill_id_to_questions_map: Dict[
            str, List[question_domain.Question]] = (
                collections.defaultdict(list))

        for skill_id in diagnostic_test_skill_ids:
            questions = question_services.get_questions_by_skill_ids(
                feconf.MAX_QUESTIONS_FETCHABLE_AT_ONE_TIME,
                [skill_id],
                require_medium_difficulty=True
            )

            for question in questions:
                if question.id in excluded_question_ids:
                    continue

                if len(skill_id_to_questions_map[skill_id]) < 2:
                    skill_id_to_questions_map[skill_id].append(question)
                    excluded_question_ids.append(question.id)
                else:
                    break

        # A dict with skill ID as key and a nested dict as value. The nested
        # dict contains main_question and backup_question as keys and the
        # question dict as values. The main question and backup question are
        # the two questions associated with a single skill. In the diagnostic
        # test, initially, the main question will be presented to the learner
        # and if they attempted incorrectly then the backup question will be
        # asked otherwise not. The main question and the backup question are of
        # the same difficulty.
        skill_id_to_questions_dict: Dict[
            str, Dict[str, question_domain.QuestionDict]] = (
                collections.defaultdict(dict))

        for skill_id, linked_questions in skill_id_to_questions_map.items():
            if len(linked_questions) < 2:
                continue

            # Each diagnostic test skill contains two questions. The first
            # question is considered the main question and the second one is
            # considered the backup question.
            skill_id_to_questions_dict[skill_id][
                feconf.DIAGNOSTIC_TEST_QUESTION_TYPE_MAIN] = (
                    linked_questions[0].to_dict())
            skill_id_to_questions_dict[skill_id][
                feconf.DIAGNOSTIC_TEST_QUESTION_TYPE_BACKUP] = (
                    linked_questions[1].to_dict())

        self.render_json(
            {'skill_id_to_questions_dict': skill_id_to_questions_dict}
        )<|MERGE_RESOLUTION|>--- conflicted
+++ resolved
@@ -29,29 +29,6 @@
 from typing import Dict, List, TypedDict, cast
 
 
-<<<<<<< HEAD
-class DiagnosticTestPlayerPage(
-    base.BaseHandler[Dict[str, str], Dict[str, str]]
-):
-    """Renders the diagnostic test player page."""
-
-    URL_PATH_ARGS_SCHEMAS: Dict[str, str] = {}
-    HANDLER_ARGS_SCHEMAS: Dict[str, Dict[str, str]] = {'GET': {}}
-
-    @acl_decorators.open_access
-    def get(self) -> None:
-        """Handles GET requests."""
-        if feature_flag_services.is_feature_flag_enabled(
-            feature_flag_list.FeatureNames.DIAGNOSTIC_TEST.value,
-            user_id=self.user_id
-        ):
-            self.render_template('diagnostic-test-player-page.mainpage.html')
-        else:
-            raise self.NotFoundException
-
-
-=======
->>>>>>> d5ed9ddd
 def normalize_comma_separated_ids(comma_separated_ids: str) -> List[str]:
     """Normalizes a string of comma-separated question IDs into a list of
     question IDs.
