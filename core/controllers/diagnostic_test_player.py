--- conflicted
+++ resolved
@@ -16,26 +16,17 @@
 
 from __future__ import annotations
 
-<<<<<<< HEAD
-=======
 import collections
 
->>>>>>> 2618d676
 from core import feconf
 from core.constants import constants
 from core.controllers import acl_decorators
 from core.controllers import base
 from core.domain import question_domain
 from core.domain import question_services
-<<<<<<< HEAD
-from core.domain import topic_services
-
-from typing import Any, Dict
-=======
 from core.domain import topic_fetchers
 
 from typing import Any, Dict, List
->>>>>>> 2618d676
 
 
 class DiagnosticTestPlayerPage(
@@ -47,44 +38,6 @@
     HANDLER_ARGS_SCHEMAS: Dict[str, Dict[str, str]] = {'GET': {}}
 
     @acl_decorators.open_access
-    def get(self) -> None:
-        """Handles GET requests."""
-        self.render_template('diagnostic-test-player-page.mainpage.html') # type: ignore[no-untyped-call]
-
-
-class DiagnosticTestQuestionsHandler(base.BaseHandler):
-    """Handler class to fetch the questions from the diagnostic test skills of
-    the given topic ID.
-    """
-
-    GET_HANDLER_ERROR_RETURN_TYPE = feconf.HANDLER_TYPE_JSON
-    # Type[str, Any] is used to match the type defined for this attribute in
-    # its parent class `base.BaseHandler`.
-    URL_PATH_ARGS_SCHEMAS: Dict[str, Any] = {
-        'topic_id': {
-            'schema': {
-                'type': 'basestring',
-                'validators': [{
-                    'id': 'is_regex_matched',
-                    'regex_pattern': constants.ENTITY_ID_REGEX
-                }]
-            }
-        }
-    }
-    # Type[str, Any] is used to match the type defined for this attribute in
-    # its parent class `base.BaseHandler`.
-    HANDLER_ARGS_SCHEMAS: Dict[str, Any] = {'GET': {}}
-
-    @acl_decorators.open_access # type: ignore[misc]
-<<<<<<< HEAD
-    def get(self, topic_id: str) -> None:
-        try:
-            diagnostic_test_skill_ids = (
-                topic_services.get_topic_id_to_diagnostic_test_skill_ids(
-                    [topic_id]))[topic_id]
-        except Exception as e:
-            raise self.PageNotFoundException(e)
-=======
     def get(self) -> None:
         """Handles GET requests."""
         self.render_template('diagnostic-test-player-page.mainpage.html') # type: ignore[no-untyped-call]
@@ -121,7 +74,6 @@
                 'No corresponding topic exists for the given topic ID.')
 
         diagnostic_test_skill_ids = topic.skill_ids_for_diagnostic_test
->>>>>>> 2618d676
 
         # From each skill, two questions were fetched. The first question
         # (main question) will be presented to the learner initially and if the
@@ -130,25 +82,9 @@
         # number of questions is twice the length of skill IDs.
         question_count = len(diagnostic_test_skill_ids) * 2
 
-<<<<<<< HEAD
-        # A dict with skill ID as key and a nested dict as value. The nested
-        # dict contains main_question and backup_question as keys and the
-        # question dict as values. The main question and backup question are
-        # the two questions associated with a single skill. In the diagnostic
-        # test, initially, the main question will be presented to the learner
-        # and if they attempted incorrectly then the backup question will be
-        # asked otherwise not. The main question and the backup question are of
-        # the same difficulty.
-        skill_id_to_questions_dict: Dict[
-            str, Dict[str, question_domain.QuestionDict]] = {}
-
-        for skill_id in diagnostic_test_skill_ids:
-            skill_id_to_questions_dict[skill_id] = {}
-=======
         skill_id_to_questions_map: Dict[
             str, List[question_domain.Question]] = (
                 collections.defaultdict(list))
->>>>>>> 2618d676
 
         questions = question_services.get_questions_by_skill_ids(
             question_count,
@@ -159,19 +95,6 @@
         for question in questions:
             linked_skill_ids = question.linked_skill_ids
             diagnostic_test_linked_skill_ids = list(
-<<<<<<< HEAD
-                set(linked_skill_ids).intersection(
-                    set(diagnostic_test_skill_ids))
-            )
-
-            for skill_id in diagnostic_test_linked_skill_ids:
-                if 'main_question' not in skill_id_to_questions_dict[skill_id]:
-                    skill_id_to_questions_dict[skill_id]['main_question'] = (
-                        question.to_dict())
-                else:
-                    skill_id_to_questions_dict[skill_id]['backup_question'] = (
-                        question.to_dict())
-=======
                 set(linked_skill_ids) & set(diagnostic_test_skill_ids))
 
             for skill_id in diagnostic_test_linked_skill_ids:
@@ -204,7 +127,6 @@
             skill_id_to_questions_dict[skill_id][
                 feconf.DIAGNOSTIC_TEST_BACKUP_QUESTION_FOR_SKILL] = (
                     linked_questions[1].to_dict())
->>>>>>> 2618d676
 
         self.render_json(
             {'skill_id_to_questions_dict': skill_id_to_questions_dict}
