# coding: utf-8

# Copyright 2018 The Oppia Authors. All Rights Reserved.
#
# Licensed under the Apache License, Version 2.0 (the "License");
# you may not use this file except in compliance with the License.
# You may obtain a copy of the License at
#
#      http://www.apache.org/licenses/LICENSE-2.0
#
# Unless required by applicable law or agreed to in writing, software
# distributed under the License is distributed on an "AS-IS" BASIS,
# WITHOUT WARRANTIES OR CONDITIONS OF ANY KIND, either express or implied.
# See the License for the specific language governing permissions and
# limitations under the License.

"""Controllers for the translation changes."""
from __future__ import absolute_import  # pylint: disable=import-only-modules
from __future__ import unicode_literals  # pylint: disable=import-only-modules

from core.controllers import acl_decorators
from core.controllers import base
from core.domain import fs_domain
from core.domain import fs_services
from core.domain import user_services
from core.domain import voiceover_services
from core.platform import models
import feconf
import python_utils
import utils

import mutagen
from mutagen import mp3

(suggestion_models,) = models.Registry.import_models([models.NAMES.suggestion])


def _save_audio_file(
        raw_audio_file, filename, entity_type, entity_id, user_id):
    """Saves the given audio file in file system.

    Args:
        raw_audio_file: *. The raw audio data.
        filename: str. The filename of the audio.
        entity_type: str. The type of entity to which the audio belongs.
        entity_id: str. The id of the entity to which the audio belongs.
        user_id: str. The ID of the user saving the audio.

    Raises:
        Exception: If audio not supplied.
        Exception: If the filename extension is unsupported.
    """
    allowed_formats = list(feconf.ACCEPTED_AUDIO_EXTENSIONS.keys())

    if not raw_audio_file:
        raise Exception('No audio supplied')
    dot_index = filename.rfind('.')
    extension = filename[dot_index + 1:].lower()

    if dot_index == -1 or dot_index == 0:
        raise Exception(
<<<<<<< HEAD
            'No filename extension: it should have '
            'one of the following extensions: %s' % allowed_formats)
    if extension not in feconf.ACCEPTED_AUDIO_EXTENSIONS:
        raise Exception(
            'Invalid filename extension: it should have '
=======
            'No filename extension provided. It should have '
            'one of the following extensions: %s' % allowed_formats)
    if extension not in feconf.ACCEPTED_AUDIO_EXTENSIONS:
        raise Exception(
            'Invalid filename extension provided. It should have '
>>>>>>> 36a01c1f
            'one of the following extensions: %s' % allowed_formats)

    tempbuffer = python_utils.string_io()
    tempbuffer.write(raw_audio_file)
    tempbuffer.seek(0)
    try:
        # For every accepted extension, use the mutagen-specific
        # constructor for that type. This will catch mismatched audio
        # types e.g. uploading a flac file with an MP3 extension.
        if extension == 'mp3':
            audio = mp3.MP3(tempbuffer)
        else:
            audio = mutagen.File(tempbuffer)
    except mutagen.MutagenError:
        # The calls to mp3.MP3() versus mutagen.File() seem to behave
        # differently upon not being able to interpret the audio.
        # mp3.MP3() raises a MutagenError whereas mutagen.File()
        # seems to return None. It's not clear if this is always
        # the case. Occasionally, mutagen.File() also seems to
        # raise a MutagenError.
        raise Exception('Audio not recognized as a %s file' % extension)
    tempbuffer.close()

    if audio is None:
        raise Exception('Audio not recognized as a %s file' % extension)
    if audio.info.length > feconf.MAX_AUDIO_FILE_LENGTH_SEC:
        raise Exception(
            'Audio files must be under %s seconds in length. The uploaded '
            'file is %.2f seconds long.' % (
                feconf.MAX_AUDIO_FILE_LENGTH_SEC, audio.info.length))
    if len(set(audio.mime).intersection(
            set(feconf.ACCEPTED_AUDIO_EXTENSIONS[extension]))) == 0:
        raise Exception(
            'Although the filename extension indicates the file '
            'is a %s file, it was not recognized as one. '
            'Found mime types: %s' % (extension, audio.mime))

    mimetype = audio.mime[0]

    # For a strange, unknown reason, the audio variable must be
    # deleted before opening cloud storage. If not, cloud storage
    # throws a very mysterious error that entails a mutagen
    # object being recursively passed around in app engine.
    del audio

    # Audio files are stored to the datastore in the dev env, and to GCS
    # in production.
    file_system_class = fs_services.get_entity_file_system_class()
    fs = fs_domain.AbstractFileSystem(file_system_class(entity_type, entity_id))
    fs.commit(user_id, 'audio/%s' % filename, raw_audio_file, mimetype=mimetype)


class AudioUploadHandler(base.BaseHandler):
    """Handles audio file uploads (to Google Cloud Storage in production, and
    to the local datastore in dev).
    """

    @acl_decorators.can_voiceover_exploration
    def post(self, exploration_id):
        """Saves an audio file uploaded by a content creator."""
        raw_audio_file = self.request.get('raw_audio_file')
        filename = self.payload.get('filename')
        try:
            _save_audio_file(
                raw_audio_file, filename, feconf.ENTITY_TYPE_EXPLORATION,
                exploration_id, self.user_id)
        except Exception as e:
            raise self.InvalidInputException(e)

        self.render_json({'filename': filename})


class StartedTranslationTutorialEventHandler(base.BaseHandler):
    """Records that this user has started the state translation tutorial."""

    @acl_decorators.can_play_exploration
    def post(self, unused_exploration_id):
        """Handles POST requests."""
        user_services.record_user_started_state_translation_tutorial(
            self.user_id)
        self.render_json({})


class UserVoicoverApplicationsHandler(base.BaseHandler):
    """Handler for the voiceover applications submitted by the user."""

    GET_HANDLER_ERROR_RETURN_TYPE = feconf.HANDLER_TYPE_JSON

<<<<<<< HEAD
    @acl_decorators.can_access_voiceover_applications
=======
    @acl_decorators.can_view_voiceover_applications
>>>>>>> 36a01c1f
    def get(self, purpose):
        """Handles GET requests."""
        if purpose == feconf.VOICEOVER_APPLICATION_REVIEW:
            voiceover_applications = (
                voiceover_services.get_reviewable_voiceover_applications(
                    self.user_id))
        elif purpose == feconf.VOICEOVER_APPLICATION_STATUS:
            status = self.request.get('status')
            voiceover_applications = (
                voiceover_services.get_user_submitted_voiceover_applications(
                    self.user_id, status=status))
        else:
            raise self.PageNotFoundException

        self.values = {
            'voiceover_applications': [
                v_a.to_dict() for v_a in voiceover_applications]
        }
        self.render_json(self.values)


class VoicoverApplicationHandler(base.BaseHandler):
    """Handler for the voiceover application."""

    @acl_decorators.can_review_voiceover_application
    def put(self, voiceover_application_id):

        action = self.payload.get('action')

        if action == suggestion_models.ACTION_TYPE_ACCEPT:
            voiceover_services.accept_voiceover_application(
                voiceover_application_id, self.user_id)
        elif action == suggestion_models.ACTION_TYPE_REJECT:
            review_message = self.payload.get('review_message')
            voiceover_services.reject_voiceover_application(
                voiceover_application_id, self.user_id, review_message)
        else:
            raise self.InvalidInputException('Invalid action.')

        self.render_json({})

    @acl_decorators.can_submit_voiceover_application
    def post(self):
        raw_audio_file = self.request.get('raw_audio_file')

        target_type = self.payload.get('target_type')
        target_id = self.payload.get('target_id')
        language_code = self.payload.get('language_code')
        voiceover_content = self.payload.get('voiceover_content')
        filename = (
            self.user_id + utils.generate_random_string(6) + '.mp3')

        try:
            _save_audio_file(
                raw_audio_file, filename,
                feconf.ENTITY_TYPE_VOICEOVER_APPLICATION, target_id,
                self.user_id)
<<<<<<< HEAD
            voiceover_services.create_new_voiceover_application(
                target_type, target_id, language_code, voiceover_content,
                filename, self.user_id)
        except Exception as e:
=======
        except Exception as e:
            raise self.InvalidInputException(e)

        try:
            voiceover_services.create_new_voiceover_application(
                target_type, target_id, language_code, voiceover_content,
                filename, self.user_id)
        except utils.ValidationError as e:
>>>>>>> 36a01c1f
            raise self.InvalidInputException(e)

        self.render_json({})


class VoiceoverApplicationTextHandler(base.BaseHandler):
    """Handler for voiceover application content."""

    GET_HANDLER_ERROR_RETURN_TYPE = feconf.HANDLER_TYPE_JSON

    @acl_decorators.can_submit_voiceover_application
    def get(self, target_type, target_id):
        language_code = self.request.get('language_code')

        try:
            text = voiceover_services.get_text_to_create_voiceover_application(
                target_type, target_id, language_code)
        except Exception as e:
            raise self.InvalidInputException(e)
        self.render_json({'text': text})<|MERGE_RESOLUTION|>--- conflicted
+++ resolved
@@ -59,19 +59,11 @@
 
     if dot_index == -1 or dot_index == 0:
         raise Exception(
-<<<<<<< HEAD
-            'No filename extension: it should have '
-            'one of the following extensions: %s' % allowed_formats)
-    if extension not in feconf.ACCEPTED_AUDIO_EXTENSIONS:
-        raise Exception(
-            'Invalid filename extension: it should have '
-=======
             'No filename extension provided. It should have '
             'one of the following extensions: %s' % allowed_formats)
     if extension not in feconf.ACCEPTED_AUDIO_EXTENSIONS:
         raise Exception(
             'Invalid filename extension provided. It should have '
->>>>>>> 36a01c1f
             'one of the following extensions: %s' % allowed_formats)
 
     tempbuffer = python_utils.string_io()
@@ -160,11 +152,7 @@
 
     GET_HANDLER_ERROR_RETURN_TYPE = feconf.HANDLER_TYPE_JSON
 
-<<<<<<< HEAD
-    @acl_decorators.can_access_voiceover_applications
-=======
     @acl_decorators.can_view_voiceover_applications
->>>>>>> 36a01c1f
     def get(self, purpose):
         """Handles GET requests."""
         if purpose == feconf.VOICEOVER_APPLICATION_REVIEW:
@@ -222,12 +210,6 @@
                 raw_audio_file, filename,
                 feconf.ENTITY_TYPE_VOICEOVER_APPLICATION, target_id,
                 self.user_id)
-<<<<<<< HEAD
-            voiceover_services.create_new_voiceover_application(
-                target_type, target_id, language_code, voiceover_content,
-                filename, self.user_id)
-        except Exception as e:
-=======
         except Exception as e:
             raise self.InvalidInputException(e)
 
@@ -236,7 +218,6 @@
                 target_type, target_id, language_code, voiceover_content,
                 filename, self.user_id)
         except utils.ValidationError as e:
->>>>>>> 36a01c1f
             raise self.InvalidInputException(e)
 
         self.render_json({})
