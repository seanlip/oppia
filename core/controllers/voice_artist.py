--- conflicted
+++ resolved
@@ -17,12 +17,6 @@
 """Controllers for the translation changes."""
 from __future__ import absolute_import  # pylint: disable=import-only-modules
 
-<<<<<<< HEAD
-import StringIO
-=======
-import datetime
->>>>>>> 97b2c375
-
 from core.controllers import acl_decorators
 from core.controllers import base
 from core.domain import fs_domain
@@ -30,11 +24,7 @@
 from core.domain import user_services
 from core.platform import models
 import feconf
-<<<<<<< HEAD
-=======
 import python_utils
-import utils
->>>>>>> 97b2c375
 
 import mutagen
 from mutagen import mp3
