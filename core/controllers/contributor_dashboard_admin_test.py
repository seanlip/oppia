--- conflicted
+++ resolved
@@ -700,7 +700,6 @@
                 }
             ]
         }
-<<<<<<< HEAD
         self.assertEqual(response, expected_response)
 
     def test_stats_data_not_calculated_without_topic_id_and_language_code(
@@ -1589,7 +1588,4 @@
             response['more'],
             False
         )
-        self.logout()
-=======
-        self.assertEqual(response, expected_response)
->>>>>>> e8d2a6e9
+        self.logout()