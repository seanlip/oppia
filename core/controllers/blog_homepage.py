--- conflicted
+++ resolved
@@ -83,13 +83,6 @@
         summary_dict = summary.to_dict()
         user_settings = user_services.get_user_settings(
             summary_dict['author_id'], strict=False)
-<<<<<<< HEAD
-        if user_settings:
-            summary_dict['author_username'] = user_settings.username
-        else:
-            summary_dict['author_username'] = 'author account deleted'
-=======
->>>>>>> d40bb8ac
         author_details = blog_services.get_blog_author_details(
             summary_dict['author_id'])
         if user_settings:
@@ -321,12 +314,7 @@
 
         self.values.update({
             'author_username': author_username,
-<<<<<<< HEAD
-            'blog_post_dict': blog_post_dict,
-=======
-            'profile_picture_data_url': profile_picture_data_url,
             'blog_post_dict': authors_blog_post_dict,
->>>>>>> d40bb8ac
             'summary_dicts': _get_blog_card_summary_dicts_for_homepage(
                 summaries[:MAX_POSTS_TO_RECOMMEND_AT_END_OF_BLOG_POST])
         })
