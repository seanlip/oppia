# Copyright 2014 The Oppia Authors. All Rights Reserved.
#
# Licensed under the Apache License, Version 2.0 (the "License");
# you may not use this file except in compliance with the License.
# You may obtain a copy of the License at
#
#      http://www.apache.org/licenses/LICENSE-2.0
#
# Unless required by applicable law or agreed to in writing, software
# distributed under the License is distributed on an "AS-IS" BASIS,
# WITHOUT WARRANTIES OR CONDITIONS OF ANY KIND, either express or implied.
# See the License for the specific language governing permissions and
# limitations under the License.

"""Controllers for the cron jobs."""

from __future__ import absolute_import  # pylint: disable=import-only-modules
from __future__ import unicode_literals  # pylint: disable=import-only-modules

import logging

from core import jobs
from core.controllers import acl_decorators
from core.controllers import base
from core.domain import activity_jobs_one_off
from core.domain import config_domain
from core.domain import cron_services
from core.domain import email_manager
from core.domain import recommendations_jobs_one_off
from core.domain import suggestion_services
from core.domain import user_jobs_one_off
from core.domain import user_services
from core.domain import wipeout_jobs_one_off
from core.platform import models
import feconf
import utils

from pipeline import pipeline

(job_models,) = models.Registry.import_models([models.NAMES.job])

# The default retention time is 2 days.
MAX_MAPREDUCE_METADATA_RETENTION_MSECS = 2 * 24 * 60 * 60 * 1000
TWENTY_FIVE_HOURS_IN_MSECS = 25 * 60 * 60 * 1000
MAX_JOBS_TO_REPORT_ON = 50


class JobStatusMailerHandler(base.BaseHandler):
    """Handler for mailing admin about job failures."""

    @acl_decorators.can_perform_cron_tasks
    def get(self):
        """Handles GET requests."""
        # TODO(sll): Get the 50 most recent failed shards, not all of them.
        failed_jobs = cron_services.get_stuck_jobs(TWENTY_FIVE_HOURS_IN_MSECS)
        if failed_jobs:
            email_subject = 'MapReduce failure alert'
            email_message = (
                '%s jobs have failed in the past 25 hours. More information '
                '(about at most %s jobs; to see more, please check the logs):'
            ) % (len(failed_jobs), MAX_JOBS_TO_REPORT_ON)

            for job in failed_jobs[:MAX_JOBS_TO_REPORT_ON]:
                email_message += '\n'
                email_message += '-----------------------------------'
                email_message += '\n'
                email_message += (
                    'Job with mapreduce ID %s (key name %s) failed. '
                    'More info:\n\n'
                    '  counters_map: %s\n'
                    '  shard_retries: %s\n'
                    '  slice_retries: %s\n'
                    '  last_update_time: %s\n'
                    '  last_work_item: %s\n'
                ) % (
                    job.mapreduce_id, job.key().name(), job.counters_map,
                    job.retries, job.slice_retries, job.update_time,
                    job.last_work_item
                )
        else:
            email_subject = 'MapReduce status report'
            email_message = 'All MapReduce jobs are running fine.'

        email_manager.send_mail_to_admin(email_subject, email_message)


class CronDashboardStatsHandler(base.BaseHandler):
    """Handler for appending dashboard stats to a list."""

    @acl_decorators.can_perform_cron_tasks
    def get(self):
        """Handles GET requests."""
        user_jobs_one_off.DashboardStatsOneOffJob.enqueue(
            user_jobs_one_off.DashboardStatsOneOffJob.create_new())


class CronUserDeletionHandler(base.BaseHandler):
    """Handler for running the user deletion one off job."""

    @acl_decorators.can_perform_cron_tasks
    def get(self):
        """Handles GET requests."""
        wipeout_jobs_one_off.UserDeletionOneOffJob.enqueue(
            wipeout_jobs_one_off.UserDeletionOneOffJob.create_new())


class CronFullyCompleteUserDeletionHandler(base.BaseHandler):
    """Handler for running the fully complete user deletion one off job."""

    @acl_decorators.can_perform_cron_tasks
    def get(self):
        """Handles GET requests."""
        wipeout_jobs_one_off.FullyCompleteUserDeletionOneOffJob.enqueue(
            wipeout_jobs_one_off.FullyCompleteUserDeletionOneOffJob
            .create_new()
        )


class CronExplorationRecommendationsHandler(base.BaseHandler):
    """Handler for computing exploration recommendations."""

    @acl_decorators.can_perform_cron_tasks
    def get(self):
        """Handles GET requests."""
        job_class = (
            recommendations_jobs_one_off.ExplorationRecommendationsOneOffJob)
        job_class.enqueue(job_class.create_new())


class CronActivitySearchRankHandler(base.BaseHandler):
    """Handler for computing activity search ranks."""

    @acl_decorators.can_perform_cron_tasks
    def get(self):
        """Handles GET requests."""
        activity_jobs_one_off.IndexAllActivitiesJobManager.enqueue(
            activity_jobs_one_off.IndexAllActivitiesJobManager.create_new())


class CronMapreduceCleanupHandler(base.BaseHandler):
    """Handler for cleaning up data items of completed map/reduce jobs."""

    @acl_decorators.can_perform_cron_tasks
    def get(self):
        """Clean up intermediate data items for completed M/R jobs that
        started more than MAX_MAPREDUCE_METADATA_RETENTION_MSECS milliseconds
        ago.

        Map/reduce runs leave around a large number of rows in several
        tables.  This data is useful to have around for a while:
        - it helps diagnose any problems with jobs that may be occurring
        - it shows where resource usage is occurring
        However, after a few days, this information is less relevant, and
        should be cleaned up.
        """
        recency_msec = MAX_MAPREDUCE_METADATA_RETENTION_MSECS

        num_cleaned = 0

        min_age_msec = recency_msec
        # Only consider jobs that started at most 1 week before recency_msec.
        max_age_msec = recency_msec + 7 * 24 * 60 * 60 * 1000
        # The latest start time that a job scheduled for cleanup may have.
        max_start_time_msec = (
            utils.get_current_time_in_millisecs() - min_age_msec)

        # Get all pipeline ids from jobs that started between max_age_msecs
        # and max_age_msecs + 1 week, before now.
        pipeline_id_to_job_instance = {}

        job_instances = job_models.JobModel.get_recent_jobs(1000, max_age_msec)
        for job_instance in job_instances:
            if (job_instance.time_started_msec < max_start_time_msec and not
                    job_instance.has_been_cleaned_up):
                if 'root_pipeline_id' in job_instance.metadata:
                    pipeline_id = job_instance.metadata['root_pipeline_id']
                    pipeline_id_to_job_instance[pipeline_id] = job_instance

        # Clean up pipelines.
        for pline in pipeline.get_root_list()['pipelines']:
            pipeline_id = pline['pipelineId']
            job_definitely_terminated = (
                pline['status'] == 'done' or
                pline['status'] == 'aborted' or
                pline['currentAttempt'] > pline['maxAttempts'])
            have_start_time = 'startTimeMs' in pline
            job_started_too_long_ago = (
                have_start_time and
                pline['startTimeMs'] < max_start_time_msec)

            if (job_started_too_long_ago or
                    (not have_start_time and job_definitely_terminated)):
                # At this point, the map/reduce pipeline is either in a
                # terminal state, or has taken so long that there's no
                # realistic possibility that there might be a race condition
                # between this and the job actually completing.
                if pipeline_id in pipeline_id_to_job_instance:
                    job_instance = pipeline_id_to_job_instance[pipeline_id]
                    job_instance.has_been_cleaned_up = True
                    job_instance.put()

                # This enqueues a deferred cleanup item.
                p = pipeline.Pipeline.from_id(pipeline_id)
                if p:
                    p.cleanup()
                    num_cleaned += 1

        logging.warning('%s MR jobs cleaned up.' % num_cleaned)

        if job_models.JobModel.do_unfinished_jobs_exist(
                cron_services.MapReduceStateModelsCleanupManager.__name__):
            logging.warning('A previous cleanup job is still running.')
        else:
            cron_services.MapReduceStateModelsCleanupManager.enqueue(
                cron_services.MapReduceStateModelsCleanupManager.create_new(),
                additional_job_params={
                    jobs.MAPPER_PARAM_MAX_START_TIME_MSEC: max_start_time_msec
                })
            logging.warning(
                'Deletion jobs for auxiliary MapReduce entities kicked off.')

        if job_models.JobModel.do_unfinished_jobs_exist(
                cron_services.JobModelsCleanupManager.__name__):
            logging.warning(
                'A previous JobModels cleanup job is still running.')
        else:
            cron_services.JobModelsCleanupManager.enqueue(
                cron_services.JobModelsCleanupManager.create_new())
            logging.warning('Deletion jobs for JobModels entities kicked off.')


class CronMailReviewersContributorDashboardSuggestionsHandler(
        base.BaseHandler):
    """Handler for mailing reviewers suggestions on the Contributor
    Dashboard that need review.
    """

    @acl_decorators.can_perform_cron_tasks
    def get(self):
        """Sends each reviewer an email with up to
        suggestion_services.MAX_NUMBER_OF_SUGGESTIONS_TO_EMAIL_REVIEWER
        suggestions that have been waiting the longest for review, based on
        their reviewing permissions.
        """
        # Only execute this job if it's possible to send the emails.
        if feconf.CAN_SEND_EMAILS and (
                config_domain
                .CONTRIBUTOR_DASHBOARD_REVIEWER_EMAILS_IS_ENABLED.value):
            reviewer_ids = user_services.get_reviewer_user_ids_to_notify()
            reviewers_suggestion_email_infos = (
                suggestion_services
                .get_suggestions_waiting_for_review_info_to_notify_reviewers(
                    reviewer_ids))
            email_manager.send_mail_to_notify_contributor_dashboard_reviewers(
                reviewer_ids, reviewers_suggestion_email_infos)


class CronMailAdminContributorDashboardReviewIssuesHandler(
        base.BaseHandler):
    """Handler for mailing admins if there are issues that are causing a longer
    reviewer turnaround time on the Contributor Dashboard.
    """

    @acl_decorators.can_perform_cron_tasks
    def get(self):
        """Sends each admin up to two emails: an email to alert the admins that
        there are suggestion types that need more reviewers and/or an email
        to alert the admins that specific suggestions have been waiting too long
        to get reviewed.
        """
<<<<<<< HEAD
        if not feconf.CAN_SEND_EMAILS:
            return
        if config_domain.NOTIFY_ADMINS_REVIEWERS_NEEDED_IS_ENABLED.value:
            admin_ids = user_services.get_user_ids_by_role(
                feconf.ROLE_ID_ADMIN)
            suggestion_types_need_reviewers = (
                suggestion_services
                .get_suggestion_types_that_need_reviewers()
            )
            email_manager.send_mail_to_notify_admins_reviewers_needed(
                admin_ids, suggestion_types_need_reviewers)
        if (
                config_domain
                .NOTIFY_ADMINS_SUGGESTIONS_WAITING_TOO_LONG_IS_ENABLED
                .value):
            admin_ids = user_services.get_user_ids_by_role(
                feconf.ROLE_ID_ADMIN)
            suggestions_waiting_too_long_for_review_info = (
                suggestion_services
                .get_suggestions_waiting_too_long_for_review_info()
            )
            (
                email_manager
                .send_mail_to_notify_admins_suggestions_waiting_long(
                    admin_ids, suggestions_waiting_too_long_for_review_info)
            )
=======
        # Only execute this job if it's possible to send the emails.
        if feconf.CAN_SEND_EMAILS:
            if config_domain.NOTIFY_ADMINS_REVIEWERS_NEEDED_IS_ENABLED.value:
                admin_ids = user_services.get_user_ids_by_role(
                    feconf.ROLE_ID_ADMIN)
                suggestion_types_needing_reviewers = (
                    suggestion_services
                    .get_suggestion_types_that_need_reviewers()
                )
                email_manager.send_mail_to_notify_admins_reviewers_needed(
                    admin_ids, suggestion_types_needing_reviewers)
>>>>>>> 18c81df0
<|MERGE_RESOLUTION|>--- conflicted
+++ resolved
@@ -268,18 +268,17 @@
         to alert the admins that specific suggestions have been waiting too long
         to get reviewed.
         """
-<<<<<<< HEAD
         if not feconf.CAN_SEND_EMAILS:
             return
         if config_domain.NOTIFY_ADMINS_REVIEWERS_NEEDED_IS_ENABLED.value:
             admin_ids = user_services.get_user_ids_by_role(
                 feconf.ROLE_ID_ADMIN)
-            suggestion_types_need_reviewers = (
+            suggestion_types_needing_reviewers = (
                 suggestion_services
                 .get_suggestion_types_that_need_reviewers()
             )
             email_manager.send_mail_to_notify_admins_reviewers_needed(
-                admin_ids, suggestion_types_need_reviewers)
+                admin_ids, suggestion_types_needing_reviewers)
         if (
                 config_domain
                 .NOTIFY_ADMINS_SUGGESTIONS_WAITING_TOO_LONG_IS_ENABLED
@@ -294,17 +293,4 @@
                 email_manager
                 .send_mail_to_notify_admins_suggestions_waiting_long(
                     admin_ids, suggestions_waiting_too_long_for_review_info)
-            )
-=======
-        # Only execute this job if it's possible to send the emails.
-        if feconf.CAN_SEND_EMAILS:
-            if config_domain.NOTIFY_ADMINS_REVIEWERS_NEEDED_IS_ENABLED.value:
-                admin_ids = user_services.get_user_ids_by_role(
-                    feconf.ROLE_ID_ADMIN)
-                suggestion_types_needing_reviewers = (
-                    suggestion_services
-                    .get_suggestion_types_that_need_reviewers()
-                )
-                email_manager.send_mail_to_notify_admins_reviewers_needed(
-                    admin_ids, suggestion_types_needing_reviewers)
->>>>>>> 18c81df0
+            )