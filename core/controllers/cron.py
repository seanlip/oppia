# Copyright 2014 The Oppia Authors. All Rights Reserved.
#
# Licensed under the Apache License, Version 2.0 (the "License");
# you may not use this file except in compliance with the License.
# You may obtain a copy of the License at
#
#      http://www.apache.org/licenses/LICENSE-2.0
#
# Unless required by applicable law or agreed to in writing, software
# distributed under the License is distributed on an "AS-IS" BASIS,
# WITHOUT WARRANTIES OR CONDITIONS OF ANY KIND, either express or implied.
# See the License for the specific language governing permissions and
# limitations under the License.

"""Controllers for the cron jobs."""

from __future__ import annotations

from core import feconf
from core.controllers import acl_decorators
from core.controllers import base
from core.domain import app_feedback_report_services
from core.domain import beam_job_services
from core.domain import config_domain
from core.domain import cron_services
from core.domain import email_manager
from core.domain import story_services
from core.domain import suggestion_services
from core.domain import taskqueue_services
from core.domain import user_services
from core.jobs.batch_jobs import blog_post_search_indexing_jobs
from core.jobs.batch_jobs import exp_recommendation_computation_jobs
from core.jobs.batch_jobs import exp_search_indexing_jobs
from core.jobs.batch_jobs import suggestion_stats_computation_jobs
from core.jobs.batch_jobs import user_stats_computation_jobs

from typing import Dict


class CronModelsCleanupHandler(
    base.BaseHandler[Dict[str, str], Dict[str, str]]
):
    """Handler for cleaning up models that are marked as deleted and marking
    specific types of models as deleted.
    """

    GET_HANDLER_ERROR_RETURN_TYPE = feconf.HANDLER_TYPE_JSON
    URL_PATH_ARGS_SCHEMAS: Dict[str, str] = {}
    HANDLER_ARGS_SCHEMAS: Dict[str, Dict[str, str]] = {'GET': {}}

    @acl_decorators.can_perform_cron_tasks
    def get(self) -> None:
        """Cron handler that hard-deletes all models that were marked as deleted
        (have deleted field set to True) more than some period of time ago.
        Also, for some types of models (that we shouldn't keep for long time)
        mark them as deleted if they were last updated more than some period
        of time ago.

        The time periods are specified in the cron_services as a constant.
        """
        cron_services.delete_models_marked_as_deleted()
        cron_services.mark_outdated_models_as_deleted()
        return self.render_json({})


class CronUserDeletionHandler(
    base.BaseHandler[Dict[str, str], Dict[str, str]]
):
    """Handler for running the user deletion one off job."""

    GET_HANDLER_ERROR_RETURN_TYPE = feconf.HANDLER_TYPE_JSON
    URL_PATH_ARGS_SCHEMAS: Dict[str, str] = {}
    HANDLER_ARGS_SCHEMAS: Dict[str, Dict[str, str]] = {'GET': {}}

    @acl_decorators.can_perform_cron_tasks
    def get(self) -> None:
        """Handles GET requests."""
        taskqueue_services.defer(
            taskqueue_services.FUNCTION_ID_DELETE_USERS_PENDING_TO_BE_DELETED,
            taskqueue_services.QUEUE_NAME_ONE_OFF_JOBS)
        return self.render_json({})


class CronFullyCompleteUserDeletionHandler(
    base.BaseHandler[Dict[str, str], Dict[str, str]]
):
    """Handler for running the fully complete user deletion one off job."""

    GET_HANDLER_ERROR_RETURN_TYPE = feconf.HANDLER_TYPE_JSON
    URL_PATH_ARGS_SCHEMAS: Dict[str, str] = {}
    HANDLER_ARGS_SCHEMAS: Dict[str, Dict[str, str]] = {'GET': {}}

    @acl_decorators.can_perform_cron_tasks
    def get(self) -> None:
        """Handles GET requests."""
        taskqueue_services.defer(
            taskqueue_services.FUNCTION_ID_CHECK_COMPLETION_OF_USER_DELETION,
            taskqueue_services.QUEUE_NAME_ONE_OFF_JOBS)
        return self.render_json({})


class CronMailReviewersContributorDashboardSuggestionsHandler(
    base.BaseHandler[Dict[str, str], Dict[str, str]]
):
    """Handler for mailing reviewers suggestions on the Contributor
    Dashboard that need review.
    """

    GET_HANDLER_ERROR_RETURN_TYPE = feconf.HANDLER_TYPE_JSON
    URL_PATH_ARGS_SCHEMAS: Dict[str, str] = {}
    HANDLER_ARGS_SCHEMAS: Dict[str, Dict[str, str]] = {'GET': {}}

    @acl_decorators.can_perform_cron_tasks
    def get(self) -> None:
        """Sends each reviewer an email with up to
        suggestion_services.MAX_NUMBER_OF_SUGGESTIONS_TO_EMAIL_REVIEWER
        suggestions that have been waiting the longest for review, based on
        their reviewing permissions.
        """
        # Only execute this job if it's possible to send the emails and there
        # are reviewers to notify.
        if not feconf.CAN_SEND_EMAILS:
            return self.render_json({})
        if not (config_domain
                .CONTRIBUTOR_DASHBOARD_REVIEWER_EMAILS_IS_ENABLED.value):
            return self.render_json({})
        reviewer_ids = user_services.get_reviewer_user_ids_to_notify()
        if not reviewer_ids:
            return self.render_json({})

        reviewers_suggestion_email_infos = (
            suggestion_services
            .get_suggestions_waiting_for_review_info_to_notify_reviewers(
                reviewer_ids))
        email_manager.send_mail_to_notify_contributor_dashboard_reviewers(
            reviewer_ids, reviewers_suggestion_email_infos)
        return self.render_json({})


class CronMailAdminContributorDashboardBottlenecksHandler(
    base.BaseHandler[Dict[str, str], Dict[str, str]]
):
    """Handler for mailing admins if there are bottlenecks that are causing a
    longer reviewer turnaround time on the Contributor Dashboard.
    """

    GET_HANDLER_ERROR_RETURN_TYPE = feconf.HANDLER_TYPE_JSON
    URL_PATH_ARGS_SCHEMAS: Dict[str, str] = {}
    HANDLER_ARGS_SCHEMAS: Dict[str, Dict[str, str]] = {'GET': {}}

    @acl_decorators.can_perform_cron_tasks
    def get(self) -> None:
        """Sends each admin up to two emails: an email to alert the admins that
        there are suggestion types that need more reviewers and/or an email
        to alert the admins that specific suggestions have been waiting too long
        to get reviewed.
        """
        if not feconf.CAN_SEND_EMAILS:
            return self.render_json({})

        admin_ids = user_services.get_user_ids_by_role(
            feconf.ROLE_ID_CURRICULUM_ADMIN)
        question_admin_ids = user_services.get_user_ids_by_role(
            feconf.ROLE_ID_QUESTION_ADMIN)
        translation_admin_ids = user_services.get_user_ids_by_role(
            feconf.ROLE_ID_TRANSLATION_ADMIN)

        if (
                config_domain
                .ENABLE_ADMIN_NOTIFICATIONS_FOR_REVIEWER_SHORTAGE.value):
            suggestion_types_needing_reviewers = (
                suggestion_services
                .get_suggestion_types_that_need_reviewers()
            )
            email_manager.send_mail_to_notify_admins_that_reviewers_are_needed(
                admin_ids,
                translation_admin_ids,
                question_admin_ids,
                suggestion_types_needing_reviewers)
        if (
                config_domain
                .ENABLE_ADMIN_NOTIFICATIONS_FOR_SUGGESTIONS_NEEDING_REVIEW
                .value):
            info_about_suggestions_waiting_too_long_for_review = (
                suggestion_services
                .get_info_about_suggestions_waiting_too_long_for_review()
            )
            (
                email_manager
                .send_mail_to_notify_admins_suggestions_waiting_long(
                    admin_ids,
                    translation_admin_ids,
                    question_admin_ids,
                    info_about_suggestions_waiting_too_long_for_review)
            )
        return self.render_json({})


class CronAppFeedbackReportsScrubberHandlerPage(
    base.BaseHandler[Dict[str, str], Dict[str, str]]
):
    """Handler for scrubbing app feedback reports that are expiring."""

    URL_PATH_ARGS_SCHEMAS: Dict[str, str] = {}
    HANDLER_ARGS_SCHEMAS: Dict[str, Dict[str, str]] = {'GET': {}}

    @acl_decorators.can_perform_cron_tasks
    def get(self) -> None:
        """Handles GET requests to scrub reports. This cron handler scrubs all
        app feedback report models that are expiring; expired reports have a
        created_on field at least feconf.APP_FEEDBACK_REPORT_MAX_NUMBER_OF_DAYS
        before tthe date this services is called.
        """
        app_feedback_report_services.scrub_all_unscrubbed_expiring_reports(
            feconf.APP_FEEDBACK_REPORT_SCRUBBER_BOT_ID)


class CronDashboardStatsHandler(
    base.BaseHandler[Dict[str, str], Dict[str, str]]
):
    """Handler for appending dashboard stats to a list."""

    GET_HANDLER_ERROR_RETURN_TYPE = feconf.HANDLER_TYPE_JSON
    URL_PATH_ARGS_SCHEMAS: Dict[str, str] = {}
    HANDLER_ARGS_SCHEMAS: Dict[str, Dict[str, str]] = {'GET': {}}

    @acl_decorators.can_perform_cron_tasks
    def get(self) -> None:
        """Handles GET requests."""
        beam_job_services.run_beam_job(
            job_class=(
                user_stats_computation_jobs.CollectWeeklyDashboardStatsJob))


class CronExplorationRecommendationsHandler(
    base.BaseHandler[Dict[str, str], Dict[str, str]]
):
    """Handler for computing exploration recommendations."""

    GET_HANDLER_ERROR_RETURN_TYPE = feconf.HANDLER_TYPE_JSON
    URL_PATH_ARGS_SCHEMAS: Dict[str, str] = {}
    HANDLER_ARGS_SCHEMAS: Dict[str, Dict[str, str]] = {'GET': {}}

    @acl_decorators.can_perform_cron_tasks
    def get(self) -> None:
        """Handles GET requests."""
        beam_job_services.run_beam_job(
            job_class=(
                exp_recommendation_computation_jobs
                .ComputeExplorationRecommendationsJob))


class CronActivitySearchRankHandler(
    base.BaseHandler[Dict[str, str], Dict[str, str]]
):
    """Handler for computing activity search ranks."""

    GET_HANDLER_ERROR_RETURN_TYPE = feconf.HANDLER_TYPE_JSON
    URL_PATH_ARGS_SCHEMAS: Dict[str, str] = {}
    HANDLER_ARGS_SCHEMAS: Dict[str, Dict[str, str]] = {'GET': {}}

    @acl_decorators.can_perform_cron_tasks
    def get(self) -> None:
        """Handles GET requests."""
        beam_job_services.run_beam_job(
            job_class=exp_search_indexing_jobs.IndexExplorationsInSearchJob)


class CronBlogPostSearchRankHandler(
    base.BaseHandler[Dict[str, str], Dict[str, str]]
):
    """Handler for indexing blog post in search handler."""

    GET_HANDLER_ERROR_RETURN_TYPE = feconf.HANDLER_TYPE_JSON
    URL_PATH_ARGS_SCHEMAS: Dict[str, str] = {}
    HANDLER_ARGS_SCHEMAS: Dict[str, Dict[str, str]] = {'GET': {}}

    @acl_decorators.can_perform_cron_tasks
    def get(self) -> None:
        """Handles GET requests."""
        beam_job_services.run_beam_job(
            job_class=blog_post_search_indexing_jobs.IndexBlogPostsInSearchJob
        )


class CronTranslationContributionStatsHandler(
    base.BaseHandler[Dict[str, str], Dict[str, str]]
):
    """Handler for running the translation contribution stats populate job."""

    GET_HANDLER_ERROR_RETURN_TYPE = feconf.HANDLER_TYPE_JSON
    URL_PATH_ARGS_SCHEMAS: Dict[str, str] = {}
    HANDLER_ARGS_SCHEMAS: Dict[str, Dict[str, str]] = {'GET': {}}

    @acl_decorators.can_perform_cron_tasks
    def get(self) -> None:
        """Handles GET requests."""
        beam_job_services.run_beam_job(
            job_class=(
                suggestion_stats_computation_jobs
<<<<<<< HEAD
                .GenerateTranslationContributionStatsJob))


class CronMailChapterPublicationsNotificationsHandler(
    base.BaseHandler[Dict[str, str], Dict[str, str]]
):
    """Handler for mailing curriculum admins to remind them about behind
    schedule and upcoming (within 14 days) chapter launches.
    """

    GET_HANDLER_ERROR_RETURN_TYPE = feconf.HANDLER_TYPE_JSON
    URL_PATH_ARGS_SCHEMAS: Dict[str, str] = {}
    HANDLER_ARGS_SCHEMAS: Dict[str, Dict[str, str]] = {'GET': {}}

    @acl_decorators.can_perform_cron_tasks
    def get(self) -> None:
        """Sends each curriculum admin mail to notify them about behind schedule
        and upcoming (within 14 days) chapter launches.
        """
        if not feconf.CAN_SEND_EMAILS:
            return self.render_json({})

        admin_ids = user_services.get_user_ids_by_role(
            feconf.ROLE_ID_CURRICULUM_ADMIN)
        chapter_notifications = story_services.get_chapter_notification_dicts()
        email_manager.send_reminder_mail_to_notify_curriculum_admins(
            admin_ids, chapter_notifications['overdue_stories_dicts'],
            chapter_notifications['upcoming_stories_dicts'])
        return self.render_json({})
=======
                .GenerateContributionStatsJob))
>>>>>>> 9b7fca2e
<|MERGE_RESOLUTION|>--- conflicted
+++ resolved
@@ -298,8 +298,7 @@
         beam_job_services.run_beam_job(
             job_class=(
                 suggestion_stats_computation_jobs
-<<<<<<< HEAD
-                .GenerateTranslationContributionStatsJob))
+                .GenerateContributionStatsJob))
 
 
 class CronMailChapterPublicationsNotificationsHandler(
@@ -327,7 +326,4 @@
         email_manager.send_reminder_mail_to_notify_curriculum_admins(
             admin_ids, chapter_notifications['overdue_stories_dicts'],
             chapter_notifications['upcoming_stories_dicts'])
-        return self.render_json({})
-=======
-                .GenerateContributionStatsJob))
->>>>>>> 9b7fca2e
+        return self.render_json({})