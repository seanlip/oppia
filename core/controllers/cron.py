--- conflicted
+++ resolved
@@ -229,17 +229,10 @@
             logging.warning('Deletion jobs for JobModels entities kicked off.')
 
 
-<<<<<<< HEAD
-class CronMailContributorDashboardReviewerOpportunitiesHandler(
-        base.BaseHandler):
-    """Handler for mailing reviewers review opportunities on the Contributor
-    Dashboard.
-=======
 class CronMailReviewersContributorDashboardSuggestionsHandler(
         base.BaseHandler):
     """Handler for mailing reviewers suggestions on the Contributor
     Dashboard that need review.
->>>>>>> c3ea04d6
     """
 
     @acl_decorators.can_perform_cron_tasks
@@ -252,18 +245,13 @@
         # Only execute this job if it's possible to send the emails.
         if feconf.CAN_SEND_EMAILS and (
                 config_domain
-<<<<<<< HEAD
-                .NOTIFY_CONTRIBUTOR_DASHBOARD_REVIEWERS_IS_ENABLED.value):
-=======
                 .CONTRIBUTOR_DASHBOARD_REVIEWER_EMAILS_IS_ENABLED.value):
->>>>>>> c3ea04d6
             reviewer_ids = user_services.get_reviewer_user_ids_to_notify()
             reviewers_suggestion_email_infos = (
                 suggestion_services
                 .get_suggestions_waiting_for_review_info_to_notify_reviewers(
                     reviewer_ids))
-<<<<<<< HEAD
-            email_manager.send_mail_to_notify_contributor_dashboard_reviewers(
+            email_manager.send_reviewers_contributor_dashboard_suggestions(
                 reviewer_ids, reviewers_suggestion_email_infos)
 
 
@@ -290,8 +278,4 @@
                     .get_suggestion_types_that_need_reviewers()
                 )
                 email_manager.send_mail_to_notify_admins_reviewers_needed(
-                    admin_ids, suggestion_types_need_reviewers)
-=======
-            email_manager.send_reviewers_contributor_dashboard_suggestions(
-                reviewer_ids, reviewers_suggestion_email_infos)
->>>>>>> c3ea04d6
+                    admin_ids, suggestion_types_need_reviewers)