--- conflicted
+++ resolved
@@ -532,16 +532,11 @@
             user_settings = user_services.get_user_settings(
                 self.user_id, strict=False)
             self.render_json({
-<<<<<<< HEAD
-                'is_moderator': user_services.is_moderator(self.user_id),
-                'is_curriculum_admin': (
-                    user_services.is_curriculum_admin(self.user_id)),
-=======
-                'role': self.role,
+                'roles': self.roles,
                 'is_moderator': (
-                    user_services.is_at_least_moderator(self.user_id)),
-                'is_admin': user_services.is_admin(self.user_id),
->>>>>>> 264c2c09
+                    user_services.is_moderator(self.user_id)),
+                'is_curriculum_admin': user_services.is_curriculum_admin(
+                    self.user_id),
                 'is_super_admin': self.current_user_is_super_admin,
                 'is_topic_manager': (
                     user_services.is_topic_manager(self.user_id)),
