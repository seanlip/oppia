--- conflicted
+++ resolved
@@ -35,7 +35,7 @@
 from core.domain import user_services
 from core.domain import wipeout_service
 
-from typing import Callable, Dict, Optional, TypedDict
+from typing import Callable, Dict, List, Optional, TypedDict
 
 
 class ProfileHandler(
@@ -248,11 +248,31 @@
         self.render_json({'status': status})
 
 
-<<<<<<< HEAD
-class EmailPreferencesHandler(base.BaseHandler):
+class EmailPreferencesDict(TypedDict):
+    """Dictionary that represents Email preferences."""
+
+    can_receive_email_updates: bool
+    can_receive_editor_role_email: bool
+    can_receive_feedback_message_email: bool
+    can_receive_subscription_email: bool
+
+
+class EmailPreferencesHandlerNormalizedPayloadDict(TypedDict):
+    """Dict representation of EmailPreferencesHandler's
+    normalized_payload dictionary.
+    """
+
+    data: EmailPreferencesDict
+
+
+class EmailPreferencesHandler(
+    base.BaseHandler[
+        EmailPreferencesHandlerNormalizedPayloadDict, Dict[str, str]
+    ]
+):
     """Handles requests for the email preferences."""
 
-    URL_PATH_ARGS_SCHEMAS = {}
+    URL_PATH_ARGS_SCHEMAS: Dict[str, str] = {}
     HANDLER_ARGS_SCHEMAS = {
         'GET': {},
         'PUT': {
@@ -288,8 +308,9 @@
     GET_HANDLER_ERROR_RETURN_TYPE = feconf.HANDLER_TYPE_JSON
 
     @acl_decorators.can_manage_own_account
-    def get(self):
+    def get(self) -> None:
         """Handles GET requests."""
+        assert self.user_id is not None
         user_email_preferences = user_services.get_email_preferences(
             self.user_id)
         self.values.update({
@@ -305,9 +326,11 @@
         self.render_json(self.values)
 
     @acl_decorators.can_manage_own_account
-    def put(self):
+    def put(self) -> None:
         """Handles PUT requests."""
-        data = self.normalized_payload.get('data')
+        assert self.normalized_payload is not None
+        assert self.user_id is not None
+        data = self.normalized_payload['data']
         bulk_email_signup_message_should_be_shown = (
             user_services.update_email_preferences(
                 self.user_id, data['can_receive_email_updates'],
@@ -323,10 +346,12 @@
         })
 
 
-class ProfilePictureDataUrlHandler(base.BaseHandler):
+class ProfilePictureDataUrlHandler(
+    base.BaseHandler[Dict[str, str], Dict[str, str]]
+):
     """Handles requests for the profile picture data url."""
 
-    URL_PATH_ARGS_SCHEMAS = {}
+    URL_PATH_ARGS_SCHEMAS: Dict[str, str] = {}
     HANDLER_ARGS_SCHEMAS = {
         'GET': {},
         'PUT': {
@@ -341,8 +366,9 @@
     GET_HANDLER_ERROR_RETURN_TYPE = feconf.HANDLER_TYPE_JSON
 
     @acl_decorators.can_manage_own_account
-    def get(self):
+    def get(self) -> None:
         """Handles GET requests."""
+        assert self.user_id is not None
         user_settings = user_services.get_user_settings(self.user_id)
 
         self.values.update({
@@ -351,21 +377,52 @@
         self.render_json(self.values)
 
     @acl_decorators.can_manage_own_account
-    def put(self):
+    def put(self) -> None:
         """Handles PUT requests."""
-        data = self.normalized_payload.get('data')
+        assert self.user_id is not None
+        assert self.normalized_payload is not None
+        data = self.normalized_payload['data']
         user_services.update_profile_picture_data_url(self.user_id, data)
 
         self.render_json({'data': data})
 
 
-class PreferencesHandler(base.BaseHandler):
-=======
-class PreferencesHandler(base.BaseHandler[Dict[str, str], Dict[str, str]]):
->>>>>>> 8bb2b53b
+class SubscriptionListDict(TypedDict):
+    """Dictionary that represents Subscription list."""
+
+    creator_picture_data_url: str
+    creator_username: str
+    creator_impact: int
+
+
+class PreferencesDict(TypedDict):
+    """Dictionary that represents preferences."""
+
+    preferred_language_codes: List[str]
+    preferred_site_language_code: Optional[str]
+    preferred_audio_language_code: Optional[str]
+    default_dashboard: str
+    user_bio: str
+    subject_interests: List[str]
+    subscription_list: SubscriptionListDict
+
+
+class PreferencesHandlerNormalizedPayloadDict(TypedDict):
+    """Dict representation of PreferencesHandler's
+    normalized_payload dictionary.
+    """
+
+    data: PreferencesDict
+
+
+class PreferencesHandler(
+    base.BaseHandler[
+        PreferencesHandlerNormalizedPayloadDict, Dict[str, str]
+    ]
+):
     """Provides data for the preferences page."""
 
-    URL_PATH_ARGS_SCHEMAS = {}
+    URL_PATH_ARGS_SCHEMAS: Dict[str, str] = {}
     HANDLER_ARGS_SCHEMAS = {
         'GET': {},
         'PUT': {
@@ -488,8 +545,9 @@
     @acl_decorators.can_manage_own_account
     def put(self) -> None:
         """Handles PUT requests."""
-<<<<<<< HEAD
-        data = self.normalized_payload.get('data')
+        assert self.user_id is not None
+        assert self.normalized_payload is not None
+        data = self.normalized_payload['data']
         user_settings = user_services.get_user_settings(self.user_id)
 
         user_services.update_user_bio(self.user_id, data['user_bio'])
@@ -497,52 +555,14 @@
             self.user_id, data['subject_interests'])
         user_services.update_preferred_language_codes(
             self.user_id, data['preferred_language_codes'])
-        user_services.update_preferred_site_language_code(
-            self.user_id, data['preferred_site_language_code'])
-        user_services.update_preferred_audio_language_code(
-            self.user_id, data['preferred_audio_language_code'])
+        if data['preferred_site_language_code'] is not None:
+            user_services.update_preferred_site_language_code(
+                self.user_id, data['preferred_site_language_code'])
+        if data['preferred_audio_language_code'] is not None:
+            user_services.update_preferred_audio_language_code(
+                self.user_id, data['preferred_audio_language_code'])
         user_services.update_user_default_dashboard(
             self.user_id, data['default_dashboard'])
-=======
-        assert self.user_id is not None
-        update_type = self.payload.get('update_type')
-        data = self.payload.get('data')
-        bulk_email_signup_message_should_be_shown = False
-        if update_type == 'user_bio':
-            if len(data) > feconf.MAX_BIO_LENGTH_IN_CHARS:
-                raise self.InvalidInputException(
-                    'User bio exceeds maximum character limit: %s'
-                    % feconf.MAX_BIO_LENGTH_IN_CHARS)
-
-            user_services.update_user_bio(self.user_id, data)
-        elif update_type == 'subject_interests':
-            user_services.update_subject_interests(self.user_id, data)
-        elif update_type == 'preferred_language_codes':
-            user_services.update_preferred_language_codes(self.user_id, data)
-        elif update_type == 'preferred_site_language_code':
-            user_services.update_preferred_site_language_code(
-                self.user_id, data)
-        elif update_type == 'preferred_audio_language_code':
-            user_services.update_preferred_audio_language_code(
-                self.user_id, data)
-        elif update_type == 'preferred_translation_language_code':
-            user_services.update_preferred_translation_language_code(
-                self.user_id, data)
-        elif update_type == 'profile_picture_data_url':
-            user_services.update_profile_picture_data_url(self.user_id, data)
-        elif update_type == 'default_dashboard':
-            user_services.update_user_default_dashboard(self.user_id, data)
-        elif update_type == 'email_preferences':
-            bulk_email_signup_message_should_be_shown = (
-                user_services.update_email_preferences(
-                    self.user_id, data['can_receive_email_updates'],
-                    data['can_receive_editor_role_email'],
-                    data['can_receive_feedback_message_email'],
-                    data['can_receive_subscription_email']))
-        else:
-            raise self.InvalidInputException(
-                'Invalid update type: %s' % update_type)
->>>>>>> 8bb2b53b
 
         self.render_json({
             'preferred_language_codes': user_settings.preferred_language_codes,
