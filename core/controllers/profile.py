--- conflicted
+++ resolved
@@ -348,77 +348,7 @@
         })
 
 
-<<<<<<< HEAD
 class SignupPage(base.BaseHandler):
-=======
-class ProfilePictureHandler(
-    base.BaseHandler[Dict[str, str], Dict[str, str]]
-):
-    """Provides the dataURI of the user's profile picture, or none if no user
-    picture is uploaded.
-    """
-
-    GET_HANDLER_ERROR_RETURN_TYPE = feconf.HANDLER_TYPE_JSON
-    URL_PATH_ARGS_SCHEMAS: Dict[str, str] = {}
-    HANDLER_ARGS_SCHEMAS: Dict[str, Dict[str, str]] = {'GET': {}}
-
-    @acl_decorators.can_manage_own_account
-    def get(self) -> None:
-        """Handles GET requests."""
-        assert self.user_id is not None
-        user_settings = user_services.get_user_settings(self.user_id)
-        self.values.update({
-            'profile_picture_data_url': user_settings.profile_picture_data_url
-        })
-        self.render_json(self.values)
-
-
-class ProfilePictureHandlerByUsernameHandler(
-    base.BaseHandler[Dict[str, str], Dict[str, str]]
-):
-    """Provides the dataURI of the profile picture of the specified user,
-    or None if no user picture is uploaded for the user with that ID.
-    """
-
-    GET_HANDLER_ERROR_RETURN_TYPE = feconf.HANDLER_TYPE_JSON
-    URL_PATH_ARGS_SCHEMAS = {
-        'username': {
-            'schema': {
-                'type': 'basestring',
-                'validators': [{
-                    'id': 'is_valid_username_string'
-                }]
-            }
-        }
-    }
-    HANDLER_ARGS_SCHEMAS: Dict[str, Dict[str, str]] = {'GET': {}}
-
-    @acl_decorators.open_access
-    def get(self, username: str) -> None:
-        user_id = user_services.get_user_id_from_username(username)
-        if user_id is None:
-            raise self.PageNotFoundException
-
-        user_settings = user_services.get_user_settings(user_id)
-        self.values.update({
-            'profile_picture_data_url_for_username': (
-                user_settings.profile_picture_data_url)
-        })
-        self.render_json(self.values)
-
-
-class SignupPageNormalizedRequestDict(TypedDict):
-    """Dict representation of SignupPage's
-    normalized_request dictionary.
-    """
-
-    return_url: Optional[str]
-
-
-class SignupPage(
-    base.BaseHandler[Dict[str, str], SignupPageNormalizedRequestDict]
-):
->>>>>>> eaf3389b
     """The page which prompts for username and acceptance of terms."""
 
     REDIRECT_UNFINISHED_SIGNUPS = False
