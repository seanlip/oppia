--- conflicted
+++ resolved
@@ -112,16 +112,6 @@
     @acl_decorators.can_access_creator_dashboard
     def get(self):
 
-<<<<<<< HEAD
-        self.values.update({
-            'INTERACTION_SPECS': interaction_registry.Registry.get_all_specs(),
-            'additional_angular_modules': additional_angular_modules,
-            'interaction_templates': jinja2.utils.Markup(
-                interaction_templates),
-            'dependencies_html': jinja2.utils.Markup(dependencies_html)
-        })
-=======
->>>>>>> 3c258a5b
         self.render_template('creator-dashboard-page.mainpage.html')
 
 
