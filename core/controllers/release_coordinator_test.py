--- conflicted
+++ resolved
@@ -23,11 +23,8 @@
 from core.domain import feature_flag_domain
 from core.domain import feature_flag_registry
 from core.domain import feature_flag_services
-<<<<<<< HEAD
 from core.platform import models
-=======
 from core.domain import platform_parameter_list
->>>>>>> 666c45a1
 from core.tests import test_utils
 
 MYPY = False
