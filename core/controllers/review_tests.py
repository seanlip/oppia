--- conflicted
+++ resolved
@@ -35,11 +35,6 @@
         if not constants.ENABLE_NEW_STRUCTURE_PLAYERS:
             raise self.PageNotFoundException
 
-<<<<<<< HEAD
-        story = story_fetchers.get_story_by_id(story_id)
-
-=======
->>>>>>> f8d99190
         interaction_ids = feconf.ALLOWED_QUESTION_INTERACTION_IDS
 
         interaction_dependency_ids = (
