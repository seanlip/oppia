--- conflicted
+++ resolved
@@ -124,16 +124,10 @@
 
         train_tab_should_be_displayed = False
         if all_skill_ids:
-<<<<<<< HEAD
-            questions = question_services.get_questions_by_skill_ids(
-                5, all_skill_ids, False)
-            if len(questions) >= 5:
-=======
             question_count = (
                 question_services.get_total_question_count_for_skill_ids(
                     all_skill_ids))
             if question_count >= 5:
->>>>>>> 3371d872
                 train_tab_should_be_displayed = True
 
         self.values.update({
