--- conflicted
+++ resolved
@@ -32,16 +32,7 @@
         if not constants.ENABLE_NEW_STRUCTURE_PLAYERS:
             raise self.PageNotFoundException
 
-<<<<<<< HEAD
-        topic = topic_services.get_topic_by_name(topic_name)
-
-        self.values.update({
-            'topic_name': topic.name
-        })
         self.render_template('dist/topic-viewer-page.mainpage.html')
-=======
-        self.render_template('dist/topic_viewer.html')
->>>>>>> 6da9d13b
 
 
 class TopicPageDataHandler(base.BaseHandler):
