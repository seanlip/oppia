# Copyright 2018 The Oppia Authors. All Rights Reserved.
#
# Licensed under the Apache License, Version 2.0 (the "License");
# you may not use this file except in compliance with the License.
# You may obtain a copy of the License at
#
#      http://www.apache.org/licenses/LICENSE-2.0
#
# Unless required by applicable law or agreed to in writing, software
# distributed under the License is distributed on an "AS-IS" BASIS,
# WITHOUT WARRANTIES OR CONDITIONS OF ANY KIND, either express or implied.
# See the License for the specific language governing permissions and
# limitations under the License.

"""Controllers for the topic viewer page."""

from constants import constants
from core.controllers import acl_decorators
from core.controllers import base
<<<<<<< HEAD
from core.domain import skill_services
from core.domain import story_services
=======
from core.domain import story_fetchers
>>>>>>> a62d0894
from core.domain import topic_services
import feconf


class TopicViewerPage(base.BaseHandler):
    """Renders the topic viewer page."""

    @acl_decorators.can_access_topic_viewer_page
    def get(self, _):
        """Handles GET requests."""

        if not constants.ENABLE_NEW_STRUCTURE_PLAYERS:
            raise self.PageNotFoundException

        self.render_template('dist/topic-viewer-page.mainpage.html')


class TopicPageDataHandler(base.BaseHandler):
    """Manages the data that needs to be displayed to a learner on the topic
    viewer page.
    """
    GET_HANDLER_ERROR_RETURN_TYPE = feconf.HANDLER_TYPE_JSON

    @acl_decorators.can_access_topic_viewer_page
    def get(self, topic_name):
        """Handles GET requests."""

        if not constants.ENABLE_NEW_STRUCTURE_PLAYERS:
            raise self.PageNotFoundException

        topic = topic_services.get_topic_by_name(topic_name)
        canonical_story_ids = topic.get_canonical_story_ids()
        additional_story_ids = topic.get_additional_story_ids()
        canonical_story_summaries = [
            story_fetchers.get_story_summary_by_id(
                canonical_story_id) for canonical_story_id
            in canonical_story_ids]

        additional_story_summaries = [
            story_fetchers.get_story_summary_by_id(
                additional_story_id) for additional_story_id
            in additional_story_ids]

        canonical_story_dicts = [
            summary.to_human_readable_dict() for summary
            in canonical_story_summaries]

        additional_story_dicts = [
            summary.to_human_readable_dict() for summary
            in additional_story_summaries]

        uncategorized_skill_ids = topic.get_all_uncategorized_skill_ids()
        subtopics = topic.get_all_subtopics()

        assigned_skill_ids = topic.get_all_skill_ids()
        skill_descriptions = skill_services.get_skill_descriptions_by_ids(
            topic.id, assigned_skill_ids)

        if self.user_id:
            degrees_of_mastery = skill_services.get_multi_user_skill_mastery(
                self.user_id, assigned_skill_ids)
            sorted_skill_ids = sorted(
                degrees_of_mastery,
                key=lambda skill_id: degrees_of_mastery[skill_id],
                reverse=True)
        else:
            degrees_of_mastery = {}
            for skill_id in assigned_skill_ids:
                degrees_of_mastery[skill_id] = None
            sorted_skill_ids = assigned_skill_ids

        self.values.update({
            'topic_id': topic.id,
            'topic_name': topic.name,
            'canonical_story_dicts': canonical_story_dicts,
            'additional_story_dicts': additional_story_dicts,
            'uncategorized_skill_ids': uncategorized_skill_ids,
            'subtopics': subtopics,
            'sorted_skill_ids': sorted_skill_ids,
            'degrees_of_mastery': degrees_of_mastery,
            'skill_descriptions': skill_descriptions
        })
        self.render_json(self.values)<|MERGE_RESOLUTION|>--- conflicted
+++ resolved
@@ -17,12 +17,8 @@
 from constants import constants
 from core.controllers import acl_decorators
 from core.controllers import base
-<<<<<<< HEAD
 from core.domain import skill_services
-from core.domain import story_services
-=======
 from core.domain import story_fetchers
->>>>>>> a62d0894
 from core.domain import topic_services
 import feconf
 
