--- conflicted
+++ resolved
@@ -729,15 +729,9 @@
             expected_status_int=200)
         self.logout()
 
-<<<<<<< HEAD
-    def test_put_with_long_commit_message_fails(self):
-        payload = {}
+    def test_put_with_long_commit_message_fails(self) -> None:
         new_question_data = self._create_valid_question_data(
             'DEF', self.content_id_generator)
-=======
-    def test_put_with_long_commit_message_fails(self) -> None:
-        new_question_data = self._create_valid_question_data('DEF')
->>>>>>> 711c950e
         change_list = [{
             'cmd': 'update_question_property',
             'property_name': 'question_state_data',
@@ -768,15 +762,9 @@
             % max_len_object
         )
 
-<<<<<<< HEAD
-    def test_put_with_admin_email_allows_question_editing(self):
-        payload = {}
+    def test_put_with_admin_email_allows_question_editing(self) -> None:
         new_question_data = self._create_valid_question_data(
             'DEF', self.content_id_generator)
-=======
-    def test_put_with_admin_email_allows_question_editing(self) -> None:
-        new_question_data = self._create_valid_question_data('DEF')
->>>>>>> 711c950e
         change_list = [{
             'cmd': 'update_question_property',
             'property_name': 'question_state_data',
@@ -826,14 +814,6 @@
             csrf_token=csrf_token, expected_status_int=404)
         self.logout()
 
-<<<<<<< HEAD
-    def test_put_with_topic_manager_email_allows_question_editing(self):
-        self.login(self.TOPIC_MANAGER_EMAIL)
-        csrf_token = self.get_new_csrf_token()
-        payload = {}
-        new_question_data = self._create_valid_question_data(
-            'GHI', self.content_id_generator)
-=======
     def test_put_with_topic_manager_email_allows_question_editing(self) -> None:
         new_question_data = self._create_valid_question_data('DEF')
         change_list = [{
@@ -849,8 +829,8 @@
 
         self.login(self.TOPIC_MANAGER_EMAIL)
         csrf_token = self.get_new_csrf_token()
-        new_question_data = self._create_valid_question_data('GHI')
->>>>>>> 711c950e
+        new_question_data = self._create_valid_question_data(
+            'GHI', self.content_id_generator)
         change_list = [{
             'cmd': 'update_question_property',
             'property_name': 'question_state_data',
@@ -878,15 +858,10 @@
             response_json['question_dict']['id'], self.question_id)
         self.logout()
 
-<<<<<<< HEAD
-    def test_put_with_creating_new_fully_specified_question_returns_400(self):
-        payload = {}
-=======
     def test_put_with_creating_new_fully_specified_question_returns_400(
         self
     ) -> None:
-        self._create_valid_question_data('XXX')
->>>>>>> 711c950e
+        self._create_valid_question_data('XXX', self.content_id_generator)
         change_list = [{
             'cmd': 'create_new_fully_specified_question',
             'question_dict': {},
