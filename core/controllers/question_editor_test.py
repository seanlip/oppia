# Copyright 2018 The Oppia Authors. All Rights Reserved.
#
# Licensed under the Apache License, Version 2.0 (the "License");
# you may not use this file except in compliance with the License.
# You may obtain a copy of the License at
#
#      http://www.apache.org/licenses/LICENSE-2.0
#
# Unless required by applicable law or agreed to in writing, software
# distributed under the License is distributed on an "AS-IS" BASIS,
# WITHOUT WARRANTIES OR CONDITIONS OF ANY KIND, either express or implied.
# See the License for the specific language governing permissions and
# limitations under the License.

"""Tests for the Question Editor controller."""

from core.domain import question_services
from core.domain import skill_services
from core.domain import user_services
from core.platform import models
from core.tests import test_utils
import feconf

(question_models,) = models.Registry.import_models([models.NAMES.question])


class BaseQuestionEditorControllerTests(test_utils.GenericTestBase):

    def setUp(self):
        """Completes the sign-up process for the various users."""
        super(BaseQuestionEditorControllerTests, self).setUp()
        self.signup(self.TOPIC_MANAGER_EMAIL, self.TOPIC_MANAGER_USERNAME)
        self.signup(self.NEW_USER_EMAIL, self.NEW_USER_USERNAME)
        self.signup(self.EDITOR_EMAIL, self.EDITOR_USERNAME)
        self.signup(self.ADMIN_EMAIL, self.ADMIN_USERNAME)

        self.admin_id = self.get_user_id_from_email(self.ADMIN_EMAIL)
        self.topic_manager_id = self.get_user_id_from_email(
            self.TOPIC_MANAGER_EMAIL)
        self.new_user_id = self.get_user_id_from_email(
            self.NEW_USER_EMAIL)
        self.editor_id = self.get_user_id_from_email(
            self.EDITOR_EMAIL)

        self.set_admins([self.ADMIN_USERNAME])
        self.set_topic_managers([self.TOPIC_MANAGER_USERNAME])

        self.topic_manager = user_services.UserActionsInfo(
            self.topic_manager_id)
        self.admin = user_services.UserActionsInfo(self.admin_id)
        self.new_user = user_services.UserActionsInfo(self.new_user_id)
        self.editor = user_services.UserActionsInfo(self.editor_id)

        self.skill_id = skill_services.get_new_skill_id()
        self.save_new_skill(self.skill_id, self.admin_id, 'Skill Description')

        self.question_id = question_services.get_new_question_id()
        self.question = self.save_new_question(
            self.question_id,
            self.editor_id,
            self._create_valid_question_data('ABC'),
            [self.skill_id])


class QuestionCreationHandlerTest(BaseQuestionEditorControllerTests):
    """Tests returning of new question ids and creating questions."""

    def test_post_with_non_admin_or_topic_manager_email_disallows_access(self):
        self.login(self.NEW_USER_EMAIL)
        response = self.get_html_response(feconf.CREATOR_DASHBOARD_URL)
        csrf_token = self.get_csrf_token_from_response(response)
        self.post_json(
            '%s/%s' % (feconf.NEW_QUESTION_URL, self.skill_id),
            {}, csrf_token=csrf_token, expected_status_int=401)
        self.logout()

    def test_post_with_editor_email_does_not_allow_question_creation(self):
        self.login(self.EDITOR_EMAIL)
        response = self.get_html_response(feconf.CREATOR_DASHBOARD_URL)
        csrf_token = self.get_csrf_token_from_response(response)
        question_dict = self.question.to_dict()
        question_dict['id'] = None
        self.post_json(
            '%s/%s' % (feconf.NEW_QUESTION_URL, self.skill_id), {
                'question_dict': question_dict
            }, csrf_token=csrf_token, expected_status_int=401)
        self.logout()

    def test_post_with_incorrect_skill_id_returns_404(self):
        self.login(self.ADMIN_EMAIL)
        response = self.get_html_response(feconf.CREATOR_DASHBOARD_URL)
        csrf_token = self.get_csrf_token_from_response(response)
        incorrect_skill_id = 'abc123456789'
        self.post_json(
            '%s/%s' % (feconf.NEW_QUESTION_URL, incorrect_skill_id),
            {}, csrf_token=csrf_token, expected_status_int=404)
        self.logout()

    def test_post_with_incorrect_list_of_skill_ids_returns_400(self):
        self.login(self.ADMIN_EMAIL)
        response = self.get_html_response(feconf.CREATOR_DASHBOARD_URL)
        csrf_token = self.get_csrf_token_from_response(response)
        incorrect_skill_id = [1, 2]
        self.post_json(
            '%s/%s' % (feconf.NEW_QUESTION_URL, incorrect_skill_id),
            {}, csrf_token=csrf_token, expected_status_int=400)
        self.logout()

    def test_post_with_incorrect_type_of_skill_ids_returns_400(self):
        self.login(self.ADMIN_EMAIL)
        response = self.get_html_response(feconf.CREATOR_DASHBOARD_URL)
        csrf_token = self.get_csrf_token_from_response(response)
        incorrect_skill_id = 1
        self.post_json(
            '%s/%s' % (feconf.NEW_QUESTION_URL, incorrect_skill_id),
            {}, csrf_token=csrf_token, expected_status_int=400)
        self.logout()

    def test_post_with_incorrect_question_id_returns_400(self):
        self.login(self.ADMIN_EMAIL)
        response = self.get_html_response(feconf.CREATOR_DASHBOARD_URL)
        csrf_token = self.get_csrf_token_from_response(response)
        question_dict = self.question.to_dict()
        question_dict['id'] = 'abc123456789'
        self.post_json(
            '%s/%s' % (feconf.NEW_QUESTION_URL, self.skill_id), {
                'question_dict': question_dict
            }, csrf_token=csrf_token, expected_status_int=400)
        self.logout()

    def test_post_with_incorrect_question_schema_returns_400(self):
        self.login(self.ADMIN_EMAIL)
        response = self.get_html_response(feconf.CREATOR_DASHBOARD_URL)
        csrf_token = self.get_csrf_token_from_response(response)
        question_dict = self.question.to_dict()
        del question_dict['question_state_data']['content']
        self.post_json(
            '%s/%s' % (feconf.NEW_QUESTION_URL, self.skill_id), {
                'question_dict': question_dict
            }, csrf_token=csrf_token, expected_status_int=400)
        self.logout()

    def test_post_with_admin_email_allows_question_creation(self):
        self.login(self.ADMIN_EMAIL)
        response = self.get_html_response(feconf.CREATOR_DASHBOARD_URL)
        csrf_token = self.get_csrf_token_from_response(response)
        question_dict = self.question.to_dict()
        question_dict['id'] = None
        self.post_json(
            '%s/%s' % (feconf.NEW_QUESTION_URL, self.skill_id), {
                'question_dict': question_dict
            }, csrf_token=csrf_token, expected_status_int=200)
        all_models = question_models.QuestionModel.get_all()
        questions = [
            question_services.get_question_from_model(model)
            for model in all_models
        ]
        self.assertEqual(len(questions), 2)
        self.logout()

    def test_post_with_topic_manager_email_allows_question_creation(self):
        self.login(self.TOPIC_MANAGER_EMAIL)
        response = self.get_html_response(feconf.CREATOR_DASHBOARD_URL)
        csrf_token = self.get_csrf_token_from_response(response)
        question_dict = self.question.to_dict()
        question_dict['id'] = None
        self.post_json(
            '%s/%s' % (feconf.NEW_QUESTION_URL, self.skill_id), {
                'question_dict': question_dict
            }, csrf_token=csrf_token)
        all_models = question_models.QuestionModel.get_all()
        questions = [
            question_services.get_question_from_model(model)
            for model in all_models
        ]
        self.assertEqual(len(questions), 2)
        self.logout()

    def test_post_with_invalid_question_returns_400_status(self):
        self.login(self.ADMIN_EMAIL)
        response = self.get_html_response(feconf.CREATOR_DASHBOARD_URL)
        csrf_token = self.get_csrf_token_from_response(response)
        question_dict = self.question.to_dict()
        question_dict['id'] = None
        question_dict['question_state_data'] = 'invalid_question_state_data'
        self.post_json(
            '%s/%s' % (feconf.NEW_QUESTION_URL, self.skill_id), {
                'question_dict': question_dict
            }, csrf_token=csrf_token, expected_status_int=400)
        self.logout()


class QuestionSkillLinkHandlerTest(BaseQuestionEditorControllerTests):
    """Tests link and unlink question from skills."""

    def setUp(self):
        """Completes the setup for QuestionSkillLinkHandlerTest."""
        super(QuestionSkillLinkHandlerTest, self).setUp()
        self.skill_id = skill_services.get_new_skill_id()
        self.save_new_skill(self.skill_id, self.admin_id, 'Skill Description')
        self.skill_id_2 = skill_services.get_new_skill_id()
        self.save_new_skill(
            self.skill_id_2, self.admin_id, 'Skill Description 2')
        self.question_id_2 = question_services.get_new_question_id()
        self.save_new_question(
            self.question_id_2, self.editor_id,
            self._create_valid_question_data('ABC'), [self.skill_id])

    def test_post_with_non_admin_or_topic_manager_email_disallows_access(self):
        self.login(self.NEW_USER_EMAIL)
        response = self.get_html_response(feconf.CREATOR_DASHBOARD_URL)
        csrf_token = self.get_csrf_token_from_response(response)
        self.post_json(
            '%s/%s/%s' % (
                feconf.QUESTION_SKILL_LINK_URL_PREFIX, self.question_id,
                self.skill_id
            ), {}, csrf_token=csrf_token, expected_status_int=401)
        self.logout()

    def test_post_with_incorrect_skill_id_returns_404(self):
        self.login(self.ADMIN_EMAIL)
        response = self.get_html_response(feconf.CREATOR_DASHBOARD_URL)
        csrf_token = self.get_csrf_token_from_response(response)
        incorrect_skill_id = 'abc123456789'
        self.post_json(
            '%s/%s/%s' % (
                feconf.QUESTION_SKILL_LINK_URL_PREFIX, self.question_id,
                incorrect_skill_id
            ), {}, csrf_token=csrf_token, expected_status_int=404)
        self.logout()

    def test_post_with_admin_email_allows_question_linking(self):
        self.login(self.ADMIN_EMAIL)
        response = self.get_html_response(feconf.CREATOR_DASHBOARD_URL)
        csrf_token = self.get_csrf_token_from_response(response)
        self.post_json(
            '%s/%s/%s' % (
                feconf.QUESTION_SKILL_LINK_URL_PREFIX, self.question_id,
                self.skill_id
            ), {}, csrf_token=csrf_token)
        question_summaries, grouped_skill_descriptions, _ = (
            question_services.get_question_summaries_and_skill_descriptions(
                5, [self.skill_id], ''))
        self.assertEqual(len(question_summaries), 1)
        self.assertEqual(
            question_summaries[0].id, self.question_id)
        self.assertEqual(
            grouped_skill_descriptions[0], ['Skill Description'])
        self.logout()

    def test_post_with_topic_manager_email_allows_question_linking(self):
        self.login(self.TOPIC_MANAGER_EMAIL)
        response = self.get_html_response(feconf.CREATOR_DASHBOARD_URL)
        csrf_token = self.get_csrf_token_from_response(response)
        self.post_json(
            '%s/%s/%s' % (
                feconf.QUESTION_SKILL_LINK_URL_PREFIX, self.question_id,
                self.skill_id
            ), {}, csrf_token=csrf_token)
        question_summaries, grouped_skill_descriptions, _ = (
            question_services.get_question_summaries_and_skill_descriptions(
                5, [self.skill_id], ''))
        self.assertEqual(len(question_summaries), 1)
        self.assertEqual(question_summaries[0].id, self.question_id)
        self.assertEqual(
            grouped_skill_descriptions[0], ['Skill Description'])
        self.logout()

    def test_delete_with_non_admin_or_topic_manager_disallows_access(self):
        self.login(self.NEW_USER_EMAIL)
        self.delete_json(
            '%s/%s/%s' % (
                feconf.QUESTION_SKILL_LINK_URL_PREFIX, self.question_id,
                self.skill_id
            ), expected_status_int=401)
        self.logout()

    def test_delete_with_admin_email_allows_question_deletion(self):
        question_services.create_new_question_skill_link(
            self.editor_id, self.question_id, self.skill_id, 0.3)
        question_services.create_new_question_skill_link(
            self.editor_id, self.question_id_2, self.skill_id, 0.3)
        self.login(self.ADMIN_EMAIL)
        self.delete_json(
            '%s/%s/%s' % (
                feconf.QUESTION_SKILL_LINK_URL_PREFIX, self.question_id,
                self.skill_id
            ))
        question_summaries, grouped_skill_descriptions, _ = (
            question_services.get_question_summaries_and_skill_descriptions(
                5, [self.skill_id], ''))
        self.assertEqual(len(question_summaries), 1)
        self.assertEqual(
            question_summaries[0].id, self.question_id_2)
        self.assertEqual(
            grouped_skill_descriptions[0], ['Skill Description'])
        self.logout()

    def test_delete_with_topic_manager_email_allows_question_deletion(self):
        question_services.create_new_question_skill_link(
            self.editor_id, self.question_id, self.skill_id, 0.5)
        question_services.create_new_question_skill_link(
<<<<<<< HEAD
            self.question_id_2, self.skill_id, 0.5)

=======
            self.editor_id, self.question_id_2, self.skill_id, 0.5)
>>>>>>> 6cb896fc
        self.login(self.TOPIC_MANAGER_EMAIL)
        self.delete_json(
            '%s/%s/%s' % (
                feconf.QUESTION_SKILL_LINK_URL_PREFIX, self.question_id,
                self.skill_id
            ))
        question_summaries, grouped_skill_descriptions, _ = (
            question_services.get_question_summaries_and_skill_descriptions(
                5, [self.skill_id], ''))
        self.assertEqual(len(question_summaries), 1)
        self.assertEqual(
            question_summaries[0].id, self.question_id_2)
        self.assertEqual(
            grouped_skill_descriptions[0], ['Skill Description'])
        self.logout()


class EditableQuestionDataHandlerTest(BaseQuestionEditorControllerTests):
    """Tests get, put and delete methods of editable questions data handler."""

    def test_get_can_not_access_handler_with_invalid_question_id(self):
        self.login(self.ADMIN_EMAIL)
        self.get_json(
            '%s/%s' % (
                feconf.QUESTION_EDITOR_DATA_URL_PREFIX, 'invalid_question_id'),
            expected_status_int=404)
        self.logout()

    def test_delete_with_guest_does_not_allow_question_deletion(self):
        response = self.delete_json(
            '%s/%s' % (
                feconf.QUESTION_EDITOR_DATA_URL_PREFIX, self.question_id),
            expected_status_int=401)
        self.assertEqual(
            response['error'],
            'You must be logged in to access this resource.')

    def test_delete_with_new_user_does_not_allow_question_deletion(self):
        self.login(self.NEW_USER_EMAIL)
        response = self.delete_json(
            '%s/%s' % (
                feconf.QUESTION_EDITOR_DATA_URL_PREFIX, self.question_id),
            expected_status_int=401)
        self.assertIn(
            'does not have enough rights to delete the question.',
            response['error'])
        self.logout()

    def test_get_with_non_admin_or_topic_manager_email_disallows_access(self):
        self.login(self.NEW_USER_EMAIL)
        self.get_json(
            '%s/%s' % (
                feconf.QUESTION_EDITOR_DATA_URL_PREFIX, self.question_id),
            expected_status_int=401)
        self.logout()

    def test_get_with_admin_email_allows_question_fetching(self):
        self.login(self.ADMIN_EMAIL)
        response_dict = self.get_json('%s/%s' % (
            feconf.QUESTION_EDITOR_DATA_URL_PREFIX, self.question_id))
        self.assertEqual(
            response_dict['question_dict']['id'], self.question_id)
        self.assertEqual(
            response_dict['question_dict']['version'], 1)
        self.assertEqual(
            response_dict['question_dict']['question_state_data'],
            self.question.question_state_data.to_dict())
        self.assertEqual(
            len(response_dict['associated_skill_dicts']), 1)
        self.assertEqual(
            response_dict['associated_skill_dicts'][0]['id'],
            self.skill_id)
        self.logout()

    def test_get_with_topic_manager_email_allows_question_fetching(self):
        self.login(self.TOPIC_MANAGER_EMAIL)
        response_dict = self.get_json('%s/%s' % (
            feconf.QUESTION_EDITOR_DATA_URL_PREFIX, self.question_id))
        self.assertEqual(
            response_dict['question_dict']['id'], self.question_id)
        self.assertEqual(
            response_dict['question_dict']['version'], 1)
        self.assertEqual(
            response_dict['question_dict']['question_state_data'],
            self.question.question_state_data.to_dict())
        self.assertEqual(
            len(response_dict['associated_skill_dicts']), 1)
        self.assertEqual(
            response_dict['associated_skill_dicts'][0]['id'],
            self.skill_id)
        self.logout()

    def test_get_with_editor_email_allows_question_fetching(self):
        self.login(self.EDITOR_EMAIL)
        response_dict = self.get_json('%s/%s' % (
            feconf.QUESTION_EDITOR_DATA_URL_PREFIX, self.question_id))
        self.assertEqual(
            response_dict['question_dict']['id'], self.question_id)
        self.assertEqual(
            response_dict['question_dict']['version'], 1)
        self.assertEqual(
            response_dict['question_dict']['question_state_data'],
            self.question.question_state_data.to_dict())
        self.assertEqual(
            len(response_dict['associated_skill_dicts']), 1)
        self.assertEqual(
            response_dict['associated_skill_dicts'][0]['id'],
            self.skill_id)
        self.logout()

    def test_get_with_invalid_question_id_returns_404_status(self):
        def _mock_get_question_by_id(unused_question_id, **unused_kwargs):
            """Mocks '_get_question_by_id'. Returns None."""
            return None

        question_services_swap = self.swap(
            question_services, 'get_question_by_id', _mock_get_question_by_id)

        with question_services_swap:
            self.login(self.EDITOR_EMAIL)
            self.get_json(
                '%s/%s' % (
                    feconf.QUESTION_EDITOR_DATA_URL_PREFIX,
                    self.question_id), expected_status_int=404)

            self.logout()

    def test_delete_with_incorrect_question_id_returns_404_status(self):
        self.login(self.ADMIN_EMAIL)
        self.delete_json(
            '%s/%s' % (
                feconf.QUESTION_EDITOR_DATA_URL_PREFIX, 'abc123456789'),
            expected_status_int=404)
        self.logout()

    def test_delete_with_admin_email_allows_question_deletion(self):
        self.login(self.ADMIN_EMAIL)
        self.delete_json(
            '%s/%s' % (
                feconf.QUESTION_EDITOR_DATA_URL_PREFIX, self.question_id),
            expected_status_int=200)
        self.logout()

    def test_put_with_admin_email_allows_question_editing(self):
        payload = {}
        new_question_data = self._create_valid_question_data('DEF')
        change_list = [{
            'cmd': 'update_question_property',
            'property_name': 'question_state_data',
            'new_value': new_question_data.to_dict(),
            'old_value': self.question.question_state_data.to_dict()
        }]
        payload['change_list'] = change_list
        payload['commit_message'] = 'update question data'

        self.login(self.ADMIN_EMAIL)
        response = self.get_html_response(feconf.CREATOR_DASHBOARD_URL)
        csrf_token = self.get_csrf_token_from_response(response)
        response_json = self.put_json(
            '%s/%s' % (
                feconf.QUESTION_EDITOR_DATA_URL_PREFIX, self.question_id),
            payload,
            csrf_token=csrf_token)
        self.assertEqual(
            response_json['question_dict']['language_code'], 'en')
        self.assertEqual(
            response_json['question_dict']['question_state_data'],
            new_question_data.to_dict())
        self.assertEqual(
            response_json['question_dict']['id'], self.question_id)
        del payload['change_list']
        self.put_json(
            '%s/%s' % (
                feconf.QUESTION_EDITOR_DATA_URL_PREFIX,
                self.question_id), payload,
            csrf_token=csrf_token, expected_status_int=404)
        del payload['commit_message']
        payload['change_list'] = change_list
        self.put_json(
            '%s/%s' % (
                feconf.QUESTION_EDITOR_DATA_URL_PREFIX,
                self.question_id), payload,
            csrf_token=csrf_token, expected_status_int=404)
        payload['commit_message'] = 'update question data'
        self.put_json(
            feconf.QUESTION_EDITOR_DATA_URL_PREFIX, payload,
            csrf_token=csrf_token, expected_status_int=404)
        self.logout()

    def test_put_with_topic_manager_email_allows_question_editing(self):
        payload = {}
        new_question_data = self._create_valid_question_data('DEF')
        change_list = [{
            'cmd': 'update_question_property',
            'property_name': 'question_state_data',
            'new_value': new_question_data.to_dict(),
            'old_value': self.question.question_state_data.to_dict()
        }]
        payload['change_list'] = change_list
        payload['commit_message'] = 'update question data'

        self.login(self.TOPIC_MANAGER_EMAIL)
        response = self.get_html_response(feconf.CREATOR_DASHBOARD_URL)
        csrf_token = self.get_csrf_token_from_response(response)
        payload = {}
        new_question_data = self._create_valid_question_data('GHI')
        change_list = [{
            'cmd': 'update_question_property',
            'property_name': 'question_state_data',
            'new_value': new_question_data.to_dict(),
            'old_value': self.question.question_state_data.to_dict()
        }]
        payload['change_list'] = change_list
        payload['commit_message'] = 'update question data'
        response_json = self.put_json(
            '%s/%s' % (
                feconf.QUESTION_EDITOR_DATA_URL_PREFIX, self.question_id),
            payload, csrf_token=csrf_token)

        self.assertEqual(
            response_json['question_dict']['language_code'], 'en')
        self.assertEqual(
            response_json['question_dict']['question_state_data'],
            new_question_data.to_dict())
        self.assertEqual(
            response_json['question_dict']['id'], self.question_id)
        self.logout()

    def test_put_with_editor_email_allows_question_editing(self):
        payload = {}
        new_question_data = self._create_valid_question_data('DEF')
        change_list = [{
            'cmd': 'update_question_property',
            'property_name': 'question_state_data',
            'new_value': new_question_data.to_dict(),
            'old_value': self.question.question_state_data.to_dict()
        }]
        payload['change_list'] = change_list
        payload['commit_message'] = 'update question data'

        self.login(self.EDITOR_EMAIL)
        response = self.get_html_response(feconf.CREATOR_DASHBOARD_URL)
        csrf_token = self.get_csrf_token_from_response(response)
        payload = {}
        new_question_data = self._create_valid_question_data('GHI')
        change_list = [{
            'cmd': 'update_question_property',
            'property_name': 'question_state_data',
            'new_value': new_question_data.to_dict(),
            'old_value': self.question.question_state_data.to_dict()
        }]
        payload['change_list'] = change_list
        payload['commit_message'] = 'update question data'
        response_json = self.put_json(
            '%s/%s' % (
                feconf.QUESTION_EDITOR_DATA_URL_PREFIX, self.question_id),
            payload, csrf_token=csrf_token)

        self.assertEqual(
            response_json['question_dict']['language_code'], 'en')
        self.assertEqual(
            response_json['question_dict']['question_state_data'],
            new_question_data.to_dict())
        self.assertEqual(
            response_json['question_dict']['id'], self.question_id)
        self.logout()

    def test_put_with_creating_new_fully_specified_question_returns_400(self):
        payload = {}
        self._create_valid_question_data('XXX')
        change_list = [{
            'cmd': 'create_new_fully_specified_question',
            'question_dict': {},
            'skill_id': 'abc123'
        }]
        payload['change_list'] = change_list
        payload['commit_message'] = 'update question data'
        self.login(self.ADMIN_EMAIL)
        response = self.get_html_response(feconf.CREATOR_DASHBOARD_URL)
        csrf_token = self.get_csrf_token_from_response(response)
        self.put_json(
            '%s/%s' % (
                feconf.QUESTION_EDITOR_DATA_URL_PREFIX, self.question_id),
            payload,
            csrf_token=csrf_token, expected_status_int=400)
        self.logout()<|MERGE_RESOLUTION|>--- conflicted
+++ resolved
@@ -300,12 +300,7 @@
         question_services.create_new_question_skill_link(
             self.editor_id, self.question_id, self.skill_id, 0.5)
         question_services.create_new_question_skill_link(
-<<<<<<< HEAD
-            self.question_id_2, self.skill_id, 0.5)
-
-=======
             self.editor_id, self.question_id_2, self.skill_id, 0.5)
->>>>>>> 6cb896fc
         self.login(self.TOPIC_MANAGER_EMAIL)
         self.delete_json(
             '%s/%s/%s' % (
