--- conflicted
+++ resolved
@@ -40,7 +40,6 @@
 from core.tests import test_utils
 import feconf
 
-<<<<<<< HEAD
 _PARENT_DIR = os.path.abspath(os.path.join(os.getcwd(), os.pardir))
 _FUTURE_PATH = os.path.join(_PARENT_DIR, 'oppia_tools', 'future-0.17.1')
 
@@ -56,14 +55,10 @@
 # pylint: enable=wrong-import-order
 # pylint: enable=wrong-import-position
 
-(user_models, stats_models, suggestion_models) = models.Registry.import_models(
-    [models.NAMES.user, models.NAMES.statistics, models.NAMES.suggestion])
-=======
 (user_models, stats_models, suggestion_models, feedback_models) = (
     models.Registry.import_models(
         [models.NAMES.user, models.NAMES.statistics, models.NAMES.suggestion,
          models.NAMES.feedback]))
->>>>>>> 99c8e9e4
 taskqueue_services = models.Registry.import_taskqueue_services()
 
 
