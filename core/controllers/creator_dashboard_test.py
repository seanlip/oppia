--- conflicted
+++ resolved
@@ -863,11 +863,7 @@
         }
         self.save_new_default_exploration('exp1', self.owner_id)
 
-<<<<<<< HEAD
         user_models.UserContributionProficiencyModel.create(
-=======
-        user_models.UserContributionScoringModel.create(
->>>>>>> e93ed02d
             self.owner_id, 'category1', 15)
         model1 = feedback_models.GeneralFeedbackThreadModel.create(
             'exploration.exp1.thread_1')
