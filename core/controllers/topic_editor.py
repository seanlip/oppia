# Copyright 2018 The Oppia Authors. All Rights Reserved.
#
# Licensed under the Apache License, Version 2.0 (the "License");
# you may not use this file except in compliance with the License.
# You may obtain a copy of the License at
#
#      http://www.apache.org/licenses/LICENSE-2.0
#
# Unless required by applicable law or agreed to in writing, software
# distributed under the License is distributed on an "AS-IS" BASIS,
# WITHOUT WARRANTIES OR CONDITIONS OF ANY KIND, either express or implied.
# See the License for the specific language governing permissions and
# limitations under the License.

"""Controllers for the topics editor, from where topics are edited and stories
are created.
"""

from __future__ import annotations

import logging

from core import feconf
from core import utils
from core.constants import constants
from core.controllers import acl_decorators
from core.controllers import base
from core.domain import classroom_config_services
from core.domain import email_manager
from core.domain import fs_services
from core.domain import image_validation_services
from core.domain import question_services
from core.domain import role_services
from core.domain import skill_services
from core.domain import story_domain
from core.domain import story_fetchers
from core.domain import story_services
from core.domain import subtopic_page_domain
from core.domain import subtopic_page_services
from core.domain import topic_domain
from core.domain import topic_fetchers
from core.domain import topic_services
from core.domain import user_services

from typing import Dict, List, TypedDict, Union


class TopicEditorStoryHandlerNormalizedPayloadDict(TypedDict):
    """Dict representation of TopicEditorStoryHandler's
    normalized_payload dictionary.
    """

    title: str
    description: str
    filename: str
    thumbnailBgColor: str
    story_url_fragment: str


class TopicEditorStoryHandlerNormalizedRequestDict(TypedDict):
    """Dict representation of TopicEditorStoryHandler's
    normalized_request dictionary.
    """

    image: bytes


class TopicEditorStoryHandler(
    base.BaseHandler[
        TopicEditorStoryHandlerNormalizedPayloadDict,
        TopicEditorStoryHandlerNormalizedRequestDict
    ]
):
    """Manages the creation of a story and receiving of all story summaries for
    display in topic editor page.
    """

    GET_HANDLER_ERROR_RETURN_TYPE = feconf.HANDLER_TYPE_JSON
    URL_PATH_ARGS_SCHEMAS = {
        'topic_id': {
            'schema': {
                'type': 'basestring',
                'validators': [{
                    'id': 'is_regex_matched',
                    'regex_pattern': constants.ENTITY_ID_REGEX
                }]
            }
        }
    }
    HANDLER_ARGS_SCHEMAS = {
        'GET': {},
        'POST': {
            'title': {
                'schema': {
                    'type': 'basestring'
                }
            },
            'description': {
                'schema': {
                    'type': 'basestring',
                    'validators': [{
                        'id': 'has_length_at_most',
                        'max_value': (
                            constants.MAX_CHARS_IN_STORY_DESCRIPTION)
                    }]
                }
            },
            'filename': {
                'schema': {
                    'type': 'basestring'
                }
            },
            'thumbnailBgColor': {
                'schema': {
                    'type': 'basestring'
                }
            },
            'image': {
                'schema': {
                    'type': 'basestring'
                }
            },
            'story_url_fragment': constants.SCHEMA_FOR_STORY_URL_FRAGMENTS
        }
    }

    @acl_decorators.can_view_any_topic_editor
    def get(self, topic_id: str) -> None:
        """Retrieves information about a topic.

        Args:
            topic_id: str. The ID of the topic.
        """
        topic = topic_fetchers.get_topic_by_id(topic_id)
        story_id_to_publication_status_map = {}
        for reference in topic.canonical_story_references:
            story_id_to_publication_status_map[reference.story_id] = (
                reference.story_is_published)
        for reference in topic.additional_story_references:
            story_id_to_publication_status_map[reference.story_id] = (
                reference.story_is_published)
        canonical_story_summaries = story_fetchers.get_story_summaries_by_ids(
            topic.get_canonical_story_ids())
        additional_story_summaries = story_fetchers.get_story_summaries_by_ids(
            topic.get_additional_story_ids())

        canonical_story_summary_dicts = [
            summary.to_dict() for summary in canonical_story_summaries]
        additional_story_summary_dicts = [
            summary.to_dict() for summary in additional_story_summaries]

        canonical_stories_ids = [summary['id'] for
            summary in canonical_story_summary_dicts]
        canonical_stories = list(filter(
            None, story_fetchers.get_stories_by_ids(canonical_stories_ids)))
        canonical_stories_dict: Dict[str, story_domain.Story] = {
            canonical_story.id: canonical_story for canonical_story in
            canonical_stories}
        updated_canonical_story_summary_dicts = []

        for summary in canonical_story_summary_dicts:
            if summary['id'] not in canonical_stories_dict:
                continue
            story = canonical_stories_dict[summary['id']]
            nodes = story.story_contents.nodes
            total_chapters_count = len(nodes)
            published_chapters_count = 0
            upcoming_chapters_count = 0
            overdue_chapters_count = 0
            upcoming_chapters_expected_days = []
            for node in nodes:
                if node.status == constants.STORY_NODE_STATUS_PUBLISHED:
                    published_chapters_count += 1
                if node.planned_publication_date is not None:
                    current_time_msecs = utils.get_current_time_in_millisecs()
                    planned_publication_date_msecs = (
                        utils.get_time_in_millisecs(
                            node.planned_publication_date))
                    if node.is_node_upcoming():
                        upcoming_chapters_count += 1
                        upcoming_chapters_expected_days.append((int)((
                            planned_publication_date_msecs -
                            current_time_msecs) / (1000.0 * 3600 * 24)))
                    if node.is_node_behind_schedule():
                        overdue_chapters_count += 1

            upcoming_chapters_expected_days.sort()
            updated_canonical_story_summary_dict = {
                'id': summary['id'],
                'title': summary['title'],
                'description': summary['description'],
                'language_code': summary['language_code'],
                'version': summary['version'],
                'node_titles': summary['node_titles'],
                'thumbnail_filename': summary['thumbnail_filename'],
                'thumbnail_bg_color': summary['thumbnail_bg_color'],
                'url_fragment': summary['url_fragment'],
                'story_model_created_on': summary['story_model_created_on'],
                'story_model_last_updated': summary['story_model_last_updated'],
                'story_is_published': (
                    story_id_to_publication_status_map[summary['id']]),
                'completed_node_titles': [],
                'all_node_dicts': [],
                'total_chapters_count': total_chapters_count,
                'published_chapters_count': published_chapters_count,
                'upcoming_chapters_count': upcoming_chapters_count,
                'upcoming_chapters_expected_days': (
                    upcoming_chapters_expected_days),
                'overdue_chapters_count': overdue_chapters_count
            }
            updated_canonical_story_summary_dicts.append(
                updated_canonical_story_summary_dict
            )

        updated_additional_story_summary_dicts = []
        for summary in additional_story_summary_dicts:
            updated_additional_story_summary_dict = {
                'id': summary['id'],
                'title': summary['title'],
                'description': summary['description'],
                'language_code': summary['language_code'],
                'version': summary['version'],
                'node_titles': summary['node_titles'],
                'thumbnail_filename': summary['thumbnail_filename'],
                'thumbnail_bg_color': summary['thumbnail_bg_color'],
                'url_fragment': summary['url_fragment'],
                'story_model_created_on': summary['story_model_created_on'],
                'story_model_last_updated': summary['story_model_last_updated'],
                'story_is_published': (
                    story_id_to_publication_status_map[summary['id']]),
                'completed_node_titles': [],
                'all_node_dicts': []
            }
            updated_additional_story_summary_dicts.append(
                updated_additional_story_summary_dict
            )

        self.values.update({
            'canonical_story_summary_dicts': (
                updated_canonical_story_summary_dicts
            ),
            'additional_story_summary_dicts': (
                updated_additional_story_summary_dicts
            )
        })
        self.render_json(self.values)

    @acl_decorators.can_add_new_story_to_topic
    def post(self, topic_id: str) -> None:
        """Handles POST requests.
        Currently, this only adds the story to the canonical story id list of
        the topic.
        """
        assert self.user_id is not None
        assert self.normalized_request is not None
        assert self.normalized_payload is not None
        title = self.normalized_payload['title']
        description = self.normalized_payload['description']
        thumbnail_filename = self.normalized_payload['filename']
        thumbnail_bg_color = self.normalized_payload['thumbnailBgColor']
        raw_image = self.normalized_request['image']
        story_url_fragment = self.normalized_payload['story_url_fragment']

        story_domain.Story.require_valid_title(title)
        if story_services.does_story_exist_with_url_fragment(
                story_url_fragment):
            raise self.InvalidInputException(
                'Story url fragment is not unique across the site.')

        new_story_id = story_services.get_new_story_id()
        # Add the story id to canonical_story_ids in the topic.
        # Topic validation occurs right before the field is updated. If there
        # is a validation failure, the story id will not be added to the
        # canonical_story_ids field in the Topic and the Story model does not
        # get created. Hence, topic_services.add_canonical_story is called
        # before story_services.save_new_story.
        topic_services.add_canonical_story(self.user_id, topic_id, new_story_id)
        story = story_domain.Story.create_default_story(
            new_story_id, title, description, topic_id, story_url_fragment)
        story_services.save_new_story(self.user_id, story)

        try:
            file_format = (
                image_validation_services.
                validate_image_and_filename(raw_image, thumbnail_filename))
        except utils.ValidationError as e:
            raise self.InvalidInputException(e)

        entity_id = new_story_id
        filename_prefix = 'thumbnail'

        image_is_compressible = (
            file_format in feconf.COMPRESSIBLE_IMAGE_FORMATS)
        fs_services.save_original_and_compressed_versions_of_image(
            thumbnail_filename, feconf.ENTITY_TYPE_STORY, entity_id, raw_image,
            filename_prefix, image_is_compressible)

        topic_services.update_story_and_topic_summary(
            self.user_id, new_story_id, [story_domain.StoryChange({
                'cmd': 'update_story_property',
                'property_name': 'thumbnail_filename',
                'old_value': None,
                'new_value': thumbnail_filename
            }), story_domain.StoryChange({
                'cmd': 'update_story_property',
                'property_name': 'thumbnail_bg_color',
                'old_value': None,
                'new_value': thumbnail_bg_color
            }), ], 'Added story thumbnail.', topic_id)

        self.render_json({
            'storyId': new_story_id
        })


<<<<<<< HEAD
=======
class TopicEditorPage(base.BaseHandler[Dict[str, str], Dict[str, str]]):
    """The editor page for a single topic."""

    URL_PATH_ARGS_SCHEMAS = {
        'topic_id': {
            'schema': {
                'type': 'basestring',
                'validators': [{
                    'id': 'is_regex_matched',
                    'regex_pattern': constants.ENTITY_ID_REGEX
                }]
            }
        }
    }
    HANDLER_ARGS_SCHEMAS: Dict[str, Dict[str, str]] = {'GET': {}}

    @acl_decorators.can_view_any_topic_editor
    def get(self, topic_id: str) -> None:
        """Displays the topic editor page.

        Args:
            topic_id: str. The ID of the topic.

        Raises:
            Exception. The topic with the given id doesn't exist.
        """
        topic = topic_fetchers.get_topic_by_id(topic_id, strict=False)

        if topic is None:
            raise self.NotFoundException(
                Exception('The topic with the given id doesn\'t exist.'))

        self.render_template('topic-editor-page.mainpage.html')


>>>>>>> 615e2f6a
class EditableSubtopicPageDataHandler(
    base.BaseHandler[Dict[str, str], Dict[str, str]]
):
    """The data handler for subtopic pages."""

    GET_HANDLER_ERROR_RETURN_TYPE = feconf.HANDLER_TYPE_JSON
    URL_PATH_ARGS_SCHEMAS = {
        'topic_id': {
            'schema': {
                'type': 'basestring',
                'validators': [{
                    'id': 'is_regex_matched',
                    'regex_pattern': constants.ENTITY_ID_REGEX
                }]
            }
        },
        'subtopic_id': {
            'schema': {
                'type': 'basestring',
                'validators': [{
                    'id': 'is_regex_matched',
                    'regex_pattern': constants.ENTITY_ID_REGEX
                }]
            }
        }
    }
    HANDLER_ARGS_SCHEMAS: Dict[str, Dict[str, str]] = {'GET': {}}

    @acl_decorators.can_view_any_topic_editor
    def get(self, topic_id: str, subtopic_id: int) -> None:
        """Retrieves the details of a specific subtopic.

        Args:
            topic_id: str. The ID of the topic.
            subtopic_id: str. The ID of the subtopic.
        """
        subtopic_page = subtopic_page_services.get_subtopic_page_by_id(
            topic_id, subtopic_id, strict=False)

        if subtopic_page is None:
            raise self.NotFoundException(
                'The subtopic page with the given id doesn\'t exist.')

        self.values.update({
            'subtopic_page': subtopic_page.to_dict()
        })

        self.render_json(self.values)


class EditableTopicDataHandlerNormalizedPayloadDict(TypedDict):
    """Dict representation of EditableTopicDataHandler's
    normalized_payload dictionary.
    """

    version: int
    commit_message: str
    topic_and_subtopic_page_change_dicts: List[topic_domain.TopicChange]


class EditableTopicDataHandler(
    base.BaseHandler[
        EditableTopicDataHandlerNormalizedPayloadDict,
        Dict[str, str]
    ]
):
    """A data handler for topics which supports writing."""

    GET_HANDLER_ERROR_RETURN_TYPE = feconf.HANDLER_TYPE_JSON
    URL_PATH_ARGS_SCHEMAS = {
        'topic_id': {
            'schema': {
                'type': 'basestring',
                'validators': [{
                    'id': 'is_regex_matched',
                    'regex_pattern': constants.ENTITY_ID_REGEX
                }]
            }
        }
    }

    HANDLER_ARGS_SCHEMAS = {
        'GET': {},
        'PUT': {
            'version': {
                'schema': {
                    'type': 'int'
                }
            },
            'commit_message': {
                'schema': {
                    'type': 'basestring',
                    'validators': [{
                        'id': 'has_length_at_most',
                        'max_value': constants.MAX_COMMIT_MESSAGE_LENGTH
                    }]
                }
            },
            'topic_and_subtopic_page_change_dicts': {
                'schema': {
                    'type': 'list',
                    'items': {
                        'type': 'object_dict',
                        'object_class': topic_domain.TopicChange
                    }
                }
            }
        },
        'DELETE': {}
    }

    def _require_valid_version(
        self, version_from_payload: int, topic_version: int
    ) -> None:
        """Check that the payload version matches the given topic
        version.

        Args:
            version_from_payload: int. The payload version.
            topic_version: int. The topic version.
        """

        if version_from_payload != topic_version:
            raise base.BaseHandler.InvalidInputException(
                'Trying to update version %s of topic from version %s, '
                'which is too old. Please reload the page and try again.'
                % (topic_version, version_from_payload))

    @acl_decorators.can_view_any_topic_editor
    def get(self, topic_id: str) -> None:
        """Populates the data on the individual topic page.

        Args:
            topic_id: str. The ID of the topic.
        """
        topic = topic_fetchers.get_topic_by_id(topic_id, strict=False)

        if topic is None:
            raise self.NotFoundException(
                Exception('The topic with the given id doesn\'t exist.'))

        skill_id_to_description_dict, deleted_skill_ids = (
            skill_services.get_descriptions_of_skills(
                topic.get_all_skill_ids()))

        topics = topic_fetchers.get_all_topics()
        grouped_skill_summary_dicts = {}
        skill_id_to_rubrics_dict = {}

        for topic_object in topics:
            skill_id_to_rubrics_dict_local, deleted_skill_ids = (
                skill_services.get_rubrics_of_skills(
                    topic_object.get_all_skill_ids())
            )

            skill_id_to_rubrics_dict.update(skill_id_to_rubrics_dict_local)

            if deleted_skill_ids:
                deleted_skills_string = ', '.join(deleted_skill_ids)
                logging.exception(
                    'The deleted skills: %s are still present in topic with '
                    'id %s' % (deleted_skills_string, topic_id)
                )
                if feconf.CAN_SEND_EMAILS:
                    email_manager.send_mail_to_admin(
                        'Deleted skills present in topic',
                        'The deleted skills: %s are still present in '
                        'topic with id %s' % (deleted_skills_string, topic_id))
            skill_summaries = skill_services.get_multi_skill_summaries(
                topic_object.get_all_skill_ids())
            skill_summary_dicts = [
                summary.to_dict() for summary in skill_summaries]
            grouped_skill_summary_dicts[topic_object.name] = skill_summary_dicts

        classroom_url_fragment = (
            classroom_config_services.get_classroom_url_fragment_for_topic_id(
                topic_id))
        skill_question_count_dict = {}
        for skill_id in topic.get_all_skill_ids():
            skill_question_count_dict[skill_id] = (
                question_services.get_total_question_count_for_skill_ids(
                    [skill_id]))
        skill_creation_is_allowed = (
            role_services.ACTION_CREATE_NEW_SKILL in self.user.actions)

        self.values.update({
            'classroom_url_fragment': classroom_url_fragment,
            'topic_dict': topic.to_dict(),
            'grouped_skill_summary_dicts': grouped_skill_summary_dicts,
            'skill_question_count_dict': skill_question_count_dict,
            'skill_id_to_description_dict': skill_id_to_description_dict,
            'skill_id_to_rubrics_dict': skill_id_to_rubrics_dict,
            'skill_creation_is_allowed': skill_creation_is_allowed
        })

        self.render_json(self.values)

    @acl_decorators.can_edit_topic
    def put(self, topic_id: str) -> None:
        """Updates properties of the given topic.
        Also, each change_dict given for editing should have an additional
        property called is_topic_change, which would be a boolean. If True, it
        means that change is for a topic (includes adding and removing
        subtopics), while False would mean it is for a Subtopic Page (this
        includes editing its html data as of now).

        Args:
            topic_id: str. The ID of the topic.
        """
        assert self.user_id is not None
        assert self.normalized_payload is not None
        topic = topic_fetchers.get_topic_by_id(topic_id, strict=True)

        version = self.normalized_payload['version']
        self._require_valid_version(version, topic.version)

        commit_message = self.normalized_payload['commit_message']

        topic_and_subtopic_page_change_dicts = self.normalized_payload[
            'topic_and_subtopic_page_change_dicts']
        topic_and_subtopic_page_change_list: List[
            Union[
                subtopic_page_domain.SubtopicPageChange,
                topic_domain.TopicChange
            ]
        ] = []
        for change in topic_and_subtopic_page_change_dicts:
            if change.cmd == (
                    subtopic_page_domain.CMD_UPDATE_SUBTOPIC_PAGE_PROPERTY):
                topic_and_subtopic_page_change_list.append(
                    subtopic_page_domain.SubtopicPageChange(change.to_dict()))
            else:
                topic_and_subtopic_page_change_list.append(change)
        try:
            topic_services.update_topic_and_subtopic_pages(
                self.user_id, topic_id, topic_and_subtopic_page_change_list,
                commit_message)
        except utils.ValidationError as e:
            raise self.InvalidInputException(e)

        topic = topic_fetchers.get_topic_by_id(topic_id, strict=True)

        skill_id_to_description_dict, deleted_skill_ids = (
            skill_services.get_descriptions_of_skills(
                topic.get_all_skill_ids()))

        skill_id_to_rubrics_dict, deleted_skill_ids = (
            skill_services.get_rubrics_of_skills(topic.get_all_skill_ids())
        )

        if deleted_skill_ids:
            deleted_skills_string = ', '.join(deleted_skill_ids)
            logging.exception(
                'The deleted skills: %s are still present in topic with id %s'
                % (deleted_skills_string, topic_id)
            )
            if feconf.CAN_SEND_EMAILS:
                email_manager.send_mail_to_admin(
                    'Deleted skills present in topic',
                    'The deleted skills: %s are still present in topic with '
                    'id %s' % (deleted_skills_string, topic_id))

        self.values.update({
            'topic_dict': topic.to_dict(),
            'skill_id_to_description_dict': skill_id_to_description_dict,
            'skill_id_to_rubrics_dict': skill_id_to_rubrics_dict
        })

        self.render_json(self.values)

    @acl_decorators.can_delete_topic
    def delete(self, topic_id: str) -> None:
        """Deletes a topic.

        Args:
            topic_id: str. The ID of the topic.
        """
        assert self.user_id is not None
        topic = topic_fetchers.get_topic_by_id(topic_id, strict=False)
        if topic is None:
            raise self.NotFoundException(
                'The topic with the given id doesn\'t exist.')
        topic_services.delete_topic(self.user_id, topic_id)

        self.render_json(self.values)


class TopicRightsHandler(
    base.BaseHandler[Dict[str, str], Dict[str, str]]
):
    """A handler for returning topic rights."""

    GET_HANDLER_ERROR_RETURN_TYPE = feconf.HANDLER_TYPE_JSON
    URL_PATH_ARGS_SCHEMAS = {
        'topic_id': {
            'schema': {
                'type': 'basestring',
                'validators': [{
                    'id': 'is_regex_matched',
                    'regex_pattern': constants.ENTITY_ID_REGEX
                }]
            }
        }
    }
    HANDLER_ARGS_SCHEMAS: Dict[str, Dict[str, str]] = {'GET': {}}

    @acl_decorators.can_view_any_topic_editor
    def get(self, topic_id: str) -> None:
        """Fetches the topic rights of a topic.

        Args:
            topic_id: str. The ID of the topic.

        Raises:
            InvalidInputException. The topic ID provided is not valid..
        """
        assert self.user_id is not None
        topic_rights = topic_fetchers.get_topic_rights(topic_id, strict=False)
        if topic_rights is None:
            raise self.InvalidInputException(
                'Expected a valid topic id to be provided.')
        user_actions_info = user_services.get_user_actions_info(self.user_id)
        can_edit_topic = topic_services.check_can_edit_topic(
            user_actions_info, topic_rights)

        can_publish_topic = (
            role_services.ACTION_CHANGE_TOPIC_STATUS in
            user_actions_info.actions)

        self.values.update({
            'can_edit_topic': can_edit_topic,
            'published': topic_rights.topic_is_published,
            'can_publish_topic': can_publish_topic
        })

        self.render_json(self.values)


class TopicPublishSendMailHandlerNormalizedPayloadDict(TypedDict):
    """Dict representation of TopicPublishSendMailHandler's
    normalized_payload dictionary.
    """

    topic_name: str


class TopicPublishSendMailHandler(
    base.BaseHandler[
        TopicPublishSendMailHandlerNormalizedPayloadDict,
        Dict[str, str]
    ]
):
    """A handler for sending mail to admins to review and publish topic."""

    GET_HANDLER_ERROR_RETURN_TYPE = feconf.HANDLER_TYPE_JSON
    URL_PATH_ARGS_SCHEMAS = {
        'topic_id': {
            'schema': {
                'type': 'basestring',
                'validators': [{
                    'id': 'is_regex_matched',
                    'regex_pattern': constants.ENTITY_ID_REGEX
                }]
            }
        }
    }
    HANDLER_ARGS_SCHEMAS = {
        'PUT': {
            'topic_name': {
                'schema': {
                    'type': 'basestring',
                    'validators': [{
                        'id': 'has_length_at_most',
                        'max_value': constants.MAX_CHARS_IN_TOPIC_NAME
                    }]
                }
            },
        }
    }

    @acl_decorators.can_view_any_topic_editor
    def put(self, topic_id: str) -> None:
        """Requests a review and publication of a topic.

        Args:
            topic_id: str. The ID of the topic.
        """
        assert self.normalized_payload is not None
        topic_url = feconf.TOPIC_EDITOR_URL_PREFIX + '/' + topic_id
        if feconf.CAN_SEND_EMAILS:
            email_manager.send_mail_to_admin(
                'Request to review and publish a topic',
                '%s wants to publish topic: %s at URL %s, please review'
                ' and publish if it looks good.'
                % (
                    self.username,
                    self.normalized_payload['topic_name'],
                    topic_url
                )
            )

        self.render_json(self.values)


class TopicPublishHandlerNormalizedPayloadDict(TypedDict):
    """Dict representation of TopicPublishHandler's
    normalized_payload dictionary.
    """

    publish_status: bool


class TopicPublishHandler(
    base.BaseHandler[
        TopicPublishHandlerNormalizedPayloadDict,
        Dict[str, str]
    ]
):
    """A handler for publishing and unpublishing topics."""

    URL_PATH_ARGS_SCHEMAS = {
        'topic_id': {
            'schema': {
                'type': 'basestring',
                'validators': [{
                    'id': 'is_regex_matched',
                    'regex_pattern': constants.ENTITY_ID_REGEX
                }]
            }
        }
    }
    HANDLER_ARGS_SCHEMAS = {
        'PUT': {
            'publish_status': {
                'schema': {
                    'type': 'bool'
                }
            }
        }
    }

    @acl_decorators.can_change_topic_publication_status
    def put(self, topic_id: str) -> None:
        """Publishes or unpublishes a topic.

        Args:
            topic_id: str. The ID of the topic.

        Raises:
            NotFoundException. The page cannot be found.
            UnauthorizedUserException. User does not have permission.
        """
        assert self.user_id is not None
        assert self.normalized_payload is not None
        topic = topic_fetchers.get_topic_by_id(topic_id, strict=False)
        if topic is None:
            raise self.NotFoundException

        publish_status = self.normalized_payload['publish_status']

        try:
            if publish_status:
                topic_services.publish_topic(topic_id, self.user_id)
            else:
                topic_services.unpublish_topic(topic_id, self.user_id)
        except Exception as e:
            raise self.UnauthorizedUserException(e)

        self.render_json(self.values)


class TopicUrlFragmentHandler(
    base.BaseHandler[Dict[str, str], Dict[str, str]]
):
    """A data handler for checking if a topic with given url fragment exists."""

    GET_HANDLER_ERROR_RETURN_TYPE = feconf.HANDLER_TYPE_JSON

    URL_PATH_ARGS_SCHEMAS = {
        'topic_url_fragment': constants.SCHEMA_FOR_TOPIC_URL_FRAGMENTS
    }
    HANDLER_ARGS_SCHEMAS: Dict[str, Dict[str, str]] = {'GET': {}}

    @acl_decorators.can_create_topic
    def get(self, topic_url_fragment: str) -> None:
        """Handler that receives a topic url fragment and checks whether
        a topic with the same url fragment exists.

        Args:
            topic_url_fragment: str. The topic URL fragment.
        """
        self.values.update({
            'topic_url_fragment_exists': (
                topic_services.does_topic_with_url_fragment_exist(
                    topic_url_fragment))
        })
        self.render_json(self.values)


class TopicNameHandler(
    base.BaseHandler[Dict[str, str], Dict[str, str]]
):
    """A data handler for checking if a topic with given name exists."""

    GET_HANDLER_ERROR_RETURN_TYPE = feconf.HANDLER_TYPE_JSON
    URL_PATH_ARGS_SCHEMAS = {
        'topic_name': {
            'schema': {
                'type': 'basestring',
                'validators': [{
                    'id': 'has_length_at_most',
                    'max_value': constants.MAX_CHARS_IN_TOPIC_NAME
                }]
            }
        }
    }
    HANDLER_ARGS_SCHEMAS: Dict[str, Dict[str, str]] = {'GET': {}}

    @acl_decorators.can_create_topic
    def get(self, topic_name: str) -> None:
        """Handler that receives a topic name and checks whether
        a topic with the same name exists.

        Args:
            topic_name: str. The topic name.
        """
        self.values.update({
            'topic_name_exists': (
                topic_services.does_topic_with_name_exist(topic_name))
        })
        self.render_json(self.values)


def normalize_comma_separated_topic_ids(
    comma_separated_topic_ids: str
) -> List[str]:
    """Normalizes a string of comma-separated topic IDs into a list of
    topic IDs.

    Args:
        comma_separated_topic_ids: str. Comma separated topic IDs.

    Returns:
        list(str). A list of topic IDs.
    """
    if not comma_separated_topic_ids:
        return list([])
    return list(comma_separated_topic_ids.split(','))


class TopicIdToTopicNameHandlerNormalizedRequestDict(TypedDict):
    """Dict representation of TopicIdToTopicNameHandler's
    normalized_request dictionary.
    """

    comma_separated_topic_ids: List[str]


class TopicIdToTopicNameHandler(
    base.BaseHandler[
        Dict[str, str],
        TopicIdToTopicNameHandlerNormalizedRequestDict
    ]
):
    """Handler class to get topic ID to topic name dict."""

    GET_HANDLER_ERROR_RETURN_TYPE = feconf.HANDLER_TYPE_JSON
    URL_PATH_ARGS_SCHEMAS: Dict[str, str] = {}
    HANDLER_ARGS_SCHEMAS = {
        'GET': {
            'comma_separated_topic_ids': {
                'schema': {
                    'type': 'object_dict',
                    'validation_method': normalize_comma_separated_topic_ids
                }
            }
        }
    }

    @acl_decorators.can_access_classroom_admin_page
    def get(self) -> None:
        """Accesses a classroom admin page."""
        assert self.normalized_request is not None
        topic_ids = self.normalized_request[
            'comma_separated_topic_ids']
        self.values.update({
            'topic_id_to_topic_name': (
                topic_services.get_topic_id_to_topic_name_dict(topic_ids))
        })
        self.render_json(self.values)<|MERGE_RESOLUTION|>--- conflicted
+++ resolved
@@ -313,44 +313,6 @@
         })
 
 
-<<<<<<< HEAD
-=======
-class TopicEditorPage(base.BaseHandler[Dict[str, str], Dict[str, str]]):
-    """The editor page for a single topic."""
-
-    URL_PATH_ARGS_SCHEMAS = {
-        'topic_id': {
-            'schema': {
-                'type': 'basestring',
-                'validators': [{
-                    'id': 'is_regex_matched',
-                    'regex_pattern': constants.ENTITY_ID_REGEX
-                }]
-            }
-        }
-    }
-    HANDLER_ARGS_SCHEMAS: Dict[str, Dict[str, str]] = {'GET': {}}
-
-    @acl_decorators.can_view_any_topic_editor
-    def get(self, topic_id: str) -> None:
-        """Displays the topic editor page.
-
-        Args:
-            topic_id: str. The ID of the topic.
-
-        Raises:
-            Exception. The topic with the given id doesn't exist.
-        """
-        topic = topic_fetchers.get_topic_by_id(topic_id, strict=False)
-
-        if topic is None:
-            raise self.NotFoundException(
-                Exception('The topic with the given id doesn\'t exist.'))
-
-        self.render_template('topic-editor-page.mainpage.html')
-
-
->>>>>>> 615e2f6a
 class EditableSubtopicPageDataHandler(
     base.BaseHandler[Dict[str, str], Dict[str, str]]
 ):
