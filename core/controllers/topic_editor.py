--- conflicted
+++ resolved
@@ -47,14 +47,7 @@
     @acl_decorators.can_view_any_topic_editor
     def get(self, topic_id):
         """Handles GET requests."""
-<<<<<<< HEAD
         topic = topic_fetchers.get_topic_by_id(topic_id)
-        canonical_story_summaries = story_services.get_story_summaries_by_ids(
-            topic.canonical_story_ids)
-        additional_story_summaries = story_services.get_story_summaries_by_ids(
-            topic.additional_story_ids)
-=======
-        topic = topic_services.get_topic_by_id(topic_id)
         story_id_to_publication_status_map = {}
         for reference in topic.canonical_story_references:
             story_id_to_publication_status_map[reference.story_id] = (
@@ -66,7 +59,6 @@
             topic.get_canonical_story_ids())
         additional_story_summaries = story_fetchers.get_story_summaries_by_ids(
             topic.get_additional_story_ids())
->>>>>>> a42c7aa5
 
         canonical_story_summary_dicts = [
             summary.to_dict() for summary in canonical_story_summaries]
