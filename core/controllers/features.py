--- conflicted
+++ resolved
@@ -53,14 +53,9 @@
             exploration_id: str. The ID of the exploration.
         """
         self.render_json({
-<<<<<<< HEAD
-            'is_exploration_whitelisted':
-                exploration_id in whitelisted_exploration_ids_for_playthroughs
-=======
             'exploration_is_curated':
                 opportunity_services.is_exploration_available_for_contribution(
                     exploration_id),
             'always_ask_learners_for_answer_details':
                 config_domain.ALWAYS_ASK_LEARNERS_FOR_ANSWER_DETAILS.value
->>>>>>> 63f4a19f
         })