# Copyright 2018 The Oppia Authors. All Rights Reserved.
#
# Licensed under the Apache License, Version 2.0 (the "License");
# you may not use this file except in compliance with the License.
# You may obtain a copy of the License at
#
#      http://www.apache.org/licenses/LICENSE-2.0
#
# Unless required by applicable law or agreed to in writing, software
# distributed under the License is distributed on an "AS-IS" BASIS,
# WITHOUT WARRANTIES OR CONDITIONS OF ANY KIND, either express or implied.
# See the License for the specific language governing permissions and
# limitations under the License.

"""Tests for the topic viewer page."""

from __future__ import absolute_import  # pylint: disable=import-only-modules
from __future__ import unicode_literals  # pylint: disable=import-only-modules

from constants import constants
from core.domain import question_services
from core.domain import skill_services
from core.domain import story_domain
from core.domain import story_services
from core.domain import topic_domain
from core.domain import topic_services
from core.domain import user_services
from core.tests import test_utils
import feconf
import python_utils


class BaseTopicViewerControllerTests(test_utils.GenericTestBase):

    def setUp(self):
        """Completes the sign-up process for the various users."""
        super(BaseTopicViewerControllerTests, self).setUp()
        self.signup(self.NEW_USER_EMAIL, self.NEW_USER_USERNAME)
        self.user_id = self.get_user_id_from_email(self.NEW_USER_EMAIL)
        self.signup(self.ADMIN_EMAIL, self.ADMIN_USERNAME)
        self.admin_id = self.get_user_id_from_email(self.ADMIN_EMAIL)
        self.set_admins([self.ADMIN_USERNAME])
        self.admin = user_services.UserActionsInfo(self.admin_id)

        self.topic_id = 'topic'
        self.story_id_1 = 'story_id_1'
        self.story_id_2 = 'story_id_2'
        self.topic_id_1 = 'topic1'
        self.topic_id_2 = 'topic2'
        self.skill_id_1 = skill_services.get_new_skill_id()
        self.skill_id_2 = skill_services.get_new_skill_id()

        self.story_1 = story_domain.Story.create_default_story(
            self.story_id_1, 'story_title', 'description', self.topic_id_1,
            'story-frag-one')
        self.story_1.description = 'story_description'
        self.story_1.node_titles = []

        self.story_2 = story_domain.Story.create_default_story(
            self.story_id_2, 'story_title', 'description', self.topic_id_2,
            'story-frag-two')
        self.story_2.description = 'story_description'
        self.story_2.node_titles = []

        self.topic = topic_domain.Topic.create_default_topic(
            self.topic_id, 'public_topic_name', 'public', 'description')
        self.topic.uncategorized_skill_ids.append(self.skill_id_1)
        self.topic.subtopics.append(topic_domain.Subtopic(
            1, 'subtopic_name', [self.skill_id_2], 'image.svg',
            constants.ALLOWED_THUMBNAIL_BG_COLORS['subtopic'][0],
            'subtopic-name'))
        self.topic.next_subtopic_id = 2
        self.topic.thumbnail_filename = 'Image.svg'
        self.topic.thumbnail_bg_color = (
            constants.ALLOWED_THUMBNAIL_BG_COLORS['topic'][0])
        self.topic.canonical_story_references.append(
            topic_domain.StoryReference.create_default_story_reference(
                self.story_id_1))
        self.topic.additional_story_references.append(
            topic_domain.StoryReference.create_default_story_reference(
                self.story_id_2))

        topic_services.save_new_topic(self.admin_id, self.topic)
        story_services.save_new_story(self.admin_id, self.story_1)
        story_services.save_new_story(self.admin_id, self.story_2)

        self.topic = topic_domain.Topic.create_default_topic(
            self.topic_id_1, 'private_topic_name',
            'private_topic_name', 'description')
        self.topic.thumbnail_filename = 'Image.svg'
        self.topic.thumbnail_bg_color = (
            constants.ALLOWED_THUMBNAIL_BG_COLORS['topic'][0])
        self.topic.url_fragment = 'private'
        topic_services.save_new_topic(self.admin_id, self.topic)

        topic_services.publish_topic(self.topic_id, self.admin_id)
        topic_services.publish_story(
            self.topic_id, self.story_id_1, self.admin_id)
        topic_services.publish_story(
            self.topic_id, self.story_id_2, self.admin_id)

        self.save_new_skill(
            self.skill_id_1, self.user_id, description='Skill Description 1')
        self.save_new_skill(
            self.skill_id_2, self.user_id, description='Skill Description 2')
        skill_services.create_user_skill_mastery(
            self.user_id, self.skill_id_1, 0.3)
        skill_services.create_user_skill_mastery(
            self.user_id, self.skill_id_2, 0.5)


class TopicViewerPageTests(BaseTopicViewerControllerTests):

    def test_any_user_can_access_topic_viewer_page(self):
        self.get_html_response('/learn/staging/%s' % 'public')

    def test_accessibility_of_unpublished_topic_viewer_page(self):
        self.get_html_response(
            '/learn/staging/%s' % 'private',
            expected_status_int=404)
        self.login(self.ADMIN_EMAIL)
        self.get_html_response('/learn/staging/%s' % 'private')
        self.logout()


class TopicPageDataHandlerTests(
        BaseTopicViewerControllerTests, test_utils.EmailTestBase):

    def test_get_with_no_user_logged_in(self):
        json_response = self.get_json(
            '%s/staging/%s' % (feconf.TOPIC_DATA_HANDLER, 'public'))
        expected_dict = {
            'topic_name': 'public_topic_name',
            'topic_id': self.topic_id,
            'canonical_story_dicts': [{
                'id': self.story_1.id,
                'title': self.story_1.title,
                'description': self.story_1.description,
                'node_titles': self.story_1.node_titles,
                'thumbnail_filename': None,
                'thumbnail_bg_color': None,
                'story_is_published': True,
                'completed_node_titles': [],
                'url_fragment': 'story-frag-one'
            }],
            'additional_story_dicts': [{
                'id': self.story_2.id,
                'title': self.story_2.title,
                'description': self.story_2.description,
                'node_titles': self.story_2.node_titles,
                'thumbnail_filename': None,
                'thumbnail_bg_color': None,
                'story_is_published': True,
                'completed_node_titles': [],
                'url_fragment': 'story-frag-two'
            }],
            'uncategorized_skill_ids': [self.skill_id_1],
            'subtopics': [{
                u'thumbnail_filename': u'image.svg',
                u'thumbnail_bg_color': u'#FFFFFF',
                u'skill_ids': [self.skill_id_2],
                u'id': 1,
                u'title': u'subtopic_name',
                u'url_fragment': u'subtopic-name'}],
            'degrees_of_mastery': {
                self.skill_id_1: None,
                self.skill_id_2: None
            },
            'skill_descriptions': {
                self.skill_id_1: 'Skill Description 1',
                self.skill_id_2: 'Skill Description 2'
            },
            'train_tab_should_be_displayed': False
        }
        self.assertDictContainsSubset(expected_dict, json_response)

    def test_get_with_user_logged_in(self):
        skill_services.delete_skill(self.admin_id, self.skill_id_1)
        self.login(self.NEW_USER_EMAIL)
        with self.swap(feconf, 'CAN_SEND_EMAILS', True):
            messages = self._get_sent_email_messages(
                feconf.ADMIN_EMAIL_ADDRESS)
            self.assertEqual(len(messages), 0)
            json_response = self.get_json(
                '%s/staging/%s' % (feconf.TOPIC_DATA_HANDLER, 'public'))
            messages = self._get_sent_email_messages(
                feconf.ADMIN_EMAIL_ADDRESS)
            expected_email_html_body = (
                'The deleted skills: %s are still'
                ' present in topic with id %s' % (
                    self.skill_id_1, self.topic_id))
            self.assertEqual(len(messages), 1)
            self.assertIn(
                expected_email_html_body,
                messages[0].html.decode())
            expected_dict = {
                'topic_name': 'public_topic_name',
                'topic_id': self.topic_id,
                'canonical_story_dicts': [{
                    'id': self.story_1.id,
                    'title': self.story_1.title,
                    'description': self.story_1.description,
                    'node_titles': self.story_1.node_titles,
                    'thumbnail_filename': None,
                    'thumbnail_bg_color': None,
                    'story_is_published': True,
                    'completed_node_titles': [],
                    'url_fragment': 'story-frag-one'
                }],
                'additional_story_dicts': [{
                    'id': self.story_2.id,
                    'title': self.story_2.title,
                    'description': self.story_2.description,
                    'node_titles': self.story_2.node_titles,
                    'thumbnail_filename': None,
                    'thumbnail_bg_color': None,
                    'story_is_published': True,
                    'completed_node_titles': [],
                    'url_fragment': 'story-frag-two'
                }],
                'uncategorized_skill_ids': [self.skill_id_1],
                'subtopics': [{
                    u'thumbnail_filename': u'image.svg',
                    u'thumbnail_bg_color': u'#FFFFFF',
                    u'skill_ids': [self.skill_id_2],
                    u'id': 1,
                    u'title': u'subtopic_name',
                    u'url_fragment': u'subtopic-name'}],
                'degrees_of_mastery': {
                    self.skill_id_1: 0.3,
                    self.skill_id_2: 0.5
                },
                'skill_descriptions': {
                    self.skill_id_1: None,
                    self.skill_id_2: 'Skill Description 2'
                },
                'train_tab_should_be_displayed': False
            }
            self.assertDictContainsSubset(expected_dict, json_response)

        self.logout()

    def test_get_with_no_skills_ids(self):
        self.topic = topic_domain.Topic.create_default_topic(
            self.topic_id, 'topic_with_no_skills',
            'topic-with-no-skills', 'description')
        topic_services.save_new_topic(self.admin_id, self.topic)
        topic_services.publish_topic(self.topic_id, self.admin_id)
        json_response = self.get_json(
            '%s/staging/%s' % (
                feconf.TOPIC_DATA_HANDLER, 'topic-with-no-skills'))
        expected_dict = {
            'topic_name': 'topic_with_no_skills',
            'topic_id': self.topic_id,
            'canonical_story_dicts': [],
            'additional_story_dicts': [],
            'uncategorized_skill_ids': [],
            'subtopics': [],
            'degrees_of_mastery': {},
            'skill_descriptions': {},
            'train_tab_should_be_displayed': False
        }
        self.assertDictContainsSubset(expected_dict, json_response)

    def test_get_with_five_or_more_questions(self):
        number_of_questions = 6
        self.topic_id = 'new_topic'
        self.skill_id_1 = skill_services.get_new_skill_id()
        self.skill_id_2 = skill_services.get_new_skill_id()
        self.topic = topic_domain.Topic.create_default_topic(
            self.topic_id, 'new_topic', 'new-topic', 'description')
        self.topic.uncategorized_skill_ids.append(self.skill_id_1)
        self.topic.thumbnail_filename = 'Image.svg'
        self.topic.thumbnail_bg_color = (
            constants.ALLOWED_THUMBNAIL_BG_COLORS['topic'][0])
        subtopic_1 = topic_domain.Subtopic.create_default_subtopic(
            1, 'Subtopic Title 1')
        subtopic_1.skill_ids = [self.skill_id_2]
        subtopic_1.url_fragment = 'sub-one-frag'
        self.topic.subtopics = [subtopic_1]
        self.topic.next_subtopic_id = 2
        topic_services.save_new_topic(self.admin_id, self.topic)
        topic_services.publish_topic(self.topic_id, self.admin_id)
        self.save_new_skill(
            self.skill_id_1, self.admin_id, description='Skill Description 1')
        for index in python_utils.RANGE(number_of_questions):
            question_id = question_services.get_new_question_id()
            self.save_new_question(
                question_id, self.admin_id,
                self._create_valid_question_data(index), [self.skill_id_1])
            question_services.create_new_question_skill_link(
                self.admin_id, question_id, self.skill_id_1, 0.5)
<<<<<<< HEAD
        with self.swap(constants, 'ENABLE_NEW_STRUCTURE_PLAYERS', True):
            json_response = self.get_json(
                '%s/staging/%s' % (feconf.TOPIC_DATA_HANDLER, 'new-topic'))
            expected_dict = {
                'topic_name': 'new_topic',
                'topic_id': self.topic_id,
                'canonical_story_dicts': [],
                'additional_story_dicts': [],
                'uncategorized_skill_ids': [self.skill_id_1],
                'subtopics': [subtopic_1.to_dict()],
                'degrees_of_mastery': {
                    self.skill_id_1: None,
                    self.skill_id_2: None
                },
                'skill_descriptions': {
                    self.skill_id_1: 'Skill Description 1',
                    self.skill_id_2: None
                },
                'train_tab_should_be_displayed': True
            }
            self.assertDictContainsSubset(expected_dict, json_response)
=======
        json_response = self.get_json(
            '%s/staging/%s' % (feconf.TOPIC_DATA_HANDLER, 'new-topic'))
        expected_dict = {
            'topic_name': 'new_topic',
            'topic_id': self.topic_id,
            'canonical_story_dicts': [],
            'additional_story_dicts': [],
            'uncategorized_skill_ids': [self.skill_id_1],
            'subtopics': [],
            'degrees_of_mastery': {
                self.skill_id_1: None
            },
            'skill_descriptions': {
                self.skill_id_1: 'Skill Description 1'
            },
            'train_tab_should_be_displayed': True
        }
        self.assertDictContainsSubset(expected_dict, json_response)
>>>>>>> fc0796dc
        self.logout()

    def test_get_with_twenty_or_more_questions(self):
        number_of_questions = 50
        self.topic_id = 'new_topic'
        self.skill_id_1 = skill_services.get_new_skill_id()
        self.skill_id_2 = skill_services.get_new_skill_id()
        self.topic = topic_domain.Topic.create_default_topic(
            self.topic_id, 'new_topic', 'new-topic', 'description')
        self.topic.uncategorized_skill_ids.append(self.skill_id_1)
        self.topic.thumbnail_filename = 'Image.svg'
        self.topic.thumbnail_bg_color = (
            constants.ALLOWED_THUMBNAIL_BG_COLORS['topic'][0])
        subtopic_1 = topic_domain.Subtopic.create_default_subtopic(
            1, 'Subtopic Title 1')
        subtopic_1.skill_ids = [self.skill_id_2]
        subtopic_1.url_fragment = 'sub-one-frag'
        self.topic.subtopics = [subtopic_1]
        self.topic.next_subtopic_id = 2
        topic_services.save_new_topic(self.admin_id, self.topic)
        topic_services.publish_topic(self.topic_id, self.admin_id)
        self.save_new_skill(
            self.skill_id_1, self.admin_id, description='Skill Description 1')
        for index in python_utils.RANGE(number_of_questions):
            question_id = question_services.get_new_question_id()
            self.save_new_question(
                question_id, self.admin_id,
                self._create_valid_question_data(index), [self.skill_id_1])
            question_services.create_new_question_skill_link(
                self.admin_id, question_id, self.skill_id_1, 0.5)
<<<<<<< HEAD
        with self.swap(constants, 'ENABLE_NEW_STRUCTURE_PLAYERS', True):
            json_response = self.get_json(
                '%s/staging/%s' % (feconf.TOPIC_DATA_HANDLER, 'new-topic'))
            expected_dict = {
                'topic_name': 'new_topic',
                'topic_id': self.topic_id,
                'canonical_story_dicts': [],
                'additional_story_dicts': [],
                'uncategorized_skill_ids': [self.skill_id_1],
                'subtopics': [subtopic_1.to_dict()],
                'degrees_of_mastery': {
                    self.skill_id_1: None,
                    self.skill_id_2: None
                },
                'skill_descriptions': {
                    self.skill_id_1: 'Skill Description 1',
                    self.skill_id_2: None
                },
                'train_tab_should_be_displayed': True
            }
            self.assertDictContainsSubset(expected_dict, json_response)
=======
        json_response = self.get_json(
            '%s/staging/%s' % (feconf.TOPIC_DATA_HANDLER, 'new-topic'))
        expected_dict = {
            'topic_name': 'new_topic',
            'topic_id': self.topic_id,
            'canonical_story_dicts': [],
            'additional_story_dicts': [],
            'uncategorized_skill_ids': [self.skill_id_1],
            'subtopics': [],
            'degrees_of_mastery': {
                self.skill_id_1: None
            },
            'skill_descriptions': {
                self.skill_id_1: 'Skill Description 1'
            },
            'train_tab_should_be_displayed': True
        }
        self.assertDictContainsSubset(expected_dict, json_response)
>>>>>>> fc0796dc
        self.logout()

    def test_get_with_twenty_or_more_questions_with_multiple_skills(self):
        number_of_skills = 3
        number_of_questions = [1, 2, 2]
        self.topic_id = 'new_topic'
        skill_ids = (
            [skill_services.get_new_skill_id() for _ in python_utils.RANGE(
                number_of_skills)])
        self.topic = topic_domain.Topic.create_default_topic(
            self.topic_id, 'new_topic', 'new-topic', 'description')
        for index in python_utils.RANGE(number_of_skills):
            self.topic.uncategorized_skill_ids.append(skill_ids[index])
        self.topic.thumbnail_filename = 'Image.svg'
        self.topic.thumbnail_bg_color = (
            constants.ALLOWED_THUMBNAIL_BG_COLORS['topic'][0])
        subtopic_1 = topic_domain.Subtopic.create_default_subtopic(
            1, 'Subtopic Title 1')
        subtopic_1.skill_ids = ['skill_id_1']
        subtopic_1.url_fragment = 'sub-one-frag'
        self.topic.subtopics = [subtopic_1]
        self.topic.next_subtopic_id = 2
        topic_services.save_new_topic(self.admin_id, self.topic)
        topic_services.publish_topic(self.topic_id, self.admin_id)
        for i in python_utils.RANGE(number_of_skills):
            self.save_new_skill(
                skill_ids[i], self.admin_id,
                description='Skill Description')
        for i in python_utils.RANGE(number_of_skills):
            for j in python_utils.RANGE(number_of_questions[i]):
                question_id = question_services.get_new_question_id()
                self.save_new_question(
                    question_id, self.admin_id,
                    self._create_valid_question_data(j), [skill_ids[i]])
                question_services.create_new_question_skill_link(
                    self.admin_id, question_id, skill_ids[i], 0.5)

        json_response = self.get_json(
            '%s/staging/%s' % (feconf.TOPIC_DATA_HANDLER, 'new-topic'))
        expected_dict = {
            'topic_name': 'new_topic',
            'topic_id': self.topic_id,
            'canonical_story_dicts': [],
            'additional_story_dicts': [],
            'train_tab_should_be_displayed': True
        }
        self.assertDictContainsSubset(expected_dict, json_response)
        self.logout()

    def test_get_with_lesser_questions_with_fifty_or_more_skills(self):
        number_of_skills = 60
        number_of_questions = [0] * 60
        number_of_questions[46] = 2
        self.topic_id = 'new_topic'
        skill_ids = (
            [skill_services.get_new_skill_id() for _ in python_utils.RANGE(
                number_of_skills)])
        self.topic = topic_domain.Topic.create_default_topic(
            self.topic_id, 'new_topic', 'new-topic', 'description')
        for index in python_utils.RANGE(number_of_skills):
            self.topic.uncategorized_skill_ids.append(skill_ids[index])
        self.topic.thumbnail_filename = 'Image.svg'
        self.topic.thumbnail_bg_color = (
            constants.ALLOWED_THUMBNAIL_BG_COLORS['topic'][0])
        subtopic_1 = topic_domain.Subtopic.create_default_subtopic(
            1, 'Subtopic Title 1')
        subtopic_1.skill_ids = ['skill_id_1']
        subtopic_1.url_fragment = 'sub-one-frag'
        self.topic.subtopics = [subtopic_1]
        self.topic.next_subtopic_id = 2
        topic_services.save_new_topic(self.admin_id, self.topic)
        topic_services.publish_topic(self.topic_id, self.admin_id)
        for i in python_utils.RANGE(number_of_skills):
            self.save_new_skill(
                skill_ids[i], self.admin_id,
                description='Skill Description')
        for i in python_utils.RANGE(number_of_skills):
            for j in python_utils.RANGE(number_of_questions[i]):
                question_id = question_services.get_new_question_id()
                self.save_new_question(
                    question_id, self.admin_id,
                    self._create_valid_question_data(j), [skill_ids[i]])
                question_services.create_new_question_skill_link(
                    self.admin_id, question_id, skill_ids[i], 0.5)

        json_response = self.get_json(
            '%s/staging/%s' % (feconf.TOPIC_DATA_HANDLER, 'new-topic'))
        expected_dict = {
            'topic_name': 'new_topic',
            'topic_id': self.topic_id,
            'canonical_story_dicts': [],
            'additional_story_dicts': [],
            'train_tab_should_be_displayed': False
        }
        self.assertDictContainsSubset(expected_dict, json_response)
        self.logout()

    def test_get_with_more_questions_with_fifty_or_more_skills(self):
        number_of_skills = 60
        number_of_questions = [0] * 60
        number_of_questions[46] = 2
        number_of_questions[20] = 3
        number_of_questions[29] = 10
        self.topic_id = 'new_topic'
        skill_ids = (
            [skill_services.get_new_skill_id() for _ in python_utils.RANGE(
                number_of_skills)])
        self.topic = topic_domain.Topic.create_default_topic(
            self.topic_id, 'new_topic', 'new-topic', 'description')
        for index in python_utils.RANGE(number_of_skills):
            self.topic.uncategorized_skill_ids.append(skill_ids[index])
        self.topic.thumbnail_filename = 'Image.svg'
        self.topic.thumbnail_bg_color = (
            constants.ALLOWED_THUMBNAIL_BG_COLORS['topic'][0])
        subtopic_1 = topic_domain.Subtopic.create_default_subtopic(
            1, 'Subtopic Title 1')
        subtopic_1.skill_ids = ['skill_id_1']
        subtopic_1.url_fragment = 'sub-one-frag'
        self.topic.subtopics = [subtopic_1]
        self.topic.next_subtopic_id = 2
        topic_services.save_new_topic(self.admin_id, self.topic)
        topic_services.publish_topic(self.topic_id, self.admin_id)
        for i in python_utils.RANGE(number_of_skills):
            self.save_new_skill(
                skill_ids[i], self.admin_id,
                description='Skill Description')
        for i in python_utils.RANGE(number_of_skills):
            for j in python_utils.RANGE(number_of_questions[i]):
                question_id = question_services.get_new_question_id()
                self.save_new_question(
                    question_id, self.admin_id,
                    self._create_valid_question_data(j), [skill_ids[i]])
                question_services.create_new_question_skill_link(
                    self.admin_id, question_id, skill_ids[i], 0.5)

        json_response = self.get_json(
            '%s/staging/%s' % (feconf.TOPIC_DATA_HANDLER, 'new-topic'))
        expected_dict = {
            'topic_name': 'new_topic',
            'topic_id': self.topic_id,
            'canonical_story_dicts': [],
            'additional_story_dicts': [],
            'train_tab_should_be_displayed': True
        }
        self.assertDictContainsSubset(expected_dict, json_response)
        self.logout()<|MERGE_RESOLUTION|>--- conflicted
+++ resolved
@@ -290,29 +290,6 @@
                 self._create_valid_question_data(index), [self.skill_id_1])
             question_services.create_new_question_skill_link(
                 self.admin_id, question_id, self.skill_id_1, 0.5)
-<<<<<<< HEAD
-        with self.swap(constants, 'ENABLE_NEW_STRUCTURE_PLAYERS', True):
-            json_response = self.get_json(
-                '%s/staging/%s' % (feconf.TOPIC_DATA_HANDLER, 'new-topic'))
-            expected_dict = {
-                'topic_name': 'new_topic',
-                'topic_id': self.topic_id,
-                'canonical_story_dicts': [],
-                'additional_story_dicts': [],
-                'uncategorized_skill_ids': [self.skill_id_1],
-                'subtopics': [subtopic_1.to_dict()],
-                'degrees_of_mastery': {
-                    self.skill_id_1: None,
-                    self.skill_id_2: None
-                },
-                'skill_descriptions': {
-                    self.skill_id_1: 'Skill Description 1',
-                    self.skill_id_2: None
-                },
-                'train_tab_should_be_displayed': True
-            }
-            self.assertDictContainsSubset(expected_dict, json_response)
-=======
         json_response = self.get_json(
             '%s/staging/%s' % (feconf.TOPIC_DATA_HANDLER, 'new-topic'))
         expected_dict = {
@@ -321,7 +298,7 @@
             'canonical_story_dicts': [],
             'additional_story_dicts': [],
             'uncategorized_skill_ids': [self.skill_id_1],
-            'subtopics': [],
+            'subtopics': [subtopic_1.to_dict()],
             'degrees_of_mastery': {
                 self.skill_id_1: None
             },
@@ -331,7 +308,6 @@
             'train_tab_should_be_displayed': True
         }
         self.assertDictContainsSubset(expected_dict, json_response)
->>>>>>> fc0796dc
         self.logout()
 
     def test_get_with_twenty_or_more_questions(self):
@@ -362,29 +338,6 @@
                 self._create_valid_question_data(index), [self.skill_id_1])
             question_services.create_new_question_skill_link(
                 self.admin_id, question_id, self.skill_id_1, 0.5)
-<<<<<<< HEAD
-        with self.swap(constants, 'ENABLE_NEW_STRUCTURE_PLAYERS', True):
-            json_response = self.get_json(
-                '%s/staging/%s' % (feconf.TOPIC_DATA_HANDLER, 'new-topic'))
-            expected_dict = {
-                'topic_name': 'new_topic',
-                'topic_id': self.topic_id,
-                'canonical_story_dicts': [],
-                'additional_story_dicts': [],
-                'uncategorized_skill_ids': [self.skill_id_1],
-                'subtopics': [subtopic_1.to_dict()],
-                'degrees_of_mastery': {
-                    self.skill_id_1: None,
-                    self.skill_id_2: None
-                },
-                'skill_descriptions': {
-                    self.skill_id_1: 'Skill Description 1',
-                    self.skill_id_2: None
-                },
-                'train_tab_should_be_displayed': True
-            }
-            self.assertDictContainsSubset(expected_dict, json_response)
-=======
         json_response = self.get_json(
             '%s/staging/%s' % (feconf.TOPIC_DATA_HANDLER, 'new-topic'))
         expected_dict = {
@@ -393,17 +346,18 @@
             'canonical_story_dicts': [],
             'additional_story_dicts': [],
             'uncategorized_skill_ids': [self.skill_id_1],
-            'subtopics': [],
+            'subtopics': [subtopic_1.to_dict()],
             'degrees_of_mastery': {
-                self.skill_id_1: None
+                self.skill_id_1: None,
+                self.skill_id_2: None
             },
             'skill_descriptions': {
-                self.skill_id_1: 'Skill Description 1'
+                self.skill_id_1: 'Skill Description 1',
+                self.skill_id_2: None
             },
             'train_tab_should_be_displayed': True
         }
         self.assertDictContainsSubset(expected_dict, json_response)
->>>>>>> fc0796dc
         self.logout()
 
     def test_get_with_twenty_or_more_questions_with_multiple_skills(self):
