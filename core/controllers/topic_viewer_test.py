--- conflicted
+++ resolved
@@ -273,16 +273,13 @@
         self.topic.thumbnail_filename = 'Image.svg'
         self.topic.thumbnail_bg_color = (
             constants.ALLOWED_THUMBNAIL_BG_COLORS['topic'][0])
-<<<<<<< HEAD
         self.topic.practice_tab_is_displayed = True
-=======
         subtopic_1 = topic_domain.Subtopic.create_default_subtopic(
             1, 'Subtopic Title 1')
         subtopic_1.skill_ids = [self.skill_id_2]
         subtopic_1.url_fragment = 'sub-one-frag'
         self.topic.subtopics = [subtopic_1]
         self.topic.next_subtopic_id = 2
->>>>>>> 57028730
         topic_services.save_new_topic(self.admin_id, self.topic)
         topic_services.publish_topic(self.topic_id, self.admin_id)
         self.save_new_skill(
@@ -327,16 +324,13 @@
         self.topic.thumbnail_filename = 'Image.svg'
         self.topic.thumbnail_bg_color = (
             constants.ALLOWED_THUMBNAIL_BG_COLORS['topic'][0])
-<<<<<<< HEAD
         self.topic.practice_tab_is_displayed = True
-=======
         subtopic_1 = topic_domain.Subtopic.create_default_subtopic(
             1, 'Subtopic Title 1')
         subtopic_1.skill_ids = [self.skill_id_2]
         subtopic_1.url_fragment = 'sub-one-frag'
         self.topic.subtopics = [subtopic_1]
         self.topic.next_subtopic_id = 2
->>>>>>> 57028730
         topic_services.save_new_topic(self.admin_id, self.topic)
         topic_services.publish_topic(self.topic_id, self.admin_id)
         self.save_new_skill(
@@ -384,16 +378,13 @@
         self.topic.thumbnail_filename = 'Image.svg'
         self.topic.thumbnail_bg_color = (
             constants.ALLOWED_THUMBNAIL_BG_COLORS['topic'][0])
-<<<<<<< HEAD
         self.topic.practice_tab_is_displayed = True
-=======
         subtopic_1 = topic_domain.Subtopic.create_default_subtopic(
             1, 'Subtopic Title 1')
         subtopic_1.skill_ids = ['skill_id_1']
         subtopic_1.url_fragment = 'sub-one-frag'
         self.topic.subtopics = [subtopic_1]
         self.topic.next_subtopic_id = 2
->>>>>>> 57028730
         topic_services.save_new_topic(self.admin_id, self.topic)
         topic_services.publish_topic(self.topic_id, self.admin_id)
         for i in python_utils.RANGE(number_of_skills):
@@ -436,16 +427,13 @@
         self.topic.thumbnail_filename = 'Image.svg'
         self.topic.thumbnail_bg_color = (
             constants.ALLOWED_THUMBNAIL_BG_COLORS['topic'][0])
-<<<<<<< HEAD
         self.topic.practice_tab_is_displayed = False
-=======
         subtopic_1 = topic_domain.Subtopic.create_default_subtopic(
             1, 'Subtopic Title 1')
         subtopic_1.skill_ids = ['skill_id_1']
         subtopic_1.url_fragment = 'sub-one-frag'
         self.topic.subtopics = [subtopic_1]
         self.topic.next_subtopic_id = 2
->>>>>>> 57028730
         topic_services.save_new_topic(self.admin_id, self.topic)
         topic_services.publish_topic(self.topic_id, self.admin_id)
         for i in python_utils.RANGE(number_of_skills):
@@ -490,16 +478,13 @@
         self.topic.thumbnail_filename = 'Image.svg'
         self.topic.thumbnail_bg_color = (
             constants.ALLOWED_THUMBNAIL_BG_COLORS['topic'][0])
-<<<<<<< HEAD
         self.topic.practice_tab_is_displayed = True
-=======
         subtopic_1 = topic_domain.Subtopic.create_default_subtopic(
             1, 'Subtopic Title 1')
         subtopic_1.skill_ids = ['skill_id_1']
         subtopic_1.url_fragment = 'sub-one-frag'
         self.topic.subtopics = [subtopic_1]
         self.topic.next_subtopic_id = 2
->>>>>>> 57028730
         topic_services.save_new_topic(self.admin_id, self.topic)
         topic_services.publish_topic(self.topic_id, self.admin_id)
         for i in python_utils.RANGE(number_of_skills):
