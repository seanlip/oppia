--- conflicted
+++ resolved
@@ -27,14 +27,9 @@
     from mypy_imports import activity_models
     from mypy_imports import base_models
 
-<<<<<<< HEAD
-(base_models, activity_models) = models.Registry.import_models(
-    [models.Names.BASE_MODEL, models.Names.ACTIVITY])
-=======
 (base_models, activity_models) = models.Registry.import_models([
-    models.NAMES.base_model, models.NAMES.activity
+    models.Names.BASE_MODEL, models.Names.ACTIVITY
 ])
->>>>>>> dc571464
 
 
 class ActivityListModelTest(test_utils.GenericTestBase):
