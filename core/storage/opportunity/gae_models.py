--- conflicted
+++ resolved
@@ -90,15 +90,12 @@
     # tuple(list, str|None, bool) to a domain object.
     @classmethod
     def get_all_translation_opportunities(
-<<<<<<< HEAD
-            cls, page_size, urlsafe_start_cursor, language_code, topic_name):
-=======
             cls,
             page_size: int,
             urlsafe_start_cursor: Optional[str],
-            language_code: str
+            language_code: str,
+            topic_name: str
     ) -> Tuple[List['ExplorationOpportunitySummaryModel'], Optional[str], bool]:
->>>>>>> 676e6054
         """Returns a list of opportunities available for translation in a
         specific language.
 
@@ -132,25 +129,15 @@
         else:
             start_cursor = datastore_services.make_cursor()
 
-<<<<<<< HEAD
         if not topic_name:
-            results, cursor, more = cls.query(
-                cls.incomplete_translation_language_codes == language_code).order( # pylint: disable=line-too-long
-                    cls.incomplete_translation_language_codes).fetch_page(
-                        page_size, start_cursor=start_cursor)
+            language_query = cls.query(
+                cls.incomplete_translation_language_codes == language_code
+            ).order(cls.incomplete_translation_language_codes)
         else:
-            results, cursor, more = cls.query(datastore_services.all_of(
+            language_query = cls.query(datastore_services.all_of(
                 cls.incomplete_translation_language_codes == language_code,
                 cls.topic_name == topic_name)).order(
-                    cls.incomplete_translation_language_codes).fetch_page(
-                        page_size, start_cursor=start_cursor)
-
-        return (results, (cursor.urlsafe() if cursor else None), more)
-
-=======
-        language_query = cls.query(
-            cls.incomplete_translation_language_codes == language_code
-        ).order(cls.incomplete_translation_language_codes)
+                    cls.incomplete_translation_language_codes)
 
         results, cursor, _ = (
             language_query.fetch_page(page_size, start_cursor=start_cursor))
@@ -159,6 +146,7 @@
         plus_one_query_models, _, _ = (
             language_query.fetch_page(page_size + 1, start_cursor=start_cursor))
         more_results = len(plus_one_query_models) == page_size + 1
+
         # The urlsafe returns bytes and we need to decode them to string.
         return (
             cast(List[ExplorationOpportunitySummaryModel], results),
@@ -168,7 +156,6 @@
 
     # TODO(#13523): Change the return value of the function below from
     # tuple(list, str|None, bool) to a domain object.
->>>>>>> 676e6054
     @classmethod
     def get_all_voiceover_opportunities(
             cls,
