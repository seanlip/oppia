--- conflicted
+++ resolved
@@ -23,11 +23,7 @@
 from core.tests import test_utils
 import python_utils
 
-<<<<<<< HEAD
-from typing import Dict, List, Optional, Text, Tuple # isort:skip # pylint: disable=unused-import
-=======
 from typing import Dict, List, Optional # isort:skip # pylint: disable=unused-import
->>>>>>> dd2d80a9
 
 MYPY = False
 if MYPY: # pragma: no cover
@@ -41,12 +37,7 @@
 class ExplorationOpportunitySummaryModelUnitTest(test_utils.GenericTestBase):
     """Test the ExplorationOpportunitySummaryModel class."""
 
-<<<<<<< HEAD
-    def setUp(self):
-        # type: () -> None
-=======
     def setUp(self) -> None:
->>>>>>> dd2d80a9
         super(ExplorationOpportunitySummaryModelUnitTest, self).setUp() # type: ignore[no-untyped-call]
 
         opportunity_models.ExplorationOpportunitySummaryModel(
@@ -76,23 +67,13 @@
             language_codes_with_assigned_voice_artists=[]
         ).put()
 
-<<<<<<< HEAD
-    def test_get_deletion_policy(self):
-        # type: () -> None
-=======
     def test_get_deletion_policy(self) -> None:
->>>>>>> dd2d80a9
         self.assertEqual(
             opportunity_models.ExplorationOpportunitySummaryModel
             .get_deletion_policy(),
             base_models.DELETION_POLICY.NOT_APPLICABLE)
 
-<<<<<<< HEAD
-    def test_get_all_translation_opportunities(self):
-        # type: () -> None
-=======
     def test_get_all_translation_opportunities(self) -> None:
->>>>>>> dd2d80a9
         results, cursor, more = (
             opportunity_models.ExplorationOpportunitySummaryModel
             .get_all_translation_opportunities(5, None, 'hi'))
@@ -104,12 +85,7 @@
         self.assertFalse(more)
         self.assertTrue(isinstance(cursor, python_utils.BASESTRING))
 
-<<<<<<< HEAD
-    def test_get_all_translation_opportunities_pagination(self):
-        # type: () -> None
-=======
     def test_get_all_translation_opportunities_pagination(self) -> None:
->>>>>>> dd2d80a9
         results, cursor, more = (
             opportunity_models.ExplorationOpportunitySummaryModel
             .get_all_translation_opportunities(1, None, 'hi'))
@@ -130,12 +106,7 @@
         self.assertFalse(more)
         self.assertTrue(isinstance(new_cursor, python_utils.BASESTRING))
 
-<<<<<<< HEAD
-    def test_get_all_voiceover_opportunities(self):
-        # type: () -> None
-=======
     def test_get_all_voiceover_opportunities(self) -> None:
->>>>>>> dd2d80a9
         results, cursor, more = (
             opportunity_models.ExplorationOpportunitySummaryModel
             .get_all_voiceover_opportunities(5, None, 'en'))
@@ -147,12 +118,7 @@
         self.assertFalse(more)
         self.assertTrue(isinstance(cursor, python_utils.BASESTRING))
 
-<<<<<<< HEAD
-    def test_get_all_voiceover_opportunities_pagination(self):
-        # type: () -> None
-=======
     def test_get_all_voiceover_opportunities_pagination(self) -> None:
->>>>>>> dd2d80a9
         results, cursor, more = (
             opportunity_models.ExplorationOpportunitySummaryModel
             .get_all_voiceover_opportunities(1, None, 'en'))
@@ -173,12 +139,7 @@
         self.assertFalse(more)
         self.assertTrue(isinstance(new_cursor, python_utils.BASESTRING))
 
-<<<<<<< HEAD
-    def test_get_by_topic(self):
-        # type: () -> None
-=======
     def test_get_by_topic(self) -> None:
->>>>>>> dd2d80a9
         model_list = (
             opportunity_models.ExplorationOpportunitySummaryModel
             .get_by_topic('topic_id1'))
@@ -195,12 +156,7 @@
         self.assertEqual(len(model_list), 1)
         self.assertEqual(model_list[0].id, 'opportunity_id2')
 
-<<<<<<< HEAD
-    def test_get_by_topic_for_non_existing_topic(self):
-        # type: () -> None
-=======
     def test_get_by_topic_for_non_existing_topic(self) -> None:
->>>>>>> dd2d80a9
         model_list = (
             opportunity_models.ExplorationOpportunitySummaryModel
             .get_by_topic('non_existing_topic_id'))
@@ -208,12 +164,7 @@
         assert model_list is not None
         self.assertEqual(len(model_list), 0)
 
-<<<<<<< HEAD
-    def test_delete_all(self):
-        # type: () -> None
-=======
     def test_delete_all(self) -> None:
->>>>>>> dd2d80a9
         results, _, more = (
             opportunity_models.ExplorationOpportunitySummaryModel
             .get_all_translation_opportunities(1, None, 'hi'))
@@ -236,12 +187,7 @@
 class SkillOpportunityModelTest(test_utils.GenericTestBase):
     """Tests for the SkillOpportunityModel class."""
 
-<<<<<<< HEAD
-    def setUp(self):
-        # type: () -> None
-=======
     def setUp(self) -> None:
->>>>>>> dd2d80a9
         super(SkillOpportunityModelTest, self).setUp() # type: ignore[no-untyped-call]
 
         opportunity_models.SkillOpportunityModel(
@@ -255,22 +201,12 @@
             question_count=30,
         ).put()
 
-<<<<<<< HEAD
-    def test_get_deletion_policy(self):
-        # type: () -> None
-=======
     def test_get_deletion_policy(self) -> None:
->>>>>>> dd2d80a9
         self.assertEqual(
             opportunity_models.SkillOpportunityModel.get_deletion_policy(),
             base_models.DELETION_POLICY.NOT_APPLICABLE)
 
-<<<<<<< HEAD
-    def test_get_skill_opportunities(self):
-        # type: () -> None
-=======
     def test_get_skill_opportunities(self) -> None:
->>>>>>> dd2d80a9
         results, cursor, more = (
             opportunity_models.SkillOpportunityModel
             .get_skill_opportunities(5, None))
@@ -282,12 +218,7 @@
         self.assertFalse(more)
         self.assertTrue(isinstance(cursor, python_utils.BASESTRING))
 
-<<<<<<< HEAD
-    def test_get_skill_opportunities_pagination(self):
-        # type: () -> None
-=======
     def test_get_skill_opportunities_pagination(self) -> None:
->>>>>>> dd2d80a9
         results, cursor, more = (
             opportunity_models.SkillOpportunityModel.get_skill_opportunities(
                 1, None))
@@ -308,12 +239,7 @@
         self.assertFalse(more)
         self.assertTrue(isinstance(cursor, python_utils.BASESTRING))
 
-<<<<<<< HEAD
-    def test_delete_all_skill_opportunities(self):
-        # type: () -> None
-=======
     def test_delete_all_skill_opportunities(self) -> None:
->>>>>>> dd2d80a9
         results, _, more = (
             opportunity_models.SkillOpportunityModel.get_skill_opportunities(
                 1, None))
