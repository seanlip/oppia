# coding: utf-8
#
# Copyright 2014 The Oppia Authors. All Rights Reserved.
#
# Licensed under the Apache License, Version 2.0 (the "License");
# you may not use this file except in compliance with the License.
# You may obtain a copy of the License at
#
#      http://www.apache.org/licenses/LICENSE-2.0
#
# Unless required by applicable law or agreed to in writing, software
# distributed under the License is distributed on an "AS-IS" BASIS,
# WITHOUT WARRANTIES OR CONDITIONS OF ANY KIND, either express or implied.
# See the License for the specific language governing permissions and
# limitations under the License.

"""Tests for core.storage.opportunity.gae_models."""

from __future__ import absolute_import
from __future__ import unicode_literals

from core.platform import models
from core.tests import test_utils
import python_utils

from typing import Dict, List, Optional # isort:skip # pylint: disable=unused-import

MYPY = False
if MYPY: # pragma: no cover
    from mypy_imports import base_models
    from mypy_imports import opportunity_models

(base_models, opportunity_models) = models.Registry.import_models(
    [models.NAMES.base_model, models.NAMES.opportunity])


class ExplorationOpportunitySummaryModelUnitTest(test_utils.GenericTestBase):
    """Test the ExplorationOpportunitySummaryModel class."""

    def setUp(self) -> None:
        super(ExplorationOpportunitySummaryModelUnitTest, self).setUp() # type: ignore[no-untyped-call]

        opportunity_models.ExplorationOpportunitySummaryModel(
            id='opportunity_id1',
            topic_id='topic_id1',
            topic_name='A topic',
            story_id='story_id1',
            story_title='A story title',
            chapter_title='A chapter title',
            content_count=20,
            incomplete_translation_language_codes=['hi', 'ar'],
            translation_counts={},
            language_codes_needing_voice_artists=['en'],
            language_codes_with_assigned_voice_artists=[]
        ).put()
        opportunity_models.ExplorationOpportunitySummaryModel(
            id='opportunity_id2',
            topic_id='topic_id2',
            topic_name='A new topic',
            story_id='story_id2',
            story_title='A new story title',
            chapter_title='A new chapter title',
            content_count=120,
            incomplete_translation_language_codes=['hi'],
            translation_counts={},
            language_codes_needing_voice_artists=['en'],
            language_codes_with_assigned_voice_artists=[]
        ).put()

    def test_get_deletion_policy(self) -> None:
        self.assertEqual(
            opportunity_models.ExplorationOpportunitySummaryModel
            .get_deletion_policy(),
            base_models.DELETION_POLICY.NOT_APPLICABLE)

    def test_get_all_translation_opportunities(self) -> None:
        results, cursor, more = (
            opportunity_models.ExplorationOpportunitySummaryModel
<<<<<<< HEAD
            .get_all_translation_opportunities(5, None, 'hi', ''))
=======
            .get_all_translation_opportunities(5, None, 'hi'))
        # Ruling out the possibility of None for mypy type checking.
        assert results is not None
>>>>>>> 676e6054
        self.assertEqual(len(results), 2)
        self.assertEqual(results[0].id, 'opportunity_id1')
        self.assertEqual(results[1].id, 'opportunity_id2')
        self.assertFalse(more)
        self.assertTrue(isinstance(cursor, python_utils.BASESTRING))

    def test_get_all_translation_opportunities_pagination(self) -> None:
        results, cursor, more = (
            opportunity_models.ExplorationOpportunitySummaryModel
<<<<<<< HEAD
            .get_all_translation_opportunities(1, None, 'hi', ''))
=======
            .get_all_translation_opportunities(1, None, 'hi'))
        # Ruling out the possibility of None for mypy type checking.
        assert results is not None
>>>>>>> 676e6054
        self.assertEqual(len(results), 1)
        self.assertEqual(results[0].id, 'opportunity_id1')
        self.assertTrue(more)
        self.assertTrue(isinstance(cursor, python_utils.BASESTRING))

        results, new_cursor, more = (
            opportunity_models.ExplorationOpportunitySummaryModel
<<<<<<< HEAD
            .get_all_translation_opportunities(1, cursor, 'hi', ''))
=======
            .get_all_translation_opportunities(1, cursor, 'hi'))
        # Ruling out the possibility of None for mypy type checking.
        assert results is not None
>>>>>>> 676e6054
        self.assertEqual(len(results), 1)
        self.assertEqual(results[0].id, 'opportunity_id2')
        self.assertFalse(more)
        self.assertTrue(isinstance(new_cursor, python_utils.BASESTRING))

<<<<<<< HEAD
    def test_get_translation_opportunities_by_topic(self):
        results, cursor, more = (
            opportunity_models.ExplorationOpportunitySummaryModel
            .get_all_translation_opportunities(5, None, 'hi', 'A topic'))
        self.assertEqual(len(results), 1)
        self.assertEqual(results[0].id, 'opportunity_id1')
        self.assertFalse(more)
        self.assertTrue(isinstance(cursor, python_utils.BASESTRING))

    def test_get_all_voiceover_opportunities(self):
=======
    def test_get_all_voiceover_opportunities(self) -> None:
>>>>>>> 676e6054
        results, cursor, more = (
            opportunity_models.ExplorationOpportunitySummaryModel
            .get_all_voiceover_opportunities(5, None, 'en'))
        # Ruling out the possibility of None for mypy type checking.
        assert results is not None
        self.assertEqual(len(results), 2)
        self.assertEqual(results[0].id, 'opportunity_id1')
        self.assertEqual(results[1].id, 'opportunity_id2')
        self.assertFalse(more)
        self.assertTrue(isinstance(cursor, python_utils.BASESTRING))

    def test_get_all_voiceover_opportunities_pagination(self) -> None:
        results, cursor, more = (
            opportunity_models.ExplorationOpportunitySummaryModel
            .get_all_voiceover_opportunities(1, None, 'en'))
        # Ruling out the possibility of None for mypy type checking.
        assert results is not None
        self.assertEqual(len(results), 1)
        self.assertEqual(results[0].id, 'opportunity_id1')
        self.assertTrue(more)
        self.assertTrue(isinstance(cursor, python_utils.BASESTRING))

        results, new_cursor, more = (
            opportunity_models.ExplorationOpportunitySummaryModel
            .get_all_voiceover_opportunities(1, cursor, 'en'))
        # Ruling out the possibility of None for mypy type checking.
        assert results is not None
        self.assertEqual(len(results), 1)
        self.assertEqual(results[0].id, 'opportunity_id2')
        self.assertFalse(more)
        self.assertTrue(isinstance(new_cursor, python_utils.BASESTRING))

    def test_get_by_topic(self) -> None:
        model_list = (
            opportunity_models.ExplorationOpportunitySummaryModel
            .get_by_topic('topic_id1'))
        # Ruling out the possibility of None for mypy type checking.
        assert model_list is not None
        self.assertEqual(len(model_list), 1)
        self.assertEqual(model_list[0].id, 'opportunity_id1')

        model_list = (
            opportunity_models.ExplorationOpportunitySummaryModel
            .get_by_topic('topic_id2'))
        # Ruling out the possibility of None for mypy type checking.
        assert model_list is not None
        self.assertEqual(len(model_list), 1)
        self.assertEqual(model_list[0].id, 'opportunity_id2')

    def test_get_by_topic_for_non_existing_topic(self) -> None:
        model_list = (
            opportunity_models.ExplorationOpportunitySummaryModel
            .get_by_topic('non_existing_topic_id'))
        # Ruling out the possibility of None for mypy type checking.
        assert model_list is not None
        self.assertEqual(len(model_list), 0)

    def test_delete_all(self) -> None:
        results, _, more = (
            opportunity_models.ExplorationOpportunitySummaryModel
<<<<<<< HEAD
            .get_all_translation_opportunities(1, None, 'hi', ''))
=======
            .get_all_translation_opportunities(1, None, 'hi'))
        # Ruling out the possibility of None for mypy type checking.
        assert results is not None
>>>>>>> 676e6054
        self.assertEqual(len(results), 1)
        self.assertTrue(more)

        opportunity_models.ExplorationOpportunitySummaryModel.delete_all()

        results, _, more = (
            opportunity_models.ExplorationOpportunitySummaryModel
<<<<<<< HEAD
            .get_all_translation_opportunities(1, None, 'hi', ''))
=======
            .get_all_translation_opportunities(1, None, 'hi'))
        # Ruling out the possibility of None for mypy type checking.
        assert results is not None
>>>>>>> 676e6054
        self.assertEqual(len(results), 0)
        self.assertFalse(more)


class SkillOpportunityModelTest(test_utils.GenericTestBase):
    """Tests for the SkillOpportunityModel class."""

    def setUp(self) -> None:
        super(SkillOpportunityModelTest, self).setUp() # type: ignore[no-untyped-call]

        opportunity_models.SkillOpportunityModel(
            id='opportunity_id1',
            skill_description='A skill description',
            question_count=20,
        ).put()
        opportunity_models.SkillOpportunityModel(
            id='opportunity_id2',
            skill_description='A skill description',
            question_count=30,
        ).put()

    def test_get_deletion_policy(self) -> None:
        self.assertEqual(
            opportunity_models.SkillOpportunityModel.get_deletion_policy(),
            base_models.DELETION_POLICY.NOT_APPLICABLE)

    def test_get_skill_opportunities(self) -> None:
        results, cursor, more = (
            opportunity_models.SkillOpportunityModel
            .get_skill_opportunities(5, None))
        # Ruling out the possibility of None for mypy type checking.
        assert results is not None
        self.assertEqual(len(results), 2)
        self.assertEqual(results[0].id, 'opportunity_id1')
        self.assertEqual(results[1].id, 'opportunity_id2')
        self.assertFalse(more)
        self.assertTrue(isinstance(cursor, python_utils.BASESTRING))

    def test_get_skill_opportunities_pagination(self) -> None:
        results, cursor, more = (
            opportunity_models.SkillOpportunityModel.get_skill_opportunities(
                1, None))
        # Ruling out the possibility of None for mypy type checking.
        assert results is not None
        self.assertEqual(len(results), 1)
        self.assertEqual(results[0].id, 'opportunity_id1')
        self.assertFalse(more)
        self.assertTrue(isinstance(cursor, python_utils.BASESTRING))

        results, cursor, more = (
            opportunity_models.SkillOpportunityModel.get_skill_opportunities(
                1, cursor))
        # Ruling out the possibility of None for mypy type checking.
        assert results is not None
        self.assertEqual(len(results), 1)
        self.assertEqual(results[0].id, 'opportunity_id2')
        self.assertFalse(more)
        self.assertTrue(isinstance(cursor, python_utils.BASESTRING))

    def test_delete_all_skill_opportunities(self) -> None:
        results, _, more = (
            opportunity_models.SkillOpportunityModel.get_skill_opportunities(
                1, None))
        # Ruling out the possibility of None for mypy type checking.
        assert results is not None
        self.assertEqual(len(results), 1)
        self.assertFalse(more)

        opportunity_models.SkillOpportunityModel.delete_all()

        results, _, more = (
            opportunity_models.SkillOpportunityModel.get_skill_opportunities(
                1, None))
        # Ruling out the possibility of None for mypy type checking.
        assert results is not None
        self.assertEqual(len(results), 0)
        self.assertFalse(more)<|MERGE_RESOLUTION|>--- conflicted
+++ resolved
@@ -76,13 +76,9 @@
     def test_get_all_translation_opportunities(self) -> None:
         results, cursor, more = (
             opportunity_models.ExplorationOpportunitySummaryModel
-<<<<<<< HEAD
             .get_all_translation_opportunities(5, None, 'hi', ''))
-=======
-            .get_all_translation_opportunities(5, None, 'hi'))
-        # Ruling out the possibility of None for mypy type checking.
-        assert results is not None
->>>>>>> 676e6054
+        # Ruling out the possibility of None for mypy type checking.
+        assert results is not None
         self.assertEqual(len(results), 2)
         self.assertEqual(results[0].id, 'opportunity_id1')
         self.assertEqual(results[1].id, 'opportunity_id2')
@@ -92,13 +88,9 @@
     def test_get_all_translation_opportunities_pagination(self) -> None:
         results, cursor, more = (
             opportunity_models.ExplorationOpportunitySummaryModel
-<<<<<<< HEAD
             .get_all_translation_opportunities(1, None, 'hi', ''))
-=======
-            .get_all_translation_opportunities(1, None, 'hi'))
-        # Ruling out the possibility of None for mypy type checking.
-        assert results is not None
->>>>>>> 676e6054
+        # Ruling out the possibility of None for mypy type checking.
+        assert results is not None
         self.assertEqual(len(results), 1)
         self.assertEqual(results[0].id, 'opportunity_id1')
         self.assertTrue(more)
@@ -106,19 +98,14 @@
 
         results, new_cursor, more = (
             opportunity_models.ExplorationOpportunitySummaryModel
-<<<<<<< HEAD
             .get_all_translation_opportunities(1, cursor, 'hi', ''))
-=======
-            .get_all_translation_opportunities(1, cursor, 'hi'))
-        # Ruling out the possibility of None for mypy type checking.
-        assert results is not None
->>>>>>> 676e6054
+        # Ruling out the possibility of None for mypy type checking.
+        assert results is not None
         self.assertEqual(len(results), 1)
         self.assertEqual(results[0].id, 'opportunity_id2')
         self.assertFalse(more)
         self.assertTrue(isinstance(new_cursor, python_utils.BASESTRING))
 
-<<<<<<< HEAD
     def test_get_translation_opportunities_by_topic(self):
         results, cursor, more = (
             opportunity_models.ExplorationOpportunitySummaryModel
@@ -128,10 +115,7 @@
         self.assertFalse(more)
         self.assertTrue(isinstance(cursor, python_utils.BASESTRING))
 
-    def test_get_all_voiceover_opportunities(self):
-=======
     def test_get_all_voiceover_opportunities(self) -> None:
->>>>>>> 676e6054
         results, cursor, more = (
             opportunity_models.ExplorationOpportunitySummaryModel
             .get_all_voiceover_opportunities(5, None, 'en'))
@@ -192,13 +176,9 @@
     def test_delete_all(self) -> None:
         results, _, more = (
             opportunity_models.ExplorationOpportunitySummaryModel
-<<<<<<< HEAD
             .get_all_translation_opportunities(1, None, 'hi', ''))
-=======
-            .get_all_translation_opportunities(1, None, 'hi'))
-        # Ruling out the possibility of None for mypy type checking.
-        assert results is not None
->>>>>>> 676e6054
+        # Ruling out the possibility of None for mypy type checking.
+        assert results is not None
         self.assertEqual(len(results), 1)
         self.assertTrue(more)
 
@@ -206,13 +186,9 @@
 
         results, _, more = (
             opportunity_models.ExplorationOpportunitySummaryModel
-<<<<<<< HEAD
             .get_all_translation_opportunities(1, None, 'hi', ''))
-=======
-            .get_all_translation_opportunities(1, None, 'hi'))
-        # Ruling out the possibility of None for mypy type checking.
-        assert results is not None
->>>>>>> 676e6054
+        # Ruling out the possibility of None for mypy type checking.
+        assert results is not None
         self.assertEqual(len(results), 0)
         self.assertFalse(more)
 
