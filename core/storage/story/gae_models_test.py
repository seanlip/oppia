--- conflicted
+++ resolved
@@ -28,14 +28,9 @@
     from mypy_imports import base_models
     from mypy_imports import story_models
 
-<<<<<<< HEAD
-(base_models, story_models) = models.Registry.import_models(
-    [models.Names.BASE_MODEL, models.Names.STORY])
-=======
 (base_models, story_models) = models.Registry.import_models([
-    models.NAMES.base_model, models.NAMES.story
+    models.Names.BASE_MODEL, models.Names.STORY
 ])
->>>>>>> dc571464
 
 
 class StorySnapshotContentModelTests(test_utils.GenericTestBase):
