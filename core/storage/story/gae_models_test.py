--- conflicted
+++ resolved
@@ -26,12 +26,8 @@
 
 MYPY = False
 if MYPY: # pragma: no cover
-<<<<<<< HEAD
-    from mypy_imports import base_models, story_models
-=======
     from mypy_imports import base_models
     from mypy_imports import story_models
->>>>>>> 9edfb2c8
 
 (base_models, story_models) = models.Registry.import_models(
     [models.NAMES.base_model, models.NAMES.story])
