# Copyright 2018 The Oppia Authors. All Rights Reserved.
#
# Licensed under the Apache License, Version 2.0 (the "License");
# you may not use this file except in compliance with the License.
# You may obtain a copy of the License at
#
#      http://www.apache.org/licenses/LICENSE-2.0
#
# Unless required by applicable law or agreed to in writing, software
# distributed under the License is distributed on an "AS-IS" BASIS,
# WITHOUT WARRANTIES OR CONDITIONS OF ANY KIND, either express or implied.
# See the License for the specific language governing permissions and
# limitations under the License.

"""Models for storing the story data models."""

from __future__ import absolute_import  # pylint: disable=import-only-modules
from __future__ import unicode_literals  # pylint: disable=import-only-modules

from constants import constants
from core.platform import models

from google.cloud import ndb

(base_models, user_models,) = models.Registry.import_models([
    models.NAMES.base_model, models.NAMES.user])


class StorySnapshotMetadataModel(base_models.BaseSnapshotMetadataModel):
    """Storage model for the metadata for a story snapshot."""

    pass


class StorySnapshotContentModel(base_models.BaseSnapshotContentModel):
    """Storage model for the content of a story snapshot."""

    pass


class StoryModel(base_models.VersionedModel):
    """Model for storing stories.

    This class should only be imported by the story services file
    and the story model test file.
    """

    SNAPSHOT_METADATA_CLASS = StorySnapshotMetadataModel
    SNAPSHOT_CONTENT_CLASS = StorySnapshotContentModel
    ALLOW_REVERT = False

    # The title of the story.
    title = ndb.StringProperty(required=True)
    # The thumbnail filename of the story.
    thumbnail_filename = ndb.StringProperty()
    # The thumbnail background color of the story.
    thumbnail_bg_color = ndb.StringProperty()
    # A high-level description of the story.
    description = ndb.TextProperty()
    # A set of notes, that describe the characters, main storyline, and setting.
    notes = ndb.TextProperty()
    # The ISO 639-1 code for the language this story is written in.
    language_code = ndb.StringProperty(required=True)
    # The story contents dict specifying the list of story nodes and the
    # connection between them. Modelled by class StoryContents
    # (see story_domain.py for its current schema).
    story_contents = ndb.JsonProperty(default={}, indexed=False)
    # The schema version for the story_contents.
    story_contents_schema_version = (
        ndb.IntegerProperty(required=True, indexed=True))
    # The topic id to which the story belongs.
    corresponding_topic_id = ndb.StringProperty(required=True)
    # The url fragment for the story.
<<<<<<< HEAD
    url_fragment = ndb.StringProperty(required=True)
=======
    url_fragment = ndb.StringProperty(required=True, indexed=True)
    # The content of the meta tag in the Story viewer page.
    meta_tag_content = ndb.StringProperty(indexed=True)
>>>>>>> 90a37757

    @staticmethod
    def get_deletion_policy():
        """Story should be kept if the corresponding topic is published."""
        return base_models.DELETION_POLICY.KEEP_IF_PUBLIC

    @classmethod
    def has_reference_to_user_id(cls, user_id):
        """Check whether StoryModel snapshots references the given user.

        Args:
            user_id: str. The ID of the user whose data should be checked.

        Returns:
            bool. Whether any models refer to the given user ID.
        """
        return cls.SNAPSHOT_METADATA_CLASS.exists_for_user_id(user_id)

    def _trusted_commit(
            self, committer_id, commit_type, commit_message, commit_cmds):
        """Record the event to the commit log after the model commit.

        Note that this extends the superclass method.

        Args:
            committer_id: str. The user_id of the user who committed the
                change.
            commit_type: str. The type of commit. Possible values are in
                core.storage.base_models.COMMIT_TYPE_CHOICES.
            commit_message: str. The commit description message.
            commit_cmds: list(dict). A list of commands, describing changes
                made in this model, which should give sufficient information to
                reconstruct the commit. Each dict always contains:
                    cmd: str. Unique command.
                and then additional arguments for that command.
        """
        super(StoryModel, self)._trusted_commit(
            committer_id, commit_type, commit_message, commit_cmds)

        story_commit_log_entry = StoryCommitLogEntryModel.create(
            self.id, self.version, committer_id, commit_type, commit_message,
            commit_cmds, constants.ACTIVITY_STATUS_PUBLIC, False
        )
        story_commit_log_entry.story_id = self.id
        story_commit_log_entry.put()

    @staticmethod
    def get_export_policy():
        """Model does not contain user data."""
        return base_models.EXPORT_POLICY.NOT_APPLICABLE

    @classmethod
    def get_by_url_fragment(cls, url_fragment):
        """Gets StoryModel by url_fragment. Returns None if the story with
        name url_fragment doesn't exist.

        Args:
            url_fragment: str. The url fragment of the story.

        Returns:
            StoryModel|None. The story model of the story or None if not
            found.
        """
        return StoryModel.query().filter(
            cls.url_fragment == url_fragment).filter(
                cls.deleted == False).get() # pylint: disable=singleton-comparison


class StoryCommitLogEntryModel(base_models.BaseCommitLogEntryModel):
    """Log of commits to stories.

    A new instance of this model is created and saved every time a commit to
    StoryModel occurs.

    The id for this model is of the form 'story-[story_id]-[version]'.
    """

    # The id of the story being edited.
    story_id = ndb.StringProperty(required=True)

    @staticmethod
    def get_deletion_policy():
        """Story commit log is deleted only if the corresponding collection
        is not public.
        """
        return base_models.DELETION_POLICY.KEEP_IF_PUBLIC

    @classmethod
    def _get_instance_id(cls, story_id, version):
        """This function returns the generated id for the get_commit function
        in the parent class.

        Args:
            story_id: str. The id of the story being edited.
            version: int. The version number of the story after the commit.

        Returns:
            str. The commit id with the story id and version number.
        """
        return 'story-%s-%s' % (story_id, version)

    @staticmethod
    def get_export_policy():
        """This model is only stored for archive purposes. The commit log of
        entities is not related to personal user data.
        """
        return base_models.EXPORT_POLICY.NOT_APPLICABLE


class StorySummaryModel(base_models.BaseModel):
    """Summary model for an Oppia Story.

    This should be used whenever the content blob of the story is not
    needed (e.g. search results, etc).

    A StorySummaryModel instance stores the following information:

        id, description, language_code, last_updated, created_on, version.

    The key of each instance is the story id.
    """

    # The title of the story.
    title = ndb.StringProperty(required=True)
    # The ISO 639-1 code for the language this story is written in.
    language_code = ndb.StringProperty(required=True)
    # A high-level description of the story.
    description = ndb.StringProperty(required=True)
    # Time when the story model was last updated (not to be
    # confused with last_updated, which is the time when the
    # story *summary* model was last updated).
    story_model_last_updated = ndb.DateTimeProperty(required=True, indexed=True)
    # Time when the story model was created (not to be confused
    # with created_on, which is the time when the story *summary*
    # model was created).
    story_model_created_on = ndb.DateTimeProperty(required=True, indexed=True)
    # The titles of the nodes in the story, in the same order as present there.
    node_titles = ndb.TextProperty(repeated=True)
    # The thumbnail filename of the story.
    thumbnail_filename = ndb.StringProperty()
    # The thumbnail background color of the story.
    thumbnail_bg_color = ndb.StringProperty()
    version = ndb.IntegerProperty(required=True)
    # The url fragment for the story.
    url_fragment = ndb.StringProperty(required=True)

    @staticmethod
    def get_deletion_policy():
        """Story summary should be kept if the corresponding topic is
        published.
        """
        return base_models.DELETION_POLICY.KEEP_IF_PUBLIC

    @classmethod
    def has_reference_to_user_id(cls, unused_user_id):
        """Check whether StorySummaryModel references the given user.

        Args:
            unused_user_id: str. The (unused) ID of the user whose data should
                be checked.

        Returns:
            bool. Whether any models refer to the given user ID.
        """
        return False

    @staticmethod
    def get_export_policy():
        """Model does not contain user data."""
        return base_models.EXPORT_POLICY.NOT_APPLICABLE<|MERGE_RESOLUTION|>--- conflicted
+++ resolved
@@ -71,13 +71,9 @@
     # The topic id to which the story belongs.
     corresponding_topic_id = ndb.StringProperty(required=True)
     # The url fragment for the story.
-<<<<<<< HEAD
     url_fragment = ndb.StringProperty(required=True)
-=======
-    url_fragment = ndb.StringProperty(required=True, indexed=True)
     # The content of the meta tag in the Story viewer page.
-    meta_tag_content = ndb.StringProperty(indexed=True)
->>>>>>> 90a37757
+    meta_tag_content = ndb.StringProperty()
 
     @staticmethod
     def get_deletion_policy():
