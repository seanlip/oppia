--- conflicted
+++ resolved
@@ -24,12 +24,8 @@
 
 MYPY = False
 if MYPY: # pragma: no cover
-<<<<<<< HEAD
-    from mypy_imports import base_models, datastore_services, user_models # pylint: disable=unused-import
-=======
     from mypy_imports import base_models
     from mypy_imports import datastore_services
->>>>>>> 9edfb2c8
 
 (base_models, user_models,) = models.Registry.import_models([
     models.NAMES.base_model, models.NAMES.user])
