# coding: utf-8
#
# Copyright 2018 The Oppia Authors. All Rights Reserved.
#
# Licensed under the Apache License, Version 2.0 (the "License");
# you may not use this file except in compliance with the License.
# You may obtain a copy of the License at
#
#      http://www.apache.org/licenses/LICENSE-2.0
#
# Unless required by applicable law or agreed to in writing, software
# distributed under the License is distributed on an "AS-IS" BASIS,
# WITHOUT WARRANTIES OR CONDITIONS OF ANY KIND, either express or implied.
# See the License for the specific language governing permissions and
# limitations under the License.

"""Tests for Topic model."""

from __future__ import annotations

from core import feconf
from core.constants import constants
from core.domain import topic_domain
from core.domain import topic_services
from core.platform import models
from core.tests import test_utils

from typing import Dict, List
from typing_extensions import Final

MYPY = False
if MYPY: # pragma: no cover
    from mypy_imports import base_models
    from mypy_imports import topic_models

<<<<<<< HEAD
(base_models, topic_models, user_models) = models.Registry.import_models(
    [models.Names.BASE_MODEL, models.Names.TOPIC, models.Names.USER])
=======
(base_models, topic_models, user_models) = models.Registry.import_models([
    models.NAMES.base_model, models.NAMES.topic, models.NAMES.user
])
>>>>>>> dc571464


class TopicSnapshotContentModelTests(test_utils.GenericTestBase):

    def test_get_deletion_policy_is_not_applicable(self) -> None:
        self.assertEqual(
            topic_models.TopicSnapshotContentModel.get_deletion_policy(),
            base_models.DELETION_POLICY.NOT_APPLICABLE)


class TopicModelUnitTests(test_utils.GenericTestBase):
    """Tests the TopicModel class."""

    TOPIC_NAME: Final = 'tOpic_NaMe'
    TOPIC_CANONICAL_NAME: Final = 'topic_name'
    TOPIC_ID: Final = 'topic_id'

    def test_get_deletion_policy(self) -> None:
        self.assertEqual(
            topic_models.TopicModel.get_deletion_policy(),
            base_models.DELETION_POLICY.NOT_APPLICABLE)

    def test_that_subsidiary_models_are_created_when_new_model_is_saved(
        self
    ) -> None:
        """Tests the _trusted_commit() method."""

        topic_rights = topic_models.TopicRightsModel(
            id=self.TOPIC_ID,
            manager_ids=[],
            topic_is_published=True
        )
        # Topic is created but not committed/saved.
        topic = topic_models.TopicModel(
            id=self.TOPIC_ID,
            name=self.TOPIC_NAME,
            abbreviated_name='abbrev',
            url_fragment='url-fragment',
            description='description',
            canonical_name=self.TOPIC_CANONICAL_NAME,
            subtopic_schema_version=feconf.CURRENT_SUBTOPIC_SCHEMA_VERSION,
            story_reference_schema_version=(
                feconf.CURRENT_STORY_REFERENCE_SCHEMA_VERSION),
            next_subtopic_id=1,
            language_code='en',
            page_title_fragment_for_web='fragm',
            skill_ids_for_diagnostic_test=[]
        )
        # We check that topic has not been saved before calling commit().
        self.assertIsNone(topic_models.TopicModel.get_by_name(self.TOPIC_NAME))
        # We call commit() expecting that _trusted_commit works fine
        # and saves topic to datastore.
        topic_rights.commit(
            committer_id=feconf.SYSTEM_COMMITTER_ID,
            commit_message='Created new topic rights',
            commit_cmds=[{'cmd': topic_domain.CMD_CREATE_NEW}]
        )
        topic.commit(
            committer_id=feconf.SYSTEM_COMMITTER_ID,
            commit_message='Created new topic',
            commit_cmds=[{'cmd': topic_domain.CMD_CREATE_NEW}]
        )
        # Now we check that topic is not None and that actually
        # now topic exists, that means that commit() worked fine.
        self.assertIsNotNone(
            topic_models.TopicModel.get_by_name(self.TOPIC_NAME)
        )

    def test_get_by_name(self) -> None:
        topic = topic_domain.Topic.create_default_topic(
            self.TOPIC_ID, self.TOPIC_NAME, 'name', 'description', 'fragm')
        topic_services.save_new_topic(feconf.SYSTEM_COMMITTER_ID, topic)
        topic_model = topic_models.TopicModel.get_by_name(self.TOPIC_NAME)
        # Ruling out the possibility of None for mypy type checking.
        assert topic_model is not None
        self.assertEqual(topic_model.name, self.TOPIC_NAME)
        self.assertEqual(topic_model.id, self.TOPIC_ID)

    def test_get_by_url_fragment(self) -> None:
        topic = topic_domain.Topic.create_default_topic(
            self.TOPIC_ID, self.TOPIC_NAME, 'name-two', 'description',
            'fragm')
        topic_services.save_new_topic(feconf.SYSTEM_COMMITTER_ID, topic)
        topic_model = topic_models.TopicModel.get_by_name(self.TOPIC_NAME)
        # Ruling out the possibility of None for mypy type checking.
        assert topic_model is not None
        self.assertEqual(
            topic_model.name,
            self.TOPIC_NAME
        )
        self.assertEqual(
            topic_model.id,
            self.TOPIC_ID
        )


class TopicCommitLogEntryModelUnitTest(test_utils.GenericTestBase):
    """Tests the TopicCommitLogEntryModel class."""

    def test_has_reference_to_user_id(self) -> None:
        commit = topic_models.TopicCommitLogEntryModel.create(
            'b', 0, 'committer_id', 'msg', 'create', [{}],
            constants.ACTIVITY_STATUS_PUBLIC, False)
        commit.topic_id = 'b'
        commit.update_timestamps()
        commit.put()
        self.assertTrue(
            topic_models.TopicCommitLogEntryModel
            .has_reference_to_user_id('committer_id'))
        self.assertFalse(
            topic_models.TopicCommitLogEntryModel
            .has_reference_to_user_id('x_id'))

    def test__get_instance(self) -> None:
        # Calling create() method calls _get_instance (a protected method)
        # and sets the instance id equal to the result of calling that method.
        topic_commit_log_entry = (
            topic_models.TopicCommitLogEntryModel.create(
                entity_id='entity_id',
                version=1,
                committer_id='committer_id',
                commit_type='create',
                commit_message='Created new TopicCommitLogEntry',
                commit_cmds=[{'cmd': 'create_new'}],
                status=constants.ACTIVITY_STATUS_PRIVATE,
                community_owned=True
            )
        )
        self.assertEqual(
            topic_commit_log_entry.id,
            'topic-entity_id-1'
        )


class TopicSummaryModelUnitTests(test_utils.GenericTestBase):
    """Tests the TopicSummaryModel class."""

    def test_get_deletion_policy(self) -> None:
        self.assertEqual(
            topic_models.TopicSummaryModel.get_deletion_policy(),
            base_models.DELETION_POLICY.NOT_APPLICABLE)


class TopicRightsRightsSnapshotContentModelTests(test_utils.GenericTestBase):

    TOPIC_ID_1: Final = '1'
    USER_ID_1: Final = 'id_1'
    USER_ID_2: Final = 'id_2'
    USER_ID_COMMITTER: Final = 'id_committer'

    def test_get_deletion_policy_is_locally_pseudonymize(self) -> None:
        self.assertEqual(
            topic_models.TopicRightsSnapshotContentModel.get_deletion_policy(),
            base_models.DELETION_POLICY.LOCALLY_PSEUDONYMIZE)

    def test_has_reference_to_user_id(self) -> None:
        topic_models.TopicRightsModel(
            id=self.TOPIC_ID_1,
            manager_ids=[self.USER_ID_1, self.USER_ID_2],
        ).commit(
            self.USER_ID_COMMITTER, 'Created new topic right',
            [{'cmd': topic_domain.CMD_CREATE_NEW}])

        self.assertTrue(
            topic_models.TopicRightsSnapshotContentModel
            .has_reference_to_user_id(self.USER_ID_1))
        self.assertTrue(
            topic_models.TopicRightsSnapshotContentModel
            .has_reference_to_user_id(self.USER_ID_2))
        self.assertFalse(
            topic_models.TopicRightsSnapshotContentModel
            .has_reference_to_user_id(self.USER_ID_COMMITTER))
        self.assertFalse(
            topic_models.TopicRightsSnapshotContentModel
            .has_reference_to_user_id('x_id'))


class TopicRightsModelUnitTests(test_utils.GenericTestBase):
    """Tests the TopicRightsModel class."""

    TOPIC_1_ID: Final = 'topic_1_id'
    TOPIC_2_ID: Final = 'topic_2_id'
    TOPIC_3_ID: Final = 'topic_3_id'
    TOPIC_4_ID: Final = 'topic_4_id'
    TOPIC_5_ID: Final = 'topic_5_id'
    MANAGER_1_ID_OLD: Final = 'manager_1_id_old'
    MANAGER_1_ID_NEW: Final = 'manager_1_id_new'
    MANAGER_2_ID_OLD: Final = 'manager_2_id_old'
    MANAGER_2_ID_NEW: Final = 'manager_2_id_new'
    MANAGER_3_ID_OLD: Final = 'manager_3_id_old'
    MANAGER_3_ID_NEW: Final = 'manager_3_id_old'
    USER_ID_1: Final = 'user_id_1'
    USER_ID_2: Final = 'user_id_2'

    def setUp(self) -> None:
        super().setUp()
        topic_models.TopicRightsModel(
            id=self.TOPIC_4_ID,
            manager_ids=[self.USER_ID_2],
            topic_is_published=True
        ).commit(
            'commiter_id',
            'New topic rights',
            [{'cmd': topic_domain.CMD_CREATE_NEW}])
        topic_models.TopicRightsModel(
            id=self.TOPIC_5_ID,
            manager_ids=[self.USER_ID_2],
            topic_is_published=True
        ).commit(
            'commiter_id',
            'New topic rights',
            [{'cmd': topic_domain.CMD_CREATE_NEW}])

    def test_get_deletion_policy(self) -> None:
        self.assertEqual(
            topic_models.TopicRightsModel.get_deletion_policy(),
            base_models.DELETION_POLICY.LOCALLY_PSEUDONYMIZE)

    def test_has_reference_to_user_id(self) -> None:
        with self.swap(base_models, 'FETCH_BATCH_SIZE', 1):
            topic_rights = topic_models.TopicRightsModel(
                id=self.TOPIC_1_ID, manager_ids=['manager_id'])
            topic_rights.commit(
                'committer_id',
                'New topic rights',
                [{'cmd': topic_domain.CMD_CREATE_NEW}])
            self.assertTrue(
                topic_models.TopicRightsModel
                .has_reference_to_user_id('manager_id'))
            self.assertFalse(
                topic_models.TopicRightsModel.has_reference_to_user_id('x_id'))

    def test_export_data_nontrivial(self) -> None:
        """Tests nontrivial export data on user with some managed topics."""
        user_data = topic_models.TopicRightsModel.export_data(self.USER_ID_2)
        expected_data = {
            'managed_topic_ids': [self.TOPIC_4_ID, self.TOPIC_5_ID]
        }
        self.assertEqual(user_data, expected_data)

    def test_export_data_trivial(self) -> None:
        """Tests trivial export data on user with no managed topics."""
        user_data = topic_models.TopicRightsModel.export_data(self.USER_ID_1)
        expected_data: Dict[str, List[str]] = {
            'managed_topic_ids': []
        }
        self.assertEqual(user_data, expected_data)<|MERGE_RESOLUTION|>--- conflicted
+++ resolved
@@ -33,14 +33,9 @@
     from mypy_imports import base_models
     from mypy_imports import topic_models
 
-<<<<<<< HEAD
-(base_models, topic_models, user_models) = models.Registry.import_models(
-    [models.Names.BASE_MODEL, models.Names.TOPIC, models.Names.USER])
-=======
 (base_models, topic_models, user_models) = models.Registry.import_models([
-    models.NAMES.base_model, models.NAMES.topic, models.NAMES.user
+    models.Names.BASE_MODEL, models.Names.TOPIC, models.Names.USER
 ])
->>>>>>> dc571464
 
 
 class TopicSnapshotContentModelTests(test_utils.GenericTestBase):
