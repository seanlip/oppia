# coding: utf-8
#
# Copyright 2021 The Oppia Authors. All Rights Reserved.
#
# Licensed under the Apache License, Version 2.0 (the "License");
# you may not use this file except in compliance with the License.
# You may obtain a copy of the License at
#
#      http://www.apache.org/licenses/LICENSE-2.0
#
# Unless required by applicable law or agreed to in writing, software
# distributed under the License is distributed on an "AS-IS" BASIS,
# WITHOUT WARRANTIES OR CONDITIONS OF ANY KIND, either express or implied.
# See the License for the specific language governing permissions and
# limitations under the License.

"""Models for machine translation."""

from __future__ import annotations

from core import utils
from core.platform import models

from typing import Dict, List, Optional, Sequence
from typing_extensions import TypedDict

MYPY = False
if MYPY: # pragma: no cover
    from mypy_imports import base_models
    from mypy_imports import datastore_services

(base_models,) = models.Registry.import_models(
    [models.NAMES.base_model])

datastore_services = models.Registry.import_datastore_services()


<<<<<<< HEAD
class TranslatedContentDict(TypedDict):
    """Dict type for TranslatedContent object."""
=======
# TODO(#14537): This is a duplicate of the same TypedDict in translation_domain,
# it should be removed after we refactor our importing.
class TranslatedContentDict(TypedDict):
    """Dictionary representing TranslatedContent object."""
>>>>>>> 05fb45fc

    content: str|List[str]
    needs_update: bool


class EntityTranslationsModel(base_models.BaseModel):
    """Model for storing entity translations ."""

<<<<<<< HEAD
    entity_id = datastore_services.StringProperty(required=True, indexed=True)
    entity_type = datastore_services.StringProperty(required=True, indexed=True)
    entity_version = datastore_services.IntegerProperty(
        required=True, indexed=True)
    language_code = datastore_services.StringProperty(
        required=True, indexed=True)
=======
    # The id of the corresponding entity.
    entity_id = datastore_services.StringProperty(required=True, indexed=True)
    # The type of the corresponding entity.
    entity_type = datastore_services.StringProperty(required=True, indexed=True)
    # The version of the corresponding entity.
    entity_version = datastore_services.IntegerProperty(
        required=True, indexed=True)
    # The ISO 639-1 code for the language an entity is written in.
    language_code = datastore_services.StringProperty(
        required=True, indexed=True)
    # The translated content.
>>>>>>> 05fb45fc
    translations = datastore_services.JsonProperty(required=True)

    @staticmethod
    def get_deletion_policy() -> base_models.DELETION_POLICY:
<<<<<<< HEAD
        """Model is not associated with users."""
=======
        """Model doesn't contain any data directly corresponding to a user."""
>>>>>>> 05fb45fc
        return base_models.DELETION_POLICY.NOT_APPLICABLE

    @staticmethod
    def get_model_association_to_user(
    ) -> base_models.MODEL_ASSOCIATION_TO_USER:
<<<<<<< HEAD
        """Model is not associated with users."""
=======
        """Model does not contain user data."""
>>>>>>> 05fb45fc
        return base_models.MODEL_ASSOCIATION_TO_USER.NOT_CORRESPONDING_TO_USER

    @classmethod
    def get_export_policy(cls) -> Dict[str, base_models.EXPORT_POLICY]:
<<<<<<< HEAD
        """Model is not associated with users."""
=======
        """Model doesn't contain any data directly corresponding to a user."""
>>>>>>> 05fb45fc
        return dict(super(cls, cls).get_export_policy(), **{
            'entity_id': base_models.EXPORT_POLICY.NOT_APPLICABLE,
            'entity_type': base_models.EXPORT_POLICY.NOT_APPLICABLE,
            'entity_version': base_models.EXPORT_POLICY.NOT_APPLICABLE,
            'language_code': base_models.EXPORT_POLICY.NOT_APPLICABLE,
            'translations': base_models.EXPORT_POLICY.NOT_APPLICABLE,
        })

    @staticmethod
    def _generate_id(
        entity_type: str,
        entity_id: str,
        entity_version: int,
        language_code: str
    ) -> str:
        """The method use to generate unique id for entity translations model.

        Args:
            entity_type: str. Type of an entity.
            entity_id: str. Id of an entity.
            entity_version: int. Version of an entity.
            language_code: str. Language code for a given entity.

        Returns:
            str. Returns a unique id of the form
            [entity_type]-[entity_id]-[entity_version]-[language_code].
        """
        return '%s-%s-%s-%s' % (
            entity_type, entity_id, entity_version, language_code)

    @classmethod
    def get_model(
        cls,
        entity_type: str,
        entity_id: str,
        entity_version: int,
        language_code: str
    ) -> EntityTranslationsModel:
        """Gets EntityTranslationsModel by help of entity_type, entity_id,
        entity_version and language_code.

        Args:
            entity_type: str. Type of an entity.
            entity_id: str. Id of an entity.
            entity_version: int. Version of an entity.
            language_code: str. Language code for a given entity.

        Returns:
            EntityTranslationsModel. The EntityTranslationsModel
            instance corresponding to the given inputs, if such a translation
            exists, or None if no translation is found.
        """
        model_id = cls._generate_id(
            entity_type, entity_id, entity_version, language_code)
        return cls.get_by_id(model_id)

    @classmethod
    def get_all_for_entity(
        cls,
        entity_type: str,
        entity_id: str,
        entity_version: int
    ) -> Sequence[Optional[EntityTranslationsModel]]:
        """Gets EntityTranslationsModels by help of entity_type, entity_id,
        entity_version.

        Args:
            entity_type: str. Type of an entity.
            entity_id: str. Id of an entity.
            entity_version: int. Version of an entity.

        Returns:
            list(EntityTranslationsModel|None). The EntityTranslationsModel
            instances corresponding to the given inputs, if such a translation
            exists, or None if no translation is found.
        """
        return cls.query(
            cls.entity_type == entity_type,
            cls.entity_id == entity_id,
            cls.entity_version == entity_version
        ).fetch()

    @classmethod
    def create_new(
        cls,
        entity_type: str,
        entity_id: str,
        entity_version: int,
        language_code: str,
        translations: Dict[str, TranslatedContentDict]
    ) -> EntityTranslationsModel:
        """Creates and returns a new EntityTranslationsModel instance.

        Args:
            entity_type: str. Type of an entity.
            entity_id: str. Id of an entity.
            entity_version: int. Version of an entity.
            language_code: str. Language code for a given entity.
            translations: dict(str, TranslatedContentDict). The contents which
                are already translated.

        Returns:
            EntityTranslationsModel. Returns a new EntityTranslationsModel.
        """
        return cls(
            id=cls._generate_id(
                entity_type, entity_id, entity_version, language_code),
            entity_type=entity_type,
            entity_id=entity_id,
            entity_version=entity_version,
            language_code=language_code,
            translations=translations
        )


class MachineTranslationModel(base_models.BaseModel):
    """Model for storing machine generated translations for the purpose of
    preventing duplicate generation. Machine translations are used for reference
    purpose only and therefore are context agnostic. Model instances are mapped
    by a deterministic key generated from the source and target language codes,
    followed by a SHA-1 hash of the untranslated source text formated as
    follows:

        [source_language_code].[target_language_code].[hashed_source_text]

    See MachineTranslationModel._generate_id() below for details.
    The same origin text, source_language_code, and target_language_code always
    maps to the same key and therefore always returns the same translated_text.
    """

    # The untranslated source text.
    source_text = datastore_services.TextProperty(required=True, indexed=False)
    # A SHA-1 hash of the source text. This can be used to index the datastore
    # by source text.
    hashed_source_text = datastore_services.StringProperty(
        required=True, indexed=True)
    # The language code for the source text language. Must be different from
    # target_language_code.
    source_language_code = datastore_services.StringProperty(
        required=True, indexed=True)
    # The language code for the target translation language. Must be different
    # from source_language_code.
    target_language_code = datastore_services.StringProperty(
        required=True, indexed=True)
    # The machine generated translation of the source text into the target
    # language.
    translated_text = datastore_services.TextProperty(
        required=True, indexed=False)

    @classmethod
    def create(
            cls,
            source_language_code: str,
            target_language_code: str,
            source_text: str,
            translated_text: str
    ) -> Optional[str]:
        """Creates a new MachineTranslationModel instance and returns its ID.

        Args:
            source_language_code: str. The language code for the source text
                language. Must be different from target_language_code.
            target_language_code: str. The language code for the target
                translation language. Must be different from
                source_language_code.
            source_text: str. The untranslated source text.
            translated_text: str. The machine generated translation of the
                source text into the target language.

        Returns:
            str|None. The id of the newly created
            MachineTranslationModel instance, or None if the inputs are
            invalid.
        """
        if source_language_code is target_language_code:
            return None
        # SHA-1 always produces a 40 digit hash. 50 is chosen here to prevent
        # convert_to_hash from truncating the hash.
        hashed_source_text = utils.convert_to_hash(source_text, 50)
        entity_id = cls._generate_id(
            source_language_code, target_language_code, hashed_source_text)
        translation_entity = cls(
            id=entity_id,
            hashed_source_text=hashed_source_text,
            source_language_code=source_language_code,
            target_language_code=target_language_code,
            source_text=source_text,
            translated_text=translated_text)
        translation_entity.put()
        return entity_id

    @staticmethod
    def _generate_id(
            source_language_code: str,
            target_language_code: str,
            hashed_source_text: str
    ) -> str:
        """Generates a valid, deterministic key for a MachineTranslationModel
        instance.

        Args:
            source_language_code: str. The language code for the source text
                language. Must be different from target_language_code.
            target_language_code: str. The language code for the target
                translation language. Must be different from
                source_language_code.
            hashed_source_text: str. An SHA-1 hash of the untranslated source
                text.

        Returns:
            str. The deterministically generated identifier for this entity of
            the form:

            [source_language_code].[target_language_code].[hashed_source_text]
        """
        return (
            '%s.%s.%s' % (
                source_language_code, target_language_code, hashed_source_text)
        )

    @classmethod
    def get_machine_translation(
        cls,
        source_language_code: str,
        target_language_code: str,
        source_text: str
    ) -> Optional[MachineTranslationModel]:
        """Gets MachineTranslationModel by language codes and source text.

        Args:
            source_language_code: str. The language code for the source text
                language. Must be different from target_language_code.
            target_language_code: str. The language code for the target
                translation language. Must be different from
                source_language_code.
            source_text: str. The untranslated source text.

        Returns:
            MachineTranslationModel|None. The MachineTranslationModel
            instance corresponding to the given inputs, if such a translation
            exists, or None if no translation is found.
        """
        hashed_source_text = utils.convert_to_hash(source_text, 50)
        instance_id = cls._generate_id(
            source_language_code, target_language_code, hashed_source_text)
        return cls.get(instance_id, strict=False)

    @staticmethod
    def get_deletion_policy() -> base_models.DELETION_POLICY:
        """Model is not associated with users."""
        return base_models.DELETION_POLICY.NOT_APPLICABLE

    @staticmethod
    def get_model_association_to_user(
    ) -> base_models.MODEL_ASSOCIATION_TO_USER:
        """Model is not associated with users."""
        return base_models.MODEL_ASSOCIATION_TO_USER.NOT_CORRESPONDING_TO_USER

    @classmethod
    def get_export_policy(cls) -> Dict[str, base_models.EXPORT_POLICY]:
        """Model is not associated with users."""
        return dict(super(cls, cls).get_export_policy(), **{
            'source_text': base_models.EXPORT_POLICY.NOT_APPLICABLE,
            'hashed_source_text': base_models.EXPORT_POLICY.NOT_APPLICABLE,
            'source_language_code': base_models.EXPORT_POLICY.NOT_APPLICABLE,
            'target_language_code': base_models.EXPORT_POLICY.NOT_APPLICABLE,
            'translated_text': base_models.EXPORT_POLICY.NOT_APPLICABLE
        })<|MERGE_RESOLUTION|>--- conflicted
+++ resolved
@@ -35,15 +35,10 @@
 datastore_services = models.Registry.import_datastore_services()
 
 
-<<<<<<< HEAD
-class TranslatedContentDict(TypedDict):
-    """Dict type for TranslatedContent object."""
-=======
 # TODO(#14537): This is a duplicate of the same TypedDict in translation_domain,
 # it should be removed after we refactor our importing.
 class TranslatedContentDict(TypedDict):
     """Dictionary representing TranslatedContent object."""
->>>>>>> 05fb45fc
 
     content: str|List[str]
     needs_update: bool
@@ -52,14 +47,6 @@
 class EntityTranslationsModel(base_models.BaseModel):
     """Model for storing entity translations ."""
 
-<<<<<<< HEAD
-    entity_id = datastore_services.StringProperty(required=True, indexed=True)
-    entity_type = datastore_services.StringProperty(required=True, indexed=True)
-    entity_version = datastore_services.IntegerProperty(
-        required=True, indexed=True)
-    language_code = datastore_services.StringProperty(
-        required=True, indexed=True)
-=======
     # The id of the corresponding entity.
     entity_id = datastore_services.StringProperty(required=True, indexed=True)
     # The type of the corresponding entity.
@@ -71,35 +58,22 @@
     language_code = datastore_services.StringProperty(
         required=True, indexed=True)
     # The translated content.
->>>>>>> 05fb45fc
     translations = datastore_services.JsonProperty(required=True)
 
     @staticmethod
     def get_deletion_policy() -> base_models.DELETION_POLICY:
-<<<<<<< HEAD
-        """Model is not associated with users."""
-=======
         """Model doesn't contain any data directly corresponding to a user."""
->>>>>>> 05fb45fc
         return base_models.DELETION_POLICY.NOT_APPLICABLE
 
     @staticmethod
     def get_model_association_to_user(
     ) -> base_models.MODEL_ASSOCIATION_TO_USER:
-<<<<<<< HEAD
-        """Model is not associated with users."""
-=======
         """Model does not contain user data."""
->>>>>>> 05fb45fc
         return base_models.MODEL_ASSOCIATION_TO_USER.NOT_CORRESPONDING_TO_USER
 
     @classmethod
     def get_export_policy(cls) -> Dict[str, base_models.EXPORT_POLICY]:
-<<<<<<< HEAD
-        """Model is not associated with users."""
-=======
         """Model doesn't contain any data directly corresponding to a user."""
->>>>>>> 05fb45fc
         return dict(super(cls, cls).get_export_policy(), **{
             'entity_id': base_models.EXPORT_POLICY.NOT_APPLICABLE,
             'entity_type': base_models.EXPORT_POLICY.NOT_APPLICABLE,
