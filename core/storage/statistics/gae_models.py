--- conflicted
+++ resolved
@@ -1500,24 +1500,6 @@
         return instance_id
 
     @classmethod
-<<<<<<< HEAD
-    def delete_playthroughs_multi(cls, playthrough_ids):
-        """Deltes multiple playthrough instances.
-
-        Args:
-            playthrough_ids: list(str). List of playthrough IDs to be deleted.
-        """
-        instances = cls.get_multi(playthrough_ids)
-        cls.delete_multi(instances)
-
-    @staticmethod
-    def get_export_method():
-        """Model does not contain user data."""
-        return base_models.EXPORT_METHOD.NOT_EXPORTED
-
-    @classmethod
-=======
->>>>>>> 80f61171
     def get_export_policy(cls):
         """Model does not contain user data."""
         return dict(super(PlaythroughModel, cls).get_export_policy(), **{
