# coding: utf-8
#
# Copyright 2017 The Oppia Authors. All Rights Reserved.
#
# Licensed under the Apache License, Version 2.0 (the "License");
# you may not use this file except in compliance with the License.
# You may obtain a copy of the License at
#
#      http://www.apache.org/licenses/LICENSE-2.0
#
# Unless required by applicable law or agreed to in writing, software
# distributed under the License is distributed on an "AS-IS" BASIS,
# WITHOUT WARRANTIES OR CONDITIONS OF ANY KIND, either express or implied.
# See the License for the specific language governing permissions and
# limitations under the License.

"""Tests for Oppia statistics models."""

from core.domain import exp_domain
from core.platform import models
from core.tests import test_utils
import feconf

(stat_models,) = models.Registry.import_models([models.NAMES.statistics])


class AnswerSubmittedEventLogEntryModelUnitTests(test_utils.GenericTestBase):
    """Test the AnswerSubmittedEventLogEntryModel class."""

    def test_create_and_get_event_models(self):
        event_id = (
            stat_models.AnswerSubmittedEventLogEntryModel.create(
                'exp_id1', 1, 'state_name1', 'session_id1', 0.0, True))

        event_model = stat_models.AnswerSubmittedEventLogEntryModel.get(
            event_id)

        self.assertEqual(event_model.exp_id, 'exp_id1')
        self.assertEqual(event_model.exp_version, 1)
        self.assertEqual(event_model.state_name, 'state_name1')
        self.assertEqual(event_model.session_id, 'session_id1')
        self.assertEqual(event_model.time_spent_in_state_secs, 0.0)
        self.assertEqual(event_model.is_feedback_useful, True)


class ExplorationActualStartEventLogEntryModelUnitTests(
        test_utils.GenericTestBase):
    """Test the ExplorationActualStartEventLogEntryModel class."""

    def test_create_and_get_event_models(self):
        event_id = (
            stat_models.ExplorationActualStartEventLogEntryModel.create(
                'exp_id1', 1, 'state_name1', 'session_id1'))

        event_model = stat_models.ExplorationActualStartEventLogEntryModel.get(
            event_id)

        self.assertEqual(event_model.exp_id, 'exp_id1')
        self.assertEqual(event_model.exp_version, 1)
        self.assertEqual(event_model.state_name, 'state_name1')
        self.assertEqual(event_model.session_id, 'session_id1')


class SolutionHitEventLogEntryModelUnitTests(test_utils.GenericTestBase):
    """Test the SolutionHitEventLogEntryModel class."""

    def test_create_and_get_event_models(self):
        event_id = (
            stat_models.SolutionHitEventLogEntryModel.create(
                'exp_id1', 1, 'state_name1', 'session_id1', 0.0))

        event_model = stat_models.SolutionHitEventLogEntryModel.get(
            event_id)

        self.assertEqual(event_model.exp_id, 'exp_id1')
        self.assertEqual(event_model.exp_version, 1)
        self.assertEqual(event_model.state_name, 'state_name1')
        self.assertEqual(event_model.session_id, 'session_id1')
        self.assertEqual(event_model.time_spent_in_state_secs, 0.0)


class StateHitEventLogEntryModelUnitTests(test_utils.GenericTestBase):
    """Test the StateHitEventLogEntryModel class."""

    def test_create_and_get_event_models(self):
        event_id = (
            stat_models.StateHitEventLogEntryModel.create(
                'exp_id1', 1, 'state_name1', 'session_id1', {},
                feconf.PLAY_TYPE_NORMAL))

        event_model = stat_models.StateHitEventLogEntryModel.get(
            event_id)

        self.assertEqual(event_model.exploration_id, 'exp_id1')
        self.assertEqual(event_model.exploration_version, 1)
        self.assertEqual(event_model.state_name, 'state_name1')
        self.assertEqual(event_model.session_id, 'session_id1')
        self.assertEqual(event_model.play_type, feconf.PLAY_TYPE_NORMAL)


class StateCompleteEventLogEntryModelUnitTests(test_utils.GenericTestBase):
    """Test the StateCompleteEventLogEntryModel class."""

    def test_create_and_get_event_models(self):
        event_id = (
            stat_models.StateCompleteEventLogEntryModel.create(
                'exp_id1', 1, 'state_name1', 'session_id1', 0.0))

        event_model = stat_models.StateCompleteEventLogEntryModel.get(
            event_id)

        self.assertEqual(event_model.exp_id, 'exp_id1')
        self.assertEqual(event_model.exp_version, 1)
        self.assertEqual(event_model.state_name, 'state_name1')
        self.assertEqual(event_model.session_id, 'session_id1')
        self.assertEqual(event_model.time_spent_in_state_secs, 0.0)


class LeaveForRefresherExplorationEventLogEntryModelUnitTests(
        test_utils.GenericTestBase):
    """Test the LeaveForRefresherExplorationEventLogEntryModel class."""

    def test_create_and_get_event_models(self):
        event_id = (
            stat_models.LeaveForRefresherExplorationEventLogEntryModel.create(
                'exp_id1', 'exp_id2', 1, 'state_name1', 'session_id1', 0.0))

        event_model = (
            stat_models.LeaveForRefresherExplorationEventLogEntryModel.get(
                event_id))

        self.assertEqual(event_model.exp_id, 'exp_id1')
        self.assertEqual(event_model.refresher_exp_id, 'exp_id2')
        self.assertEqual(event_model.exp_version, 1)
        self.assertEqual(event_model.state_name, 'state_name1')
        self.assertEqual(event_model.session_id, 'session_id1')
        self.assertEqual(event_model.time_spent_in_state_secs, 0.0)
        self.assertEqual(
            event_model.event_schema_version,
            feconf.CURRENT_EVENT_MODELS_SCHEMA_VERSION)


class CompleteExplorationEventLogEntryModelUnitTests(
        test_utils.GenericTestBase):
    """Test the CompleteExplorationEventLogEntryModel class."""

    def test_create_and_get_event_models(self):
        event_id = (
            stat_models.CompleteExplorationEventLogEntryModel.create(
                'exp_id1', 1, 'state_name1', 'session_id1', 0.0, {},
                feconf.PLAY_TYPE_NORMAL))

        event_model = stat_models.CompleteExplorationEventLogEntryModel.get(
            event_id)

        self.assertEqual(event_model.exploration_id, 'exp_id1')
        self.assertEqual(event_model.exploration_version, 1)
        self.assertEqual(event_model.state_name, 'state_name1')
        self.assertEqual(event_model.session_id, 'session_id1')
        self.assertEqual(event_model.client_time_spent_in_secs, 0.0)
        self.assertEqual(event_model.params, {})
        self.assertEqual(event_model.play_type, feconf.PLAY_TYPE_NORMAL)


class StartExplorationEventLogEntryModelUnitTests(test_utils.GenericTestBase):
    """Test the StartExplorationEventLogEntryModel class."""

    def test_create_and_get_event_models(self):
        event_id = (
            stat_models.StartExplorationEventLogEntryModel.create(
                'exp_id1', 1, 'state_name1', 'session_id1', {},
                feconf.PLAY_TYPE_NORMAL))

        event_model = stat_models.StartExplorationEventLogEntryModel.get(
            event_id)

        self.assertEqual(event_model.exploration_id, 'exp_id1')
        self.assertEqual(event_model.exploration_version, 1)
        self.assertEqual(event_model.state_name, 'state_name1')
        self.assertEqual(event_model.session_id, 'session_id1')
        self.assertEqual(event_model.params, {})
        self.assertEqual(event_model.play_type, feconf.PLAY_TYPE_NORMAL)


class ExplorationStatsModelUnitTests(test_utils.GenericTestBase):
    """Test the ExplorationStatsModel class."""

    def test_create_and_get_analytics_model(self):
        model_id = (
            stat_models.ExplorationStatsModel.create(
                'exp_id1', 1, 0, 0, 0, 0, 0, 0, {}))

        model = stat_models.ExplorationStatsModel.get_model(
            'exp_id1', 1)

        self.assertEqual(model.id, model_id)
        self.assertEqual(model.exp_id, 'exp_id1')
        self.assertEqual(model.exp_version, 1)
        self.assertEqual(model.num_starts_v1, 0)
        self.assertEqual(model.num_actual_starts_v1, 0)
        self.assertEqual(model.num_completions_v1, 0)
        self.assertEqual(model.num_starts_v2, 0)
        self.assertEqual(model.num_actual_starts_v2, 0)
        self.assertEqual(model.num_completions_v2, 0)
        self.assertEqual(model.state_stats_mapping, {})

    def test_get_multi_stats_models(self):
        stat_models.ExplorationStatsModel.create(
            'exp_id1', 1, 0, 0, 0, 0, 0, 0, {})
        stat_models.ExplorationStatsModel.create(
            'exp_id1', 2, 0, 0, 0, 0, 0, 0, {})
        stat_models.ExplorationStatsModel.create(
            'exp_id2', 1, 0, 0, 0, 0, 0, 0, {})

        exp_version_reference_dicts = [
            exp_domain.ExpVersionReference('exp_id1', 1),
            exp_domain.ExpVersionReference('exp_id1', 2),
            exp_domain.ExpVersionReference('exp_id2', 1)]

        stats_models = stat_models.ExplorationStatsModel.get_multi_stats_models(
            exp_version_reference_dicts)

        self.assertEqual(len(stats_models), 3)
        self.assertEqual(stats_models[0].exp_id, 'exp_id1')
        self.assertEqual(stats_models[0].exp_version, 1)
        self.assertEqual(stats_models[1].exp_id, 'exp_id1')
        self.assertEqual(stats_models[1].exp_version, 2)
        self.assertEqual(stats_models[2].exp_id, 'exp_id2')
        self.assertEqual(stats_models[2].exp_version, 1)


class ExplorationIssuesModelUnitTests(test_utils.GenericTestBase):
    """Test the ExplorationIssuesModel class."""

    def test_create_and_get_exp_issues_model(self):
        model_id = (
            stat_models.ExplorationIssuesModel.create(
                'exp_id1', 1, []))

        model = stat_models.ExplorationIssuesModel.get(model_id)

        self.assertEqual(model.id, model_id)
        self.assertEqual(model.exp_id, 'exp_id1')
        self.assertEqual(model.exp_version, 1)
        self.assertEqual(model.unresolved_issues, [])


class PlaythroughModelUnitTests(test_utils.GenericTestBase):
    """Test the PlaythroughModel class."""

    def test_create_and_get_playthrough_model(self):
        model_id = (
            stat_models.PlaythroughModel.create(
                'exp_id1', 1, 'EarlyQuit', {}, []))

        model = stat_models.PlaythroughModel.get(model_id)

        self.assertEqual(model.id, model_id)
        self.assertEqual(model.exp_id, 'exp_id1')
        self.assertEqual(model.exp_version, 1)
        self.assertEqual(model.issue_type, 'EarlyQuit')
        self.assertEqual(model.issue_customization_args, {})
<<<<<<< HEAD
        self.assertEqual(model.playthrough_actions, [])
        self.assertEqual(model.is_valid, True)

    def test_delete_playthroughs_multi(self):
        model_id1 = (
            stat_models.PlaythroughModel.create(
                'exp_id1', 1, 'EarlyQuit', {}, [], True))
        model_id2 = (
            stat_models.PlaythroughModel.create(
                'exp_id1', 1, 'EarlyQuit', {}, [], True))

        instance_ids = [model_id1, model_id2]
        stat_models.PlaythroughModel.delete_playthroughs_multi(instance_ids)

        instances = stat_models.PlaythroughModel.get_multi(instance_ids)
        self.assertEqual(instances, [None, None])
=======
        self.assertEqual(model.playthrough_actions, [])
>>>>>>> b00ad881
<|MERGE_RESOLUTION|>--- conflicted
+++ resolved
@@ -260,23 +260,18 @@
         self.assertEqual(model.exp_version, 1)
         self.assertEqual(model.issue_type, 'EarlyQuit')
         self.assertEqual(model.issue_customization_args, {})
-<<<<<<< HEAD
         self.assertEqual(model.playthrough_actions, [])
-        self.assertEqual(model.is_valid, True)
 
     def test_delete_playthroughs_multi(self):
         model_id1 = (
             stat_models.PlaythroughModel.create(
-                'exp_id1', 1, 'EarlyQuit', {}, [], True))
+                'exp_id1', 1, 'EarlyQuit', {}, []))
         model_id2 = (
             stat_models.PlaythroughModel.create(
-                'exp_id1', 1, 'EarlyQuit', {}, [], True))
+                'exp_id1', 1, 'EarlyQuit', {}, []))
 
         instance_ids = [model_id1, model_id2]
         stat_models.PlaythroughModel.delete_playthroughs_multi(instance_ids)
 
         instances = stat_models.PlaythroughModel.get_multi(instance_ids)
-        self.assertEqual(instances, [None, None])
-=======
-        self.assertEqual(model.playthrough_actions, [])
->>>>>>> b00ad881
+        self.assertEqual(instances, [None, None])