# coding: utf-8
#
# Copyright 2017 The Oppia Authors. All Rights Reserved.
#
# Licensed under the Apache License, Version 2.0 (the "License");
# you may not use this file except in compliance with the License.
# You may obtain a copy of the License at
#
#      http://www.apache.org/licenses/LICENSE-2.0
#
# Unless required by applicable law or agreed to in writing, software
# distributed under the License is distributed on an "AS-IS" BASIS,
# WITHOUT WARRANTIES OR CONDITIONS OF ANY KIND, either express or implied.
# See the License for the specific language governing permissions and
# limitations under the License.

"""Tests for Oppia statistics models."""

import logging
import types

from core.domain import exp_domain
from core.platform import models
from core.tests import test_utils
import feconf

(stats_models,) = models.Registry.import_models([models.NAMES.statistics])


class AnswerSubmittedEventLogEntryModelUnitTests(test_utils.GenericTestBase):
    """Test the AnswerSubmittedEventLogEntryModel class."""

    def test_create_and_get_event_models(self):
        event_id = (
            stats_models.AnswerSubmittedEventLogEntryModel.create(
                'exp_id1', 1, 'state_name1', 'session_id1', 0.0, True))

        event_model = stats_models.AnswerSubmittedEventLogEntryModel.get(
            event_id)

        self.assertEqual(event_model.exp_id, 'exp_id1')
        self.assertEqual(event_model.exp_version, 1)
        self.assertEqual(event_model.state_name, 'state_name1')
        self.assertEqual(event_model.session_id, 'session_id1')
        self.assertEqual(event_model.time_spent_in_state_secs, 0.0)
        self.assertEqual(event_model.is_feedback_useful, True)


class StateCounterModelTests(test_utils.GenericTestBase):

    def test_state_counter_model_gets_created(self):
        # This tests whether get_or_create() can create the model.
        model_instance = stats_models.StateCounterModel.get_or_create(
            'exp_id1', 'state_name')

        self.assertEqual(model_instance.id, 'exp_id1.state_name')
        self.assertEqual(model_instance.first_entry_count, 0)
        self.assertEqual(model_instance.subsequent_entries_count, 0)
        self.assertEqual(model_instance.resolved_answer_count, 0)
        self.assertEqual(model_instance.active_answer_count, 0)

    def test_get_state_counter_model(self):
        # This tests whether get_or_create() can get/fetch the model when the
        # model is created by creating an instance.
        stats_models.StateCounterModel(id='exp_id1.state_name')

        model_instance = stats_models.StateCounterModel.get_or_create(
            'exp_id1', 'state_name')

        self.assertEqual(model_instance.id, 'exp_id1.state_name')
        self.assertEqual(model_instance.first_entry_count, 0)
        self.assertEqual(model_instance.subsequent_entries_count, 0)
        self.assertEqual(model_instance.resolved_answer_count, 0)
        self.assertEqual(model_instance.active_answer_count, 0)


class ExplorationAnnotationsModelTests(test_utils.GenericTestBase):

    def test_create_and_get_models(self):
        stats_models.ExplorationAnnotationsModel.create(
            'exp_id1', '1', 5, 4, {})

        model1 = stats_models.ExplorationAnnotationsModel.get('exp_id1:1')

        self.assertEqual(model1.exploration_id, 'exp_id1')
        self.assertEqual(model1.version, '1')
        self.assertEqual(model1.num_starts, 5)
        self.assertEqual(model1.num_completions, 4)
        self.assertEqual(model1.state_hit_counts, {})

    def test_get_versions(self):
        stats_models.ExplorationAnnotationsModel.create(
            'exp_id1', '1', 5, 4, {})
        stats_models.ExplorationAnnotationsModel.create(
            'exp_id1', '2', 5, 4, {})

        versions = stats_models.ExplorationAnnotationsModel.get_versions(
            'exp_id1')

        self.assertEqual(sorted(versions), ['1', '2'])

    def test_get_version_for_invalid_exploration_id(self):
        versions = stats_models.ExplorationAnnotationsModel.get_versions(
            'invalid_exp_id')

        self.assertEqual(versions, [])


class StateAnswersModelTests(test_utils.GenericTestBase):

    def test_shard_count_is_updated_when_data_overflows(self):

        submitted_answer_list = [{'answer': 'value'}]

        stats_models.StateAnswersModel.insert_submitted_answers(
            'exp_id', 1, 'state_name', 'interaction_id',
            submitted_answer_list)

        model1 = stats_models.StateAnswersModel.get_master_model(
            'exp_id', 1, 'state_name')

        # Ensure we got the correct model.
        self.assertEqual(model1.exploration_id, 'exp_id')
        self.assertEqual(model1.exploration_version, 1)
        self.assertEqual(model1.state_name, 'state_name')
        self.assertEqual(model1.submitted_answer_list, submitted_answer_list)
        self.assertEqual(model1.shard_count, 0)

        # Use a smaller max answer list size so fewer answers are needed to
        # exceed a shard. This will increase the 'shard_count'.
        with self.swap(
            stats_models.StateAnswersModel, '_MAX_ANSWER_LIST_BYTE_SIZE', 1):
            stats_models.StateAnswersModel.insert_submitted_answers(
                'exp_id', 1, 'state_name', 'interaction_id',
                submitted_answer_list)

            model1 = stats_models.StateAnswersModel.get_master_model(
                'exp_id', 1, 'state_name')

            self.assertEqual(model1.shard_count, 1)

            stats_models.StateAnswersModel.insert_submitted_answers(
                'exp_id', 1, 'state_name', 'interaction_id',
                submitted_answer_list)

            model1 = stats_models.StateAnswersModel.get_master_model(
                'exp_id', 1, 'state_name')

            self.assertEqual(model1.shard_count, 2)

        # 'shard_count' will not increase as number of answers are less than
        # the max answer list size.
        stats_models.StateAnswersModel.insert_submitted_answers(
            'exp_id', 1, 'state_name', 'interaction_id',
            submitted_answer_list)

        model1 = stats_models.StateAnswersModel.get_master_model(
            'exp_id', 1, 'state_name')

        self.assertEqual(model1.shard_count, 2)


class StateAnswersCalcOutputModelTests(test_utils.GenericTestBase):

    def test_get_model_returns_created_properties(self):

        stats_models.StateAnswersCalcOutputModel.create_or_update(
            'exp_id', '1', 'state_name', '', 'calculation_id', '', {})

        model1 = stats_models.StateAnswersCalcOutputModel.get_model(
            'exp_id', '1', 'state_name', 'calculation_id')

        self.assertEqual(model1.exploration_id, 'exp_id')
        self.assertEqual(model1.exploration_version, '1')
        self.assertEqual(model1.state_name, 'state_name')
        self.assertEqual(model1.calculation_id, 'calculation_id')

        # Model with 'invalid_exp_id' does not exist.
        model1 = stats_models.StateAnswersCalcOutputModel.get_model(
            'invalid_exp_id', '1', 'state_name', 'calculation_id')

        self.assertIsNone(model1)

    def test_raise_exception_with_large_calculation_output(self):

        observed_log_messages = []

        def _mock_logging_function(msg, *args):
            """Mocks logging.exception."""
            observed_log_messages.append(msg % args)

        logging_swap = self.swap(logging, 'exception', _mock_logging_function)

        large_calculation_output = {'key': 'a' * 1200000}

        with logging_swap:
            stats_models.StateAnswersCalcOutputModel.create_or_update(
                'exp_id', '1', 'state_name', '', 'calculation_id', '',
                large_calculation_output)

            self.assertEqual(len(observed_log_messages), 1)
            self.assertEqual(
                observed_log_messages[0],
                (
                    'Failed to add calculation output for exploration ID '
                    'exp_id, version 1, state name state_name, and '
                    'calculation ID calculation_id'
                )
            )


class ExplorationActualStartEventLogEntryModelUnitTests(
        test_utils.GenericTestBase):
    """Test the ExplorationActualStartEventLogEntryModel class."""

    def test_create_and_get_event_models(self):
        event_id = (
            stats_models.ExplorationActualStartEventLogEntryModel.create(
                'exp_id1', 1, 'state_name1', 'session_id1'))

        event_model = stats_models.ExplorationActualStartEventLogEntryModel.get(
            event_id)

        self.assertEqual(event_model.exp_id, 'exp_id1')
        self.assertEqual(event_model.exp_version, 1)
        self.assertEqual(event_model.state_name, 'state_name1')
        self.assertEqual(event_model.session_id, 'session_id1')


class SolutionHitEventLogEntryModelUnitTests(test_utils.GenericTestBase):
    """Test the SolutionHitEventLogEntryModel class."""

    def test_create_and_get_event_models(self):
        event_id = (
            stats_models.SolutionHitEventLogEntryModel.create(
                'exp_id1', 1, 'state_name1', 'session_id1', 0.0))

        event_model = stats_models.SolutionHitEventLogEntryModel.get(
            event_id)

        self.assertEqual(event_model.exp_id, 'exp_id1')
        self.assertEqual(event_model.exp_version, 1)
        self.assertEqual(event_model.state_name, 'state_name1')
        self.assertEqual(event_model.session_id, 'session_id1')
        self.assertEqual(event_model.time_spent_in_state_secs, 0.0)


class StateHitEventLogEntryModelUnitTests(test_utils.GenericTestBase):
    """Test the StateHitEventLogEntryModel class."""

    def test_create_and_get_event_models(self):
        event_id = (
            stats_models.StateHitEventLogEntryModel.create(
                'exp_id1', 1, 'state_name1', 'session_id1', {},
                feconf.PLAY_TYPE_NORMAL))

        event_model = stats_models.StateHitEventLogEntryModel.get(
            event_id)

        self.assertEqual(event_model.exploration_id, 'exp_id1')
        self.assertEqual(event_model.exploration_version, 1)
        self.assertEqual(event_model.state_name, 'state_name1')
        self.assertEqual(event_model.session_id, 'session_id1')
        self.assertEqual(event_model.play_type, feconf.PLAY_TYPE_NORMAL)


class StateCompleteEventLogEntryModelUnitTests(test_utils.GenericTestBase):
    """Test the StateCompleteEventLogEntryModel class."""

    def test_create_and_get_event_models(self):
        event_id = (
            stats_models.StateCompleteEventLogEntryModel.create(
                'exp_id1', 1, 'state_name1', 'session_id1', 0.0))

        event_model = stats_models.StateCompleteEventLogEntryModel.get(
            event_id)

        self.assertEqual(event_model.exp_id, 'exp_id1')
        self.assertEqual(event_model.exp_version, 1)
        self.assertEqual(event_model.state_name, 'state_name1')
        self.assertEqual(event_model.session_id, 'session_id1')
        self.assertEqual(event_model.time_spent_in_state_secs, 0.0)


class LeaveForRefresherExplorationEventLogEntryModelUnitTests(
        test_utils.GenericTestBase):
    """Test the LeaveForRefresherExplorationEventLogEntryModel class."""

    def test_create_and_get_event_models(self):
        event_id = (
            stats_models.LeaveForRefresherExplorationEventLogEntryModel.create(
                'exp_id1', 'exp_id2', 1, 'state_name1', 'session_id1', 0.0))

        event_model = (
            stats_models.LeaveForRefresherExplorationEventLogEntryModel.get(
                event_id))

        self.assertEqual(event_model.exp_id, 'exp_id1')
        self.assertEqual(event_model.refresher_exp_id, 'exp_id2')
        self.assertEqual(event_model.exp_version, 1)
        self.assertEqual(event_model.state_name, 'state_name1')
        self.assertEqual(event_model.session_id, 'session_id1')
        self.assertEqual(event_model.time_spent_in_state_secs, 0.0)
        self.assertEqual(
            event_model.event_schema_version,
            feconf.CURRENT_EVENT_MODELS_SCHEMA_VERSION)


class CompleteExplorationEventLogEntryModelUnitTests(
        test_utils.GenericTestBase):
    """Test the CompleteExplorationEventLogEntryModel class."""

    def test_create_and_get_event_models(self):
        event_id = (
            stats_models.CompleteExplorationEventLogEntryModel.create(
                'exp_id1', 1, 'state_name1', 'session_id1', 0.0, {},
                feconf.PLAY_TYPE_NORMAL))

        event_model = stats_models.CompleteExplorationEventLogEntryModel.get(
            event_id)

        self.assertEqual(event_model.exploration_id, 'exp_id1')
        self.assertEqual(event_model.exploration_version, 1)
        self.assertEqual(event_model.state_name, 'state_name1')
        self.assertEqual(event_model.session_id, 'session_id1')
        self.assertEqual(event_model.client_time_spent_in_secs, 0.0)
        self.assertEqual(event_model.params, {})
        self.assertEqual(event_model.play_type, feconf.PLAY_TYPE_NORMAL)


class StartExplorationEventLogEntryModelUnitTests(test_utils.GenericTestBase):
    """Test the StartExplorationEventLogEntryModel class."""

    def test_create_and_get_event_models(self):
        event_id = (
            stats_models.StartExplorationEventLogEntryModel.create(
                'exp_id1', 1, 'state_name1', 'session_id1', {},
                feconf.PLAY_TYPE_NORMAL))

        event_model = stats_models.StartExplorationEventLogEntryModel.get(
            event_id)

        self.assertEqual(event_model.exploration_id, 'exp_id1')
        self.assertEqual(event_model.exploration_version, 1)
        self.assertEqual(event_model.state_name, 'state_name1')
        self.assertEqual(event_model.session_id, 'session_id1')
        self.assertEqual(event_model.params, {})
        self.assertEqual(event_model.play_type, feconf.PLAY_TYPE_NORMAL)


class ExplorationStatsModelUnitTests(test_utils.GenericTestBase):
    """Test the ExplorationStatsModel class."""

    def test_create_and_get_analytics_model(self):
        model_id = (
            stats_models.ExplorationStatsModel.create(
                'exp_id1', 1, 0, 0, 0, 0, 0, 0, {}))

        model = stats_models.ExplorationStatsModel.get_model(
            'exp_id1', 1)

        self.assertEqual(model.id, model_id)
        self.assertEqual(model.exp_id, 'exp_id1')
        self.assertEqual(model.exp_version, 1)
        self.assertEqual(model.num_starts_v1, 0)
        self.assertEqual(model.num_actual_starts_v1, 0)
        self.assertEqual(model.num_completions_v1, 0)
        self.assertEqual(model.num_starts_v2, 0)
        self.assertEqual(model.num_actual_starts_v2, 0)
        self.assertEqual(model.num_completions_v2, 0)
        self.assertEqual(model.state_stats_mapping, {})

    def test_get_multi_stats_models(self):
        stats_models.ExplorationStatsModel.create(
            'exp_id1', 1, 0, 0, 0, 0, 0, 0, {})
        stats_models.ExplorationStatsModel.create(
            'exp_id1', 2, 0, 0, 0, 0, 0, 0, {})
        stats_models.ExplorationStatsModel.create(
            'exp_id2', 1, 0, 0, 0, 0, 0, 0, {})

        exp_version_reference_dicts = [
            exp_domain.ExpVersionReference('exp_id1', 1),
            exp_domain.ExpVersionReference('exp_id1', 2),
            exp_domain.ExpVersionReference('exp_id2', 1)]

        stat_models = stats_models.ExplorationStatsModel.get_multi_stats_models(
            exp_version_reference_dicts)

        self.assertEqual(len(stat_models), 3)
        self.assertEqual(stat_models[0].exp_id, 'exp_id1')
        self.assertEqual(stat_models[0].exp_version, 1)
        self.assertEqual(stat_models[1].exp_id, 'exp_id1')
        self.assertEqual(stat_models[1].exp_version, 2)
        self.assertEqual(stat_models[2].exp_id, 'exp_id2')
        self.assertEqual(stat_models[2].exp_version, 1)


class ExplorationIssuesModelUnitTests(test_utils.GenericTestBase):
    """Test the ExplorationIssuesModel class."""

    def test_create_and_get_exp_issues_model(self):
        model_id = (
            stats_models.ExplorationIssuesModel.create(
                'exp_id1', 1, []))

        model = stats_models.ExplorationIssuesModel.get(model_id)

        self.assertEqual(model.id, model_id)
        self.assertEqual(model.exp_id, 'exp_id1')
        self.assertEqual(model.exp_version, 1)
        self.assertEqual(model.unresolved_issues, [])


class PlaythroughModelUnitTests(test_utils.GenericTestBase):
    """Test the PlaythroughModel class."""

    def test_create_and_get_playthrough_model(self):
        model_id = (
            stats_models.PlaythroughModel.create(
                'exp_id1', 1, 'EarlyQuit', {}, []))

        model = stats_models.PlaythroughModel.get(model_id)

        self.assertEqual(model.id, model_id)
        self.assertEqual(model.exp_id, 'exp_id1')
        self.assertEqual(model.exp_version, 1)
        self.assertEqual(model.issue_type, 'EarlyQuit')
        self.assertEqual(model.issue_customization_args, {})
        self.assertEqual(model.actions, [])

    def test_delete_playthroughs_multi(self):
        model_id1 = (
            stats_models.PlaythroughModel.create(
                'exp_id1', 1, 'EarlyQuit', {}, []))
        model_id2 = (
            stats_models.PlaythroughModel.create(
                'exp_id1', 1, 'EarlyQuit', {}, []))

        instance_ids = [model_id1, model_id2]
        stats_models.PlaythroughModel.delete_playthroughs_multi(instance_ids)

        instances = stats_models.PlaythroughModel.get_multi(instance_ids)
        self.assertEqual(instances, [None, None])

    def test_create_raises_error_when_many_id_collisions_occur(self):
        # Swap dependent method get_by_id to simulate collision every time.
        get_by_id_swap = self.swap(
            stats_models.PlaythroughModel, 'get_by_id', types.MethodType(
                lambda _, __: True, stats_models.PlaythroughModel))

        assert_raises_regexp_context_manager = self.assertRaisesRegexp(
            Exception, 'The id generator for PlaythroughModel is producing too '
            'many collisions.')

<<<<<<< HEAD
        instances = stat_models.PlaythroughModel.get_multi(instance_ids)
        self.assertEqual(instances, [None, None])


class LearnerAnswerDetailsModelUnitTests(test_utils.GenericTestBase):
    """Test the LearnerAnswerDetailsModel class."""

    def test_get_entity_id(self):
        id_parameters = {'exp_id': 'abc', 'state_name': 'init_state'}
        entity_type = feconf.ENTITY_TYPE_TOPIC
        with self.assertRaisesRegexp(Exception, 'Invalid entity type'):
            stat_models.LearnerAnswerDetailsModel.get_entity_id(
                id_parameters, entity_type)

    def test_create_and_get_answer_details_model(self):
        id_parameters = {'exp_id': 'abc', 'state_name': 'init_state'}
        entity_id = stat_models.LearnerAnswerDetailsModel.get_entity_id(
            id_parameters, feconf.ENTITY_TYPE_EXPLORATION)
        self.assertEqual(entity_id, 'abc.init_state')
        stat_models.LearnerAnswerDetailsModel.create(
            entity_id, feconf.ENTITY_TYPE_EXPLORATION,
            'This my answer', 'This is my logic')
        instances = stat_models.LearnerAnswerDetailsModel.get_answer_details(
            feconf.ENTITY_TYPE_EXPLORATION, entity_id)
        self.assertEqual(len(instances), 1)
        self.assertEqual(
            instances[0].learner_answer_details, 'This is my logic')
=======
        with assert_raises_regexp_context_manager, get_by_id_swap:
            stats_models.PlaythroughModel.create(
                'exp_id1', 1, 'EarlyQuit', {}, [])
>>>>>>> 515a1891
<|MERGE_RESOLUTION|>--- conflicted
+++ resolved
@@ -441,7 +441,7 @@
 
         instances = stats_models.PlaythroughModel.get_multi(instance_ids)
         self.assertEqual(instances, [None, None])
-
+        
     def test_create_raises_error_when_many_id_collisions_occur(self):
         # Swap dependent method get_by_id to simulate collision every time.
         get_by_id_swap = self.swap(
@@ -452,9 +452,9 @@
             Exception, 'The id generator for PlaythroughModel is producing too '
             'many collisions.')
 
-<<<<<<< HEAD
-        instances = stat_models.PlaythroughModel.get_multi(instance_ids)
-        self.assertEqual(instances, [None, None])
+        with assert_raises_regexp_context_manager, get_by_id_swap:
+            stats_models.PlaythroughModel.create(
+                'exp_id1', 1, 'EarlyQuit', {}, [])
 
 
 class LearnerAnswerDetailsModelUnitTests(test_utils.GenericTestBase):
@@ -479,9 +479,4 @@
             feconf.ENTITY_TYPE_EXPLORATION, entity_id)
         self.assertEqual(len(instances), 1)
         self.assertEqual(
-            instances[0].learner_answer_details, 'This is my logic')
-=======
-        with assert_raises_regexp_context_manager, get_by_id_swap:
-            stats_models.PlaythroughModel.create(
-                'exp_id1', 1, 'EarlyQuit', {}, [])
->>>>>>> 515a1891
+            instances[0].learner_answer_details, 'This is my logic')