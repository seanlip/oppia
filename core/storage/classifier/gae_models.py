--- conflicted
+++ resolved
@@ -248,11 +248,7 @@
 
     @staticmethod
     def get_deletion_policy():
-<<<<<<< HEAD
         """Model doesn't contain any data directly corresponding to a user."""
-=======
-        """StateTrainingJobsMappingModel is not related to users."""
->>>>>>> 0f542080
         return base_models.DELETION_POLICY.NOT_APPLICABLE
 
     @staticmethod
