# Copyright 2016 The Oppia Authors. All Rights Reserved.
#
# Licensed under the Apache License, Version 2.0 (the "License");
# you may not use this file except in compliance with the License.
# You may obtain a copy of the License at
#
#      http://www.apache.org/licenses/LICENSE-2.0
#
# Unless required by applicable law or agreed to in writing, software
# distributed under the License is distributed on an "AS-IS" BASIS,
# WITHOUT WARRANTIES OR CONDITIONS OF ANY KIND, either express or implied.
# See the License for the specific language governing permissions and
# limitations under the License.

"""Models for storing the classification data models."""

from core.platform import models
<<<<<<< HEAD
import feconf
import utils
=======

import feconf
>>>>>>> ae70fc14

from google.appengine.ext import ndb


(base_models,) = models.Registry.import_models([models.NAMES.base_model])

# Available choices of algorithms for classification.
ALGORITHM_CHOICES = [classifier_details['algorithm_id'] for (
    classifier_details) in feconf.INTERACTION_CLASSIFIER_MAPPING.values()]


class ClassifierDataModel(base_models.BaseModel):
    """Storage model for classifier used for answer classification.

    The id of instances of this class is the job_request_id of the corresponding
    ClassifierTrainingJobModel and has the form
    {{exp_id}}.{{random_hash_of_16_chars}}
    """
    # The exploration_id of the exploration to whose state the model belongs.
    exp_id = ndb.StringProperty(required=True, indexed=True)
    # The exploration version at the time this classifier model was created.
    exp_version_when_created = ndb.IntegerProperty(required=True, indexed=True)
    # The name of the state to which the model belongs.
    state_name = ndb.StringProperty(required=True, indexed=True)
    # The ID of the algorithm used to create the model.
    algorithm_id = ndb.StringProperty(required=True, choices=ALGORITHM_CHOICES)
    # The actual model used for classification. Immutable, unless a schema
    # upgrade takes place.
    classifier_data = ndb.JsonProperty(required=True)
    # The schema version for the data that is being classified.
    data_schema_version = ndb.IntegerProperty(required=True)

    @classmethod
    def create(
            cls, classifier_id, exp_id, exp_version_when_created, state_name,
            algorithm_id, classifier_data, data_schema_version):
        """Creates a new ClassifierDataModel entry.

        Args:
            classifier_id: str. ID of the job used for training the classifier.
            exp_id: str. ID of the exploration.
            exp_version_when_created: int. The version of the exploration when
                this classification model was created.
            state_name: str. The name of the state to which the classifier
                belongs.
            algorithm_id: str. ID of the algorithm used to generate the model.
            classifier_data: dict. The model used for classification.
            data_schema_version: int. Schema version of the
                data used by the classifier.

        Returns:
            ID of the new ClassifierDataModel entry.

        Raises:
            Exception: A model with the same ID already exists.
        """

        instance_id = classifier_id
        classifier_data_model_instance = cls(
            id=instance_id, exp_id=exp_id,
            exp_version_when_created=exp_version_when_created,
            state_name=state_name, algorithm_id=algorithm_id,
            classifier_data=classifier_data,
            data_schema_version=data_schema_version)

<<<<<<< HEAD
        classifier_model_instance.put()
        return instance_id


class ClassifierTrainingJobModel(base_models.BaseModel):
    """Model for storing classifier training jobs.

    The id of instances of this class has the form
    {{exp_id}}.{{random_hash_of_16_chars}}
    """

    # The ID of the algorithm used to create the model.
    algorithm_id = ndb.StringProperty(required=True, choices=ALGORITHM_CHOICES)
    # The exploration_id of the exploration to whose state the model belongs.
    exp_id = ndb.StringProperty(required=True)
    # The exploration version at the time this training job was created.
    exp_version_when_created = ndb.IntegerProperty(required=True)
    # The name of the state to which the model belongs.
    state_name = ndb.StringProperty(required=True)
    # The status of the training job. It can be either NEW, COMPLETE or PENDING
    status = ndb.StringProperty(required=True,
                                choices=feconf.ALLOWED_TRAINING_JOB_STATUSES,
                                default=feconf.TRAINING_JOB_STATUS_PENDING)
    # The training data which is to be populated when retrieving the job.
    # The list contains dicts where each dict represents a single training
    # data group.
    training_data = ndb.JsonProperty(default=None)

    @classmethod
    def _generate_id(cls, exp_id):
        """Generates a unique id for the training job of the form
        {{exp_id}}.{{random_hash_of_16_chars}}

        Args:
            exp_id: str. ID of the exploration.

        Returns:
            ID of the new ClassifierTrainingJobModel instance.

        Raises:
            Exception: The id generator for ClassifierTrainingJobModel is
            producing too many collisions.
        """

        for _ in range(base_models.MAX_RETRIES):
            new_id = '%s.%s' % (
                exp_id,
                utils.convert_to_hash(
                    str(utils.get_random_int(base_models.RAND_RANGE)),
                    base_models.ID_LENGTH))
            if not cls.get_by_id(new_id):
                return new_id

        raise Exception(
            'The id generator for ClassifierTrainingJobModel is producing '
            'too many collisions.')

    @classmethod
    def create(
            cls, algorithm_id, exp_id, exp_version_when_created, state_name,
            status, training_data):
        """Creates a new ClassifierTrainingJobModel entry.

        Args:
            algorithm_id: str. ID of the algorithm used to generate the model.
            exp_id: str. ID of the exploration.
            exp_version_when_created: int. The exploration version at the time
                this training job was created.
            state_name: str. The name of the state to which the classifier
                belongs.
            status: str. The status of the training job.
            training_data: dict. The data used in training phase.

        Returns:
            ID of the new ClassifierModel entry.

        Raises:
            Exception: A model with the same ID already exists.
        """

        instance_id = cls._generate_id(exp_id)
        training_job_instance = cls(
            id=instance_id, algorithm_id=algorithm_id, exp_id=exp_id,
            exp_version_when_created=exp_version_when_created,
            state_name=state_name, status=status, training_data=training_data
            )

        training_job_instance.put()
=======
        classifier_data_model_instance.put()
>>>>>>> ae70fc14
        return instance_id<|MERGE_RESOLUTION|>--- conflicted
+++ resolved
@@ -15,13 +15,8 @@
 """Models for storing the classification data models."""
 
 from core.platform import models
-<<<<<<< HEAD
-import feconf
-import utils
-=======
 
 import feconf
->>>>>>> ae70fc14
 
 from google.appengine.ext import ndb
 
@@ -87,8 +82,7 @@
             classifier_data=classifier_data,
             data_schema_version=data_schema_version)
 
-<<<<<<< HEAD
-        classifier_model_instance.put()
+        classifier_data_model_instance.put()
         return instance_id
 
 
@@ -176,7 +170,4 @@
             )
 
         training_job_instance.put()
-=======
-        classifier_data_model_instance.put()
->>>>>>> ae70fc14
         return instance_id