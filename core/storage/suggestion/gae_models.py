# Copyright 2018 The Oppia Authors. All Rights Reserved.
#
# Licensed under the Apache License, Version 2.0 (the "License");
# you may not use this file except in compliance with the License.
# You may obtain a copy of the License at
#
#      http://www.apache.org/licenses/LICENSE-2.0
#
# Unless required by applicable law or agreed to in writing, software
# distributed under the License is distributed on an "AS-IS" BASIS,
# WITHOUT WARRANTIES OR CONDITIONS OF ANY KIND, either express or implied.
# See the License for the specific language governing permissions and
# limitations under the License.

"""Models for Oppia suggestions."""
from __future__ import absolute_import  # pylint: disable=import-only-modules
from __future__ import unicode_literals  # pylint: disable=import-only-modules

import datetime

from core.platform import models
import feconf

from google.appengine.ext import ndb

(base_models,) = models.Registry.import_models([models.NAMES.base_model])

# Constants defining types of entities to which suggestions can be created.
TARGET_TYPE_EXPLORATION = 'exploration'
TARGET_TYPE_QUESTION = 'question'
TARGET_TYPE_SKILL = 'skill'
TARGET_TYPE_TOPIC = 'topic'

TARGET_TYPE_CHOICES = [
    TARGET_TYPE_EXPLORATION,
    TARGET_TYPE_QUESTION,
    TARGET_TYPE_SKILL,
    TARGET_TYPE_TOPIC
]

# Constants defining the different possible statuses of a suggestion.
STATUS_ACCEPTED = 'accepted'
STATUS_IN_REVIEW = 'review'
STATUS_REJECTED = 'rejected'

STATUS_CHOICES = [
    STATUS_ACCEPTED,
    STATUS_IN_REVIEW,
    STATUS_REJECTED
]

# Constants defining various suggestion types.
SUGGESTION_TYPE_EDIT_STATE_CONTENT = 'edit_exploration_state_content'
SUGGESTION_TYPE_TRANSLATE_CONTENT = 'translate_content'
SUGGESTION_TYPE_ADD_QUESTION = 'add_question'

SUGGESTION_TYPE_CHOICES = [
    SUGGESTION_TYPE_EDIT_STATE_CONTENT,
    SUGGESTION_TYPE_TRANSLATE_CONTENT,
    SUGGESTION_TYPE_ADD_QUESTION
]

# Defines what is the minimum role required to review suggestions
# of a particular type.
SUGGESTION_MINIMUM_ROLE_FOR_REVIEW = {
    SUGGESTION_TYPE_EDIT_STATE_CONTENT: feconf.ROLE_ID_EXPLORATION_EDITOR
}

# Constants defining various contribution types.
SCORE_TYPE_CONTENT = 'content'
SCORE_TYPE_TRANSLATION = 'translation'
SCORE_TYPE_QUESTION = 'question'

SCORE_TYPE_CHOICES = [
    SCORE_TYPE_CONTENT,
    SCORE_TYPE_TRANSLATION,
    SCORE_TYPE_QUESTION
]

# The delimiter to be used in score category field.
SCORE_CATEGORY_DELIMITER = '.'

ALLOWED_QUERY_FIELDS = ['suggestion_type', 'target_type', 'target_id',
                        'status', 'author_id', 'final_reviewer_id',
                        'score_category']

# Threshold number of days after which suggestion will be accepted.
THRESHOLD_DAYS_BEFORE_ACCEPT = 7

# Threshold time after which suggestion is considered stale and auto-accepted.
THRESHOLD_TIME_BEFORE_ACCEPT_IN_MSECS = (
    THRESHOLD_DAYS_BEFORE_ACCEPT * 24 * 60 * 60 * 1000)

# The default message to be shown when accepting stale suggestions.
DEFAULT_SUGGESTION_ACCEPT_MESSAGE = ('Automatically accepting suggestion after'
                                     ' %d days' % THRESHOLD_DAYS_BEFORE_ACCEPT)

# The amount to increase the score of the author by after successfuly getting an
# accepted suggestion.
INCREMENT_SCORE_OF_AUTHOR_BY = 1

# Action types for incoming requests to the suggestion action handlers.
ACTION_TYPE_ACCEPT = 'accept'
ACTION_TYPE_REJECT = 'reject'


class GeneralSuggestionModel(base_models.BaseModel):
    """Model to store suggestions made by Oppia users.

    The ID of the suggestions are created is the same as the ID of the thread
    linked to the suggestion.
    """

    # The type of suggestion.
    suggestion_type = ndb.StringProperty(
        required=True, indexed=True, choices=SUGGESTION_TYPE_CHOICES)
    # The type of the target entity which the suggestion is linked to.
    target_type = ndb.StringProperty(
        required=True, indexed=True, choices=TARGET_TYPE_CHOICES)
    # The ID of the target entity being suggested to.
    target_id = ndb.StringProperty(required=True, indexed=True)
    # The version number of the target entity at the time of creation of the
    # suggestion.
    target_version_at_submission = ndb.IntegerProperty(
        required=True, indexed=True)
    # Status of the suggestion.
    status = ndb.StringProperty(
        required=True, indexed=True, choices=STATUS_CHOICES)
    # The ID of the author of the suggestion.
    author_id = ndb.StringProperty(required=True, indexed=True)
    # The ID of the reviewer who accepted/rejected the suggestion.
    final_reviewer_id = ndb.StringProperty(indexed=True)
    # The change command linked to the suggestion. Contains the details of the
    # change.
    change_cmd = ndb.JsonProperty(required=True)
    # The category to score the suggestor in. This field will contain 2 values
    # separated by a ., the first will be a value from SCORE_TYPE_CHOICES and
    # the second will be the subcategory of the suggestion.
    score_category = ndb.StringProperty(required=True, indexed=True)

    @staticmethod
    def get_deletion_policy():
        """General suggestion needs to be pseudonymized for the user."""
        return base_models.DELETION_POLICY.LOCALLY_PSEUDONYMIZE

    @classmethod
    def has_reference_to_user_id(cls, user_id):
        """Check whether GeneralSuggestionModel exists for the user.

        Args:
            user_id: str. The ID of the user whose data should be checked.

        Returns:
            bool. Whether any models refer to the given user ID.
        """
        return cls.query(
            ndb.OR(cls.author_id == user_id, cls.final_reviewer_id == user_id)
        ).get() is not None

    @classmethod
    def create(
            cls, suggestion_type, target_type, target_id,
            target_version_at_submission, status, author_id,
            final_reviewer_id, change_cmd, score_category,
            thread_id):
        """Creates a new SuggestionModel entry.

        Args:
            suggestion_type: str. The type of the suggestion.
            target_type: str. The type of target entity being edited.
            target_id: str. The ID of the target entity being edited.
            target_version_at_submission: int. The version number of the target
                entity at the time of creation of the suggestion.
            status: str. The status of the suggestion.
            author_id: str. The ID of the user who submitted the suggestion.
            final_reviewer_id: str. The ID of the reviewer who has
                accepted/rejected the suggestion.
            change_cmd: dict. The actual content of the suggestion.
            score_category: str. The scoring category for the suggestion.
            thread_id: str. The ID of the feedback thread linked to the
                suggestion.

        Raises:
            Exception: There is already a suggestion with the given id.
        """
        instance_id = thread_id

        if cls.get_by_id(instance_id):
            raise Exception('There is already a suggestion with the given'
                            ' id: %s' % instance_id)

        cls(id=instance_id, suggestion_type=suggestion_type,
            target_type=target_type, target_id=target_id,
            target_version_at_submission=target_version_at_submission,
            status=status, author_id=author_id,
            final_reviewer_id=final_reviewer_id, change_cmd=change_cmd,
            score_category=score_category).put()

    @classmethod
    def query_suggestions(cls, query_fields_and_values):
        """Queries for suggestions.

        Args:
            query_fields_and_values: list(tuple(str, str)). A list of queries.
                The first element in each tuple is the field to be queried, and
                the second element is the corresponding value to query for.

        Returns:
            list(SuggestionModel). A list of suggestions that match the given
            query values, up to a maximum of feconf.DEFAULT_QUERY_LIMIT
            suggestions.
        """
        query = cls.query()
        for (field, value) in query_fields_and_values:
            if field not in ALLOWED_QUERY_FIELDS:
                raise Exception('Not allowed to query on field %s' % field)
            query = query.filter(getattr(cls, field) == value)

        return query.fetch(feconf.DEFAULT_QUERY_LIMIT)

    @classmethod
    def get_all_stale_suggestions(cls):
        """Gets all suggestions which were last updated before the threshold
        time.

        Returns:
            list(SuggestionModel). A list of suggestions that are stale.
        """
        threshold_time = (
            datetime.datetime.utcnow() - datetime.timedelta(
                0, 0, 0, THRESHOLD_TIME_BEFORE_ACCEPT_IN_MSECS))
        return cls.get_all().filter(cls.status == STATUS_IN_REVIEW).filter(
            cls.last_updated < threshold_time).fetch()

    @classmethod
    def get_in_review_suggestions_in_score_categories(
            cls, score_categories, user_id):
        """Gets all suggestions which are in review in the given
        score_categories.

        Args:
            score_categories: list(str). list of score categories to query for.
            user_id: list(str). The id of the user trying to make this query.
                As a user cannot review their own suggestions, suggestions
                authored by the user will be excluded.

        Returns:
            list(SuggestionModel). A list of suggestions that are in the given
                score categories, which are in review, but not created by the
                given user.
        """
        if len(score_categories) == 0:
            raise Exception('Received empty list of score categories')

        return cls.get_all().filter(cls.status == STATUS_IN_REVIEW).filter(
            cls.score_category.IN(score_categories)).filter(
                cls.author_id != user_id).fetch(
                    feconf.DEFAULT_QUERY_LIMIT)

    @classmethod
    def get_in_review_suggestions_of_suggestion_type(
            cls, suggestion_type, user_id):
        """Gets all suggestions of suggestion_type which are in review.

        Args:
            suggestion_type: str. The type of suggestion to query for.
            user_id: str. The id of the user trying to make this query.
                As a user cannot review their own suggestions, suggestions
                authored by the user will be excluded.

        Returns:
            list(SuggestionModel). A list of suggestions that are of the given
                type, which are in review, but not created by the given user.
        """
        return cls.get_all().filter(cls.status == STATUS_IN_REVIEW).filter(
            cls.suggestion_type == suggestion_type).filter(
                cls.author_id != user_id).fetch(feconf.DEFAULT_QUERY_LIMIT)

    @classmethod
    def get_user_created_suggestions_of_suggestion_type(
            cls, suggestion_type, user_id):
        """Gets all suggestions of suggestion_type which the user has created.

        Args:
            suggestion_type: str. The type of suggestion to query for.
            user_id: str. The id of the user trying to make this query.

        Returns:
            list(SuggestionModel). A list of suggestions that are of the given
                type, which the given user has created.
        """
        return cls.get_all().filter(cls.status == STATUS_IN_REVIEW).filter(
            cls.suggestion_type == suggestion_type).filter(
                cls.author_id == user_id).fetch(feconf.DEFAULT_QUERY_LIMIT)

    @classmethod
    def get_all_score_categories(cls):
        """Gets all the score categories for which suggestions have been
        created.

        Returns:
            list(str). A list of all the score categories.
        """
        query_set = cls.query(projection=['score_category'], distinct=True)
        return [data.score_category for data in query_set]

    @classmethod
    def export_data(cls, user_id):
        """Exports the data from GeneralSuggestionModel
        into dict format for Takeout.

        Args:
            user_id: str. The ID of the user whose data should be exported.

        Returns:
            dict. Dictionary of the data from GeneralSuggestionModel.
        """

        user_data = dict()
        suggestion_models = (
            cls.get_all()
            .filter(cls.author_id == user_id).fetch())

        for suggestion_model in suggestion_models:
            user_data[suggestion_model.id] = {
                'suggestion_type': suggestion_model.suggestion_type,
                'target_type': suggestion_model.target_type,
                'target_id': suggestion_model.target_id,
                'target_version_at_submission': (
                    suggestion_model
                    .target_version_at_submission),
                'status': suggestion_model.status,
                'change_cmd': suggestion_model.change_cmd,
            }

        return user_data


class GeneralVoiceoverApplicationModel(base_models.BaseModel):
    """A general model for voiceover application of an entity.

    The ID of the voiceover application will be a random hashed value.
    """
    # The type of entity to which the user will be assigned as a voice artist
    # once the application will get approved.
    target_type = ndb.StringProperty(required=True, indexed=True)
    # The ID of the entity to which the application belongs.
    target_id = ndb.StringProperty(required=True, indexed=True)
    # The language code for the voiceover audio.
    language_code = ndb.StringProperty(required=True, indexed=True)
    # The status of the application. One of: accepted, rejected, in-review.
    status = ndb.StringProperty(
        required=True, indexed=True, choices=STATUS_CHOICES)
    # The HTML content written in the given language_code.
    # This will typically be a snapshot of the content of the initial card of
    # the target.
    content = ndb.TextProperty(required=True)
    # The filename of the voiceover audio. The filename will have
    # datetime-randomId(length 6)-language_code.mp3 pattern.
    filename = ndb.StringProperty(required=True, indexed=True)
    # The ID of the author of the voiceover application.
    author_id = ndb.StringProperty(required=True, indexed=True)
    # The ID of the reviewer who accepted/rejected the voiceover application.
    final_reviewer_id = ndb.StringProperty(indexed=True)
    # The plain text message submitted by the reviewer while rejecting the
    # application.
    rejection_message = ndb.TextProperty()

    @staticmethod
    def get_deletion_policy():
        """General voiceover application needs to be pseudonymized for the
        user.
        """
        return base_models.DELETION_POLICY.LOCALLY_PSEUDONYMIZE

    @classmethod
    def has_reference_to_user_id(cls, user_id):
        """Check whether GeneralVoiceoverApplicationModel exists for the user.
        Args:
            user_id: str. The ID of the user whose data should be checked.
        Returns:
            bool. Whether any models refer to the given user ID.
        """
        return cls.query(
            ndb.OR(cls.author_id == user_id, cls.final_reviewer_id == user_id)
        ).get() is not None

    @classmethod
    def get_user_voiceover_applications(cls, author_id, status=None):
        """Returns a list of voiceover application submitted by the given user.

        Args:
            author_id: str. The id of the user created the voiceover
                application.
            status: str|None. The status of the voiceover application.
                If the status is None, the query will fetch all the
                voiceover applications.

        Returns:
            list(GeneralVoiceoverApplicationModel). The list of voiceover
                application submitted by the given user.
        """
        if status in STATUS_CHOICES:
            return cls.query(ndb.AND(
                cls.author_id == author_id, cls.status == status)).fetch()
        else:
            return cls.query(cls.author_id == author_id).fetch()

    @classmethod
    def get_reviewable_voiceover_applications(cls, user_id):
        """Returns a list of voiceover application which a given user can
        review.

        Args:
            user_id: str. The id of the user trying to make this query.
                As a user cannot review their own voiceover application, so the
                voiceover application created by the user will be excluded.

<<<<<<< HEAD
        if instance is None:
            cls.create(score_category, user_id)
        else:
            instance.current_position_in_rotation = user_id
            instance.put()


class GeneralVoiceoverApplicationModel(base_models.BaseModel):
    """A general model for voiceover application of an entity.

    The ID of the voiceover application will be a random hashed value.
    """
    # The type of entity to which the user will be assigned as a voice artist
    # once the application will get approved.
    target_type = ndb.StringProperty(required=True, indexed=True)
    # The ID of the entity to which the application belongs.
    target_id = ndb.StringProperty(required=True, indexed=True)
    # The language code for the voiceover audio.
    language_code = ndb.StringProperty(required=True, indexed=True)
    # The status of the application. One of: accepted, rejected, in-review.
    status = ndb.StringProperty(
        required=True, indexed=True, choices=STATUS_CHOICES)
    # The HTML content written in the given language_code.
    # This will typically be a snapshot of the content of the initial card of
    # the target.
    content = ndb.StringProperty(required=True, indexed=True)
    # The filename of the voiceover audio. The filename will have
    # datetime-randomId(length 6)-language_code.mp3 pattern.
    filename = ndb.StringProperty(required=True, indexed=True)
    # The ID of the author of the voiceover application.
    author_id = ndb.StringProperty(required=True, indexed=True)
    # The ID of the reviewer who accepted/rejected the voiceover application.
    final_reviewer_id = ndb.StringProperty(indexed=True)
    # The plain text message submitted by the reviewer while rejecting the
    # application.
    rejection_message = ndb.StringProperty(indexed=True)

    @staticmethod
    def get_deletion_policy():
        """General voiceover application needs to be pseudonymized for the
        user.
        """
        return base_models.DELETION_POLICY.LOCALLY_PSEUDONYMIZE

    @classmethod
    def has_reference_to_user_id(cls, user_id):
        """Check whether GeneralVoiceoverApplicationModel exists for the user.
        Args:
            user_id: str. The ID of the user whose data should be checked.
        Returns:
            bool. Whether any models refer to the given user ID.
        """
        return cls.query(
            ndb.OR(cls.author_id == user_id, cls.final_reviewer_id == user_id)
        ).get() is not None

    @classmethod
    def get_user_voiceover_applications(cls, author_id, status=None):
        """Returns a list of voiceover application submitted by the given user.

        Args:
            author_id: str. The id of the user created the voiceover
                application.
            status: str|None. The status of the voiceover application.
                If the status is None, the query will fetch all the
                voiceover applications.

        Returns:
            list(GeneralVoiceoverApplicationModel). The list of voiceover
                application submitted by the given user.
        """
        if status in STATUS_CHOICES:
            return cls.query(ndb.AND(
                cls.author_id == author_id, cls.status == status)).fetch()
        else:
            return cls.query(cls.author_id == author_id).fetch()

    @classmethod
    def get_reviewable_voiceover_applications(cls, user_id):
        """Returns a list of voiceover application which a given user can
        review.

        Args:
            user_id: str. The id of the user trying to make this query.
                As a user cannot review their own voiceover application, so the
                voiceover application created by the user will be excluded.

=======
>>>>>>> 4d2c32a6
        Returns:
            list(GeneralVoiceoverApplicationModel). The list of voiceover
                application which the given user can review.
        """
        return cls.query(ndb.AND(
            cls.author_id != user_id,
            cls.status == STATUS_IN_REVIEW)).fetch()<|MERGE_RESOLUTION|>--- conflicted
+++ resolved
@@ -416,96 +416,6 @@
                 As a user cannot review their own voiceover application, so the
                 voiceover application created by the user will be excluded.
 
-<<<<<<< HEAD
-        if instance is None:
-            cls.create(score_category, user_id)
-        else:
-            instance.current_position_in_rotation = user_id
-            instance.put()
-
-
-class GeneralVoiceoverApplicationModel(base_models.BaseModel):
-    """A general model for voiceover application of an entity.
-
-    The ID of the voiceover application will be a random hashed value.
-    """
-    # The type of entity to which the user will be assigned as a voice artist
-    # once the application will get approved.
-    target_type = ndb.StringProperty(required=True, indexed=True)
-    # The ID of the entity to which the application belongs.
-    target_id = ndb.StringProperty(required=True, indexed=True)
-    # The language code for the voiceover audio.
-    language_code = ndb.StringProperty(required=True, indexed=True)
-    # The status of the application. One of: accepted, rejected, in-review.
-    status = ndb.StringProperty(
-        required=True, indexed=True, choices=STATUS_CHOICES)
-    # The HTML content written in the given language_code.
-    # This will typically be a snapshot of the content of the initial card of
-    # the target.
-    content = ndb.StringProperty(required=True, indexed=True)
-    # The filename of the voiceover audio. The filename will have
-    # datetime-randomId(length 6)-language_code.mp3 pattern.
-    filename = ndb.StringProperty(required=True, indexed=True)
-    # The ID of the author of the voiceover application.
-    author_id = ndb.StringProperty(required=True, indexed=True)
-    # The ID of the reviewer who accepted/rejected the voiceover application.
-    final_reviewer_id = ndb.StringProperty(indexed=True)
-    # The plain text message submitted by the reviewer while rejecting the
-    # application.
-    rejection_message = ndb.StringProperty(indexed=True)
-
-    @staticmethod
-    def get_deletion_policy():
-        """General voiceover application needs to be pseudonymized for the
-        user.
-        """
-        return base_models.DELETION_POLICY.LOCALLY_PSEUDONYMIZE
-
-    @classmethod
-    def has_reference_to_user_id(cls, user_id):
-        """Check whether GeneralVoiceoverApplicationModel exists for the user.
-        Args:
-            user_id: str. The ID of the user whose data should be checked.
-        Returns:
-            bool. Whether any models refer to the given user ID.
-        """
-        return cls.query(
-            ndb.OR(cls.author_id == user_id, cls.final_reviewer_id == user_id)
-        ).get() is not None
-
-    @classmethod
-    def get_user_voiceover_applications(cls, author_id, status=None):
-        """Returns a list of voiceover application submitted by the given user.
-
-        Args:
-            author_id: str. The id of the user created the voiceover
-                application.
-            status: str|None. The status of the voiceover application.
-                If the status is None, the query will fetch all the
-                voiceover applications.
-
-        Returns:
-            list(GeneralVoiceoverApplicationModel). The list of voiceover
-                application submitted by the given user.
-        """
-        if status in STATUS_CHOICES:
-            return cls.query(ndb.AND(
-                cls.author_id == author_id, cls.status == status)).fetch()
-        else:
-            return cls.query(cls.author_id == author_id).fetch()
-
-    @classmethod
-    def get_reviewable_voiceover_applications(cls, user_id):
-        """Returns a list of voiceover application which a given user can
-        review.
-
-        Args:
-            user_id: str. The id of the user trying to make this query.
-                As a user cannot review their own voiceover application, so the
-                voiceover application created by the user will be excluded.
-
-=======
->>>>>>> 4d2c32a6
         Returns:
             list(GeneralVoiceoverApplicationModel). The list of voiceover
                 application which the given user can review.
