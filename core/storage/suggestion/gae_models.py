# Copyright 2018 The Oppia Authors. All Rights Reserved.
#
# Licensed under the Apache License, Version 2.0 (the "License");
# you may not use this file except in compliance with the License.
# You may obtain a copy of the License at
#
#      http://www.apache.org/licenses/LICENSE-2.0
#
# Unless required by applicable law or agreed to in writing, software
# distributed under the License is distributed on an "AS-IS" BASIS,
# WITHOUT WARRANTIES OR CONDITIONS OF ANY KIND, either express or implied.
# See the License for the specific language governing permissions and
# limitations under the License.

"""Models for Oppia suggestions."""

from __future__ import absolute_import  # pylint: disable=import-only-modules
from __future__ import unicode_literals  # pylint: disable=import-only-modules

import datetime

from core.platform import models
import feconf

<<<<<<< HEAD
from google.appengine.datastore import datastore_query
from google.appengine.ext import ndb

=======
>>>>>>> d11b73f2
(base_models, user_models) = models.Registry.import_models(
    [models.NAMES.base_model, models.NAMES.user])

datastore_services = models.Registry.import_datastore_services()

# Constants defining types of entities to which suggestions can be created.
TARGET_TYPE_EXPLORATION = 'exploration'
TARGET_TYPE_QUESTION = 'question'
TARGET_TYPE_SKILL = 'skill'
TARGET_TYPE_TOPIC = 'topic'

TARGET_TYPE_CHOICES = [
    TARGET_TYPE_EXPLORATION,
    TARGET_TYPE_QUESTION,
    TARGET_TYPE_SKILL,
    TARGET_TYPE_TOPIC
]

# Constants defining the different possible statuses of a suggestion.
STATUS_ACCEPTED = 'accepted'
STATUS_IN_REVIEW = 'review'
STATUS_REJECTED = 'rejected'

STATUS_CHOICES = [
    STATUS_ACCEPTED,
    STATUS_IN_REVIEW,
    STATUS_REJECTED
]

# Constants defining various suggestion types.
SUGGESTION_TYPE_EDIT_STATE_CONTENT = 'edit_exploration_state_content'
SUGGESTION_TYPE_TRANSLATE_CONTENT = 'translate_content'
SUGGESTION_TYPE_ADD_QUESTION = 'add_question'

SUGGESTION_TYPE_CHOICES = [
    SUGGESTION_TYPE_EDIT_STATE_CONTENT,
    SUGGESTION_TYPE_TRANSLATE_CONTENT,
    SUGGESTION_TYPE_ADD_QUESTION
]

# Daily emails are sent to reviewers to notify them of suggestions on the
# Contributor Dashboard to review. The constants below define the number of
# question and translation suggestions to fetch to come up with these daily
# suggestion recommendations.
MAX_QUESTION_SUGGESTIONS_TO_FETCH_FOR_REVIEWER_EMAILS = 30
MAX_TRANSLATION_SUGGESTIONS_TO_FETCH_FOR_REVIEWER_EMAILS = 30

# Defines what is the minimum role required to review suggestions
# of a particular type.
SUGGESTION_MINIMUM_ROLE_FOR_REVIEW = {
    SUGGESTION_TYPE_EDIT_STATE_CONTENT: feconf.ROLE_ID_EXPLORATION_EDITOR
}

# Constants defining various contribution types.
SCORE_TYPE_CONTENT = 'content'
SCORE_TYPE_TRANSLATION = 'translation'
SCORE_TYPE_QUESTION = 'question'

SCORE_TYPE_CHOICES = [
    SCORE_TYPE_CONTENT,
    SCORE_TYPE_TRANSLATION,
    SCORE_TYPE_QUESTION
]

# The delimiter to be used in score category field.
SCORE_CATEGORY_DELIMITER = '.'

ALLOWED_QUERY_FIELDS = ['suggestion_type', 'target_type', 'target_id',
                        'status', 'author_id', 'final_reviewer_id',
                        'score_category', 'language_code']

# Threshold number of days after which suggestion will be accepted.
THRESHOLD_DAYS_BEFORE_ACCEPT = 7

# Threshold time after which suggestion is considered stale and auto-accepted.
THRESHOLD_TIME_BEFORE_ACCEPT_IN_MSECS = (
    THRESHOLD_DAYS_BEFORE_ACCEPT * 24 * 60 * 60 * 1000)

# The default message to be shown when accepting stale suggestions.
DEFAULT_SUGGESTION_ACCEPT_MESSAGE = (
    'Automatically accepting suggestion after'
    ' %d days' % THRESHOLD_DAYS_BEFORE_ACCEPT)

# The message to be shown when rejecting a suggestion with a target ID of a
# deleted skill.
DELETED_SKILL_REJECT_MESSAGE = 'The associated skill no longer exists.'

# The message to be shown when rejecting a translation suggestion that is
# associated with an exploration that no longer corresponds to the story.
# The story could have been deleted or the exploration could have been removed
# from the story.
INVALID_STORY_REJECT_TRANSLATION_SUGGESTIONS_MSG = (
    'This text snippet has been removed from the story, and no longer needs '
    'translation. Sorry about that!'
)

# The amount to increase the score of the author by after successfuly getting an
# accepted suggestion.
INCREMENT_SCORE_OF_AUTHOR_BY = 1

# Action types for incoming requests to the suggestion action handlers.
ACTION_TYPE_ACCEPT = 'accept'
ACTION_TYPE_REJECT = 'reject'

# The unique ID for the CommunityContributionStatsModel.
COMMUNITY_CONTRIBUTION_STATS_MODEL_ID = 'community_contribution_stats'


class GeneralSuggestionModel(base_models.BaseModel):
    """Model to store suggestions made by Oppia users.

    The ID of the suggestions created is the same as the ID of the thread
    linked to the suggestion.
    """

    # The type of suggestion.
    suggestion_type = datastore_services.StringProperty(
        required=True, indexed=True, choices=SUGGESTION_TYPE_CHOICES)
    # The type of the target entity which the suggestion is linked to.
    target_type = datastore_services.StringProperty(
        required=True, indexed=True, choices=TARGET_TYPE_CHOICES)
    # The ID of the target entity being suggested to.
    target_id = datastore_services.StringProperty(required=True, indexed=True)
    # The version number of the target entity at the time of creation of the
    # suggestion.
    target_version_at_submission = datastore_services.IntegerProperty(
        required=True, indexed=True)
    # Status of the suggestion.
    status = datastore_services.StringProperty(
        required=True, indexed=True, choices=STATUS_CHOICES)
    # The ID of the author of the suggestion.
    author_id = datastore_services.StringProperty(required=True, indexed=True)
    # The ID of the reviewer who accepted/rejected the suggestion.
    final_reviewer_id = datastore_services.StringProperty(indexed=True)
    # The change command linked to the suggestion. Contains the details of the
    # change.
    change_cmd = datastore_services.JsonProperty(required=True)
    # The category to score the suggestor in. This field will contain 2 values
    # separated by a ., the first will be a value from SCORE_TYPE_CHOICES and
    # the second will be the subcategory of the suggestion.
    score_category = (
        datastore_services.StringProperty(required=True, indexed=True))
    # The ISO 639-1 code used to query suggestions by language, or None if the
    # suggestion type is not queryable by language.
    language_code = datastore_services.StringProperty(indexed=True)

    @staticmethod
    def get_deletion_policy():
        """General suggestion needs to be pseudonymized for the user."""
        return base_models.DELETION_POLICY.LOCALLY_PSEUDONYMIZE

    @classmethod
    def get_export_policy(cls):
        """Model contains user data."""
        return dict(super(cls, cls).get_export_policy(), **{
            'suggestion_type': base_models.EXPORT_POLICY.EXPORTED,
            'target_type': base_models.EXPORT_POLICY.EXPORTED,
            'target_id': base_models.EXPORT_POLICY.EXPORTED,
            'target_version_at_submission':
                base_models.EXPORT_POLICY.EXPORTED,
            'status': base_models.EXPORT_POLICY.EXPORTED,
            'author_id': base_models.EXPORT_POLICY.EXPORTED,
            'final_reviewer_id': base_models.EXPORT_POLICY.EXPORTED,
            'change_cmd': base_models.EXPORT_POLICY.EXPORTED,
            'score_category': base_models.EXPORT_POLICY.EXPORTED,
            'language_code': base_models.EXPORT_POLICY.EXPORTED
        })

    @classmethod
    def has_reference_to_user_id(cls, user_id):
        """Check whether GeneralSuggestionModel exists for the user.

        Args:
            user_id: str. The ID of the user whose data should be checked.

        Returns:
            bool. Whether any models refer to the given user ID.
        """
        return cls.query(datastore_services.any_of(
            cls.author_id == user_id, cls.final_reviewer_id == user_id
        )).get(keys_only=True) is not None

    @classmethod
    def create(
            cls, suggestion_type, target_type, target_id,
            target_version_at_submission, status, author_id, final_reviewer_id,
            change_cmd, score_category, thread_id, language_code):
        """Creates a new SuggestionModel entry.

        Args:
            suggestion_type: str. The type of the suggestion.
            target_type: str. The type of target entity being edited.
            target_id: str. The ID of the target entity being edited.
            target_version_at_submission: int. The version number of the target
                entity at the time of creation of the suggestion.
            status: str. The status of the suggestion.
            author_id: str. The ID of the user who submitted the suggestion.
            final_reviewer_id: str. The ID of the reviewer who has
                accepted/rejected the suggestion.
            change_cmd: dict. The actual content of the suggestion.
            score_category: str. The scoring category for the suggestion.
            thread_id: str. The ID of the feedback thread linked to the
                suggestion.
            language_code: str|None. The ISO 639-1 code used to query
                suggestions by language, or None if the suggestion type is not
                queryable by language.

        Raises:
            Exception. There is already a suggestion with the given id.
        """
        instance_id = thread_id

        if cls.get_by_id(instance_id):
            raise Exception(
                'There is already a suggestion with the given'
                ' id: %s' % instance_id)

        cls(
            id=instance_id, suggestion_type=suggestion_type,
            target_type=target_type, target_id=target_id,
            target_version_at_submission=target_version_at_submission,
            status=status, author_id=author_id,
            final_reviewer_id=final_reviewer_id, change_cmd=change_cmd,
            score_category=score_category, language_code=language_code).put()

    @classmethod
    def query_suggestions(cls, query_fields_and_values):
        """Queries for suggestions.

        Args:
            query_fields_and_values: list(tuple(str, str)). A list of queries.
                The first element in each tuple is the field to be queried, and
                the second element is the corresponding value to query for.

        Returns:
            list(SuggestionModel). A list of suggestions that match the given
            query values, up to a maximum of feconf.DEFAULT_QUERY_LIMIT
            suggestions.
        """
        query = cls.query()
        for (field, value) in query_fields_and_values:
            if field not in ALLOWED_QUERY_FIELDS:
                raise Exception('Not allowed to query on field %s' % field)
            query = query.filter(getattr(cls, field) == value)

        return query.fetch(feconf.DEFAULT_QUERY_LIMIT)

    @classmethod
    def get_translation_suggestion_ids_with_exp_ids(cls, exp_ids):
        """Gets the ids of translation suggestions corresponding to
        explorations with the given exploration ids.

        Args:
            exp_ids: list(str). List of exploration ids to query for.

        Returns:
            list(str). A list of translation suggestion ids that
            correspond to the given exploration ids. Note: it is not
            guaranteed that the suggestion ids returned are ordered by the
            exploration ids in exp_ids.
        """
        query = (
            cls.get_all()
            .order(cls.key)
            .filter(cls.suggestion_type == SUGGESTION_TYPE_TRANSLATE_CONTENT)
            .filter(cls.target_id.IN(exp_ids))
        )
        suggestion_models = []
        cursor, more = (None, True)
        while more:
            results, cursor, more = query.fetch_page(
                feconf.DEFAULT_QUERY_LIMIT, start_cursor=cursor)
            suggestion_models.extend(results)
        return [suggestion_model.id for suggestion_model in suggestion_models]

    @classmethod
    def get_all_stale_suggestion_ids(cls):
        """Gets the ids of the suggestions which were last updated before the
        threshold time.

        Returns:
            list(str). A list of the ids of the suggestions that are stale.
        """
        threshold_time = (
            datetime.datetime.utcnow() - datetime.timedelta(
                0, 0, 0, THRESHOLD_TIME_BEFORE_ACCEPT_IN_MSECS))
        suggestion_models = cls.get_all().filter(
            cls.status == STATUS_IN_REVIEW).filter(
                cls.last_updated < threshold_time).fetch()
        return [suggestion_model.id for suggestion_model in suggestion_models]

    @classmethod
    def get_in_review_suggestions_in_score_categories(
            cls, score_categories, user_id):
        """Gets all suggestions which are in review in the given
        score_categories.

        Args:
            score_categories: list(str). List of score categories to query for.
            user_id: list(str). The id of the user trying to make this query.
                As a user cannot review their own suggestions, suggestions
                authored by the user will be excluded.

        Returns:
            list(SuggestionModel). A list of suggestions that are in the given
            score categories, which are in review, but not created by the
            given user.
        """
        if len(score_categories) == 0:
            raise Exception('Received empty list of score categories')

        return cls.get_all().filter(cls.status == STATUS_IN_REVIEW).filter(
            cls.score_category.IN(score_categories)).filter(
                cls.author_id != user_id).fetch(
                    feconf.DEFAULT_QUERY_LIMIT)

    @classmethod
    def get_in_review_suggestions_of_suggestion_type(
            cls, suggestion_type, user_id, page_size, urlsafe_start_cursor):
        """Gets all suggestions of suggestion_type which are in review.

        Args:
            suggestion_type: str. The type of suggestion to query for.
            user_id: str. The id of the user trying to make this query.
                As a user cannot review their own suggestions, suggestions
                authored by the user will be excluded.
            page_size: int. The maximum number of entities to be returned.
            urlsafe_start_cursor: str or None. If provided, the list of
                returned entities starts from this datastore cursor.
                Otherwise, the returned entities start from the beginning
                of the full list of entities.

        Returns:
            3-tuple of (results, cursor, more). As described in fetch_page() at:
            https://developers.google.com/appengine/docs/python/ndb/queryclass,
            where:
                results: list(SuggestionModel). A list of suggestions that are
                    of the given type, which are in review, but not created by
                    the given user.
                cursor: str or None. A query cursor pointing to the next
                    batch of results. If there are no more results, this might
                    be None.
                more: bool. If True, there are (probably) more results after
                    this batch. If False, there are no further results after
                    this batch.
        """
        if urlsafe_start_cursor:
            start_cursor = datastore_query.Cursor(urlsafe=urlsafe_start_cursor)
        else:
            start_cursor = datastore_query.Cursor()

        results, cursor, more = cls.query(
            cls.status == STATUS_IN_REVIEW).filter(
                cls.suggestion_type == suggestion_type).filter(
                    cls.author_id != user_id).order(cls.created_on).fetch_page(
                        page_size, start_cursor=start_cursor)
        return (results, (cursor.urlsafe() if cursor else None), more)

    @classmethod
    def get_question_suggestions_waiting_longest_for_review(cls):
        """Returns MAX_QUESTION_SUGGESTIONS_TO_FETCH_FOR_REVIEWER_EMAILS number
        of question suggestions, sorted in descending order by review wait
        time.

        Returns:
            list(GeneralSuggestionModel). A list of question suggestions,
            sorted in descending order based on how long the suggestions have
            been waiting for review.
        """
        return (
            cls.get_all()
            .filter(cls.status == STATUS_IN_REVIEW)
            .filter(cls.suggestion_type == SUGGESTION_TYPE_ADD_QUESTION)
            .order(cls.last_updated)
            .fetch(MAX_QUESTION_SUGGESTIONS_TO_FETCH_FOR_REVIEWER_EMAILS)
        )

    @classmethod
    def get_translation_suggestions_waiting_longest_for_review_per_lang(
            cls, language_code):
        """Returns MAX_TRANSLATION_SUGGESTIONS_TO_FETCH_FOR_REVIEWER_EMAILS
        number of translation suggestions in the specified language code,
        sorted in descending order by review wait time.

        Args:
            language_code: str. The ISO 639-1 language code of the translation
                suggestions.

        Returns:
            list(GeneralSuggestionModel). A list of translation suggestions,
            sorted in descending order based on how long the suggestions have
            been waiting for review.
        """
        return (
            cls.get_all()
            .filter(cls.status == STATUS_IN_REVIEW)
            .filter(cls.suggestion_type == SUGGESTION_TYPE_TRANSLATE_CONTENT)
            .filter(cls.language_code == language_code)
            .order(cls.last_updated)
            .fetch(MAX_TRANSLATION_SUGGESTIONS_TO_FETCH_FOR_REVIEWER_EMAILS)
        )

    @classmethod
    def get_user_created_suggestions_of_suggestion_type(
            cls, suggestion_type, user_id, page_size, urlsafe_start_cursor):
        """Gets all suggestions of suggestion_type which the user has created.

        Args:
            suggestion_type: str. The type of suggestion to query for.
            user_id: str. The id of the user trying to make this query.
            page_size: int. The maximum number of entities to be returned.
            urlsafe_start_cursor: str or None. If provided, the list of
                returned entities starts from this datastore cursor.
                Otherwise, the returned entities start from the beginning
                of the full list of entities.

        Returns:
            3-tuple of (results, cursor, more). As described in fetch_page() at:
            https://developers.google.com/appengine/docs/python/ndb/queryclass,
            where:
                results: list(SuggestionModel). A list of suggestions that are
                    of the given type, which are in review, which the given user
                    has created.
                cursor: str or None. A query cursor pointing to the next
                    batch of results. If there are no more results, this might
                    be None.
                more: bool. If True, there are (probably) more results after
                    this batch. If False, there are no further results after
                    this batch.

        Returns:
            list(SuggestionModel). A list of suggestions that are of the given
            type, which the given user has created.
        """
        if urlsafe_start_cursor:
            start_cursor = datastore_query.Cursor(urlsafe=urlsafe_start_cursor)
        else:
            start_cursor = datastore_query.Cursor()

        results, cursor, more = cls.query(
            cls.suggestion_type == suggestion_type).filter(
                cls.author_id == user_id).order(-cls.created_on).fetch_page(
                    page_size, start_cursor=start_cursor)
        return (results, (cursor.urlsafe() if cursor else None), more)

    @classmethod
    def get_all_score_categories(cls):
        """Gets all the score categories for which suggestions have been
        created.

        Returns:
            list(str). A list of all the score categories.
        """
        query_set = cls.query(projection=['score_category'], distinct=True)
        return [data.score_category for data in query_set]

    @classmethod
    def export_data(cls, user_id):
        """Exports the data from GeneralSuggestionModel
        into dict format for Takeout.

        Args:
            user_id: str. The ID of the user whose data should be exported.

        Returns:
            dict. Dictionary of the data from GeneralSuggestionModel.
        """

        user_data = dict()
        suggestion_models = (
            cls.get_all()
            .filter(cls.author_id == user_id).fetch())

        for suggestion_model in suggestion_models:
            user_data[suggestion_model.id] = {
                'suggestion_type': suggestion_model.suggestion_type,
                'target_type': suggestion_model.target_type,
                'target_id': suggestion_model.target_id,
                'target_version_at_submission': (
                    suggestion_model
                    .target_version_at_submission),
                'status': suggestion_model.status,
                'change_cmd': suggestion_model.change_cmd
            }

        return user_data


class GeneralVoiceoverApplicationModel(base_models.BaseModel):
    """A general model for voiceover application of an entity.

    The ID of the voiceover application will be a random hashed value.
    """

    # The type of entity to which the user will be assigned as a voice artist
    # once the application will get approved.
    target_type = datastore_services.StringProperty(required=True, indexed=True)
    # The ID of the entity to which the application belongs.
    target_id = datastore_services.StringProperty(required=True, indexed=True)
    # The language code for the voiceover audio.
    language_code = (
        datastore_services.StringProperty(required=True, indexed=True))
    # The status of the application. One of: accepted, rejected, in-review.
    status = datastore_services.StringProperty(
        required=True, indexed=True, choices=STATUS_CHOICES)
    # The HTML content written in the given language_code.
    # This will typically be a snapshot of the content of the initial card of
    # the target.
    content = datastore_services.TextProperty(required=True)
    # The filename of the voiceover audio. The filename will have
    # datetime-randomId(length 6)-language_code.mp3 pattern.
    filename = datastore_services.StringProperty(required=True, indexed=True)
    # The ID of the author of the voiceover application.
    author_id = datastore_services.StringProperty(required=True, indexed=True)
    # The ID of the reviewer who accepted/rejected the voiceover application.
    final_reviewer_id = datastore_services.StringProperty(indexed=True)
    # The plain text message submitted by the reviewer while rejecting the
    # application.
    rejection_message = datastore_services.TextProperty()

    @staticmethod
    def get_deletion_policy():
        """General voiceover application needs to be pseudonymized for the
        user.
        """
        return base_models.DELETION_POLICY.LOCALLY_PSEUDONYMIZE

    @classmethod
    def has_reference_to_user_id(cls, user_id):
        """Check whether GeneralVoiceoverApplicationModel exists for the user.

        Args:
            user_id: str. The ID of the user whose data should be checked.

        Returns:
            bool. Whether any models refer to the given user ID.
        """
        return cls.query(datastore_services.any_of(
            cls.author_id == user_id, cls.final_reviewer_id == user_id
        )).get(keys_only=True) is not None

    @classmethod
    def get_user_voiceover_applications(cls, author_id, status=None):
        """Returns a list of voiceover application submitted by the given user.

        Args:
            author_id: str. The id of the user created the voiceover
                application.
            status: str|None. The status of the voiceover application.
                If the status is None, the query will fetch all the
                voiceover applications.

        Returns:
            list(GeneralVoiceoverApplicationModel). The list of voiceover
            applications submitted by the given user.
        """
        if status in STATUS_CHOICES:
            return cls.query(datastore_services.all_of(
                cls.author_id == author_id, cls.status == status)).fetch()
        else:
            return cls.query(cls.author_id == author_id).fetch()

    @classmethod
    def get_reviewable_voiceover_applications(cls, user_id):
        """Returns a list of voiceover application which a given user can
        review.

        Args:
            user_id: str. The id of the user trying to make this query.
                As a user cannot review their own voiceover application, so the
                voiceover application created by the user will be excluded.

        Returns:
            list(GeneralVoiceoverApplicationModel). The list of voiceover
            applications which the given user can review.
        """
        return cls.query(datastore_services.all_of(
            cls.author_id != user_id,
            cls.status == STATUS_IN_REVIEW)).fetch()

    @classmethod
    def get_voiceover_applications(cls, target_type, target_id, language_code):
        """Returns a list of voiceover applications submitted for a give entity
        in a given language.

        Args:
            target_type: str. The type of entity.
            target_id: str. The ID of the targeted entity.
            language_code: str. The code of the language in which the voiceover
                application is submitted.

        Returns:
            list(GeneralVoiceoverApplicationModel). The list of voiceover
            application which is submitted to a give entity in a given language.
        """
        return cls.query(datastore_services.all_of(
            cls.target_type == target_type, cls.target_id == target_id,
            cls.language_code == language_code)).fetch()

    @classmethod
    def get_export_policy(cls):
        """Model contains user data."""
        return dict(super(cls, cls).get_export_policy(), **{
            'target_type': base_models.EXPORT_POLICY.EXPORTED,
            'target_id': base_models.EXPORT_POLICY.EXPORTED,
            'language_code': base_models.EXPORT_POLICY.EXPORTED,
            'status': base_models.EXPORT_POLICY.EXPORTED,
            'content': base_models.EXPORT_POLICY.EXPORTED,
            'filename': base_models.EXPORT_POLICY.EXPORTED,
            'author_id': base_models.EXPORT_POLICY.EXPORTED,
            'final_reviewer_id': base_models.EXPORT_POLICY.EXPORTED,
            'rejection_message': base_models.EXPORT_POLICY.EXPORTED
        })

    @classmethod
    def export_data(cls, user_id):
        """(Takeout) Exports the data from GeneralVoiceoverApplicationModel
        into dict format.

        Args:
            user_id: str. The ID of the user whose data should be exported.

        Returns:
            dict. Dictionary of the data from GeneralVoiceoverApplicationModel.
        """
        user_data = dict()

        voiceover_models = (
            cls.query(cls.author_id == user_id).fetch())

        for voiceover_model in voiceover_models:
            user_data[voiceover_model.id] = {
                'target_type': voiceover_model.target_type,
                'target_id': voiceover_model.target_id,
                'language_code': voiceover_model.language_code,
                'status': voiceover_model.status,
                'content': voiceover_model.content,
                'filename': voiceover_model.filename,
                'rejection_message': voiceover_model.rejection_message
            }
        return user_data


class CommunityContributionStatsModel(base_models.BaseModel):
    """Records the contributor dashboard contribution stats. This includes the
    total number of reviewers for each suggestion type and the total number of
    suggestions in review for each suggestion type. There is only ever one
    instance of this model, and its ID is COMMUNITY_CONTRIBUTION_STATS_MODEL_ID.
    """

    # A dictionary where the keys represent the language codes that translation
    # suggestions are offered in and the values correspond to the total number
    # of reviewers who have permission to review translation suggestions in
    # that language.
    translation_reviewer_counts_by_lang_code = (
        datastore_services.JsonProperty(required=True))
    # A dictionary where the keys represent the language codes that translation
    # suggestions are offered in and the values correspond to the total number
    # of translation suggestions that are currently in review in that language.
    translation_suggestion_counts_by_lang_code = (
        datastore_services.JsonProperty(required=True))
    # The total number of reviewers who have permission to review question
    # suggestions.
    question_reviewer_count = datastore_services.IntegerProperty(required=True)
    # The total number of question suggestions that are currently in review.
    question_suggestion_count = (
        datastore_services.IntegerProperty(required=True))

    @classmethod
    def get(cls):
        """Gets the CommunityContributionStatsModel instance. If the
        CommunityContributionStatsModel does not exist yet, it is created.
        This method helps enforce that there should only ever be one instance
        of this model.

        Returns:
            CommunityContributionStatsModel. The single model instance.
        """
        community_contribution_stats_model = cls.get_by_id(
            COMMUNITY_CONTRIBUTION_STATS_MODEL_ID
        )

        if community_contribution_stats_model is None:
            community_contribution_stats_model = cls(
                id=COMMUNITY_CONTRIBUTION_STATS_MODEL_ID,
                translation_reviewer_counts_by_lang_code={},
                translation_suggestion_counts_by_lang_code={},
                question_reviewer_count=0,
                question_suggestion_count=0
            )
            community_contribution_stats_model.put()
            return community_contribution_stats_model

        else:
            return super(
                CommunityContributionStatsModel, cls).get(
                    COMMUNITY_CONTRIBUTION_STATS_MODEL_ID)

    @classmethod
    def get_deletion_policy(cls):
        """NOT_APPLICABLE - this model does not directly contain user
        information because the data is aggregated.
        """
        return base_models.DELETION_POLICY.NOT_APPLICABLE

    @classmethod
    def get_export_policy(cls):
        """NOT_APPLICABLE - this model does not directly contain user
        information because the data is aggregated.
        """
        return dict(super(cls, cls).get_export_policy(), **{
            'translation_reviewer_counts_by_lang_code':
                base_models.EXPORT_POLICY.NOT_APPLICABLE,
            'translation_suggestion_counts_by_lang_code':
                base_models.EXPORT_POLICY.NOT_APPLICABLE,
            'question_reviewer_count':
                base_models.EXPORT_POLICY.NOT_APPLICABLE,
            'question_suggestion_count':
                base_models.EXPORT_POLICY.NOT_APPLICABLE
        })<|MERGE_RESOLUTION|>--- conflicted
+++ resolved
@@ -22,12 +22,6 @@
 from core.platform import models
 import feconf
 
-<<<<<<< HEAD
-from google.appengine.datastore import datastore_query
-from google.appengine.ext import ndb
-
-=======
->>>>>>> d11b73f2
 (base_models, user_models) = models.Registry.import_models(
     [models.NAMES.base_model, models.NAMES.user])
 
