# Copyright 2018 The Oppia Authors. All Rights Reserved.
#
# Licensed under the Apache License, Version 2.0 (the "License");
# you may not use this file except in compliance with the License.
# You may obtain a copy of the License at
#
#      http://www.apache.org/licenses/LICENSE-2.0
#
# Unless required by applicable law or agreed to in writing, software
# distributed under the License is distributed on an "AS-IS" BASIS,
# WITHOUT WARRANTIES OR CONDITIONS OF ANY KIND, either express or implied.
# See the License for the specific language governing permissions and
# limitations under the License.

"""Models for Oppia suggestions."""

from __future__ import absolute_import  # pylint: disable=import-only-modules
from __future__ import unicode_literals  # pylint: disable=import-only-modules

import datetime

from core.platform import models
import feconf

from google.cloud import ndb

(base_models, user_models) = models.Registry.import_models(
    [models.NAMES.base_model, models.NAMES.user])

# Constants defining types of entities to which suggestions can be created.
TARGET_TYPE_EXPLORATION = 'exploration'
TARGET_TYPE_QUESTION = 'question'
TARGET_TYPE_SKILL = 'skill'
TARGET_TYPE_TOPIC = 'topic'

TARGET_TYPE_CHOICES = [
    TARGET_TYPE_EXPLORATION,
    TARGET_TYPE_QUESTION,
    TARGET_TYPE_SKILL,
    TARGET_TYPE_TOPIC
]

# Constants defining the different possible statuses of a suggestion.
STATUS_ACCEPTED = 'accepted'
STATUS_IN_REVIEW = 'review'
STATUS_REJECTED = 'rejected'

STATUS_CHOICES = [
    STATUS_ACCEPTED,
    STATUS_IN_REVIEW,
    STATUS_REJECTED
]

# Constants defining various suggestion types.
SUGGESTION_TYPE_EDIT_STATE_CONTENT = 'edit_exploration_state_content'
SUGGESTION_TYPE_TRANSLATE_CONTENT = 'translate_content'
SUGGESTION_TYPE_ADD_QUESTION = 'add_question'

SUGGESTION_TYPE_CHOICES = [
    SUGGESTION_TYPE_EDIT_STATE_CONTENT,
    SUGGESTION_TYPE_TRANSLATE_CONTENT,
    SUGGESTION_TYPE_ADD_QUESTION
]

# Defines what is the minimum role required to review suggestions
# of a particular type.
SUGGESTION_MINIMUM_ROLE_FOR_REVIEW = {
    SUGGESTION_TYPE_EDIT_STATE_CONTENT: feconf.ROLE_ID_EXPLORATION_EDITOR
}

# Constants defining various contribution types.
SCORE_TYPE_CONTENT = 'content'
SCORE_TYPE_TRANSLATION = 'translation'
SCORE_TYPE_QUESTION = 'question'

SCORE_TYPE_CHOICES = [
    SCORE_TYPE_CONTENT,
    SCORE_TYPE_TRANSLATION,
    SCORE_TYPE_QUESTION
]

# The delimiter to be used in score category field.
SCORE_CATEGORY_DELIMITER = '.'

ALLOWED_QUERY_FIELDS = ['suggestion_type', 'target_type', 'target_id',
                        'status', 'author_id', 'final_reviewer_id',
                        'score_category', 'language_code']

# Threshold number of days after which suggestion will be accepted.
THRESHOLD_DAYS_BEFORE_ACCEPT = 7

# Threshold time after which suggestion is considered stale and auto-accepted.
THRESHOLD_TIME_BEFORE_ACCEPT_IN_MSECS = (
    THRESHOLD_DAYS_BEFORE_ACCEPT * 24 * 60 * 60 * 1000)

# The default message to be shown when accepting stale suggestions.
DEFAULT_SUGGESTION_ACCEPT_MESSAGE = (
    'Automatically accepting suggestion after'
    ' %d days' % THRESHOLD_DAYS_BEFORE_ACCEPT)

# The message to be shown when rejecting a suggestion with a target ID of a
# deleted skill.
DELETED_SKILL_REJECT_MESSAGE = 'The associated skill no longer exists.'

# The message to be shown when rejecting a translation suggestion that is
# associated with an exploration that no longer corresponds to the story.
# The story could have been deleted or the exploration could have been removed
# from the story.
INVALID_STORY_REJECT_TRANSLATION_SUGGESTIONS_MSG = (
    'This text snippet has been removed from the story, and no longer needs '
    'translation. Sorry about that!'
)

# The amount to increase the score of the author by after successfuly getting an
# accepted suggestion.
INCREMENT_SCORE_OF_AUTHOR_BY = 1

# Action types for incoming requests to the suggestion action handlers.
ACTION_TYPE_ACCEPT = 'accept'
ACTION_TYPE_REJECT = 'reject'


class GeneralSuggestionModel(base_models.BaseModel):
    """Model to store suggestions made by Oppia users.

    The ID of the suggestions created is the same as the ID of the thread
    linked to the suggestion.
    """

    # The type of suggestion.
    suggestion_type = ndb.StringProperty(
        required=True, choices=SUGGESTION_TYPE_CHOICES)
    # The type of the target entity which the suggestion is linked to.
    target_type = ndb.StringProperty(
        required=True, choices=TARGET_TYPE_CHOICES)
    # The ID of the target entity being suggested to.
    target_id = ndb.StringProperty(required=True)
    # The version number of the target entity at the time of creation of the
    # suggestion.
    target_version_at_submission = ndb.IntegerProperty(
        required=True, indexed=True)
    # Status of the suggestion.
    status = ndb.StringProperty(
        required=True, choices=STATUS_CHOICES)
    # The ID of the author of the suggestion.
    author_id = ndb.StringProperty(required=True)
    # The ID of the reviewer who accepted/rejected the suggestion.
    final_reviewer_id = ndb.StringProperty()
    # The change command linked to the suggestion. Contains the details of the
    # change.
    change_cmd = ndb.JsonProperty(required=True)
    # The category to score the suggestor in. This field will contain 2 values
    # separated by a ., the first will be a value from SCORE_TYPE_CHOICES and
    # the second will be the subcategory of the suggestion.
<<<<<<< HEAD
    score_category = ndb.StringProperty(required=True)
=======
    score_category = ndb.StringProperty(required=True, indexed=True)
    # The ISO 639-1 code used to query suggestions by language, or None if the
    # suggestion type is not queryable by language.
    language_code = ndb.StringProperty(indexed=True)
>>>>>>> d13cc7dc

    @staticmethod
    def get_deletion_policy():
        """General suggestion needs to be pseudonymized for the user."""
        return base_models.DELETION_POLICY.LOCALLY_PSEUDONYMIZE

    @classmethod
    def get_export_policy(cls):
        """Model contains user data."""
        return dict(super(cls, cls).get_export_policy(), **{
            'suggestion_type': base_models.EXPORT_POLICY.EXPORTED,
            'target_type': base_models.EXPORT_POLICY.EXPORTED,
            'target_id': base_models.EXPORT_POLICY.EXPORTED,
            'target_version_at_submission':
                base_models.EXPORT_POLICY.EXPORTED,
            'status': base_models.EXPORT_POLICY.EXPORTED,
            'author_id': base_models.EXPORT_POLICY.EXPORTED,
            'final_reviewer_id': base_models.EXPORT_POLICY.EXPORTED,
            'change_cmd': base_models.EXPORT_POLICY.EXPORTED,
            'score_category': base_models.EXPORT_POLICY.EXPORTED,
            'language_code': base_models.EXPORT_POLICY.EXPORTED
        })

    @classmethod
    def has_reference_to_user_id(cls, user_id):
        """Check whether GeneralSuggestionModel exists for the user.

        Args:
            user_id: str. The ID of the user whose data should be checked.

        Returns:
            bool. Whether any models refer to the given user ID.
        """
        return cls.query(
            ndb.OR(cls.author_id == user_id, cls.final_reviewer_id == user_id)
        ).get(keys_only=True) is not None

    @classmethod
    def create(
            cls, suggestion_type, target_type, target_id,
            target_version_at_submission, status, author_id, final_reviewer_id,
            change_cmd, score_category, thread_id, language_code):
        """Creates a new SuggestionModel entry.

        Args:
            suggestion_type: str. The type of the suggestion.
            target_type: str. The type of target entity being edited.
            target_id: str. The ID of the target entity being edited.
            target_version_at_submission: int. The version number of the target
                entity at the time of creation of the suggestion.
            status: str. The status of the suggestion.
            author_id: str. The ID of the user who submitted the suggestion.
            final_reviewer_id: str. The ID of the reviewer who has
                accepted/rejected the suggestion.
            change_cmd: dict. The actual content of the suggestion.
            score_category: str. The scoring category for the suggestion.
            thread_id: str. The ID of the feedback thread linked to the
                suggestion.
            language_code: str|None. The ISO 639-1 code used to query
                suggestions by language, or None if the suggestion type is not
                queryable by language.

        Raises:
            Exception. There is already a suggestion with the given id.
        """
        instance_id = thread_id

        if cls.get_by_id(instance_id):
            raise Exception(
                'There is already a suggestion with the given'
                ' id: %s' % instance_id)

        cls(
            id=instance_id, suggestion_type=suggestion_type,
            target_type=target_type, target_id=target_id,
            target_version_at_submission=target_version_at_submission,
            status=status, author_id=author_id,
            final_reviewer_id=final_reviewer_id, change_cmd=change_cmd,
            score_category=score_category, language_code=language_code).put()

    @classmethod
    def query_suggestions(cls, query_fields_and_values):
        """Queries for suggestions.

        Args:
            query_fields_and_values: list(tuple(str, str)). A list of queries.
                The first element in each tuple is the field to be queried, and
                the second element is the corresponding value to query for.

        Returns:
            list(SuggestionModel). A list of suggestions that match the given
            query values, up to a maximum of feconf.DEFAULT_QUERY_LIMIT
            suggestions.
        """
        query = cls.query()
        for (field, value) in query_fields_and_values:
            if field not in ALLOWED_QUERY_FIELDS:
                raise Exception('Not allowed to query on field %s' % field)
            query = query.filter(getattr(cls, field) == value)

        return query.fetch(feconf.DEFAULT_QUERY_LIMIT)

    @classmethod
    def get_translation_suggestion_ids_with_exp_ids(cls, exp_ids):
        """Gets the ids of translation suggestions corresponding to
        explorations with the given exploration ids.

        Args:
            exp_ids: list(str). List of exploration ids to query for.

        Returns:
            list(str). A list of translation suggestion ids that
            correspond to the given exploration ids. Note: it is not
            guaranteed that the suggestion ids returned are ordered by the
            exploration ids in exp_ids.
        """
        query = (
            cls.get_all()
            .order(cls.key)
            .filter(cls.suggestion_type == SUGGESTION_TYPE_TRANSLATE_CONTENT)
            .filter(cls.target_id.IN(exp_ids))
        )
        suggestion_models = []
        cursor, more = (None, True)
        while more:
            results, cursor, more = query.fetch_page(
                feconf.DEFAULT_QUERY_LIMIT, start_cursor=cursor)
            suggestion_models.extend(results)
        return [suggestion_model.id for suggestion_model in suggestion_models]

    @classmethod
    def get_all_stale_suggestion_ids(cls):
        """Gets the ids of the suggestions which were last updated before the
        threshold time.

        Returns:
            list(str). A list of the ids of the suggestions that are stale.
        """
        threshold_time = (
            datetime.datetime.utcnow() - datetime.timedelta(
                0, 0, 0, THRESHOLD_TIME_BEFORE_ACCEPT_IN_MSECS))
        suggestion_models = cls.get_all().filter(
            cls.status == STATUS_IN_REVIEW).filter(
                cls.last_updated < threshold_time).fetch()
        return [suggestion_model.id for suggestion_model in suggestion_models]

    @classmethod
    def get_in_review_suggestions_in_score_categories(
            cls, score_categories, user_id):
        """Gets all suggestions which are in review in the given
        score_categories.

        Args:
            score_categories: list(str). List of score categories to query for.
            user_id: list(str). The id of the user trying to make this query.
                As a user cannot review their own suggestions, suggestions
                authored by the user will be excluded.

        Returns:
            list(SuggestionModel). A list of suggestions that are in the given
            score categories, which are in review, but not created by the
            given user.
        """
        if len(score_categories) == 0:
            raise Exception('Received empty list of score categories')

        return cls.get_all().filter(cls.status == STATUS_IN_REVIEW).filter(
            cls.score_category.IN(score_categories)).filter(
                cls.author_id != user_id).fetch(
                    feconf.DEFAULT_QUERY_LIMIT)

    @classmethod
    def get_in_review_suggestions_of_suggestion_type(
            cls, suggestion_type, user_id):
        """Gets all suggestions of suggestion_type which are in review.

        Args:
            suggestion_type: str. The type of suggestion to query for.
            user_id: str. The id of the user trying to make this query.
                As a user cannot review their own suggestions, suggestions
                authored by the user will be excluded.

        Returns:
            list(SuggestionModel). A list of suggestions that are of the given
            type, which are in review, but not created by the given user.
        """
        return cls.get_all().filter(cls.status == STATUS_IN_REVIEW).filter(
            cls.suggestion_type == suggestion_type).filter(
                cls.author_id != user_id).fetch(feconf.DEFAULT_QUERY_LIMIT)

    @classmethod
    def get_user_created_suggestions_of_suggestion_type(
            cls, suggestion_type, user_id):
        """Gets all suggestions of suggestion_type which the user has created.

        Args:
            suggestion_type: str. The type of suggestion to query for.
            user_id: str. The id of the user trying to make this query.

        Returns:
            list(SuggestionModel). A list of suggestions that are of the given
            type, which the given user has created.
        """
        return cls.get_all().filter(
            cls.suggestion_type == suggestion_type).filter(
                cls.author_id == user_id).order(-cls.created_on).fetch(
                    feconf.DEFAULT_QUERY_LIMIT)

    @classmethod
    def get_all_score_categories(cls):
        """Gets all the score categories for which suggestions have been
        created.

        Returns:
            list(str). A list of all the score categories.
        """
        query_set = cls.query(projection=['score_category'], distinct=True)
        return [data.score_category for data in query_set]

    @classmethod
    def export_data(cls, user_id):
        """Exports the data from GeneralSuggestionModel
        into dict format for Takeout.

        Args:
            user_id: str. The ID of the user whose data should be exported.

        Returns:
            dict. Dictionary of the data from GeneralSuggestionModel.
        """

        user_data = dict()
        suggestion_models = (
            cls.get_all()
            .filter(cls.author_id == user_id).fetch())

        for suggestion_model in suggestion_models:
            user_data[suggestion_model.id] = {
                'suggestion_type': suggestion_model.suggestion_type,
                'target_type': suggestion_model.target_type,
                'target_id': suggestion_model.target_id,
                'target_version_at_submission': (
                    suggestion_model
                    .target_version_at_submission),
                'status': suggestion_model.status,
                'change_cmd': suggestion_model.change_cmd
            }

        return user_data


class GeneralVoiceoverApplicationModel(base_models.BaseModel):
    """A general model for voiceover application of an entity.

    The ID of the voiceover application will be a random hashed value.
    """

    # The type of entity to which the user will be assigned as a voice artist
    # once the application will get approved.
    target_type = ndb.StringProperty(required=True)
    # The ID of the entity to which the application belongs.
    target_id = ndb.StringProperty(required=True)
    # The language code for the voiceover audio.
    language_code = ndb.StringProperty(required=True)
    # The status of the application. One of: accepted, rejected, in-review.
    status = ndb.StringProperty(
        required=True, choices=STATUS_CHOICES)
    # The HTML content written in the given language_code.
    # This will typically be a snapshot of the content of the initial card of
    # the target.
    content = ndb.TextProperty(required=True)
    # The filename of the voiceover audio. The filename will have
    # datetime-randomId(length 6)-language_code.mp3 pattern.
    filename = ndb.StringProperty(required=True)
    # The ID of the author of the voiceover application.
    author_id = ndb.StringProperty(required=True)
    # The ID of the reviewer who accepted/rejected the voiceover application.
    final_reviewer_id = ndb.StringProperty()
    # The plain text message submitted by the reviewer while rejecting the
    # application.
    rejection_message = ndb.TextProperty()

    @staticmethod
    def get_deletion_policy():
        """General voiceover application needs to be pseudonymized for the
        user.
        """
        return base_models.DELETION_POLICY.LOCALLY_PSEUDONYMIZE

    @classmethod
    def has_reference_to_user_id(cls, user_id):
        """Check whether GeneralVoiceoverApplicationModel exists for the user.

        Args:
            user_id: str. The ID of the user whose data should be checked.

        Returns:
            bool. Whether any models refer to the given user ID.
        """
        return cls.query(
            ndb.OR(cls.author_id == user_id, cls.final_reviewer_id == user_id)
        ).get(keys_only=True) is not None

    @classmethod
    def get_user_voiceover_applications(cls, author_id, status=None):
        """Returns a list of voiceover application submitted by the given user.

        Args:
            author_id: str. The id of the user created the voiceover
                application.
            status: str|None. The status of the voiceover application.
                If the status is None, the query will fetch all the
                voiceover applications.

        Returns:
            list(GeneralVoiceoverApplicationModel). The list of voiceover
            applications submitted by the given user.
        """
        if status in STATUS_CHOICES:
            return cls.query(ndb.AND(
                cls.author_id == author_id, cls.status == status)).fetch()
        else:
            return cls.query(cls.author_id == author_id).fetch()

    @classmethod
    def get_reviewable_voiceover_applications(cls, user_id):
        """Returns a list of voiceover application which a given user can
        review.

        Args:
            user_id: str. The id of the user trying to make this query.
                As a user cannot review their own voiceover application, so the
                voiceover application created by the user will be excluded.

        Returns:
            list(GeneralVoiceoverApplicationModel). The list of voiceover
            applications which the given user can review.
        """
        return cls.query(ndb.AND(
            cls.author_id != user_id,
            cls.status == STATUS_IN_REVIEW)).fetch()

    @classmethod
    def get_voiceover_applications(cls, target_type, target_id, language_code):
        """Returns a list of voiceover applications submitted for a give entity
        in a given language.

        Args:
            target_type: str. The type of entity.
            target_id: str. The ID of the targeted entity.
            language_code: str. The code of the language in which the voiceover
                application is submitted.

        Returns:
            list(GeneralVoiceoverApplicationModel). The list of voiceover
            application which is submitted to a give entity in a given language.
        """
        return cls.query(ndb.AND(
            cls.target_type == target_type, cls.target_id == target_id,
            cls.language_code == language_code)).fetch()

    @classmethod
    def get_export_policy(cls):
        """Model contains user data."""
        return dict(super(cls, cls).get_export_policy(), **{
            'target_type': base_models.EXPORT_POLICY.EXPORTED,
            'target_id': base_models.EXPORT_POLICY.EXPORTED,
            'language_code': base_models.EXPORT_POLICY.EXPORTED,
            'status': base_models.EXPORT_POLICY.EXPORTED,
            'content': base_models.EXPORT_POLICY.EXPORTED,
            'filename': base_models.EXPORT_POLICY.EXPORTED,
            'author_id': base_models.EXPORT_POLICY.EXPORTED,
            'final_reviewer_id': base_models.EXPORT_POLICY.EXPORTED,
            'rejection_message': base_models.EXPORT_POLICY.EXPORTED
        })

    @classmethod
    def export_data(cls, user_id):
        """(Takeout) Exports the data from GeneralVoiceoverApplicationModel
        into dict format.

        Args:
            user_id: str. The ID of the user whose data should be exported.

        Returns:
            dict. Dictionary of the data from GeneralVoiceoverApplicationModel.
        """
        user_data = dict()

        voiceover_models = (
            cls.query(cls.author_id == user_id).fetch())

        for voiceover_model in voiceover_models:
            user_data[voiceover_model.id] = {
                'target_type': voiceover_model.target_type,
                'target_id': voiceover_model.target_id,
                'language_code': voiceover_model.language_code,
                'status': voiceover_model.status,
                'content': voiceover_model.content,
                'filename': voiceover_model.filename,
                'rejection_message': voiceover_model.rejection_message
            }
        return user_data<|MERGE_RESOLUTION|>--- conflicted
+++ resolved
@@ -152,14 +152,10 @@
     # The category to score the suggestor in. This field will contain 2 values
     # separated by a ., the first will be a value from SCORE_TYPE_CHOICES and
     # the second will be the subcategory of the suggestion.
-<<<<<<< HEAD
     score_category = ndb.StringProperty(required=True)
-=======
-    score_category = ndb.StringProperty(required=True, indexed=True)
     # The ISO 639-1 code used to query suggestions by language, or None if the
     # suggestion type is not queryable by language.
-    language_code = ndb.StringProperty(indexed=True)
->>>>>>> d13cc7dc
+    language_code = ndb.StringProperty()
 
     @staticmethod
     def get_deletion_policy():
