--- conflicted
+++ resolved
@@ -210,7 +210,6 @@
             cls.last_updated < threshold_time).fetch()
 
     @classmethod
-<<<<<<< HEAD
     def get_in_review_suggestions_in_score_categories(cls, score_categories):
         """Gets all suggestions which are in review in the given
         score_categories.
@@ -228,7 +227,8 @@
         return cls.get_all().filter(cls.status == STATUS_IN_REVIEW).filter(
             cls.score_category.IN(score_categories)).fetch(
                 feconf.DEFAULT_QUERY_LIMIT)
-=======
+
+    @classmethod
     def get_all_score_categories(cls):
         """Gets all the score categories for which suggestions have been
         created.
@@ -282,5 +282,4 @@
             cls.create(score_category, user_id)
         else:
             instance.current_position_in_rotation = user_id
-            instance.put()
->>>>>>> 994ac336
+            instance.put()