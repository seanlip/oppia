--- conflicted
+++ resolved
@@ -3599,12 +3599,8 @@
 
     @classmethod
     def get_by_user(cls, user_id: str) -> Sequence[
-<<<<<<< HEAD
-        TranslationCoordinatorsModel]:
-=======
         TranslationCoordinatorsModel
     ]:
->>>>>>> 497c3220
         """Retrieves the rights object for all languages assigned to given user
 
         Args:
