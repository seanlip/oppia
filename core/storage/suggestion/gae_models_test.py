--- conflicted
+++ resolved
@@ -253,21 +253,8 @@
             ('score_category', self.score_category)
         ]
         self.assertEqual(
-<<<<<<< HEAD
-            len(suggestion_models.GeneralSuggestionModel.query_suggestions(
-                queries)), 1)
-=======
-            len(
-                suggestion_models.GeneralSuggestionModel
-                .get_suggestions_by_target_id(
-                    suggestion_models.TARGET_TYPE_EXPLORATION, self.target_id)),
-            5)
-        self.assertEqual(
-            len(
-                suggestion_models.GeneralSuggestionModel
-                .get_suggestions_by_target_id(
-                    suggestion_models.TARGET_TYPE_EXPLORATION, 'exp_invalid')),
-            0)
+            len(suggestion_models.GeneralSuggestionModel.query_suggestions(
+                queries)), 1)
 
     def test_get_all_stale_suggestions(self):
         with self.swap(
@@ -282,4 +269,3 @@
             self.assertEqual(len(
                 suggestion_models.GeneralSuggestionModel
                 .get_all_stale_suggestions()), 0)
->>>>>>> bd318758
