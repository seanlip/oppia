--- conflicted
+++ resolved
@@ -444,51 +444,7 @@
             }
         }
 
-<<<<<<< HEAD
         self.assertEqual(user_data, test_data)
-
-
-class ReviewerRotationTrackingModelTests(test_utils.GenericTestBase):
-
-    def test_get_deletion_policy(self):
-        self.assertEqual(
-            suggestion_models.ReviewerRotationTrackingModel
-            .get_deletion_policy(),
-            base_models.DELETION_POLICY.NOT_APPLICABLE
-        )
-
-    def test_create_and_update_model(self):
-        suggestion_models.ReviewerRotationTrackingModel.create(
-            'category1', 'user1')
-        instance = suggestion_models.ReviewerRotationTrackingModel.get_by_id(
-            'category1')
-        self.assertEqual(instance.id, 'category1')
-        self.assertEqual(instance.current_position_in_rotation, 'user1')
-        (
-            suggestion_models.ReviewerRotationTrackingModel
-            .update_position_in_rotation('category1', 'user2'))
-        instance = suggestion_models.ReviewerRotationTrackingModel.get_by_id(
-            'category1')
-        self.assertEqual(instance.id, 'category1')
-        self.assertEqual(instance.current_position_in_rotation, 'user2')
-
-    def test_id_collision_create_failure(self):
-        suggestion_models.ReviewerRotationTrackingModel.create(
-            'category1', 'user1')
-        with self.assertRaisesRegexp(
-            Exception, 'There already exists an instance with the given id: '
-                       'category1'):
-            suggestion_models.ReviewerRotationTrackingModel.create(
-                'category1', 'user1')
-
-    def test_update_without_create_should_create_instance(self):
-        (
-            suggestion_models.ReviewerRotationTrackingModel
-            .update_position_in_rotation('category1', 'user1'))
-        instance = suggestion_models.ReviewerRotationTrackingModel.get_by_id(
-            'category1')
-        self.assertEqual(instance.id, 'category1')
-        self.assertEqual(instance.current_position_in_rotation, 'user1')
 
 
 class GeneralVoiceoverApplicationModelUnitTests(test_utils.GenericTestBase):
@@ -611,7 +567,4 @@
         applicant_models = (
             suggestion_models.GeneralVoiceoverApplicationModel
             .get_reviewable_voiceover_applications(author_id))
-        self.assertEqual(applicant_models, [])
-=======
-        self.assertEqual(user_data, test_data)
->>>>>>> 087af5a2
+        self.assertEqual(applicant_models, [])