--- conflicted
+++ resolved
@@ -925,13 +925,8 @@
         self.assertEqual(expected_data, user_data)
 
 
-<<<<<<< HEAD
-class ReviewerAndSuggestionCountsModelUnitTests(test_utils.GenericTestBase):
-    """Tests the ReviewerAndSuggestionCountsModel class."""
-=======
 class CommunityContributionStatsModelUnitTests(test_utils.GenericTestBase):
     """Tests the CommunityContributionStatsModel class."""
->>>>>>> f5922dee
 
     translation_reviewer_counts_by_lang_code = {
         'hi': 0,
@@ -946,17 +941,10 @@
     question_reviewer_count = 1
     question_suggestion_count = 4
 
-<<<<<<< HEAD
-    def test_get_returns_reviewer_and_suggestion_counts_model_when_it_exists(
-            self):
-        suggestion_models.ReviewerAndSuggestionCountsModel(
-            id=suggestion_models.REVIEWER_AND_SUGGESTION_COUNTS_MODEL_ID,
-=======
     def test_get_returns_community_contribution_stats_model_when_it_exists(
             self):
         suggestion_models.CommunityContributionStatsModel(
             id=suggestion_models.COMMUNITY_CONTRIBUTION_STATS_MODEL_ID,
->>>>>>> f5922dee
             translation_reviewer_counts_by_lang_code=(
                 self.translation_reviewer_counts_by_lang_code),
             translation_suggestion_counts_by_lang_code=(
@@ -965,19 +953,6 @@
             question_suggestion_count=self.question_suggestion_count
         ).put()
 
-<<<<<<< HEAD
-        reviewer_and_suggestion_counts_model = (
-            suggestion_models.ReviewerAndSuggestionCountsModel.get()
-        )
-
-        self.assertEqual(
-            reviewer_and_suggestion_counts_model.id,
-            suggestion_models.REVIEWER_AND_SUGGESTION_COUNTS_MODEL_ID
-        )
-        self.assertEqual(
-            (
-                reviewer_and_suggestion_counts_model
-=======
         community_contribution_stats_model = (
             suggestion_models.CommunityContributionStatsModel.get()
         )
@@ -989,34 +964,18 @@
         self.assertEqual(
             (
                 community_contribution_stats_model
->>>>>>> f5922dee
                 .translation_reviewer_counts_by_lang_code
             ),
             self.translation_reviewer_counts_by_lang_code
         )
         self.assertEqual(
             (
-<<<<<<< HEAD
-                reviewer_and_suggestion_counts_model
-=======
                 community_contribution_stats_model
->>>>>>> f5922dee
                 .translation_suggestion_counts_by_lang_code
             ),
             self.translation_suggestion_counts_by_lang_code
         )
         self.assertEqual(
-<<<<<<< HEAD
-            reviewer_and_suggestion_counts_model.question_reviewer_count,
-            self.question_reviewer_count
-        )
-        self.assertEqual(
-            reviewer_and_suggestion_counts_model.question_suggestion_count,
-            self.question_suggestion_count
-        )
-
-    def test_get_returns_new_reviewer_and_suggestion_counts_model_if_not_found(
-=======
             community_contribution_stats_model.question_reviewer_count,
             self.question_reviewer_count
         )
@@ -1026,24 +985,10 @@
         )
 
     def test_get_returns_new_community_contribution_stats_model_if_not_found(
->>>>>>> f5922dee
             self):
         """If the model has not been created yet, get should create the model
         with default values.
         """
-<<<<<<< HEAD
-        reviewer_and_suggestion_counts_model = (
-            suggestion_models.ReviewerAndSuggestionCountsModel.get()
-        )
-
-        self.assertEqual(
-            reviewer_and_suggestion_counts_model.id,
-            suggestion_models.REVIEWER_AND_SUGGESTION_COUNTS_MODEL_ID
-        )
-        self.assertEqual(
-            (
-                reviewer_and_suggestion_counts_model
-=======
         community_contribution_stats_model = (
             suggestion_models.CommunityContributionStatsModel.get()
         )
@@ -1055,42 +1000,26 @@
         self.assertEqual(
             (
                 community_contribution_stats_model
->>>>>>> f5922dee
                 .translation_reviewer_counts_by_lang_code
             ), {}
         )
         self.assertEqual(
             (
-<<<<<<< HEAD
-                reviewer_and_suggestion_counts_model
-=======
                 community_contribution_stats_model
->>>>>>> f5922dee
                 .translation_suggestion_counts_by_lang_code
             ), {}
         )
         self.assertEqual(
-<<<<<<< HEAD
-            reviewer_and_suggestion_counts_model.question_reviewer_count, 0
-        )
-        self.assertEqual(
-            reviewer_and_suggestion_counts_model.question_suggestion_count, 0
-=======
             community_contribution_stats_model.question_reviewer_count, 0
         )
         self.assertEqual(
             community_contribution_stats_model.question_suggestion_count, 0
->>>>>>> f5922dee
         )
 
     def test_get_deletion_policy_returns_not_applicable(self):
         self.assertEqual(
             (
-<<<<<<< HEAD
-                suggestion_models.ReviewerAndSuggestionCountsModel
-=======
                 suggestion_models.CommunityContributionStatsModel
->>>>>>> f5922dee
                 .get_deletion_policy()
             ),
             base_models.DELETION_POLICY.NOT_APPLICABLE
