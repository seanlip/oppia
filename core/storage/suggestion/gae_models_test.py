# coding: utf-8
#
# Copyright 2018 The Oppia Authors. All Rights Reserved.
#
# Licensed under the Apache License, Version 2.0 (the "License");
# you may not use this file except in compliance with the License.
# You may obtain a copy of the License at
#
#      http://www.apache.org/licenses/LICENSE-2.0
#
# Unless required by applicable law or agreed to in writing, software
# distributed under the License is distributed on an "AS-IS" BASIS,
# WITHOUT WARRANTIES OR CONDITIONS OF ANY KIND, either express or implied.
# See the License for the specific language governing permissions and
# limitations under the License.

"""Tests for the suggestion gae_models."""

from core.platform import models
from core.tests import test_utils

(suggestion_models,) = models.Registry.import_models([models.NAMES.suggestion])


class SuggestionModelUnitTests(test_utils.GenericTestBase):
    """Tests for the suggestionModel class."""

    score_category = (
        suggestion_models.SCORE_TYPE_TRANSLATION +
        suggestion_models.SCORE_CATEGORY_DELIMITER + 'English')

    target_id = 'exp1'
    target_version_at_submission = 1
    change_cmd = {}

    def setUp(self):
        super(SuggestionModelUnitTests, self).setUp()
        suggestion_models.GeneralSuggestionModel.create(
            suggestion_models.SUGGESTION_TYPE_EDIT_STATE_CONTENT,
            suggestion_models.TARGET_TYPE_EXPLORATION,
            self.target_id, self.target_version_at_submission,
            suggestion_models.STATUS_IN_REVIEW, 'author_1',
            'reviewer_1', self.change_cmd, self.score_category,
            'exploration.exp1.thread_1')
        suggestion_models.GeneralSuggestionModel.create(
            suggestion_models.SUGGESTION_TYPE_EDIT_STATE_CONTENT,
            suggestion_models.TARGET_TYPE_EXPLORATION,
            self.target_id, self.target_version_at_submission,
            suggestion_models.STATUS_ACCEPTED, 'author_2',
            'reviewer_2', self.change_cmd, self.score_category,
            'exploration.exp1.thread_2')
        suggestion_models.GeneralSuggestionModel.create(
            suggestion_models.SUGGESTION_TYPE_EDIT_STATE_CONTENT,
            suggestion_models.TARGET_TYPE_EXPLORATION,
            self.target_id, self.target_version_at_submission,
            suggestion_models.STATUS_ACCEPTED, 'author_2',
            'reviewer_2', self.change_cmd, self.score_category,
            'exploration.exp1.thread_3')
        suggestion_models.GeneralSuggestionModel.create(
            suggestion_models.SUGGESTION_TYPE_EDIT_STATE_CONTENT,
            suggestion_models.TARGET_TYPE_EXPLORATION,
            self.target_id, self.target_version_at_submission,
            suggestion_models.STATUS_REJECTED, 'author_2',
            'reviewer_3', self.change_cmd, self.score_category,
            'exploration.exp1.thread_4')
        suggestion_models.GeneralSuggestionModel.create(
            suggestion_models.SUGGESTION_TYPE_EDIT_STATE_CONTENT,
            suggestion_models.TARGET_TYPE_EXPLORATION,
            self.target_id, self.target_version_at_submission,
            suggestion_models.STATUS_REJECTED, 'author_3',
            'reviewer_2', self.change_cmd, self.score_category,
            'exploration.exp1.thread_5')

    def test_score_type_contains_delimiter(self):
        for score_type in suggestion_models.SCORE_TYPE_CHOICES:
            self.assertTrue(
                suggestion_models.SCORE_CATEGORY_DELIMITER not in score_type)

    def test_create_new_object_succesfully(self):
        suggestion_models.GeneralSuggestionModel.create(
            suggestion_models.SUGGESTION_TYPE_EDIT_STATE_CONTENT,
            suggestion_models.TARGET_TYPE_EXPLORATION,
            self.target_id, self.target_version_at_submission,
            suggestion_models.STATUS_IN_REVIEW, 'author_3',
            'reviewer_3', self.change_cmd, self.score_category,
            'exploration.exp1.thread_6')

        suggestion_id = 'exploration.exp1.thread_6'

        observed_suggestion_model = (
            suggestion_models.GeneralSuggestionModel.get_by_id(suggestion_id))


        self.assertEqual(
            observed_suggestion_model.suggestion_type,
            suggestion_models.SUGGESTION_TYPE_EDIT_STATE_CONTENT)
        self.assertEqual(
            observed_suggestion_model.target_type,
            suggestion_models.TARGET_TYPE_EXPLORATION)
        self.assertEqual(
            observed_suggestion_model.target_id, self.target_id)
        self.assertEqual(
            observed_suggestion_model.target_version_at_submission,
            self.target_version_at_submission)
        self.assertEqual(
            observed_suggestion_model.status,
            suggestion_models.STATUS_IN_REVIEW)
        self.assertEqual(observed_suggestion_model.author_id, 'author_3')
        self.assertEqual(
            observed_suggestion_model.final_reviewer_id, 'reviewer_3')
        self.assertEqual(
            observed_suggestion_model.score_category, self.score_category)
        self.assertEqual(observed_suggestion_model.change_cmd, self.change_cmd)

    def test_create_suggestion_fails_if_id_collides_with_existing_one(self):
        with self.assertRaisesRegexp(
            Exception, 'There is already a suggestion with the given id: '
                       'exploration.exp1.thread_1'):
            suggestion_models.GeneralSuggestionModel.create(
                suggestion_models.SUGGESTION_TYPE_EDIT_STATE_CONTENT,
                suggestion_models.TARGET_TYPE_EXPLORATION,
                self.target_id, self.target_version_at_submission,
                suggestion_models.STATUS_IN_REVIEW, 'author_3',
                'reviewer_3', self.change_cmd,
                self.score_category, 'exploration.exp1.thread_1')

    def test_get_suggestions_by_type(self):
        queries = [(
            'suggestion_type',
            suggestion_models.SUGGESTION_TYPE_EDIT_STATE_CONTENT)]
        self.assertEqual(
            len(suggestion_models.GeneralSuggestionModel.query_suggestions(
                queries)), 5)
        queries = [('suggestion_type', 'invalid_suggestion_type')]

        with self.assertRaisesRegexp(
            Exception, 'Value \'invalid_suggestion_type\' for property'
                       ' suggestion_type is not an allowed choice'):
            suggestion_models.GeneralSuggestionModel.query_suggestions(queries)

    def test_get_suggestion_by_author(self):
        queries = [('author_id', 'author_1')]
        self.assertEqual(
            len(suggestion_models.GeneralSuggestionModel.query_suggestions(
                queries)), 1)
        queries = [('author_id', 'author_2')]
        self.assertEqual(
            len(suggestion_models.GeneralSuggestionModel.query_suggestions(
                queries)), 3)
        queries = [('author_id', 'author_3')]
        self.assertEqual(
            len(suggestion_models.GeneralSuggestionModel.query_suggestions(
                queries)), 1)
        queries = [('author_id', 'author_invalid')]
        self.assertEqual(
            len(suggestion_models.GeneralSuggestionModel.query_suggestions(
                queries)), 0)

<<<<<<< HEAD
    def test_get_suggestion_assigned_to_reviewer(self):
        queries = [('assigned_reviewer_id', 'reviewer_1')]
        self.assertEqual(
            len(suggestion_models.GeneralSuggestionModel.query_suggestions(
                queries)), 1)
        queries = [('assigned_reviewer_id', 'reviewer_2')]
        self.assertEqual(
            len(suggestion_models.GeneralSuggestionModel.query_suggestions(
                queries)), 2)
        queries = [('assigned_reviewer_id', 'reviewer_3')]
        self.assertEqual(
            len(suggestion_models.GeneralSuggestionModel.query_suggestions(
                queries)), 2)
        queries = [('assigned_reviewer_id', 'reviewer_invalid')]
        self.assertEqual(
            len(suggestion_models.GeneralSuggestionModel.query_suggestions(
                queries)), 0)

=======
>>>>>>> 555635aa
    def test_get_suggestion_by_reviewer(self):
        queries = [('final_reviewer_id', 'reviewer_1')]
        self.assertEqual(
            len(suggestion_models.GeneralSuggestionModel.query_suggestions(
                queries)), 1)
        queries = [('final_reviewer_id', 'reviewer_2')]
        self.assertEqual(
            len(suggestion_models.GeneralSuggestionModel.query_suggestions(
                queries)), 3)
        queries = [('final_reviewer_id', 'reviewer_3')]
        self.assertEqual(
            len(suggestion_models.GeneralSuggestionModel.query_suggestions(
                queries)), 1)
        queries = [('final_reviewer_id', 'reviewer_invalid')]
        self.assertEqual(
            len(suggestion_models.GeneralSuggestionModel.query_suggestions(
                queries)), 0)

    def test_get_suggestions_by_status(self):
        queries = [('status', suggestion_models.STATUS_IN_REVIEW)]
        self.assertEqual(
            len(suggestion_models.GeneralSuggestionModel.query_suggestions(
                queries)), 1)
        queries = [('status', suggestion_models.STATUS_REJECTED)]
        self.assertEqual(
            len(suggestion_models.GeneralSuggestionModel.query_suggestions(
                queries)), 2)
        queries = [('status', suggestion_models.STATUS_ACCEPTED)]
        self.assertEqual(
<<<<<<< HEAD
            len(suggestion_models.GeneralSuggestionModel.query_suggestions(
                queries)), 2)
        queries = [('status', suggestion_models.STATUS_RECEIVED)]
        self.assertEqual(
            len(suggestion_models.GeneralSuggestionModel.query_suggestions(
                queries)), 0)
=======
            len(
                suggestion_models.GeneralSuggestionModel
                .get_suggestions_by_status(
                    suggestion_models.STATUS_ACCEPTED)), 2)
>>>>>>> 555635aa

    def test_get_suggestions_by_target_id(self):
        queries = [
            ('target_type', suggestion_models.TARGET_TYPE_EXPLORATION),
            ('target_id', self.target_id)
        ]
        self.assertEqual(
            len(suggestion_models.GeneralSuggestionModel.query_suggestions(
                queries)), 5)
        queries = [
            ('target_type', suggestion_models.TARGET_TYPE_EXPLORATION),
            ('target_id', 'exp_invalid')
        ]
        self.assertEqual(
            len(suggestion_models.GeneralSuggestionModel.query_suggestions(
                queries)), 0)

    def test_query_suggestions(self):
        queries = [
            ('target_type', suggestion_models.TARGET_TYPE_EXPLORATION),
            ('target_id', self.target_id)
        ]
        self.assertEqual(
            len(suggestion_models.GeneralSuggestionModel.query_suggestions(
                queries)), 5)

        queries = [
            ('target_type', suggestion_models.TARGET_TYPE_EXPLORATION),
            ('target_id', self.target_id),
            ('author_id', 'author_2')
        ]
        self.assertEqual(
            len(suggestion_models.GeneralSuggestionModel.query_suggestions(
                queries)), 3)

        queries = [
            ('target_type', suggestion_models.TARGET_TYPE_EXPLORATION),
            ('target_id', self.target_id),
            ('author_id', 'author_2'),
            ('status', suggestion_models.STATUS_ACCEPTED)
        ]
        self.assertEqual(
            len(suggestion_models.GeneralSuggestionModel.query_suggestions(
                queries)), 2)

        queries = [
            ('target_type', suggestion_models.TARGET_TYPE_EXPLORATION),
            ('target_id', self.target_id),
            ('invalid_field', 'value')
        ]
        with self.assertRaisesRegexp(
            Exception, 'Not allowed to query on field invalid_field'):
            suggestion_models.GeneralSuggestionModel.query_suggestions(queries)

        queries = [
            (
                'suggestion_type',
                suggestion_models.SUGGESTION_TYPE_EDIT_STATE_CONTENT),
            ('target_type', suggestion_models.TARGET_TYPE_EXPLORATION),
            ('target_id', self.target_id),
            ('status', suggestion_models.STATUS_IN_REVIEW),
            ('author_id', 'author_1'),
            ('assigned_reviewer_id', 'reviewer_1'),
            ('final_reviewer_id', 'reviewer_1'),
            ('score_category', self.score_category)
        ]
        self.assertEqual(
            len(suggestion_models.GeneralSuggestionModel.query_suggestions(
                queries)), 1)<|MERGE_RESOLUTION|>--- conflicted
+++ resolved
@@ -156,27 +156,6 @@
             len(suggestion_models.GeneralSuggestionModel.query_suggestions(
                 queries)), 0)
 
-<<<<<<< HEAD
-    def test_get_suggestion_assigned_to_reviewer(self):
-        queries = [('assigned_reviewer_id', 'reviewer_1')]
-        self.assertEqual(
-            len(suggestion_models.GeneralSuggestionModel.query_suggestions(
-                queries)), 1)
-        queries = [('assigned_reviewer_id', 'reviewer_2')]
-        self.assertEqual(
-            len(suggestion_models.GeneralSuggestionModel.query_suggestions(
-                queries)), 2)
-        queries = [('assigned_reviewer_id', 'reviewer_3')]
-        self.assertEqual(
-            len(suggestion_models.GeneralSuggestionModel.query_suggestions(
-                queries)), 2)
-        queries = [('assigned_reviewer_id', 'reviewer_invalid')]
-        self.assertEqual(
-            len(suggestion_models.GeneralSuggestionModel.query_suggestions(
-                queries)), 0)
-
-=======
->>>>>>> 555635aa
     def test_get_suggestion_by_reviewer(self):
         queries = [('final_reviewer_id', 'reviewer_1')]
         self.assertEqual(
@@ -206,19 +185,8 @@
                 queries)), 2)
         queries = [('status', suggestion_models.STATUS_ACCEPTED)]
         self.assertEqual(
-<<<<<<< HEAD
             len(suggestion_models.GeneralSuggestionModel.query_suggestions(
                 queries)), 2)
-        queries = [('status', suggestion_models.STATUS_RECEIVED)]
-        self.assertEqual(
-            len(suggestion_models.GeneralSuggestionModel.query_suggestions(
-                queries)), 0)
-=======
-            len(
-                suggestion_models.GeneralSuggestionModel
-                .get_suggestions_by_status(
-                    suggestion_models.STATUS_ACCEPTED)), 2)
->>>>>>> 555635aa
 
     def test_get_suggestions_by_target_id(self):
         queries = [
@@ -281,7 +249,6 @@
             ('target_id', self.target_id),
             ('status', suggestion_models.STATUS_IN_REVIEW),
             ('author_id', 'author_1'),
-            ('assigned_reviewer_id', 'reviewer_1'),
             ('final_reviewer_id', 'reviewer_1'),
             ('score_category', self.score_category)
         ]
