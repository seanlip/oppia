# coding: utf-8
#
# Copyright 2018 The Oppia Authors. All Rights Reserved.
#
# Licensed under the Apache License, Version 2.0 (the "License");
# you may not use this file except in compliance with the License.
# You may obtain a copy of the License at
#
#      http://www.apache.org/licenses/LICENSE-2.0
#
# Unless required by applicable law or agreed to in writing, software
# distributed under the License is distributed on an "AS-IS" BASIS,
# WITHOUT WARRANTIES OR CONDITIONS OF ANY KIND, either express or implied.
# See the License for the specific language governing permissions and
# limitations under the License.

"""Tests for the suggestion gae_models."""

from __future__ import absolute_import
from __future__ import unicode_literals

import datetime

from core.platform import models
from core.tests import test_utils
import feconf

from typing import Any, Dict, Text # isort:skip # pylint: disable=unused-import

MYPY = False
if MYPY: # pragma: no cover
<<<<<<< HEAD
    from mypy_imports import base_models, suggestion_models, user_models # pylint: disable=unused-import
=======
    from mypy_imports import base_models
    from mypy_imports import suggestion_models
>>>>>>> 9edfb2c8

(base_models, suggestion_models, user_models) = models.Registry.import_models(
    [models.NAMES.base_model, models.NAMES.suggestion, models.NAMES.user])


class SuggestionModelUnitTests(test_utils.GenericTestBase):
    """Tests for the suggestionModel class."""

    score_category = (
        suggestion_models.SCORE_TYPE_TRANSLATION +
        suggestion_models.SCORE_CATEGORY_DELIMITER + 'English')

    target_id = 'exp1'
    target_version_at_submission = 1
    # TODO(#13523): Use of Any here in the type annotation below will
    # be removed when change_cmd will be changed to
    # TypedDict/Domain Object.
    change_cmd = {} # type: Dict[Text, Any]
    # Language code that would normally be derived from the change_cmd.
    translation_language_code = 'en'
    # Language code that would normally be derived from the question_dict in
    # the change_cmd.
    question_language_code = 'en'
    mocked_datetime_utcnow = datetime.datetime(2020, 6, 15, 5)

    def setUp(self):
        # type: () -> None
        super(SuggestionModelUnitTests, self).setUp() # type: ignore[no-untyped-call]
        suggestion_models.GeneralSuggestionModel.create(
            feconf.SUGGESTION_TYPE_EDIT_STATE_CONTENT,
            feconf.ENTITY_TYPE_EXPLORATION,
            self.target_id, self.target_version_at_submission,
            suggestion_models.STATUS_IN_REVIEW, 'author_1',
            'reviewer_1', self.change_cmd, self.score_category,
            'exploration.exp1.thread_1', None)
        suggestion_models.GeneralSuggestionModel.create(
            feconf.SUGGESTION_TYPE_EDIT_STATE_CONTENT,
            feconf.ENTITY_TYPE_EXPLORATION,
            self.target_id, self.target_version_at_submission,
            suggestion_models.STATUS_ACCEPTED, 'author_2',
            'reviewer_2', self.change_cmd, self.score_category,
            'exploration.exp1.thread_2', None)
        suggestion_models.GeneralSuggestionModel.create(
            feconf.SUGGESTION_TYPE_EDIT_STATE_CONTENT,
            feconf.ENTITY_TYPE_EXPLORATION,
            self.target_id, self.target_version_at_submission,
            suggestion_models.STATUS_ACCEPTED, 'author_2',
            'reviewer_2', self.change_cmd, self.score_category,
            'exploration.exp1.thread_3', None)
        suggestion_models.GeneralSuggestionModel.create(
            feconf.SUGGESTION_TYPE_EDIT_STATE_CONTENT,
            feconf.ENTITY_TYPE_EXPLORATION,
            self.target_id, self.target_version_at_submission,
            suggestion_models.STATUS_REJECTED, 'author_2',
            'reviewer_3', self.change_cmd, self.score_category,
            'exploration.exp1.thread_4', None)
        suggestion_models.GeneralSuggestionModel.create(
            feconf.SUGGESTION_TYPE_EDIT_STATE_CONTENT,
            feconf.ENTITY_TYPE_EXPLORATION,
            self.target_id, self.target_version_at_submission,
            suggestion_models.STATUS_REJECTED, 'author_3',
            'reviewer_2', self.change_cmd, self.score_category,
            'exploration.exp1.thread_5', None)

    def test_get_deletion_policy(self):
        # type: () -> None
        self.assertEqual(
            suggestion_models.GeneralSuggestionModel.get_deletion_policy(),
            base_models.DELETION_POLICY.LOCALLY_PSEUDONYMIZE)

    def test_has_reference_to_user_id(self):
        # type: () -> None
        self.assertTrue(
            suggestion_models.GeneralSuggestionModel
            .has_reference_to_user_id('author_1')
        )
        self.assertTrue(
            suggestion_models.GeneralSuggestionModel
            .has_reference_to_user_id('author_2')
        )
        self.assertTrue(
            suggestion_models.GeneralSuggestionModel
            .has_reference_to_user_id('author_3')
        )
        self.assertTrue(
            suggestion_models.GeneralSuggestionModel
            .has_reference_to_user_id('reviewer_1')
        )
        self.assertTrue(
            suggestion_models.GeneralSuggestionModel
            .has_reference_to_user_id('reviewer_2')
        )
        self.assertTrue(
            suggestion_models.GeneralSuggestionModel
            .has_reference_to_user_id('reviewer_3')
        )
        self.assertFalse(
            suggestion_models.GeneralSuggestionModel
            .has_reference_to_user_id('id_x')
        )

    def test_score_type_contains_delimiter(self):
        # type: () -> None
        for score_type in suggestion_models.SCORE_TYPE_CHOICES:
            self.assertTrue(
                suggestion_models.SCORE_CATEGORY_DELIMITER not in score_type)

    def test_create_new_object_succesfully(self):
        # type: () -> None
        suggestion_models.GeneralSuggestionModel.create(
            feconf.SUGGESTION_TYPE_EDIT_STATE_CONTENT,
            feconf.ENTITY_TYPE_EXPLORATION,
            self.target_id, self.target_version_at_submission,
            suggestion_models.STATUS_IN_REVIEW, 'author_3',
            'reviewer_3', self.change_cmd, self.score_category,
            'exploration.exp1.thread_6', None)

        suggestion_id = 'exploration.exp1.thread_6'

        observed_suggestion_model = (
            suggestion_models.GeneralSuggestionModel.get_by_id(suggestion_id))

        self.assertEqual(
            observed_suggestion_model.suggestion_type,
            feconf.SUGGESTION_TYPE_EDIT_STATE_CONTENT)
        self.assertEqual(
            observed_suggestion_model.target_type,
            feconf.ENTITY_TYPE_EXPLORATION)
        self.assertEqual(
            observed_suggestion_model.target_id, self.target_id)
        self.assertEqual(
            observed_suggestion_model.target_version_at_submission,
            self.target_version_at_submission)
        self.assertEqual(
            observed_suggestion_model.status,
            suggestion_models.STATUS_IN_REVIEW)
        self.assertEqual(observed_suggestion_model.author_id, 'author_3')
        self.assertEqual(
            observed_suggestion_model.final_reviewer_id, 'reviewer_3')
        self.assertEqual(
            observed_suggestion_model.score_category, self.score_category)
        self.assertEqual(observed_suggestion_model.change_cmd, self.change_cmd)

    def test_create_suggestion_fails_if_id_collides_with_existing_one(self):
        # type: () -> None
        with self.assertRaisesRegexp( # type: ignore[no-untyped-call]
            Exception, 'There is already a suggestion with the given id: '
                       'exploration.exp1.thread_1'):
            suggestion_models.GeneralSuggestionModel.create(
                feconf.SUGGESTION_TYPE_EDIT_STATE_CONTENT,
                feconf.ENTITY_TYPE_EXPLORATION,
                self.target_id, self.target_version_at_submission,
                suggestion_models.STATUS_IN_REVIEW, 'author_3',
                'reviewer_3', self.change_cmd,
                self.score_category, 'exploration.exp1.thread_1', None)

    def test_get_suggestions_by_type(self):
        # type: () -> None
        queries = [(
            'suggestion_type',
            feconf.SUGGESTION_TYPE_EDIT_STATE_CONTENT)]
        self.assertEqual(
            len(suggestion_models.GeneralSuggestionModel.query_suggestions(
                queries)), 5)
        queries = [('suggestion_type', 'invalid_suggestion_type')]

        with self.assertRaisesRegexp( # type: ignore[no-untyped-call]
<<<<<<< HEAD
            Exception, 'Value u\'invalid_suggestion_type\' for property'
=======
            Exception, 'Value \'invalid_suggestion_type\' for property'
>>>>>>> 9edfb2c8
                       ' suggestion_type is not an allowed choice'):
            suggestion_models.GeneralSuggestionModel.query_suggestions(queries)

    def test_get_suggestion_by_author(self):
        # type: () -> None
        queries = [('author_id', 'author_1')]
        self.assertEqual(
            len(suggestion_models.GeneralSuggestionModel.query_suggestions(
                queries)), 1)
        queries = [('author_id', 'author_2')]
        self.assertEqual(
            len(suggestion_models.GeneralSuggestionModel.query_suggestions(
                queries)), 3)
        queries = [('author_id', 'author_3')]
        self.assertEqual(
            len(suggestion_models.GeneralSuggestionModel.query_suggestions(
                queries)), 1)
        queries = [('author_id', 'author_invalid')]
        self.assertEqual(
            len(suggestion_models.GeneralSuggestionModel.query_suggestions(
                queries)), 0)

    def test_get_suggestion_by_reviewer(self):
        # type: () -> None
        queries = [('final_reviewer_id', 'reviewer_1')]
        self.assertEqual(
            len(suggestion_models.GeneralSuggestionModel.query_suggestions(
                queries)), 1)
        queries = [('final_reviewer_id', 'reviewer_2')]
        self.assertEqual(
            len(suggestion_models.GeneralSuggestionModel.query_suggestions(
                queries)), 3)
        queries = [('final_reviewer_id', 'reviewer_3')]
        self.assertEqual(
            len(suggestion_models.GeneralSuggestionModel.query_suggestions(
                queries)), 1)
        queries = [('final_reviewer_id', 'reviewer_invalid')]
        self.assertEqual(
            len(suggestion_models.GeneralSuggestionModel.query_suggestions(
                queries)), 0)

    def test_get_suggestions_by_status(self):
        # type: () -> None
        queries = [('status', suggestion_models.STATUS_IN_REVIEW)]
        self.assertEqual(
            len(suggestion_models.GeneralSuggestionModel.query_suggestions(
                queries)), 1)
        queries = [('status', suggestion_models.STATUS_REJECTED)]
        self.assertEqual(
            len(suggestion_models.GeneralSuggestionModel.query_suggestions(
                queries)), 2)
        queries = [('status', suggestion_models.STATUS_ACCEPTED)]
        self.assertEqual(
            len(suggestion_models.GeneralSuggestionModel.query_suggestions(
                queries)), 2)

    def test_get_suggestions_by_target_id(self):
        # type: () -> None
        queries = [
            ('target_type', feconf.ENTITY_TYPE_EXPLORATION),
            ('target_id', self.target_id)
        ]
        self.assertEqual(
            len(suggestion_models.GeneralSuggestionModel.query_suggestions(
                queries)), 5)
        queries = [
            ('target_type', feconf.ENTITY_TYPE_EXPLORATION),
            ('target_id', 'exp_invalid')
        ]
        self.assertEqual(
            len(suggestion_models.GeneralSuggestionModel.query_suggestions(
                queries)), 0)

    def test_query_suggestions(self):
        # type: () -> None
        queries = [
            ('target_type', feconf.ENTITY_TYPE_EXPLORATION),
            ('target_id', self.target_id)
        ]
        self.assertEqual(
            len(suggestion_models.GeneralSuggestionModel.query_suggestions(
                queries)), 5)

        queries = [
            ('target_type', feconf.ENTITY_TYPE_EXPLORATION),
            ('target_id', self.target_id),
            ('author_id', 'author_2')
        ]
        self.assertEqual(
            len(suggestion_models.GeneralSuggestionModel.query_suggestions(
                queries)), 3)

        queries = [
            ('target_type', feconf.ENTITY_TYPE_EXPLORATION),
            ('target_id', self.target_id),
            ('author_id', 'author_2'),
            ('status', suggestion_models.STATUS_ACCEPTED)
        ]
        self.assertEqual(
            len(suggestion_models.GeneralSuggestionModel.query_suggestions(
                queries)), 2)

        queries = [
            ('target_type', feconf.ENTITY_TYPE_EXPLORATION),
            ('target_id', self.target_id),
            ('invalid_field', 'value')
        ]
        with self.assertRaisesRegexp( # type: ignore[no-untyped-call]
            Exception, 'Not allowed to query on field invalid_field'):
            suggestion_models.GeneralSuggestionModel.query_suggestions(queries)

        queries = [
            (
                'suggestion_type',
                feconf.SUGGESTION_TYPE_EDIT_STATE_CONTENT),
            ('target_type', feconf.ENTITY_TYPE_EXPLORATION),
            ('target_id', self.target_id),
            ('status', suggestion_models.STATUS_IN_REVIEW),
            ('author_id', 'author_1'),
            ('final_reviewer_id', 'reviewer_1'),
            ('score_category', self.score_category)
        ]
        self.assertEqual(
            len(suggestion_models.GeneralSuggestionModel.query_suggestions(
                queries)), 1)

    def test_query_suggestions_by_language(self):
        # type: () -> None
        suggestion_models.GeneralSuggestionModel.create(
            feconf.SUGGESTION_TYPE_TRANSLATE_CONTENT,
            feconf.ENTITY_TYPE_EXPLORATION,
            'exp1', self.target_version_at_submission,
            suggestion_models.STATUS_IN_REVIEW, 'author_3',
            'reviewer_2', self.change_cmd, self.score_category,
            'exploration.exp1.thread_6', self.translation_language_code)

        queries = [('language_code', self.translation_language_code)]

        self.assertEqual(
            len(suggestion_models.GeneralSuggestionModel.query_suggestions(
                queries)), 1)

    def test_get_translation_suggestions_in_review_with_valid_exp(self):
        # type: () -> None
        suggestion_models.GeneralSuggestionModel.create(
            feconf.SUGGESTION_TYPE_TRANSLATE_CONTENT,
            feconf.ENTITY_TYPE_EXPLORATION,
            'exp1', self.target_version_at_submission,
            suggestion_models.STATUS_IN_REVIEW, 'author_3',
            'reviewer_2', self.change_cmd, self.score_category,
            'exploration.exp1.thread_6', self.translation_language_code)
        suggestion_models.GeneralSuggestionModel.create(
            feconf.SUGGESTION_TYPE_TRANSLATE_CONTENT,
            feconf.ENTITY_TYPE_EXPLORATION,
            'exp1', self.target_version_at_submission,
            suggestion_models.STATUS_IN_REVIEW, 'author_4',
            'reviewer_2', self.change_cmd, self.score_category,
            'exploration.exp1.thread_7', self.translation_language_code)

        suggestions = (
            suggestion_models.GeneralSuggestionModel
            .get_translation_suggestions_in_review_with_exp_id(
                'exp1', self.translation_language_code))

        self.assertEqual(len(suggestions), 2)
        self.assertEqual(suggestions[0].target_id, 'exp1')
        self.assertEqual(
            suggestions[0].suggestion_type,
            feconf.SUGGESTION_TYPE_TRANSLATE_CONTENT)
        self.assertEqual(
            suggestions[0].status,
            suggestion_models.STATUS_IN_REVIEW)
        self.assertEqual(suggestions[1].target_id, 'exp1')
        self.assertEqual(
            suggestions[1].suggestion_type,
            feconf.SUGGESTION_TYPE_TRANSLATE_CONTENT)
        self.assertEqual(
            suggestions[1].status,
            suggestion_models.STATUS_IN_REVIEW)

    def test_get_translation_suggestions_in_review_with_exp_id_with_invalid_exp(
            self):
        # type: () -> None
        suggestions = (
            suggestion_models.GeneralSuggestionModel
            .get_translation_suggestions_in_review_with_exp_id(
                'invalid_exp', 'hi'))
        self.assertEqual(len(suggestions), 0)

    def test_get_translation_suggestion_ids_with_exp_ids_with_one_exp(self):
        # type: () -> None
        suggestion_models.GeneralSuggestionModel.create(
            feconf.SUGGESTION_TYPE_TRANSLATE_CONTENT,
            feconf.ENTITY_TYPE_EXPLORATION,
            'exp1', self.target_version_at_submission,
            suggestion_models.STATUS_IN_REVIEW, 'author_3',
            'reviewer_2', self.change_cmd, self.score_category,
            'exploration.exp1.thread_6', self.translation_language_code)

        # Assert that there is one translation suggestion with the given
        # exploration id found.
        self.assertEqual(len(
            suggestion_models.GeneralSuggestionModel
            .get_translation_suggestion_ids_with_exp_ids(
                ['exp1'])), 1)

    def test_get_exp_translation_suggestions_in_review_returns_limited_values(
            self):
        # type: () -> None
        suggestion_models.GeneralSuggestionModel.create(
            feconf.SUGGESTION_TYPE_TRANSLATE_CONTENT,
            feconf.ENTITY_TYPE_EXPLORATION,
            'exp1', self.target_version_at_submission,
            suggestion_models.STATUS_IN_REVIEW, 'author_3',
            'reviewer_2', self.change_cmd, self.score_category,
            'exploration.exp1.thread_6', self.translation_language_code)
        suggestion_models.GeneralSuggestionModel.create(
            feconf.SUGGESTION_TYPE_TRANSLATE_CONTENT,
            feconf.ENTITY_TYPE_EXPLORATION,
            'exp1', self.target_version_at_submission,
            suggestion_models.STATUS_IN_REVIEW, 'author_4',
            'reviewer_2', self.change_cmd, self.score_category,
            'exploration.exp1.thread_7', self.translation_language_code)

        with self.swap(feconf, 'DEFAULT_QUERY_LIMIT', 1):
            suggestions = (
                suggestion_models.GeneralSuggestionModel
                .get_translation_suggestions_in_review_with_exp_id(
                    'exp1', self.translation_language_code))

        self.assertEqual(len(suggestions), 1)

    def test_get_exp_translation_suggestions_in_review_for_resolved_suggestion_returns_no_items( # pylint: disable=line-too-long
            self):
        # type: () -> None
        suggestion_models.GeneralSuggestionModel.create(
            feconf.SUGGESTION_TYPE_TRANSLATE_CONTENT,
            feconf.ENTITY_TYPE_EXPLORATION,
            'exp1', self.target_version_at_submission,
            suggestion_models.STATUS_REJECTED, 'author_3',
            'reviewer_2', self.change_cmd, self.score_category,
            'exploration.exp1.thread_6', self.translation_language_code)
        suggestion_models.GeneralSuggestionModel.create(
            feconf.SUGGESTION_TYPE_TRANSLATE_CONTENT,
            feconf.ENTITY_TYPE_EXPLORATION,
            'exp1', self.target_version_at_submission,
            suggestion_models.STATUS_ACCEPTED, 'author_4',
            'reviewer_2', self.change_cmd, self.score_category,
            'exploration.exp1.thread_7', self.translation_language_code)

        suggestions = (
            suggestion_models.GeneralSuggestionModel
            .get_translation_suggestions_in_review_with_exp_id(
                'exp1', self.translation_language_code))

        self.assertEqual(len(suggestions), 0)

    def test_get_exp_translation_suggestions_in_review_for_non_translation_suggestion_returns_no_items( # pylint: disable=line-too-long
            self):
        # type: () -> None
        suggestion_models.GeneralSuggestionModel.create(
            feconf.SUGGESTION_TYPE_ADD_QUESTION,
            feconf.ENTITY_TYPE_SKILL,
            'exp1', self.target_version_at_submission,
            suggestion_models.STATUS_IN_REVIEW, 'author_3',
            'reviewer_2', self.change_cmd, self.score_category,
            'exploration.exp1.thread_6', self.translation_language_code)
        suggestion_models.GeneralSuggestionModel.create(
            feconf.SUGGESTION_TYPE_EDIT_STATE_CONTENT,
            feconf.ENTITY_TYPE_EXPLORATION,
            'exp1', self.target_version_at_submission,
            suggestion_models.STATUS_IN_REVIEW, 'author_4',
            'reviewer_2', self.change_cmd, self.score_category,
            'exploration.exp1.thread_7', self.translation_language_code)

        suggestions = (
            suggestion_models.GeneralSuggestionModel
            .get_translation_suggestions_in_review_with_exp_id(
                'exp1', self.translation_language_code))

        self.assertEqual(len(suggestions), 0)

    def test_get_exp_translation_suggestions_in_review_for_different_language_code_returns_no_items( # pylint: disable=line-too-long
            self):
        # type: () -> None
        suggestion_models.GeneralSuggestionModel.create(
            feconf.SUGGESTION_TYPE_TRANSLATE_CONTENT,
            feconf.ENTITY_TYPE_EXPLORATION,
            'exp1', self.target_version_at_submission,
            suggestion_models.STATUS_IN_REVIEW, 'author_4',
            'reviewer_2', self.change_cmd, self.score_category,
            'exploration.exp1.thread_7', 'hi')

        suggestions = (
            suggestion_models.GeneralSuggestionModel
            .get_translation_suggestions_in_review_with_exp_id('exp1', 'pt'))

        self.assertEqual(len(suggestions), 0)

    def test_get_translation_suggestion_ids_with_exp_ids_with_multiple_exps(
            self):
        # type: () -> None
        suggestion_models.GeneralSuggestionModel.create(
            feconf.SUGGESTION_TYPE_TRANSLATE_CONTENT,
            feconf.ENTITY_TYPE_EXPLORATION,
            'exp2', self.target_version_at_submission,
            suggestion_models.STATUS_IN_REVIEW, 'author_3',
            'reviewer_2', self.change_cmd, self.score_category,
            'exploration.exp1.thread_7', self.translation_language_code)
        suggestion_models.GeneralSuggestionModel.create(
            feconf.SUGGESTION_TYPE_TRANSLATE_CONTENT,
            feconf.ENTITY_TYPE_EXPLORATION,
            'exp3', self.target_version_at_submission,
            suggestion_models.STATUS_IN_REVIEW, 'author_3',
            'reviewer_2', self.change_cmd, self.score_category,
            'exploration.exp1.thread_8', self.translation_language_code)

        # Assert that there are two translation suggestions with the given
        # exploration ids found.
        self.assertEqual(len(
            suggestion_models.GeneralSuggestionModel
            .get_translation_suggestion_ids_with_exp_ids(
                ['exp2', 'exp3'])), 2)

    def test_get_translation_suggestion_ids_with_exp_ids_with_invalid_exp(
            self):
        # type: () -> None
        # Assert that there are no translation suggestions with an invalid
        # exploration id found.
        self.assertEqual(len(
            suggestion_models.GeneralSuggestionModel
            .get_translation_suggestion_ids_with_exp_ids(
                ['invalid_exp'])), 0)

    def test_get_translation_suggestion_ids_with_exp_ids_past_default_query(
            self):
        # type: () -> None
        suggestion_models.GeneralSuggestionModel.create(
            feconf.SUGGESTION_TYPE_TRANSLATE_CONTENT,
            feconf.ENTITY_TYPE_EXPLORATION,
            'exp4', self.target_version_at_submission,
            suggestion_models.STATUS_IN_REVIEW, 'author_3',
            'reviewer_2', self.change_cmd, self.score_category,
            'exploration.exp1.thread_9', self.translation_language_code)
        suggestion_models.GeneralSuggestionModel.create(
            feconf.SUGGESTION_TYPE_TRANSLATE_CONTENT,
            feconf.ENTITY_TYPE_EXPLORATION,
            'exp5', self.target_version_at_submission,
            suggestion_models.STATUS_IN_REVIEW, 'author_3',
            'reviewer_2', self.change_cmd, self.score_category,
            'exploration.exp1.thread_10', self.translation_language_code)

        with self.swap(feconf, 'DEFAULT_QUERY_LIMIT', 1):
            suggestion_model_results = (
                suggestion_models
                .GeneralSuggestionModel
                .get_translation_suggestion_ids_with_exp_ids(
                    ['exp4', 'exp5'])
            )

        # Assert that there are two translation suggestions with the given
        # exploration ids found. There should be two fetch_page calls.
        self.assertEqual(len(suggestion_model_results), 2)

    def test_get_all_stale_suggestion_ids(self):
        # type: () -> None
        with self.swap(
            suggestion_models, 'THRESHOLD_TIME_BEFORE_ACCEPT_IN_MSECS', 0):
            self.assertEqual(len(
                suggestion_models.GeneralSuggestionModel
                .get_all_stale_suggestion_ids()), 1)

        with self.swap(
            suggestion_models, 'THRESHOLD_TIME_BEFORE_ACCEPT_IN_MSECS',
            7 * 24 * 60 * 60 * 1000):
            self.assertEqual(len(
                suggestion_models.GeneralSuggestionModel
                .get_all_stale_suggestion_ids()), 0)

    def test_get__suggestions_waiting_too_long_raises_if_suggestion_types_empty(
            self):
        # type: () -> None
        with self.swap(
            feconf, 'CONTRIBUTOR_DASHBOARD_SUGGESTION_TYPES', []):
            with self.assertRaisesRegexp( # type: ignore[no-untyped-call]
                Exception,
                'Expected the suggestion types offered on the Contributor '
                'Dashboard to be nonempty.'):
                (
                    suggestion_models.GeneralSuggestionModel
                    .get_suggestions_waiting_too_long_for_review()
                )

    def test_get_suggestions_waiting_too_long_if_not_contributor_suggestion(
            self):
        # type: () -> None
        suggestion_models.GeneralSuggestionModel.create(
            feconf.SUGGESTION_TYPE_EDIT_STATE_CONTENT,
            feconf.ENTITY_TYPE_EXPLORATION,
            self.target_id, self.target_version_at_submission,
            suggestion_models.STATUS_REJECTED, 'author_3',
            'reviewer_2', self.change_cmd, self.score_category,
            'exploration.exp1.thread1', None)
        # This mocked list cannot be empty because then the query will fail.
        mocked_contributor_dashboard_suggestion_types = [
            feconf.SUGGESTION_TYPE_ADD_QUESTION]

        with self.swap(
            feconf, 'CONTRIBUTOR_DASHBOARD_SUGGESTION_TYPES',
            mocked_contributor_dashboard_suggestion_types):
            with self.swap(
                suggestion_models,
                'SUGGESTION_REVIEW_WAIT_TIME_THRESHOLD_IN_DAYS', 0):
                suggestions_waiting_too_long_for_review = (
                    suggestion_models.GeneralSuggestionModel
                    .get_suggestions_waiting_too_long_for_review()
                )

        self.assertEqual(len(suggestions_waiting_too_long_for_review), 0)

    def test_get_suggestions_waiting_too_long_returns_empty_if_neg_timedelta(
            self):
        # type: () -> None
        suggestion_models.GeneralSuggestionModel.create(
            feconf.SUGGESTION_TYPE_TRANSLATE_CONTENT,
            feconf.ENTITY_TYPE_EXPLORATION,
            'exp1', self.target_version_at_submission,
            suggestion_models.STATUS_IN_REVIEW, 'author_3',
            'reviewer_2', self.change_cmd, self.score_category,
            'exploration.exp1.thread1', self.translation_language_code)

        # Make sure the threshold is nonzero.
        with self.swap(
            suggestion_models,
            'SUGGESTION_REVIEW_WAIT_TIME_THRESHOLD_IN_DAYS', 1):
            suggestions_waiting_too_long_for_review = (
                suggestion_models.GeneralSuggestionModel
                .get_suggestions_waiting_too_long_for_review()
            )

        self.assertEqual(len(suggestions_waiting_too_long_for_review), 0)

    def test_get_suggestions_waiting_too_long_if_suggestions_waited_less_limit(
            self):
        # type: () -> None
        with self.mock_datetime_utcnow(self.mocked_datetime_utcnow):
            suggestion_models.GeneralSuggestionModel.create(
                feconf.SUGGESTION_TYPE_TRANSLATE_CONTENT,
                feconf.ENTITY_TYPE_EXPLORATION,
                'exp1', self.target_version_at_submission,
                suggestion_models.STATUS_IN_REVIEW, 'author_3',
                'reviewer_2', self.change_cmd, self.score_category,
                'exploration.exp1.thread1', self.translation_language_code)
        mocked_threshold_review_wait_time_in_days = 2
        mocked_datetime_less_than_review_wait_time_threshold = (
            self.mocked_datetime_utcnow + datetime.timedelta(days=1))

        with self.mock_datetime_utcnow(
            mocked_datetime_less_than_review_wait_time_threshold):
            with self.swap(
                suggestion_models,
                'SUGGESTION_REVIEW_WAIT_TIME_THRESHOLD_IN_DAYS',
                mocked_threshold_review_wait_time_in_days):
                suggestions_waiting_too_long_for_review = (
                    suggestion_models.GeneralSuggestionModel
                    .get_suggestions_waiting_too_long_for_review()
                )

        self.assertEqual(len(suggestions_waiting_too_long_for_review), 0)

    def test_get_suggestions_waiting_too_long_if_suggestion_waited_limit(
            self):
        # type: () -> None
        with self.mock_datetime_utcnow(self.mocked_datetime_utcnow):
            suggestion_models.GeneralSuggestionModel.create(
                feconf.SUGGESTION_TYPE_TRANSLATE_CONTENT,
                feconf.ENTITY_TYPE_EXPLORATION,
                'exp1', self.target_version_at_submission,
                suggestion_models.STATUS_IN_REVIEW, 'author_3',
                'reviewer_2', self.change_cmd, self.score_category,
                'exploration.exp1.thread1', self.translation_language_code)
        mocked_threshold_review_wait_time_in_days = 2
        mocked_datetime_eq_review_wait_time_threshold = (
            self.mocked_datetime_utcnow + datetime.timedelta(
                days=mocked_threshold_review_wait_time_in_days))

        with self.mock_datetime_utcnow(
            mocked_datetime_eq_review_wait_time_threshold):
            with self.swap(
                suggestion_models,
                'SUGGESTION_REVIEW_WAIT_TIME_THRESHOLD_IN_DAYS',
                mocked_threshold_review_wait_time_in_days):
                suggestions_waiting_too_long_for_review = (
                    suggestion_models.GeneralSuggestionModel
                    .get_suggestions_waiting_too_long_for_review()
                )

        self.assertEqual(len(suggestions_waiting_too_long_for_review), 0)

    def test_get_suggestions_waiting_too_long_if_suggestion_waited_past_limit(
            self):
        # type: () -> None
        suggestion_models.GeneralSuggestionModel.create(
            feconf.SUGGESTION_TYPE_TRANSLATE_CONTENT,
            feconf.ENTITY_TYPE_EXPLORATION,
            'exp1', self.target_version_at_submission,
            suggestion_models.STATUS_IN_REVIEW, 'author_3',
            'reviewer_2', self.change_cmd, self.score_category,
            'exploration.exp1.thread1', self.translation_language_code)

        with self.swap(
            suggestion_models,
            'SUGGESTION_REVIEW_WAIT_TIME_THRESHOLD_IN_DAYS', 0):
            suggestions_waiting_too_long_for_review = (
                suggestion_models.GeneralSuggestionModel
                .get_suggestions_waiting_too_long_for_review()
            )

        self.assertEqual(len(suggestions_waiting_too_long_for_review), 1)

    def test_get_suggestions_waiting_too_long_with_diff_review_wait_times(
            self):
        # type: () -> None
        with self.mock_datetime_utcnow(self.mocked_datetime_utcnow):
            suggestion_models.GeneralSuggestionModel.create(
                feconf.SUGGESTION_TYPE_TRANSLATE_CONTENT,
                feconf.ENTITY_TYPE_EXPLORATION,
                'exp1', self.target_version_at_submission,
                suggestion_models.STATUS_IN_REVIEW, 'author_3',
                'reviewer_2', self.change_cmd, self.score_category,
                'exploration.exp1.thread1', self.translation_language_code)
        with self.mock_datetime_utcnow(
            self.mocked_datetime_utcnow + datetime.timedelta(days=2)):
            suggestion_models.GeneralSuggestionModel.create(
                feconf.SUGGESTION_TYPE_ADD_QUESTION,
                feconf.ENTITY_TYPE_SKILL,
                'skill_1', self.target_version_at_submission,
                suggestion_models.STATUS_IN_REVIEW, 'author_3',
                'reviewer_2', self.change_cmd, 'category1',
                'skill1.thread1', self.question_language_code)
        mocked_threshold_review_wait_time_in_days = 3
        mocked_datetime_past_review_wait_time_threshold = (
            self.mocked_datetime_utcnow + datetime.timedelta(days=4))

        with self.mock_datetime_utcnow(
            mocked_datetime_past_review_wait_time_threshold):
            with self.swap(
                suggestion_models,
                'SUGGESTION_REVIEW_WAIT_TIME_THRESHOLD_IN_DAYS',
                mocked_threshold_review_wait_time_in_days):
                suggestions_waiting_too_long_for_review = (
                    suggestion_models.GeneralSuggestionModel
                    .get_suggestions_waiting_too_long_for_review())

        # The question suggestion was created 2 days after the translation
        # suggestion, so it has only waited 1 day for a review, which is less
        # than 3, the mocked review wait time threshold. Therefore, only the
        # translation suggestion has waited too long for a review.
        self.assertEqual(len(suggestions_waiting_too_long_for_review), 1)
        self.assertEqual(
            suggestions_waiting_too_long_for_review[0].id,
            'exploration.exp1.thread1')

    def test_get_suggestions_waiting_too_long_returns_in_correct_wait_order(
            self):
        # type: () -> None
        suggestion_models.GeneralSuggestionModel.create(
            feconf.SUGGESTION_TYPE_TRANSLATE_CONTENT,
            feconf.ENTITY_TYPE_EXPLORATION,
            'exp1', self.target_version_at_submission,
            suggestion_models.STATUS_IN_REVIEW, 'author_3',
            'reviewer_2', self.change_cmd, self.score_category,
            'exploration.exp1.thread1', 'fr')
        suggestion_models.GeneralSuggestionModel.create(
            feconf.SUGGESTION_TYPE_TRANSLATE_CONTENT,
            feconf.ENTITY_TYPE_EXPLORATION,
            'exp2', self.target_version_at_submission,
            suggestion_models.STATUS_IN_REVIEW, 'author_3',
            'reviewer_2', self.change_cmd, self.score_category,
            'exploration.exp2.thread1', 'en')
        suggestion_models.GeneralSuggestionModel.create(
            feconf.SUGGESTION_TYPE_TRANSLATE_CONTENT,
            feconf.ENTITY_TYPE_EXPLORATION,
            'exp3', self.target_version_at_submission,
            suggestion_models.STATUS_IN_REVIEW, 'author_3',
            'reviewer_2', self.change_cmd, self.score_category,
            'exploration.exp3.thread1', 'hi')

        with self.swap(
            suggestion_models,
            'SUGGESTION_REVIEW_WAIT_TIME_THRESHOLD_IN_DAYS', 0):
            suggestions_waiting_too_long_for_review = (
                suggestion_models.GeneralSuggestionModel
                .get_suggestions_waiting_too_long_for_review()
            )

        self.assertEqual(len(suggestions_waiting_too_long_for_review), 3)
        # Assert that the order of the returned suggestion models represents
        # the suggestions sorted in descending order, based on how long each
        # suggestion has been waiting for review.
        self.assertEqual(
            suggestions_waiting_too_long_for_review[0].id,
            'exploration.exp1.thread1')
        self.assertEqual(
            suggestions_waiting_too_long_for_review[1].id,
            'exploration.exp2.thread1')
        self.assertEqual(
            suggestions_waiting_too_long_for_review[2].id,
            'exploration.exp3.thread1')

    def test_get_in_review_suggestions_in_score_categories(self):
        # type: () -> None
        suggestion_models.GeneralSuggestionModel.create(
            feconf.SUGGESTION_TYPE_EDIT_STATE_CONTENT,
            feconf.ENTITY_TYPE_EXPLORATION,
            self.target_id, self.target_version_at_submission,
            suggestion_models.STATUS_IN_REVIEW, 'author_3',
            'reviewer_2', self.change_cmd, 'category1',
            'exploration.exp1.thread_6', None)
        suggestion_models.GeneralSuggestionModel.create(
            feconf.SUGGESTION_TYPE_EDIT_STATE_CONTENT,
            feconf.ENTITY_TYPE_EXPLORATION,
            self.target_id, self.target_version_at_submission,
            suggestion_models.STATUS_IN_REVIEW, 'author_2',
            'reviewer_2', self.change_cmd, 'category2',
            'exploration.exp1.thread_7', None)
        suggestion_models.GeneralSuggestionModel.create(
            feconf.SUGGESTION_TYPE_EDIT_STATE_CONTENT,
            feconf.ENTITY_TYPE_EXPLORATION,
            self.target_id, self.target_version_at_submission,
            suggestion_models.STATUS_IN_REVIEW, 'author_2',
            'reviewer_2', self.change_cmd, 'category3',
            'exploration.exp1.thread_8', None)
        suggestion_models.GeneralSuggestionModel.create(
            feconf.SUGGESTION_TYPE_EDIT_STATE_CONTENT,
            feconf.ENTITY_TYPE_EXPLORATION,
            self.target_id, self.target_version_at_submission,
            suggestion_models.STATUS_REJECTED, 'author_2',
            'reviewer_2', self.change_cmd, 'category1',
            'exploration.exp1.thread_9', None)
        suggestion_models.GeneralSuggestionModel.create(
            feconf.SUGGESTION_TYPE_EDIT_STATE_CONTENT,
            feconf.ENTITY_TYPE_EXPLORATION,
            self.target_id, self.target_version_at_submission,
            suggestion_models.STATUS_IN_REVIEW, 'author_3',
            'reviewer_2', self.change_cmd, 'category2',
            'exploration.exp1.thread_10', None)

        self.assertEqual(len(
            suggestion_models.GeneralSuggestionModel
            .get_in_review_suggestions_in_score_categories(
                ['category1'], 'author_3')), 0)
        self.assertEqual(len(
            suggestion_models.GeneralSuggestionModel
            .get_in_review_suggestions_in_score_categories(
                ['category1'], 'author_2')), 1)
        self.assertEqual(len(
            suggestion_models.GeneralSuggestionModel
            .get_in_review_suggestions_in_score_categories(
                ['category2'], 'author_2')), 1)
        self.assertEqual(len(
            suggestion_models.GeneralSuggestionModel
            .get_in_review_suggestions_in_score_categories(
                ['category1', 'category2'], 'author_3')), 1)
        self.assertEqual(len(
            suggestion_models.GeneralSuggestionModel
            .get_in_review_suggestions_in_score_categories(
                ['category1', 'category2', 'category3'], 'author_1')), 4)
        self.assertEqual(len(
            suggestion_models.GeneralSuggestionModel
            .get_in_review_suggestions_in_score_categories(
                ['category1', 'category_invalid'], 'author_2')), 1)
        with self.assertRaisesRegexp( # type: ignore[no-untyped-call]
            Exception, 'Received empty list of score categories'):
            self.assertEqual(len(
                suggestion_models.GeneralSuggestionModel
                .get_in_review_suggestions_in_score_categories(
                    [], 'author_1')), 0)

    def test_get_all_score_categories(self):
        # type: () -> None
        suggestion_models.GeneralSuggestionModel.create(
            feconf.SUGGESTION_TYPE_EDIT_STATE_CONTENT,
            feconf.ENTITY_TYPE_EXPLORATION,
            self.target_id, self.target_version_at_submission,
            suggestion_models.STATUS_IN_REVIEW, 'author_3',
            'reviewer_2', self.change_cmd, 'category1',
            'exploration.exp1.thread_11', None)
        suggestion_models.GeneralSuggestionModel.create(
            feconf.SUGGESTION_TYPE_EDIT_STATE_CONTENT,
            feconf.ENTITY_TYPE_EXPLORATION,
            self.target_id, self.target_version_at_submission,
            suggestion_models.STATUS_REJECTED, 'author_3',
            'reviewer_2', self.change_cmd, 'category2',
            'exploration.exp1.thread_12', None)
        score_categories = (
            suggestion_models.GeneralSuggestionModel.get_all_score_categories())
        self.assertIn(self.score_category, score_categories)
        self.assertIn('category1', score_categories)
        self.assertIn('category2', score_categories)

    def test_get_question_suggestions_waiting_longest_for_review(self):
        # type: () -> None
        suggestion_models.GeneralSuggestionModel.create(
            feconf.SUGGESTION_TYPE_ADD_QUESTION,
            feconf.ENTITY_TYPE_SKILL,
            'skill_1', self.target_version_at_submission,
            suggestion_models.STATUS_IN_REVIEW, 'author_3',
            'reviewer_2', self.change_cmd, 'category1',
            'skill1.thread1', self.question_language_code)
        suggestion_models.GeneralSuggestionModel.create(
            feconf.SUGGESTION_TYPE_ADD_QUESTION,
            feconf.ENTITY_TYPE_SKILL,
            'skill_2', self.target_version_at_submission,
            suggestion_models.STATUS_IN_REVIEW, 'author_3',
            'reviewer_2', self.change_cmd, 'category2',
            'skill2.thread1', self.question_language_code)
        suggestion_models.GeneralSuggestionModel.create(
            feconf.SUGGESTION_TYPE_ADD_QUESTION,
            feconf.ENTITY_TYPE_SKILL,
            'skill_3', self.target_version_at_submission,
            suggestion_models.STATUS_IN_REVIEW, 'author_3',
            'reviewer_2', self.change_cmd, 'category2',
            'skill3.thread1', self.question_language_code)

        question_suggestion_models = (
            suggestion_models.GeneralSuggestionModel
            .get_question_suggestions_waiting_longest_for_review()
        )

        self.assertEqual(len(question_suggestion_models), 3)
        # Assert that the order of the returned suggestion models represents
        # the suggestions sorted in descending order, based on how long each
        # suggestion has been waiting for review.
        self.assertEqual(question_suggestion_models[0].id, 'skill1.thread1')
        self.assertEqual(question_suggestion_models[1].id, 'skill2.thread1')
        self.assertEqual(question_suggestion_models[2].id, 'skill3.thread1')

    def test_get_translation_suggestions_waiting_longest_for_review_per_lang(
            self):
        # type: () -> None
        suggestion_models.GeneralSuggestionModel.create(
            feconf.SUGGESTION_TYPE_TRANSLATE_CONTENT,
            feconf.ENTITY_TYPE_EXPLORATION,
            'exp1', self.target_version_at_submission,
            suggestion_models.STATUS_IN_REVIEW, 'author_3',
            'reviewer_2', self.change_cmd, self.score_category,
            'exploration.exp1.thread1', self.translation_language_code)
        suggestion_models.GeneralSuggestionModel.create(
            feconf.SUGGESTION_TYPE_TRANSLATE_CONTENT,
            feconf.ENTITY_TYPE_EXPLORATION,
            'exp2', self.target_version_at_submission,
            suggestion_models.STATUS_IN_REVIEW, 'author_3',
            'reviewer_2', self.change_cmd, self.score_category,
            'exploration.exp2.thread1', self.translation_language_code)
        suggestion_models.GeneralSuggestionModel.create(
            feconf.SUGGESTION_TYPE_TRANSLATE_CONTENT,
            feconf.ENTITY_TYPE_EXPLORATION,
            'exp3', self.target_version_at_submission,
            suggestion_models.STATUS_IN_REVIEW, 'author_3',
            'reviewer_2', self.change_cmd, self.score_category,
            'exploration.exp3.thread1', self.translation_language_code)
        # Create a translation suggestion that has a different language code.
        suggestion_models.GeneralSuggestionModel.create(
            feconf.SUGGESTION_TYPE_TRANSLATE_CONTENT,
            feconf.ENTITY_TYPE_EXPLORATION,
            'exp4', self.target_version_at_submission,
            suggestion_models.STATUS_IN_REVIEW, 'author_3',
            'reviewer_2', self.change_cmd, self.score_category,
            'exploration.exp4.thread1', 'fr')

        translation_suggestion_models = (
            suggestion_models.GeneralSuggestionModel
            .get_translation_suggestions_waiting_longest_for_review(
                self.translation_language_code
            )
        )

        self.assertEqual(len(translation_suggestion_models), 3)
        # Assert that the order of the returned suggestion models represents
        # the suggestions sorted in descending order, based on how long each
        # suggestion has been waiting for review.
        self.assertEqual(
            translation_suggestion_models[0].id, 'exploration.exp1.thread1')
        self.assertEqual(
            translation_suggestion_models[1].id, 'exploration.exp2.thread1')
        self.assertEqual(
            translation_suggestion_models[2].id, 'exploration.exp3.thread1')

        translation_suggestion_models_with_different_lang_code = (
            suggestion_models.GeneralSuggestionModel
            .get_translation_suggestions_waiting_longest_for_review(
                'fr'
            )
        )

        self.assertEqual(len(
            translation_suggestion_models_with_different_lang_code), 1)
        self.assertEqual(
            translation_suggestion_models_with_different_lang_code[0].id,
            'exploration.exp4.thread1')

    def test_get_translation_suggestions_waiting_longest_for_review_wrong_lang(
            self):
        # type: () -> None
        translation_suggestion_models = (
            suggestion_models.GeneralSuggestionModel
            .get_translation_suggestions_waiting_longest_for_review(
                'wrong_language_code'
            )
        )

        self.assertEqual(len(translation_suggestion_models), 0)

    def test_get_translation_suggestions_waiting_longest_for_review_max_fetch(
            self):
        # type: () -> None
        suggestion_models.GeneralSuggestionModel.create(
            feconf.SUGGESTION_TYPE_TRANSLATE_CONTENT,
            feconf.ENTITY_TYPE_EXPLORATION,
            'exp1', self.target_version_at_submission,
            suggestion_models.STATUS_IN_REVIEW, 'author_3',
            'reviewer_2', self.change_cmd, self.score_category,
            'exploration.exp1.thread1', self.translation_language_code)
        suggestion_models.GeneralSuggestionModel.create(
            feconf.SUGGESTION_TYPE_TRANSLATE_CONTENT,
            feconf.ENTITY_TYPE_EXPLORATION,
            'exp2', self.target_version_at_submission,
            suggestion_models.STATUS_IN_REVIEW, 'author_3',
            'reviewer_2', self.change_cmd, self.score_category,
            'exploration.exp2.thread1', self.translation_language_code)

        with self.swap(
            suggestion_models,
            'MAX_TRANSLATION_SUGGESTIONS_TO_FETCH_FOR_REVIEWER_EMAILS', 1):
            translation_suggestion_models = (
                suggestion_models.GeneralSuggestionModel.
                get_translation_suggestions_waiting_longest_for_review(
                    self.translation_language_code)
            )

        # There should only be one translation suggestion returned since we
        # changed the maximum translations to fetch to 1.
        self.assertEqual(len(translation_suggestion_models), 1)
        self.assertEqual(
            translation_suggestion_models[0].id, 'exploration.exp1.thread1')

    def test_get_question_suggestions_waiting_longest_for_review_max_fetch(
            self):
        # type: () -> None
        suggestion_models.GeneralSuggestionModel.create(
            feconf.SUGGESTION_TYPE_ADD_QUESTION,
            feconf.ENTITY_TYPE_SKILL,
            'skill_1', self.target_version_at_submission,
            suggestion_models.STATUS_IN_REVIEW, 'author_3',
            'reviewer_2', self.change_cmd, 'category1',
            'skill1.thread1', self.question_language_code)
        suggestion_models.GeneralSuggestionModel.create(
            feconf.SUGGESTION_TYPE_ADD_QUESTION,
            feconf.ENTITY_TYPE_SKILL,
            'skill_2', self.target_version_at_submission,
            suggestion_models.STATUS_IN_REVIEW, 'author_3',
            'reviewer_2', self.change_cmd, 'category2',
            'skill2.thread1', self.question_language_code)

        with self.swap(
            suggestion_models,
            'MAX_QUESTION_SUGGESTIONS_TO_FETCH_FOR_REVIEWER_EMAILS', 1):
            question_suggestion_models = (
                suggestion_models.GeneralSuggestionModel
                .get_question_suggestions_waiting_longest_for_review()
            )

        # There should only be one question suggestion returned since we
        # changed the maximum questions to fetch to 1.
        self.assertEqual(len(question_suggestion_models), 1)
        self.assertEqual(question_suggestion_models[0].id, 'skill1.thread1')

    def test_export_data_trivial(self):
        # type: () -> None
        user_data = (
            suggestion_models.GeneralSuggestionModel
            .export_data('non_existent_user'))
<<<<<<< HEAD
        self.assertEqual(user_data, {})
=======
        test_data = {} # type: Dict[Text, Text]
        self.assertEqual(user_data, test_data)
>>>>>>> 9edfb2c8

    def test_export_data_nontrivial(self):
        # type: () -> None
        test_export_suggestion_type = (
            feconf.SUGGESTION_TYPE_EDIT_STATE_CONTENT)
        test_export_target_type = feconf.ENTITY_TYPE_EXPLORATION
        test_export_target_id = self.target_id
        test_export_target_version = self.target_version_at_submission
        test_export_status = suggestion_models.STATUS_IN_REVIEW
        test_export_author = 'test_export_author'
        test_export_reviewer = 'test_export_reveiwer'
        test_export_change_cmd = self.change_cmd
        test_export_score_category = 'category1'
        test_export_thread_id = 'exploration.exp1.thread_export'
        test_export_language_code = 'en'
        test_export_edited_by_reviewer = False

        suggestion_models.GeneralSuggestionModel.create(
            test_export_suggestion_type,
            test_export_target_type,
            test_export_target_id,
            test_export_target_version,
            test_export_status,
            test_export_author,
            test_export_reviewer,
            test_export_change_cmd,
            test_export_score_category,
            test_export_thread_id,
            test_export_language_code
        )

        user_data = (
            suggestion_models.GeneralSuggestionModel
            .export_data('test_export_author'))

        test_data = {
            test_export_thread_id: {
                'suggestion_type': test_export_suggestion_type,
                'target_type': test_export_target_type,
                'target_id': test_export_target_id,
                'target_version_at_submission': test_export_target_version,
                'status': test_export_status,
                'change_cmd': test_export_change_cmd,
                'language_code': test_export_language_code,
                'edited_by_reviewer': test_export_edited_by_reviewer
            },

        }

        self.assertEqual(user_data, test_data)


class GeneralVoiceoverApplicationModelUnitTests(test_utils.GenericTestBase):
    """Tests for the GeneralVoiceoverApplicationModel class."""

    def test_get_deletion_policy(self):
        # type: () -> None
        self.assertEqual(
            suggestion_models.GeneralSuggestionModel.get_deletion_policy(),
            base_models.DELETION_POLICY.LOCALLY_PSEUDONYMIZE)

    def test_has_reference_to_user_id_author(self):
        # type: () -> None
        self.assertFalse(
            suggestion_models.GeneralVoiceoverApplicationModel
            .has_reference_to_user_id('author_1'))

        suggestion_models.GeneralVoiceoverApplicationModel(
            id='application_id',
            target_type='exploration',
            target_id='exp_id',
            status=suggestion_models.STATUS_IN_REVIEW,
            author_id='author_1',
            final_reviewer_id=None,
            language_code='en',
            filename='application_audio.mp3',
            content='<p>Some content</p>',
            rejection_message=None).put()

        self.assertTrue(
            suggestion_models.GeneralVoiceoverApplicationModel
            .has_reference_to_user_id('author_1'))
        self.assertFalse(
            suggestion_models.GeneralVoiceoverApplicationModel
            .has_reference_to_user_id('author_2'))

    def test_get_user_voiceover_applications(self):
        # type: () -> None
        author_id = 'author'
        applicant_models = (
            suggestion_models.GeneralVoiceoverApplicationModel
            .get_user_voiceover_applications(author_id))
        self.assertEqual(applicant_models, [])

        suggestion_models.GeneralVoiceoverApplicationModel(
            id='application_id',
            target_type='exploration',
            target_id='exp_id',
            status=suggestion_models.STATUS_IN_REVIEW,
            author_id=author_id,
            final_reviewer_id=None,
            language_code='en',
            filename='application_audio.mp3',
            content='<p>Some content</p>',
            rejection_message=None).put()
        applicant_models = (
            suggestion_models.GeneralVoiceoverApplicationModel
            .get_user_voiceover_applications(author_id))
        self.assertEqual(len(applicant_models), 1)
        self.assertEqual(applicant_models[0].id, 'application_id')

    def test_get_user_voiceover_applications_with_status(self):
        # type: () -> None
        author_id = 'author'
        applicant_models = (
            suggestion_models.GeneralVoiceoverApplicationModel
            .get_user_voiceover_applications(
                author_id, status=suggestion_models.STATUS_IN_REVIEW))
        self.assertEqual(applicant_models, [])

        suggestion_models.GeneralVoiceoverApplicationModel(
            id='application_id',
            target_type='exploration',
            target_id='exp_id',
            status=suggestion_models.STATUS_IN_REVIEW,
            author_id=author_id,
            final_reviewer_id=None,
            language_code='en',
            filename='application_audio.mp3',
            content='<p>Some content</p>',
            rejection_message=None).put()
        applicant_models = (
            suggestion_models.GeneralVoiceoverApplicationModel
            .get_user_voiceover_applications(
                author_id, status=suggestion_models.STATUS_IN_REVIEW))
        self.assertEqual(len(applicant_models), 1)
        self.assertEqual(applicant_models[0].id, 'application_id')

        applicant_models = (
            suggestion_models.GeneralVoiceoverApplicationModel
            .get_user_voiceover_applications(
                author_id, status=suggestion_models.STATUS_REJECTED))
        self.assertEqual(applicant_models, [])

    def test_get_reviewable_voiceover_applications(self):
        # type: () -> None
        author_id = 'author'
        reviewer_id = 'reviewer_id'
        applicant_models = (
            suggestion_models.GeneralVoiceoverApplicationModel
            .get_reviewable_voiceover_applications(reviewer_id))
        self.assertEqual(applicant_models, [])
        applicant_models = (
            suggestion_models.GeneralVoiceoverApplicationModel
            .get_reviewable_voiceover_applications(author_id))
        self.assertEqual(applicant_models, [])

        suggestion_models.GeneralVoiceoverApplicationModel(
            id='application_id',
            target_type='exploration',
            target_id='exp_id',
            status=suggestion_models.STATUS_IN_REVIEW,
            author_id=author_id,
            final_reviewer_id=None,
            language_code='en',
            filename='application_audio.mp3',
            content='<p>Some content</p>',
            rejection_message=None).put()
        applicant_models = (
            suggestion_models.GeneralVoiceoverApplicationModel
            .get_reviewable_voiceover_applications(reviewer_id))
        self.assertEqual(len(applicant_models), 1)
        self.assertEqual(applicant_models[0].id, 'application_id')

        applicant_models = (
            suggestion_models.GeneralVoiceoverApplicationModel
            .get_reviewable_voiceover_applications(author_id))
        self.assertEqual(applicant_models, [])

    def test_get_voiceover_applications(self):
        # type: () -> None
        suggestion_models.GeneralVoiceoverApplicationModel(
            id='application_id',
            target_type='exploration',
            target_id='exp_id',
            status=suggestion_models.STATUS_IN_REVIEW,
            author_id='author_id',
            final_reviewer_id=None,
            language_code='en',
            filename='application_audio.mp3',
            content='<p>Some content</p>',
            rejection_message=None).put()

        applicant_models = (
            suggestion_models.GeneralVoiceoverApplicationModel
            .get_voiceover_applications('exploration', 'exp_id', 'en'))
        self.assertEqual(len(applicant_models), 1)
        self.assertEqual(applicant_models[0].id, 'application_id')

        applicant_models = (
            suggestion_models.GeneralVoiceoverApplicationModel
            .get_voiceover_applications('exploration', 'exp_id', 'hi'))
        self.assertEqual(len(applicant_models), 0)

    def test_export_data_trivial(self):
        # type: () -> None
        user_data = (
            suggestion_models.GeneralVoiceoverApplicationModel
            .export_data('non_existent_user'))
<<<<<<< HEAD
        self.assertEqual(user_data, {})
=======
        test_data = {} # type: Dict[Text, Text]
        self.assertEqual(user_data, test_data)
>>>>>>> 9edfb2c8

    def test_export_data_nontrivial(self):
        # type: () -> None
        suggestion_models.GeneralVoiceoverApplicationModel(
            id='application_1_id',
            target_type='exploration',
            target_id='exp_id',
            status=suggestion_models.STATUS_IN_REVIEW,
            author_id='author_1',
            final_reviewer_id='reviewer_id',
            language_code='en',
            filename='application_audio.mp3',
            content='<p>Some content</p>',
            rejection_message=None).put()

        suggestion_models.GeneralVoiceoverApplicationModel(
            id='application_2_id',
            target_type='exploration',
            target_id='exp_id',
            status=suggestion_models.STATUS_IN_REVIEW,
            author_id='author_1',
            final_reviewer_id=None,
            language_code='en',
            filename='application_audio.mp3',
            content='<p>Some content</p>',
            rejection_message=None).put()

        expected_data = {
            'application_1_id': {
                'target_type': 'exploration',
                'target_id': 'exp_id',
                'status': 'review',
                'language_code': 'en',
                'filename': 'application_audio.mp3',
                'content': '<p>Some content</p>',
                'rejection_message': None
            },
            'application_2_id': {
                'target_type': 'exploration',
                'target_id': 'exp_id',
                'status': 'review',
                'language_code': 'en',
                'filename': 'application_audio.mp3',
                'content': '<p>Some content</p>',
                'rejection_message': None
            }
        }
        user_data = (
            suggestion_models.GeneralVoiceoverApplicationModel
            .export_data('author_1'))
        self.assertEqual(expected_data, user_data)


class CommunityContributionStatsModelUnitTests(test_utils.GenericTestBase):
    """Tests the CommunityContributionStatsModel class."""

    translation_reviewer_counts_by_lang_code = {
        'hi': 0,
        'en': 1
    }

    translation_suggestion_counts_by_lang_code = {
        'fr': 6,
        'en': 5
    }

    question_reviewer_count = 1
    question_suggestion_count = 4

    def test_get_returns_community_contribution_stats_model_when_it_exists(
            self):
        # type: () -> None
        suggestion_models.CommunityContributionStatsModel(
            id=suggestion_models.COMMUNITY_CONTRIBUTION_STATS_MODEL_ID,
            translation_reviewer_counts_by_lang_code=(
                self.translation_reviewer_counts_by_lang_code),
            translation_suggestion_counts_by_lang_code=(
                self.translation_suggestion_counts_by_lang_code),
            question_reviewer_count=self.question_reviewer_count,
            question_suggestion_count=self.question_suggestion_count
        ).put()

        community_contribution_stats_model = (
            suggestion_models.CommunityContributionStatsModel.get()
        )

        # Ruling out the possibility of None for mypy type checking.
        assert community_contribution_stats_model is not None
        self.assertEqual(
            community_contribution_stats_model.id,
            suggestion_models.COMMUNITY_CONTRIBUTION_STATS_MODEL_ID
        )
        self.assertEqual(
            (
                community_contribution_stats_model
                .translation_reviewer_counts_by_lang_code
            ),
            self.translation_reviewer_counts_by_lang_code
        )
        self.assertEqual(
            (
                community_contribution_stats_model
                .translation_suggestion_counts_by_lang_code
            ),
            self.translation_suggestion_counts_by_lang_code
        )
        self.assertEqual(
            community_contribution_stats_model.question_reviewer_count,
            self.question_reviewer_count
        )
        self.assertEqual(
            community_contribution_stats_model.question_suggestion_count,
            self.question_suggestion_count
        )

    def test_get_returns_new_community_contribution_stats_model_if_not_found(
            self):
        # type: () -> None
        """If the model has not been created yet, get should create the model
        with default values.
        """
        community_contribution_stats_model = (
            suggestion_models.CommunityContributionStatsModel.get()
        )

        # Ruling out the possibility of None for mypy type checking.
        assert community_contribution_stats_model is not None
        self.assertEqual(
            community_contribution_stats_model.id,
            suggestion_models.COMMUNITY_CONTRIBUTION_STATS_MODEL_ID
        )
        self.assertEqual(
            (
                community_contribution_stats_model
                .translation_reviewer_counts_by_lang_code
            ), {}
        )
        self.assertEqual(
            (
                community_contribution_stats_model
                .translation_suggestion_counts_by_lang_code
            ), {}
        )
        self.assertEqual(
            community_contribution_stats_model.question_reviewer_count, 0
        )
        self.assertEqual(
            community_contribution_stats_model.question_suggestion_count, 0
        )

    def test_get_deletion_policy_returns_not_applicable(self):
        # type: () -> None
        self.assertEqual(
            (
                suggestion_models.CommunityContributionStatsModel
                .get_deletion_policy()
            ),
            base_models.DELETION_POLICY.NOT_APPLICABLE
        )


class TranslationContributionStatsModelUnitTests(test_utils.GenericTestBase):
    """Tests the TranslationContributionStatsModel class."""

    LANGUAGE_CODE = 'es'
    CONTRIBUTOR_USER_ID = 'user_id'
    TOPIC_ID = 'topic_id'
    SUBMITTED_TRANSLATIONS_COUNT = 2
    SUBMITTED_TRANSLATION_WORD_COUNT = 100
    ACCEPTED_TRANSLATIONS_COUNT = 1
    ACCEPTED_TRANSLATIONS_WITHOUT_REVIEWER_EDITS_COUNT = 0
    ACCEPTED_TRANSLATION_WORD_COUNT = 50
    REJECTED_TRANSLATIONS_COUNT = 0
    REJECTED_TRANSLATION_WORD_COUNT = 0
    # Timestamp dates in sec since epoch for Mar 19 2021 UTC.
    CONTRIBUTION_DATES = [
        datetime.date.fromtimestamp(1616173836),
        datetime.date.fromtimestamp(1616173837)
    ]

    def test_get_returns_model_when_it_exists(self):
        # type: () -> None
        suggestion_models.TranslationContributionStatsModel.create(
            language_code=self.LANGUAGE_CODE,
            contributor_user_id=self.CONTRIBUTOR_USER_ID,
            topic_id=self.TOPIC_ID,
            submitted_translations_count=self.SUBMITTED_TRANSLATIONS_COUNT,
            submitted_translation_word_count=(
                self.SUBMITTED_TRANSLATION_WORD_COUNT),
            accepted_translations_count=self.ACCEPTED_TRANSLATIONS_COUNT,
            accepted_translations_without_reviewer_edits_count=(
                self.ACCEPTED_TRANSLATIONS_WITHOUT_REVIEWER_EDITS_COUNT),
            accepted_translation_word_count=(
                self.ACCEPTED_TRANSLATION_WORD_COUNT),
            rejected_translations_count=self.REJECTED_TRANSLATIONS_COUNT,
            rejected_translation_word_count=(
                self.REJECTED_TRANSLATION_WORD_COUNT),
            contribution_dates=self.CONTRIBUTION_DATES
        )

        translation_contribution_stats_model = (
            suggestion_models.TranslationContributionStatsModel.get(
                self.LANGUAGE_CODE, self.CONTRIBUTOR_USER_ID, self.TOPIC_ID
            )
        )

        # Ruling out the possibility of None for mypy type checking.
        assert translation_contribution_stats_model is not None
        self.assertEqual(
            translation_contribution_stats_model.language_code,
            self.LANGUAGE_CODE
        )
        self.assertEqual(
            translation_contribution_stats_model.contributor_user_id,
            self.CONTRIBUTOR_USER_ID
        )
        self.assertEqual(
            translation_contribution_stats_model.submitted_translations_count,
            self.SUBMITTED_TRANSLATIONS_COUNT
        )
        self.assertEqual(
            (
                translation_contribution_stats_model
                .submitted_translation_word_count
            ),
            self.SUBMITTED_TRANSLATION_WORD_COUNT
        )
        self.assertEqual(
            translation_contribution_stats_model.accepted_translations_count,
            self.ACCEPTED_TRANSLATIONS_COUNT
        )
        self.assertEqual(
            (
                translation_contribution_stats_model
                .accepted_translations_without_reviewer_edits_count
            ),
            self.ACCEPTED_TRANSLATIONS_WITHOUT_REVIEWER_EDITS_COUNT
        )
        self.assertEqual(
            (
                translation_contribution_stats_model
                .accepted_translation_word_count
            ),
            self.ACCEPTED_TRANSLATION_WORD_COUNT
        )
        self.assertEqual(
            translation_contribution_stats_model.rejected_translations_count,
            self.REJECTED_TRANSLATIONS_COUNT
        )
        self.assertEqual(
            (
                translation_contribution_stats_model
                .rejected_translation_word_count
            ),
            self.REJECTED_TRANSLATION_WORD_COUNT
        )
        self.assertEqual(
            translation_contribution_stats_model.contribution_dates,
            self.CONTRIBUTION_DATES
        )

    def test_get_deletion_policy(self):
        # type: () -> None
        self.assertEqual(
            (
                suggestion_models.TranslationContributionStatsModel
                .get_deletion_policy()
            ),
            base_models.DELETION_POLICY.DELETE)

    def test_apply_deletion_policy(self):
        # type: () -> None
        suggestion_models.TranslationContributionStatsModel.create(
            language_code=self.LANGUAGE_CODE,
            contributor_user_id=self.CONTRIBUTOR_USER_ID,
            topic_id=self.TOPIC_ID,
            submitted_translations_count=self.SUBMITTED_TRANSLATIONS_COUNT,
            submitted_translation_word_count=(
                self.SUBMITTED_TRANSLATION_WORD_COUNT),
            accepted_translations_count=self.ACCEPTED_TRANSLATIONS_COUNT,
            accepted_translations_without_reviewer_edits_count=(
                self.ACCEPTED_TRANSLATIONS_WITHOUT_REVIEWER_EDITS_COUNT),
            accepted_translation_word_count=(
                self.ACCEPTED_TRANSLATION_WORD_COUNT),
            rejected_translations_count=self.REJECTED_TRANSLATIONS_COUNT,
            rejected_translation_word_count=(
                self.REJECTED_TRANSLATION_WORD_COUNT),
            contribution_dates=self.CONTRIBUTION_DATES
        )
        self.assertTrue(
            suggestion_models.TranslationContributionStatsModel
            .has_reference_to_user_id(self.CONTRIBUTOR_USER_ID))

        (
            suggestion_models.TranslationContributionStatsModel
            .apply_deletion_policy(self.CONTRIBUTOR_USER_ID)
        )

        self.assertFalse(
            suggestion_models.TranslationContributionStatsModel
            .has_reference_to_user_id(self.CONTRIBUTOR_USER_ID))

    def test_export_data_trivial(self):
        # type: () -> None
        user_data = (
            suggestion_models.TranslationContributionStatsModel
            .export_data('non_existent_user'))
        self.assertEqual(user_data, {})

    def test_export_data_nontrivial(self):
        # type: () -> None
        topic_id_2 = 'topic ID 2'
        # Seed translation stats data for two different topics.
        model_1_id = suggestion_models.TranslationContributionStatsModel.create(
            language_code=self.LANGUAGE_CODE,
            contributor_user_id=self.CONTRIBUTOR_USER_ID,
            topic_id=self.TOPIC_ID,
            submitted_translations_count=self.SUBMITTED_TRANSLATIONS_COUNT,
            submitted_translation_word_count=(
                self.SUBMITTED_TRANSLATION_WORD_COUNT),
            accepted_translations_count=self.ACCEPTED_TRANSLATIONS_COUNT,
            accepted_translations_without_reviewer_edits_count=(
                self.ACCEPTED_TRANSLATIONS_WITHOUT_REVIEWER_EDITS_COUNT),
            accepted_translation_word_count=(
                self.ACCEPTED_TRANSLATION_WORD_COUNT),
            rejected_translations_count=self.REJECTED_TRANSLATIONS_COUNT,
            rejected_translation_word_count=(
                self.REJECTED_TRANSLATION_WORD_COUNT),
            contribution_dates=self.CONTRIBUTION_DATES
        )
        model_2_id = suggestion_models.TranslationContributionStatsModel.create(
            language_code=self.LANGUAGE_CODE,
            contributor_user_id=self.CONTRIBUTOR_USER_ID,
            topic_id=topic_id_2,
            submitted_translations_count=self.SUBMITTED_TRANSLATIONS_COUNT,
            submitted_translation_word_count=(
                self.SUBMITTED_TRANSLATION_WORD_COUNT),
            accepted_translations_count=self.ACCEPTED_TRANSLATIONS_COUNT,
            accepted_translations_without_reviewer_edits_count=(
                self.ACCEPTED_TRANSLATIONS_WITHOUT_REVIEWER_EDITS_COUNT),
            accepted_translation_word_count=(
                self.ACCEPTED_TRANSLATION_WORD_COUNT),
            rejected_translations_count=self.REJECTED_TRANSLATIONS_COUNT,
            rejected_translation_word_count=(
                self.REJECTED_TRANSLATION_WORD_COUNT),
            contribution_dates=self.CONTRIBUTION_DATES
        )
        dates_in_iso_format = [
            date.isoformat() for date in self.CONTRIBUTION_DATES]
        expected_data = {
            model_1_id: {
                'language_code': self.LANGUAGE_CODE,
                'topic_id': self.TOPIC_ID,
                'submitted_translations_count': (
                    self.SUBMITTED_TRANSLATIONS_COUNT),
                'submitted_translation_word_count': (
                    self.SUBMITTED_TRANSLATION_WORD_COUNT),
                'accepted_translations_count': (
                    self.ACCEPTED_TRANSLATIONS_COUNT),
                'accepted_translations_without_reviewer_edits_count': (
                    self.ACCEPTED_TRANSLATIONS_WITHOUT_REVIEWER_EDITS_COUNT),
                'accepted_translation_word_count': (
                    self.ACCEPTED_TRANSLATION_WORD_COUNT),
                'rejected_translations_count': (
                    self.REJECTED_TRANSLATIONS_COUNT),
                'rejected_translation_word_count': (
                    self.REJECTED_TRANSLATION_WORD_COUNT),
                'contribution_dates': dates_in_iso_format
            },
            model_2_id: {
                'language_code': self.LANGUAGE_CODE,
                'topic_id': topic_id_2,
                'submitted_translations_count': (
                    self.SUBMITTED_TRANSLATIONS_COUNT),
                'submitted_translation_word_count': (
                    self.SUBMITTED_TRANSLATION_WORD_COUNT),
                'accepted_translations_count': (
                    self.ACCEPTED_TRANSLATIONS_COUNT),
                'accepted_translations_without_reviewer_edits_count': (
                    self.ACCEPTED_TRANSLATIONS_WITHOUT_REVIEWER_EDITS_COUNT),
                'accepted_translation_word_count': (
                    self.ACCEPTED_TRANSLATION_WORD_COUNT),
                'rejected_translations_count': (
                    self.REJECTED_TRANSLATIONS_COUNT),
                'rejected_translation_word_count': (
                    self.REJECTED_TRANSLATION_WORD_COUNT),
                'contribution_dates': dates_in_iso_format
            }
        }

        user_data = (
            suggestion_models.TranslationContributionStatsModel
            .export_data(self.CONTRIBUTOR_USER_ID))

        self.assertEqual(expected_data, user_data)<|MERGE_RESOLUTION|>--- conflicted
+++ resolved
@@ -29,12 +29,8 @@
 
 MYPY = False
 if MYPY: # pragma: no cover
-<<<<<<< HEAD
-    from mypy_imports import base_models, suggestion_models, user_models # pylint: disable=unused-import
-=======
     from mypy_imports import base_models
     from mypy_imports import suggestion_models
->>>>>>> 9edfb2c8
 
 (base_models, suggestion_models, user_models) = models.Registry.import_models(
     [models.NAMES.base_model, models.NAMES.suggestion, models.NAMES.user])
@@ -202,11 +198,7 @@
         queries = [('suggestion_type', 'invalid_suggestion_type')]
 
         with self.assertRaisesRegexp( # type: ignore[no-untyped-call]
-<<<<<<< HEAD
-            Exception, 'Value u\'invalid_suggestion_type\' for property'
-=======
             Exception, 'Value \'invalid_suggestion_type\' for property'
->>>>>>> 9edfb2c8
                        ' suggestion_type is not an allowed choice'):
             suggestion_models.GeneralSuggestionModel.query_suggestions(queries)
 
@@ -1090,12 +1082,8 @@
         user_data = (
             suggestion_models.GeneralSuggestionModel
             .export_data('non_existent_user'))
-<<<<<<< HEAD
-        self.assertEqual(user_data, {})
-=======
         test_data = {} # type: Dict[Text, Text]
         self.assertEqual(user_data, test_data)
->>>>>>> 9edfb2c8
 
     def test_export_data_nontrivial(self):
         # type: () -> None
@@ -1305,12 +1293,8 @@
         user_data = (
             suggestion_models.GeneralVoiceoverApplicationModel
             .export_data('non_existent_user'))
-<<<<<<< HEAD
-        self.assertEqual(user_data, {})
-=======
         test_data = {} # type: Dict[Text, Text]
         self.assertEqual(user_data, test_data)
->>>>>>> 9edfb2c8
 
     def test_export_data_nontrivial(self):
         # type: () -> None
