# coding: utf-8
#
# Copyright 2018 The Oppia Authors. All Rights Reserved.
#
# Licensed under the Apache License, Version 2.0 (the "License");
# you may not use this file except in compliance with the License.
# You may obtain a copy of the License at
#
#      http://www.apache.org/licenses/LICENSE-2.0
#
# Unless required by applicable law or agreed to in writing, software
# distributed under the License is distributed on an "AS-IS" BASIS,
# WITHOUT WARRANTIES OR CONDITIONS OF ANY KIND, either express or implied.
# See the License for the specific language governing permissions and
# limitations under the License.

"""Tests for the suggestion gae_models."""

from core.platform import models
from core.tests import test_utils

(suggestion_models,) = models.Registry.import_models([models.NAMES.suggestion])


class SuggestionModelUnitTests(test_utils.GenericTestBase):
    """Tests for the suggestionModel class."""

    score_category = (
        suggestion_models.SCORE_TYPE_TRANSLATION +
        suggestion_models.SCORE_CATEGORY_DELIMITER + 'English')

    target_id = 'exp1'
    target_version_at_submission = 1
    change_cmd = {}

    def setUp(self):
        super(SuggestionModelUnitTests, self).setUp()
        suggestion_models.GeneralSuggestionModel.create(
            suggestion_models.SUGGESTION_TYPE_EDIT_STATE_CONTENT,
            suggestion_models.TARGET_TYPE_EXPLORATION,
            self.target_id, self.target_version_at_submission,
            suggestion_models.STATUS_IN_REVIEW, 'author_1',
            'reviewer_1', 'reviewer_1', self.change_cmd, self.score_category,
            'exploration.exp1.thread_1')
        suggestion_models.GeneralSuggestionModel.create(
            suggestion_models.SUGGESTION_TYPE_EDIT_STATE_CONTENT,
            suggestion_models.TARGET_TYPE_EXPLORATION,
            self.target_id, self.target_version_at_submission,
            suggestion_models.STATUS_ACCEPTED, 'author_2',
            'reviewer_2', 'reviewer_2', self.change_cmd, self.score_category,
            'exploration.exp1.thread_2')
        suggestion_models.GeneralSuggestionModel.create(
            suggestion_models.SUGGESTION_TYPE_EDIT_STATE_CONTENT,
            suggestion_models.TARGET_TYPE_EXPLORATION,
            self.target_id, self.target_version_at_submission,
            suggestion_models.STATUS_ACCEPTED, 'author_2',
            'reviewer_3', 'reviewer_2', self.change_cmd, self.score_category,
            'exploration.exp1.thread_3')
        suggestion_models.GeneralSuggestionModel.create(
            suggestion_models.SUGGESTION_TYPE_EDIT_STATE_CONTENT,
            suggestion_models.TARGET_TYPE_EXPLORATION,
            self.target_id, self.target_version_at_submission,
            suggestion_models.STATUS_REJECTED, 'author_2',
            'reviewer_2', 'reviewer_3', self.change_cmd, self.score_category,
            'exploration.exp1.thread_4')
        suggestion_models.GeneralSuggestionModel.create(
            suggestion_models.SUGGESTION_TYPE_EDIT_STATE_CONTENT,
            suggestion_models.TARGET_TYPE_EXPLORATION,
            self.target_id, self.target_version_at_submission,
            suggestion_models.STATUS_REJECTED, 'author_3',
            'reviewer_3', 'reviewer_2', self.change_cmd, self.score_category,
            'exploration.exp1.thread_5')

    def test_score_type_contains_delimiter(self):
        for score_type in suggestion_models.SCORE_TYPE_CHOICES:
            self.assertTrue(
                suggestion_models.SCORE_CATEGORY_DELIMITER not in score_type)

    def test_create_new_object_succesfully(self):
        suggestion_models.GeneralSuggestionModel.create(
            suggestion_models.SUGGESTION_TYPE_EDIT_STATE_CONTENT,
            suggestion_models.TARGET_TYPE_EXPLORATION,
            self.target_id, self.target_version_at_submission,
            suggestion_models.STATUS_IN_REVIEW, 'author_3',
            'reviewer_3', 'reviewer_3', self.change_cmd, self.score_category,
            'exploration.exp1.thread_6')

        suggestion_id = 'exploration.exp1.thread_6'

        observed_suggestion_model = (
            suggestion_models.GeneralSuggestionModel.get_by_id(suggestion_id))


        self.assertEqual(
            observed_suggestion_model.suggestion_type,
            suggestion_models.SUGGESTION_TYPE_EDIT_STATE_CONTENT)
        self.assertEqual(
            observed_suggestion_model.target_type,
            suggestion_models.TARGET_TYPE_EXPLORATION)
        self.assertEqual(
            observed_suggestion_model.target_id, self.target_id)
        self.assertEqual(
            observed_suggestion_model.target_version_at_submission,
            self.target_version_at_submission)
        self.assertEqual(
            observed_suggestion_model.status,
            suggestion_models.STATUS_IN_REVIEW)
        self.assertEqual(observed_suggestion_model.author_id, 'author_3')
        self.assertEqual(
            observed_suggestion_model.assigned_reviewer_id, 'reviewer_3')
        self.assertEqual(
            observed_suggestion_model.final_reviewer_id, 'reviewer_3')
        self.assertEqual(
            observed_suggestion_model.score_category, self.score_category)
        self.assertEqual(observed_suggestion_model.change_cmd, self.change_cmd)

    def test_create_suggestion_fails_if_id_collides_with_existing_one(self):
        with self.assertRaisesRegexp(
            Exception, 'There is already a suggestion with the given id: '
                       'exploration.exp1.thread_1'):
            suggestion_models.GeneralSuggestionModel.create(
                suggestion_models.SUGGESTION_TYPE_EDIT_STATE_CONTENT,
                suggestion_models.TARGET_TYPE_EXPLORATION,
                self.target_id, self.target_version_at_submission,
                suggestion_models.STATUS_IN_REVIEW, 'author_3',
                'reviewer_3', 'reviewer_3', self.change_cmd,
                self.score_category, 'exploration.exp1.thread_1')

    def test_get_suggestions_by_type(self):
        self.assertEqual(
            len(
                suggestion_models.GeneralSuggestionModel
                .get_suggestions_by_type(
                    suggestion_models.SUGGESTION_TYPE_EDIT_STATE_CONTENT)), 5)
        with self.assertRaisesRegexp(
            Exception, 'Value \'invalid_suggestion_type\' for property'
                       ' suggestion_type is not an allowed choice'):
            suggestion_models.GeneralSuggestionModel.get_suggestions_by_type(
                'invalid_suggestion_type')

    def test_get_suggestion_by_author(self):
        self.assertEqual(
            len(
                suggestion_models.GeneralSuggestionModel
                .get_suggestions_by_author('author_1')), 1)
        self.assertEqual(
            len(
                suggestion_models.GeneralSuggestionModel
                .get_suggestions_by_author('author_2')), 3)
        self.assertEqual(
            len(
                suggestion_models.GeneralSuggestionModel
                .get_suggestions_by_author('author_3')), 1)
        self.assertEqual(
            len(
                suggestion_models.GeneralSuggestionModel
                .get_suggestions_by_author('author_invalid')), 0)

    def test_get_suggestion_assigned_to_reviewer(self):
        self.assertEqual(
            len(
                suggestion_models.GeneralSuggestionModel
                .get_suggestions_assigned_to_reviewer('reviewer_1')), 1)
        self.assertEqual(
            len(
                suggestion_models.GeneralSuggestionModel
                .get_suggestions_assigned_to_reviewer('reviewer_2')), 2)
        self.assertEqual(
            len(suggestion_models.GeneralSuggestionModel
                .get_suggestions_assigned_to_reviewer('reviewer_3')), 2)
        self.assertEqual(
            len(suggestion_models.GeneralSuggestionModel
                .get_suggestions_assigned_to_reviewer('reviewer_invalid')), 0)

    def test_get_suggestion_by_reviewer(self):
        self.assertEqual(
            len(
                suggestion_models.GeneralSuggestionModel
                .get_suggestions_reviewed_by('reviewer_1')), 1)
        self.assertEqual(
            len(
                suggestion_models.GeneralSuggestionModel
                .get_suggestions_reviewed_by('reviewer_2')), 3)
        self.assertEqual(
            len(
                suggestion_models.GeneralSuggestionModel
                .get_suggestions_reviewed_by('reviewer_3')), 1)
        self.assertEqual(
            len(
                suggestion_models.GeneralSuggestionModel
                .get_suggestions_reviewed_by('reviewer_invalid')), 0)

    def test_get_suggestions_by_status(self):
        self.assertEqual(
            len(
                suggestion_models.GeneralSuggestionModel
                .get_suggestions_by_status(
                    suggestion_models.STATUS_IN_REVIEW)), 1)
        self.assertEqual(
            len(
                suggestion_models.GeneralSuggestionModel
                .get_suggestions_by_status(
                    suggestion_models.STATUS_REJECTED)), 2)
        self.assertEqual(
            len(
                suggestion_models.GeneralSuggestionModel
                .get_suggestions_by_status(
                    suggestion_models.STATUS_ACCEPTED)), 2)
<<<<<<< HEAD
        self.assertEqual(
            len(
                suggestion_models.GeneralSuggestionModel
                .get_suggestions_by_status(
                    suggestion_models.STATUS_RECEIVED)), 0)
=======
>>>>>>> 4ba0870d

    def test_get_suggestions_by_target_id(self):
        self.assertEqual(
            len(
                suggestion_models.GeneralSuggestionModel
                .get_suggestions_by_target_id(
                    suggestion_models.TARGET_TYPE_EXPLORATION, self.target_id)),
            5)
        self.assertEqual(
            len(
                suggestion_models.GeneralSuggestionModel
                .get_suggestions_by_target_id(
                    suggestion_models.TARGET_TYPE_EXPLORATION, 'exp_invalid')),
            0)<|MERGE_RESOLUTION|>--- conflicted
+++ resolved
@@ -206,14 +206,11 @@
                 suggestion_models.GeneralSuggestionModel
                 .get_suggestions_by_status(
                     suggestion_models.STATUS_ACCEPTED)), 2)
-<<<<<<< HEAD
         self.assertEqual(
             len(
                 suggestion_models.GeneralSuggestionModel
                 .get_suggestions_by_status(
                     suggestion_models.STATUS_RECEIVED)), 0)
-=======
->>>>>>> 4ba0870d
 
     def test_get_suggestions_by_target_id(self):
         self.assertEqual(
