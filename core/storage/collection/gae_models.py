# coding: utf-8
#
# Copyright 2015 The Oppia Authors. All Rights Reserved.
#
# Licensed under the Apache License, Version 2.0 (the "License");
# you may not use this file except in compliance with the License.
# You may obtain a copy of the License at
#
#      http://www.apache.org/licenses/LICENSE-2.0
#
# Unless required by applicable law or agreed to in writing, software
# distributed under the License is distributed on an "AS-IS" BASIS,
# WITHOUT WARRANTIES OR CONDITIONS OF ANY KIND, either express or implied.
# See the License for the specific language governing permissions and
# limitations under the License.

"""Model for an Oppia collection."""

from __future__ import absolute_import  # pylint: disable=import-only-modules
from __future__ import unicode_literals  # pylint: disable=import-only-modules

import copy
import datetime

from constants import constants
from core.platform import models
import core.storage.base_model.gae_models as base_models
import feconf
import python_utils
import utils

datastore_services = models.Registry.import_datastore_services()


class CollectionSnapshotMetadataModel(base_models.BaseSnapshotMetadataModel):
    """Storage model for the metadata for a collection snapshot."""

    pass


class CollectionSnapshotContentModel(base_models.BaseSnapshotContentModel):
    """Storage model for the content of a collection snapshot."""

    @staticmethod
    def get_deletion_policy():
        """Model doesn't contain any data directly corresponding to a user."""
        return base_models.DELETION_POLICY.NOT_APPLICABLE


class CollectionModel(base_models.VersionedModel):
    """Versioned storage model for an Oppia collection.

    This class should only be imported by the collection services file
    and the collection model test file.
    """

    SNAPSHOT_METADATA_CLASS = CollectionSnapshotMetadataModel
    SNAPSHOT_CONTENT_CLASS = CollectionSnapshotContentModel
    ALLOW_REVERT = True

    # What this collection is called.
    title = datastore_services.StringProperty(required=True)
    # The category this collection belongs to.
    category = datastore_services.StringProperty(required=True, indexed=True)
    # The objective of this collection.
    objective = datastore_services.TextProperty(default='', indexed=False)
    # The language code of this collection.
    language_code = datastore_services.StringProperty(
        default=constants.DEFAULT_LANGUAGE_CODE, indexed=True)
    # Tags associated with this collection.
    tags = datastore_services.StringProperty(repeated=True, indexed=True)

    # The version of all property blob schemas.
    schema_version = datastore_services.IntegerProperty(
        required=True, default=1, indexed=True)

    # A dict representing the contents of a collection. Currently, this
    # contains the list of nodes. This dict should contain collection data
    # whose structure might need to be changed in the future.
    collection_contents = (
        datastore_services.JsonProperty(default={}, indexed=False))

    @staticmethod
    def get_deletion_policy():
        """Model doesn't contain any data directly corresponding to a user."""
        return base_models.DELETION_POLICY.NOT_APPLICABLE

    @staticmethod
    def get_model_association_to_user():
        """Model does not contain user data."""
        return base_models.MODEL_ASSOCIATION_TO_USER.NOT_CORRESPONDING_TO_USER

    @classmethod
    def get_export_policy(cls):
        """Model doesn't contain any data directly corresponding to a user."""
        return dict(super(cls, cls).get_export_policy(), **{
            'title': base_models.EXPORT_POLICY.NOT_APPLICABLE,
            'category': base_models.EXPORT_POLICY.NOT_APPLICABLE,
            'objective': base_models.EXPORT_POLICY.NOT_APPLICABLE,
            'language_code': base_models.EXPORT_POLICY.NOT_APPLICABLE,
            'tags': base_models.EXPORT_POLICY.NOT_APPLICABLE,
            'schema_version': base_models.EXPORT_POLICY.NOT_APPLICABLE,
            'collection_contents': base_models.EXPORT_POLICY.NOT_APPLICABLE
        })

    @classmethod
    def get_collection_count(cls):
        """Returns the total number of collections."""
        return cls.get_all().count()

    @staticmethod
    def convert_to_valid_dict(model_dict):
        """Replace invalid fields and values in the CollectionModel dict.

        Some old CollectionModels can contain fields
        and field values that are no longer supported and would cause
        an exception when we try to reconstitute a CollectionModel from
        them. We need to remove or replace these fields and values.

        Args:
            model_dict: dict. The content of the model. Some fields and field
                values might no longer exist in the CollectionModel
                schema.

        Returns:
            dict. The content of the model. Only valid fields and values are
            present.
        """

        # The nodes field is moved to collection_contents dict. We
        # need to move the values from nodes field to collection_contents dict
        # and delete nodes.
        if 'nodes' in model_dict and model_dict['nodes']:
<<<<<<< HEAD
            if ('collection_contents' not in model_dict or not
                    model_dict['collection_contents']
               ):
                model_dict['collection_contents'] = (
                    (datastore_services.JsonProperty(
                        default={}, indexed=False)))
            model_dict['collection_contents']['nodes'] = (
                copy.deepcopy(model_dict['nodes']))
            model_dict['nodes'] = []
=======
            model_dict['collection_contents']['nodes'] = (
                copy.deepcopy(model_dict['nodes']))
            del model_dict['nodes']
>>>>>>> b32b3643

        return model_dict

    def _reconstitute(self, snapshot_dict):
        """Populates the model instance with the snapshot.

        Some old CollectionModels can contain fields
        and field values that are no longer supported and would cause
        an exception when we try to reconstitute a CollectionModel from
        them. We need to remove or replace these fields and values.

        Args:
            snapshot_dict: dict(str, *). The snapshot with the model
                property values.

        Returns:
            VersionedModel. The instance of the VersionedModel class populated
            with the the snapshot.
        """
        self.populate(
            **CollectionModel.convert_to_valid_dict(snapshot_dict))
        return self

    def _trusted_commit(
            self, committer_id, commit_type, commit_message, commit_cmds):
        """Record the event to the commit log after the model commit.

        Note that this extends the superclass method.

        Args:
            committer_id: str. The user_id of the user who committed the
                change.
            commit_type: str. The type of commit. Possible values are in
                core.storage.base_models.COMMIT_TYPE_CHOICES.
            commit_message: str. The commit description message.
            commit_cmds: list(dict). A list of commands, describing changes
                made in this model, which should give sufficient information to
                reconstruct the commit. Each dict always contains:
                    cmd: str. Unique command.
                and then additional arguments for that command.
        """
        super(CollectionModel, self)._trusted_commit(
            committer_id, commit_type, commit_message, commit_cmds)

        collection_rights = CollectionRightsModel.get_by_id(self.id)

        # TODO(msl): Test if put_async() leads to any problems (make
        # sure summary dicts get updated correctly when collections
        # are changed).
        collection_commit_log = CollectionCommitLogEntryModel.create(
            self.id, self.version, committer_id, commit_type, commit_message,
            commit_cmds, collection_rights.status,
            collection_rights.community_owned
        )
        collection_commit_log.collection_id = self.id
        collection_commit_log.update_timestamps()
        collection_commit_log.put()

    @classmethod
    def delete_multi(
            cls, entity_ids, committer_id, commit_message,
            force_deletion=False):
        """Deletes the given cls instances with the given entity_ids.

        Note that this extends the superclass method.

        Args:
            entity_ids: list(str). Ids of entities to delete.
            committer_id: str. The user_id of the user who committed the change.
            commit_message: str. The commit description message.
            force_deletion: bool. If True these models are deleted completely
                from storage, otherwise there are only marked as deleted.
                Default is False.
        """
        super(CollectionModel, cls).delete_multi(
            entity_ids, committer_id,
            commit_message, force_deletion=force_deletion)

        if not force_deletion:
            commit_log_models = []
            collection_rights_models = CollectionRightsModel.get_multi(
                entity_ids, include_deleted=True)
            versioned_models = cls.get_multi(entity_ids, include_deleted=True)
            for model, rights_model in python_utils.ZIP(
                    versioned_models, collection_rights_models):
                collection_commit_log = CollectionCommitLogEntryModel.create(
                    model.id, model.version, committer_id,
                    cls._COMMIT_TYPE_DELETE,
                    commit_message, [{'cmd': cls.CMD_DELETE_COMMIT}],
                    rights_model.status, rights_model.community_owned
                )
                collection_commit_log.collection_id = model.id
                commit_log_models.append(collection_commit_log)
            CollectionCommitLogEntryModel.update_timestamps_multi(
                commit_log_models)
            datastore_services.put_multi_async(commit_log_models)


class CollectionRightsSnapshotMetadataModel(
        base_models.BaseSnapshotMetadataModel):
    """Storage model for the metadata for a collection rights snapshot."""

    pass


class CollectionRightsSnapshotContentModel(
        base_models.BaseSnapshotContentModel):
    """Storage model for the content of a collection rights snapshot."""

    @staticmethod
    def get_deletion_policy():
        """Model contains data to pseudonymize or delete corresponding
        to a user: inside the content field there are owner_ids, editor_ids,
        voice_artist_ids, and viewer_ids fields.

        The pseudonymization of this model is handled in the wipeout_service
        in the _pseudonymize_activity_models_with_associated_rights_models(),
        based on the content_user_ids field of the
        CollectionRightsSnapshotMetadataModel.
        """
        return base_models.DELETION_POLICY.LOCALLY_PSEUDONYMIZE

    @classmethod
    def has_reference_to_user_id(cls, user_id):
        """Check whether CollectionRightsSnapshotContentModel references
        the given user. The owner_ids, editor_ids, voice_artist_ids,
        and viewer_ids fields are checked through content_user_ids field in
        the CollectionRightsSnapshotMetadataModel.

        Args:
            user_id: str. The ID of the user whose data should be checked.

        Returns:
            bool. Whether any models refer to the given user ID.
        """
        return CollectionRightsSnapshotMetadataModel.query(
            CollectionRightsSnapshotMetadataModel.content_user_ids == user_id
        ).get(keys_only=True) is not None


class CollectionRightsModel(base_models.VersionedModel):
    """Storage model for rights related to a collection.

    The id of each instance is the id of the corresponding collection.
    """

    SNAPSHOT_METADATA_CLASS = CollectionRightsSnapshotMetadataModel
    SNAPSHOT_CONTENT_CLASS = CollectionRightsSnapshotContentModel
    ALLOW_REVERT = False

    # The user_ids of owners of this collection.
    owner_ids = datastore_services.StringProperty(indexed=True, repeated=True)
    # The user_ids of users who are allowed to edit this collection.
    editor_ids = datastore_services.StringProperty(indexed=True, repeated=True)
    # The user_ids of users who are allowed to voiceover this collection.
    voice_artist_ids = (
        datastore_services.StringProperty(indexed=True, repeated=True))
    # The user_ids of users who are allowed to view this collection.
    viewer_ids = datastore_services.StringProperty(indexed=True, repeated=True)

    # Whether this collection is owned by the community.
    community_owned = (
        datastore_services.BooleanProperty(indexed=True, default=False))
    # For private collections, whether this collection can be viewed
    # by anyone who has the URL. If the collection is not private, this
    # setting is ignored.
    viewable_if_private = (
        datastore_services.BooleanProperty(indexed=True, default=False))
    # Time, in milliseconds, when the collection was first published.
    first_published_msec = (
        datastore_services.FloatProperty(indexed=True, default=None))

    # The publication status of this collection.
    status = datastore_services.StringProperty(
        default=constants.ACTIVITY_STATUS_PRIVATE, indexed=True,
        choices=[
            constants.ACTIVITY_STATUS_PRIVATE,
            constants.ACTIVITY_STATUS_PUBLIC
        ]
    )

    @staticmethod
    def get_deletion_policy():
        """Model contains data to pseudonymize or delete corresponding
        to a user: viewer_ids, voice_artist_ids, editor_ids,
        and owner_ids fields.
        """
        return (
            base_models.DELETION_POLICY.PSEUDONYMIZE_IF_PUBLIC_DELETE_IF_PRIVATE
        )

    @staticmethod
    def get_model_association_to_user():
        """Model is exported as one instance shared across users since multiple
        users contribute to collections and have varying rights.
        """
        return (
            base_models
            .MODEL_ASSOCIATION_TO_USER
            .ONE_INSTANCE_SHARED_ACROSS_USERS)

    @classmethod
    def get_field_name_mapping_to_takeout_keys(cls):
        """Defines the mapping of field names to takeout keys since this model
        is exported as one instance shared across users.
        """
        return {
            'owner_ids': 'owned_collection_ids',
            'editor_ids': 'editable_collection_ids',
            'voice_artist_ids': 'voiced_collection_ids',
            'viewer_ids': 'viewable_collection_ids'
        }

    @classmethod
    def get_export_policy(cls):
        """Model contains data to export/delete corresponding to a user."""
        return dict(super(cls, cls).get_export_policy(), **{
            'owner_ids': base_models.EXPORT_POLICY.EXPORTED,
            'editor_ids': base_models.EXPORT_POLICY.EXPORTED,
            'voice_artist_ids': base_models.EXPORT_POLICY.EXPORTED,
            'viewer_ids': base_models.EXPORT_POLICY.EXPORTED,
            'community_owned': base_models.EXPORT_POLICY.NOT_APPLICABLE,
            'viewable_if_private': base_models.EXPORT_POLICY.NOT_APPLICABLE,
            'status': base_models.EXPORT_POLICY.NOT_APPLICABLE,
            'first_published_msec': base_models.EXPORT_POLICY.NOT_APPLICABLE
        })

    @classmethod
    def has_reference_to_user_id(cls, user_id):
        """Check whether CollectionRightsModel references the given user.

        Args:
            user_id: str. The ID of the user whose data should be checked.

        Returns:
            bool. Whether any models refer to the given user ID.
        """
        return cls.query(datastore_services.any_of(
            cls.owner_ids == user_id,
            cls.editor_ids == user_id,
            cls.voice_artist_ids == user_id,
            cls.viewer_ids == user_id
        )).get(keys_only=True) is not None

    def save(self, committer_id, commit_message, commit_cmds):
        """Updates the collection rights model by applying the given
        commit_cmds, then saves it.

        Args:
            committer_id: str. The user_id of the user who committed the
                change.
            commit_message: str. The commit description message.
            commit_cmds: list(dict). A list of commands, describing changes
                made in this model, which should give sufficient information to
                reconstruct the commit. Each dict always contains:
                    cmd: str. Unique command.
                and additional arguments for that command.
        """
        super(CollectionRightsModel, self).commit(
            committer_id, commit_message, commit_cmds)

    @staticmethod
    def convert_to_valid_dict(model_dict):
        """Replace invalid fields and values in the CollectionRightsModel dict.

        Some old CollectionRightsSnapshotContentModels can contain fields
        and field values that are no longer supported and would cause
        an exception when we try to reconstitute a CollectionRightsModel from
        them. We need to remove or replace these fields and values.

        Args:
            model_dict: dict. The content of the model. Some fields and field
                values might no longer exist in the CollectionRightsModel
                schema.

        Returns:
            dict. The content of the model. Only valid fields and values are
            present.
        """
        # The status field could historically take the value 'publicized', this
        # value is now equivalent to 'public'.
        if model_dict['status'] == 'publicized':
            model_dict['status'] = constants.ACTIVITY_STATUS_PUBLIC

        # The voice_artist_ids field was previously named translator_ids. We
        # need to move the values from translator_ids field to voice_artist_ids
        # and delete translator_ids.
        if 'translator_ids' in model_dict and model_dict['translator_ids']:
            model_dict['voice_artist_ids'] = model_dict['translator_ids']
            del model_dict['translator_ids']

        # We need to remove pseudonymous IDs from all the fields that contain
        # user IDs.
        for field_name in (
                'owner_ids', 'editor_ids', 'voice_artist_ids', 'viewer_ids'):
            model_dict[field_name] = [
                user_id for user_id in model_dict[field_name]
                if not utils.is_pseudonymous_id(user_id)
            ]

        return model_dict

    def _reconstitute(self, snapshot_dict):
        """Populates the model instance with the snapshot.

        Some old CollectionRightsSnapshotContentModels can contain fields
        and field values that are no longer supported and would cause
        an exception when we try to reconstitute a CollectionRightsModel from
        them. We need to remove or replace these fields and values.

        Args:
            snapshot_dict: dict(str, *). The snapshot with the model
                property values.

        Returns:
            VersionedModel. The instance of the VersionedModel class populated
            with the the snapshot.
        """
        self.populate(
            **CollectionRightsModel.convert_to_valid_dict(snapshot_dict))
        return self

    def _trusted_commit(
            self, committer_id, commit_type, commit_message, commit_cmds):
        """Record the event to the commit log after the model commit.

        Note that this overrides the superclass method.

        Args:
            committer_id: str. The user_id of the user who committed the
                change.
            commit_type: str. The type of commit. Possible values are in
                core.storage.base_models.COMMIT_TYPE_CHOICES.
            commit_message: str. The commit description message.
            commit_cmds: list(dict). A list of commands, describing changes
                made in this model, should give sufficient information to
                reconstruct the commit. Each dict always contains:
                    cmd: str. Unique command.
                and then additional arguments for that command.
        """
        super(CollectionRightsModel, self)._trusted_commit(
            committer_id, commit_type, commit_message, commit_cmds)

        # Create and delete events will already be recorded in the
        # CollectionModel.
        if commit_type not in ['create', 'delete']:
            # TODO(msl): Test if put_async() leads to any problems (make
            # sure summary dicts get updated correctly when collections
            # are changed).
            CollectionCommitLogEntryModel(
                id=('rights-%s-%s' % (self.id, self.version)),
                user_id=committer_id,
                collection_id=self.id,
                commit_type=commit_type,
                commit_message=commit_message,
                commit_cmds=commit_cmds,
                version=None,
                post_commit_status=self.status,
                post_commit_community_owned=self.community_owned,
                post_commit_is_private=(
                    self.status == constants.ACTIVITY_STATUS_PRIVATE)
            ).put_async()

        snapshot_metadata_model = self.SNAPSHOT_METADATA_CLASS.get(
            self.get_snapshot_id(self.id, self.version))

        snapshot_metadata_model.content_user_ids = list(sorted(
            set(self.owner_ids) |
            set(self.editor_ids) |
            set(self.voice_artist_ids) |
            set(self.viewer_ids)
        ))

        commit_cmds_user_ids = set()
        for commit_cmd in commit_cmds:
            user_id_attribute_names = python_utils.NEXT(
                cmd['user_id_attribute_names']
                for cmd in feconf.COLLECTION_RIGHTS_CHANGE_ALLOWED_COMMANDS
                if cmd['name'] == commit_cmd['cmd']
            )
            for user_id_attribute_name in user_id_attribute_names:
                commit_cmds_user_ids.add(commit_cmd[user_id_attribute_name])
        snapshot_metadata_model.commit_cmds_user_ids = list(
            sorted(commit_cmds_user_ids))

        snapshot_metadata_model.update_timestamps()
        snapshot_metadata_model.put()

    @classmethod
    def export_data(cls, user_id):
        """(Takeout) Export user-relevant properties of CollectionRightsModel.

        Args:
            user_id: str. The user_id denotes which user's data to extract.

        Returns:
            dict. The user-relevant properties of CollectionRightsModel
            in a python dict format. In this case, we are returning all the
            ids of collections that the user is connected to, so they either
            own, edit, voice, or have permission to view.
        """
        owned_collections = cls.get_all().filter(cls.owner_ids == user_id)
        editable_collections = cls.get_all().filter(cls.editor_ids == user_id)
        voiced_collections = (
            cls.get_all().filter(cls.voice_artist_ids == user_id))
        viewable_collections = cls.get_all().filter(cls.viewer_ids == user_id)

        owned_collection_ids = [col.key.id() for col in owned_collections]
        editable_collection_ids = [col.key.id() for col in editable_collections]
        voiced_collection_ids = [col.key.id() for col in voiced_collections]
        viewable_collection_ids = [col.key.id() for col in viewable_collections]

        return {
            'owned_collection_ids': owned_collection_ids,
            'editable_collection_ids': editable_collection_ids,
            'voiced_collection_ids': voiced_collection_ids,
            'viewable_collection_ids': viewable_collection_ids
        }


class CollectionCommitLogEntryModel(base_models.BaseCommitLogEntryModel):
    """Log of commits to collections.

    A new instance of this model is created and saved every time a commit to
    CollectionModel or CollectionRightsModel occurs.

    The id for this model is of the form 'collection-[collection_id]-[version]'.
    """

    # The id of the collection being edited.
    collection_id = (
        datastore_services.StringProperty(indexed=True, required=True))

    @staticmethod
    def get_deletion_policy():
        """Model contains data to pseudonymize or delete corresponding
        to a user: user_id field.
        """
        return (
            base_models.DELETION_POLICY.PSEUDONYMIZE_IF_PUBLIC_DELETE_IF_PRIVATE
        )

    @staticmethod
    def get_model_association_to_user():
        """The history of commits is not relevant for the purposes of
        Takeout, since commits do not contain any personal user data.
        """
        return base_models.MODEL_ASSOCIATION_TO_USER.NOT_CORRESPONDING_TO_USER

    @classmethod
    def get_export_policy(cls):
        """Model contains data corresponding to a user, but this isn't exported
        because the history of commits is not relevant for the purposes of
        Takeout, since commits do not contain any personal user data.
        """
        return dict(super(cls, cls).get_export_policy(), **{
            'collection_id': base_models.EXPORT_POLICY.NOT_APPLICABLE
        })

    @classmethod
    def _get_instance_id(cls, collection_id, version):
        """This function returns the generated id for the get_commit function
        in the parent class.

        Args:
            collection_id: str. The id of the collection being edited.
            version: int. The version number of the collection after the commit.

        Returns:
            str. The commit id with the collection id and version number.
        """
        return 'collection-%s-%s' % (collection_id, version)

    @classmethod
    def get_all_non_private_commits(
            cls, page_size, urlsafe_start_cursor, max_age=None):
        """Fetches a list of all the non-private commits sorted by their last
        updated attribute.

        Args:
            page_size: int. The maximum number of entities to be returned.
            urlsafe_start_cursor: str or None. If provided, the list of
                returned entities starts from this datastore cursor.
                Otherwise, the returned entities start from the beginning
                of the full list of entities.
            max_age: datetime.timedelta. An instance of datetime.timedelta
                representing the maximum age of the non-private commits to be
                fetched.

        Raises:
            ValueError. The max_age is neither an instance of datetime.timedelta
                nor None.

        Returns:
            3-tuple of (results, cursor, more). Where:
                results: List of query results.
                cursor: str or None. A query cursor pointing to the next
                    batch of results. If there are no more results, this might
                    be None.
                more: bool. If True, there are (probably) more results after
                    this batch. If False, there are no further results after
                    this batch.
        """
        if not isinstance(max_age, datetime.timedelta) and max_age is not None:
            raise ValueError(
                'max_age must be a datetime.timedelta instance or None.')

        query = cls.query(
            cls.post_commit_is_private == False)  # pylint: disable=singleton-comparison
        if max_age:
            query = query.filter(
                cls.last_updated >= datetime.datetime.utcnow() - max_age)
        return cls._fetch_page_sorted_by_last_updated(
            query, page_size, urlsafe_start_cursor)


class CollectionSummaryModel(base_models.BaseModel):
    """Summary model for an Oppia collection.

    This should be used whenever the content blob of the collection is not
    needed (e.g. search results, etc).

    A CollectionSummaryModel instance stores the following information:

        id, title, category, objective, language_code, tags, ratings,
        last_updated, created_on, status (private, public),
        community_owned, owner_ids, editor_ids,
        viewer_ids, version.

    The key of each instance is the collection id.
    """

    # What this collection is called.
    title = datastore_services.StringProperty(required=True)
    # The category this collection belongs to.
    category = datastore_services.StringProperty(required=True, indexed=True)
    # The objective of this collection.
    objective = datastore_services.TextProperty(required=True, indexed=False)
    # The ISO 639-1 code for the language this collection is written in.
    language_code = (
        datastore_services.StringProperty(required=True, indexed=True))
    # Tags associated with this collection.
    tags = datastore_services.StringProperty(repeated=True, indexed=True)

    # Aggregate user-assigned ratings of the collection.
    ratings = datastore_services.JsonProperty(default=None, indexed=False)

    # Time when the collection model was last updated (not to be
    # confused with last_updated, which is the time when the
    # collection *summary* model was last updated).
    collection_model_last_updated = (
        datastore_services.DateTimeProperty(indexed=True))
    # Time when the collection model was created (not to be confused
    # with created_on, which is the time when the collection *summary*
    # model was created).
    collection_model_created_on = (
        datastore_services.DateTimeProperty(indexed=True))

    # The publication status of this collection.
    status = datastore_services.StringProperty(
        default=constants.ACTIVITY_STATUS_PRIVATE, indexed=True,
        choices=[
            constants.ACTIVITY_STATUS_PRIVATE,
            constants.ACTIVITY_STATUS_PUBLIC
        ]
    )

    # Whether this collection is owned by the community.
    community_owned = (
        datastore_services.BooleanProperty(required=True, indexed=True))

    # The user_ids of owners of this collection.
    owner_ids = datastore_services.StringProperty(indexed=True, repeated=True)
    # The user_ids of users who are allowed to edit this collection.
    editor_ids = datastore_services.StringProperty(indexed=True, repeated=True)
    # The user_ids of users who are allowed to view this collection.
    viewer_ids = datastore_services.StringProperty(indexed=True, repeated=True)
    # The user_ids of users who have contributed (humans who have made a
    # positive (not just a revert) change to the collection's content).
    # NOTE TO DEVELOPERS: contributor_ids and contributors_summary need to be
    # synchronized, meaning that the keys in contributors_summary need be
    # equal to the contributor_ids list.
    contributor_ids = (
        datastore_services.StringProperty(indexed=True, repeated=True))
    # A dict representing the contributors of non-trivial commits to this
    # collection. Each key of this dict is a user_id, and the corresponding
    # value is the number of non-trivial commits that the user has made.
    contributors_summary = (
        datastore_services.JsonProperty(default={}, indexed=False))
    # The version number of the collection after this commit. Only populated
    # for commits to an collection (as opposed to its rights, etc.).
    version = datastore_services.IntegerProperty()
    # The number of nodes(explorations) that are within this collection.
    node_count = datastore_services.IntegerProperty()

    @staticmethod
    def get_deletion_policy():
        """Model contains data to pseudonymize or delete corresponding
        to a user: viewer_ids, editor_ids, owner_ids, contributor_ids,
        and contributors_summary fields.
        """
        return (
            base_models.DELETION_POLICY.PSEUDONYMIZE_IF_PUBLIC_DELETE_IF_PRIVATE
        )

    @staticmethod
    def get_model_association_to_user():
        """Model data has already been exported as a part of the
        CollectionRightsModel, and thus does not need an export_data
        function.
        """
        return base_models.MODEL_ASSOCIATION_TO_USER.NOT_CORRESPONDING_TO_USER

    @classmethod
    def get_export_policy(cls):
        """Model contains data corresponding to a user, but this isn't exported
        because noteworthy details that belong to this model have already been
        exported as a part of the CollectionRightsModel.
        """
        return dict(super(cls, cls).get_export_policy(), **{
            'title': base_models.EXPORT_POLICY.NOT_APPLICABLE,
            'category': base_models.EXPORT_POLICY.NOT_APPLICABLE,
            'objective': base_models.EXPORT_POLICY.NOT_APPLICABLE,
            'language_code': base_models.EXPORT_POLICY.NOT_APPLICABLE,
            'tags': base_models.EXPORT_POLICY.NOT_APPLICABLE,
            'ratings': base_models.EXPORT_POLICY.NOT_APPLICABLE,
            'collection_model_last_updated':
                base_models.EXPORT_POLICY.NOT_APPLICABLE,
            'collection_model_created_on':
                base_models.EXPORT_POLICY.NOT_APPLICABLE,
            'status': base_models.EXPORT_POLICY.NOT_APPLICABLE,
            'community_owned': base_models.EXPORT_POLICY.NOT_APPLICABLE,
            'owner_ids': base_models.EXPORT_POLICY.NOT_APPLICABLE,
            'editor_ids': base_models.EXPORT_POLICY.NOT_APPLICABLE,
            'viewer_ids': base_models.EXPORT_POLICY.NOT_APPLICABLE,
            'contributor_ids': base_models.EXPORT_POLICY.NOT_APPLICABLE,
            'contributors_summary': base_models.EXPORT_POLICY.NOT_APPLICABLE,
            'version': base_models.EXPORT_POLICY.NOT_APPLICABLE,
            'node_count': base_models.EXPORT_POLICY.NOT_APPLICABLE
        })

    @classmethod
    def has_reference_to_user_id(cls, user_id):
        """Check whether CollectionSummaryModel references user.

        Args:
            user_id: str. The ID of the user whose data should be checked.

        Returns:
            bool. Whether any models refer to the given user ID.
        """
        return cls.query(datastore_services.any_of(
            cls.owner_ids == user_id,
            cls.editor_ids == user_id,
            cls.viewer_ids == user_id,
            cls.contributor_ids == user_id)).get(keys_only=True) is not None

    @classmethod
    def get_non_private(cls):
        """Returns an iterable with non-private collection summary models.

        Returns:
            iterable. An iterable with non-private collection summary models.
        """
        return CollectionSummaryModel.query().filter(
            CollectionSummaryModel.status != constants.ACTIVITY_STATUS_PRIVATE
        ).filter(
            CollectionSummaryModel.deleted == False  # pylint: disable=singleton-comparison
        ).fetch(feconf.DEFAULT_QUERY_LIMIT)

    @classmethod
    def get_private_at_least_viewable(cls, user_id):
        """Returns an iterable with private collection summary models that are
        at least viewable by the given user.

        Args:
            user_id: str. The id of the given user.

        Returns:
            iterable. An iterable with private collection summary models that
            are at least viewable by the given user.
        """
        return CollectionSummaryModel.query().filter(
            CollectionSummaryModel.status == constants.ACTIVITY_STATUS_PRIVATE
        ).filter(
            datastore_services.any_of(
                CollectionSummaryModel.owner_ids == user_id,
                CollectionSummaryModel.editor_ids == user_id,
                CollectionSummaryModel.viewer_ids == user_id)
        ).filter(
            CollectionSummaryModel.deleted == False  # pylint: disable=singleton-comparison
        ).fetch(feconf.DEFAULT_QUERY_LIMIT)

    @classmethod
    def get_at_least_editable(cls, user_id):
        """Returns an iterable with collection summary models that are at least
        editable by the given user.

        Args:
            user_id: str. The id of the given user.

        Returns:
            iterable. An iterable with collection summary models that are at
            least viewable by the given user.
        """
        return CollectionSummaryModel.query().filter(
            datastore_services.any_of(
                CollectionSummaryModel.owner_ids == user_id,
                CollectionSummaryModel.editor_ids == user_id)
        ).filter(
            CollectionSummaryModel.deleted == False  # pylint: disable=singleton-comparison
        ).fetch(feconf.DEFAULT_QUERY_LIMIT)<|MERGE_RESOLUTION|>--- conflicted
+++ resolved
@@ -131,21 +131,9 @@
         # need to move the values from nodes field to collection_contents dict
         # and delete nodes.
         if 'nodes' in model_dict and model_dict['nodes']:
-<<<<<<< HEAD
-            if ('collection_contents' not in model_dict or not
-                    model_dict['collection_contents']
-               ):
-                model_dict['collection_contents'] = (
-                    (datastore_services.JsonProperty(
-                        default={}, indexed=False)))
-            model_dict['collection_contents']['nodes'] = (
-                copy.deepcopy(model_dict['nodes']))
-            model_dict['nodes'] = []
-=======
             model_dict['collection_contents']['nodes'] = (
                 copy.deepcopy(model_dict['nodes']))
             del model_dict['nodes']
->>>>>>> b32b3643
 
         return model_dict
 
