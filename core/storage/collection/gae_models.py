# coding: utf-8
#
# Copyright 2015 The Oppia Authors. All Rights Reserved.
#
# Licensed under the Apache License, Version 2.0 (the "License");
# you may not use this file except in compliance with the License.
# You may obtain a copy of the License at
#
#      http://www.apache.org/licenses/LICENSE-2.0
#
# Unless required by applicable law or agreed to in writing, software
# distributed under the License is distributed on an "AS-IS" BASIS,
# WITHOUT WARRANTIES OR CONDITIONS OF ANY KIND, either express or implied.
# See the License for the specific language governing permissions and
# limitations under the License.

"""Model for an Oppia collection."""
from __future__ import absolute_import  # pylint: disable=import-only-modules
from __future__ import unicode_literals  # pylint: disable=import-only-modules

import datetime

from constants import constants
import core.storage.base_model.gae_models as base_models
import core.storage.user.gae_models as user_models
import feconf

from google.appengine.ext import ndb


class CollectionSnapshotMetadataModel(base_models.BaseSnapshotMetadataModel):
    """Storage model for the metadata for a collection snapshot."""
    @staticmethod
    def get_export_policy():
        """Model does not contain user data."""
        return base_models.EXPORT_POLICY.NOT_APPLICABLE


class CollectionSnapshotContentModel(base_models.BaseSnapshotContentModel):
    """Storage model for the content of a collection snapshot."""
    @staticmethod
    def get_export_policy():
        """Model does not contain user data."""
        return base_models.EXPORT_POLICY.NOT_APPLICABLE


class CollectionModel(base_models.VersionedModel):
    """Versioned storage model for an Oppia collection.

    This class should only be imported by the collection services file
    and the collection model test file.
    """
    SNAPSHOT_METADATA_CLASS = CollectionSnapshotMetadataModel
    SNAPSHOT_CONTENT_CLASS = CollectionSnapshotContentModel
    ALLOW_REVERT = True

    # What this collection is called.
    title = ndb.StringProperty(required=True)
    # The category this collection belongs to.
    category = ndb.StringProperty(required=True, indexed=True)
    # The objective of this collection.
    objective = ndb.TextProperty(default='', indexed=False)
    # The language code of this collection.
    language_code = ndb.StringProperty(
        default=constants.DEFAULT_LANGUAGE_CODE, indexed=True)
    # Tags associated with this collection.
    tags = ndb.StringProperty(repeated=True, indexed=True)

    # The version of all property blob schemas.
    schema_version = ndb.IntegerProperty(
        required=True, default=1, indexed=True)
    # DEPRECATED in v2.4.2. Do not use.
    nodes = ndb.JsonProperty(default={}, indexed=False)

    # A dict representing the contents of a collection. Currently, this
    # contains the list of nodes. This dict should contain collection data
    # whose structure might need to be changed in the future.
    collection_contents = ndb.JsonProperty(default={}, indexed=False)

    @staticmethod
    def get_deletion_policy():
        """Collection is deleted only if it is not public."""
        return base_models.DELETION_POLICY.KEEP_IF_PUBLIC

    @staticmethod
    def get_export_policy():
        """Model does not contain user data."""
        return base_models.EXPORT_POLICY.NOT_APPLICABLE

    @classmethod
    def has_reference_to_user_id(cls, user_id):
        """Check whether CollectionModel snapshots references the given user.

        Args:
            user_id: str. The ID of the user whose data should be checked.

        Returns:
            bool. Whether any models refer to the given user ID.
        """
        return cls.SNAPSHOT_METADATA_CLASS.exists_for_user_id(user_id)

    @staticmethod
    def get_user_id_migration_policy():
        """CollectionModel doesn't have any field with user ID."""
        return base_models.USER_ID_MIGRATION_POLICY.NOT_APPLICABLE

    @classmethod
    def get_collection_count(cls):
        """Returns the total number of collections."""
        return cls.get_all().count()

    def _trusted_commit(
            self, committer_id, commit_type, commit_message, commit_cmds):
        """Record the event to the commit log after the model commit.

        Note that this extends the superclass method.

        Args:
            committer_id: str. The user_id of the user who committed the
                change.
            commit_type: str. The type of commit. Possible values are in
                core.storage.base_models.COMMIT_TYPE_CHOICES.
            commit_message: str. The commit description message.
            commit_cmds: list(dict). A list of commands, describing changes
                made in this model, which should give sufficient information to
                reconstruct the commit. Each dict always contains:
                    cmd: str. Unique command.
                and then additional arguments for that command.
        """
        super(CollectionModel, self)._trusted_commit(
            committer_id, commit_type, commit_message, commit_cmds)

        committer_user_settings_model = (
            user_models.UserSettingsModel.get_by_id(committer_id))
        committer_username = (
            committer_user_settings_model.username
            if committer_user_settings_model else '')

        collection_rights = CollectionRightsModel.get_by_id(self.id)

        # TODO(msl): test if put_async() leads to any problems (make
        # sure summary dicts get updated correctly when collections
        # are changed).
        collection_commit_log = CollectionCommitLogEntryModel.create(
            self.id, self.version, committer_id, committer_username,
            commit_type, commit_message, commit_cmds, collection_rights.status,
            collection_rights.community_owned
        )
        collection_commit_log.collection_id = self.id
        collection_commit_log.put()


class CollectionRightsSnapshotMetadataModel(
        base_models.BaseSnapshotMetadataModel):
    """Storage model for the metadata for a collection rights snapshot."""
    @staticmethod
    def get_export_policy():
        """Model does not contain user data."""
        return base_models.EXPORT_POLICY.NOT_APPLICABLE


class CollectionRightsSnapshotContentModel(
        base_models.BaseSnapshotContentModel):
    """Storage model for the content of a collection rights snapshot."""
    @staticmethod
    def get_export_policy():
        """Model does not contain user data."""
        return base_models.EXPORT_POLICY.NOT_APPLICABLE


class CollectionRightsModel(base_models.VersionedModel):
    """Storage model for rights related to a collection.

    The id of each instance is the id of the corresponding collection.
    """
    SNAPSHOT_METADATA_CLASS = CollectionRightsSnapshotMetadataModel
    SNAPSHOT_CONTENT_CLASS = CollectionRightsSnapshotContentModel
    ALLOW_REVERT = False

    # The user_ids of owners of this collection.
    owner_ids = ndb.StringProperty(indexed=True, repeated=True)
    # The user_ids of users who are allowed to edit this collection.
    editor_ids = ndb.StringProperty(indexed=True, repeated=True)
    # The user_ids of users who are allowed to voiceover this collection.
    voice_artist_ids = ndb.StringProperty(indexed=True, repeated=True)
    # The user_ids of users who are allowed to view this collection.
    viewer_ids = ndb.StringProperty(indexed=True, repeated=True)

    # Whether this collection is owned by the community.
    community_owned = ndb.BooleanProperty(indexed=True, default=False)
    # For private collections, whether this collection can be viewed
    # by anyone who has the URL. If the collection is not private, this
    # setting is ignored.
    viewable_if_private = ndb.BooleanProperty(indexed=True, default=False)
    # Time, in milliseconds, when the collection was first published.
    first_published_msec = ndb.FloatProperty(indexed=True, default=None)

    # The publication status of this collection.
    status = ndb.StringProperty(
        default=constants.ACTIVITY_STATUS_PRIVATE, indexed=True,
        choices=[
            constants.ACTIVITY_STATUS_PRIVATE,
            constants.ACTIVITY_STATUS_PUBLIC
        ]
    )
    # DEPRECATED in v2.8.3. Do not use.
    translator_ids = ndb.StringProperty(indexed=True, repeated=True)

    @staticmethod
    def get_deletion_policy():
        """Collection rights are deleted only if the corresponding collection
        is not public.
        """
        return base_models.DELETION_POLICY.KEEP_IF_PUBLIC

    @staticmethod
<<<<<<< HEAD
    def get_export_policy():
        """Model contains user data."""
        return base_models.EXPORT_POLICY.CONTAINS_USER_DATA

=======
    def transform_dict_to_valid(model_dict):
        """Replace invalid fields and values in the CollectionRightsModel dict.

        Some old CollectionRightsSnapshotContentModels can contain fields
        and field values that are no longer supported and would cause
        an exception when we try to reconstitute a CollectionRightsModel from
        them. We need to remove or replace these fields and values.

        Args:
            model_dict: dict. The content of the model. Some fields and field
                values might no longer exist in the CollectionRightsModel
                schema.

        Returns:
            dict. The content of the model. Only valid fields and values are
            present.
        """
        # The status field could historically take the value 'publicized', this
        # value is now equivalent to 'public'.
        if model_dict['status'] == 'publicized':
            model_dict['status'] = constants.ACTIVITY_STATUS_PUBLIC
        # The voice_artist_ids field was previously named translator_ids. We
        # need to move the values from translator_ids field to voice_artist_ids
        # and delete translator_ids.
        if 'translator_ids' in model_dict and model_dict['translator_ids']:
            model_dict['voice_artist_ids'] = model_dict['translator_ids']
            model_dict['translator_ids'] = []
        return model_dict
>>>>>>> 3937c36a

    @classmethod
    def has_reference_to_user_id(cls, user_id):
        """Check whether CollectionRightsModel or its snapshots references the
        given user.

        Args:
            user_id: str. The ID of the user whose data should be checked.

        Returns:
            bool. Whether any models refer to the given user ID.
        """
        more_results = True
        cursor = None
        while more_results:
            snapshot_content_models, cursor, more_results = (
                cls.SNAPSHOT_CONTENT_CLASS.query().fetch_page(
                    base_models.FETCH_BATCH_SIZE, start_cursor=cursor))
            for snapshot_content_model in snapshot_content_models:
                reconstituted_model = cls(
                    **CollectionRightsModel.transform_dict_to_valid(
                        snapshot_content_model.content))
                if any((user_id in reconstituted_model.owner_ids,
                        user_id in reconstituted_model.editor_ids,
                        user_id in reconstituted_model.voice_artist_ids,
                        user_id in reconstituted_model.viewer_ids)):
                    return True
        return (
            cls.query(ndb.OR(
                cls.owner_ids == user_id,
                cls.editor_ids == user_id,
                cls.voice_artist_ids == user_id,
                cls.viewer_ids == user_id
            )).get(keys_only=True) is not None
            or cls.SNAPSHOT_METADATA_CLASS.exists_for_user_id(user_id))

    @staticmethod
    def get_user_id_migration_policy():
        """CollectionRightsModel has multiple fields with user ID."""
        return base_models.USER_ID_MIGRATION_POLICY.CUSTOM

    @classmethod
    def migrate_model(cls, old_user_id, new_user_id):
        """Migrate model to use the new user ID in the owner_ids, editor_ids,
        voice_artist_ids and viewer_ids.

        Args:
            old_user_id: str. The old user ID.
            new_user_id: str. The new user ID.
        """
        migrated_models = []
        for model in cls.query(ndb.OR(
                cls.owner_ids == old_user_id, cls.editor_ids == old_user_id,
                cls.voice_artist_ids == old_user_id,
                cls.viewer_ids == old_user_id)).fetch():
            model.owner_ids = [
                new_user_id if owner_id == old_user_id else owner_id
                for owner_id in model.owner_ids]
            model.editor_ids = [
                new_user_id if editor_id == old_user_id else editor_id
                for editor_id in model.editor_ids]
            model.voice_artist_ids = [
                new_user_id if v_artist_id == old_user_id else v_artist_id
                for v_artist_id in model.voice_artist_ids]
            model.viewer_ids = [
                new_user_id if viewer_id == old_user_id else viewer_id
                for viewer_id in model.viewer_ids]
            migrated_models.append(model)
        cls.put_multi(
            migrated_models, update_last_updated_time=False)

    def verify_model_user_ids_exist(self):
        """Check if UserSettingsModel exists for all the ids in owner_ids,
        editor_ids, voice_artist_ids and viewer_ids.
        """
        user_ids = (self.owner_ids + self.editor_ids + self.voice_artist_ids +
                    self.viewer_ids)
        user_ids = [user_id for user_id in user_ids
                    if user_id != feconf.SYSTEM_COMMITTER_ID]
        user_settings_models = user_models.UserSettingsModel.get_multi(
            user_ids, include_deleted=True)
        return all(model is not None for model in user_settings_models)


    def save(self, committer_id, commit_message, commit_cmds):
        """Updates the collection rights model by applying the given
        commit_cmds, then saves it.

        Args:
            committer_id: str. The user_id of the user who committed the
                change.
            commit_message: str. The commit description message.
            commit_cmds: list(dict). A list of commands, describing changes
                made in this model, which should give sufficient information to
                reconstruct the commit. Each dict always contains:
                    cmd: str. Unique command.
                and additional arguments for that command.
        """
        super(CollectionRightsModel, self).commit(
            committer_id, commit_message, commit_cmds)

    def _trusted_commit(
            self, committer_id, commit_type, commit_message, commit_cmds):
        """Record the event to the commit log after the model commit.

        Note that this overrides the superclass method.

        Args:
            committer_id: str. The user_id of the user who committed the
                change.
            commit_type: str. The type of commit. Possible values are in
                core.storage.base_models.COMMIT_TYPE_CHOICES.
            commit_message: str. The commit description message.
            commit_cmds: list(dict). A list of commands, describing changes
                made in this model, should give sufficient information to
                reconstruct the commit. Each dict always contains:
                    cmd: str. Unique command.
                and then additional arguments for that command.
        """
        super(CollectionRightsModel, self)._trusted_commit(
            committer_id, commit_type, commit_message, commit_cmds)

        # Create and delete events will already be recorded in the
        # CollectionModel.
        if commit_type not in ['create', 'delete']:
            committer_user_settings_model = (
                user_models.UserSettingsModel.get_by_id(committer_id))
            committer_username = (
                committer_user_settings_model.username
                if committer_user_settings_model else '')
            # TODO(msl): test if put_async() leads to any problems (make
            # sure summary dicts get updated correctly when collections
            # are changed).
            CollectionCommitLogEntryModel(
                id=('rights-%s-%s' % (self.id, self.version)),
                user_id=committer_id,
                username=committer_username,
                collection_id=self.id,
                commit_type=commit_type,
                commit_message=commit_message,
                commit_cmds=commit_cmds,
                version=None,
                post_commit_status=self.status,
                post_commit_community_owned=self.community_owned,
                post_commit_is_private=(
                    self.status == constants.ACTIVITY_STATUS_PRIVATE)
            ).put_async()

    @classmethod
    def export_data(cls, user_id):
        """(Takeout) Export user-relevant properties of CollectionRightsModel.

        Args:
            user_id: str. The user_id denotes which user's data to extract.

        Returns:
            dict. The user-relevant properties of CollectionRightsModel
            in a python dict format. In this case, we are returning all the
            ids of collections that the user is connected to, so they either
            own, edit, voice, or have permission to view.
        """
        owned_collections = cls.get_all().filter(cls.owner_ids == user_id)
        editable_collections = cls.get_all().filter(cls.editor_ids == user_id)
        voiced_collections = (
            cls.get_all().filter(cls.voice_artist_ids == user_id))
        viewable_collections = cls.get_all().filter(cls.viewer_ids == user_id)

        owned_collection_ids = [col.key.id() for col in owned_collections]
        editable_collection_ids = [col.key.id() for col in editable_collections]
        voiced_collection_ids = [col.key.id() for col in voiced_collections]
        viewable_collection_ids = [col.key.id() for col in viewable_collections]

        return {
            'owned_collection_ids': owned_collection_ids,
            'editable_collection_ids': editable_collection_ids,
            'voiced_collection_ids': voiced_collection_ids,
            'viewable_collection_ids': viewable_collection_ids
        }


class CollectionCommitLogEntryModel(base_models.BaseCommitLogEntryModel):
    """Log of commits to collections.

    A new instance of this model is created and saved every time a commit to
    CollectionModel or CollectionRightsModel occurs.

    The id for this model is of the form
    'collection-{{COLLECTION_ID}}-{{COLLECTION_VERSION}}'.
    """
    # The id of the collection being edited.
    collection_id = ndb.StringProperty(indexed=True, required=True)

    @staticmethod
    def get_deletion_policy():
        """Collection commit log is deleted only if the corresponding collection
        is not public.
        """
        return base_models.DELETION_POLICY.KEEP_IF_PUBLIC

    @staticmethod
    def get_export_policy():
        """Model does not contain user data."""
        return base_models.EXPORT_POLICY.NOT_APPLICABLE

    @classmethod
    def _get_instance_id(cls, collection_id, version):
        """This function returns the generated id for the get_commit function
        in the parent class.

        Args:
            collection_id: str. The id of the collection being edited.
            version: int. The version number of the collection after the commit.

        Returns:
            str. The commit id with the collection id and version number.
        """
        return 'collection-%s-%s' % (collection_id, version)

    @classmethod
    def get_all_non_private_commits(
            cls, page_size, urlsafe_start_cursor, max_age=None):
        """Fetches a list of all the non-private commits sorted by their last
        updated attribute.

        Args:
            page_size: int. The maximum number of entities to be returned.
            urlsafe_start_cursor: str or None. If provided, the list of
                returned entities starts from this datastore cursor.
                Otherwise, the returned entities start from the beginning
                of the full list of entities.
            max_age: datetime.timedelta. An instance of datetime.timedelta
                representing the maximum age of the non-private commits to be
                fetched.

        Raises:
            ValueError. max_age is neither an instance of datetime.timedelta nor
                None.

        Returns:
            3-tuple of (results, cursor, more) where:
                results: List of query results.
                cursor: str or None. A query cursor pointing to the next
                    batch of results. If there are no more results, this might
                    be None.
                more: bool. If True, there are (probably) more results after
                    this batch. If False, there are no further results after
                    this batch.
        """
        if not isinstance(max_age, datetime.timedelta) and max_age is not None:
            raise ValueError(
                'max_age must be a datetime.timedelta instance or None.')

        query = cls.query(
            cls.post_commit_is_private == False)  # pylint: disable=singleton-comparison
        if max_age:
            query = query.filter(
                cls.last_updated >= datetime.datetime.utcnow() - max_age)
        return cls._fetch_page_sorted_by_last_updated(
            query, page_size, urlsafe_start_cursor)


class CollectionSummaryModel(base_models.BaseModel):
    """Summary model for an Oppia collection.

    This should be used whenever the content blob of the collection is not
    needed (e.g. search results, etc).

    A CollectionSummaryModel instance stores the following information:

        id, title, category, objective, language_code, tags, ratings,
        last_updated, created_on, status (private, public),
        community_owned, owner_ids, editor_ids,
        viewer_ids, version.

    The key of each instance is the collection id.
    """

    # What this collection is called.
    title = ndb.StringProperty(required=True)
    # The category this collection belongs to.
    category = ndb.StringProperty(required=True, indexed=True)
    # The objective of this collection.
    objective = ndb.TextProperty(required=True, indexed=False)
    # The ISO 639-1 code for the language this collection is written in.
    language_code = ndb.StringProperty(required=True, indexed=True)
    # Tags associated with this collection.
    tags = ndb.StringProperty(repeated=True, indexed=True)

    # Aggregate user-assigned ratings of the collection.
    ratings = ndb.JsonProperty(default=None, indexed=False)

    # Time when the collection model was last updated (not to be
    # confused with last_updated, which is the time when the
    # collection *summary* model was last updated).
    collection_model_last_updated = ndb.DateTimeProperty(indexed=True)
    # Time when the collection model was created (not to be confused
    # with created_on, which is the time when the collection *summary*
    # model was created).
    collection_model_created_on = ndb.DateTimeProperty(indexed=True)

    # The publication status of this collection.
    status = ndb.StringProperty(
        default=constants.ACTIVITY_STATUS_PRIVATE, indexed=True,
        choices=[
            constants.ACTIVITY_STATUS_PRIVATE,
            constants.ACTIVITY_STATUS_PUBLIC
        ]
    )

    # Whether this collection is owned by the community.
    community_owned = ndb.BooleanProperty(required=True, indexed=True)

    # The user_ids of owners of this collection.
    owner_ids = ndb.StringProperty(indexed=True, repeated=True)
    # The user_ids of users who are allowed to edit this collection.
    editor_ids = ndb.StringProperty(indexed=True, repeated=True)
    # The user_ids of users who are allowed to view this collection.
    viewer_ids = ndb.StringProperty(indexed=True, repeated=True)
    # The user_ids of users who have contributed (humans who have made a
    # positive (not just a revert) change to the collection's content).
    contributor_ids = ndb.StringProperty(indexed=True, repeated=True)
    # A dict representing the contributors of non-trivial commits to this
    # collection. Each key of this dict is a user_id, and the corresponding
    # value is the number of non-trivial commits that the user has made.
    contributors_summary = ndb.JsonProperty(default={}, indexed=False)
    # The version number of the collection after this commit. Only populated
    # for commits to an collection (as opposed to its rights, etc.).
    version = ndb.IntegerProperty()
    # The number of nodes(explorations) that are within this collection.
    node_count = ndb.IntegerProperty()

    @staticmethod
    def get_deletion_policy():
        """Collection summary is deleted only if the corresponding collection
        is not public.
        """
        return base_models.DELETION_POLICY.KEEP_IF_PUBLIC

    @staticmethod
    def get_export_policy():
        """Model does not contain user data."""
        return base_models.EXPORT_POLICY.NOT_APPLICABLE

    @classmethod
    def has_reference_to_user_id(cls, user_id):
        """Check whether CollectionSummaryModel references user.

        Args:
            user_id: str. The ID of the user whose data should be checked.

        Returns:
            bool. Whether any models refer to the given user ID.
        """
        return cls.query(ndb.OR(
            cls.owner_ids == user_id,
            cls.editor_ids == user_id,
            cls.viewer_ids == user_id,
            cls.contributor_ids == user_id)).get(keys_only=True) is not None

    @staticmethod
    def get_user_id_migration_policy():
        """CollectionSummaryModel has multiple fields with user ID."""
        return base_models.USER_ID_MIGRATION_POLICY.CUSTOM

    @classmethod
    def migrate_model(cls, old_user_id, new_user_id):
        """Migrate model to use the new user ID in the owner_ids, editor_ids,
        viewer_ids and contributor_ids.

        Args:
            old_user_id: str. The old user ID.
            new_user_id: str. The new user ID.
        """
        migrated_models = []
        for model in cls.query(ndb.OR(
                cls.owner_ids == old_user_id, cls.editor_ids == old_user_id,
                cls.viewer_ids == old_user_id,
                cls.contributor_ids == old_user_id)).fetch():
            model.owner_ids = [
                new_user_id if owner_id == old_user_id else owner_id
                for owner_id in model.owner_ids]
            model.editor_ids = [
                new_user_id if editor_id == old_user_id else editor_id
                for editor_id in model.editor_ids]
            model.viewer_ids = [
                new_user_id if viewer_id == old_user_id else viewer_id
                for viewer_id in model.viewer_ids]
            model.contributor_ids = [
                new_user_id if contributor_id == old_user_id else contributor_id
                for contributor_id in model.contributor_ids]
            migrated_models.append(model)
        cls.put_multi(migrated_models, update_last_updated_time=False)

    @classmethod
    def get_non_private(cls):
        """Returns an iterable with non-private collection summary models.

        Returns:
            iterable. An iterable with non-private collection summary models.
        """
        return CollectionSummaryModel.query().filter(
            CollectionSummaryModel.status != constants.ACTIVITY_STATUS_PRIVATE
        ).filter(
            CollectionSummaryModel.deleted == False  # pylint: disable=singleton-comparison
        ).fetch(feconf.DEFAULT_QUERY_LIMIT)

    @classmethod
    def get_private_at_least_viewable(cls, user_id):
        """Returns an iterable with private collection summary models that are
        at least viewable by the given user.

        Args:
            user_id: The id of the given user.

        Returns:
            iterable. An iterable with private collection summary models that
            are at least viewable by the given user.
        """
        return CollectionSummaryModel.query().filter(
            CollectionSummaryModel.status == constants.ACTIVITY_STATUS_PRIVATE
        ).filter(
            ndb.OR(CollectionSummaryModel.owner_ids == user_id,
                   CollectionSummaryModel.editor_ids == user_id,
                   CollectionSummaryModel.viewer_ids == user_id)
        ).filter(
            CollectionSummaryModel.deleted == False  # pylint: disable=singleton-comparison
        ).fetch(feconf.DEFAULT_QUERY_LIMIT)

    @classmethod
    def get_at_least_editable(cls, user_id):
        """Returns an iterable with collection summary models that are at least
        editable by the given user.

        Args:
            user_id: The id of the given user.

        Returns:
            iterable. An iterable with collection summary models that are at
            least viewable by the given user.
        """
        return CollectionSummaryModel.query().filter(
            ndb.OR(CollectionSummaryModel.owner_ids == user_id,
                   CollectionSummaryModel.editor_ids == user_id)
        ).filter(
            CollectionSummaryModel.deleted == False  # pylint: disable=singleton-comparison
        ).fetch(feconf.DEFAULT_QUERY_LIMIT)

    def verify_model_user_ids_exist(self):
        """Check if UserSettingsModel exists for all the ids in owner_ids,
        editor_ids, viewer_ids and contributor_ids.
        """
        user_ids = (self.owner_ids + self.editor_ids + self.viewer_ids +
                    self.contributor_ids)
        user_ids = [user_id for user_id in user_ids
                    if user_id != feconf.SYSTEM_COMMITTER_ID]
        user_settings_models = user_models.UserSettingsModel.get_multi(
            user_ids, include_deleted=True)
        return all(model is not None for model in user_settings_models)<|MERGE_RESOLUTION|>--- conflicted
+++ resolved
@@ -214,12 +214,10 @@
         return base_models.DELETION_POLICY.KEEP_IF_PUBLIC
 
     @staticmethod
-<<<<<<< HEAD
     def get_export_policy():
         """Model contains user data."""
         return base_models.EXPORT_POLICY.CONTAINS_USER_DATA
 
-=======
     def transform_dict_to_valid(model_dict):
         """Replace invalid fields and values in the CollectionRightsModel dict.
 
@@ -248,7 +246,6 @@
             model_dict['voice_artist_ids'] = model_dict['translator_ids']
             model_dict['translator_ids'] = []
         return model_dict
->>>>>>> 3937c36a
 
     @classmethod
     def has_reference_to_user_id(cls, user_id):
