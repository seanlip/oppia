--- conflicted
+++ resolved
@@ -25,14 +25,9 @@
 from typing import Dict, List, Optional, Text, cast # isort:skip # pylint: disable=unused-import
 
 MYPY = False
-<<<<<<< HEAD
-if MYPY:
-    from mypy_imports import * # pragma: no cover # pylint: disable=import-only-modules,wildcard-import,unused-wildcard-import
-=======
 if MYPY: # pragma: no cover
     from mypy_imports import (
         base_models, datastore_services, user_models)
->>>>>>> aa09ef71
 
 base_models, user_models = models.Registry.import_models(
     [models.NAMES.base_model, models.NAMES.user])
@@ -159,13 +154,8 @@
             model = cls.query(cls.firebase_auth_id == auth_id).get()
         else:
             return None
-<<<<<<< HEAD
-        model = cast(Optional[UserAuthDetailsModel], model)
-        return model
-=======
 
         return cast(Optional[UserAuthDetailsModel], model)
->>>>>>> aa09ef71
 
 
 class UserIdentifiersModel(base_models.BaseModel):
@@ -212,17 +202,10 @@
         Args:
             user_id: str. The ID of the user whose data should be deleted.
         """
-<<<<<<< HEAD
-        identifier_models = cls.query(
-            cls.user_id == user_id).fetch(keys_only=True)
-        models_keys = cast(List[datastore_services.Key], identifier_models)
-        datastore_services.delete_multi(models_keys)
-=======
         keys = cls.query(
             cls.user_id == user_id).fetch(keys_only=True)
         datastore_services.delete_multi(
             cast(List[datastore_services.Key], keys))
->>>>>>> aa09ef71
 
     @classmethod
     def has_reference_to_user_id(cls, user_id):
@@ -264,12 +247,7 @@
             argument.
         """
         model = cls.query(cls.user_id == user_id).get()
-<<<<<<< HEAD
-        model = cast(Optional[UserIdentifiersModel], model)
-        return model
-=======
         return cast(Optional[UserIdentifiersModel], model)
->>>>>>> aa09ef71
 
 
 class UserIdByFirebaseAuthIdModel(base_models.BaseModel):
@@ -314,17 +292,10 @@
         Args:
             user_id: str. The ID of the user whose data should be deleted.
         """
-<<<<<<< HEAD
-        firebase_models = cls.query(
-            cls.user_id == user_id).fetch(keys_only=True)
-        models_keys = cast(List[datastore_services.Key], firebase_models)
-        datastore_services.delete_multi(models_keys)
-=======
         keys = cls.query(
             cls.user_id == user_id).fetch(keys_only=True)
         datastore_services.delete_multi(
             cast(List[datastore_services.Key], keys))
->>>>>>> aa09ef71
 
     @classmethod
     def has_reference_to_user_id(cls, user_id):
@@ -353,12 +324,7 @@
             to user_id argument.
         """
         model = cls.query(cls.user_id == user_id).get()
-<<<<<<< HEAD
-        model = cast(Optional[UserIdByFirebaseAuthIdModel], model)
-        return model
-=======
         return cast(Optional[UserIdByFirebaseAuthIdModel], model)
->>>>>>> aa09ef71
 
 
 class FirebaseSeedModel(base_models.BaseModel):
