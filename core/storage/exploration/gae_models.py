--- conflicted
+++ resolved
@@ -574,108 +574,4 @@
             ExpSummaryModel.deleted == False  # pylint: disable=singleton-comparison
         ).order(
             -ExpSummaryModel.first_published_msec
-<<<<<<< HEAD
-        ).fetch(limit)
-
-
-class StateIdMappingModel(base_models.BaseModel):
-    """DEPRECATED: DO NOT USE.
-    State ID model for Oppia explorations.
-    This model maps each exploration version's state to a unique id.
-    Note: use the state id only for derived data, but not for data that’s
-    regarded as the source of truth, as the rules for assigning state id may
-    change in future.
-    The key of each instance is a combination of exploration id and version.
-    """
-
-    # The exploration id whose states are mapped.
-    exploration_id = ndb.StringProperty(indexed=True, required=True)
-
-    # The version of the exploration.
-    exploration_version = ndb.IntegerProperty(indexed=True, required=True)
-
-    # A dict which maps each state name to a unique id.
-    state_names_to_ids = ndb.JsonProperty(required=True)
-
-    # Latest state id that has been assigned to any of the states in any of
-    # of the versions of given exploration. New state IDs should be assigned
-    # from this value + 1.
-    largest_state_id_used = ndb.IntegerProperty(indexed=True, required=True)
-
-    @staticmethod
-    def get_deletion_policy():
-        """State id mapping is going to be deleted soon. Thus, using
-        not applicable.
-        """
-        return base_models.DELETION_POLICY.NOT_APPLICABLE
-
-    @classmethod
-    def create(
-            cls, exp_id, exp_version, state_names_to_ids,
-            largest_state_id_used, overwrite=False):
-        """Creates a new instance of state id mapping model.
-        Args:
-            exp_id: str. The exploration id whose states are mapped.
-            exp_version: int. The version of that exploration.
-            state_names_to_ids: dict. A dict storing state name to ids mapping.
-            largest_state_id_used: int. The largest integer so far that has been
-                used as a state ID for this exploration.
-            overwrite: bool. Whether overwriting of an existing model should
-                be allowed.
-        Returns:
-            StateIdMappingModel. Instance of the state id mapping model.
-        """
-        instance_id = cls._generate_instance_id(exp_id, exp_version)
-        if not overwrite and cls.get_by_id(instance_id):
-            raise Exception(
-                'State id mapping model already exists for exploration %s,'
-                ' version %d' % (exp_id, exp_version))
-        model = cls(
-            id=instance_id, exploration_id=exp_id,
-            exploration_version=exp_version,
-            state_names_to_ids=state_names_to_ids,
-            largest_state_id_used=largest_state_id_used)
-        model.put()
-
-        return model
-
-    @classmethod
-    def _generate_instance_id(cls, exp_id, exp_version):
-        """Generates ID of the state id mapping model instance.
-        Args:
-            exp_id: str. The exploration id whose states are mapped.
-            exp_version: int. The version of the exploration.
-        Returns:
-            str. A string containing exploration ID and
-                exploration version.
-        """
-        return '%s.%d' % (exp_id, exp_version)
-
-    @classmethod
-    def get_state_id_mapping_model(cls, exp_id, exp_version):
-        """Retrieve state id mapping model from the datastore.
-        Args:
-            exp_id: str. The exploration id.
-            exp_version: int. The exploration version.
-        Returns:
-            StateIdMappingModel. The model retrieved from the datastore.
-        """
-        instance_id = cls._generate_instance_id(exp_id, exp_version)
-        instance = cls.get(instance_id)
-        return instance
-
-    @classmethod
-    def delete_state_id_mapping_models(cls, exp_id, exp_versions):
-        """Removes state id mapping models present in state_id_mapping_models.
-        Args:
-            exp_id: str. The id of the exploration.
-            exp_versions: list(int). A list of exploration versions for which
-                the state id mapping model is to be deleted.
-        """
-        keys = [
-            ndb.Key(cls, cls._generate_instance_id(exp_id, exp_version))
-            for exp_version in exp_versions]
-        ndb.delete_multi(keys)
-=======
-        ).fetch(limit)
->>>>>>> 79ff33da
+        ).fetch(limit)