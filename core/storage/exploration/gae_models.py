--- conflicted
+++ resolved
@@ -232,16 +232,13 @@
     # exploration.
     correctness_feedback_enabled = datastore_services.BooleanProperty(
         default=False, indexed=True)
-<<<<<<< HEAD
-    # Size in bytes of Android Proto representation.
-    android_proto_size_in_bytes = datastore_services.IntegerProperty(
-        indexed=True)
-=======
     # An boolean indicating whether further edits can be made to the
     # exploration.
     edits_allowed = datastore_services.BooleanProperty(
         default=True, indexed=True)
->>>>>>> 59545ab6
+    # Size in bytes of Android Proto representation.
+    android_proto_size_in_bytes = datastore_services.IntegerProperty(
+        indexed=True)
 
     @staticmethod
     def get_deletion_policy() -> base_models.DELETION_POLICY:
@@ -273,12 +270,9 @@
             'auto_tts_enabled': base_models.EXPORT_POLICY.NOT_APPLICABLE,
             'correctness_feedback_enabled':
                 base_models.EXPORT_POLICY.NOT_APPLICABLE,
-<<<<<<< HEAD
+            'edits_allowed': base_models.EXPORT_POLICY.NOT_APPLICABLE,
             'android_proto_size_in_bytes':
                 base_models.EXPORT_POLICY.NOT_APPLICABLE
-=======
-            'edits_allowed': base_models.EXPORT_POLICY.NOT_APPLICABLE
->>>>>>> 59545ab6
         })
 
     @classmethod
