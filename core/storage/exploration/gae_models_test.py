--- conflicted
+++ resolved
@@ -476,23 +476,7 @@
             new_collection_model.to_dict(exclude=self.excluded_fields)
         )
 
-<<<<<<< HEAD
-    def test_revert_to_version_with_translator_ids_field_is_successful(self):
-        broken_dict = dict(**self.original_dict)
-        del broken_dict['voice_artist_ids']
-        broken_dict['translator_ids'] = [self.USER_ID_2]
-
-        snapshot_model = (
-            exp_models.ExplorationRightsSnapshotContentModel
-            .get_by_id(
-                exp_models.ExplorationRightsModel.get_snapshot_id(
-                    self.EXPLORATION_ID_1, 1))
-        )
-        snapshot_model.content = broken_dict
-        snapshot_model.put()
-=======
     def test_revert_to_check_deprecated_fields_are_absent(self):
->>>>>>> df16a131
         with self.allow_revert_swap, self.allowed_commands_swap:
             exp_models.ExplorationRightsModel.revert(
                 self.exploration_model, self.USER_ID_COMMITTER, 'Revert', 1)
