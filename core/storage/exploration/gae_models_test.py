--- conflicted
+++ resolved
@@ -86,14 +86,11 @@
             exp_models.ExplorationContextModel
             .has_reference_to_user_id('any_id'))
 
-<<<<<<< HEAD
-=======
     def test_get_export_policy(self):
         self.assertEqual(
             exp_models.ExplorationModel.get_export_policy(),
             base_models.EXPORT_POLICY.NOT_APPLICABLE)
 
->>>>>>> b825d5af
     def test_get_user_id_migration_policy(self):
         self.assertEqual(
             exp_models.ExplorationContextModel
