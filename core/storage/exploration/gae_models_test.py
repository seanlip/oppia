--- conflicted
+++ resolved
@@ -580,20 +580,13 @@
         self.assertFalse(more)
         self.assertEqual(len(results), 1)
 
-<<<<<<< HEAD
         with self.assertRaisesRegexp(
             Exception, 'max_age must be a datetime.timedelta instance or None.'
         ):
-            results, _, _ = (
-=======
-        with self.assertRaisesRegexp( # type: ignore[no-untyped-call]
-            Exception,
-            'max_age must be a datetime.timedelta instance or None.'):
             # TODO(#13528): Remove this test after the backend is fully
             # type-annotated. Here ignore[arg-type] is used to test method
             # get_all_non_private_commits() for invalid input type.
-            results, _, more = (
->>>>>>> 0991eb6f
+            results, _, _ = (
                 exp_models.ExplorationCommitLogEntryModel
                 .get_all_non_private_commits(2, None, max_age=1)) # type: ignore[arg-type]
 
