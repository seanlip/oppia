--- conflicted
+++ resolved
@@ -468,129 +468,4 @@
         exploration_summary_models = (
             exploration_models.ExpSummaryModel
             .get_at_least_editable('nonexistent_id'))
-<<<<<<< HEAD
-        self.assertEqual(0, len(exploration_summary_models))
-
-
-class StateIdMappingModelUnitTest(test_utils.GenericTestBase):
-    """Tests for the StateIdMappingModel."""
-
-    def test_get_deletion_policy(self):
-        self.assertEqual(
-            exploration_models.StateIdMappingModel.get_deletion_policy(),
-            base_models.DELETION_POLICY.NOT_APPLICABLE)
-
-    def test_create_successfully_with_new_id(self):
-        exploration_models.StateIdMappingModel.create(
-            exp_id='id_0',
-            exp_version=0,
-            state_names_to_ids={},
-            largest_state_id_used=0)
-
-        observed_model = (
-            exploration_models.StateIdMappingModel.
-            get_state_id_mapping_model('id_0', 0))
-
-        self.assertEqual(observed_model.state_names_to_ids, {})
-        self.assertEqual(observed_model.largest_state_id_used, 0)
-
-    def test_create_successfully_if_id_exists_and_overwrite(self):
-        exploration_models.StateIdMappingModel.create(
-            exp_id='id_1',
-            exp_version=0,
-            state_names_to_ids={},
-            largest_state_id_used=1,
-            overwrite=True)
-
-        observed_model = (
-            exploration_models.StateIdMappingModel.
-            get_state_id_mapping_model('id_1', 0))
-
-        self.assertEqual(observed_model.state_names_to_ids, {})
-        self.assertEqual(observed_model.largest_state_id_used, 1)
-
-        exploration_models.StateIdMappingModel.create(
-            exp_id='id_1',
-            exp_version=0,
-            state_names_to_ids={},
-            largest_state_id_used=0,
-            overwrite=True)
-
-        observed_model = (
-            exploration_models.StateIdMappingModel.
-            get_state_id_mapping_model('id_1', 0))
-
-        self.assertEqual(observed_model.state_names_to_ids, {})
-        self.assertEqual(observed_model.largest_state_id_used, 0)
-
-    def test_create_failed_if_id_exists_and_no_overwrite(self):
-        exploration_models.StateIdMappingModel.create(
-            exp_id='id_1',
-            exp_version=0,
-            state_names_to_ids={},
-            largest_state_id_used=1,
-            overwrite=False)
-
-        with self.assertRaisesRegexp(
-            Exception,
-            'State id mapping model already exists for exploration id_1,'
-            ' version 0'):
-            exploration_models.StateIdMappingModel.create(
-                exp_id='id_1',
-                exp_version=0,
-                state_names_to_ids={},
-                largest_state_id_used=0)
-
-    def test_get_state_id_mapping_model(self):
-        exploration_models.StateIdMappingModel.create(
-            exp_id='id_2',
-            exp_version=0,
-            state_names_to_ids={},
-            largest_state_id_used=1,
-            overwrite=False)
-
-        observed_model = (
-            exploration_models.StateIdMappingModel.
-            get_state_id_mapping_model('id_2', 0))
-        self.assertEqual(observed_model.state_names_to_ids, {})
-        self.assertEqual(observed_model.largest_state_id_used, 1)
-
-    def test_delete_state_id_mapping_models(self):
-        exploration_models.StateIdMappingModel.create(
-            exp_id='id_3',
-            exp_version=0,
-            state_names_to_ids={},
-            largest_state_id_used=1,
-            overwrite=True)
-
-        exploration_models.StateIdMappingModel.create(
-            exp_id='id_3',
-            exp_version=1,
-            state_names_to_ids={},
-            largest_state_id_used=1,
-            overwrite=True)
-
-        observed_model = (
-            exploration_models.StateIdMappingModel.
-            get_state_id_mapping_model('id_3', 0))
-        self.assertEqual(observed_model.state_names_to_ids, {})
-        self.assertEqual(observed_model.largest_state_id_used, 1)
-
-        exploration_models.StateIdMappingModel.delete_state_id_mapping_models(
-            'id_3', [0])
-
-        with self.assertRaisesRegexp(
-            Exception,
-            'Entity for class StateIdMappingModel with id id_3.0 not found'):
-            observed_model = (
-                exploration_models.StateIdMappingModel.
-                get_state_id_mapping_model('id_3', 0))
-
-        observed_model = (
-            exploration_models.StateIdMappingModel.
-            get_state_id_mapping_model('id_3', 1))
-        self.assertEqual(observed_model.state_names_to_ids, {})
-        self.assertEqual(observed_model.largest_state_id_used, 1)
-=======
-        self.assertEqual(0, len(exploration_summary_models))
->>>>>>> c71cd5b5
+        self.assertEqual(0, len(exploration_summary_models))