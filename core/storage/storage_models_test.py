--- conflicted
+++ resolved
@@ -42,15 +42,9 @@
         VersionedModel, these are classes that are used directly for saving data
         and not just inherited from.
         """
-<<<<<<< HEAD
-        for clazz in self._get_model_classes():
-            if clazz.__name__ in self.BASE_CLASSES:
-=======
-
         for clazz in test_utils.get_storage_model_classes():
             if (clazz.__name__ in
                     test_utils.BASE_MODEL_CLASSES_WITHOUT_DATA_POLICIES):
->>>>>>> b92bbdf3
                 continue
             yield clazz
 
