# coding: utf-8
#
# Copyright 2015 The Oppia Authors. All Rights Reserved.
#
# Licensed under the Apache License, Version 2.0 (the "License");
# you may not use this file except in compliance with the License.
# You may obtain a copy of the License at
#
#      http://www.apache.org/licenses/LICENSE-2.0
#
# Unless required by applicable law or agreed to in writing, software
# distributed under the License is distributed on an "AS-IS" BASIS,
# WITHOUT WARRANTIES OR CONDITIONS OF ANY KIND, either express or implied.
# See the License for the specific language governing permissions and
# limitations under the License.

"""Models for Oppia recommendations."""

from __future__ import absolute_import  # pylint: disable=import-only-modules
from __future__ import unicode_literals  # pylint: disable=import-only-modules

from core.platform import models

from google.cloud import ndb

(base_models,) = models.Registry.import_models([models.NAMES.base_model])

TOPIC_SIMILARITIES_ID = 'topics'


class ExplorationRecommendationsModel(
        base_models.BaseMapReduceBatchResultsModel):
    """A list of recommended explorations similar to an exploration.

    Instances of this class are keyed by exploration id.
    """

    # Ids of recommended explorations.
<<<<<<< HEAD
    recommended_exploration_ids = ndb.TextProperty(repeated=True)
=======
    recommended_exploration_ids = ndb.StringProperty(
        repeated=True, indexed=True)
>>>>>>> a4cc14bc

    @staticmethod
    def get_deletion_policy():
        """Exploration recommendations are deleted only if the corresponding
        exploration is not public.
        """
        return base_models.DELETION_POLICY.KEEP_IF_PUBLIC

    @staticmethod
    def get_export_policy():
        """Model does not contain user data."""
        return base_models.EXPORT_POLICY.NOT_APPLICABLE

    @classmethod
    def has_reference_to_user_id(cls, unused_user_id):
        """ExplorationRecommendationsModel doesn't reference any user_id
        directly.

        Args:
            unused_user_id: str. The (unused) ID of the user whose data
                should be checked.

        Returns:
            bool. Whether any models refer to the given user ID.
        """
        return False


class TopicSimilaritiesModel(base_models.BaseModel):
    """This model stores the similarity between any two topics. The topic
    similarities are stored as a JSON object, representing a 2D dict where the
    keys are topic names and the values are the similarities. The dict should
    be symmetric. A similarity value is a real number between 0.0 and 1.0.

    There should only be one instance of this class, and it is keyed by
    TOPIC_SIMILARITIES_ID.

    Currently, topics are the same as the default categories. However, this may
    change in the future.
    """

    content = ndb.JsonProperty(required=True)

    @staticmethod
    def get_deletion_policy():
        """There is only a single TopicSimilaritiesModel in the entire
        codebase.
        """
        return base_models.DELETION_POLICY.NOT_APPLICABLE

    @staticmethod
    def get_export_policy():
        """Model does not contain user data."""
        return base_models.EXPORT_POLICY.NOT_APPLICABLE<|MERGE_RESOLUTION|>--- conflicted
+++ resolved
@@ -36,12 +36,8 @@
     """
 
     # Ids of recommended explorations.
-<<<<<<< HEAD
-    recommended_exploration_ids = ndb.TextProperty(repeated=True)
-=======
     recommended_exploration_ids = ndb.StringProperty(
-        repeated=True, indexed=True)
->>>>>>> a4cc14bc
+        repeated=True)
 
     @staticmethod
     def get_deletion_policy():
