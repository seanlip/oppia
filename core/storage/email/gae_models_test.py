--- conflicted
+++ resolved
@@ -26,11 +26,6 @@
 from core.tests import test_utils
 import feconf
 
-<<<<<<< HEAD
-from typing import Text # isort:skip # pylint: disable=unused-import
-
-=======
->>>>>>> dd2d80a9
 MYPY = False
 if MYPY: # pragma: no cover
     from mypy_imports import base_models
@@ -44,16 +39,6 @@
 class SentEmailModelUnitTests(test_utils.GenericTestBase):
     """Test the SentEmailModel class."""
 
-<<<<<<< HEAD
-    def setUp(self):
-        # type: () -> None
-        super(SentEmailModelUnitTests, self).setUp() # type: ignore[no-untyped-call]
-
-        def mock_generate_hash(
-                unused_cls, unused_recipient_id, unused_email_subject,
-                unused_email_body):
-            # type: (email_models.SentEmailModel, Text, Text, Text) -> Text
-=======
     def setUp(self) -> None:
         super(SentEmailModelUnitTests, self).setUp() # type: ignore[no-untyped-call]
 
@@ -63,29 +48,18 @@
                 unused_email_subject: str,
                 unused_email_body: str
         ) -> str:
->>>>>>> dd2d80a9
             return 'Email Hash'
 
         self.generate_constant_hash_ctx = self.swap(
             email_models.SentEmailModel, '_generate_hash',
             types.MethodType(mock_generate_hash, email_models.SentEmailModel))
 
-<<<<<<< HEAD
-    def test_get_deletion_policy(self):
-        # type: () -> None
-=======
     def test_get_deletion_policy(self) -> None:
->>>>>>> dd2d80a9
         self.assertEqual(
             email_models.SentEmailModel.get_deletion_policy(),
             base_models.DELETION_POLICY.KEEP)
 
-<<<<<<< HEAD
-    def test_has_reference_to_user_id(self):
-        # type: () -> None
-=======
     def test_has_reference_to_user_id(self) -> None:
->>>>>>> dd2d80a9
         with self.generate_constant_hash_ctx:
             email_models.SentEmailModel.create(
                 'recipient_id', 'recipient@email.com', 'sender_id',
@@ -101,12 +75,7 @@
             self.assertFalse(
                 email_models.SentEmailModel.has_reference_to_user_id('id_x'))
 
-<<<<<<< HEAD
-    def test_saved_model_can_be_retrieved_with_same_hash(self):
-        # type: () -> None
-=======
     def test_saved_model_can_be_retrieved_with_same_hash(self) -> None:
->>>>>>> dd2d80a9
         with self.generate_constant_hash_ctx:
             email_models.SentEmailModel.create(
                 'recipient_id', 'recipient@email.com', 'sender_id',
@@ -129,12 +98,7 @@
 
             self.assertEqual(len(results), 0)
 
-<<<<<<< HEAD
-    def test_get_by_hash_works_correctly(self):
-        # type: () -> None
-=======
     def test_get_by_hash_works_correctly(self) -> None:
->>>>>>> dd2d80a9
         with self.generate_constant_hash_ctx:
             email_models.SentEmailModel.create(
                 'recipient_id', 'recipient@email.com', 'sender_id',
@@ -149,12 +113,7 @@
 
             self.assertEqual(len(results), 0)
 
-<<<<<<< HEAD
-    def test_get_by_hash_returns_multiple_models_with_same_hash(self):
-        # type: () -> None
-=======
     def test_get_by_hash_returns_multiple_models_with_same_hash(self) -> None:
->>>>>>> dd2d80a9
         with self.generate_constant_hash_ctx:
             email_models.SentEmailModel.create(
                 'recipient_id', 'recipient@email.com', 'sender_id',
@@ -170,12 +129,7 @@
 
             self.assertEqual(len(results), 2)
 
-<<<<<<< HEAD
-    def test_get_by_hash_behavior_with_sent_datetime_lower_bound(self):
-        # type: () -> None
-=======
     def test_get_by_hash_behavior_with_sent_datetime_lower_bound(self) -> None:
->>>>>>> dd2d80a9
         with self.generate_constant_hash_ctx:
             time_now = datetime.datetime.utcnow()
 
@@ -214,12 +168,7 @@
                     'Email Hash',
                     sent_datetime_lower_bound='Not a datetime object') # type: ignore[arg-type]
 
-<<<<<<< HEAD
-    def test_raise_exception_by_mocking_collision(self):
-        # type: () -> None
-=======
     def test_raise_exception_by_mocking_collision(self) -> None:
->>>>>>> dd2d80a9
         # Test Exception for SentEmailModel.
         with self.assertRaisesRegexp( # type: ignore[no-untyped-call]
             Exception, 'The id generator for SentEmailModel is '
@@ -240,22 +189,12 @@
 class BulkEmailModelUnitTests(test_utils.GenericTestBase):
     """Test the BulkEmailModel class."""
 
-<<<<<<< HEAD
-    def test_get_deletion_policy(self):
-        # type: () -> None
-=======
     def test_get_deletion_policy(self) -> None:
->>>>>>> dd2d80a9
         self.assertEqual(
             email_models.BulkEmailModel.get_deletion_policy(),
             base_models.DELETION_POLICY.KEEP)
 
-<<<<<<< HEAD
-    def test_has_reference_to_user_id(self):
-        # type: () -> None
-=======
     def test_has_reference_to_user_id(self) -> None:
->>>>>>> dd2d80a9
         email_models.BulkEmailModel.create(
             'instance_id', ['recipient_1_id', 'recipient_2_id'], 'sender_id',
             'sender@email.com', feconf.BULK_EMAIL_INTENT_MARKETING,
@@ -271,12 +210,7 @@
 class GenerateHashTests(test_utils.GenericTestBase):
     """Test that generating hash functionality works as expected."""
 
-<<<<<<< HEAD
-    def test_same_inputs_always_gives_same_hashes(self):
-        # type: () -> None
-=======
     def test_same_inputs_always_gives_same_hashes(self) -> None:
->>>>>>> dd2d80a9
         email_model_instance = email_models.SentEmailModel(
             id='exp_id.new_id',
             recipient_id='recipient_id',
@@ -294,12 +228,7 @@
         email_hash2 = email_model_instance.email_hash
         self.assertEqual(email_hash1, email_hash2)
 
-<<<<<<< HEAD
-    def test_different_inputs_give_different_hashes(self):
-        # type: () -> None
-=======
     def test_different_inputs_give_different_hashes(self) -> None:
->>>>>>> dd2d80a9
         email_model_instance = email_models.SentEmailModel(
             id='exp_id.new_id',
             recipient_id='recipient_id',
