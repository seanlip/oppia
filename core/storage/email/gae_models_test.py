# coding: utf-8
#
# Copyright 2014 The Oppia Authors. All Rights Reserved.
#
# Licensed under the Apache License, Version 2.0 (the "License");
# you may not use this file except in compliance with the License.
# You may obtain a copy of the License at
#
#      http://www.apache.org/licenses/LICENSE-2.0
#
# Unless required by applicable law or agreed to in writing, software
# distributed under the License is distributed on an "AS-IS" BASIS,
# WITHOUT WARRANTIES OR CONDITIONS OF ANY KIND, either express or implied.
# See the License for the specific language governing permissions and
# limitations under the License.

"""Tests for core.storage.email.gae_models."""
from __future__ import absolute_import  # pylint: disable=import-only-modules
from __future__ import unicode_literals  # pylint: disable=import-only-modules

import datetime
import types

from core.platform import models
from core.tests import test_utils
import feconf

(base_models, email_models) = models.Registry.import_models(
    [models.NAMES.base_model, models.NAMES.email])


class SentEmailModelUnitTests(test_utils.GenericTestBase):
    """Test the SentEmailModel class."""

    def test_get_deletion_policy(self):
        self.assertEqual(
            email_models.SentEmailModel.get_deletion_policy(),
            base_models.DELETION_POLICY.KEEP)

    def setUp(self):
        super(SentEmailModelUnitTests, self).setUp()

        def mock_generate_hash(
                unused_cls, unused_recipient_id, unused_email_subject,
                unused_email_body):
            return 'Email Hash'

        self.generate_constant_hash_ctx = self.swap(
            email_models.SentEmailModel, '_generate_hash',
            types.MethodType(mock_generate_hash, email_models.SentEmailModel))

    def test_saved_model_can_be_retrieved_with_same_hash(self):
        with self.generate_constant_hash_ctx:
            email_models.SentEmailModel.create(
                'recipient_id', 'recipient@email.com', 'sender_id',
                'sender@email.com', feconf.EMAIL_INTENT_SIGNUP,
                'Email Subject', 'Email Body', datetime.datetime.utcnow())

            query = email_models.SentEmailModel.query()
            query = query.filter(
                email_models.SentEmailModel.email_hash == 'Email Hash')

            results = query.fetch(2)

            self.assertEqual(len(results), 1)

            query = email_models.SentEmailModel.query()
            query = query.filter(
                email_models.SentEmailModel.email_hash == 'Bad Email Hash')

            results = query.fetch(2)

            self.assertEqual(len(results), 0)

    def test_get_by_hash_works_correctly(self):
        with self.generate_constant_hash_ctx:
            email_models.SentEmailModel.create(
                'recipient_id', 'recipient@email.com', 'sender_id',
                'sender@email.com', feconf.EMAIL_INTENT_SIGNUP,
                'Email Subject', 'Email Body', datetime.datetime.utcnow())

            results = email_models.SentEmailModel.get_by_hash('Email Hash')

            self.assertEqual(len(results), 1)

            results = email_models.SentEmailModel.get_by_hash('Bad Email Hash')

            self.assertEqual(len(results), 0)

    def test_get_by_hash_returns_multiple_models_with_same_hash(self):
        with self.generate_constant_hash_ctx:
            email_models.SentEmailModel.create(
                'recipient_id', 'recipient@email.com', 'sender_id',
                'sender@email.com', feconf.EMAIL_INTENT_SIGNUP,
                'Email Subject', 'Email Body', datetime.datetime.utcnow())

            email_models.SentEmailModel.create(
                'recipient_id', 'recipient@email.com', 'sender_id',
                'sender@email.com', feconf.EMAIL_INTENT_SIGNUP,
                'Email Subject', 'Email Body', datetime.datetime.utcnow())

            results = email_models.SentEmailModel.get_by_hash('Email Hash')

            self.assertEqual(len(results), 2)

    def test_get_by_hash_behavior_with_sent_datetime_lower_bound(self):
        with self.generate_constant_hash_ctx:
            time_now = datetime.datetime.utcnow()

            email_models.SentEmailModel.create(
                'recipient_id', 'recipient@email.com', 'sender_id',
                'sender@email.com', feconf.EMAIL_INTENT_SIGNUP,
                'Email Subject', 'Email Body', datetime.datetime.utcnow())

            results = email_models.SentEmailModel.get_by_hash(
                'Email Hash', sent_datetime_lower_bound=time_now)
            self.assertEqual(len(results), 1)

            time_now1 = datetime.datetime.utcnow()

            results = email_models.SentEmailModel.get_by_hash(
                'Email Hash', sent_datetime_lower_bound=time_now1)
            self.assertEqual(len(results), 0)

            time_before = (datetime.datetime.utcnow() -
                           datetime.timedelta(minutes=10))

            results = email_models.SentEmailModel.get_by_hash(
                'Email Hash', sent_datetime_lower_bound=time_before)
            self.assertEqual(len(results), 1)

            # Check that it accepts only DateTime objects.
            with self.assertRaises(Exception):
                results = email_models.SentEmailModel.get_by_hash(
                    'Email Hash',
                    sent_datetime_lower_bound='Not a datetime object')

    def test_raise_exception_by_mocking_collision(self):
        # Test Exception for SentEmailModel.
        with self.assertRaisesRegexp(
            Exception, 'The id generator for SentEmailModel is '
            'producing too many collisions.'
            ):
            # Swap dependent method get_by_id to simulate collision every time.
            with self.swap(
                email_models.SentEmailModel, 'get_by_id',
                types.MethodType(
                    lambda x, y: True,
                    email_models.SentEmailModel)):
                email_models.SentEmailModel.create(
                    'recipient_id', 'recipient@email.com', 'sender_id',
                    'sender@email.com', feconf.EMAIL_INTENT_SIGNUP,
                    'Email Subject', 'Email Body', datetime.datetime.utcnow())

        # Test Exception for GeneralFeedbackEmailReplyToIdModel.
        with self.assertRaisesRegexp(
            Exception, 'Unique id generator is producing too many collisions.'
            ):
            # Swap dependent method get_by_reply_to_id to simulate collision
            # every time.
            with self.swap(
                email_models.GeneralFeedbackEmailReplyToIdModel,
                'get_by_reply_to_id',
                types.MethodType(
                    lambda x, y: True,
                    email_models.GeneralFeedbackEmailReplyToIdModel)):
                email_models.GeneralFeedbackEmailReplyToIdModel.create(
                    'user', 'exploration.exp0.0')

    def test_raise_exception_with_existing_reply_to_id(self):
        # Test Exception for GeneralFeedbackEmailReplyToIdModel.
        model = email_models.GeneralFeedbackEmailReplyToIdModel.create(
            'user1', 'exploration.exp1.1')
        model.put()

        with self.assertRaisesRegexp(
            Exception, 'Unique reply-to ID for given user and thread '
            'already exists.'):
            email_models.GeneralFeedbackEmailReplyToIdModel.create(
                'user1', 'exploration.exp1.1')


<<<<<<< HEAD
class GeneralFeedbackEmailReplyToIdModelTest(test_utils.GenericTestBase):
    """Tests for the GeneralFeedbackEmailReplyToIdModel class."""

    def test_put_function(self):
        email_reply_model = email_models.GeneralFeedbackEmailReplyToIdModel(
            id='user_id_1.exploration.exp_id.thread_id',
            user_id='user_id_1',
            thread_id='exploration.exp_id.thread_id',
            reply_to_id='reply_id')

        email_reply_model.put()

        last_updated = email_reply_model.last_updated

        # If we do not wish to update the last_updated time, we should set
        # the update_last_updated_time argument to False in the put function.
        email_reply_model.put(update_last_updated_time=False)
        self.assertEqual(email_reply_model.last_updated, last_updated)

        # If we do wish to change it however, we can simply use the put function
        # as the default value of update_last_updated_time is True.
        email_reply_model.put()
        self.assertNotEqual(email_reply_model.last_updated, last_updated)

    def test_create_new_object(self):
        actual_model = email_models.GeneralFeedbackEmailReplyToIdModel.create(
            'user_id', 'exploration.exp_id.thread_id')

        self.assertEqual(
            actual_model.id,
            'user_id.exploration.exp_id.thread_id')
        self.assertEqual(actual_model.user_id, 'user_id')
        self.assertEqual(
            actual_model.thread_id,
            'exploration.exp_id.thread_id')

    def test_get_object(self):
        actual_model = email_models.GeneralFeedbackEmailReplyToIdModel.create(
            'user_id', 'exploration.exp_id.thread_id')
        actual_model.put()
        expected_model = email_models.GeneralFeedbackEmailReplyToIdModel(
            id='user_id.exploration.exp_id.thread_id',
            user_id='user_id',
            thread_id='exploration.exp_id.thread_id')

        actual_model = (
            email_models.GeneralFeedbackEmailReplyToIdModel.get(
                'user_id', 'exploration.exp_id.thread_id'))

        self.assertEqual(actual_model.id, expected_model.id)
        self.assertEqual(actual_model.user_id, expected_model.user_id)
        self.assertEqual(actual_model.thread_id, expected_model.thread_id)

    def test_get_multi_by_user_ids(self):
        actual_model1 = email_models.GeneralFeedbackEmailReplyToIdModel.create(
            'user_id_1', 'exploration.exp_id.thread_id')
        actual_model1.put()
        actual_model2 = email_models.GeneralFeedbackEmailReplyToIdModel.create(
            'user_id_2', 'exploration.exp_id.thread_id')
        actual_model2.put()

        expected_model_1 = email_models.GeneralFeedbackEmailReplyToIdModel(
            id='user_id_1.exploration.exp_id.thread_id',
            user_id='user_id_1',
            thread_id='exploration.exp_id.thread_id')
        expected_model_2 = email_models.GeneralFeedbackEmailReplyToIdModel(
            id='user_id_2.exploration.exp_id.thread_id',
            user_id='user_id_2',
            thread_id='exploration.exp_id.thread_id')

        actual_models = (
            email_models.GeneralFeedbackEmailReplyToIdModel
            .get_multi_by_user_ids(
                ['user_id_1', 'user_id_2'],
                'exploration.exp_id.thread_id'))

        actual_model_1 = actual_models['user_id_1']
        actual_model_2 = actual_models['user_id_2']

        self.assertEqual(actual_model_1.id, expected_model_1.id)
        self.assertEqual(actual_model_1.user_id, expected_model_1.user_id)
        self.assertEqual(actual_model_1.thread_id, expected_model_1.thread_id)

        self.assertEqual(actual_model_2.id, expected_model_2.id)
        self.assertEqual(actual_model_2.user_id, expected_model_2.user_id)
        self.assertEqual(actual_model_2.thread_id, expected_model_2.thread_id)
=======
class BulkEmailModelUnitTests(test_utils.GenericTestBase):
    """Test the BulkEmailModel class."""

    def test_get_deletion_policy(self):
        self.assertEqual(
            email_models.BulkEmailModel.get_deletion_policy(),
            base_models.DELETION_POLICY.KEEP)


class GeneralFeedbackEmailReplyToIdModelUnitTests(test_utils.GenericTestBase):
    """Test the GeneralFeedbackEmailReplyToIdModel class."""

    def test_get_deletion_policy(self):
        self.assertEqual(
            email_models.GeneralFeedbackEmailReplyToIdModel
            .get_deletion_policy(),
            base_models.DELETION_POLICY.DELETE)
>>>>>>> 77d6fd6f


class GenerateHashTests(test_utils.GenericTestBase):
    """Test that generating hash functionality works as expected."""

    def test_same_inputs_always_gives_same_hashes(self):
        # pylint: disable=protected-access
        email_hash1 = email_models.SentEmailModel._generate_hash(
            'recipient_id', 'email_subject', 'email_html_body')

        email_hash2 = email_models.SentEmailModel._generate_hash(
            'recipient_id', 'email_subject', 'email_html_body')
        self.assertEqual(email_hash1, email_hash2)
        # pylint: enable=protected-access

    def test_different_inputs_give_different_hashes(self):
        # pylint: disable=protected-access
        email_hash1 = email_models.SentEmailModel._generate_hash(
            'recipient_id', 'email_subject', 'email_html_body')

        email_hash2 = email_models.SentEmailModel._generate_hash(
            'recipient_id', 'email_subject', 'email_html_body2')
        self.assertNotEqual(email_hash1, email_hash2)

        email_hash2 = email_models.SentEmailModel._generate_hash(
            'recipient_id2', 'email_subject', 'email_html_body')
        self.assertNotEqual(email_hash1, email_hash2)

        email_hash2 = email_models.SentEmailModel._generate_hash(
            'recipient_id', 'email_subject2', 'email_html_body')
        self.assertNotEqual(email_hash1, email_hash2)

        email_hash2 = email_models.SentEmailModel._generate_hash(
            'recipient_id2', 'email_subject2', 'email_html_body2')
        self.assertNotEqual(email_hash1, email_hash2)
        # pylint: enable=protected-access<|MERGE_RESOLUTION|>--- conflicted
+++ resolved
@@ -180,9 +180,23 @@
                 'user1', 'exploration.exp1.1')
 
 
-<<<<<<< HEAD
+class BulkEmailModelUnitTests(test_utils.GenericTestBase):
+    """Test the BulkEmailModel class."""
+
+    def test_get_deletion_policy(self):
+        self.assertEqual(
+            email_models.BulkEmailModel.get_deletion_policy(),
+            base_models.DELETION_POLICY.KEEP)
+
+
 class GeneralFeedbackEmailReplyToIdModelTest(test_utils.GenericTestBase):
     """Tests for the GeneralFeedbackEmailReplyToIdModel class."""
+
+    def test_get_deletion_policy(self):
+        self.assertEqual(
+            email_models.GeneralFeedbackEmailReplyToIdModel
+            .get_deletion_policy(),
+            base_models.DELETION_POLICY.DELETE)
 
     def test_put_function(self):
         email_reply_model = email_models.GeneralFeedbackEmailReplyToIdModel(
@@ -267,25 +281,6 @@
         self.assertEqual(actual_model_2.id, expected_model_2.id)
         self.assertEqual(actual_model_2.user_id, expected_model_2.user_id)
         self.assertEqual(actual_model_2.thread_id, expected_model_2.thread_id)
-=======
-class BulkEmailModelUnitTests(test_utils.GenericTestBase):
-    """Test the BulkEmailModel class."""
-
-    def test_get_deletion_policy(self):
-        self.assertEqual(
-            email_models.BulkEmailModel.get_deletion_policy(),
-            base_models.DELETION_POLICY.KEEP)
-
-
-class GeneralFeedbackEmailReplyToIdModelUnitTests(test_utils.GenericTestBase):
-    """Test the GeneralFeedbackEmailReplyToIdModel class."""
-
-    def test_get_deletion_policy(self):
-        self.assertEqual(
-            email_models.GeneralFeedbackEmailReplyToIdModel
-            .get_deletion_policy(),
-            base_models.DELETION_POLICY.DELETE)
->>>>>>> 77d6fd6f
 
 
 class GenerateHashTests(test_utils.GenericTestBase):
