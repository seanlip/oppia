--- conflicted
+++ resolved
@@ -26,11 +26,7 @@
 import python_utils
 import utils
 
-<<<<<<< HEAD
-from typing import Dict, List, Optional, Text, cast # isort:skip # pylint: disable=unused-import
-=======
 from typing import Dict, List, Optional, cast # isort:skip # pylint: disable=unused-import
->>>>>>> dd2d80a9
 
 MYPY = False
 if MYPY: # pragma: no cover
@@ -100,12 +96,7 @@
     email_hash = datastore_services.StringProperty(indexed=True)
 
     @staticmethod
-<<<<<<< HEAD
-    def get_deletion_policy():
-        # type: () -> base_models.DELETION_POLICY
-=======
     def get_deletion_policy() -> base_models.DELETION_POLICY:
->>>>>>> dd2d80a9
         """Model contains data corresponding to a user: recipient_id,
         recipient_email, sender_id, and sender_email, but this isn't deleted
         because this model is needed for auditing purposes.
@@ -113,25 +104,15 @@
         return base_models.DELETION_POLICY.KEEP
 
     @staticmethod
-<<<<<<< HEAD
-    def get_model_association_to_user():
-        # type: () -> base_models.MODEL_ASSOCIATION_TO_USER
-=======
     def get_model_association_to_user(
         ) -> base_models.MODEL_ASSOCIATION_TO_USER:
->>>>>>> dd2d80a9
         """Users already have access to this data since emails were sent
         to them.
         """
         return base_models.MODEL_ASSOCIATION_TO_USER.NOT_CORRESPONDING_TO_USER
 
     @classmethod
-<<<<<<< HEAD
-    def get_export_policy(cls):
-        # type: () -> Dict[Text, base_models.EXPORT_POLICY]
-=======
     def get_export_policy(cls) -> Dict[str, base_models.EXPORT_POLICY]:
->>>>>>> dd2d80a9
         """Model contains data corresponding to a user, but this isn't exported
         because users already have access to noteworthy details of this data
         (since emails were sent to them).
@@ -149,12 +130,7 @@
         })
 
     @classmethod
-<<<<<<< HEAD
-    def has_reference_to_user_id(cls, user_id):
-        # type: (Text) -> bool
-=======
     def has_reference_to_user_id(cls, user_id: str) -> bool:
->>>>>>> dd2d80a9
         """Check whether SentEmailModel exists for user.
 
         Args:
@@ -169,12 +145,7 @@
         )).get(keys_only=True) is not None
 
     @classmethod
-<<<<<<< HEAD
-    def _generate_id(cls, intent):
-        # type: (Text) -> Text
-=======
     def _generate_id(cls, intent: str) -> str:
->>>>>>> dd2d80a9
         """Generates an ID for a new SentEmailModel instance.
 
         Args:
@@ -207,18 +178,6 @@
     @classmethod
     def create(
             cls,
-<<<<<<< HEAD
-            recipient_id, # type: Text
-            recipient_email, # type: Text
-            sender_id, # type: Text
-            sender_email, # type: Text
-            intent, # type: Text
-            subject, # type: Text
-            html_body, # type: Text
-            sent_datetime # type: datetime.datetime
-    ):
-        # type: (...) -> None
-=======
             recipient_id: str,
             recipient_email: str,
             sender_id: str,
@@ -228,7 +187,6 @@
             html_body: str,
             sent_datetime: datetime.datetime
     ) -> None:
->>>>>>> dd2d80a9
         """Creates a new SentEmailModel entry.
 
         Args:
@@ -252,28 +210,18 @@
         email_model_instance.update_timestamps()
         email_model_instance.put()
 
-<<<<<<< HEAD
-    def _pre_put_hook(self):
-        # type: () -> None
-=======
     def _pre_put_hook(self) -> None:
->>>>>>> dd2d80a9
         """Operations to perform just before the model is `put` into storage."""
         super(SentEmailModel, self)._pre_put_hook()
         self.email_hash = self._generate_hash(
             self.recipient_id, self.subject, self.html_body)
 
     @classmethod
-<<<<<<< HEAD
-    def get_by_hash(cls, email_hash, sent_datetime_lower_bound=None):
-        # type: (Text, Optional[datetime.datetime]) -> List[SentEmailModel]
-=======
     def get_by_hash(
             cls,
             email_hash: str,
             sent_datetime_lower_bound: Optional[datetime.datetime] = None
     ) -> List['SentEmailModel']:
->>>>>>> dd2d80a9
         """Returns all messages with a given email_hash.
 
         This also takes an optional sent_datetime_lower_bound argument,
@@ -313,17 +261,12 @@
         return messages
 
     @classmethod
-<<<<<<< HEAD
-    def _generate_hash(cls, recipient_id, email_subject, email_body):
-        # type: (Text, Text, Text) -> Text
-=======
     def _generate_hash(
             cls,
             recipient_id: str,
             email_subject: str,
             email_body: str
     ) -> str:
->>>>>>> dd2d80a9
         """Generate hash for a given recipient_id, email_subject and cleaned
         email_body.
 
@@ -342,17 +285,12 @@
         return hash_value
 
     @classmethod
-<<<<<<< HEAD
-    def check_duplicate_message(cls, recipient_id, email_subject, email_body):
-        # type: (Text, Text, Text) -> bool
-=======
     def check_duplicate_message(
             cls,
             recipient_id: str,
             email_subject: str,
             email_body: str
     ) -> bool:
->>>>>>> dd2d80a9
         """Check for a given recipient_id, email_subject and cleaned
         email_body, whether a similar message has been sent in the last
         DUPLICATE_EMAIL_INTERVAL_MINS.
@@ -422,12 +360,7 @@
         datastore_services.DateTimeProperty(required=True, indexed=True))
 
     @staticmethod
-<<<<<<< HEAD
-    def get_deletion_policy():
-        # type: () -> base_models.DELETION_POLICY
-=======
     def get_deletion_policy() -> base_models.DELETION_POLICY:
->>>>>>> dd2d80a9
         """Model contains data corresponding to a user: recipient_ids,
         sender_id, and sender_email, but this isn't deleted because this model
         is needed for auditing purposes.
@@ -435,25 +368,15 @@
         return base_models.DELETION_POLICY.KEEP
 
     @staticmethod
-<<<<<<< HEAD
-    def get_model_association_to_user():
-        # type: () -> base_models.MODEL_ASSOCIATION_TO_USER
-=======
     def get_model_association_to_user(
         ) -> base_models.MODEL_ASSOCIATION_TO_USER:
->>>>>>> dd2d80a9
         """Users already have access to this data since the emails were sent
         to them.
         """
         return base_models.MODEL_ASSOCIATION_TO_USER.NOT_CORRESPONDING_TO_USER
 
     @classmethod
-<<<<<<< HEAD
-    def get_export_policy(cls):
-        # type: () -> Dict[Text, base_models.EXPORT_POLICY]
-=======
     def get_export_policy(cls) -> Dict[str, base_models.EXPORT_POLICY]:
->>>>>>> dd2d80a9
         """Model contains data corresponding to a user, but this isn't exported
         because users already have access to noteworthy details of this data
         (since emails were sent to them).
@@ -469,12 +392,7 @@
         })
 
     @classmethod
-<<<<<<< HEAD
-    def has_reference_to_user_id(cls, user_id):
-        # type: (Text) -> bool
-=======
     def has_reference_to_user_id(cls, user_id: str) -> bool:
->>>>>>> dd2d80a9
         """Check whether BulkEmailModel exists for user. Since recipient_ids
         can't be indexed it also can't be checked by this method, we can allow
         this because the deletion policy for this model is keep , thus even the
@@ -492,18 +410,6 @@
     @classmethod
     def create(
             cls,
-<<<<<<< HEAD
-            instance_id, # type: Text
-            recipient_ids, # type: Optional[List[Text]]
-            sender_id, # type: Text
-            sender_email, # type: Text
-            intent, # type: Text
-            subject, # type: Text
-            html_body, # type: Text
-            sent_datetime # type: datetime.datetime
-    ):
-        # type: (...) -> None
-=======
             instance_id: str,
             recipient_ids: List[str],
             sender_id: str,
@@ -513,7 +419,6 @@
             html_body: str,
             sent_datetime: datetime.datetime
     ) -> None:
->>>>>>> dd2d80a9
         """Creates a new BulkEmailModel entry.
 
         Args:
