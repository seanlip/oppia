--- conflicted
+++ resolved
@@ -2289,7 +2289,6 @@
                     this batch.
         """
         cursor = datastore_services.make_cursor(urlsafe_cursor=cursor)
-<<<<<<< HEAD
 
         created_on_query = cls.query().order(-cls.created_on)
         query_models, next_cursor, _ = (
@@ -2304,17 +2303,7 @@
             next_cursor.urlsafe().decode('utf-8')
             if (next_cursor and more_results) else None
         )
-        return query_models, next_cursor, more_results
-=======
-        query_models, next_cursor, more = (
-            cls.query().order(-cls.created_on).
-            fetch_page(page_size, start_cursor=cursor))
-        next_cursor_str = (
-            next_cursor.urlsafe() if (next_cursor and more) else None)
-        return (
-            cast(List[UserQueryModel], query_models),
-            next_cursor_str, more)
->>>>>>> 0991eb6f
+        return cast(List[UserQueryModel], query_models), next_cursor, more_results
 
 
 class UserBulkEmailsModel(base_models.BaseModel):
