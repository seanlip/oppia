--- conflicted
+++ resolved
@@ -1964,11 +1964,8 @@
     Instances of this class are keyed by the user id.
     """
 
-<<<<<<< HEAD
     # Whether the deletion is completed.
     deletion_complete = ndb.BooleanProperty(default=False, indexed=True)
-=======
->>>>>>> bd5474d0
     # IDs of all the private explorations created by this user.
     exploration_ids = ndb.StringProperty(repeated=True, indexed=True)
     # IDs of all the private collections created by this user.
@@ -1979,11 +1976,7 @@
         """PendingDeletionRequestModel should be deleted after the user is
         deleted.
         """
-<<<<<<< HEAD
         return base_models.DELETION_POLICY.KEEP
-=======
-        return base_models.DELETION_POLICY.DELETE
->>>>>>> bd5474d0
 
     @classmethod
     def has_reference_to_user_id(cls, user_id):
@@ -1995,9 +1988,6 @@
         Returns:
             bool. Whether the model for user_id exists.
         """
-<<<<<<< HEAD
-        return cls.get_by_id(user_id) is not None
-=======
         return cls.get_by_id(user_id) is not None
 
     @staticmethod
@@ -2005,5 +1995,4 @@
         """PendingDeletionRequestModel is going to be used later and only as
         a temporary model, so it doesn't need to be migrated.
         """
-        return base_models.USER_ID_MIGRATION_POLICY.NOT_APPLICABLE
->>>>>>> bd5474d0
+        return base_models.USER_ID_MIGRATION_POLICY.NOT_APPLICABLE