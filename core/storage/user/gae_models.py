--- conflicted
+++ resolved
@@ -2170,15 +2170,7 @@
         Returns:
             bool. Whether the model for user_id exists.
         """
-<<<<<<< HEAD
         return cls.get_by_id(user_id) is not None
-
-    @staticmethod
-    def get_user_id_migration_policy():
-        """PendingDeletionRequestModel is going to be used later and only as
-        a temporary model, so it doesn't need to be migrated.
-        """
-        return base_models.USER_ID_MIGRATION_POLICY.NOT_APPLICABLE
 
 
 class PseudonymizedUserModel(base_models.BaseModel):
@@ -2193,11 +2185,6 @@
     def get_export_policy():
         """PseudonymizedUserModel contains only pseudonymous ids."""
         return base_models.EXPORT_POLICY.NOT_APPLICABLE
-
-    @staticmethod
-    def get_user_id_migration_policy():
-        """PseudonymizedUserModel contains only pseudonymous ids."""
-        return base_models.USER_ID_MIGRATION_POLICY.NOT_APPLICABLE
 
     @classmethod
     def get_new_id(cls, unused_entity_name=''):
@@ -2225,7 +2212,4 @@
             if not cls.get_by_id(new_id):
                 return new_id
 
-        raise Exception('New id generator is producing too many collisions.')
-=======
-        return cls.get_by_id(user_id) is not None
->>>>>>> baaf74cf
+        raise Exception('New id generator is producing too many collisions.')