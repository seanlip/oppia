--- conflicted
+++ resolved
@@ -310,9 +310,6 @@
 
     @classmethod
     def get_multi(cls, user_ids, exploration_id):
-<<<<<<< HEAD
-        """Gets the ExplorationUserDataModel for the given ids."""
-=======
         """Gets the ExplorationUserDataModel for the given user and exploration
          ids.
 
@@ -324,7 +321,6 @@
             ExplorationUserDataModel. The ExplorationUserDataModel instance
             which matches with the given user_ids and exploration_id.
         """
->>>>>>> a64bb4b1
         instance_ids = (
             cls._generate_id(user_id, exploration_id) for user_id in user_ids)
         return super(ExplorationUserDataModel, cls).get_multi(
