# coding: utf-8
#
# Copyright 2014 The Oppia Authors. All Rights Reserved.
#
# Licensed under the Apache License, Version 2.0 (the "License");
# you may not use this file except in compliance with the License.
# You may obtain a copy of the License at
#
#      http://www.apache.org/licenses/LICENSE-2.0
#
# Unless required by applicable law or agreed to in writing, software
# distributed under the License is distributed on an "AS-IS" BASIS,
# WITHOUT WARRANTIES OR CONDITIONS OF ANY KIND, either express or implied.
# See the License for the specific language governing permissions and
# limitations under the License.

"""Tests for core.storage.user.gae_models."""

from __future__ import absolute_import  # pylint: disable=import-only-modules
from __future__ import unicode_literals  # pylint: disable=import-only-modules

import datetime
import types

from core.domain import exp_domain
from core.domain import exp_services
from core.platform import models
from core.tests import test_utils
import feconf
import python_utils
import utils

(base_models, user_models) = models.Registry.import_models(
    [models.NAMES.base_model, models.NAMES.user])


class UserSettingsModelTest(test_utils.GenericTestBase):
    """Tests for UserSettingsModel class."""

    NONEXISTENT_USER_ID = 'id_x'
    USER_1_ID = 'user_id'
    USER_1_GAE_ID = 'gae_id'
    USER_1_EMAIL = 'user@example.com'
    USER_1_ROLE = feconf.ROLE_ID_ADMIN
    USER_2_ID = 'user2_id'
    USER_2_GAE_ID = 'gae2_id'
    USER_2_EMAIL = 'user2@example.com'
    USER_2_ROLE = feconf.ROLE_ID_BANNED_USER
    USER_3_ID = 'user3_id'
    USER_3_GAE_ID = 'gae3_id'
    USER_3_EMAIL = 'user3@example.com'
    USER_3_ROLE = feconf.ROLE_ID_ADMIN
    GENERIC_USERNAME = 'user'
    GENERIC_DATE = datetime.datetime(2019, 5, 20)
    GENERIC_EPOCH = utils.get_time_in_millisecs(datetime.datetime(2019, 5, 20))
    GENERIC_IMAGE_URL = 'www.example.com/example.png'
    GENERIC_USER_BIO = 'I am a user of Oppia!'
    GENERIC_SUBJECT_INTERESTS = ['Math', 'Science']
    GENERIC_LANGUAGE_CODES = ['en', 'es']

    def setUp(self):
        super(UserSettingsModelTest, self).setUp()
        user_models.UserSettingsModel(
            id=self.USER_1_ID,
            gae_id=self.USER_1_GAE_ID,
            email=self.USER_1_EMAIL,
            role=self.USER_1_ROLE
        ).put()
        user_models.UserSettingsModel(
            id=self.USER_2_ID,
            gae_id=self.USER_2_GAE_ID,
            email=self.USER_2_EMAIL,
            role=self.USER_2_ROLE,
            deleted=True
        ).put()
        user_models.UserSettingsModel(
            id=self.USER_3_ID,
            gae_id=self.USER_3_GAE_ID,
            gae_user_id=self.USER_3_GAE_ID,
            email=self.USER_3_EMAIL,
            role=self.USER_3_ROLE,
            username=self.GENERIC_USERNAME,
            normalized_username=self.GENERIC_USERNAME,
            last_agreed_to_terms=self.GENERIC_DATE,
            last_started_state_editor_tutorial=self.GENERIC_DATE,
            last_started_state_translation_tutorial=self.GENERIC_DATE,
            last_logged_in=self.GENERIC_DATE,
            last_created_an_exploration=self.GENERIC_DATE,
            last_edited_an_exploration=self.GENERIC_DATE,
            profile_picture_data_url=self.GENERIC_IMAGE_URL,
            default_dashboard='learner',
            creator_dashboard_display_pref='card',
            user_bio=self.GENERIC_USER_BIO,
            subject_interests=self.GENERIC_SUBJECT_INTERESTS,
            first_contribution_msec=1,
            preferred_language_codes=self.GENERIC_LANGUAGE_CODES,
            preferred_site_language_code=(self.GENERIC_LANGUAGE_CODES[0]),
            preferred_audio_language_code=(self.GENERIC_LANGUAGE_CODES[0])
        ).put()

    def test_get_deletion_policy(self):
        self.assertEqual(
            user_models.UserSettingsModel.get_deletion_policy(),
            base_models.DELETION_POLICY.DELETE)

    def test_apply_deletion_policy(self):
        user_models.UserSettingsModel.apply_deletion_policy(self.USER_1_ID)
        self.assertIsNone(
            user_models.UserSettingsModel.get_by_id(self.USER_1_ID))
        # Test that calling apply_deletion_policy with no existing model
        # doesn't fail.
        user_models.UserSettingsModel.apply_deletion_policy(
            self.NONEXISTENT_USER_ID)

    def test_has_reference_to_user_id(self):
        self.assertTrue(
            user_models.UserSettingsModel
            .has_reference_to_user_id(self.USER_1_ID)
        )
        self.assertTrue(
            user_models.UserSettingsModel
            .has_reference_to_user_id(self.USER_2_ID)
        )
        self.assertFalse(
            user_models.UserSettingsModel
            .has_reference_to_user_id(self.NONEXISTENT_USER_ID)
        )

    def test_get_user_id_migration_policy(self):
        self.assertEqual(
            user_models.UserSettingsModel.get_user_id_migration_policy(),
            base_models.USER_ID_MIGRATION_POLICY.CUSTOM)

    def test_verify_model_user_ids_exist(self):
        self.assertTrue(
            user_models.UserSettingsModel.get_by_id(self.USER_1_ID)
            .verify_model_user_ids_exist())

    def test_get_by_role(self):
        user = user_models.UserSettingsModel.get_by_role(
            feconf.ROLE_ID_ADMIN)
        self.assertEqual(user[0].role, feconf.ROLE_ID_ADMIN)

    def test_export_data_nonexistent_user(self):
        with self.assertRaises(user_models.UserSettingsModel
                               .EntityNotFoundError):
            user_models.UserSettingsModel.export_data('fake_user')

    def test_export_data_trivial(self):
        user = user_models.UserSettingsModel.get_by_id(self.USER_1_ID)
        user_data = user.export_data(user.id)
        expected_user_data = {
            'email': 'user@example.com',
            'role': feconf.ROLE_ID_ADMIN,
            'username': None,
            'normalized_username': None,
            'last_agreed_to_terms': None,
            'last_started_state_editor_tutorial': None,
            'last_started_state_translation_tutorial': None,
            'last_logged_in': None,
            'last_edited_an_exploration': None,
            'profile_picture_data_url': None,
            'default_dashboard': 'learner',
            'creator_dashboard_display_pref': 'card',
            'user_bio': None,
            'subject_interests': [],
            'first_contribution_msec': None,
            'preferred_language_codes': [],
            'preferred_site_language_code': None,
            'preferred_audio_language_code': None
        }
        self.assertEqual(expected_user_data, user_data)

    def test_export_data_nontrivial(self):
        user = user_models.UserSettingsModel.get_by_id(self.USER_3_ID)
        user_data = user.export_data(user.id)
        expected_user_data = {
            'email': self.USER_3_EMAIL,
            'role': feconf.ROLE_ID_ADMIN,
            'username': self.GENERIC_USERNAME,
            'normalized_username': self.GENERIC_USERNAME,
            'last_agreed_to_terms': self.GENERIC_EPOCH,
            'last_started_state_editor_tutorial': self.GENERIC_EPOCH,
            'last_started_state_translation_tutorial': self.GENERIC_EPOCH,
            'last_logged_in': self.GENERIC_EPOCH,
            'last_edited_an_exploration': self.GENERIC_EPOCH,
            'profile_picture_data_url': self.GENERIC_IMAGE_URL,
            'default_dashboard': 'learner',
            'creator_dashboard_display_pref': 'card',
            'user_bio': self.GENERIC_USER_BIO,
            'subject_interests': self.GENERIC_SUBJECT_INTERESTS,
            'first_contribution_msec': 1,
            'preferred_language_codes': self.GENERIC_LANGUAGE_CODES,
            'preferred_site_language_code': self.GENERIC_LANGUAGE_CODES[0],
            'preferred_audio_language_code': self.GENERIC_LANGUAGE_CODES[0]
        }
        self.assertEqual(expected_user_data, user_data)

    def test_get_new_id_method_returns_unique_ids(self):
        ids = set([])
        for _ in python_utils.RANGE(100):
            new_id = user_models.UserSettingsModel.get_new_id('')
            self.assertNotIn(new_id, ids)
            user_models.UserSettingsModel(
                id=new_id, gae_id='gae_id', email='some@email.com').put()
            ids.add(new_id)

    def test_create_raises_error_when_many_id_collisions_occur(self):
        # Swap dependent method get_by_id to simulate collision every time.
        get_by_id_swap = self.swap(
            user_models.UserSettingsModel, 'get_by_id', types.MethodType(
                lambda _, __: True, user_models.UserSettingsModel))

        assert_raises_regexp_context_manager = self.assertRaisesRegexp(
            Exception, 'New id generator is producing too many collisions.')

        with assert_raises_regexp_context_manager, get_by_id_swap:
            user_models.UserSettingsModel.get_new_id('exploration')


class CompletedActivitiesModelTests(test_utils.GenericTestBase):
    """Tests for the CompletedActivitiesModel."""

    NONEXISTENT_USER_ID = 'id_x'
    USER_1_ID = 'id_1'
    USER_2_ID = 'id_2'
    EXPLORATION_IDS_1 = ['exp_1', 'exp_2', 'exp_3']
    COLLECTION_IDS_1 = ['col_1', 'col_2', 'col_3']

    def setUp(self):
        """Set up user models in datastore for use in testing."""
        super(CompletedActivitiesModelTests, self).setUp()

        user_models.CompletedActivitiesModel(
            id=self.USER_1_ID,
            exploration_ids=self.EXPLORATION_IDS_1,
            collection_ids=self.COLLECTION_IDS_1
        ).put()
        user_models.CompletedActivitiesModel(
            id=self.USER_2_ID,
            exploration_ids=self.EXPLORATION_IDS_1,
            collection_ids=self.COLLECTION_IDS_1,
            deleted=True
        ).put()

    def test_get_deletion_policy(self):
        self.assertEqual(
            user_models.CompletedActivitiesModel.get_deletion_policy(),
            base_models.DELETION_POLICY.DELETE)

    def test_apply_deletion_policy(self):
        user_models.CompletedActivitiesModel.apply_deletion_policy(
            self.USER_1_ID)
        self.assertIsNone(
            user_models.CompletedActivitiesModel.get_by_id(self.USER_1_ID))
        # Test that calling apply_deletion_policy with no existing model
        # doesn't fail.
        user_models.CompletedActivitiesModel.apply_deletion_policy(
            self.NONEXISTENT_USER_ID)

    def test_has_reference_to_user_id(self):
        self.assertTrue(
            user_models.CompletedActivitiesModel
            .has_reference_to_user_id(self.USER_1_ID)
        )
        self.assertTrue(
            user_models.CompletedActivitiesModel
            .has_reference_to_user_id(self.USER_2_ID)
        )
        self.assertFalse(
            user_models.CompletedActivitiesModel
            .has_reference_to_user_id(self.NONEXISTENT_USER_ID)
        )

    def test_get_user_id_migration_policy(self):
        self.assertEqual(
            user_models.CompletedActivitiesModel.get_user_id_migration_policy(),
            base_models.USER_ID_MIGRATION_POLICY.COPY)

    def test_export_data_on_nonexistent_user(self):
        """Test if export_data returns None when user is not in datastore."""
        user_data = user_models.CompletedActivitiesModel.export_data(
            self.NONEXISTENT_USER_ID)
        self.assertEqual({}, user_data)

    def test_export_data_on_existent_user(self):
        """Test if export_data works as intended on a user in datastore."""
        user_data = (
            user_models.CompletedActivitiesModel.export_data(self.USER_1_ID))
        expected_data = {
            'completed_exploration_ids': self.EXPLORATION_IDS_1,
            'completed_collection_ids': self.COLLECTION_IDS_1
        }
        self.assertEqual(expected_data, user_data)


class IncompleteActivitiesModelTests(test_utils.GenericTestBase):
    """Tests for the IncompleteActivitiesModel."""

    NONEXISTENT_USER_ID = 'id_x'
    USER_1_ID = 'id_1'
    USER_2_ID = 'id_2'
    EXPLORATION_IDS_1 = ['exp_1', 'exp_2', 'exp_3']
    COLLECTION_IDS_1 = ['col_1', 'col_2', 'col_3']

    def setUp(self):
        """Set up user models in datastore for use in testing."""
        super(IncompleteActivitiesModelTests, self).setUp()

        user_models.IncompleteActivitiesModel(
            id=self.USER_1_ID,
            exploration_ids=self.EXPLORATION_IDS_1,
            collection_ids=self.COLLECTION_IDS_1
        ).put()
        user_models.IncompleteActivitiesModel(
            id=self.USER_2_ID,
            exploration_ids=self.EXPLORATION_IDS_1,
            collection_ids=self.COLLECTION_IDS_1,
            deleted=True
        ).put()

    def test_get_deletion_policy(self):
        self.assertEqual(
            user_models.IncompleteActivitiesModel.get_deletion_policy(),
            base_models.DELETION_POLICY.DELETE)

    def test_apply_deletion_policy(self):
        user_models.IncompleteActivitiesModel.apply_deletion_policy(
            self.USER_1_ID)
        self.assertIsNone(
            user_models.IncompleteActivitiesModel.get_by_id(self.USER_1_ID))
        # Test that calling apply_deletion_policy with no existing model
        # doesn't fail.
        user_models.IncompleteActivitiesModel.apply_deletion_policy(
            self.NONEXISTENT_USER_ID)

    def test_has_reference_to_user_id(self):
        self.assertTrue(
            user_models.IncompleteActivitiesModel
            .has_reference_to_user_id(self.USER_1_ID)
        )
        self.assertTrue(
            user_models.IncompleteActivitiesModel
            .has_reference_to_user_id(self.USER_2_ID)
        )
        self.assertFalse(
            user_models.IncompleteActivitiesModel
            .has_reference_to_user_id(self.NONEXISTENT_USER_ID)
        )

    def test_get_user_id_migration_policy(self):
        self.assertEqual(
            user_models.IncompleteActivitiesModel
            .get_user_id_migration_policy(),
            base_models.USER_ID_MIGRATION_POLICY.COPY)

    def test_export_data_on_nonexistent_user(self):
        """Test if export_data returns None when user is not in datastore."""
        user_data = user_models.IncompleteActivitiesModel.export_data(
            self.NONEXISTENT_USER_ID)
        self.assertEqual({}, user_data)

    def test_export_data_on_existent_user(self):
        """Test if export_data works as intended on a user in datastore."""
        user_data = (
            user_models.IncompleteActivitiesModel.export_data(self.USER_1_ID))
        expected_data = {
            'incomplete_exploration_ids': self.EXPLORATION_IDS_1,
            'incomplete_collection_ids': self.COLLECTION_IDS_1
        }
        self.assertEqual(expected_data, user_data)


class ExpUserLastPlaythroughModelTest(test_utils.GenericTestBase):
    """Tests for ExpUserLastPlaythroughModel class."""

    NONEXISTENT_USER_ID = 'user_id_0'
    USER_ID_1 = 'user_id_1'
    USER_ID_2 = 'user_id_2'
    USER_ID_3 = 'user_id_3'
    EXP_ID_0 = 'exp_id_0'
    EXP_ID_1 = 'exp_id_1'
    STATE_NAME_1 = 'state_name_1'
    STATE_NAME_2 = 'state_name_2'
    EXP_VERSION = 1

    def setUp(self):
        super(ExpUserLastPlaythroughModelTest, self).setUp()

        user_models.ExpUserLastPlaythroughModel(
            id='%s.%s' % (self.USER_ID_1, self.EXP_ID_0),
            user_id=self.USER_ID_1,
            exploration_id=self.EXP_ID_0,
            last_played_exp_version=self.EXP_VERSION,
            last_played_state_name=self.STATE_NAME_1
        ).put()
        user_models.ExpUserLastPlaythroughModel(
            id='%s.%s' % (self.USER_ID_2, self.EXP_ID_0),
            user_id=self.USER_ID_2,
            exploration_id=self.EXP_ID_0,
            last_played_exp_version=self.EXP_VERSION,
            last_played_state_name=self.STATE_NAME_2
        ).put()
        user_models.ExpUserLastPlaythroughModel(
            id='%s.%s' % (self.USER_ID_2, self.EXP_ID_1),
            user_id=self.USER_ID_2,
            exploration_id=self.EXP_ID_1,
            last_played_exp_version=self.EXP_VERSION,
            last_played_state_name=self.STATE_NAME_2
        ).put()
        user_models.ExpUserLastPlaythroughModel(
            id='%s.%s' % (self.USER_ID_3, self.EXP_ID_1),
            user_id=self.USER_ID_3,
            exploration_id=self.EXP_ID_1,
            last_played_exp_version=self.EXP_VERSION,
            last_played_state_name=self.STATE_NAME_2,
            deleted=True
        ).put()

    def test_get_deletion_policy(self):
        self.assertEqual(
            user_models.ExpUserLastPlaythroughModel.get_deletion_policy(),
            base_models.DELETION_POLICY.DELETE)

    def test_apply_deletion_policy(self):
        user_models.ExpUserLastPlaythroughModel.apply_deletion_policy(
            self.USER_ID_1)
        self.assertIsNone(
            user_models.ExpUserLastPlaythroughModel.get_by_id(self.USER_ID_1))
        # Test that calling apply_deletion_policy with no existing model
        # doesn't fail.
        user_models.ExpUserLastPlaythroughModel.apply_deletion_policy(
            self.NONEXISTENT_USER_ID)

    def test_has_reference_to_user_id(self):
        self.assertTrue(
            user_models.ExpUserLastPlaythroughModel
            .has_reference_to_user_id(self.USER_ID_1)
        )
        self.assertTrue(
            user_models.ExpUserLastPlaythroughModel
            .has_reference_to_user_id(self.USER_ID_2)
        )
        self.assertTrue(
            user_models.ExpUserLastPlaythroughModel
            .has_reference_to_user_id(self.USER_ID_3)
        )
        self.assertFalse(
            user_models.ExpUserLastPlaythroughModel
            .has_reference_to_user_id(self.NONEXISTENT_USER_ID)
        )

    def test_get_user_id_migration_policy(self):
        self.assertEqual(
            user_models.ExpUserLastPlaythroughModel
            .get_user_id_migration_policy(),
            base_models.USER_ID_MIGRATION_POLICY.COPY_AND_UPDATE_ONE_FIELD)

    def test_create_success(self):
        user_models.ExpUserLastPlaythroughModel.create(
            self.USER_ID_1, self.EXP_ID_1).put()
        retrieved_object = user_models.ExpUserLastPlaythroughModel.get_by_id(
            '%s.%s' % (self.USER_ID_1, self.EXP_ID_1))

        self.assertEqual(retrieved_object.user_id, self.USER_ID_1)
        self.assertEqual(retrieved_object.exploration_id, self.EXP_ID_1)

    def test_get_success(self):
        retrieved_object = user_models.ExpUserLastPlaythroughModel.get(
            self.USER_ID_1, self.EXP_ID_0)

        self.assertEqual(retrieved_object.user_id, self.USER_ID_1)
        self.assertEqual(retrieved_object.exploration_id, self.EXP_ID_0)
        self.assertEqual(
            retrieved_object.last_played_exp_version, self.EXP_VERSION)
        self.assertEqual(
            retrieved_object.last_played_state_name, self.STATE_NAME_1)

    def test_get_failure(self):
        retrieved_object = user_models.ExpUserLastPlaythroughModel.get(
            self.USER_ID_1, 'unknown_exp_id')

        self.assertEqual(retrieved_object, None)

    def test_export_data_none(self):
        """Test export data on a user with no explorations."""
        user_data = user_models.ExpUserLastPlaythroughModel.export_data(
            self.NONEXISTENT_USER_ID)
        expected_data = {}
        self.assertEqual(expected_data, user_data)

    def test_export_data_single(self):
        """Test export data on a user with a single exploration."""
        user_data = user_models.ExpUserLastPlaythroughModel.export_data(
            self.USER_ID_1)
        expected_data = {
            self.EXP_ID_0: {
                'exp_version': self.EXP_VERSION,
                'state_name': self.STATE_NAME_1
            }
        }
        self.assertEqual(expected_data, user_data)

    def test_export_data_multi(self):
        """Test export data on a user with multiple explorations."""
        user_data = user_models.ExpUserLastPlaythroughModel.export_data(
            self.USER_ID_2)
        expected_data = {
            self.EXP_ID_0: {
                'exp_version': self.EXP_VERSION,
                'state_name': self.STATE_NAME_2
            },
            self.EXP_ID_1: {
                'exp_version': self.EXP_VERSION,
                'state_name': self.STATE_NAME_2
            }
        }
        self.assertEqual(expected_data, user_data)


class LearnerPlaylistModelTests(test_utils.GenericTestBase):
    """Tests for the LearnerPlaylistModel."""
    NONEXISTENT_USER_ID = 'id_x'
    USER_ID_1 = 'id_1'
    USER_ID_2 = 'id_2'
    EXPLORATION_IDS_1 = ['exp_1', 'exp_2', 'exp_3']
    COLLECTION_IDS_1 = ['col_1', 'col_2', 'col_3']

    def setUp(self):
        """Set up user models in datastore for use in testing."""
        super(LearnerPlaylistModelTests, self).setUp()

        user_models.LearnerPlaylistModel(
            id=self.USER_ID_1,
            exploration_ids=self.EXPLORATION_IDS_1,
            collection_ids=self.COLLECTION_IDS_1
        ).put()
        user_models.LearnerPlaylistModel(
            id=self.USER_ID_2,
            exploration_ids=self.EXPLORATION_IDS_1,
            collection_ids=self.COLLECTION_IDS_1,
            deleted=True
        ).put()

    def test_get_deletion_policy(self):
        self.assertEqual(
            user_models.LearnerPlaylistModel.get_deletion_policy(),
            base_models.DELETION_POLICY.DELETE)

    def test_apply_deletion_policy(self):
        user_models.LearnerPlaylistModel.apply_deletion_policy(self.USER_ID_1)
        self.assertIsNone(
            user_models.LearnerPlaylistModel.get_by_id(self.USER_ID_1))
        # Test that calling apply_deletion_policy with no existing model
        # doesn't fail.
        user_models.LearnerPlaylistModel.apply_deletion_policy(
            self.NONEXISTENT_USER_ID)

    def test_has_reference_to_user_id(self):
        self.assertTrue(
            user_models.LearnerPlaylistModel
            .has_reference_to_user_id(self.USER_ID_1)
        )
        self.assertTrue(
            user_models.LearnerPlaylistModel
            .has_reference_to_user_id(self.USER_ID_2)
        )
        self.assertFalse(
            user_models.LearnerPlaylistModel
            .has_reference_to_user_id(self.NONEXISTENT_USER_ID)
        )

    def test_get_user_id_migration_policy(self):
        self.assertEqual(
            user_models.LearnerPlaylistModel.get_user_id_migration_policy(),
            base_models.USER_ID_MIGRATION_POLICY.COPY)

    def test_export_data_on_nonexistent_user(self):
        """Test if export_data returns None when user is not in datastore."""
        user_data = user_models.LearnerPlaylistModel.export_data(
            self.NONEXISTENT_USER_ID)
        self.assertEqual({}, user_data)

    def test_export_data_on_existent_user(self):
        """Test if export_data works as intended on a user in datastore."""
        user_data = user_models.LearnerPlaylistModel.export_data(self.USER_ID_1)
        expected_data = {
            'playlist_exploration_ids': self.EXPLORATION_IDS_1,
            'playlist_collection_ids': self.COLLECTION_IDS_1
        }
        self.assertEqual(expected_data, user_data)


class UserContributionsModelTests(test_utils.GenericTestBase):
    """Tests for the UserContributionsModel class."""

    NONEXISTENT_USER_ID = 'id_x'
    USER_C_ID = 'id_c'
    USER_A_EMAIL = 'a@example.com'
    USER_B_EMAIL = 'b@example.com'
    USER_A_USERNAME = 'a'
    USER_B_USERNAME = 'b'
    EXP_ID_1 = 'exp_1'
    EXP_ID_2 = 'exp_2'

    def setUp(self):
        """Set up user models in datastore for use in testing."""
        super(UserContributionsModelTests, self).setUp()
        # User A has no created explorations, one edited exploration.
        # User B has two created and edited explorations.
        self.signup(self.USER_A_EMAIL, self.USER_A_USERNAME)
        self.user_a_id = self.get_user_id_from_email(self.USER_A_EMAIL)
        self.signup(self.USER_B_EMAIL, self.USER_B_USERNAME)
        self.user_b_id = self.get_user_id_from_email(self.USER_B_EMAIL)

        # Note that creating an exploration counts as editing it.
        self.save_new_valid_exploration(
            self.EXP_ID_1, self.user_b_id, end_state_name='End')

        exp_services.update_exploration(
            self.user_a_id, self.EXP_ID_1, [exp_domain.ExplorationChange({
                'cmd': 'edit_exploration_property',
                'property_name': 'objective',
                'new_value': 'the objective'
            })], 'Test edit')

        self.save_new_valid_exploration(
            self.EXP_ID_2, self.user_b_id, end_state_name='End')

        exp_services.update_exploration(
            self.user_a_id, self.EXP_ID_2, [exp_domain.ExplorationChange({
                'cmd': 'edit_exploration_property',
                'property_name': 'objective',
                'new_value': 'the objective'
            })], 'Test edit')

        user_models.UserContributionsModel(
            id=self.USER_C_ID,
            deleted=True
        ).put()

    def test_get_deletion_policy(self):
        self.assertEqual(
            user_models.UserContributionsModel.get_deletion_policy(),
            base_models.DELETION_POLICY.DELETE)

    def test_apply_deletion_policy(self):
        user_models.UserContributionsModel.apply_deletion_policy(self.user_a_id)
        self.assertIsNone(
            user_models.UserContributionsModel.get_by_id(self.user_a_id))
        # Test that calling apply_deletion_policy with no existing model
        # doesn't fail.
        user_models.UserContributionsModel.apply_deletion_policy(
            self.NONEXISTENT_USER_ID)

    def test_has_reference_to_user_id(self):
        self.assertTrue(
            user_models.UserContributionsModel
            .has_reference_to_user_id(self.user_a_id)
        )
        self.assertTrue(
            user_models.UserContributionsModel
            .has_reference_to_user_id(self.USER_C_ID)
        )
        self.assertFalse(
            user_models.UserContributionsModel
            .has_reference_to_user_id(self.NONEXISTENT_USER_ID)
        )

    def test_get_user_id_migration_policy(self):
        self.assertEqual(
            user_models.UserContributionsModel.get_user_id_migration_policy(),
            base_models.USER_ID_MIGRATION_POLICY.COPY)

    def test_export_data_on_nonexistent_user(self):
        """Test if export_data returns None when user is not in datastore."""
        user_data = user_models.UserContributionsModel.export_data(
            self.NONEXISTENT_USER_ID)
        self.assertEqual({}, user_data)

    def test_export_data_on_partially_involved_user(self):
        """Test export_data on user with no creations and two edits."""
        user_data = user_models.UserContributionsModel.export_data(
            self.user_a_id)
        expected_data = {
            'created_exploration_ids': [],
            'edited_exploration_ids': [self.EXP_ID_1, self.EXP_ID_2]
        }
        self.assertEqual(expected_data, user_data)

    def test_export_data_on_highly_involved_user(self):
        """Test export data on user with two creations and two edits."""
        user_data = user_models.UserContributionsModel.export_data(
            self.user_b_id)
        expected_data = {
            'created_exploration_ids': [self.EXP_ID_1, self.EXP_ID_2],
            'edited_exploration_ids': [self.EXP_ID_1, self.EXP_ID_2]
        }
        self.assertEqual(expected_data, user_data)


class UserEmailPreferencesModelTests(test_utils.GenericTestBase):
    """Tests for the UserEmailPreferencesModel."""

    NONEXISTENT_USER_ID = 'id_x'
    USER_ID_1 = 'id_1'
    USER_ID_2 = 'id_2'

    def setUp(self):
        """Set up user models in datastore for use in testing."""
        super(UserEmailPreferencesModelTests, self).setUp()

        user_models.UserEmailPreferencesModel(id=self.USER_ID_1).put()
        user_models.UserEmailPreferencesModel(
            id=self.USER_ID_2,
            deleted=True
        ).put()

    def test_get_deletion_policy(self):
        self.assertEqual(
            user_models.UserEmailPreferencesModel.get_deletion_policy(),
            base_models.DELETION_POLICY.DELETE)

    def test_apply_deletion_policy(self):
        user_models.UserEmailPreferencesModel.apply_deletion_policy(
            self.USER_ID_1)
        self.assertIsNone(
            user_models.UserEmailPreferencesModel.get_by_id(self.USER_ID_1))
        # Test that calling apply_deletion_policy with no existing model
        # doesn't fail.
        user_models.UserEmailPreferencesModel.apply_deletion_policy(
            self.NONEXISTENT_USER_ID)

    def test_has_reference_to_user_id(self):
        self.assertTrue(
            user_models.UserEmailPreferencesModel
            .has_reference_to_user_id(self.USER_ID_1)
        )
        self.assertTrue(
            user_models.UserEmailPreferencesModel
            .has_reference_to_user_id(self.USER_ID_2)
        )
        self.assertFalse(
            user_models.UserEmailPreferencesModel
            .has_reference_to_user_id(self.NONEXISTENT_USER_ID)
        )

    def test_get_user_id_migration_policy(self):
        self.assertEqual(
            user_models.UserEmailPreferencesModel
            .get_user_id_migration_policy(),
            base_models.USER_ID_MIGRATION_POLICY.COPY)


class UserSubscriptionsModelTests(test_utils.GenericTestBase):
    """Tests for UserSubscriptionsModel."""

    NONEXISTENT_USER_ID = 'id_x'
    USER_ID_1 = 'user_id_1'
    USER_ID_2 = 'user_id_2'
    USER_ID_3 = 'user_id_3'
    USER_ID_4 = 'user_id_4'
<<<<<<< HEAD
    CREATOR_IDS = ['4', '8', '16']
    CREATOR_USERNAMES = ['username4', 'username8', 'username16']
=======
    USER_ID_5 = 'user_id_5'
    USER_ID_6 = 'user_id_6'
    CREATOR_IDS = [USER_ID_5, USER_ID_6]
>>>>>>> fbcc5039
    COLLECTION_IDS = ['23', '42', '4']
    ACTIVITY_IDS = ['8', '16', '23']
    GENERAL_FEEDBACK_THREAD_IDS = ['42', '4', '8']
    GENERIC_DATETIME = datetime.datetime(2020, 6, 2)

    def setUp(self):
        """Set up user models in datastore for use in testing."""
        super(UserSubscriptionsModelTests, self).setUp()
        user_models.UserSettingsModel(
            id=self.USER_ID_1,
            gae_id='gae_1_id',
            email='some@email.com'
        ).put()
        user_models.UserSettingsModel(
            id=self.USER_ID_2,
            gae_id='gae_2_id',
            email='some_other@email.com'
        ).put()

        user_models.UserSubscriptionsModel(id=self.USER_ID_1).put()

        for creator_id in self.CREATOR_IDS:
            user_models.UserSettingsModel(
                id=creator_id,
                gae_id='gae_' + creator_id,
                username='username' + creator_id,
                email=creator_id + '@example.com'
            ).put()

        user_models.UserSubscriptionsModel(
            id=self.USER_ID_2,
            creator_ids=self.CREATOR_IDS,
            collection_ids=self.COLLECTION_IDS,
            activity_ids=self.ACTIVITY_IDS,
            general_feedback_thread_ids=self.GENERAL_FEEDBACK_THREAD_IDS,
            last_checked=self.GENERIC_DATETIME
        ).put()

        user_models.UserSubscriptionsModel(
            id=self.USER_ID_4,
            deleted=True
        ).put()

    def test_get_deletion_policy(self):
        self.assertEqual(
            user_models.UserSubscriptionsModel.get_deletion_policy(),
            base_models.DELETION_POLICY.DELETE)

    def test_apply_deletion_policy(self):
        user_models.UserSubscriptionsModel.apply_deletion_policy(self.USER_ID_1)
        self.assertIsNone(
            user_models.UserSubscriptionsModel.get_by_id(self.USER_ID_1))
        # Test that calling apply_deletion_policy with no existing model
        # doesn't fail.
        user_models.UserSubscriptionsModel.apply_deletion_policy(
            self.NONEXISTENT_USER_ID)

    def test_has_reference_to_user_id(self):
        self.assertTrue(
            user_models.UserSubscriptionsModel
            .has_reference_to_user_id(self.USER_ID_1)
        )
        self.assertTrue(
            user_models.UserSubscriptionsModel
            .has_reference_to_user_id(self.USER_ID_2)
        )
        self.assertFalse(
            user_models.UserSubscriptionsModel
            .has_reference_to_user_id(self.USER_ID_3)
        )
        self.assertTrue(
            user_models.UserSubscriptionsModel
            .has_reference_to_user_id(self.USER_ID_4)
        )
        self.assertTrue(
            user_models.UserSubscriptionsModel
            .has_reference_to_user_id(self.USER_ID_5)
        )
        self.assertTrue(
            user_models.UserSubscriptionsModel
            .has_reference_to_user_id(self.USER_ID_6)
        )
        self.assertFalse(
            user_models.UserSubscriptionsModel
            .has_reference_to_user_id(self.NONEXISTENT_USER_ID)
        )

    def test_get_user_id_migration_policy(self):
        self.assertEqual(
            user_models.UserSubscriptionsModel.get_user_id_migration_policy(),
            base_models.USER_ID_MIGRATION_POLICY.CUSTOM)

    def test_migrate_model(self):
        user_id_1_old = 'user_id_1_old'
        user_id_2_old = 'user_id_2_old'
        user_id_3_old = 'user_id_3_old'
        user_id_1_new = 'user_id_1_new'
        user_id_2_new = 'user_id_2_new'
        user_id_3_new = 'user_id_3_new'

        user_models.UserSubscriptionsModel(id=user_id_1_old).put()
        user_models.UserSubscriptionsModel(
            id=user_id_2_old, creator_ids=[user_id_1_old, user_id_3_old]).put()
        user_models.UserSubscriptionsModel(
            id=user_id_3_old, creator_ids=[user_id_2_old]).put()

        user_models.UserSubscriptionsModel.migrate_model(
            user_id_1_old, user_id_1_new)
        user_models.UserSubscriptionsModel.migrate_model(
            user_id_2_old, user_id_2_new)
        user_models.UserSubscriptionsModel.migrate_model(
            user_id_3_old, user_id_3_new)

        self.assertIsNone(
            user_models.UserSubscriptionsModel.get_by_id(user_id_1_old))
        self.assertIsNone(
            user_models.UserSubscriptionsModel.get_by_id(user_id_2_old))
        self.assertIsNone(
            user_models.UserSubscriptionsModel.get_by_id(user_id_3_old))

        migrated_model_1 = user_models.UserSubscriptionsModel.get_by_id(
            user_id_1_new)
        self.assertEqual(migrated_model_1.creator_ids, [])

        migrated_model_2 = user_models.UserSubscriptionsModel.get_by_id(
            user_id_2_new)
        self.assertEqual(
            migrated_model_2.creator_ids, [user_id_1_new, user_id_3_new])

        migrated_model_3 = user_models.UserSubscriptionsModel.get_by_id(
            user_id_3_new)
        self.assertEqual(migrated_model_3.creator_ids, [user_id_2_new])

    def test_verify_model_user_ids_exist(self):
        model = user_models.UserSubscriptionsModel(
            id=self.USER_ID_1, creator_ids=[self.USER_ID_2])
        self.assertTrue(model.verify_model_user_ids_exist())

        model.creator_ids = [feconf.SYSTEM_COMMITTER_ID]
        self.assertTrue(model.verify_model_user_ids_exist())
        model.creator_ids = [feconf.MIGRATION_BOT_USER_ID]
        self.assertTrue(model.verify_model_user_ids_exist())
        model.creator_ids = [feconf.SUGGESTION_BOT_USER_ID]
        self.assertTrue(model.verify_model_user_ids_exist())

        model.creator_ids = [self.USER_ID_2, 'user_non_id']
        self.assertFalse(model.verify_model_user_ids_exist())

        model = user_models.UserSubscriptionsModel(
            id='user_non_id', creator_ids=[self.USER_ID_2])
        self.assertFalse(model.verify_model_user_ids_exist())

    def test_export_data_trivial(self):
        """Test if empty user data is properly exported."""
        user_data = (
            user_models.UserSubscriptionsModel.export_data(self.USER_ID_1))
        test_data = {
            'creator_usernames': [],
            'collection_ids': [],
            'activity_ids': [],
            'general_feedback_thread_ids': [],
            'last_checked': None
        }
        self.assertEqual(user_data, test_data)

    def test_export_data_nontrivial(self):
        """Test if nonempty user data is properly exported."""
        user_data = (
            user_models.UserSubscriptionsModel.export_data(self.USER_ID_2))
        test_data = {
            'creator_usernames': self.CREATOR_USERNAMES,
            'collection_ids': self.COLLECTION_IDS,
            'activity_ids': self.ACTIVITY_IDS,
            'general_feedback_thread_ids': self.GENERAL_FEEDBACK_THREAD_IDS,
            'last_checked': utils.get_time_in_millisecs(self.GENERIC_DATETIME)
        }
        self.assertEqual(user_data, test_data)

    def test_export_data_on_nonexistent_user(self):
        """Test if exception is raised on nonexistent UserSubscriptionsModel."""
        user_data = user_models.UserSubscriptionsModel.export_data(
            self.USER_ID_3)
        self.assertEqual({}, user_data)


class UserSubscribersModelTests(test_utils.GenericTestBase):
    """Tests for UserSubscribersModel."""

    NONEXISTENT_USER_ID = 'id_x'
    USER_ID_1 = 'id_1'
    USER_ID_2 = 'id_2'
    USER_ID_3 = 'id_3'

    def setUp(self):
        """Set up user models in datastore for use in testing."""
        super(UserSubscribersModelTests, self).setUp()

        user_models.UserSettingsModel(
            id=self.USER_ID_1,
            gae_id='gae_1_id',
            email='some@email.com'
        ).put()
        user_models.UserSettingsModel(
            id=self.USER_ID_2,
            gae_id='gae_2_id',
            email='some_other@email.com'
        ).put()

        user_models.UserSubscribersModel(
            id=self.USER_ID_1, subscriber_ids=[self.USER_ID_3]).put()
        user_models.UserSubscribersModel(id=self.USER_ID_2, deleted=True).put()

    def test_get_deletion_policy(self):
        self.assertEqual(
            user_models.UserSubscribersModel.get_deletion_policy(),
            base_models.DELETION_POLICY.DELETE)

    def test_apply_deletion_policy(self):
        user_models.UserSubscribersModel.apply_deletion_policy(self.USER_ID_1)
        self.assertIsNone(
            user_models.UserSubscribersModel.get_by_id(self.USER_ID_1))
        # Test that calling apply_deletion_policy with no existing model
        # doesn't fail.
        user_models.UserSubscribersModel.apply_deletion_policy(
            self.NONEXISTENT_USER_ID)

    def test_has_reference_to_user_id(self):
        self.assertTrue(
            user_models.UserSubscribersModel
            .has_reference_to_user_id(self.USER_ID_1)
        )
        self.assertTrue(
            user_models.UserSubscribersModel
            .has_reference_to_user_id(self.USER_ID_2)
        )
        self.assertTrue(
            user_models.UserSubscribersModel
            .has_reference_to_user_id(self.USER_ID_3)
        )
        self.assertFalse(
            user_models.UserSubscribersModel
            .has_reference_to_user_id(self.NONEXISTENT_USER_ID)
        )

    def test_get_user_id_migration_policy(self):
        self.assertEqual(
            user_models.UserSubscribersModel.get_user_id_migration_policy(),
            base_models.USER_ID_MIGRATION_POLICY.CUSTOM)

    def test_migrate_model(self):
        user_id_1_old = 'user_id_1_old'
        user_id_2_old = 'user_id_2_old'
        user_id_3_old = 'user_id_3_old'
        user_id_1_new = 'user_id_1_new'
        user_id_2_new = 'user_id_2_new'
        user_id_3_new = 'user_id_3_new'

        user_models.UserSubscribersModel(id=user_id_1_old).put()
        user_models.UserSubscribersModel(
            id=user_id_2_old, subscriber_ids=[user_id_1_old, user_id_3_old]
        ).put()
        user_models.UserSubscribersModel(
            id=user_id_3_old, subscriber_ids=[user_id_2_old]).put()

        user_models.UserSubscribersModel.migrate_model(
            user_id_1_old, user_id_1_new)
        user_models.UserSubscribersModel.migrate_model(
            user_id_2_old, user_id_2_new)
        user_models.UserSubscribersModel.migrate_model(
            user_id_3_old, user_id_3_new)

        self.assertIsNone(
            user_models.UserSubscribersModel.get_by_id(user_id_1_old))
        self.assertIsNone(
            user_models.UserSubscribersModel.get_by_id(user_id_2_old))
        self.assertIsNone(
            user_models.UserSubscribersModel.get_by_id(user_id_3_old))

        migrated_model_1 = user_models.UserSubscribersModel.get_by_id(
            user_id_1_new)
        self.assertEqual(migrated_model_1.subscriber_ids, [])

        migrated_model_2 = user_models.UserSubscribersModel.get_by_id(
            user_id_2_new)
        self.assertEqual(
            migrated_model_2.subscriber_ids, [user_id_1_new, user_id_3_new])

        migrated_model_3 = user_models.UserSubscribersModel.get_by_id(
            user_id_3_new)
        self.assertEqual(migrated_model_3.subscriber_ids, [user_id_2_new])

    def test_verify_model_user_ids_exist(self):
        model = user_models.UserSubscribersModel(
            id=self.USER_ID_1, subscriber_ids=[self.USER_ID_2])
        self.assertTrue(model.verify_model_user_ids_exist())

        model.subscriber_ids = [feconf.SYSTEM_COMMITTER_ID]
        self.assertTrue(model.verify_model_user_ids_exist())
        model.subscriber_ids = [feconf.MIGRATION_BOT_USER_ID]
        self.assertTrue(model.verify_model_user_ids_exist())
        model.subscriber_ids = [feconf.SUGGESTION_BOT_USER_ID]
        self.assertTrue(model.verify_model_user_ids_exist())

        model.subscriber_ids = [self.USER_ID_2, 'user_non_id']
        self.assertFalse(model.verify_model_user_ids_exist())

        model = user_models.UserSubscribersModel(
            id='user_non_id', subscriber_ids=[self.USER_ID_2])
        self.assertFalse(model.verify_model_user_ids_exist())


class UserRecentChangesBatchModelTests(test_utils.GenericTestBase):
    """Tests for the UserRecentChangesBatchModel."""

    NONEXISTENT_USER_ID = 'id_x'
    USER_ID_1 = 'id_1'
    USER_ID_2 = 'id_2'

    def setUp(self):
        """Set up user models in datastore for use in testing."""
        super(UserRecentChangesBatchModelTests, self).setUp()

        user_models.UserRecentChangesBatchModel(id=self.USER_ID_1).put()
        user_models.UserRecentChangesBatchModel(
            id=self.USER_ID_2,
            deleted=True
        ).put()

    def test_get_deletion_policy(self):
        self.assertEqual(
            user_models.UserRecentChangesBatchModel.get_deletion_policy(),
            base_models.DELETION_POLICY.DELETE)

    def test_apply_deletion_policy(self):
        user_models.UserRecentChangesBatchModel.apply_deletion_policy(
            self.USER_ID_1)
        self.assertIsNone(
            user_models.UserRecentChangesBatchModel.get_by_id(self.USER_ID_1))
        # Test that calling apply_deletion_policy with no existing model
        # doesn't fail.
        user_models.UserRecentChangesBatchModel.apply_deletion_policy(
            self.NONEXISTENT_USER_ID)

    def test_has_reference_to_user_id(self):
        self.assertTrue(
            user_models.UserRecentChangesBatchModel
            .has_reference_to_user_id(self.USER_ID_1)
        )
        self.assertTrue(
            user_models.UserRecentChangesBatchModel
            .has_reference_to_user_id(self.USER_ID_2)
        )
        self.assertFalse(
            user_models.UserRecentChangesBatchModel
            .has_reference_to_user_id(self.NONEXISTENT_USER_ID)
        )

    def test_get_user_id_migration_policy(self):
        self.assertEqual(
            user_models.UserRecentChangesBatchModel
            .get_user_id_migration_policy(),
            base_models.USER_ID_MIGRATION_POLICY.COPY)


class UserStatsModelTest(test_utils.GenericTestBase):
    """Tests for the UserStatsModel class."""

    NONEXISTENT_USER_ID = 'id_x'
    USER_ID_1 = 'id_1'
    USER_ID_2 = 'id_2'
    USER_ID_3 = 'id_3'

    USER_1_IMPACT_SCORE = 0.87
    USER_1_TOTAL_PLAYS = 33
    USER_1_AVERAGE_RATINGS = 4.37
    USER_1_NUM_RATINGS = 22
    USER_1_WEEKLY_CREATOR_STATS_LIST = [
        {
            ('2019-05-21'): {
                'average_ratings': 4.00,
                'total_plays': 5
            }
        },
        {
            ('2019-05-28'): {
                'average_ratings': 4.95,
                'total_plays': 10
            }
        }
    ]

    USER_2_IMPACT_SCORE = 0.33
    USER_2_TOTAL_PLAYS = 15
    USER_2_AVERAGE_RATINGS = 2.50
    USER_2_NUM_RATINGS = 10
    USER_2_WEEKLY_CREATOR_STATS_LIST = [
        {
            ('2019-05-21'): {
                'average_ratings': 2.50,
                'total_plays': 4
            }
        },
        {
            ('2019-05-28'): {
                'average_ratings': 2.50,
                'total_plays': 6
            }
        }
    ]

    def setUp(self):
        """Set up user models in datastore for use in testing."""
        super(UserStatsModelTest, self).setUp()

        user_models.UserStatsModel(
            id=self.USER_ID_1,
            impact_score=self.USER_1_IMPACT_SCORE,
            total_plays=self.USER_1_TOTAL_PLAYS,
            average_ratings=self.USER_1_AVERAGE_RATINGS,
            num_ratings=self.USER_1_NUM_RATINGS,
            weekly_creator_stats_list=self.USER_1_WEEKLY_CREATOR_STATS_LIST
        ).put()
        user_models.UserStatsModel(
            id=self.USER_ID_2,
            impact_score=self.USER_2_IMPACT_SCORE,
            total_plays=self.USER_2_TOTAL_PLAYS,
            average_ratings=self.USER_2_AVERAGE_RATINGS,
            num_ratings=self.USER_2_NUM_RATINGS,
            weekly_creator_stats_list=self.USER_2_WEEKLY_CREATOR_STATS_LIST
        ).put()
        user_models.UserStatsModel(
            id=self.USER_ID_3,
            impact_score=self.USER_2_IMPACT_SCORE,
            total_plays=self.USER_2_TOTAL_PLAYS,
            average_ratings=self.USER_2_AVERAGE_RATINGS,
            num_ratings=self.USER_2_NUM_RATINGS,
            weekly_creator_stats_list=self.USER_2_WEEKLY_CREATOR_STATS_LIST,
            deleted=True
        ).put()

    def test_get_deletion_policy(self):
        self.assertEqual(
            user_models.UserStatsModel.get_deletion_policy(),
            base_models.DELETION_POLICY.DELETE)

    def test_apply_deletion_policy(self):
        user_models.UserStatsModel.apply_deletion_policy(self.USER_ID_1)
        self.assertIsNone(user_models.UserStatsModel.get_by_id(self.USER_ID_1))
        # Test that calling apply_deletion_policy with no existing model
        # doesn't fail.
        user_models.UserStatsModel.apply_deletion_policy(
            self.NONEXISTENT_USER_ID)

    def test_has_reference_to_user_id(self):
        self.assertTrue(
            user_models.UserStatsModel
            .has_reference_to_user_id(self.USER_ID_1)
        )
        self.assertTrue(
            user_models.UserStatsModel
            .has_reference_to_user_id(self.USER_ID_3)
        )
        self.assertFalse(
            user_models.UserStatsModel
            .has_reference_to_user_id(self.NONEXISTENT_USER_ID)
        )

    def test_get_user_id_migration_policy(self):
        self.assertEqual(
            user_models.UserStatsModel.get_user_id_migration_policy(),
            base_models.USER_ID_MIGRATION_POLICY.COPY)

    def test_export_data_on_existing_user(self):
        """Test if export_data works when user is in data store."""
        user_data = user_models.UserStatsModel.export_data(self.USER_ID_1)
        test_data = {
            'impact_score': self.USER_1_IMPACT_SCORE,
            'total_plays': self.USER_1_TOTAL_PLAYS,
            'average_ratings': self.USER_1_AVERAGE_RATINGS,
            'num_ratings': self.USER_1_NUM_RATINGS,
            'weekly_creator_stats_list': self.USER_1_WEEKLY_CREATOR_STATS_LIST
        }
        self.assertEqual(user_data, test_data)

    def test_export_data_on_multiple_users(self):
        """Test if export_data works on multiple users in data store."""
        user_1_data = user_models.UserStatsModel.export_data(self.USER_ID_1)
        test_1_data = {
            'impact_score': self.USER_1_IMPACT_SCORE,
            'total_plays': self.USER_1_TOTAL_PLAYS,
            'average_ratings': self.USER_1_AVERAGE_RATINGS,
            'num_ratings': self.USER_1_NUM_RATINGS,
            'weekly_creator_stats_list': self.USER_1_WEEKLY_CREATOR_STATS_LIST
        }

        user_2_data = user_models.UserStatsModel.export_data(self.USER_ID_2)
        test_2_data = {
            'impact_score': self.USER_2_IMPACT_SCORE,
            'total_plays': self.USER_2_TOTAL_PLAYS,
            'average_ratings': self.USER_2_AVERAGE_RATINGS,
            'num_ratings': self.USER_2_NUM_RATINGS,
            'weekly_creator_stats_list': self.USER_2_WEEKLY_CREATOR_STATS_LIST
        }

        self.assertEqual(user_1_data, test_1_data)
        self.assertEqual(user_2_data, test_2_data)

    def test_export_data_on_nonexistent_user(self):
        """Test if export_data returns None when user is not in data store."""
        user_data = user_models.UserStatsModel.export_data(
            self.NONEXISTENT_USER_ID)
        test_data = {}
        self.assertEqual(user_data, test_data)


class ExplorationUserDataModelTest(test_utils.GenericTestBase):
    """Tests for the ExplorationUserDataModel class."""

    NONEXISTENT_USER_ID = 'id_x'
    DATETIME_OBJECT = datetime.datetime.strptime('2016-02-16', '%Y-%m-%d')
    DATETIME_EPOCH = utils.get_time_in_millisecs(DATETIME_OBJECT)
    USER_1_ID = 'id_1'
    USER_2_ID = 'id_2'
    EXP_ID_ONE = 'exp_id_one'
    EXP_ID_TWO = 'exp_id_two'
    EXP_ID_THREE = 'exp_id_three'

    def setUp(self):
        super(ExplorationUserDataModelTest, self).setUp()
        user_models.ExplorationUserDataModel(
            id='%s.%s' % (self.USER_1_ID, self.EXP_ID_ONE),
            user_id=self.USER_1_ID,
            exploration_id=self.EXP_ID_ONE,
            rating=2,
            rated_on=self.DATETIME_OBJECT,
            draft_change_list={'new_content': {}},
            draft_change_list_last_updated=self.DATETIME_OBJECT,
            draft_change_list_exp_version=3,
            draft_change_list_id=1
        ).put()
        user_models.ExplorationUserDataModel.create(
            self.USER_1_ID, self.EXP_ID_TWO).put()
        user_models.ExplorationUserDataModel(
            id='%s.%s' % (self.USER_2_ID, self.EXP_ID_ONE),
            user_id=self.USER_2_ID,
            exploration_id=self.EXP_ID_ONE,
            rating=2,
            rated_on=self.DATETIME_OBJECT,
            draft_change_list={'new_content': {}},
            draft_change_list_last_updated=self.DATETIME_OBJECT,
            draft_change_list_exp_version=3,
            draft_change_list_id=1
        ).put()

    def test_get_deletion_policy(self):
        self.assertEqual(
            user_models.ExplorationUserDataModel.get_deletion_policy(),
            base_models.DELETION_POLICY.DELETE)

    def test_apply_deletion_policy(self):
        user_models.ExplorationUserDataModel.apply_deletion_policy(
            self.USER_1_ID)
        self.assertIsNone(
            user_models.ExplorationUserDataModel.query(
                user_models.ExplorationUserDataModel.user_id == self.USER_1_ID
            ).get()
        )
        # Test that calling apply_deletion_policy with no existing model
        # doesn't fail.
        user_models.ExplorationUserDataModel.apply_deletion_policy(
            self.NONEXISTENT_USER_ID)

    def test_has_reference_to_user_id(self):
        self.assertTrue(
            user_models.ExplorationUserDataModel
            .has_reference_to_user_id(self.USER_1_ID)
        )
        self.assertTrue(
            user_models.ExplorationUserDataModel
            .has_reference_to_user_id(self.USER_2_ID)
        )
        self.assertFalse(
            user_models.ExplorationUserDataModel
            .has_reference_to_user_id(self.NONEXISTENT_USER_ID)
        )

    def test_get_user_id_migration_policy(self):
        self.assertEqual(
            user_models.ExplorationUserDataModel.get_user_id_migration_policy(),
            base_models.USER_ID_MIGRATION_POLICY.COPY_AND_UPDATE_ONE_FIELD)

    def test_create_success(self):
        user_models.ExplorationUserDataModel.create(
            self.USER_1_ID, self.EXP_ID_TWO).put()
        retrieved_object = user_models.ExplorationUserDataModel.get_by_id(
            '%s.%s' % (self.USER_1_ID, self.EXP_ID_TWO))

        self.assertEqual(retrieved_object.user_id, self.USER_1_ID)
        self.assertEqual(retrieved_object.exploration_id, self.EXP_ID_TWO)

    def test_get_success(self):
        retrieved_object = user_models.ExplorationUserDataModel.get(
            self.USER_1_ID, self.EXP_ID_ONE)

        self.assertEqual(retrieved_object.user_id, self.USER_1_ID)
        self.assertEqual(retrieved_object.exploration_id, self.EXP_ID_ONE)
        self.assertEqual(retrieved_object.rating, 2)
        self.assertEqual(
            retrieved_object.draft_change_list, {'new_content': {}})
        self.assertEqual(retrieved_object.rated_on, self.DATETIME_OBJECT)
        self.assertEqual(
            retrieved_object.draft_change_list_last_updated,
            self.DATETIME_OBJECT)
        self.assertEqual(retrieved_object.draft_change_list_exp_version, 3)
        self.assertEqual(retrieved_object.draft_change_list_id, 1)

    def test_get_failure(self):
        retrieved_object = user_models.ExplorationUserDataModel.get(
            self.USER_1_ID, 'unknown_exp_id')

        self.assertEqual(retrieved_object, None)

    def test_export_data_nonexistent_user(self):
        user_data = user_models.ExplorationUserDataModel.export_data(
            'fake_user')
        self.assertEqual(user_data, {})

    def test_export_data_one_exploration(self):
        """Test export data when user has one exploration."""
        user_data = user_models.ExplorationUserDataModel.export_data(
            self.USER_2_ID)
        expected_data = {
            self.EXP_ID_ONE: {
                'rating': 2,
                'rated_on': self.DATETIME_EPOCH,
                'draft_change_list': {'new_content': {}},
                'draft_change_list_last_updated': self.DATETIME_EPOCH,
                'draft_change_list_exp_version': 3,
                'draft_change_list_id': 1,
                'mute_suggestion_notifications': (
                    feconf.DEFAULT_SUGGESTION_NOTIFICATIONS_MUTED_PREFERENCE),
                'mute_feedback_notifications': (
                    feconf.DEFAULT_SUGGESTION_NOTIFICATIONS_MUTED_PREFERENCE)
            }
        }
        self.assertDictEqual(expected_data, user_data)

    def test_export_data_multiple_explorations(self):
        """Test export data when user has multiple explorations."""
        # Add two more explorations.
        user_models.ExplorationUserDataModel(
            id='%s.%s' % (self.USER_1_ID, self.EXP_ID_THREE),
            user_id=self.USER_1_ID,
            exploration_id=self.EXP_ID_THREE, rating=5,
            rated_on=self.DATETIME_OBJECT,
            draft_change_list={'new_content': {'content': 3}},
            draft_change_list_last_updated=self.DATETIME_OBJECT,
            draft_change_list_exp_version=2,
            draft_change_list_id=2).put()

        user_data = user_models.ExplorationUserDataModel.export_data(
            self.USER_1_ID)

        expected_data = {
            self.EXP_ID_ONE: {
                'rating': 2,
                'rated_on': self.DATETIME_EPOCH,
                'draft_change_list': {'new_content': {}},
                'draft_change_list_last_updated': self.DATETIME_EPOCH,
                'draft_change_list_exp_version': 3,
                'draft_change_list_id': 1,
                'mute_suggestion_notifications': (
                    feconf.DEFAULT_SUGGESTION_NOTIFICATIONS_MUTED_PREFERENCE),
                'mute_feedback_notifications': (
                    feconf.DEFAULT_SUGGESTION_NOTIFICATIONS_MUTED_PREFERENCE)
            },
            self.EXP_ID_TWO: {
                'rating': None,
                'rated_on': None,
                'draft_change_list': None,
                'draft_change_list_last_updated': None,
                'draft_change_list_exp_version': None,
                'draft_change_list_id': 0,
                'mute_suggestion_notifications': (
                    feconf.DEFAULT_SUGGESTION_NOTIFICATIONS_MUTED_PREFERENCE),
                'mute_feedback_notifications': (
                    feconf.DEFAULT_SUGGESTION_NOTIFICATIONS_MUTED_PREFERENCE)
            },
            self.EXP_ID_THREE: {
                'rating': 5,
                'rated_on': self.DATETIME_EPOCH,
                'draft_change_list': {'new_content': {'content': 3}},
                'draft_change_list_last_updated': self.DATETIME_EPOCH,
                'draft_change_list_exp_version': 2,
                'draft_change_list_id': 2,
                'mute_suggestion_notifications': (
                    feconf.DEFAULT_SUGGESTION_NOTIFICATIONS_MUTED_PREFERENCE),
                'mute_feedback_notifications': (
                    feconf.DEFAULT_SUGGESTION_NOTIFICATIONS_MUTED_PREFERENCE)
            }
        }

        self.assertDictEqual(expected_data, user_data)


class CollectionProgressModelTests(test_utils.GenericTestBase):
    """Tests for CollectionProgressModel."""

    NONEXISTENT_USER_ID = 'user_id_x'
    USER_ID_1 = 'user_id_1'
    USER_ID_2 = 'user_id_2'
    USER_ID_3 = 'user_id_3'
    COLLECTION_ID_1 = 'col_id_1'
    COLLECTION_ID_2 = 'col_id_2'
    COMPLETED_EXPLORATION_IDS_1 = ['exp_id_1', 'exp_id_2', 'exp_id_3']
    COMPLETED_EXPLORATION_IDS_2 = ['exp_id_4', 'exp_id_5', 'exp_id_6']

    def setUp(self):
        super(CollectionProgressModelTests, self).setUp()

        user_models.CollectionProgressModel(
            id='%s.%s' % (self.USER_ID_1, self.COLLECTION_ID_1),
            user_id=self.USER_ID_1,
            collection_id=self.COLLECTION_ID_1,
            completed_explorations=self.COMPLETED_EXPLORATION_IDS_1
        ).put()
        user_models.CollectionProgressModel(
            id='%s.%s' % (self.USER_ID_1, self.COLLECTION_ID_2),
            user_id=self.USER_ID_1,
            collection_id=self.COLLECTION_ID_2,
            completed_explorations=self.COMPLETED_EXPLORATION_IDS_2
        ).put()
        user_models.CollectionProgressModel(
            id='%s.%s' % (self.USER_ID_2, self.COLLECTION_ID_1),
            user_id=self.USER_ID_2,
            collection_id=self.COLLECTION_ID_1,
            completed_explorations=self.COMPLETED_EXPLORATION_IDS_1
        ).put()
        user_models.CollectionProgressModel(
            id='%s.%s' % (self.USER_ID_3, self.COLLECTION_ID_1),
            user_id=self.USER_ID_3,
            collection_id=self.COLLECTION_ID_1,
            completed_explorations=self.COMPLETED_EXPLORATION_IDS_1,
            deleted=True
        ).put()

    def test_get_deletion_policy(self):
        self.assertEqual(
            user_models.CollectionProgressModel.get_deletion_policy(),
            base_models.DELETION_POLICY.DELETE)

    def test_apply_deletion_policy(self):
        user_models.CollectionProgressModel.apply_deletion_policy(
            self.USER_ID_1)
        self.assertIsNone(
            user_models.CollectionProgressModel.query(
                user_models.CollectionProgressModel.user_id == self.USER_ID_1
            ).get()
        )
        # Test that calling apply_deletion_policy with no existing model
        # doesn't fail.
        user_models.CollectionProgressModel.apply_deletion_policy(
            self.NONEXISTENT_USER_ID)

    def test_has_reference_to_user_id(self):
        self.assertTrue(
            user_models.CollectionProgressModel
            .has_reference_to_user_id(self.USER_ID_1)
        )
        self.assertTrue(
            user_models.CollectionProgressModel
            .has_reference_to_user_id(self.USER_ID_2)
        )
        self.assertTrue(
            user_models.CollectionProgressModel
            .has_reference_to_user_id(self.USER_ID_3)
        )
        self.assertFalse(
            user_models.CollectionProgressModel
            .has_reference_to_user_id(self.NONEXISTENT_USER_ID)
        )

    def test_get_user_id_migration_policy(self):
        self.assertEqual(
            user_models.CollectionProgressModel.get_user_id_migration_policy(),
            base_models.USER_ID_MIGRATION_POLICY.COPY_AND_UPDATE_ONE_FIELD)

    def test_export_data_on_nonexistent_user(self):
        """Test export data on nonexistent user."""
        user_data = user_models.CollectionProgressModel.export_data(
            self.NONEXISTENT_USER_ID)
        expected_data = {}
        self.assertEqual(expected_data, user_data)

    def test_export_data_single_collection(self):
        """Test export data on user with a single collection."""
        user_data = user_models.CollectionProgressModel.export_data(
            self.USER_ID_2)
        expected_data = {
            self.COLLECTION_ID_1: self.COMPLETED_EXPLORATION_IDS_1
        }
        self.assertEqual(expected_data, user_data)

    def test_export_data_multiple_collections(self):
        """Test export data on user with multiple collections."""
        user_data = user_models.CollectionProgressModel.export_data(
            self.USER_ID_1)
        expected_data = {
            self.COLLECTION_ID_1: self.COMPLETED_EXPLORATION_IDS_1,
            self.COLLECTION_ID_2: self.COMPLETED_EXPLORATION_IDS_2
        }
        self.assertEqual(expected_data, user_data)


class StoryProgressModelTests(test_utils.GenericTestBase):
    """Tests for StoryProgressModel."""

    NONEXISTENT_USER_ID = 'id_x'
    USER_ID_1 = 'id_1'
    USER_ID_2 = 'id_2'
    USER_ID_3 = 'id_3'
    STORY_ID_1 = 'story_id_1'
    STORY_ID_2 = 'story_id_2'
    COMPLETED_NODE_IDS_1 = ['node_id_1', 'node_id_2']
    COMPLETED_NODE_IDS_2 = ['node_id_a']

    def setUp(self):
        super(StoryProgressModelTests, self).setUp()
        user_models.StoryProgressModel(
            id='%s.%s' % (self.USER_ID_1, self.STORY_ID_1),
            user_id=self.USER_ID_1,
            story_id=self.STORY_ID_1,
            completed_node_ids=self.COMPLETED_NODE_IDS_1
        ).put()
        user_models.StoryProgressModel(
            id='%s.%s' % (self.USER_ID_2, self.STORY_ID_1),
            user_id=self.USER_ID_2,
            story_id=self.STORY_ID_1,
            completed_node_ids=self.COMPLETED_NODE_IDS_1
        ).put()
        user_models.StoryProgressModel(
            id='%s.%s' % (self.USER_ID_2, self.STORY_ID_2),
            user_id=self.USER_ID_2,
            story_id=self.STORY_ID_2,
            completed_node_ids=self.COMPLETED_NODE_IDS_2
        ).put()
        user_models.StoryProgressModel(
            id='%s.%s' % (self.USER_ID_3, self.STORY_ID_1),
            user_id=self.USER_ID_3,
            story_id=self.STORY_ID_1,
            completed_node_ids=self.COMPLETED_NODE_IDS_1,
            deleted=True
        ).put()

    def test_get_deletion_policy(self):
        self.assertEqual(
            user_models.StoryProgressModel.get_deletion_policy(),
            base_models.DELETION_POLICY.DELETE)

    def test_apply_deletion_policy(self):
        user_models.StoryProgressModel.apply_deletion_policy(self.USER_ID_2)
        self.assertIsNone(
            user_models.StoryProgressModel.query(
                user_models.StoryProgressModel.user_id == self.USER_ID_2
            ).get()
        )
        # Test that calling apply_deletion_policy with no existing model
        # doesn't fail.
        user_models.StoryProgressModel.apply_deletion_policy(
            self.NONEXISTENT_USER_ID)

    def test_has_reference_to_user_id(self):
        self.assertTrue(
            user_models.StoryProgressModel
            .has_reference_to_user_id(self.USER_ID_1)
        )
        self.assertTrue(
            user_models.StoryProgressModel
            .has_reference_to_user_id(self.USER_ID_2)
        )
        self.assertTrue(
            user_models.StoryProgressModel
            .has_reference_to_user_id(self.USER_ID_3)
        )
        self.assertFalse(
            user_models.StoryProgressModel
            .has_reference_to_user_id(self.NONEXISTENT_USER_ID)
        )

    def test_get_user_id_migration_policy(self):
        self.assertEqual(
            user_models.StoryProgressModel.get_user_id_migration_policy(),
            base_models.USER_ID_MIGRATION_POLICY.COPY_AND_UPDATE_ONE_FIELD)

    def test_export_data_on_nonexistent_user(self):
        user_data = user_models.StoryProgressModel.export_data(
            self.NONEXISTENT_USER_ID)
        expected_data = {}
        self.assertEqual(expected_data, user_data)

    def test_export_data_on_single_story(self):
        user_data = user_models.StoryProgressModel.export_data(
            self.USER_ID_1)
        expected_data = {
            self.STORY_ID_1: self.COMPLETED_NODE_IDS_1
        }
        self.assertEqual(expected_data, user_data)

    def test_export_data_on_multi_story(self):
        user_data = user_models.StoryProgressModel.export_data(
            self.USER_ID_2)
        expected_data = {
            self.STORY_ID_1: self.COMPLETED_NODE_IDS_1,
            self.STORY_ID_2: self.COMPLETED_NODE_IDS_2
        }
        self.assertEqual(expected_data, user_data)

    def test_get_multi(self):
        model = user_models.StoryProgressModel.create(
            'user_id', 'story_id_1')
        model.put()

        model = user_models.StoryProgressModel.create(
            'user_id', 'story_id_2')
        model.put()

        story_progress_models = user_models.StoryProgressModel.get_multi(
            'user_id', ['story_id_1', 'story_id_2'])
        self.assertEqual(len(story_progress_models), 2)
        self.assertEqual(story_progress_models[0].user_id, 'user_id')
        self.assertEqual(story_progress_models[0].story_id, 'story_id_1')

        self.assertEqual(story_progress_models[1].user_id, 'user_id')
        self.assertEqual(story_progress_models[1].story_id, 'story_id_2')


class UserQueryModelTests(test_utils.GenericTestBase):
    """Tests for UserQueryModel."""

    QUERY_1_ID = 'id_1'
    QUERY_2_ID = 'id_2'
    QUERY_3_ID = 'id_3'
    NONEXISTENT_USER_ID = 'submitter_id_x'
    USER_ID_1 = 'submitter_id_1'
    USER_ID_2 = 'submitter_id_2'

    def setUp(self):
        """Set up user models in datastore for use in testing."""
        super(UserQueryModelTests, self).setUp()

        user_models.UserQueryModel(
            id=self.QUERY_1_ID,
            submitter_id=self.USER_ID_1
        ).put()
        user_models.UserQueryModel(
            id=self.QUERY_2_ID,
            submitter_id=self.USER_ID_2,
            deleted=True
        ).put()
        user_models.UserQueryModel(
            id=self.QUERY_3_ID,
            submitter_id=self.USER_ID_1
        ).put()

    def test_get_deletion_policy(self):
        self.assertEqual(
            user_models.UserQueryModel.get_deletion_policy(),
            base_models.DELETION_POLICY.DELETE)

    def test_apply_deletion_policy(self):
        user_models.UserQueryModel.apply_deletion_policy(self.USER_ID_1)
        self.assertIsNone(
            user_models.UserQueryModel.query(
                user_models.UserQueryModel.submitter_id == self.USER_ID_1
            ).get()
        )
        # Test that calling apply_deletion_policy with no existing model
        # doesn't fail.
        user_models.UserQueryModel.apply_deletion_policy(
            self.NONEXISTENT_USER_ID)

    def test_has_reference_to_user_id(self):
        self.assertTrue(
            user_models.UserQueryModel
            .has_reference_to_user_id(self.USER_ID_1)
        )
        self.assertTrue(
            user_models.UserQueryModel
            .has_reference_to_user_id(self.USER_ID_2)
        )
        self.assertFalse(
            user_models.UserQueryModel
            .has_reference_to_user_id(self.NONEXISTENT_USER_ID)
        )

    def test_get_user_id_migration_policy(self):
        self.assertEqual(
            user_models.UserQueryModel.get_user_id_migration_policy(),
            base_models.USER_ID_MIGRATION_POLICY.ONE_FIELD)

    def test_get_user_id_migration_field(self):
        # We need to compare the field types not the field values, thus using
        # python_utils.UNICODE.
        self.assertEqual(
            python_utils.UNICODE(
                user_models.UserQueryModel.get_user_id_migration_field()),
            python_utils.UNICODE(user_models.UserQueryModel.submitter_id))

    def test_instance_stores_correct_data(self):
        inactive_in_last_n_days = 5
        created_at_least_n_exps = 1
        created_fewer_than_n_exps = 3
        edited_at_least_n_exps = 2
        edited_fewer_than_n_exps = 5
        has_not_logged_in_for_n_days = 10
        user_models.UserQueryModel(
            id=self.QUERY_1_ID,
            inactive_in_last_n_days=inactive_in_last_n_days,
            created_at_least_n_exps=created_at_least_n_exps,
            created_fewer_than_n_exps=created_fewer_than_n_exps,
            edited_at_least_n_exps=edited_at_least_n_exps,
            edited_fewer_than_n_exps=edited_fewer_than_n_exps,
            has_not_logged_in_for_n_days=has_not_logged_in_for_n_days,
            submitter_id=self.USER_ID_1).put()

        query_model = user_models.UserQueryModel.get(self.QUERY_1_ID)
        self.assertEqual(query_model.submitter_id, self.USER_ID_1)
        self.assertEqual(
            query_model.inactive_in_last_n_days, inactive_in_last_n_days)
        self.assertEqual(
            query_model.has_not_logged_in_for_n_days,
            has_not_logged_in_for_n_days)
        self.assertEqual(
            query_model.created_at_least_n_exps, created_at_least_n_exps)
        self.assertEqual(
            query_model.created_fewer_than_n_exps, created_fewer_than_n_exps)
        self.assertEqual(
            query_model.edited_at_least_n_exps, edited_at_least_n_exps)
        self.assertEqual(
            query_model.edited_fewer_than_n_exps, edited_fewer_than_n_exps)

    def test_fetch_page(self):
        inactive_in_last_n_days = 5
        created_at_least_n_exps = 1
        created_fewer_than_n_exps = 3
        edited_at_least_n_exps = 2
        edited_fewer_than_n_exps = 5
        has_not_logged_in_for_n_days = 10
        user_models.UserQueryModel(
            id=self.QUERY_1_ID,
            inactive_in_last_n_days=inactive_in_last_n_days,
            created_at_least_n_exps=created_at_least_n_exps,
            created_fewer_than_n_exps=created_fewer_than_n_exps,
            edited_at_least_n_exps=edited_at_least_n_exps,
            edited_fewer_than_n_exps=edited_fewer_than_n_exps,
            has_not_logged_in_for_n_days=has_not_logged_in_for_n_days,
            submitter_id=self.USER_ID_1).put()

        submitter_id = 'submitter_2'
        query_id = 'qid_2'
        inactive_in_last_n_days = 6
        created_at_least_n_exps = 7
        created_fewer_than_n_exps = 4
        edited_at_least_n_exps = 3
        edited_fewer_than_n_exps = 6
        has_not_logged_in_for_n_days = 11
        user_models.UserQueryModel(
            id=query_id,
            inactive_in_last_n_days=inactive_in_last_n_days,
            created_at_least_n_exps=created_at_least_n_exps,
            created_fewer_than_n_exps=created_fewer_than_n_exps,
            edited_at_least_n_exps=edited_at_least_n_exps,
            edited_fewer_than_n_exps=edited_fewer_than_n_exps,
            has_not_logged_in_for_n_days=has_not_logged_in_for_n_days,
            submitter_id=submitter_id).put()

        # Fetch only one entity.
        query_models, _, _ = user_models.UserQueryModel.fetch_page(
            1, None)
        self.assertEqual(len(query_models), 1)

        self.assertEqual(query_models[0].submitter_id, 'submitter_2')
        self.assertEqual(query_models[0].id, 'qid_2')
        self.assertEqual(query_models[0].inactive_in_last_n_days, 6)
        self.assertEqual(query_models[0].created_at_least_n_exps, 7)
        self.assertEqual(query_models[0].created_fewer_than_n_exps, 4)
        self.assertEqual(query_models[0].edited_at_least_n_exps, 3)
        self.assertEqual(query_models[0].edited_fewer_than_n_exps, 6)
        self.assertEqual(query_models[0].has_not_logged_in_for_n_days, 11)

        # Fetch both entities.
        query_models, _, _ = user_models.UserQueryModel.fetch_page(
            2, None)
        self.assertEqual(len(query_models), 2)

        self.assertEqual(query_models[0].submitter_id, 'submitter_2')
        self.assertEqual(query_models[0].id, 'qid_2')
        self.assertEqual(query_models[0].inactive_in_last_n_days, 6)
        self.assertEqual(query_models[0].created_at_least_n_exps, 7)
        self.assertEqual(query_models[0].created_fewer_than_n_exps, 4)
        self.assertEqual(query_models[0].edited_at_least_n_exps, 3)
        self.assertEqual(query_models[0].edited_fewer_than_n_exps, 6)
        self.assertEqual(query_models[0].has_not_logged_in_for_n_days, 11)

        self.assertEqual(query_models[1].submitter_id, self.USER_ID_1)
        self.assertEqual(query_models[1].id, self.QUERY_1_ID)
        self.assertEqual(query_models[1].inactive_in_last_n_days, 5)
        self.assertEqual(query_models[1].created_at_least_n_exps, 1)
        self.assertEqual(query_models[1].created_fewer_than_n_exps, 3)
        self.assertEqual(query_models[1].edited_at_least_n_exps, 2)
        self.assertEqual(query_models[1].edited_fewer_than_n_exps, 5)
        self.assertEqual(query_models[1].has_not_logged_in_for_n_days, 10)


class UserBulkEmailsModelTests(test_utils.GenericTestBase):
    """Tests for UserBulkEmailsModel."""

    NONEXISTENT_USER_ID = 'id_x'
    USER_ID_1 = 'id_1'
    USER_ID_2 = 'id_2'

    def setUp(self):
        """Set up user models in datastore for use in testing."""
        super(UserBulkEmailsModelTests, self).setUp()

        user_models.UserBulkEmailsModel(id=self.USER_ID_1).put()
        user_models.UserBulkEmailsModel(id=self.USER_ID_2, deleted=True).put()

    def test_get_deletion_policy(self):
        self.assertEqual(
            user_models.UserBulkEmailsModel.get_deletion_policy(),
            base_models.DELETION_POLICY.KEEP)

    def test_has_reference_to_user_id(self):
        self.assertTrue(
            user_models.UserBulkEmailsModel
            .has_reference_to_user_id(self.USER_ID_1)
        )
        self.assertTrue(
            user_models.UserBulkEmailsModel
            .has_reference_to_user_id(self.USER_ID_2)
        )
        self.assertFalse(
            user_models.UserBulkEmailsModel
            .has_reference_to_user_id(self.NONEXISTENT_USER_ID)
        )

    def test_get_user_id_migration_policy(self):
        self.assertEqual(
            user_models.UserBulkEmailsModel.get_user_id_migration_policy(),
            base_models.USER_ID_MIGRATION_POLICY.COPY)


class UserSkillMasteryModelTests(test_utils.GenericTestBase):
    """Tests for UserSkillMasteryModel."""

    NONEXISTENT_USER_ID = 'id_x'
    USER_1_ID = 'user_1_id'
    USER_2_ID = 'user_2_id'
    SKILL_ID_1 = 'skill_id_1'
    SKILL_ID_2 = 'skill_id_2'
    DEGREE_OF_MASTERY = 0.5

    def setUp(self):
        super(UserSkillMasteryModelTests, self).setUp()
        user_models.UserSkillMasteryModel(
            id=user_models.UserSkillMasteryModel.construct_model_id(
                self.USER_1_ID, self.SKILL_ID_1),
            user_id=self.USER_1_ID,
            skill_id=self.SKILL_ID_1,
            degree_of_mastery=self.DEGREE_OF_MASTERY
        ).put()
        user_models.UserSkillMasteryModel(
            id=user_models.UserSkillMasteryModel.construct_model_id(
                self.USER_1_ID, self.SKILL_ID_2),
            user_id=self.USER_1_ID,
            skill_id=self.SKILL_ID_2,
            degree_of_mastery=self.DEGREE_OF_MASTERY
        ).put()
        user_models.UserSkillMasteryModel(
            id=user_models.UserSkillMasteryModel.construct_model_id(
                self.USER_2_ID, self.SKILL_ID_2),
            user_id=self.USER_2_ID,
            skill_id=self.SKILL_ID_2,
            degree_of_mastery=self.DEGREE_OF_MASTERY,
            deleted=True
        ).put()

    def test_get_deletion_policy(self):
        self.assertEqual(
            user_models.UserSkillMasteryModel.get_deletion_policy(),
            base_models.DELETION_POLICY.DELETE)

    def test_apply_deletion_policy(self):
        user_models.UserSkillMasteryModel.apply_deletion_policy(self.USER_1_ID)
        self.assertIsNone(
            user_models.UserSkillMasteryModel.query(
                user_models.UserSkillMasteryModel.user_id == self.USER_1_ID
            ).get()
        )
        # Test that calling apply_deletion_policy with no existing model
        # doesn't fail.
        user_models.UserSkillMasteryModel.apply_deletion_policy(
            self.NONEXISTENT_USER_ID)

    def test_has_reference_to_user_id(self):
        self.assertTrue(
            user_models.UserSkillMasteryModel
            .has_reference_to_user_id(self.USER_1_ID)
        )
        self.assertTrue(
            user_models.UserSkillMasteryModel
            .has_reference_to_user_id(self.USER_2_ID)
        )
        self.assertFalse(
            user_models.UserSkillMasteryModel
            .has_reference_to_user_id(self.NONEXISTENT_USER_ID)
        )

    def test_get_user_id_migration_policy(self):
        self.assertEqual(
            user_models.UserSkillMasteryModel.get_user_id_migration_policy(),
            base_models.USER_ID_MIGRATION_POLICY.COPY_AND_UPDATE_ONE_FIELD)

    def test_construct_model_id(self):
        constructed_model_id = (
            user_models.UserSkillMasteryModel.construct_model_id(
                self.USER_1_ID, self.SKILL_ID_1))

        self.assertEqual(constructed_model_id, 'user_1_id.skill_id_1')

    def test_get_success(self):
        constructed_model_id = (
            user_models.UserSkillMasteryModel.construct_model_id(
                self.USER_1_ID, self.SKILL_ID_1))
        retrieved_object = user_models.UserSkillMasteryModel.get(
            constructed_model_id)

        self.assertEqual(retrieved_object.user_id, self.USER_1_ID)
        self.assertEqual(retrieved_object.skill_id, self.SKILL_ID_1)
        self.assertEqual(retrieved_object.degree_of_mastery, 0.5)

    def test_get_failure(self):
        retrieved_object = user_models.UserSkillMasteryModel.get(
            'unknown_model_id', strict=False)

        self.assertEqual(retrieved_object, None)

    def test_get_multi_success(self):
        skill_ids = [
            user_models.UserSkillMasteryModel.construct_model_id(
                self.USER_1_ID, self.SKILL_ID_1),
            user_models.UserSkillMasteryModel.construct_model_id(
                self.USER_1_ID, self.SKILL_ID_2)]
        retrieved_object = user_models.UserSkillMasteryModel.get_multi(
            skill_ids)

        self.assertEqual(retrieved_object[0].user_id, self.USER_1_ID)
        self.assertEqual(retrieved_object[0].skill_id, self.SKILL_ID_1)
        self.assertEqual(retrieved_object[0].degree_of_mastery, 0.5)
        self.assertEqual(retrieved_object[1].user_id, self.USER_1_ID)
        self.assertEqual(retrieved_object[1].skill_id, self.SKILL_ID_2)
        self.assertEqual(retrieved_object[1].degree_of_mastery, 0.5)

    def test_get_multi_failure(self):
        skill_ids = ['unknown_model_id_1', 'unknown_model_id_2']
        retrieved_object = user_models.UserSkillMasteryModel.get_multi(
            skill_ids)

        self.assertEqual(retrieved_object, [None, None])

    def test_export_data_trivial(self):
        user_data = user_models.UserSkillMasteryModel.export_data('fake_user')
        test_data = {}
        self.assertEqual(user_data, test_data)

    def test_export_data_nontrivial(self):
        user_data = user_models.UserSkillMasteryModel.export_data(
            self.USER_1_ID)
        test_data = {
            self.SKILL_ID_1: self.DEGREE_OF_MASTERY,
            self.SKILL_ID_2: self.DEGREE_OF_MASTERY
        }
        self.assertEqual(user_data, test_data)


class UserContributionsScoringModelTests(test_utils.GenericTestBase):
    """Tests for UserContributionScoringModel."""

    NONEXISTENT_USER_ID = 'id_x'
    USER_1_ID = 'user_1_id'
    USER_2_ID = 'user_2_id'
    USER_3_ID_OLD = 'user_3_id_old'
    USER_3_ID_NEW = 'user_3_id_new'
    SCORE_CATEGORY_1 = 'category_1'
    SCORE_CATEGORY_2 = 'category_2'

    def setUp(self):
        """Set up user models in datastore for use in testing."""
        super(UserContributionsScoringModelTests, self).setUp()

        user_models.UserContributionScoringModel(
            id='%s.%s' % (self.SCORE_CATEGORY_1, self.USER_1_ID),
            user_id=self.USER_1_ID,
            score_category=self.SCORE_CATEGORY_1,
            score=1.5,
            has_email_been_sent=False
        ).put()
        user_models.UserContributionScoringModel(
            id='%s.%s' % (self.SCORE_CATEGORY_2, self.USER_1_ID),
            user_id=self.USER_1_ID,
            score_category=self.SCORE_CATEGORY_2,
            score=2,
            has_email_been_sent=False
        ).put()
        user_models.UserContributionScoringModel(
            id='%s.%s' % (self.SCORE_CATEGORY_1, self.USER_2_ID),
            user_id=self.USER_2_ID,
            score_category=self.SCORE_CATEGORY_1,
            score=1.5,
            has_email_been_sent=False,
            deleted=True
        ).put()

    def test_export_data_trivial(self):
        user_data = user_models.UserContributionScoringModel.export_data(
            'USER_WITHOUT_DATA')
        expected_data = {}
        self.assertEqual(user_data, expected_data)

    def test_export_data_nontrivial(self):
        user_data = user_models.UserContributionScoringModel.export_data(
            self.USER_1_ID)
        expected_data = {
            self.SCORE_CATEGORY_1: {
                'has_email_been_sent': False,
                'score': 1.5
            },
            self.SCORE_CATEGORY_2: {
                'has_email_been_sent': False,
                'score': 2
            }
        }
        self.assertEqual(user_data, expected_data)

    def test_get_deletion_policy(self):
        self.assertEqual(
            user_models.UserContributionScoringModel.get_deletion_policy(),
            base_models.DELETION_POLICY.DELETE)

    def test_apply_deletion_policy(self):
        user_models.UserContributionScoringModel.apply_deletion_policy(
            self.USER_1_ID)
        self.assertIsNone(
            user_models.UserContributionScoringModel.query(
                user_models.UserContributionScoringModel.user_id ==
                self.USER_1_ID
            ).get()
        )
        # Test that calling apply_deletion_policy with no existing model
        # doesn't fail.
        user_models.UserContributionScoringModel.apply_deletion_policy(
            self.NONEXISTENT_USER_ID)

    def test_has_reference_to_user_id(self):
        self.assertTrue(
            user_models.UserContributionScoringModel
            .has_reference_to_user_id(self.USER_1_ID)
        )
        self.assertTrue(
            user_models.UserContributionScoringModel
            .has_reference_to_user_id(self.USER_2_ID)
        )
        self.assertFalse(
            user_models.UserContributionScoringModel
            .has_reference_to_user_id(self.NONEXISTENT_USER_ID)
        )

    def test_get_user_id_migration_policy(self):
        self.assertEqual(
            user_models.UserContributionScoringModel
            .get_user_id_migration_policy(),
            base_models.USER_ID_MIGRATION_POLICY.COPY_AND_UPDATE_ONE_FIELD)

    def test_create_model(self):
        user_models.UserContributionScoringModel.create('user1', 'category1', 1)
        score_models = (user_models.UserContributionScoringModel
                        .get_all_scores_of_user('user1'))
        self.assertEqual(len(score_models), 1)
        self.assertEqual(score_models[0].id, 'category1.user1')
        self.assertEqual(score_models[0].user_id, 'user1')
        self.assertEqual(score_models[0].score_category, 'category1')
        self.assertEqual(score_models[0].score, 1)

    def test_create_entry_already_exists_failure(self):
        user_models.UserContributionScoringModel.create('user1', 'category1', 1)
        with self.assertRaisesRegexp(
            Exception, 'There is already an entry with the given id:'
                       ' category1.user1'):
            user_models.UserContributionScoringModel.create(
                'user1', 'category1', 2)

    def test_get_all_users_with_score_above_minimum_for_category(self):
        user_models.UserContributionScoringModel.create('user1', 'category1', 1)
        user_models.UserContributionScoringModel.create(
            'user2', 'category1', 21)
        user_models.UserContributionScoringModel.create(
            'user3', 'category1', 11)
        user_models.UserContributionScoringModel.create(
            'user4', 'category1', 11)
        user_models.UserContributionScoringModel.create(
            'user1', 'category2', 11)
        user_models.UserContributionScoringModel.create('user2', 'category2', 1)
        user_models.UserContributionScoringModel.create('user3', 'category2', 1)
        user_models.UserContributionScoringModel.create('user4', 'category2', 1)

        score_models = (user_models.UserContributionScoringModel
                        .get_all_users_with_score_above_minimum_for_category(
                            'category1'))

        self.assertEqual(len(score_models), 3)
        self.assertIn(user_models.UserContributionScoringModel.get_by_id(
            'category1.user2'), score_models)
        self.assertIn(user_models.UserContributionScoringModel.get_by_id(
            'category1.user3'), score_models)
        self.assertIn(user_models.UserContributionScoringModel.get_by_id(
            'category1.user4'), score_models)

        score_models = (user_models.UserContributionScoringModel
                        .get_all_users_with_score_above_minimum_for_category(
                            'category2'))

        self.assertEqual(len(score_models), 1)
        self.assertIn(user_models.UserContributionScoringModel.get_by_id(
            'category2.user1'), score_models)

    def test_get_score_of_user_for_category(self):
        user_models.UserContributionScoringModel.create('user1', 'category1', 1)

        score = (user_models.UserContributionScoringModel
                 .get_score_of_user_for_category('user1', 'category1'))

        self.assertEqual(score, 1)

    def test_increment_score_for_user(self):
        user_models.UserContributionScoringModel.create('user1', 'category1', 1)

        user_models.UserContributionScoringModel.increment_score_for_user(
            'user1', 'category1', 2)

        score = (user_models.UserContributionScoringModel
                 .get_score_of_user_for_category('user1', 'category1'))

        self.assertEqual(score, 3)

    def test_get_all_scores_of_user(self):
        user_models.UserContributionScoringModel.create('user1', 'category1', 1)
        user_models.UserContributionScoringModel.create('user1', 'category2', 1)
        user_models.UserContributionScoringModel.create('user1', 'category3', 1)

        score_models = (user_models.UserContributionScoringModel
                        .get_all_scores_of_user('user1'))
        self.assertEqual(len(score_models), 3)
        self.assertIn(user_models.UserContributionScoringModel.get_by_id(
            'category1.user1'), score_models)
        self.assertIn(user_models.UserContributionScoringModel.get_by_id(
            'category2.user1'), score_models)
        self.assertIn(user_models.UserContributionScoringModel.get_by_id(
            'category3.user1'), score_models)

    def test_get_categories_where_user_can_review(self):
        user_models.UserContributionScoringModel.create(
            'user1', 'category1', 15)
        user_models.UserContributionScoringModel.create('user1', 'category2', 1)
        user_models.UserContributionScoringModel.create(
            'user1', 'category3', 15)
        score_categories = (
            user_models.UserContributionScoringModel
            .get_all_categories_where_user_can_review('user1'))
        self.assertIn('category1', score_categories)
        self.assertIn('category3', score_categories)
        self.assertNotIn('category2', score_categories)


class UserCommunityRightsModelTests(test_utils.GenericTestBase):
    """Tests for UserCommunityRightsModel."""

    USER_ID_1 = 'id_1'
    USER_ID_2 = 'id_2'
    NONEXISTENT_USER_ID = 'id_3'

    def test_get_deletion_policy(self):
        self.assertEqual(
            user_models.UserCommunityRightsModel.get_deletion_policy(),
            base_models.DELETION_POLICY.DELETE)

    def test_has_reference_to_user_id(self):
        self.assertFalse(
            user_models.UserCommunityRightsModel
            .has_reference_to_user_id(self.USER_ID_1)
        )
        self.assertFalse(
            user_models.UserCommunityRightsModel
            .has_reference_to_user_id(self.USER_ID_2)
        )
        self.assertFalse(
            user_models.UserCommunityRightsModel
            .has_reference_to_user_id(self.NONEXISTENT_USER_ID)
        )

        user_models.UserCommunityRightsModel(
            id=self.USER_ID_1,
            can_review_translation_for_language_codes=['hi', 'en'],
            can_review_voiceover_for_language_codes=[],
            can_review_questions=False).put()
        user_models.UserCommunityRightsModel(
            id=self.USER_ID_2,
            can_review_translation_for_language_codes=['hi', 'en'],
            can_review_voiceover_for_language_codes=['hi'],
            can_review_questions=True).put()

        self.assertTrue(
            user_models.UserCommunityRightsModel
            .has_reference_to_user_id(self.USER_ID_1)
        )
        self.assertTrue(
            user_models.UserCommunityRightsModel
            .has_reference_to_user_id(self.USER_ID_2)
        )
        self.assertFalse(
            user_models.UserCommunityRightsModel
            .has_reference_to_user_id(self.NONEXISTENT_USER_ID)
        )

    def test_get_user_id_migration_policy(self):
        self.assertEqual(
            user_models.UserCommunityRightsModel.get_user_id_migration_policy(),
            base_models.USER_ID_MIGRATION_POLICY.COPY)

    def test_export_data_trivial(self):
        user_data = user_models.UserCommunityRightsModel.export_data(
            self.USER_ID_1)
        expected_data = {}
        self.assertEqual(user_data, expected_data)

        user_models.UserCommunityRightsModel(
            id=self.USER_ID_1,
            can_review_translation_for_language_codes=['hi', 'en'],
            can_review_voiceover_for_language_codes=['hi'],
            can_review_questions=True).put()

        user_data = user_models.UserCommunityRightsModel.export_data(
            self.USER_ID_1)
        expected_data = {
            'can_review_translation_for_language_codes': ['hi', 'en'],
            'can_review_voiceover_for_language_codes': ['hi'],
            'can_review_questions': True
        }
        self.assertEqual(user_data, expected_data)

    def test_get_translation_reviewer_user_ids(self):
        translation_reviewer_ids = (
            user_models.UserCommunityRightsModel
            .get_translation_reviewer_user_ids('hi'))
        self.assertEqual(len(translation_reviewer_ids), 0)

        user_models.UserCommunityRightsModel(
            id=self.USER_ID_1,
            can_review_translation_for_language_codes=['hi', 'en'],
            can_review_voiceover_for_language_codes=[],
            can_review_questions=False).put()
        user_models.UserCommunityRightsModel(
            id=self.USER_ID_2,
            can_review_translation_for_language_codes=['hi', 'en'],
            can_review_voiceover_for_language_codes=['hi'],
            can_review_questions=True).put()

        translation_reviewer_ids = (
            user_models.UserCommunityRightsModel
            .get_translation_reviewer_user_ids('hi'))
        self.assertEqual(len(translation_reviewer_ids), 2)
        self.assertTrue(self.USER_ID_1 in translation_reviewer_ids)
        self.assertTrue(self.USER_ID_2 in translation_reviewer_ids)

    def test_get_voiceover_reviewer_user_ids(self):
        voiceover_reviewer_ids = (
            user_models.UserCommunityRightsModel
            .get_voiceover_reviewer_user_ids('hi'))
        self.assertEqual(len(voiceover_reviewer_ids), 0)

        user_models.UserCommunityRightsModel(
            id=self.USER_ID_1,
            can_review_translation_for_language_codes=['hi', 'en'],
            can_review_voiceover_for_language_codes=[],
            can_review_questions=False).put()
        user_models.UserCommunityRightsModel(
            id=self.USER_ID_2,
            can_review_translation_for_language_codes=['hi', 'en'],
            can_review_voiceover_for_language_codes=['hi'],
            can_review_questions=True).put()

        voiceover_reviewer_ids = (
            user_models.UserCommunityRightsModel
            .get_voiceover_reviewer_user_ids('hi'))
        self.assertEqual(len(voiceover_reviewer_ids), 1)
        self.assertFalse(self.USER_ID_1 in voiceover_reviewer_ids)
        self.assertTrue(self.USER_ID_2 in voiceover_reviewer_ids)

    def test_get_question_reviewer_user_ids(self):
        question_reviewer_ids = (
            user_models.UserCommunityRightsModel
            .get_question_reviewer_user_ids())
        self.assertEqual(len(question_reviewer_ids), 0)

        user_models.UserCommunityRightsModel(
            id=self.USER_ID_1,
            can_review_translation_for_language_codes=['hi', 'en'],
            can_review_voiceover_for_language_codes=[],
            can_review_questions=False).put()
        user_models.UserCommunityRightsModel(
            id=self.USER_ID_2,
            can_review_translation_for_language_codes=['hi', 'en'],
            can_review_voiceover_for_language_codes=['hi'],
            can_review_questions=True).put()

        question_reviewer_ids = (
            user_models.UserCommunityRightsModel
            .get_question_reviewer_user_ids())
        self.assertEqual(len(question_reviewer_ids), 1)
        self.assertFalse(self.USER_ID_1 in question_reviewer_ids)
        self.assertTrue(self.USER_ID_2 in question_reviewer_ids)


class PendingDeletionRequestModelTests(test_utils.GenericTestBase):
    """Tests for PendingDeletionRequestModel."""

    NONEXISTENT_USER_ID = 'id_x'
    USER_1_ID = 'user_1_id'
    USER_1_EMAIL = 'email@email.com'

    def setUp(self):
        """Set up user models in datastore for use in testing."""
        super(PendingDeletionRequestModelTests, self).setUp()

        user_models.PendingDeletionRequestModel(
            id=self.USER_1_ID,
            email=self.USER_1_EMAIL,
            exploration_ids=[],
            collection_ids=[],
        ).put()

    def test_get_deletion_policy(self):
        self.assertEqual(
            user_models.PendingDeletionRequestModel.get_deletion_policy(),
            base_models.DELETION_POLICY.KEEP)

    def test_has_reference_to_user_id(self):
        self.assertTrue(
            user_models.PendingDeletionRequestModel
            .has_reference_to_user_id(self.USER_1_ID)
        )
        self.assertFalse(
            user_models.PendingDeletionRequestModel
            .has_reference_to_user_id(self.NONEXISTENT_USER_ID)
        )

    def test_get_user_id_migration_policy(self):
        self.assertEqual(
            user_models.PendingDeletionRequestModel
            .get_user_id_migration_policy(),
            base_models.USER_ID_MIGRATION_POLICY.NOT_APPLICABLE)<|MERGE_RESOLUTION|>--- conflicted
+++ resolved
@@ -760,14 +760,10 @@
     USER_ID_2 = 'user_id_2'
     USER_ID_3 = 'user_id_3'
     USER_ID_4 = 'user_id_4'
-<<<<<<< HEAD
-    CREATOR_IDS = ['4', '8', '16']
-    CREATOR_USERNAMES = ['username4', 'username8', 'username16']
-=======
     USER_ID_5 = 'user_id_5'
     USER_ID_6 = 'user_id_6'
     CREATOR_IDS = [USER_ID_5, USER_ID_6]
->>>>>>> fbcc5039
+    CREATOR_USERNAMES = ['username_user_id_5', 'username_user_id_6']
     COLLECTION_IDS = ['23', '42', '4']
     ACTIVITY_IDS = ['8', '16', '23']
     GENERAL_FEEDBACK_THREAD_IDS = ['42', '4', '8']
