# coding: utf-8
#
# Copyright 2014 The Oppia Authors. All Rights Reserved.
#
# Licensed under the Apache License, Version 2.0 (the "License");
# you may not use this file except in compliance with the License.
# You may obtain a copy of the License at
#
#      http://www.apache.org/licenses/LICENSE-2.0
#
# Unless required by applicable law or agreed to in writing, software
# distributed under the License is distributed on an "AS-IS" BASIS,
# WITHOUT WARRANTIES OR CONDITIONS OF ANY KIND, either express or implied.
# See the License for the specific language governing permissions and
# limitations under the License.

"""Tests for core.storage.user.gae_models."""
from __future__ import absolute_import  # pylint: disable=import-only-modules
from __future__ import unicode_literals  # pylint: disable=import-only-modules

import datetime
import types

from core.domain import exp_domain
from core.domain import exp_services
from core.platform import models
from core.tests import test_utils
import feconf
import python_utils

(base_models, user_models) = models.Registry.import_models(
    [models.NAMES.base_model, models.NAMES.user])


class UserSettingsModelTest(test_utils.GenericTestBase):
    """Tests for UserSettingsModel class."""

    NONEXISTENT_USER_ID = 'id_x'
    USER_1_ID = 'user_id'
    USER_1_GAE_ID = 'gae_id'
    USER_1_EMAIL = 'user@example.com'
    USER_1_ROLE = feconf.ROLE_ID_ADMIN
    USER_2_ID = 'user2_id'
    USER_2_GAE_ID = 'gae2_id'
    USER_2_EMAIL = 'user2@example.com'
    USER_2_ROLE = feconf.ROLE_ID_BANNED_USER
    USER_3_ID = 'user3_id'
    USER_3_GAE_ID = 'gae3_id'
    USER_3_EMAIL = 'user3@example.com'
    USER_3_ROLE = feconf.ROLE_ID_ADMIN
    GENERIC_USERNAME = 'user'
    GENERIC_DATE = datetime.datetime(2019, 5, 20)
    GENERIC_IMAGE_URL = 'www.example.com/example.png'
    GENERIC_USER_BIO = 'I am a user of Oppia!'
    GENERIC_SUBJECT_INTERESTS = ['Math', 'Science']
    GENERIC_LANGUAGE_CODES = ['en', 'es']

    def setUp(self):
        super(UserSettingsModelTest, self).setUp()
        user_models.UserSettingsModel(
            id=self.USER_1_ID,
            gae_id=self.USER_1_GAE_ID,
            email=self.USER_1_EMAIL,
            role=self.USER_1_ROLE
        ).put()
        user_models.UserSettingsModel(
            id=self.USER_2_ID,
            gae_id=self.USER_2_GAE_ID,
            email=self.USER_2_EMAIL,
            role=self.USER_2_ROLE,
            deleted=True
        ).put()
        user_models.UserSettingsModel(
            id=self.USER_3_ID,
            gae_id=self.USER_3_GAE_ID,
            email=self.USER_3_EMAIL,
            role=self.USER_3_ROLE,
            username=self.GENERIC_USERNAME,
            normalized_username=self.GENERIC_USERNAME,
            last_agreed_to_terms=self.GENERIC_DATE,
            last_started_state_editor_tutorial=self.GENERIC_DATE,
            last_started_state_translation_tutorial=self.GENERIC_DATE,
            last_logged_in=self.GENERIC_DATE,
            last_created_an_exploration=self.GENERIC_DATE,
            last_edited_an_exploration=self.GENERIC_DATE,
            profile_picture_data_url=self.GENERIC_IMAGE_URL,
            default_dashboard='learner',
            creator_dashboard_display_pref='card',
            user_bio=self.GENERIC_USER_BIO,
            subject_interests=self.GENERIC_SUBJECT_INTERESTS,
            first_contribution_msec=1,
            preferred_language_codes=self.GENERIC_LANGUAGE_CODES,
            preferred_site_language_code=(self.GENERIC_LANGUAGE_CODES[0]),
            preferred_audio_language_code=(self.GENERIC_LANGUAGE_CODES[0])
        ).put()

    def test_get_deletion_policy(self):
        self.assertEqual(
            user_models.UserSettingsModel.get_deletion_policy(),
            base_models.DELETION_POLICY.DELETE)

    def test_has_reference_to_user_id(self):
        self.assertTrue(
            user_models.UserSettingsModel
            .has_reference_to_user_id(self.USER_1_ID)
        )
        self.assertTrue(
            user_models.UserSettingsModel
            .has_reference_to_user_id(self.USER_2_ID)
        )
        self.assertFalse(
            user_models.UserSettingsModel
            .has_reference_to_user_id(self.NONEXISTENT_USER_ID)
        )

    def test_get_user_id_migration_policy(self):
        self.assertEqual(
            user_models.UserSettingsModel.get_user_id_migration_policy(),
            base_models.USER_ID_MIGRATION_POLICY.COPY)

    def test_get_by_role(self):
        user = user_models.UserSettingsModel.get_by_role(
            feconf.ROLE_ID_ADMIN)
        self.assertEqual(user[0].role, feconf.ROLE_ID_ADMIN)

    def test_export_data_nonexistent_user(self):
        with self.assertRaises(user_models.UserSettingsModel
                               .EntityNotFoundError):
            user_models.UserSettingsModel.export_data('fake_user')

    def test_export_data_trivial(self):
        user = user_models.UserSettingsModel.get_by_id(self.USER_1_ID)
        user_data = user.export_data(user.id)
        expected_user_data = {
            'email': 'user@example.com',
            'role': feconf.ROLE_ID_ADMIN,
            'username': None,
            'normalized_username': None,
            'last_agreed_to_terms': None,
            'last_started_state_editor_tutorial': None,
            'last_started_state_translation_tutorial': None,
            'last_logged_in': None,
            'last_edited_an_exploration': None,
            'profile_picture_data_url': None,
            'default_dashboard': 'learner',
            'creator_dashboard_display_pref': 'card',
            'user_bio': None,
            'subject_interests': [],
            'first_contribution_msec': None,
            'preferred_language_codes': [],
            'preferred_site_language_code': None,
            'preferred_audio_language_code': None
        }
        self.assertEqual(expected_user_data, user_data)

    def test_export_data_nontrivial(self):
        user = user_models.UserSettingsModel.get_by_id(self.USER_3_ID)
        user_data = user.export_data(user.id)
        expected_user_data = {
            'email': self.USER_3_EMAIL,
            'role': feconf.ROLE_ID_ADMIN,
            'username': self.GENERIC_USERNAME,
            'normalized_username': self.GENERIC_USERNAME,
            'last_agreed_to_terms': self.GENERIC_DATE,
            'last_started_state_editor_tutorial': self.GENERIC_DATE,
            'last_started_state_translation_tutorial': self.GENERIC_DATE,
            'last_logged_in': self.GENERIC_DATE,
            'last_edited_an_exploration': self.GENERIC_DATE,
            'profile_picture_data_url': self.GENERIC_IMAGE_URL,
            'default_dashboard': 'learner',
            'creator_dashboard_display_pref': 'card',
            'user_bio': self.GENERIC_USER_BIO,
            'subject_interests': self.GENERIC_SUBJECT_INTERESTS,
            'first_contribution_msec': 1,
            'preferred_language_codes': self.GENERIC_LANGUAGE_CODES,
            'preferred_site_language_code': self.GENERIC_LANGUAGE_CODES[0],
            'preferred_audio_language_code': self.GENERIC_LANGUAGE_CODES[0]
        }
        self.assertEqual(expected_user_data, user_data)

    def test_get_new_id_method_returns_unique_ids(self):
        ids = set([])
        for _ in python_utils.RANGE(100):
            new_id = user_models.UserSettingsModel.get_new_id('')
            self.assertNotIn(new_id, ids)
            user_models.UserSettingsModel(
                id=new_id, gae_id='gae_id', email='some@email.com').put()
            ids.add(new_id)

    def test_create_raises_error_when_many_id_collisions_occur(self):
        # Swap dependent method get_by_id to simulate collision every time.
        get_by_id_swap = self.swap(
            user_models.UserSettingsModel, 'get_by_id', types.MethodType(
                lambda _, __: True, user_models.UserSettingsModel))

        assert_raises_regexp_context_manager = self.assertRaisesRegexp(
            Exception, 'New id generator is producing too many collisions.')

        with assert_raises_regexp_context_manager, get_by_id_swap:
            user_models.UserSettingsModel.get_new_id('exploration')


class CompletedActivitiesModelTests(test_utils.GenericTestBase):
    """Tests for the CompletedActivitiesModel."""

    NONEXISTENT_USER_ID = 'id_x'
    USER_1_ID = 'id_1'
    USER_2_ID = 'id_2'
    EXPLORATION_IDS_1 = ['exp_1', 'exp_2', 'exp_3']
    COLLECTION_IDS_1 = ['col_1', 'col_2', 'col_3']

    def setUp(self):
        """Set up user models in datastore for use in testing."""
        super(CompletedActivitiesModelTests, self).setUp()

        user_models.CompletedActivitiesModel(
            id=self.USER_1_ID,
            exploration_ids=self.EXPLORATION_IDS_1,
            collection_ids=self.COLLECTION_IDS_1
        ).put()
        user_models.CompletedActivitiesModel(
            id=self.USER_2_ID,
            exploration_ids=self.EXPLORATION_IDS_1,
            collection_ids=self.COLLECTION_IDS_1,
            deleted=True
        ).put()

    def test_get_deletion_policy(self):
        self.assertEqual(
            user_models.CompletedActivitiesModel.get_deletion_policy(),
            base_models.DELETION_POLICY.DELETE)

    def test_has_reference_to_user_id(self):
        self.assertTrue(
            user_models.CompletedActivitiesModel
            .has_reference_to_user_id(self.USER_1_ID)
        )
        self.assertTrue(
            user_models.CompletedActivitiesModel
            .has_reference_to_user_id(self.USER_2_ID)
        )
        self.assertFalse(
            user_models.CompletedActivitiesModel
            .has_reference_to_user_id(self.NONEXISTENT_USER_ID)
        )

    def test_get_user_id_migration_policy(self):
        self.assertEqual(
            user_models.CompletedActivitiesModel.get_user_id_migration_policy(),
            base_models.USER_ID_MIGRATION_POLICY.COPY)

    def test_export_data_on_nonexistent_user(self):
        """Test if export_data returns None when user is not in datastore."""
        user_data = user_models.CompletedActivitiesModel.export_data(
            self.NONEXISTENT_USER_ID)
        self.assertEqual(None, user_data)

    def test_export_data_on_existent_user(self):
        """Test if export_data works as intended on a user in datastore."""
        user_data = (
            user_models.CompletedActivitiesModel.export_data(self.USER_1_ID))
        expected_data = {
            'completed_exploration_ids': self.EXPLORATION_IDS_1,
            'completed_collection_ids': self.COLLECTION_IDS_1
        }
        self.assertEqual(expected_data, user_data)


class IncompleteActivitiesModelTests(test_utils.GenericTestBase):
    """Tests for the IncompleteActivitiesModel."""

    NONEXISTENT_USER_ID = 'id_x'
    USER_1_ID = 'id_1'
    USER_2_ID = 'id_2'
    EXPLORATION_IDS_1 = ['exp_1', 'exp_2', 'exp_3']
    COLLECTION_IDS_1 = ['col_1', 'col_2', 'col_3']

    def setUp(self):
        """Set up user models in datastore for use in testing."""
        super(IncompleteActivitiesModelTests, self).setUp()

        user_models.IncompleteActivitiesModel(
            id=self.USER_1_ID,
            exploration_ids=self.EXPLORATION_IDS_1,
            collection_ids=self.COLLECTION_IDS_1
        ).put()
        user_models.IncompleteActivitiesModel(
            id=self.USER_2_ID,
            exploration_ids=self.EXPLORATION_IDS_1,
            collection_ids=self.COLLECTION_IDS_1,
            deleted=True
        ).put()

    def test_get_deletion_policy(self):
        self.assertEqual(
            user_models.IncompleteActivitiesModel.get_deletion_policy(),
            base_models.DELETION_POLICY.DELETE)

    def test_has_reference_to_user_id(self):
        self.assertTrue(
            user_models.IncompleteActivitiesModel
            .has_reference_to_user_id(self.USER_1_ID)
        )
        self.assertTrue(
            user_models.IncompleteActivitiesModel
            .has_reference_to_user_id(self.USER_2_ID)
        )
        self.assertFalse(
            user_models.IncompleteActivitiesModel
            .has_reference_to_user_id(self.NONEXISTENT_USER_ID)
        )

    def test_get_user_id_migration_policy(self):
        self.assertEqual(
            user_models.IncompleteActivitiesModel
            .get_user_id_migration_policy(),
            base_models.USER_ID_MIGRATION_POLICY.COPY)

    def test_export_data_on_nonexistent_user(self):
        """Test if export_data returns None when user is not in datastore."""
        user_data = user_models.IncompleteActivitiesModel.export_data(
            self.NONEXISTENT_USER_ID)
        self.assertEqual(None, user_data)

    def test_export_data_on_existent_user(self):
        """Test if export_data works as intended on a user in datastore."""
        user_data = (
            user_models.IncompleteActivitiesModel.export_data(self.USER_1_ID))
        expected_data = {
            'incomplete_exploration_ids': self.EXPLORATION_IDS_1,
            'incomplete_collection_ids': self.COLLECTION_IDS_1
        }
        self.assertEqual(expected_data, user_data)


class ExpUserLastPlaythroughModelTest(test_utils.GenericTestBase):
    """Tests for ExpUserLastPlaythroughModel class."""

    NONEXISTENT_USER_ID = 'user_id_0'
    USER_ID_1 = 'user_id_1'
    USER_ID_2 = 'user_id_2'
    USER_ID_3 = 'user_id_3'
    EXP_ID_0 = 'exp_id_0'
    EXP_ID_1 = 'exp_id_1'
    STATE_NAME_1 = 'state_name_1'
    STATE_NAME_2 = 'state_name_2'
    EXP_VERSION = 1

    def setUp(self):
        super(ExpUserLastPlaythroughModelTest, self).setUp()

        user_models.ExpUserLastPlaythroughModel(
            id='%s.%s' % (self.USER_ID_1, self.EXP_ID_0),
            user_id=self.USER_ID_1,
            exploration_id=self.EXP_ID_0,
            last_played_exp_version=self.EXP_VERSION,
            last_played_state_name=self.STATE_NAME_1
        ).put()
        user_models.ExpUserLastPlaythroughModel(
            id='%s.%s' % (self.USER_ID_2, self.EXP_ID_0),
            user_id=self.USER_ID_2,
            exploration_id=self.EXP_ID_0,
            last_played_exp_version=self.EXP_VERSION,
            last_played_state_name=self.STATE_NAME_2
        ).put()
        user_models.ExpUserLastPlaythroughModel(
            id='%s.%s' % (self.USER_ID_2, self.EXP_ID_1),
            user_id=self.USER_ID_2,
            exploration_id=self.EXP_ID_1,
            last_played_exp_version=self.EXP_VERSION,
            last_played_state_name=self.STATE_NAME_2
        ).put()
        user_models.ExpUserLastPlaythroughModel(
            id='%s.%s' % (self.USER_ID_3, self.EXP_ID_1),
            user_id=self.USER_ID_3,
            exploration_id=self.EXP_ID_1,
            last_played_exp_version=self.EXP_VERSION,
            last_played_state_name=self.STATE_NAME_2,
            deleted=True
        ).put()

    def test_get_deletion_policy(self):
        self.assertEqual(
            user_models.ExpUserLastPlaythroughModel.get_deletion_policy(),
            base_models.DELETION_POLICY.DELETE)

    def test_has_reference_to_user_id(self):
        self.assertTrue(
            user_models.ExpUserLastPlaythroughModel
            .has_reference_to_user_id(self.USER_ID_1)
        )
        self.assertTrue(
            user_models.ExpUserLastPlaythroughModel
            .has_reference_to_user_id(self.USER_ID_2)
        )
        self.assertTrue(
            user_models.ExpUserLastPlaythroughModel
            .has_reference_to_user_id(self.USER_ID_3)
        )
        self.assertFalse(
            user_models.ExpUserLastPlaythroughModel
            .has_reference_to_user_id(self.NONEXISTENT_USER_ID)
        )

    def test_get_user_id_migration_policy(self):
        self.assertEqual(
            user_models.ExpUserLastPlaythroughModel
            .get_user_id_migration_policy(),
            base_models.USER_ID_MIGRATION_POLICY.COPY_AND_UPDATE_ONE_FIELD)

    def test_create_success(self):
        user_models.ExpUserLastPlaythroughModel.create(
            self.USER_ID_1, self.EXP_ID_1).put()
        retrieved_object = user_models.ExpUserLastPlaythroughModel.get_by_id(
            '%s.%s' % (self.USER_ID_1, self.EXP_ID_1))

        self.assertEqual(retrieved_object.user_id, self.USER_ID_1)
        self.assertEqual(retrieved_object.exploration_id, self.EXP_ID_1)

    def test_get_success(self):
        retrieved_object = user_models.ExpUserLastPlaythroughModel.get(
            self.USER_ID_1, self.EXP_ID_0)

        self.assertEqual(retrieved_object.user_id, self.USER_ID_1)
        self.assertEqual(retrieved_object.exploration_id, self.EXP_ID_0)
        self.assertEqual(
            retrieved_object.last_played_exp_version, self.EXP_VERSION)
        self.assertEqual(
            retrieved_object.last_played_state_name, self.STATE_NAME_1)

    def test_get_failure(self):
        retrieved_object = user_models.ExpUserLastPlaythroughModel.get(
            self.USER_ID_1, 'unknown_exp_id')

        self.assertEqual(retrieved_object, None)

    def test_export_data_none(self):
        """Test export data on a user with no explorations."""
        user_data = user_models.ExpUserLastPlaythroughModel.export_data(
            self.NONEXISTENT_USER_ID)
        expected_data = {}
        self.assertEqual(expected_data, user_data)

    def test_export_data_single(self):
        """Test export data on a user with a single exploration."""
        user_data = user_models.ExpUserLastPlaythroughModel.export_data(
            self.USER_ID_1)
        expected_data = {
            self.EXP_ID_0: {
                'exp_version': self.EXP_VERSION,
                'state_name': self.STATE_NAME_1
            }
        }
        self.assertEqual(expected_data, user_data)

    def test_export_data_multi(self):
        """Test export data on a user with multiple explorations."""
        user_data = user_models.ExpUserLastPlaythroughModel.export_data(
            self.USER_ID_2)
        expected_data = {
            self.EXP_ID_0: {
                'exp_version': self.EXP_VERSION,
                'state_name': self.STATE_NAME_2
            },
            self.EXP_ID_1: {
                'exp_version': self.EXP_VERSION,
                'state_name': self.STATE_NAME_2
            }
        }
        self.assertEqual(expected_data, user_data)


class LearnerPlaylistModelTests(test_utils.GenericTestBase):
    """Tests for the LearnerPlaylistModel."""
    NONEXISTENT_USER_ID = 'id_x'
    USER_ID_1 = 'id_1'
    USER_ID_2 = 'id_2'
    EXPLORATION_IDS_1 = ['exp_1', 'exp_2', 'exp_3']
    COLLECTION_IDS_1 = ['col_1', 'col_2', 'col_3']

    def setUp(self):
        """Set up user models in datastore for use in testing."""
        super(LearnerPlaylistModelTests, self).setUp()

        user_models.LearnerPlaylistModel(
            id=self.USER_ID_1,
            exploration_ids=self.EXPLORATION_IDS_1,
            collection_ids=self.COLLECTION_IDS_1
        ).put()
        user_models.LearnerPlaylistModel(
            id=self.USER_ID_2,
            exploration_ids=self.EXPLORATION_IDS_1,
            collection_ids=self.COLLECTION_IDS_1,
            deleted=True
        ).put()

    def test_get_deletion_policy(self):
        self.assertEqual(
            user_models.LearnerPlaylistModel.get_deletion_policy(),
            base_models.DELETION_POLICY.DELETE)

    def test_has_reference_to_user_id(self):
        self.assertTrue(
            user_models.LearnerPlaylistModel
            .has_reference_to_user_id(self.USER_ID_1)
        )
        self.assertTrue(
            user_models.LearnerPlaylistModel
            .has_reference_to_user_id(self.USER_ID_2)
        )
        self.assertFalse(
            user_models.LearnerPlaylistModel
            .has_reference_to_user_id(self.NONEXISTENT_USER_ID)
        )

    def test_get_user_id_migration_policy(self):
        self.assertEqual(
            user_models.LearnerPlaylistModel.get_user_id_migration_policy(),
            base_models.USER_ID_MIGRATION_POLICY.COPY)

    def test_export_data_on_nonexistent_user(self):
        """Test if export_data returns None when user is not in datastore."""
        user_data = user_models.LearnerPlaylistModel.export_data(
            self.NONEXISTENT_USER_ID)
        self.assertEqual(None, user_data)

    def test_export_data_on_existent_user(self):
        """Test if export_data works as intended on a user in datastore."""
        user_data = user_models.LearnerPlaylistModel.export_data(self.USER_ID_1)
        expected_data = {
            'playlist_exploration_ids': self.EXPLORATION_IDS_1,
            'playlist_collection_ids': self.COLLECTION_IDS_1
        }
        self.assertEqual(expected_data, user_data)


class UserContributionsModelTests(test_utils.GenericTestBase):
    """Tests for the UserContributionsModel class."""

    NONEXISTENT_USER_ID = 'id_x'
    USER_C_ID = 'id_c'
    USER_A_EMAIL = 'a@example.com'
    USER_B_EMAIL = 'b@example.com'
    USER_A_USERNAME = 'a'
    USER_B_USERNAME = 'b'
    EXP_ID_1 = 'exp_1'
    EXP_ID_2 = 'exp_2'

    def setUp(self):
        """Set up user models in datastore for use in testing."""
        super(UserContributionsModelTests, self).setUp()
        # User A has no created explorations, one edited exploration.
        # User B has two created and edited explorations.
        self.signup(self.USER_A_EMAIL, self.USER_A_USERNAME)
        self.user_a_id = self.get_user_id_from_email(self.USER_A_EMAIL)
        self.signup(self.USER_B_EMAIL, self.USER_B_USERNAME)
        self.user_b_id = self.get_user_id_from_email(self.USER_B_EMAIL)

        # Note that creating an exploration counts as editing it.
        self.save_new_valid_exploration(
            self.EXP_ID_1, self.user_b_id, end_state_name='End')

        exp_services.update_exploration(
            self.user_a_id, self.EXP_ID_1, [exp_domain.ExplorationChange({
                'cmd': 'edit_exploration_property',
                'property_name': 'objective',
                'new_value': 'the objective'
            })], 'Test edit')

        self.save_new_valid_exploration(
            self.EXP_ID_2, self.user_b_id, end_state_name='End')

        exp_services.update_exploration(
            self.user_a_id, self.EXP_ID_2, [exp_domain.ExplorationChange({
                'cmd': 'edit_exploration_property',
                'property_name': 'objective',
                'new_value': 'the objective'
            })], 'Test edit')

        user_models.UserContributionsModel(
            id=self.USER_C_ID,
            deleted=True
        ).put()

    def test_get_deletion_policy(self):
        self.assertEqual(
            user_models.UserContributionsModel.get_deletion_policy(),
            base_models.DELETION_POLICY.DELETE)

    def test_has_reference_to_user_id(self):
        self.assertTrue(
            user_models.UserContributionsModel
            .has_reference_to_user_id(self.user_a_id)
        )
        self.assertTrue(
            user_models.UserContributionsModel
            .has_reference_to_user_id(self.USER_C_ID)
        )
        self.assertFalse(
            user_models.UserContributionsModel
            .has_reference_to_user_id(self.NONEXISTENT_USER_ID)
        )

    def test_get_user_id_migration_policy(self):
        self.assertEqual(
            user_models.UserContributionsModel.get_user_id_migration_policy(),
            base_models.USER_ID_MIGRATION_POLICY.COPY)

    def test_export_data_on_nonexistent_user(self):
        """Test if export_data returns None when user is not in datastore."""
        user_data = user_models.UserContributionsModel.export_data(
            self.NONEXISTENT_USER_ID)
        self.assertEqual(None, user_data)

    def test_export_data_on_partially_involved_user(self):
        """Test export_data on user with no creations and two edits."""
        user_data = user_models.UserContributionsModel.export_data(
            self.user_a_id)
        expected_data = {
            'created_exploration_ids': [],
            'edited_exploration_ids': [self.EXP_ID_1, self.EXP_ID_2]
        }
        self.assertEqual(expected_data, user_data)

    def test_export_data_on_highly_involved_user(self):
        """Test export data on user with two creations and two edits."""
        user_data = user_models.UserContributionsModel.export_data(
            self.user_b_id)
        expected_data = {
            'created_exploration_ids': [self.EXP_ID_1, self.EXP_ID_2],
            'edited_exploration_ids': [self.EXP_ID_1, self.EXP_ID_2]
        }
        self.assertEqual(expected_data, user_data)


class UserEmailPreferencesModelTests(test_utils.GenericTestBase):
    """Tests for the UserEmailPreferencesModel."""

    NONEXISTENT_USER_ID = 'id_x'
    USER_ID_1 = 'id_1'
    USER_ID_2 = 'id_2'

    def setUp(self):
        """Set up user models in datastore for use in testing."""
        super(UserEmailPreferencesModelTests, self).setUp()

        user_models.UserEmailPreferencesModel(id=self.USER_ID_1).put()
        user_models.UserEmailPreferencesModel(
            id=self.USER_ID_2,
            deleted=True
        ).put()

    def test_get_deletion_policy(self):
        self.assertEqual(
            user_models.UserEmailPreferencesModel.get_deletion_policy(),
            base_models.DELETION_POLICY.DELETE)

    def test_has_reference_to_user_id(self):
        self.assertTrue(
            user_models.UserEmailPreferencesModel
            .has_reference_to_user_id(self.USER_ID_1)
        )
        self.assertTrue(
            user_models.UserEmailPreferencesModel
            .has_reference_to_user_id(self.USER_ID_2)
        )
        self.assertFalse(
            user_models.UserEmailPreferencesModel
            .has_reference_to_user_id(self.NONEXISTENT_USER_ID)
        )

    def test_get_user_id_migration_policy(self):
        self.assertEqual(
            user_models.UserEmailPreferencesModel
            .get_user_id_migration_policy(),
            base_models.USER_ID_MIGRATION_POLICY.COPY)


class UserSubscriptionsModelTests(test_utils.GenericTestBase):
    """Tests for UserSubscriptionsModel."""

    NONEXISTENT_USER_ID = 'id_x'
    USER_ID_1 = 'user_id_1'
    USER_ID_2 = 'user_id_2'
    USER_ID_3 = 'user_id_3'
    USER_ID_4 = 'user_id_4'
    CREATOR_IDS = ['4', '8', '16']
    COLLECTION_IDS = ['23', '42', '4']
    ACTIVITY_IDS = ['8', '16', '23']
    GENERAL_FEEDBACK_THREAD_IDS = ['42', '4', '8']

    def setUp(self):
        """Set up user models in datastore for use in testing."""
        super(UserSubscriptionsModelTests, self).setUp()
        user_models.UserSubscriptionsModel(id=self.USER_ID_1).put()

        user_models.UserSubscriptionsModel(
            id=self.USER_ID_2,
            creator_ids=self.CREATOR_IDS,
            collection_ids=self.COLLECTION_IDS,
            activity_ids=self.ACTIVITY_IDS,
            general_feedback_thread_ids=self.GENERAL_FEEDBACK_THREAD_IDS
        ).put()

        user_models.UserSubscriptionsModel(
            id=self.USER_ID_4,
            deleted=True
        ).put()

    def test_get_deletion_policy(self):
        self.assertEqual(
            user_models.UserSubscriptionsModel.get_deletion_policy(),
            base_models.DELETION_POLICY.DELETE)

    def test_has_reference_to_user_id(self):
        self.assertTrue(
            user_models.UserSubscriptionsModel
            .has_reference_to_user_id(self.USER_ID_1)
        )
        self.assertTrue(
            user_models.UserSubscriptionsModel
            .has_reference_to_user_id(self.USER_ID_4)
        )
        self.assertFalse(
            user_models.UserSubscriptionsModel
            .has_reference_to_user_id(self.NONEXISTENT_USER_ID)
        )

    def test_get_user_id_migration_policy(self):
        self.assertEqual(
            user_models.UserSubscriptionsModel.get_user_id_migration_policy(),
            base_models.USER_ID_MIGRATION_POLICY.COPY)

    def test_export_data_trivial(self):
        """Test if empty user data is properly exported."""
        user_data = (
            user_models.UserSubscriptionsModel.export_data(self.USER_ID_1))
        test_data = {
            'creator_ids': [],
            'collection_ids': [],
            'activity_ids': [],
            'general_feedback_thread_ids': [],
            'last_checked': None
        }
        self.assertEqual(user_data, test_data)

    def test_export_data_nontrivial(self):
        """Test if nonempty user data is properly exported."""
        user_data = (
            user_models.UserSubscriptionsModel.export_data(self.USER_ID_2))
        test_data = {
            'creator_ids': self.CREATOR_IDS,
            'collection_ids': self.COLLECTION_IDS,
            'activity_ids': self.ACTIVITY_IDS,
            'general_feedback_thread_ids': self.GENERAL_FEEDBACK_THREAD_IDS,
            'last_checked': None
        }
        self.assertEqual(user_data, test_data)

    def test_export_data_on_nonexistent_user(self):
        """Test if exception is raised on nonexistent UserSubscriptionsModel."""
        export_data_exception = (
            self.assertRaisesRegexp(
                Exception, 'UserSubscriptionsModel does not exist.'))
        with export_data_exception:
            user_models.UserSubscriptionsModel.export_data(self.USER_ID_3)


class UserSubscribersModelTests(test_utils.GenericTestBase):
    """Tests for UserSubscribersModel."""

    NONEXISTENT_USER_ID = 'id_x'
    USER_ID_1 = 'id_1'
    USER_ID_2 = 'id_2'

    def setUp(self):
        """Set up user models in datastore for use in testing."""
        super(UserSubscribersModelTests, self).setUp()

        user_models.UserSubscribersModel(id=self.USER_ID_1).put()
        user_models.UserSubscribersModel(id=self.USER_ID_2, deleted=True).put()

    def test_get_deletion_policy(self):
        self.assertEqual(
            user_models.UserSubscribersModel.get_deletion_policy(),
            base_models.DELETION_POLICY.DELETE)

    def test_has_reference_to_user_id(self):
        self.assertTrue(
            user_models.UserSubscribersModel
            .has_reference_to_user_id(self.USER_ID_1)
        )
        self.assertTrue(
            user_models.UserSubscribersModel
            .has_reference_to_user_id(self.USER_ID_2)
        )
        self.assertFalse(
            user_models.UserSubscribersModel
            .has_reference_to_user_id(self.NONEXISTENT_USER_ID)
        )

    def test_get_user_id_migration_policy(self):
        self.assertEqual(
            user_models.UserSubscribersModel.get_user_id_migration_policy(),
            base_models.USER_ID_MIGRATION_POLICY.COPY)


class UserRecentChangesBatchModelTests(test_utils.GenericTestBase):
    """Tests for the UserRecentChangesBatchModel."""

    NONEXISTENT_USER_ID = 'id_x'
    USER_ID_1 = 'id_1'
    USER_ID_2 = 'id_2'

    def setUp(self):
        """Set up user models in datastore for use in testing."""
        super(UserRecentChangesBatchModelTests, self).setUp()

        user_models.UserRecentChangesBatchModel(id=self.USER_ID_1).put()
        user_models.UserRecentChangesBatchModel(
            id=self.USER_ID_2,
            deleted=True
        ).put()

    def test_get_deletion_policy(self):
        self.assertEqual(
            user_models.UserRecentChangesBatchModel.get_deletion_policy(),
            base_models.DELETION_POLICY.DELETE)

    def test_has_reference_to_user_id(self):
        self.assertTrue(
            user_models.UserRecentChangesBatchModel
            .has_reference_to_user_id(self.USER_ID_1)
        )
        self.assertTrue(
            user_models.UserRecentChangesBatchModel
            .has_reference_to_user_id(self.USER_ID_2)
        )
        self.assertFalse(
            user_models.UserRecentChangesBatchModel
            .has_reference_to_user_id(self.NONEXISTENT_USER_ID)
        )

    def test_get_user_id_migration_policy(self):
        self.assertEqual(
            user_models.UserRecentChangesBatchModel
            .get_user_id_migration_policy(),
            base_models.USER_ID_MIGRATION_POLICY.COPY)


class UserStatsModelTest(test_utils.GenericTestBase):
    """Tests for the UserStatsModel class."""

    NONEXISTENT_USER_ID = 'id_x'
    USER_ID_1 = 'id_1'
    USER_ID_2 = 'id_2'
    USER_ID_3 = 'id_3'

    USER_1_IMPACT_SCORE = 0.87
    USER_1_TOTAL_PLAYS = 33
    USER_1_AVERAGE_RATINGS = 4.37
    USER_1_NUM_RATINGS = 22
    USER_1_WEEKLY_CREATOR_STATS_LIST = [
        {
            ('2019-05-21'): {
                'average_ratings': 4.00,
                'total_plays': 5
            }
        },
        {
            ('2019-05-28'): {
                'average_ratings': 4.95,
                'total_plays': 10
            }
        }
    ]

    USER_2_IMPACT_SCORE = 0.33
    USER_2_TOTAL_PLAYS = 15
    USER_2_AVERAGE_RATINGS = 2.50
    USER_2_NUM_RATINGS = 10
    USER_2_WEEKLY_CREATOR_STATS_LIST = [
        {
            ('2019-05-21'): {
                'average_ratings': 2.50,
                'total_plays': 4
            }
        },
        {
            ('2019-05-28'): {
                'average_ratings': 2.50,
                'total_plays': 6
            }
        }
    ]

    def setUp(self):
        """Set up user models in datastore for use in testing."""
        super(UserStatsModelTest, self).setUp()

        user_models.UserStatsModel(
            id=self.USER_ID_1,
            impact_score=self.USER_1_IMPACT_SCORE,
            total_plays=self.USER_1_TOTAL_PLAYS,
            average_ratings=self.USER_1_AVERAGE_RATINGS,
            num_ratings=self.USER_1_NUM_RATINGS,
            weekly_creator_stats_list=self.USER_1_WEEKLY_CREATOR_STATS_LIST
        ).put()
        user_models.UserStatsModel(
            id=self.USER_ID_2,
            impact_score=self.USER_2_IMPACT_SCORE,
            total_plays=self.USER_2_TOTAL_PLAYS,
            average_ratings=self.USER_2_AVERAGE_RATINGS,
            num_ratings=self.USER_2_NUM_RATINGS,
            weekly_creator_stats_list=self.USER_2_WEEKLY_CREATOR_STATS_LIST
        ).put()
        user_models.UserStatsModel(
            id=self.USER_ID_3,
            impact_score=self.USER_2_IMPACT_SCORE,
            total_plays=self.USER_2_TOTAL_PLAYS,
            average_ratings=self.USER_2_AVERAGE_RATINGS,
            num_ratings=self.USER_2_NUM_RATINGS,
            weekly_creator_stats_list=self.USER_2_WEEKLY_CREATOR_STATS_LIST,
            deleted=True
        ).put()

    def test_get_deletion_policy(self):
        self.assertEqual(
            user_models.UserStatsModel.get_deletion_policy(),
            base_models.DELETION_POLICY.DELETE)

    def test_has_reference_to_user_id(self):
        self.assertTrue(
            user_models.UserStatsModel
            .has_reference_to_user_id(self.USER_ID_1)
        )
        self.assertTrue(
            user_models.UserStatsModel
            .has_reference_to_user_id(self.USER_ID_3)
        )
        self.assertFalse(
            user_models.UserStatsModel
            .has_reference_to_user_id(self.NONEXISTENT_USER_ID)
        )

    def test_get_user_id_migration_policy(self):
        self.assertEqual(
            user_models.UserStatsModel.get_user_id_migration_policy(),
            base_models.USER_ID_MIGRATION_POLICY.COPY)

    def test_export_data_on_existing_user(self):
        """Test if export_data works when user is in data store."""
        user_data = user_models.UserStatsModel.export_data(self.USER_ID_1)
        test_data = {
            'impact_score': self.USER_1_IMPACT_SCORE,
            'total_plays': self.USER_1_TOTAL_PLAYS,
            'average_ratings': self.USER_1_AVERAGE_RATINGS,
            'num_ratings': self.USER_1_NUM_RATINGS,
            'weekly_creator_stats_list': self.USER_1_WEEKLY_CREATOR_STATS_LIST
        }
        self.assertEqual(user_data, test_data)

    def test_export_data_on_multiple_users(self):
        """Test if export_data works on multiple users in data store."""
        user_1_data = user_models.UserStatsModel.export_data(self.USER_ID_1)
        test_1_data = {
            'impact_score': self.USER_1_IMPACT_SCORE,
            'total_plays': self.USER_1_TOTAL_PLAYS,
            'average_ratings': self.USER_1_AVERAGE_RATINGS,
            'num_ratings': self.USER_1_NUM_RATINGS,
            'weekly_creator_stats_list': self.USER_1_WEEKLY_CREATOR_STATS_LIST
        }

        user_2_data = user_models.UserStatsModel.export_data(self.USER_ID_2)
        test_2_data = {
            'impact_score': self.USER_2_IMPACT_SCORE,
            'total_plays': self.USER_2_TOTAL_PLAYS,
            'average_ratings': self.USER_2_AVERAGE_RATINGS,
            'num_ratings': self.USER_2_NUM_RATINGS,
            'weekly_creator_stats_list': self.USER_2_WEEKLY_CREATOR_STATS_LIST
        }

        self.assertEqual(user_1_data, test_1_data)
        self.assertEqual(user_2_data, test_2_data)

    def test_export_data_on_nonexistent_user(self):
        """Test if export_data returns None when user is not in data store."""
        user_data = user_models.UserStatsModel.export_data(
            self.NONEXISTENT_USER_ID)
        test_data = None
        self.assertEqual(user_data, test_data)


class ExplorationUserDataModelTest(test_utils.GenericTestBase):
    """Tests for the ExplorationUserDataModel class."""

    NONEXISTENT_USER_ID = 'id_x'
    DATETIME_OBJECT = datetime.datetime.strptime('2016-02-16', '%Y-%m-%d')
    USER_1_ID = 'id_1'
    USER_2_ID = 'id_2'
    EXP_ID_ONE = 'exp_id_one'
    EXP_ID_TWO = 'exp_id_two'
    EXP_ID_THREE = 'exp_id_three'

    def setUp(self):
        super(ExplorationUserDataModelTest, self).setUp()
        user_models.ExplorationUserDataModel(
            id='%s.%s' % (self.USER_1_ID, self.EXP_ID_ONE),
            user_id=self.USER_1_ID,
            exploration_id=self.EXP_ID_ONE,
            rating=2,
            rated_on=self.DATETIME_OBJECT,
            draft_change_list={'new_content': {}},
            draft_change_list_last_updated=self.DATETIME_OBJECT,
            draft_change_list_exp_version=3,
            draft_change_list_id=1
        ).put()
        user_models.ExplorationUserDataModel(
            id='%s.%s' % (self.USER_2_ID, self.EXP_ID_ONE),
            user_id=self.USER_2_ID,
            exploration_id=self.EXP_ID_ONE,
            rating=2,
            rated_on=self.DATETIME_OBJECT,
            draft_change_list={'new_content': {}},
            draft_change_list_last_updated=self.DATETIME_OBJECT,
            draft_change_list_exp_version=3,
            draft_change_list_id=1,
            deleted=True
        ).put()

    def test_get_deletion_policy(self):
        self.assertEqual(
            user_models.ExplorationUserDataModel.get_deletion_policy(),
            base_models.DELETION_POLICY.ANONYMIZE)

    def test_has_reference_to_user_id(self):
        self.assertTrue(
            user_models.ExplorationUserDataModel
            .has_reference_to_user_id(self.USER_1_ID)
        )
        self.assertTrue(
            user_models.ExplorationUserDataModel
            .has_reference_to_user_id(self.USER_2_ID)
        )
        self.assertFalse(
            user_models.ExplorationUserDataModel
            .has_reference_to_user_id(self.NONEXISTENT_USER_ID)
        )

    def test_get_user_id_migration_policy(self):
        self.assertEqual(
            user_models.ExplorationUserDataModel.get_user_id_migration_policy(),
            base_models.USER_ID_MIGRATION_POLICY.COPY_AND_UPDATE_ONE_FIELD)

    def test_create_success(self):
        user_models.ExplorationUserDataModel.create(
            self.USER_1_ID, self.EXP_ID_TWO).put()
        retrieved_object = user_models.ExplorationUserDataModel.get_by_id(
            '%s.%s' % (self.USER_1_ID, self.EXP_ID_TWO))

        self.assertEqual(retrieved_object.user_id, self.USER_1_ID)
        self.assertEqual(retrieved_object.exploration_id, self.EXP_ID_TWO)

    def test_get_success(self):
        retrieved_object = user_models.ExplorationUserDataModel.get(
            self.USER_1_ID, self.EXP_ID_ONE)

        self.assertEqual(retrieved_object.user_id, self.USER_1_ID)
        self.assertEqual(retrieved_object.exploration_id, self.EXP_ID_ONE)
        self.assertEqual(retrieved_object.rating, 2)
        self.assertEqual(retrieved_object.rated_on, self.DATETIME_OBJECT)
        self.assertEqual(
            retrieved_object.draft_change_list, {'new_content': {}})
        self.assertEqual(
            retrieved_object.draft_change_list_last_updated,
            self.DATETIME_OBJECT)
        self.assertEqual(retrieved_object.draft_change_list_exp_version, 3)
        self.assertEqual(retrieved_object.draft_change_list_id, 1)

    def test_get_failure(self):
        retrieved_object = user_models.ExplorationUserDataModel.get(
            self.USER_1_ID, 'unknown_exp_id')

        self.assertEqual(retrieved_object, None)

    def test_export_data_nonexistent_user(self):
        user_data = user_models.ExplorationUserDataModel.export_data(
            'fake_user')
        self.assertEqual(user_data, {})

    def test_export_data_one_exploration(self):
        """Test export data when user has one exploration."""
        user_data = user_models.ExplorationUserDataModel.export_data(
            self.USER_1_ID)
        expected_data = {
            self.EXP_ID_ONE: {
                'rating': 2,
                'rated_on': self.DATETIME_OBJECT,
                'draft_change_list': {'new_content': {}},
                'draft_change_list_last_updated': self.DATETIME_OBJECT,
                'draft_change_list_exp_version': 3,
                'draft_change_list_id': 1,
                'mute_suggestion_notifications': (
                    feconf.DEFAULT_SUGGESTION_NOTIFICATIONS_MUTED_PREFERENCE),
                'mute_feedback_notifications': (
                    feconf.DEFAULT_SUGGESTION_NOTIFICATIONS_MUTED_PREFERENCE)
            }
        }

        self.assertDictEqual(expected_data, user_data)

    def test_export_data_multiple_explorations(self):
        """Test export data when user has multiple explorations."""
        # Add two more explorations.
        user_models.ExplorationUserDataModel.create(
            self.USER_1_ID, self.EXP_ID_TWO).put()
        user_models.ExplorationUserDataModel(
            id='%s.%s' % (self.USER_1_ID, self.EXP_ID_THREE),
            user_id=self.USER_1_ID,
            exploration_id=self.EXP_ID_THREE, rating=5,
            rated_on=self.DATETIME_OBJECT,
            draft_change_list={'new_content': {'content': 3}},
            draft_change_list_last_updated=self.DATETIME_OBJECT,
            draft_change_list_exp_version=2,
            draft_change_list_id=2).put()

        user_data = user_models.ExplorationUserDataModel.export_data(
            self.USER_1_ID)

        expected_data = {
            self.EXP_ID_ONE: {
                'rating': 2,
                'rated_on': self.DATETIME_OBJECT,
                'draft_change_list': {'new_content': {}},
                'draft_change_list_last_updated': self.DATETIME_OBJECT,
                'draft_change_list_exp_version': 3,
                'draft_change_list_id': 1,
                'mute_suggestion_notifications': (
                    feconf.DEFAULT_SUGGESTION_NOTIFICATIONS_MUTED_PREFERENCE),
                'mute_feedback_notifications': (
                    feconf.DEFAULT_SUGGESTION_NOTIFICATIONS_MUTED_PREFERENCE)
            },
            self.EXP_ID_TWO: {
                'rating': None,
                'rated_on': None,
                'draft_change_list': None,
                'draft_change_list_last_updated': None,
                'draft_change_list_exp_version': None,
                'draft_change_list_id': 0,
                'mute_suggestion_notifications': (
                    feconf.DEFAULT_SUGGESTION_NOTIFICATIONS_MUTED_PREFERENCE),
                'mute_feedback_notifications': (
                    feconf.DEFAULT_SUGGESTION_NOTIFICATIONS_MUTED_PREFERENCE)
            },
            self.EXP_ID_THREE: {
                'rating': 5,
                'rated_on': self.DATETIME_OBJECT,
                'draft_change_list': {'new_content': {'content': 3}},
                'draft_change_list_last_updated': self.DATETIME_OBJECT,
                'draft_change_list_exp_version': 2,
                'draft_change_list_id': 2,
                'mute_suggestion_notifications': (
                    feconf.DEFAULT_SUGGESTION_NOTIFICATIONS_MUTED_PREFERENCE),
                'mute_feedback_notifications': (
                    feconf.DEFAULT_SUGGESTION_NOTIFICATIONS_MUTED_PREFERENCE)
            }
        }

        self.assertDictEqual(expected_data, user_data)


class CollectionProgressModelTests(test_utils.GenericTestBase):
    """Tests for CollectionProgressModel."""

    NONEXISTENT_USER_ID = 'user_id_x'
    USER_ID_1 = 'user_id_1'
    USER_ID_2 = 'user_id_2'
    USER_ID_3 = 'user_id_3'
    COLLECTION_ID_1 = 'col_id_1'
    COLLECTION_ID_2 = 'col_id_2'
    COMPLETED_EXPLORATION_IDS_1 = ['exp_id_1', 'exp_id_2', 'exp_id_3']
    COMPLETED_EXPLORATION_IDS_2 = ['exp_id_4', 'exp_id_5', 'exp_id_6']

    def setUp(self):
        super(CollectionProgressModelTests, self).setUp()

        user_models.CollectionProgressModel(
            id='%s.%s' % (self.USER_ID_1, self.COLLECTION_ID_1),
            user_id=self.USER_ID_1,
            collection_id=self.COLLECTION_ID_1,
            completed_explorations=self.COMPLETED_EXPLORATION_IDS_1
        ).put()
        user_models.CollectionProgressModel(
            id='%s.%s' % (self.USER_ID_1, self.COLLECTION_ID_2),
            user_id=self.USER_ID_1,
            collection_id=self.COLLECTION_ID_2,
            completed_explorations=self.COMPLETED_EXPLORATION_IDS_2
        ).put()
        user_models.CollectionProgressModel(
            id='%s.%s' % (self.USER_ID_2, self.COLLECTION_ID_1),
            user_id=self.USER_ID_2,
            collection_id=self.COLLECTION_ID_1,
            completed_explorations=self.COMPLETED_EXPLORATION_IDS_1
        ).put()
        user_models.CollectionProgressModel(
            id='%s.%s' % (self.USER_ID_3, self.COLLECTION_ID_1),
            user_id=self.USER_ID_3,
            collection_id=self.COLLECTION_ID_1,
            completed_explorations=self.COMPLETED_EXPLORATION_IDS_1,
            deleted=True
        ).put()

    def test_get_deletion_policy(self):
        self.assertEqual(
            user_models.CollectionProgressModel.get_deletion_policy(),
            base_models.DELETION_POLICY.DELETE)

    def test_has_reference_to_user_id(self):
        self.assertTrue(
            user_models.CollectionProgressModel
            .has_reference_to_user_id(self.USER_ID_1)
        )
        self.assertTrue(
            user_models.CollectionProgressModel
            .has_reference_to_user_id(self.USER_ID_2)
        )
        self.assertTrue(
            user_models.CollectionProgressModel
            .has_reference_to_user_id(self.USER_ID_3)
        )
        self.assertFalse(
            user_models.CollectionProgressModel
            .has_reference_to_user_id(self.NONEXISTENT_USER_ID)
        )

    def test_get_user_id_migration_policy(self):
        self.assertEqual(
            user_models.CollectionProgressModel.get_user_id_migration_policy(),
            base_models.USER_ID_MIGRATION_POLICY.COPY_AND_UPDATE_ONE_FIELD)

    def test_export_data_on_nonexistent_user(self):
        """Test export data on nonexistent user."""
        user_data = user_models.CollectionProgressModel.export_data(
            self.NONEXISTENT_USER_ID)
        expected_data = {}
        self.assertEqual(expected_data, user_data)

    def test_export_data_single_collection(self):
        """Test export data on user with a single collection."""
        user_data = user_models.CollectionProgressModel.export_data(
            self.USER_ID_2)
        expected_data = {
            self.COLLECTION_ID_1: self.COMPLETED_EXPLORATION_IDS_1
        }
        self.assertEqual(expected_data, user_data)

    def test_export_data_multiple_collections(self):
        """Test export data on user with multiple collections."""
        user_data = user_models.CollectionProgressModel.export_data(
            self.USER_ID_1)
        expected_data = {
            self.COLLECTION_ID_1: self.COMPLETED_EXPLORATION_IDS_1,
            self.COLLECTION_ID_2: self.COMPLETED_EXPLORATION_IDS_2
        }
        self.assertEqual(expected_data, user_data)


class StoryProgressModelTests(test_utils.GenericTestBase):
    """Tests for StoryProgressModel."""

    NONEXISTENT_USER_ID = 'id_x'
    USER_ID_1 = 'id_1'
    USER_ID_2 = 'id_2'
    USER_ID_3 = 'id_3'
    STORY_ID_1 = 'story_id_1'
    STORY_ID_2 = 'story_id_2'
    COMPLETED_NODE_IDS_1 = ['node_id_1', 'node_id_2']
    COMPLETED_NODE_IDS_2 = ['node_id_a']

    def setUp(self):
        super(StoryProgressModelTests, self).setUp()
        user_models.StoryProgressModel(
            id='%s.%s' % (self.USER_ID_1, self.STORY_ID_1),
            user_id=self.USER_ID_1,
            story_id=self.STORY_ID_1,
            completed_node_ids=self.COMPLETED_NODE_IDS_1
        ).put()
        user_models.StoryProgressModel(
            id='%s.%s' % (self.USER_ID_2, self.STORY_ID_1),
            user_id=self.USER_ID_2,
            story_id=self.STORY_ID_1,
            completed_node_ids=self.COMPLETED_NODE_IDS_1
        ).put()
        user_models.StoryProgressModel(
            id='%s.%s' % (self.USER_ID_2, self.STORY_ID_2),
            user_id=self.USER_ID_2,
            story_id=self.STORY_ID_2,
            completed_node_ids=self.COMPLETED_NODE_IDS_2
        ).put()
        user_models.StoryProgressModel(
            id='%s.%s' % (self.USER_ID_3, self.STORY_ID_1),
            user_id=self.USER_ID_3,
            story_id=self.STORY_ID_1,
            completed_node_ids=self.COMPLETED_NODE_IDS_1,
            deleted=True
        ).put()

    def test_get_deletion_policy(self):
        self.assertEqual(
            user_models.StoryProgressModel.get_deletion_policy(),
            base_models.DELETION_POLICY.DELETE)

    def test_has_reference_to_user_id(self):
        self.assertTrue(
            user_models.StoryProgressModel
            .has_reference_to_user_id(self.USER_ID_1)
        )
        self.assertTrue(
            user_models.StoryProgressModel
            .has_reference_to_user_id(self.USER_ID_2)
        )
        self.assertTrue(
            user_models.StoryProgressModel
            .has_reference_to_user_id(self.USER_ID_3)
        )
        self.assertFalse(
            user_models.StoryProgressModel
            .has_reference_to_user_id(self.NONEXISTENT_USER_ID)
        )

    def test_get_user_id_migration_policy(self):
        self.assertEqual(
            user_models.StoryProgressModel.get_user_id_migration_policy(),
            base_models.USER_ID_MIGRATION_POLICY.COPY_AND_UPDATE_ONE_FIELD)

    def test_export_data_on_nonexistent_user(self):
        user_data = user_models.StoryProgressModel.export_data(
            self.NONEXISTENT_USER_ID)
        expected_data = {}
        self.assertEqual(expected_data, user_data)

    def test_export_data_on_single_story(self):
        user_data = user_models.StoryProgressModel.export_data(
            self.USER_ID_1)
        expected_data = {
            self.STORY_ID_1: self.COMPLETED_NODE_IDS_1
        }
        self.assertEqual(expected_data, user_data)

    def test_export_data_on_multi_story(self):
        user_data = user_models.StoryProgressModel.export_data(
            self.USER_ID_2)
        expected_data = {
            self.STORY_ID_1: self.COMPLETED_NODE_IDS_1,
            self.STORY_ID_2: self.COMPLETED_NODE_IDS_2
        }
        self.assertEqual(expected_data, user_data)

    def test_get_multi(self):
        model = user_models.StoryProgressModel.create(
            'user_id', 'story_id_1')
        model.put()

        model = user_models.StoryProgressModel.create(
            'user_id', 'story_id_2')
        model.put()

        story_progress_models = user_models.StoryProgressModel.get_multi(
            'user_id', ['story_id_1', 'story_id_2'])
        self.assertEqual(len(story_progress_models), 2)
        self.assertEqual(story_progress_models[0].user_id, 'user_id')
        self.assertEqual(story_progress_models[0].story_id, 'story_id_1')

        self.assertEqual(story_progress_models[1].user_id, 'user_id')
        self.assertEqual(story_progress_models[1].story_id, 'story_id_2')


class UserQueryModelTests(test_utils.GenericTestBase):
    """Tests for UserQueryModel."""

    QUERY_1_ID = 'id_1'
    QUERY_2_ID = 'id_2'
    NONEXISTENT_USER_ID = 'submitter_id_x'
    USER_ID_1 = 'submitter_id_1'
    USER_ID_2 = 'submitter_id_2'

    def setUp(self):
        """Set up user models in datastore for use in testing."""
        super(UserQueryModelTests, self).setUp()

        user_models.UserQueryModel(
            id=self.QUERY_1_ID,
            submitter_id=self.USER_ID_1
        ).put()
        user_models.UserQueryModel(
            id=self.QUERY_2_ID,
            submitter_id=self.USER_ID_2,
            deleted=True
        ).put()

    def test_get_deletion_policy(self):
        self.assertEqual(
            user_models.UserQueryModel.get_deletion_policy(),
            base_models.DELETION_POLICY.DELETE)

    def test_has_reference_to_user_id(self):
        self.assertTrue(
            user_models.UserQueryModel
            .has_reference_to_user_id(self.USER_ID_1)
        )
        self.assertTrue(
            user_models.UserQueryModel
            .has_reference_to_user_id(self.USER_ID_2)
        )
        self.assertFalse(
            user_models.UserQueryModel
            .has_reference_to_user_id(self.NONEXISTENT_USER_ID)
        )

    def test_get_user_id_migration_policy(self):
        self.assertEqual(
            user_models.UserQueryModel.get_user_id_migration_policy(),
            base_models.USER_ID_MIGRATION_POLICY.ONE_FIELD)

    def test_get_user_id_migration_field(self):
        # We need to compare the field types not the field values, thus using
        # python_utils.UNICODE.
        self.assertEqual(
            python_utils.UNICODE(
                user_models.UserQueryModel.get_user_id_migration_field()),
            python_utils.UNICODE(user_models.UserQueryModel.submitter_id))

    def test_instance_stores_correct_data(self):
        inactive_in_last_n_days = 5
        created_at_least_n_exps = 1
        created_fewer_than_n_exps = 3
        edited_at_least_n_exps = 2
        edited_fewer_than_n_exps = 5
        has_not_logged_in_for_n_days = 10
        user_models.UserQueryModel(
            id=self.QUERY_1_ID,
            inactive_in_last_n_days=inactive_in_last_n_days,
            created_at_least_n_exps=created_at_least_n_exps,
            created_fewer_than_n_exps=created_fewer_than_n_exps,
            edited_at_least_n_exps=edited_at_least_n_exps,
            edited_fewer_than_n_exps=edited_fewer_than_n_exps,
            has_not_logged_in_for_n_days=has_not_logged_in_for_n_days,
            submitter_id=self.USER_ID_1).put()

        query_model = user_models.UserQueryModel.get(self.QUERY_1_ID)
        self.assertEqual(query_model.submitter_id, self.USER_ID_1)
        self.assertEqual(
            query_model.inactive_in_last_n_days, inactive_in_last_n_days)
        self.assertEqual(
            query_model.has_not_logged_in_for_n_days,
            has_not_logged_in_for_n_days)
        self.assertEqual(
            query_model.created_at_least_n_exps, created_at_least_n_exps)
        self.assertEqual(
            query_model.created_fewer_than_n_exps, created_fewer_than_n_exps)
        self.assertEqual(
            query_model.edited_at_least_n_exps, edited_at_least_n_exps)
        self.assertEqual(
            query_model.edited_fewer_than_n_exps, edited_fewer_than_n_exps)

    def test_fetch_page(self):
        inactive_in_last_n_days = 5
        created_at_least_n_exps = 1
        created_fewer_than_n_exps = 3
        edited_at_least_n_exps = 2
        edited_fewer_than_n_exps = 5
        has_not_logged_in_for_n_days = 10
        user_models.UserQueryModel(
            id=self.QUERY_1_ID,
            inactive_in_last_n_days=inactive_in_last_n_days,
            created_at_least_n_exps=created_at_least_n_exps,
            created_fewer_than_n_exps=created_fewer_than_n_exps,
            edited_at_least_n_exps=edited_at_least_n_exps,
            edited_fewer_than_n_exps=edited_fewer_than_n_exps,
            has_not_logged_in_for_n_days=has_not_logged_in_for_n_days,
            submitter_id=self.USER_ID_1).put()

        submitter_id = 'submitter_2'
        query_id = 'qid_2'
        inactive_in_last_n_days = 6
        created_at_least_n_exps = 7
        created_fewer_than_n_exps = 4
        edited_at_least_n_exps = 3
        edited_fewer_than_n_exps = 6
        has_not_logged_in_for_n_days = 11
        user_models.UserQueryModel(
            id=query_id,
            inactive_in_last_n_days=inactive_in_last_n_days,
            created_at_least_n_exps=created_at_least_n_exps,
            created_fewer_than_n_exps=created_fewer_than_n_exps,
            edited_at_least_n_exps=edited_at_least_n_exps,
            edited_fewer_than_n_exps=edited_fewer_than_n_exps,
            has_not_logged_in_for_n_days=has_not_logged_in_for_n_days,
            submitter_id=submitter_id).put()

        # Fetch only one entity.
        query_models, _, _ = user_models.UserQueryModel.fetch_page(
            1, None)
        self.assertEqual(len(query_models), 1)

        self.assertEqual(query_models[0].submitter_id, 'submitter_2')
        self.assertEqual(query_models[0].id, 'qid_2')
        self.assertEqual(query_models[0].inactive_in_last_n_days, 6)
        self.assertEqual(query_models[0].created_at_least_n_exps, 7)
        self.assertEqual(query_models[0].created_fewer_than_n_exps, 4)
        self.assertEqual(query_models[0].edited_at_least_n_exps, 3)
        self.assertEqual(query_models[0].edited_fewer_than_n_exps, 6)
        self.assertEqual(query_models[0].has_not_logged_in_for_n_days, 11)

        # Fetch both entities.
        query_models, _, _ = user_models.UserQueryModel.fetch_page(
            2, None)
        self.assertEqual(len(query_models), 2)

        self.assertEqual(query_models[0].submitter_id, 'submitter_2')
        self.assertEqual(query_models[0].id, 'qid_2')
        self.assertEqual(query_models[0].inactive_in_last_n_days, 6)
        self.assertEqual(query_models[0].created_at_least_n_exps, 7)
        self.assertEqual(query_models[0].created_fewer_than_n_exps, 4)
        self.assertEqual(query_models[0].edited_at_least_n_exps, 3)
        self.assertEqual(query_models[0].edited_fewer_than_n_exps, 6)
        self.assertEqual(query_models[0].has_not_logged_in_for_n_days, 11)

        self.assertEqual(query_models[1].submitter_id, self.USER_ID_1)
        self.assertEqual(query_models[1].id, self.QUERY_1_ID)
        self.assertEqual(query_models[1].inactive_in_last_n_days, 5)
        self.assertEqual(query_models[1].created_at_least_n_exps, 1)
        self.assertEqual(query_models[1].created_fewer_than_n_exps, 3)
        self.assertEqual(query_models[1].edited_at_least_n_exps, 2)
        self.assertEqual(query_models[1].edited_fewer_than_n_exps, 5)
        self.assertEqual(query_models[1].has_not_logged_in_for_n_days, 10)


class UserBulkEmailsModelTests(test_utils.GenericTestBase):
    """Tests for UserBulkEmailsModel."""

    NONEXISTENT_USER_ID = 'id_x'
    USER_ID_1 = 'id_1'
    USER_ID_2 = 'id_2'

    def setUp(self):
        """Set up user models in datastore for use in testing."""
        super(UserBulkEmailsModelTests, self).setUp()

        user_models.UserBulkEmailsModel(id=self.USER_ID_1).put()
        user_models.UserBulkEmailsModel(id=self.USER_ID_2, deleted=True).put()

    def test_get_deletion_policy(self):
        self.assertEqual(
            user_models.UserBulkEmailsModel.get_deletion_policy(),
            base_models.DELETION_POLICY.KEEP)

    def test_has_reference_to_user_id(self):
        self.assertTrue(
            user_models.UserBulkEmailsModel
            .has_reference_to_user_id(self.USER_ID_1)
        )
        self.assertTrue(
            user_models.UserBulkEmailsModel
            .has_reference_to_user_id(self.USER_ID_2)
        )
        self.assertFalse(
            user_models.UserBulkEmailsModel
            .has_reference_to_user_id(self.NONEXISTENT_USER_ID)
        )

    def test_get_user_id_migration_policy(self):
        self.assertEqual(
            user_models.UserBulkEmailsModel.get_user_id_migration_policy(),
            base_models.USER_ID_MIGRATION_POLICY.COPY)


class UserSkillMasteryModelTests(test_utils.GenericTestBase):
    """Tests for UserSkillMasteryModel."""

    NONEXISTENT_USER_ID = 'id_x'
    USER_1_ID = 'user_1_id'
    USER_2_ID = 'user_2_id'
    SKILL_ID_1 = 'skill_id_1'
    SKILL_ID_2 = 'skill_id_2'
    DEGREE_OF_MASTERY = 0.5

    def setUp(self):
        super(UserSkillMasteryModelTests, self).setUp()
        user_models.UserSkillMasteryModel(
            id=user_models.UserSkillMasteryModel.construct_model_id(
                self.USER_1_ID, self.SKILL_ID_1),
            user_id=self.USER_1_ID,
            skill_id=self.SKILL_ID_1,
            degree_of_mastery=self.DEGREE_OF_MASTERY
        ).put()
        user_models.UserSkillMasteryModel(
            id=user_models.UserSkillMasteryModel.construct_model_id(
                self.USER_1_ID, self.SKILL_ID_2),
            user_id=self.USER_1_ID,
            skill_id=self.SKILL_ID_2,
            degree_of_mastery=self.DEGREE_OF_MASTERY
        ).put()
        user_models.UserSkillMasteryModel(
            id=user_models.UserSkillMasteryModel.construct_model_id(
                self.USER_2_ID, self.SKILL_ID_2),
            user_id=self.USER_2_ID,
            skill_id=self.SKILL_ID_2,
            degree_of_mastery=self.DEGREE_OF_MASTERY,
            deleted=True
        ).put()

    def test_get_deletion_policy(self):
        self.assertEqual(
            user_models.UserSkillMasteryModel.get_deletion_policy(),
            base_models.DELETION_POLICY.DELETE)

    def test_has_reference_to_user_id(self):
        self.assertTrue(
            user_models.UserSkillMasteryModel
            .has_reference_to_user_id(self.USER_1_ID)
        )
        self.assertTrue(
            user_models.UserSkillMasteryModel
            .has_reference_to_user_id(self.USER_2_ID)
        )
        self.assertFalse(
            user_models.UserSkillMasteryModel
            .has_reference_to_user_id(self.NONEXISTENT_USER_ID)
        )

    def test_get_user_id_migration_policy(self):
        self.assertEqual(
            user_models.UserSkillMasteryModel.get_user_id_migration_policy(),
            base_models.USER_ID_MIGRATION_POLICY.COPY_AND_UPDATE_ONE_FIELD)

    def test_construct_model_id(self):
        constructed_model_id = (
            user_models.UserSkillMasteryModel.construct_model_id(
                self.USER_1_ID, self.SKILL_ID_1))

        self.assertEqual(constructed_model_id, 'user_1_id.skill_id_1')

    def test_get_success(self):
        constructed_model_id = (
            user_models.UserSkillMasteryModel.construct_model_id(
                self.USER_1_ID, self.SKILL_ID_1))
        retrieved_object = user_models.UserSkillMasteryModel.get(
            constructed_model_id)

        self.assertEqual(retrieved_object.user_id, self.USER_1_ID)
        self.assertEqual(retrieved_object.skill_id, self.SKILL_ID_1)
        self.assertEqual(retrieved_object.degree_of_mastery, 0.5)

    def test_get_failure(self):
        retrieved_object = user_models.UserSkillMasteryModel.get(
            'unknown_model_id', strict=False)

        self.assertEqual(retrieved_object, None)

    def test_get_multi_success(self):
        skill_ids = [
            user_models.UserSkillMasteryModel.construct_model_id(
                self.USER_1_ID, self.SKILL_ID_1),
            user_models.UserSkillMasteryModel.construct_model_id(
                self.USER_1_ID, self.SKILL_ID_2)]
        retrieved_object = user_models.UserSkillMasteryModel.get_multi(
            skill_ids)

        self.assertEqual(retrieved_object[0].user_id, self.USER_1_ID)
        self.assertEqual(retrieved_object[0].skill_id, self.SKILL_ID_1)
        self.assertEqual(retrieved_object[0].degree_of_mastery, 0.5)
        self.assertEqual(retrieved_object[1].user_id, self.USER_1_ID)
        self.assertEqual(retrieved_object[1].skill_id, self.SKILL_ID_2)
        self.assertEqual(retrieved_object[1].degree_of_mastery, 0.5)

    def test_get_multi_failure(self):
        skill_ids = ['unknown_model_id_1', 'unknown_model_id_2']
        retrieved_object = user_models.UserSkillMasteryModel.get_multi(
            skill_ids)

        self.assertEqual(retrieved_object, [None, None])

    def test_export_data_trivial(self):
        user_data = user_models.UserSkillMasteryModel.export_data('fake_user')
        test_data = {}
        self.assertEqual(user_data, test_data)

    def test_export_data_nontrivial(self):
        user_data = user_models.UserSkillMasteryModel.export_data(
            self.USER_1_ID)
        test_data = {
            self.SKILL_ID_1: self.DEGREE_OF_MASTERY,
            self.SKILL_ID_2: self.DEGREE_OF_MASTERY
        }
        self.assertEqual(user_data, test_data)


class UserContributionsScoringModelTests(test_utils.GenericTestBase):
    """Tests for UserContributionScoringModel."""

    NONEXISTENT_USER_ID = 'id_x'
    USER_1_ID = 'user_1_id'
    USER_2_ID = 'user_2_id'
    USER_3_ID_OLD = 'user_3_id_old'
    USER_3_ID_NEW = 'user_3_id_new'
    SCORE_CATEGORY_1 = 'category_1'
    SCORE_CATEGORY_2 = 'category_2'

    def setUp(self):
        """Set up user models in datastore for use in testing."""
        super(UserContributionsScoringModelTests, self).setUp()

        user_models.UserContributionScoringModel(
            id='%s.%s' % (self.SCORE_CATEGORY_1, self.USER_1_ID),
            user_id=self.USER_1_ID,
            score_category=self.SCORE_CATEGORY_1,
            score=1.5,
            has_email_been_sent=False
        ).put()
        user_models.UserContributionScoringModel(
            id='%s.%s' % (self.SCORE_CATEGORY_1, self.USER_2_ID),
            user_id=self.USER_2_ID,
            score_category=self.SCORE_CATEGORY_1,
            score=1.5,
            has_email_been_sent=False,
            deleted=True
        ).put()

    def test_get_deletion_policy(self):
        self.assertEqual(
            user_models.UserContributionScoringModel.get_deletion_policy(),
            base_models.DELETION_POLICY.DELETE)

    def test_has_reference_to_user_id(self):
        self.assertTrue(
            user_models.UserContributionScoringModel
            .has_reference_to_user_id(self.USER_1_ID)
        )
        self.assertTrue(
            user_models.UserContributionScoringModel
            .has_reference_to_user_id(self.USER_2_ID)
        )
        self.assertFalse(
            user_models.UserContributionScoringModel
            .has_reference_to_user_id(self.NONEXISTENT_USER_ID)
        )

    def test_get_user_id_migration_policy(self):
        self.assertEqual(
            user_models.UserContributionScoringModel
            .get_user_id_migration_policy(),
            base_models.USER_ID_MIGRATION_POLICY.COPY_AND_UPDATE_ONE_FIELD)

    def test_create_model(self):
        user_models.UserContributionScoringModel.create('user1', 'category1', 1)
        score_models = (user_models.UserContributionScoringModel
                        .get_all_scores_of_user('user1'))
        self.assertEqual(len(score_models), 1)
        self.assertEqual(score_models[0].id, 'category1.user1')
        self.assertEqual(score_models[0].user_id, 'user1')
        self.assertEqual(score_models[0].score_category, 'category1')
        self.assertEqual(score_models[0].score, 1)

    def test_create_entry_already_exists_failure(self):
        user_models.UserContributionScoringModel.create('user1', 'category1', 1)
        with self.assertRaisesRegexp(
            Exception, 'There is already an entry with the given id:'
                       ' category1.user1'):
            user_models.UserContributionScoringModel.create(
                'user1', 'category1', 2)

    def test_get_all_users_with_score_above_minimum_for_category(self):
        user_models.UserContributionScoringModel.create('user1', 'category1', 1)
        user_models.UserContributionScoringModel.create(
            'user2', 'category1', 21)
        user_models.UserContributionScoringModel.create(
            'user3', 'category1', 11)
        user_models.UserContributionScoringModel.create(
            'user4', 'category1', 11)
        user_models.UserContributionScoringModel.create(
            'user1', 'category2', 11)
        user_models.UserContributionScoringModel.create('user2', 'category2', 1)
        user_models.UserContributionScoringModel.create('user3', 'category2', 1)
        user_models.UserContributionScoringModel.create('user4', 'category2', 1)

        score_models = (user_models.UserContributionScoringModel
                        .get_all_users_with_score_above_minimum_for_category(
                            'category1'))

        self.assertEqual(len(score_models), 3)
        self.assertIn(user_models.UserContributionScoringModel.get_by_id(
            'category1.user2'), score_models)
        self.assertIn(user_models.UserContributionScoringModel.get_by_id(
            'category1.user3'), score_models)
        self.assertIn(user_models.UserContributionScoringModel.get_by_id(
            'category1.user4'), score_models)

        score_models = (user_models.UserContributionScoringModel
                        .get_all_users_with_score_above_minimum_for_category(
                            'category2'))

        self.assertEqual(len(score_models), 1)
        self.assertIn(user_models.UserContributionScoringModel.get_by_id(
            'category2.user1'), score_models)

    def test_get_score_of_user_for_category(self):
        user_models.UserContributionScoringModel.create('user1', 'category1', 1)

        score = (user_models.UserContributionScoringModel
                 .get_score_of_user_for_category('user1', 'category1'))

        self.assertEqual(score, 1)

    def test_increment_score_for_user(self):
        user_models.UserContributionScoringModel.create('user1', 'category1', 1)

        user_models.UserContributionScoringModel.increment_score_for_user(
            'user1', 'category1', 2)

        score = (user_models.UserContributionScoringModel
                 .get_score_of_user_for_category('user1', 'category1'))

        self.assertEqual(score, 3)

    def test_get_all_scores_of_user(self):
        user_models.UserContributionScoringModel.create('user1', 'category1', 1)
        user_models.UserContributionScoringModel.create('user1', 'category2', 1)
        user_models.UserContributionScoringModel.create('user1', 'category3', 1)

        score_models = (user_models.UserContributionScoringModel
                        .get_all_scores_of_user('user1'))
        self.assertEqual(len(score_models), 3)
        self.assertIn(user_models.UserContributionScoringModel.get_by_id(
            'category1.user1'), score_models)
        self.assertIn(user_models.UserContributionScoringModel.get_by_id(
            'category2.user1'), score_models)
        self.assertIn(user_models.UserContributionScoringModel.get_by_id(
            'category3.user1'), score_models)

    def test_get_categories_where_user_can_review(self):
        user_models.UserContributionScoringModel.create(
            'user1', 'category1', 15)
        user_models.UserContributionScoringModel.create('user1', 'category2', 1)
        user_models.UserContributionScoringModel.create(
            'user1', 'category3', 15)
        score_categories = (
            user_models.UserContributionScoringModel
            .get_all_categories_where_user_can_review('user1'))
        self.assertIn('category1', score_categories)
        self.assertIn('category3', score_categories)
        self.assertNotIn('category2', score_categories)

<<<<<<< HEAD

=======
>>>>>>> bd5474d0
class PendingDeletionRequestModelTests(test_utils.GenericTestBase):
    """Tests for PendingDeletionRequestModel."""

    NONEXISTENT_USER_ID = 'id_x'
    USER_1_ID = 'user_1_id'

    def setUp(self):
        """Set up user models in datastore for use in testing."""
        super(PendingDeletionRequestModelTests, self).setUp()

        user_models.PendingDeletionRequestModel(
            id=self.USER_1_ID,
            exploration_ids=[],
            collection_ids=[],
        ).put()

    def test_get_deletion_policy(self):
        self.assertEqual(
            user_models.PendingDeletionRequestModel.get_deletion_policy(),
            base_models.DELETION_POLICY.DELETE)

    def test_has_reference_to_user_id(self):
        self.assertTrue(
            user_models.PendingDeletionRequestModel
            .has_reference_to_user_id(self.USER_1_ID)
        )
        self.assertFalse(
            user_models.PendingDeletionRequestModel
            .has_reference_to_user_id(self.NONEXISTENT_USER_ID)
<<<<<<< HEAD
        )
=======
        )

    def test_get_user_id_migration_policy(self):
        self.assertEqual(
            user_models.PendingDeletionRequestModel
            .get_user_id_migration_policy(),
            base_models.USER_ID_MIGRATION_POLICY.NOT_APPLICABLE)
>>>>>>> bd5474d0
<|MERGE_RESOLUTION|>--- conflicted
+++ resolved
@@ -1851,10 +1851,7 @@
         self.assertIn('category3', score_categories)
         self.assertNotIn('category2', score_categories)
 
-<<<<<<< HEAD
-
-=======
->>>>>>> bd5474d0
+
 class PendingDeletionRequestModelTests(test_utils.GenericTestBase):
     """Tests for PendingDeletionRequestModel."""
 
@@ -1884,14 +1881,10 @@
         self.assertFalse(
             user_models.PendingDeletionRequestModel
             .has_reference_to_user_id(self.NONEXISTENT_USER_ID)
-<<<<<<< HEAD
-        )
-=======
         )
 
     def test_get_user_id_migration_policy(self):
         self.assertEqual(
             user_models.PendingDeletionRequestModel
             .get_user_id_migration_policy(),
-            base_models.USER_ID_MIGRATION_POLICY.NOT_APPLICABLE)
->>>>>>> bd5474d0
+            base_models.USER_ID_MIGRATION_POLICY.NOT_APPLICABLE)