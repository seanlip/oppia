# coding: utf-8
#
# Copyright 2014 The Oppia Authors. All Rights Reserved.
#
# Licensed under the Apache License, Version 2.0 (the "License");
# you may not use this file except in compliance with the License.
# You may obtain a copy of the License at
#
#      http://www.apache.org/licenses/LICENSE-2.0
#
# Unless required by applicable law or agreed to in writing, software
# distributed under the License is distributed on an "AS-IS" BASIS,
# WITHOUT WARRANTIES OR CONDITIONS OF ANY KIND, either express or implied.
# See the License for the specific language governing permissions and
# limitations under the License.

"""Tests for core.storage.user.gae_models."""

from __future__ import absolute_import
from __future__ import unicode_literals

import datetime
import types

from core.domain import exp_domain
from core.domain import exp_services
from core.platform import models
from core.tests import test_utils
import feconf
import python_utils
import utils

from typing import Dict, List, Set, Text, Union # isort:skip # pylint: disable=unused-import

MYPY = False
if MYPY: # pragma: no cover
<<<<<<< HEAD
    from mypy_imports import base_models, user_models
=======
    from mypy_imports import base_models
    from mypy_imports import user_models
>>>>>>> 9edfb2c8

(base_models, user_models) = models.Registry.import_models(
    [models.NAMES.base_model, models.NAMES.user])


class UserSettingsModelTest(test_utils.GenericTestBase):
    """Tests for UserSettingsModel class."""

    NONEXISTENT_USER_ID = 'id_x'
    USER_1_ID = 'user_id'
    USER_1_EMAIL = 'user@example.com'
    USER_1_ROLE = feconf.ROLE_ID_CURRICULUM_ADMIN
    USER_2_ID = 'user2_id'
    USER_2_EMAIL = 'user2@example.com'
    USER_3_ID = 'user3_id'
    USER_3_EMAIL = 'user3@example.com'
    USER_3_ROLE = feconf.ROLE_ID_CURRICULUM_ADMIN
    GENERIC_PIN = '12345'
    PROFILE_1_ID = 'profile_id'
    PROFILE_1_EMAIL = 'user@example.com'
    PROFILE_1_ROLE = feconf.ROLE_ID_MOBILE_LEARNER
    GENERIC_USERNAME = 'user'
    GENERIC_DATE = datetime.datetime(2019, 5, 20)
    GENERIC_EPOCH = utils.get_time_in_millisecs(datetime.datetime(2019, 5, 20))
    GENERIC_IMAGE_URL = 'www.example.com/example.png'
    GENERIC_USER_BIO = 'I am a user of Oppia!'
    GENERIC_SUBJECT_INTERESTS = ['Math', 'Science']
    GENERIC_LANGUAGE_CODES = ['en', 'es']
    GENERIC_DISPLAY_ALIAS = 'display_alias'

    def setUp(self):
        # type: () -> None
        super(UserSettingsModelTest, self).setUp() # type: ignore[no-untyped-call]
        user_models.UserSettingsModel(
            id=self.USER_1_ID,
            email=self.USER_1_EMAIL,
            roles=[self.USER_1_ROLE],
            banned=False
        ).put()
        user_models.UserSettingsModel(
            id=self.PROFILE_1_ID,
            email=self.PROFILE_1_EMAIL,
            roles=[self.PROFILE_1_ROLE],
            banned=False
        ).put()
        user_models.UserSettingsModel(
            id=self.USER_2_ID,
            email=self.USER_2_EMAIL,
            roles=[],
            banned=True,
            deleted=True
        ).put()
        user_models.UserSettingsModel(
            id=self.USER_3_ID,
            email=self.USER_3_EMAIL,
            roles=[self.USER_3_ROLE],
            banned=False,
            username=self.GENERIC_USERNAME,
            normalized_username=self.GENERIC_USERNAME,
            last_agreed_to_terms=self.GENERIC_DATE,
            last_started_state_editor_tutorial=self.GENERIC_DATE,
            last_started_state_translation_tutorial=self.GENERIC_DATE,
            last_logged_in=self.GENERIC_DATE,
            last_created_an_exploration=self.GENERIC_DATE,
            last_edited_an_exploration=self.GENERIC_DATE,
            profile_picture_data_url=self.GENERIC_IMAGE_URL,
            default_dashboard='learner',
            creator_dashboard_display_pref='card',
            user_bio=self.GENERIC_USER_BIO,
            subject_interests=self.GENERIC_SUBJECT_INTERESTS,
            first_contribution_msec=1,
            preferred_language_codes=self.GENERIC_LANGUAGE_CODES,
            preferred_site_language_code=self.GENERIC_LANGUAGE_CODES[0],
            preferred_audio_language_code=self.GENERIC_LANGUAGE_CODES[0],
            display_alias=self.GENERIC_DISPLAY_ALIAS,
            pin=self.GENERIC_PIN
        ).put()

    def test_get_deletion_policy_is_delete(self):
        # type: () -> None
        self.assertEqual(
            user_models.UserSettingsModel.get_deletion_policy(),
            base_models.DELETION_POLICY.DELETE_AT_END)

    def test_apply_deletion_policy_for_registered_users_deletes_them(self):
        # type: () -> None
        # Case for a full user.
        self.assertIsNotNone(
            user_models.UserSettingsModel.get_by_id(self.USER_1_ID))
        user_models.UserSettingsModel.apply_deletion_policy(self.USER_1_ID)
        self.assertIsNone(
            user_models.UserSettingsModel.get_by_id(self.USER_1_ID))

        # Case for a profile user.
        self.assertIsNotNone(
            user_models.UserSettingsModel.get_by_id(self.PROFILE_1_ID))
        user_models.UserSettingsModel.apply_deletion_policy(self.PROFILE_1_ID)
        self.assertIsNone(
            user_models.UserSettingsModel.get_by_id(self.PROFILE_1_ID))

    def test_apply_deletion_policy_for_banned_user_deletes_them(self):
        # type: () -> None
        self.assertIsNotNone(
            user_models.UserSettingsModel.get_by_id(self.USER_2_ID))
        user_models.UserSettingsModel.apply_deletion_policy(self.USER_2_ID)
        self.assertIsNone(
            user_models.UserSettingsModel.get_by_id(self.USER_2_ID))

    def test_apply_deletion_policy_nonexistent_user_raises_no_exception(self):
        # type: () -> None
        self.assertIsNone(
            user_models.UserSettingsModel.get_by_id(self.NONEXISTENT_USER_ID))
        user_models.UserSettingsModel.apply_deletion_policy(
            self.NONEXISTENT_USER_ID)

    def test_has_reference_to_registered_user_id_is_true(self):
        # type: () -> None
        # Case for a full user.
        self.assertTrue(
            user_models.UserSettingsModel.has_reference_to_user_id(
                self.USER_1_ID)
        )

        # Case for a profile user.
        self.assertTrue(
            user_models.UserSettingsModel.has_reference_to_user_id(
                self.PROFILE_1_ID)
        )

        # Case for a banned full user.
        self.assertTrue(
            user_models.UserSettingsModel.has_reference_to_user_id(
                self.USER_2_ID)
        )

    def test_has_reference_to_non_existing_user_id_is_false(self):
        # type: () -> None
        self.assertFalse(
            user_models.UserSettingsModel
            .has_reference_to_user_id(self.NONEXISTENT_USER_ID)
        )

    def test_get_by_role_for_admin_returns_admin_users(self):
        # type: () -> None
        actual_users = [
            user_models.UserSettingsModel.get_by_id(self.USER_1_ID),
            user_models.UserSettingsModel.get_by_id(self.USER_3_ID)
        ]
        self.assertItemsEqual( # type: ignore[no-untyped-call]
            user_models.UserSettingsModel.get_by_role(
                feconf.ROLE_ID_CURRICULUM_ADMIN), actual_users)

    def test_export_data_for_nonexistent_user_raises_exception(self):
        # type: () -> None
        with self.assertRaisesRegexp( # type: ignore[no-untyped-call]
            user_models.UserSettingsModel.EntityNotFoundError,
            'Entity for class UserSettingsModel with id fake_user not found'):
            user_models.UserSettingsModel.export_data('fake_user')

    def test_export_data_for_trivial_case_returns_data_correctly(self):
        # type: () -> None
        user = user_models.UserSettingsModel.get_by_id(self.USER_1_ID)
        user_data = user.export_data(user.id)
        expected_user_data = {
            'email': 'user@example.com',
            'roles': [feconf.ROLE_ID_CURRICULUM_ADMIN],
            'banned': False,
            'username': None,
            'normalized_username': None,
            'last_agreed_to_terms_msec': None,
            'last_started_state_editor_tutorial_msec': None,
            'last_started_state_translation_tutorial_msec': None,
            'last_logged_in_msec': None,
            'last_edited_an_exploration_msec': None,
            'last_created_an_exploration_msec': None,
            'profile_picture_data_url': None,
            'default_dashboard': 'learner',
            'creator_dashboard_display_pref': 'card',
            'user_bio': None,
            'subject_interests': [],
            'first_contribution_msec': None,
            'preferred_language_codes': [],
            'preferred_site_language_code': None,
            'preferred_audio_language_code': None,
            'display_alias': None
        }
        self.assertEqual(expected_user_data, user_data)

    def test_export_data_for_nontrivial_case_returns_data_correctly(self):
        # type: () -> None
        user = user_models.UserSettingsModel.get_by_id(self.USER_3_ID)
        user_data = user.export_data(user.id)
        expected_user_data = {
            'email': self.USER_3_EMAIL,
            'roles': [feconf.ROLE_ID_CURRICULUM_ADMIN],
            'banned': False,
            'username': self.GENERIC_USERNAME,
            'normalized_username': self.GENERIC_USERNAME,
            'last_agreed_to_terms_msec': self.GENERIC_EPOCH,
            'last_started_state_editor_tutorial_msec': self.GENERIC_EPOCH,
            'last_started_state_translation_tutorial_msec': self.GENERIC_EPOCH,
            'last_logged_in_msec': self.GENERIC_EPOCH,
            'last_edited_an_exploration_msec': self.GENERIC_EPOCH,
            'last_created_an_exploration_msec': self.GENERIC_EPOCH,
            'profile_picture_data_url': self.GENERIC_IMAGE_URL,
            'default_dashboard': 'learner',
            'creator_dashboard_display_pref': 'card',
            'user_bio': self.GENERIC_USER_BIO,
            'subject_interests': self.GENERIC_SUBJECT_INTERESTS,
            'first_contribution_msec': 1.0,
            'preferred_language_codes': self.GENERIC_LANGUAGE_CODES,
            'preferred_site_language_code': self.GENERIC_LANGUAGE_CODES[0],
            'preferred_audio_language_code': self.GENERIC_LANGUAGE_CODES[0],
            'display_alias': self.GENERIC_DISPLAY_ALIAS
        }
        self.assertEqual(expected_user_data, user_data)

    def test_get_new_id_under_normal_behaviour_returns_unique_ids(self):
        # type: () -> None
<<<<<<< HEAD
        ids = set([]) # type: Set[Text]
=======
        ids = set() # type: Set[Text]
>>>>>>> 9edfb2c8
        for _ in python_utils.RANGE(100):
            new_id = user_models.UserSettingsModel.get_new_id('')
            self.assertNotIn(new_id, ids)
            user_models.UserSettingsModel(
                id=new_id, email='some@email.com').put()
            ids.add(new_id)

    def test_get_new_id_with_deleted_user_model(self):
        # type: () -> None
        # Swap dependent method get_by_id to simulate collision every time.
        get_by_id_swap = self.swap(
            user_models.DeletedUserModel, 'get_by_id', types.MethodType(
                lambda _, __: True, user_models.DeletedUserModel))

        assert_raises_regexp_context_manager = self.assertRaisesRegexp( # type: ignore[no-untyped-call]
            Exception, 'New id generator is producing too many collisions.')

        with assert_raises_regexp_context_manager, get_by_id_swap:
            user_models.UserSettingsModel.get_new_id('exploration')

    def test_get_new_id_for_too_many_collisions_raises_error(self):
        # type: () -> None
        # Swap dependent method get_by_id to simulate collision every time.
        get_by_id_swap = self.swap(
            user_models.UserSettingsModel, 'get_by_id', types.MethodType(
                lambda _, __: True, user_models.UserSettingsModel))

        assert_raises_regexp_context_manager = self.assertRaisesRegexp( # type: ignore[no-untyped-call]
            Exception, 'New id generator is producing too many collisions.')

        with assert_raises_regexp_context_manager, get_by_id_swap:
            user_models.UserSettingsModel.get_new_id('exploration')


class CompletedActivitiesModelTests(test_utils.GenericTestBase):
    """Tests for the CompletedActivitiesModel."""

    NONEXISTENT_USER_ID = 'id_x'
    USER_1_ID = 'id_1'
    USER_2_ID = 'id_2'
    EXPLORATION_IDS_1 = ['exp_1', 'exp_2', 'exp_3']
    COLLECTION_IDS_1 = ['col_1', 'col_2', 'col_3']
    STORY_IDS_1 = ['story_1', 'story_2', 'story_3']
    TOPIC_IDS_1 = ['topic_1', 'topic_2', 'topic_3']

    def setUp(self):
        # type: () -> None
        """Set up user models in datastore for use in testing."""
        super(CompletedActivitiesModelTests, self).setUp() # type: ignore[no-untyped-call]

        user_models.CompletedActivitiesModel(
            id=self.USER_1_ID,
            exploration_ids=self.EXPLORATION_IDS_1,
            collection_ids=self.COLLECTION_IDS_1,
            story_ids=self.STORY_IDS_1,
            learnt_topic_ids=self.TOPIC_IDS_1
        ).put()
        user_models.CompletedActivitiesModel(
            id=self.USER_2_ID,
            exploration_ids=self.EXPLORATION_IDS_1,
            collection_ids=self.COLLECTION_IDS_1,
            story_ids=self.STORY_IDS_1,
            learnt_topic_ids=self.TOPIC_IDS_1,
            deleted=True
        ).put()

    def test_get_deletion_policy(self):
        # type: () -> None
        self.assertEqual(
            user_models.CompletedActivitiesModel.get_deletion_policy(),
            base_models.DELETION_POLICY.DELETE)

    def test_apply_deletion_policy(self):
        # type: () -> None
        user_models.CompletedActivitiesModel.apply_deletion_policy(
            self.USER_1_ID)
        self.assertIsNone(
            user_models.CompletedActivitiesModel.get_by_id(self.USER_1_ID))
        # Test that calling apply_deletion_policy with no existing model
        # doesn't fail.
        user_models.CompletedActivitiesModel.apply_deletion_policy(
            self.NONEXISTENT_USER_ID)

    def test_has_reference_to_user_id(self):
        # type: () -> None
        self.assertTrue(
            user_models.CompletedActivitiesModel
            .has_reference_to_user_id(self.USER_1_ID)
        )
        self.assertTrue(
            user_models.CompletedActivitiesModel
            .has_reference_to_user_id(self.USER_2_ID)
        )
        self.assertFalse(
            user_models.CompletedActivitiesModel
            .has_reference_to_user_id(self.NONEXISTENT_USER_ID)
        )

    def test_export_data_on_nonexistent_user(self):
        # type: () -> None
        """Test if export_data returns None when user is not in datastore."""
        user_data = user_models.CompletedActivitiesModel.export_data(
            self.NONEXISTENT_USER_ID)
        self.assertEqual({}, user_data)

    def test_export_data_on_existent_user(self):
        # type: () -> None
        """Test if export_data works as intended on a user in datastore."""
        user_data = (
            user_models.CompletedActivitiesModel.export_data(self.USER_1_ID))
        expected_data = {
            'exploration_ids': self.EXPLORATION_IDS_1,
            'collection_ids': self.COLLECTION_IDS_1,
            'story_ids': self.STORY_IDS_1,
            'learnt_topic_ids': self.TOPIC_IDS_1,
            'mastered_topic_ids': []
        }
        self.assertEqual(expected_data, user_data)


class IncompleteActivitiesModelTests(test_utils.GenericTestBase):
    """Tests for the IncompleteActivitiesModel."""

    NONEXISTENT_USER_ID = 'id_x'
    USER_1_ID = 'id_1'
    USER_2_ID = 'id_2'
    EXPLORATION_IDS_1 = ['exp_1', 'exp_2', 'exp_3']
    COLLECTION_IDS_1 = ['col_1', 'col_2', 'col_3']
    STORY_IDS_1 = ['story_1', 'story_2', 'story_3']
    TOPIC_IDS_1 = ['topic_1', 'topic_2', 'topic_3']

    def setUp(self):
        # type: () -> None
        """Set up user models in datastore for use in testing."""
        super(IncompleteActivitiesModelTests, self).setUp() # type: ignore[no-untyped-call]

        user_models.IncompleteActivitiesModel(
            id=self.USER_1_ID,
            exploration_ids=self.EXPLORATION_IDS_1,
            collection_ids=self.COLLECTION_IDS_1,
            story_ids=self.STORY_IDS_1,
            partially_learnt_topic_ids=self.TOPIC_IDS_1
        ).put()
        user_models.IncompleteActivitiesModel(
            id=self.USER_2_ID,
            exploration_ids=self.EXPLORATION_IDS_1,
            collection_ids=self.COLLECTION_IDS_1,
            story_ids=self.STORY_IDS_1,
            partially_learnt_topic_ids=self.TOPIC_IDS_1,
            deleted=True
        ).put()

    def test_get_deletion_policy(self):
        # type: () -> None
        self.assertEqual(
            user_models.IncompleteActivitiesModel.get_deletion_policy(),
            base_models.DELETION_POLICY.DELETE)

    def test_apply_deletion_policy(self):
        # type: () -> None
        user_models.IncompleteActivitiesModel.apply_deletion_policy(
            self.USER_1_ID)
        self.assertIsNone(
            user_models.IncompleteActivitiesModel.get_by_id(self.USER_1_ID))
        # Test that calling apply_deletion_policy with no existing model
        # doesn't fail.
        user_models.IncompleteActivitiesModel.apply_deletion_policy(
            self.NONEXISTENT_USER_ID)

    def test_has_reference_to_user_id(self):
        # type: () -> None
        self.assertTrue(
            user_models.IncompleteActivitiesModel
            .has_reference_to_user_id(self.USER_1_ID)
        )
        self.assertTrue(
            user_models.IncompleteActivitiesModel
            .has_reference_to_user_id(self.USER_2_ID)
        )
        self.assertFalse(
            user_models.IncompleteActivitiesModel
            .has_reference_to_user_id(self.NONEXISTENT_USER_ID)
        )

    def test_export_data_on_nonexistent_user(self):
        # type: () -> None
        """Test if export_data returns None when user is not in datastore."""
        user_data = user_models.IncompleteActivitiesModel.export_data(
            self.NONEXISTENT_USER_ID)
        self.assertEqual({}, user_data)

    def test_export_data_on_existent_user(self):
        # type: () -> None
        """Test if export_data works as intended on a user in datastore."""
        user_data = (
            user_models.IncompleteActivitiesModel.export_data(self.USER_1_ID))
        expected_data = {
            'exploration_ids': self.EXPLORATION_IDS_1,
            'collection_ids': self.COLLECTION_IDS_1,
            'story_ids': self.STORY_IDS_1,
            'partially_learnt_topic_ids': self.TOPIC_IDS_1,
            'partially_mastered_topic_ids': []
        }
        self.assertEqual(expected_data, user_data)


class LearnerGoalsModelTests(test_utils.GenericTestBase):
    """Tests for the LearnerGoalsModel."""

    NONEXISTENT_USER_ID = 'id_x'
    USER_1_ID = 'id_1'
    USER_2_ID = 'id_2'
    TOPIC_IDS = ['topic_1', 'topic_2', 'topic_3']

    def setUp(self):
        # type: () -> None
        """Set up user models in datastore for use in testing."""
        super(LearnerGoalsModelTests, self).setUp() # type: ignore[no-untyped-call]

        user_models.LearnerGoalsModel(
            id=self.USER_1_ID,
            topic_ids_to_learn=self.TOPIC_IDS,
            topic_ids_to_master=[]
        ).put()
        user_models.LearnerGoalsModel(
            id=self.USER_2_ID,
            topic_ids_to_learn=self.TOPIC_IDS,
            topic_ids_to_master=[],
            deleted=True
        ).put()

    def test_get_deletion_policy(self):
        # type: () -> None
        self.assertEqual(
            user_models.LearnerGoalsModel.get_deletion_policy(),
            base_models.DELETION_POLICY.DELETE)

    def test_apply_deletion_policy(self):
        # type: () -> None
        user_models.LearnerGoalsModel.apply_deletion_policy(
            self.USER_1_ID)
        self.assertIsNone(
            user_models.LearnerGoalsModel.get_by_id(self.USER_1_ID))
        # Test that calling apply_deletion_policy with no existing model
        # doesn't fail.
        user_models.LearnerGoalsModel.apply_deletion_policy(
            self.NONEXISTENT_USER_ID)

    def test_has_reference_to_user_id(self):
        # type: () -> None
        self.assertTrue(
            user_models.LearnerGoalsModel
            .has_reference_to_user_id(self.USER_1_ID)
        )
        self.assertTrue(
            user_models.LearnerGoalsModel
            .has_reference_to_user_id(self.USER_2_ID)
        )
        self.assertFalse(
            user_models.LearnerGoalsModel
            .has_reference_to_user_id(self.NONEXISTENT_USER_ID)
        )

    def test_export_data_on_nonexistent_user(self):
        # type: () -> None
        """Test if export_data returns None when user is not in datastore."""
        user_data = user_models.LearnerGoalsModel.export_data(
            self.NONEXISTENT_USER_ID)
        self.assertEqual({}, user_data)

    def test_export_data_on_existent_user(self):
        # type: () -> None
        """Test if export_data works as intended on a user in datastore."""
        user_data = (
            user_models.LearnerGoalsModel.export_data(self.USER_1_ID))
        expected_data = {
            'topic_ids_to_learn': self.TOPIC_IDS,
            'topic_ids_to_master': []
        }
        self.assertEqual(expected_data, user_data)


class ExpUserLastPlaythroughModelTest(test_utils.GenericTestBase):
    """Tests for ExpUserLastPlaythroughModel class."""

    NONEXISTENT_USER_ID = 'user_id_0'
    USER_ID_1 = 'user_id_1'
    USER_ID_2 = 'user_id_2'
    USER_ID_3 = 'user_id_3'
    EXP_ID_0 = 'exp_id_0'
    EXP_ID_1 = 'exp_id_1'
    STATE_NAME_1 = 'state_name_1'
    STATE_NAME_2 = 'state_name_2'
    EXP_VERSION = 1

    def setUp(self):
        # type: () -> None
        super(ExpUserLastPlaythroughModelTest, self).setUp() # type: ignore[no-untyped-call]

        user_models.ExpUserLastPlaythroughModel(
            id='%s.%s' % (self.USER_ID_1, self.EXP_ID_0),
            user_id=self.USER_ID_1,
            exploration_id=self.EXP_ID_0,
            last_played_exp_version=self.EXP_VERSION,
            last_played_state_name=self.STATE_NAME_1
        ).put()
        user_models.ExpUserLastPlaythroughModel(
            id='%s.%s' % (self.USER_ID_2, self.EXP_ID_0),
            user_id=self.USER_ID_2,
            exploration_id=self.EXP_ID_0,
            last_played_exp_version=self.EXP_VERSION,
            last_played_state_name=self.STATE_NAME_2
        ).put()
        user_models.ExpUserLastPlaythroughModel(
            id='%s.%s' % (self.USER_ID_2, self.EXP_ID_1),
            user_id=self.USER_ID_2,
            exploration_id=self.EXP_ID_1,
            last_played_exp_version=self.EXP_VERSION,
            last_played_state_name=self.STATE_NAME_2
        ).put()
        user_models.ExpUserLastPlaythroughModel(
            id='%s.%s' % (self.USER_ID_3, self.EXP_ID_1),
            user_id=self.USER_ID_3,
            exploration_id=self.EXP_ID_1,
            last_played_exp_version=self.EXP_VERSION,
            last_played_state_name=self.STATE_NAME_2,
            deleted=True
        ).put()

    def test_get_deletion_policy(self):
        # type: () -> None
        self.assertEqual(
            user_models.ExpUserLastPlaythroughModel.get_deletion_policy(),
            base_models.DELETION_POLICY.DELETE)

    def test_apply_deletion_policy(self):
        # type: () -> None
        user_models.ExpUserLastPlaythroughModel.apply_deletion_policy(
            self.USER_ID_1)
        self.assertIsNone(
            user_models.ExpUserLastPlaythroughModel.get_by_id(self.USER_ID_1))
        # Test that calling apply_deletion_policy with no existing model
        # doesn't fail.
        user_models.ExpUserLastPlaythroughModel.apply_deletion_policy(
            self.NONEXISTENT_USER_ID)

    def test_has_reference_to_user_id(self):
        # type: () -> None
        self.assertTrue(
            user_models.ExpUserLastPlaythroughModel
            .has_reference_to_user_id(self.USER_ID_1)
        )
        self.assertTrue(
            user_models.ExpUserLastPlaythroughModel
            .has_reference_to_user_id(self.USER_ID_2)
        )
        self.assertTrue(
            user_models.ExpUserLastPlaythroughModel
            .has_reference_to_user_id(self.USER_ID_3)
        )
        self.assertFalse(
            user_models.ExpUserLastPlaythroughModel
            .has_reference_to_user_id(self.NONEXISTENT_USER_ID)
        )

    def test_create_success(self):
        # type: () -> None
        user_models.ExpUserLastPlaythroughModel.create(
            self.USER_ID_1, self.EXP_ID_1).put()
        retrieved_object = user_models.ExpUserLastPlaythroughModel.get_by_id(
            '%s.%s' % (self.USER_ID_1, self.EXP_ID_1))

        self.assertEqual(retrieved_object.user_id, self.USER_ID_1)
        self.assertEqual(retrieved_object.exploration_id, self.EXP_ID_1)

    def test_get_success(self):
        # type: () -> None
        retrieved_object = user_models.ExpUserLastPlaythroughModel.get(
            self.USER_ID_1, self.EXP_ID_0)

<<<<<<< HEAD
=======
        # Ruling out the possibility of None for mypy type checking.
>>>>>>> 9edfb2c8
        assert retrieved_object is not None
        self.assertEqual(retrieved_object.user_id, self.USER_ID_1)
        self.assertEqual(retrieved_object.exploration_id, self.EXP_ID_0)
        self.assertEqual(
            retrieved_object.last_played_exp_version, self.EXP_VERSION)
        self.assertEqual(
            retrieved_object.last_played_state_name, self.STATE_NAME_1)

    def test_get_failure(self):
        # type: () -> None
        retrieved_object = user_models.ExpUserLastPlaythroughModel.get(
            self.USER_ID_1, 'unknown_exp_id')

        self.assertEqual(retrieved_object, None)

    def test_export_data_none(self):
        # type: () -> None
        """Test export data on a user with no explorations."""
        user_data = user_models.ExpUserLastPlaythroughModel.export_data(
            self.NONEXISTENT_USER_ID)
        expected_data = {} # type: Dict[Text, Dict[Text, Text]]
        self.assertEqual(expected_data, user_data)

    def test_export_data_single(self):
        # type: () -> None
        """Test export data on a user with a single exploration."""
        user_data = user_models.ExpUserLastPlaythroughModel.export_data(
            self.USER_ID_1)
        expected_data = {
            self.EXP_ID_0: {
                'last_played_exp_version': self.EXP_VERSION,
                'last_played_state_name': self.STATE_NAME_1
            }
        }
        self.assertEqual(expected_data, user_data)

    def test_export_data_multi(self):
        # type: () -> None
        """Test export data on a user with multiple explorations."""
        user_data = user_models.ExpUserLastPlaythroughModel.export_data(
            self.USER_ID_2)
        expected_data = {
            self.EXP_ID_0: {
                'last_played_exp_version': self.EXP_VERSION,
                'last_played_state_name': self.STATE_NAME_2
            },
            self.EXP_ID_1: {
                'last_played_exp_version': self.EXP_VERSION,
                'last_played_state_name': self.STATE_NAME_2
            }
        }
        self.assertEqual(expected_data, user_data)


class LearnerPlaylistModelTests(test_utils.GenericTestBase):
    """Tests for the LearnerPlaylistModel."""

    NONEXISTENT_USER_ID = 'id_x'
    USER_ID_1 = 'id_1'
    USER_ID_2 = 'id_2'
    EXPLORATION_IDS_1 = ['exp_1', 'exp_2', 'exp_3']
    COLLECTION_IDS_1 = ['col_1', 'col_2', 'col_3']

    def setUp(self):
        # type: () -> None
        """Set up user models in datastore for use in testing."""
        super(LearnerPlaylistModelTests, self).setUp() # type: ignore[no-untyped-call]

        user_models.LearnerPlaylistModel(
            id=self.USER_ID_1,
            exploration_ids=self.EXPLORATION_IDS_1,
            collection_ids=self.COLLECTION_IDS_1
        ).put()
        user_models.LearnerPlaylistModel(
            id=self.USER_ID_2,
            exploration_ids=self.EXPLORATION_IDS_1,
            collection_ids=self.COLLECTION_IDS_1,
            deleted=True
        ).put()

    def test_get_deletion_policy(self):
        # type: () -> None
        self.assertEqual(
            user_models.LearnerPlaylistModel.get_deletion_policy(),
            base_models.DELETION_POLICY.DELETE)

    def test_apply_deletion_policy(self):
        # type: () -> None
        user_models.LearnerPlaylistModel.apply_deletion_policy(self.USER_ID_1)
        self.assertIsNone(
            user_models.LearnerPlaylistModel.get_by_id(self.USER_ID_1))
        # Test that calling apply_deletion_policy with no existing model
        # doesn't fail.
        user_models.LearnerPlaylistModel.apply_deletion_policy(
            self.NONEXISTENT_USER_ID)

    def test_has_reference_to_user_id(self):
        # type: () -> None
        self.assertTrue(
            user_models.LearnerPlaylistModel
            .has_reference_to_user_id(self.USER_ID_1)
        )
        self.assertTrue(
            user_models.LearnerPlaylistModel
            .has_reference_to_user_id(self.USER_ID_2)
        )
        self.assertFalse(
            user_models.LearnerPlaylistModel
            .has_reference_to_user_id(self.NONEXISTENT_USER_ID)
        )

    def test_export_data_on_nonexistent_user(self):
        # type: () -> None
        """Test if export_data returns None when user is not in datastore."""
        user_data = user_models.LearnerPlaylistModel.export_data(
            self.NONEXISTENT_USER_ID)
        self.assertEqual({}, user_data)

    def test_export_data_on_existent_user(self):
        # type: () -> None
        """Test if export_data works as intended on a user in datastore."""
        user_data = user_models.LearnerPlaylistModel.export_data(self.USER_ID_1)
        expected_data = {
            'exploration_ids': self.EXPLORATION_IDS_1,
            'collection_ids': self.COLLECTION_IDS_1
        }
        self.assertEqual(expected_data, user_data)


class UserContributionsModelTests(test_utils.GenericTestBase):
    """Tests for the UserContributionsModel class."""

    NONEXISTENT_USER_ID = 'id_x'
    USER_C_ID = 'id_c'
    USER_A_EMAIL = 'a@example.com'
    USER_B_EMAIL = 'b@example.com'
    USER_A_USERNAME = 'a'
    USER_B_USERNAME = 'b'
    EXP_ID_1 = 'exp_1'
    EXP_ID_2 = 'exp_2'

    def setUp(self):
        # type: () -> None
        """Set up user models in datastore for use in testing."""
        super(UserContributionsModelTests, self).setUp() # type: ignore[no-untyped-call]
        # User A has no created explorations, one edited exploration.
        # User B has two created and edited explorations.
        self.signup(self.USER_A_EMAIL, self.USER_A_USERNAME) # type: ignore[no-untyped-call]
        self.user_a_id = self.get_user_id_from_email(self.USER_A_EMAIL) # type: ignore[no-untyped-call]
        self.signup(self.USER_B_EMAIL, self.USER_B_USERNAME) # type: ignore[no-untyped-call]
        self.user_b_id = self.get_user_id_from_email(self.USER_B_EMAIL) # type: ignore[no-untyped-call]

        # Note that creating an exploration counts as editing it.
        self.save_new_valid_exploration( # type: ignore[no-untyped-call]
            self.EXP_ID_1, self.user_b_id, end_state_name='End')

        exp_services.update_exploration( # type: ignore[no-untyped-call]
            self.user_a_id, self.EXP_ID_1, [exp_domain.ExplorationChange( # type: ignore[no-untyped-call]
<<<<<<< HEAD
            {
                'cmd': 'edit_exploration_property',
                'property_name': 'objective',
                'new_value': 'the objective'
            })], 'Test edit')
=======
                {
                    'cmd': 'edit_exploration_property',
                    'property_name': 'objective',
                    'new_value': 'the objective'
                })], 'Test edit')
>>>>>>> 9edfb2c8

        self.save_new_valid_exploration( # type: ignore[no-untyped-call]
            self.EXP_ID_2, self.user_b_id, end_state_name='End')

        exp_services.update_exploration( # type: ignore[no-untyped-call]
            self.user_a_id, self.EXP_ID_2, [exp_domain.ExplorationChange( # type: ignore[no-untyped-call]
<<<<<<< HEAD
            {
                'cmd': 'edit_exploration_property',
                'property_name': 'objective',
                'new_value': 'the objective'
            })], 'Test edit')
=======
                {
                    'cmd': 'edit_exploration_property',
                    'property_name': 'objective',
                    'new_value': 'the objective'
                })], 'Test edit')
>>>>>>> 9edfb2c8

        user_models.UserContributionsModel(
            id=self.USER_C_ID,
            deleted=True
        ).put()

    def test_get_deletion_policy(self):
        # type: () -> None
        self.assertEqual(
            user_models.UserContributionsModel.get_deletion_policy(),
            base_models.DELETION_POLICY.DELETE)

    def test_apply_deletion_policy(self):
        # type: () -> None
        user_models.UserContributionsModel.apply_deletion_policy(self.user_a_id)
        self.assertIsNone(
            user_models.UserContributionsModel.get_by_id(self.user_a_id))
        # Test that calling apply_deletion_policy with no existing model
        # doesn't fail.
        user_models.UserContributionsModel.apply_deletion_policy(
            self.NONEXISTENT_USER_ID)

    def test_has_reference_to_user_id(self):
        # type: () -> None
        self.assertTrue(
            user_models.UserContributionsModel
            .has_reference_to_user_id(self.user_a_id)
        )
        self.assertTrue(
            user_models.UserContributionsModel
            .has_reference_to_user_id(self.USER_C_ID)
        )
        self.assertFalse(
            user_models.UserContributionsModel
            .has_reference_to_user_id(self.NONEXISTENT_USER_ID)
        )

    def test_export_data_on_nonexistent_user(self):
        # type: () -> None
        """Test if export_data returns None when user is not in datastore."""
        user_data = user_models.UserContributionsModel.export_data(
            self.NONEXISTENT_USER_ID)
        self.assertEqual({}, user_data)

    def test_export_data_on_partially_involved_user(self):
        # type: () -> None
        """Test export_data on user with no creations and two edits."""
        user_data = user_models.UserContributionsModel.export_data(
            self.user_a_id)
        expected_data = {
            'created_exploration_ids': [],
            'edited_exploration_ids': [self.EXP_ID_1, self.EXP_ID_2]
        }
        self.assertEqual(expected_data, user_data)

    def test_export_data_on_highly_involved_user(self):
        # type: () -> None
        """Test export data on user with two creations and two edits."""
        user_data = user_models.UserContributionsModel.export_data(
            self.user_b_id)
        expected_data = {
            'created_exploration_ids': [self.EXP_ID_1, self.EXP_ID_2],
            'edited_exploration_ids': [self.EXP_ID_1, self.EXP_ID_2]
        }
        self.assertEqual(expected_data, user_data)


class UserEmailPreferencesModelTests(test_utils.GenericTestBase):
    """Tests for the UserEmailPreferencesModel."""

    NONEXISTENT_USER_ID = 'id_x'
    USER_ID_1 = 'id_1'
    USER_ID_2 = 'id_2'
    USER_ID_3 = 'id_3'

    def setUp(self):
        # type: () -> None
        """Set up user models in datastore for use in testing."""
        super(UserEmailPreferencesModelTests, self).setUp() # type: ignore[no-untyped-call]

        user_models.UserEmailPreferencesModel(id=self.USER_ID_1).put()
        user_models.UserEmailPreferencesModel(
            id=self.USER_ID_2,
            deleted=True
        ).put()
        user_models.UserEmailPreferencesModel(
            id=self.USER_ID_3,
            site_updates=False,
            editor_role_notifications=False,
            feedback_message_notifications=False,
            subscription_notifications=False
        ).put()

    def test_get_deletion_policy(self):
        # type: () -> None
        self.assertEqual(
            user_models.UserEmailPreferencesModel.get_deletion_policy(),
            base_models.DELETION_POLICY.DELETE)

    def test_apply_deletion_policy(self):
        # type: () -> None
        user_models.UserEmailPreferencesModel.apply_deletion_policy(
            self.USER_ID_1)
        self.assertIsNone(
            user_models.UserEmailPreferencesModel.get_by_id(self.USER_ID_1))
        # Test that calling apply_deletion_policy with no existing model
        # doesn't fail.
        user_models.UserEmailPreferencesModel.apply_deletion_policy(
            self.NONEXISTENT_USER_ID)

    def test_has_reference_to_user_id(self):
        # type: () -> None
        self.assertTrue(
            user_models.UserEmailPreferencesModel
            .has_reference_to_user_id(self.USER_ID_1)
        )
        self.assertTrue(
            user_models.UserEmailPreferencesModel
            .has_reference_to_user_id(self.USER_ID_2)
        )
        self.assertFalse(
            user_models.UserEmailPreferencesModel
            .has_reference_to_user_id(self.NONEXISTENT_USER_ID)
        )

    def test_export_data_trivial(self):
        # type: () -> None
        user_data = user_models.UserEmailPreferencesModel.export_data(
            self.USER_ID_1)
        self.assertEqual(
            {
                'site_updates': None,
                'editor_role_notifications': True,
                'feedback_message_notifications': True,
                'subscription_notifications': True
            },
            user_data
        )

    def test_export_data_nontrivial(self):
        # type: () -> None
        user_data = user_models.UserEmailPreferencesModel.export_data(
            self.USER_ID_3)
        self.assertEqual(
            user_data,
            {
                'site_updates': False,
                'editor_role_notifications': False,
                'feedback_message_notifications': False,
                'subscription_notifications': False
            }
        )


class UserSubscriptionsModelTests(test_utils.GenericTestBase):
    """Tests for UserSubscriptionsModel."""

    NONEXISTENT_USER_ID = 'id_x'
    USER_ID_1 = 'user_id_1'
    USER_ID_2 = 'user_id_2'
    USER_ID_3 = 'user_id_3'
    USER_ID_4 = 'user_id_4'
    USER_ID_5 = 'user_id_5'
    USER_ID_6 = 'user_id_6'
    CREATOR_IDS = [USER_ID_5, USER_ID_6]
    CREATOR_USERNAMES = ['usernameuser_id_5', 'usernameuser_id_6']
    COLLECTION_IDS = ['23', '42', '4']
    EXPLORATION_IDS = ['exp_1', 'exp_2', 'exp_3']
    GENERAL_FEEDBACK_THREAD_IDS = ['42', '4', '8']
    GENERIC_DATETIME = datetime.datetime(2020, 6, 2)

    def setUp(self):
        # type: () -> None
        """Set up user models in datastore for use in testing."""
        super(UserSubscriptionsModelTests, self).setUp() # type: ignore[no-untyped-call]
        user_models.UserSettingsModel(
            id=self.USER_ID_1,
            email='some@email.com'
        ).put()
        user_models.UserSettingsModel(
            id=self.USER_ID_2,
            email='some_other@email.com'
        ).put()

        user_models.UserSubscriptionsModel(id=self.USER_ID_1).put()

        for creator_id in self.CREATOR_IDS:
            user_models.UserSettingsModel(
                id=creator_id,
                username='username' + creator_id,
                email=creator_id + '@example.com'
            ).put()

        user_models.UserSubscriptionsModel(
            id=self.USER_ID_2,
            creator_ids=self.CREATOR_IDS,
            collection_ids=self.COLLECTION_IDS,
            exploration_ids=self.EXPLORATION_IDS,
            general_feedback_thread_ids=self.GENERAL_FEEDBACK_THREAD_IDS,
            last_checked=self.GENERIC_DATETIME
        ).put()

        user_models.UserSubscriptionsModel(
            id=self.USER_ID_4,
            deleted=True
        ).put()

    def test_get_deletion_policy(self):
        # type: () -> None
        self.assertEqual(
            user_models.UserSubscriptionsModel.get_deletion_policy(),
            base_models.DELETION_POLICY.DELETE)

    def test_apply_deletion_policy(self):
        # type: () -> None
        user_models.UserSubscriptionsModel.apply_deletion_policy(self.USER_ID_1)
        self.assertIsNone(
            user_models.UserSubscriptionsModel.get_by_id(self.USER_ID_1))
        # Test that calling apply_deletion_policy with no existing model
        # doesn't fail.
        user_models.UserSubscriptionsModel.apply_deletion_policy(
            self.NONEXISTENT_USER_ID)

    def test_has_reference_to_user_id(self):
        # type: () -> None
        self.assertTrue(
            user_models.UserSubscriptionsModel
            .has_reference_to_user_id(self.USER_ID_1)
        )
        self.assertTrue(
            user_models.UserSubscriptionsModel
            .has_reference_to_user_id(self.USER_ID_2)
        )
        self.assertFalse(
            user_models.UserSubscriptionsModel
            .has_reference_to_user_id(self.USER_ID_3)
        )
        self.assertTrue(
            user_models.UserSubscriptionsModel
            .has_reference_to_user_id(self.USER_ID_4)
        )
        self.assertTrue(
            user_models.UserSubscriptionsModel
            .has_reference_to_user_id(self.USER_ID_5)
        )
        self.assertTrue(
            user_models.UserSubscriptionsModel
            .has_reference_to_user_id(self.USER_ID_6)
        )
        self.assertFalse(
            user_models.UserSubscriptionsModel
            .has_reference_to_user_id(self.NONEXISTENT_USER_ID)
        )

    def test_export_data_trivial(self):
        # type: () -> None
        """Test if empty user data is properly exported."""
        user_data = (
            user_models.UserSubscriptionsModel.export_data(self.USER_ID_1))
        test_data = {
            'creator_usernames': [],
            'collection_ids': [],
            'exploration_ids': [],
            'general_feedback_thread_ids': [],
            'last_checked_msec': None
        } # type: Dict[Text, Union[List[Text], None]]
        self.assertEqual(user_data, test_data)

    def test_export_data_nontrivial(self):
        # type: () -> None
        """Test if nonempty user data is properly exported."""
        user_data = (
            user_models.UserSubscriptionsModel.export_data(self.USER_ID_2))
        test_data = {
            'creator_usernames': self.CREATOR_USERNAMES,
            'collection_ids': self.COLLECTION_IDS,
            'exploration_ids': self.EXPLORATION_IDS,
            'general_feedback_thread_ids': self.GENERAL_FEEDBACK_THREAD_IDS,
            'last_checked_msec':
                utils.get_time_in_millisecs(self.GENERIC_DATETIME)
        }
        self.assertEqual(user_data, test_data)

    def test_export_data_on_nonexistent_user(self):
        # type: () -> None
        """Test if exception is raised on nonexistent UserSubscriptionsModel."""
        user_data = user_models.UserSubscriptionsModel.export_data(
            self.USER_ID_3)
        self.assertEqual({}, user_data)


class UserSubscribersModelTests(test_utils.GenericTestBase):
    """Tests for UserSubscribersModel."""

    NONEXISTENT_USER_ID = 'id_x'
    USER_ID_1 = 'id_1'
    USER_ID_2 = 'id_2'
    USER_ID_3 = 'id_3'

    def setUp(self):
        # type: () -> None
        """Set up user models in datastore for use in testing."""
        super(UserSubscribersModelTests, self).setUp() # type: ignore[no-untyped-call]

        user_models.UserSettingsModel(
            id=self.USER_ID_1,
            email='some@email.com'
        ).put()
        user_models.UserSettingsModel(
            id=self.USER_ID_2,
            email='some_other@email.com'
        ).put()

        user_models.UserSubscribersModel(
            id=self.USER_ID_1, subscriber_ids=[self.USER_ID_3]).put()
        user_models.UserSubscribersModel(id=self.USER_ID_2, deleted=True).put()

    def test_get_deletion_policy(self):
        # type: () -> None
        self.assertEqual(
            user_models.UserSubscribersModel.get_deletion_policy(),
            base_models.DELETION_POLICY.DELETE)

    def test_apply_deletion_policy(self):
        # type: () -> None
        user_models.UserSubscribersModel.apply_deletion_policy(self.USER_ID_1)
        self.assertIsNone(
            user_models.UserSubscribersModel.get_by_id(self.USER_ID_1))
        # Test that calling apply_deletion_policy with no existing model
        # doesn't fail.
        user_models.UserSubscribersModel.apply_deletion_policy(
            self.NONEXISTENT_USER_ID)

    def test_has_reference_to_user_id(self):
        # type: () -> None
        self.assertTrue(
            user_models.UserSubscribersModel
            .has_reference_to_user_id(self.USER_ID_1)
        )
        self.assertTrue(
            user_models.UserSubscribersModel
            .has_reference_to_user_id(self.USER_ID_2)
        )
        self.assertTrue(
            user_models.UserSubscribersModel
            .has_reference_to_user_id(self.USER_ID_3)
        )
        self.assertFalse(
            user_models.UserSubscribersModel
            .has_reference_to_user_id(self.NONEXISTENT_USER_ID)
        )


class UserRecentChangesBatchModelTests(test_utils.GenericTestBase):
    """Tests for the UserRecentChangesBatchModel."""

    NONEXISTENT_USER_ID = 'id_x'
    USER_ID_1 = 'id_1'
    USER_ID_2 = 'id_2'

    def setUp(self):
        # type: () -> None
        """Set up user models in datastore for use in testing."""
        super(UserRecentChangesBatchModelTests, self).setUp() # type: ignore[no-untyped-call]

        user_models.UserRecentChangesBatchModel(id=self.USER_ID_1).put()
        user_models.UserRecentChangesBatchModel(
            id=self.USER_ID_2,
            deleted=True
        ).put()

    def test_get_deletion_policy(self):
        # type: () -> None
        self.assertEqual(
            user_models.UserRecentChangesBatchModel.get_deletion_policy(),
            base_models.DELETION_POLICY.DELETE)

    def test_apply_deletion_policy(self):
        # type: () -> None
        user_models.UserRecentChangesBatchModel.apply_deletion_policy(
            self.USER_ID_1)
        self.assertIsNone(
            user_models.UserRecentChangesBatchModel.get_by_id(self.USER_ID_1))
        # Test that calling apply_deletion_policy with no existing model
        # doesn't fail.
        user_models.UserRecentChangesBatchModel.apply_deletion_policy(
            self.NONEXISTENT_USER_ID)

    def test_has_reference_to_user_id(self):
        # type: () -> None
        self.assertTrue(
            user_models.UserRecentChangesBatchModel
            .has_reference_to_user_id(self.USER_ID_1)
        )
        self.assertTrue(
            user_models.UserRecentChangesBatchModel
            .has_reference_to_user_id(self.USER_ID_2)
        )
        self.assertFalse(
            user_models.UserRecentChangesBatchModel
            .has_reference_to_user_id(self.NONEXISTENT_USER_ID)
        )


class UserStatsModelTest(test_utils.GenericTestBase):
    """Tests for the UserStatsModel class."""

    NONEXISTENT_USER_ID = 'id_x'
    USER_ID_1 = 'id_1'
    USER_ID_2 = 'id_2'
    USER_ID_3 = 'id_3'

    USER_1_IMPACT_SCORE = 0.87
    USER_1_TOTAL_PLAYS = 33
    USER_1_AVERAGE_RATINGS = 4.37
    USER_1_NUM_RATINGS = 22
    USER_1_WEEKLY_CREATOR_STATS_LIST = [
        {
            ('2019-05-21'): {
                'average_ratings': 4.00,
                'total_plays': 5
            }
        },
        {
            ('2019-05-28'): {
                'average_ratings': 4.95,
                'total_plays': 10
            }
        }
    ]

    USER_2_IMPACT_SCORE = 0.33
    USER_2_TOTAL_PLAYS = 15
    USER_2_AVERAGE_RATINGS = 2.50
    USER_2_NUM_RATINGS = 10
    USER_2_WEEKLY_CREATOR_STATS_LIST = [
        {
            ('2019-05-21'): {
                'average_ratings': 2.50,
                'total_plays': 4
            }
        },
        {
            ('2019-05-28'): {
                'average_ratings': 2.50,
                'total_plays': 6
            }
        }
    ]

    def setUp(self):
        # type: () -> None
        """Set up user models in datastore for use in testing."""
        super(UserStatsModelTest, self).setUp() # type: ignore[no-untyped-call]

        user_models.UserStatsModel(
            id=self.USER_ID_1,
            impact_score=self.USER_1_IMPACT_SCORE,
            total_plays=self.USER_1_TOTAL_PLAYS,
            average_ratings=self.USER_1_AVERAGE_RATINGS,
            num_ratings=self.USER_1_NUM_RATINGS,
            weekly_creator_stats_list=self.USER_1_WEEKLY_CREATOR_STATS_LIST
        ).put()
        user_models.UserStatsModel(
            id=self.USER_ID_2,
            impact_score=self.USER_2_IMPACT_SCORE,
            total_plays=self.USER_2_TOTAL_PLAYS,
            average_ratings=self.USER_2_AVERAGE_RATINGS,
            num_ratings=self.USER_2_NUM_RATINGS,
            weekly_creator_stats_list=self.USER_2_WEEKLY_CREATOR_STATS_LIST
        ).put()
        user_models.UserStatsModel(
            id=self.USER_ID_3,
            impact_score=self.USER_2_IMPACT_SCORE,
            total_plays=self.USER_2_TOTAL_PLAYS,
            average_ratings=self.USER_2_AVERAGE_RATINGS,
            num_ratings=self.USER_2_NUM_RATINGS,
            weekly_creator_stats_list=self.USER_2_WEEKLY_CREATOR_STATS_LIST,
            deleted=True
        ).put()

    def test_get_deletion_policy(self):
        # type: () -> None
        self.assertEqual(
            user_models.UserStatsModel.get_deletion_policy(),
            base_models.DELETION_POLICY.DELETE)

    def test_apply_deletion_policy(self):
        # type: () -> None
        user_models.UserStatsModel.apply_deletion_policy(self.USER_ID_1)
        self.assertIsNone(user_models.UserStatsModel.get_by_id(self.USER_ID_1))
        # Test that calling apply_deletion_policy with no existing model
        # doesn't fail.
        user_models.UserStatsModel.apply_deletion_policy(
            self.NONEXISTENT_USER_ID)

    def test_has_reference_to_user_id(self):
        # type: () -> None
        self.assertTrue(
            user_models.UserStatsModel
            .has_reference_to_user_id(self.USER_ID_1)
        )
        self.assertTrue(
            user_models.UserStatsModel
            .has_reference_to_user_id(self.USER_ID_3)
        )
        self.assertFalse(
            user_models.UserStatsModel
            .has_reference_to_user_id(self.NONEXISTENT_USER_ID)
        )

    def test_export_data_on_existing_user(self):
        # type: () -> None
        """Test if export_data works when user is in data store."""
        user_data = user_models.UserStatsModel.export_data(self.USER_ID_1)
        test_data = {
            'impact_score': self.USER_1_IMPACT_SCORE,
            'total_plays': self.USER_1_TOTAL_PLAYS,
            'average_ratings': self.USER_1_AVERAGE_RATINGS,
            'num_ratings': self.USER_1_NUM_RATINGS,
            'weekly_creator_stats_list': self.USER_1_WEEKLY_CREATOR_STATS_LIST
        }
        self.assertEqual(user_data, test_data)

    def test_export_data_on_multiple_users(self):
        # type: () -> None
        """Test if export_data works on multiple users in data store."""
        user_1_data = user_models.UserStatsModel.export_data(self.USER_ID_1)
        test_1_data = {
            'impact_score': self.USER_1_IMPACT_SCORE,
            'total_plays': self.USER_1_TOTAL_PLAYS,
            'average_ratings': self.USER_1_AVERAGE_RATINGS,
            'num_ratings': self.USER_1_NUM_RATINGS,
            'weekly_creator_stats_list': self.USER_1_WEEKLY_CREATOR_STATS_LIST
        }

        user_2_data = user_models.UserStatsModel.export_data(self.USER_ID_2)
        test_2_data = {
            'impact_score': self.USER_2_IMPACT_SCORE,
            'total_plays': self.USER_2_TOTAL_PLAYS,
            'average_ratings': self.USER_2_AVERAGE_RATINGS,
            'num_ratings': self.USER_2_NUM_RATINGS,
            'weekly_creator_stats_list': self.USER_2_WEEKLY_CREATOR_STATS_LIST
        }

        self.assertEqual(user_1_data, test_1_data)
        self.assertEqual(user_2_data, test_2_data)

    def test_export_data_on_nonexistent_user(self):
        # type: () -> None
        """Test if export_data returns None when user is not in data store."""
        user_data = user_models.UserStatsModel.export_data(
            self.NONEXISTENT_USER_ID)
        test_data = {} # type: Dict[Text, Text]
        self.assertEqual(user_data, test_data)


class ExplorationUserDataModelTest(test_utils.GenericTestBase):
    """Tests for the ExplorationUserDataModel class."""

    NONEXISTENT_USER_ID = 'id_x'
    DATETIME_OBJECT = datetime.datetime.strptime('2016-02-16', '%Y-%m-%d')
    DATETIME_EPOCH = utils.get_time_in_millisecs(DATETIME_OBJECT)
    USER_1_ID = 'id_1'
    USER_2_ID = 'id_2'
    EXP_ID_ONE = 'exp_id_one'
    EXP_ID_TWO = 'exp_id_two'
    EXP_ID_THREE = 'exp_id_three'

    def setUp(self):
        # type: () -> None
        super(ExplorationUserDataModelTest, self).setUp() # type: ignore[no-untyped-call]
        user_models.ExplorationUserDataModel(
            id='%s.%s' % (self.USER_1_ID, self.EXP_ID_ONE),
            user_id=self.USER_1_ID,
            exploration_id=self.EXP_ID_ONE,
            rating=2,
            rated_on=self.DATETIME_OBJECT,
            draft_change_list={'new_content': {}},
            draft_change_list_last_updated=self.DATETIME_OBJECT,
            draft_change_list_exp_version=3,
            draft_change_list_id=1
        ).put()
        user_models.ExplorationUserDataModel.create(
            self.USER_1_ID, self.EXP_ID_TWO).put()
        user_models.ExplorationUserDataModel(
            id='%s.%s' % (self.USER_2_ID, self.EXP_ID_ONE),
            user_id=self.USER_2_ID,
            exploration_id=self.EXP_ID_ONE,
            rating=2,
            rated_on=self.DATETIME_OBJECT,
            draft_change_list={'new_content': {}},
            draft_change_list_last_updated=self.DATETIME_OBJECT,
            draft_change_list_exp_version=3,
            draft_change_list_id=1
        ).put()

    def test_get_deletion_policy(self):
        # type: () -> None
        self.assertEqual(
            user_models.ExplorationUserDataModel.get_deletion_policy(),
            base_models.DELETION_POLICY.DELETE)

    def test_apply_deletion_policy(self):
        # type: () -> None
        user_models.ExplorationUserDataModel.apply_deletion_policy(
            self.USER_1_ID)
        self.assertIsNone(
            user_models.ExplorationUserDataModel.query(
                user_models.ExplorationUserDataModel.user_id == self.USER_1_ID
            ).get()
        )
        # Test that calling apply_deletion_policy with no existing model
        # doesn't fail.
        user_models.ExplorationUserDataModel.apply_deletion_policy(
            self.NONEXISTENT_USER_ID)

    def test_has_reference_to_user_id(self):
        # type: () -> None
        self.assertTrue(
            user_models.ExplorationUserDataModel
            .has_reference_to_user_id(self.USER_1_ID)
        )
        self.assertTrue(
            user_models.ExplorationUserDataModel
            .has_reference_to_user_id(self.USER_2_ID)
        )
        self.assertFalse(
            user_models.ExplorationUserDataModel
            .has_reference_to_user_id(self.NONEXISTENT_USER_ID)
        )

    def test_create_success(self):
        # type: () -> None
        user_models.ExplorationUserDataModel.create(
            self.USER_1_ID, self.EXP_ID_TWO).put()
        retrieved_object = user_models.ExplorationUserDataModel.get_by_id(
            '%s.%s' % (self.USER_1_ID, self.EXP_ID_TWO))

        self.assertEqual(retrieved_object.user_id, self.USER_1_ID)
        self.assertEqual(retrieved_object.exploration_id, self.EXP_ID_TWO)

    def test_get_success(self):
        # type: () -> None
        retrieved_object = user_models.ExplorationUserDataModel.get(
            self.USER_1_ID, self.EXP_ID_ONE)

<<<<<<< HEAD
=======
        # Ruling out the possibility of None for mypy type checking.
>>>>>>> 9edfb2c8
        assert retrieved_object is not None
        self.assertEqual(retrieved_object.user_id, self.USER_1_ID)
        self.assertEqual(retrieved_object.exploration_id, self.EXP_ID_ONE)
        self.assertEqual(retrieved_object.rating, 2)
        self.assertEqual(
            retrieved_object.draft_change_list, {'new_content': {}})
        self.assertEqual(retrieved_object.rated_on, self.DATETIME_OBJECT)
        self.assertEqual(
            retrieved_object.draft_change_list_last_updated,
            self.DATETIME_OBJECT)
        self.assertEqual(retrieved_object.draft_change_list_exp_version, 3)
        self.assertEqual(retrieved_object.draft_change_list_id, 1)

    def test_get_failure(self):
        # type: () -> None
        retrieved_object = user_models.ExplorationUserDataModel.get(
            self.USER_1_ID, 'unknown_exp_id')

        self.assertEqual(retrieved_object, None)

    def test_export_data_nonexistent_user(self):
        # type: () -> None
        user_data = user_models.ExplorationUserDataModel.export_data(
            'fake_user')
        self.assertEqual(user_data, {})

    def test_export_data_one_exploration(self):
        # type: () -> None
        """Test export data when user has one exploration."""
        user_data = user_models.ExplorationUserDataModel.export_data(
            self.USER_2_ID)
        expected_data = {
            self.EXP_ID_ONE: {
                'rating': 2,
                'rated_on_msec': self.DATETIME_EPOCH,
                'draft_change_list': {'new_content': {}},
                'draft_change_list_last_updated_msec': self.DATETIME_EPOCH,
                'draft_change_list_exp_version': 3,
                'draft_change_list_id': 1,
                'mute_suggestion_notifications': (
                    feconf.DEFAULT_SUGGESTION_NOTIFICATIONS_MUTED_PREFERENCE),
                'mute_feedback_notifications': (
                    feconf.DEFAULT_SUGGESTION_NOTIFICATIONS_MUTED_PREFERENCE)
            }
        }
        self.assertDictEqual(expected_data, user_data)

    def test_export_data_multiple_explorations(self):
        # type: () -> None
        """Test export data when user has multiple explorations."""
        # Add two more explorations.
        user_models.ExplorationUserDataModel(
            id='%s.%s' % (self.USER_1_ID, self.EXP_ID_THREE),
            user_id=self.USER_1_ID,
            exploration_id=self.EXP_ID_THREE, rating=5,
            rated_on=self.DATETIME_OBJECT,
            draft_change_list={'new_content': {'content': 3}},
            draft_change_list_last_updated=self.DATETIME_OBJECT,
            draft_change_list_exp_version=2,
            draft_change_list_id=2).put()

        user_data = user_models.ExplorationUserDataModel.export_data(
            self.USER_1_ID)

        expected_data = {
            self.EXP_ID_ONE: {
                'rating': 2,
                'rated_on_msec': self.DATETIME_EPOCH,
                'draft_change_list': {'new_content': {}},
                'draft_change_list_last_updated_msec': self.DATETIME_EPOCH,
                'draft_change_list_exp_version': 3,
                'draft_change_list_id': 1,
                'mute_suggestion_notifications': (
                    feconf.DEFAULT_SUGGESTION_NOTIFICATIONS_MUTED_PREFERENCE),
                'mute_feedback_notifications': (
                    feconf.DEFAULT_SUGGESTION_NOTIFICATIONS_MUTED_PREFERENCE)
            },
            self.EXP_ID_TWO: {
                'rating': None,
                'rated_on_msec': None,
                'draft_change_list': None,
                'draft_change_list_last_updated_msec': None,
                'draft_change_list_exp_version': None,
                'draft_change_list_id': 0,
                'mute_suggestion_notifications': (
                    feconf.DEFAULT_SUGGESTION_NOTIFICATIONS_MUTED_PREFERENCE),
                'mute_feedback_notifications': (
                    feconf.DEFAULT_SUGGESTION_NOTIFICATIONS_MUTED_PREFERENCE)
            },
            self.EXP_ID_THREE: {
                'rating': 5,
                'rated_on_msec': self.DATETIME_EPOCH,
                'draft_change_list': {'new_content': {'content': 3}},
                'draft_change_list_last_updated_msec': self.DATETIME_EPOCH,
                'draft_change_list_exp_version': 2,
                'draft_change_list_id': 2,
                'mute_suggestion_notifications': (
                    feconf.DEFAULT_SUGGESTION_NOTIFICATIONS_MUTED_PREFERENCE),
                'mute_feedback_notifications': (
                    feconf.DEFAULT_SUGGESTION_NOTIFICATIONS_MUTED_PREFERENCE)
            }
        }

        self.assertDictEqual(expected_data, user_data)


class CollectionProgressModelTests(test_utils.GenericTestBase):
    """Tests for CollectionProgressModel."""

    NONEXISTENT_USER_ID = 'user_id_x'
    USER_ID_1 = 'user_id_1'
    USER_ID_2 = 'user_id_2'
    USER_ID_3 = 'user_id_3'
    COLLECTION_ID_1 = 'col_id_1'
    COLLECTION_ID_2 = 'col_id_2'
    COMPLETED_EXPLORATION_IDS_1 = ['exp_id_1', 'exp_id_2', 'exp_id_3']
    COMPLETED_EXPLORATION_IDS_2 = ['exp_id_4', 'exp_id_5', 'exp_id_6']

    def setUp(self):
        # type: () -> None
        super(CollectionProgressModelTests, self).setUp() # type: ignore[no-untyped-call]

        user_models.CollectionProgressModel(
            id='%s.%s' % (self.USER_ID_1, self.COLLECTION_ID_1),
            user_id=self.USER_ID_1,
            collection_id=self.COLLECTION_ID_1,
            completed_explorations=self.COMPLETED_EXPLORATION_IDS_1
        ).put()
        user_models.CollectionProgressModel(
            id='%s.%s' % (self.USER_ID_1, self.COLLECTION_ID_2),
            user_id=self.USER_ID_1,
            collection_id=self.COLLECTION_ID_2,
            completed_explorations=self.COMPLETED_EXPLORATION_IDS_2
        ).put()
        user_models.CollectionProgressModel(
            id='%s.%s' % (self.USER_ID_2, self.COLLECTION_ID_1),
            user_id=self.USER_ID_2,
            collection_id=self.COLLECTION_ID_1,
            completed_explorations=self.COMPLETED_EXPLORATION_IDS_1
        ).put()
        user_models.CollectionProgressModel(
            id='%s.%s' % (self.USER_ID_3, self.COLLECTION_ID_1),
            user_id=self.USER_ID_3,
            collection_id=self.COLLECTION_ID_1,
            completed_explorations=self.COMPLETED_EXPLORATION_IDS_1,
            deleted=True
        ).put()

    def test_get_deletion_policy(self):
        # type: () -> None
        self.assertEqual(
            user_models.CollectionProgressModel.get_deletion_policy(),
            base_models.DELETION_POLICY.DELETE)

    def test_apply_deletion_policy(self):
        # type: () -> None
        user_models.CollectionProgressModel.apply_deletion_policy(
            self.USER_ID_1)
        self.assertIsNone(
            user_models.CollectionProgressModel.query(
                user_models.CollectionProgressModel.user_id == self.USER_ID_1
            ).get()
        )
        # Test that calling apply_deletion_policy with no existing model
        # doesn't fail.
        user_models.CollectionProgressModel.apply_deletion_policy(
            self.NONEXISTENT_USER_ID)

    def test_has_reference_to_user_id(self):
        # type: () -> None
        self.assertTrue(
            user_models.CollectionProgressModel
            .has_reference_to_user_id(self.USER_ID_1)
        )
        self.assertTrue(
            user_models.CollectionProgressModel
            .has_reference_to_user_id(self.USER_ID_2)
        )
        self.assertTrue(
            user_models.CollectionProgressModel
            .has_reference_to_user_id(self.USER_ID_3)
        )
        self.assertFalse(
            user_models.CollectionProgressModel
            .has_reference_to_user_id(self.NONEXISTENT_USER_ID)
        )

    def test_export_data_on_nonexistent_user(self):
        # type: () -> None
        """Test export data on nonexistent user."""
        user_data = user_models.CollectionProgressModel.export_data(
            self.NONEXISTENT_USER_ID)
        expected_data = {} # type: Dict[Text, Text]
        self.assertEqual(expected_data, user_data)

    def test_export_data_single_collection(self):
        # type: () -> None
        """Test export data on user with a single collection."""
        user_data = user_models.CollectionProgressModel.export_data(
            self.USER_ID_2)
        expected_data = {
            self.COLLECTION_ID_1: {
                'completed_explorations': self.COMPLETED_EXPLORATION_IDS_1
            }
        }
        self.assertEqual(expected_data, user_data)

    def test_export_data_multiple_collections(self):
        # type: () -> None
        """Test export data on user with multiple collections."""
        user_data = user_models.CollectionProgressModel.export_data(
            self.USER_ID_1)
        expected_data = {
            self.COLLECTION_ID_1: {
                'completed_explorations': self.COMPLETED_EXPLORATION_IDS_1
            },
            self.COLLECTION_ID_2: {
                'completed_explorations': self.COMPLETED_EXPLORATION_IDS_2
            }
        }
        self.assertEqual(expected_data, user_data)


class StoryProgressModelTests(test_utils.GenericTestBase):
    """Tests for StoryProgressModel."""

    NONEXISTENT_USER_ID = 'id_x'
    USER_ID_1 = 'id_1'
    USER_ID_2 = 'id_2'
    USER_ID_3 = 'id_3'
    STORY_ID_1 = 'story_id_1'
    STORY_ID_2 = 'story_id_2'
    COMPLETED_NODE_IDS_1 = ['node_id_1', 'node_id_2']
    COMPLETED_NODE_IDS_2 = ['node_id_a']

    def setUp(self):
        # type: () -> None
        super(StoryProgressModelTests, self).setUp() # type: ignore[no-untyped-call]
        user_models.StoryProgressModel(
            id='%s.%s' % (self.USER_ID_1, self.STORY_ID_1),
            user_id=self.USER_ID_1,
            story_id=self.STORY_ID_1,
            completed_node_ids=self.COMPLETED_NODE_IDS_1
        ).put()
        user_models.StoryProgressModel(
            id='%s.%s' % (self.USER_ID_2, self.STORY_ID_1),
            user_id=self.USER_ID_2,
            story_id=self.STORY_ID_1,
            completed_node_ids=self.COMPLETED_NODE_IDS_1
        ).put()
        user_models.StoryProgressModel(
            id='%s.%s' % (self.USER_ID_2, self.STORY_ID_2),
            user_id=self.USER_ID_2,
            story_id=self.STORY_ID_2,
            completed_node_ids=self.COMPLETED_NODE_IDS_2
        ).put()
        user_models.StoryProgressModel(
            id='%s.%s' % (self.USER_ID_3, self.STORY_ID_1),
            user_id=self.USER_ID_3,
            story_id=self.STORY_ID_1,
            completed_node_ids=self.COMPLETED_NODE_IDS_1,
            deleted=True
        ).put()

    def test_get_deletion_policy(self):
        # type: () -> None
        self.assertEqual(
            user_models.StoryProgressModel.get_deletion_policy(),
            base_models.DELETION_POLICY.DELETE)

    def test_apply_deletion_policy(self):
        # type: () -> None
        user_models.StoryProgressModel.apply_deletion_policy(self.USER_ID_2)
        self.assertIsNone(
            user_models.StoryProgressModel.query(
                user_models.StoryProgressModel.user_id == self.USER_ID_2
            ).get()
        )
        # Test that calling apply_deletion_policy with no existing model
        # doesn't fail.
        user_models.StoryProgressModel.apply_deletion_policy(
            self.NONEXISTENT_USER_ID)

    def test_has_reference_to_user_id(self):
        # type: () -> None
        self.assertTrue(
            user_models.StoryProgressModel
            .has_reference_to_user_id(self.USER_ID_1)
        )
        self.assertTrue(
            user_models.StoryProgressModel
            .has_reference_to_user_id(self.USER_ID_2)
        )
        self.assertTrue(
            user_models.StoryProgressModel
            .has_reference_to_user_id(self.USER_ID_3)
        )
        self.assertFalse(
            user_models.StoryProgressModel
            .has_reference_to_user_id(self.NONEXISTENT_USER_ID)
        )

    def test_export_data_on_nonexistent_user(self):
        # type: () -> None
        user_data = user_models.StoryProgressModel.export_data(
            self.NONEXISTENT_USER_ID)
        expected_data = {} # type: Dict[Text, Text]
        self.assertEqual(expected_data, user_data)

    def test_export_data_on_single_story(self):
        # type: () -> None
        user_data = user_models.StoryProgressModel.export_data(
            self.USER_ID_1)
        expected_data = {
            self.STORY_ID_1: {
                'completed_node_ids': self.COMPLETED_NODE_IDS_1
            }
        }
        self.assertEqual(expected_data, user_data)

    def test_export_data_on_multi_story(self):
        # type: () -> None
        user_data = user_models.StoryProgressModel.export_data(
            self.USER_ID_2)
        expected_data = {
            self.STORY_ID_1: {
                'completed_node_ids': self.COMPLETED_NODE_IDS_1
            },
            self.STORY_ID_2: {
                'completed_node_ids': self.COMPLETED_NODE_IDS_2
            }
        }
        self.assertEqual(expected_data, user_data)

    def test_get_multi(self):
        # type: () -> None
        model = user_models.StoryProgressModel.create(
            'user_id', 'story_id_1')
        model.update_timestamps()
        model.put()

        model = user_models.StoryProgressModel.create(
            'user_id', 'story_id_2')
        model.update_timestamps()
        model.put()

        story_progress_models = user_models.StoryProgressModel.get_multi(
            'user_id', ['story_id_1', 'story_id_2'])
<<<<<<< HEAD
=======
        # Ruling out the possibility of None for mypy type checking.
>>>>>>> 9edfb2c8
        assert story_progress_models[0] is not None
        assert story_progress_models[1] is not None
        self.assertEqual(len(story_progress_models), 2)
        self.assertEqual(story_progress_models[0].user_id, 'user_id')
        self.assertEqual(story_progress_models[0].story_id, 'story_id_1')

        self.assertEqual(story_progress_models[1].user_id, 'user_id')
        self.assertEqual(story_progress_models[1].story_id, 'story_id_2')


class UserQueryModelTests(test_utils.GenericTestBase):
    """Tests for UserQueryModel."""

    QUERY_1_ID = 'id_1'
    QUERY_2_ID = 'id_2'
    QUERY_3_ID = 'id_3'
    NONEXISTENT_USER_ID = 'submitter_id_x'
    USER_ID_1 = 'submitter_id_1'
    USER_ID_2 = 'submitter_id_2'

    def setUp(self):
        # type: () -> None
        """Set up user models in datastore for use in testing."""
        super(UserQueryModelTests, self).setUp() # type: ignore[no-untyped-call]

        user_models.UserQueryModel(
            id=self.QUERY_1_ID,
            submitter_id=self.USER_ID_1
        ).put()
        user_models.UserQueryModel(
            id=self.QUERY_2_ID,
            submitter_id=self.USER_ID_2,
            deleted=True
        ).put()
        user_models.UserQueryModel(
            id=self.QUERY_3_ID,
            submitter_id=self.USER_ID_1
        ).put()

    def test_get_deletion_policy(self):
        # type: () -> None
        self.assertEqual(
            user_models.UserQueryModel.get_deletion_policy(),
            base_models.DELETION_POLICY.DELETE)

    def test_apply_deletion_policy(self):
        # type: () -> None
        user_models.UserQueryModel.apply_deletion_policy(self.USER_ID_1)
        self.assertIsNone(
            user_models.UserQueryModel.query(
                user_models.UserQueryModel.submitter_id == self.USER_ID_1
            ).get()
        )
        # Test that calling apply_deletion_policy with no existing model
        # doesn't fail.
        user_models.UserQueryModel.apply_deletion_policy(
            self.NONEXISTENT_USER_ID)

    def test_has_reference_to_user_id(self):
        # type: () -> None
        self.assertTrue(
            user_models.UserQueryModel
            .has_reference_to_user_id(self.USER_ID_1)
        )
        self.assertTrue(
            user_models.UserQueryModel
            .has_reference_to_user_id(self.USER_ID_2)
        )
        self.assertFalse(
            user_models.UserQueryModel
            .has_reference_to_user_id(self.NONEXISTENT_USER_ID)
        )

    def test_instance_stores_correct_data(self):
        # type: () -> None
        inactive_in_last_n_days = 5
        created_at_least_n_exps = 1
        created_fewer_than_n_exps = 3
        edited_at_least_n_exps = 2
        edited_fewer_than_n_exps = 5
        has_not_logged_in_for_n_days = 10
        created_collection = True
        used_logic_proof_interaction = True
        user_models.UserQueryModel(
            id=self.QUERY_1_ID,
            inactive_in_last_n_days=inactive_in_last_n_days,
            created_at_least_n_exps=created_at_least_n_exps,
            created_fewer_than_n_exps=created_fewer_than_n_exps,
            edited_at_least_n_exps=edited_at_least_n_exps,
            edited_fewer_than_n_exps=edited_fewer_than_n_exps,
            has_not_logged_in_for_n_days=has_not_logged_in_for_n_days,
            created_collection=created_collection,
            used_logic_proof_interaction=used_logic_proof_interaction,
            submitter_id=self.USER_ID_1).put()

        query_model = user_models.UserQueryModel.get(self.QUERY_1_ID)
<<<<<<< HEAD
=======
        # Ruling out the possibility of None for mypy type checking.
>>>>>>> 9edfb2c8
        assert query_model is not None
        self.assertEqual(query_model.submitter_id, self.USER_ID_1)
        self.assertEqual(
            query_model.inactive_in_last_n_days, inactive_in_last_n_days)
        self.assertEqual(
            query_model.has_not_logged_in_for_n_days,
            has_not_logged_in_for_n_days)
        self.assertEqual(
            query_model.created_at_least_n_exps, created_at_least_n_exps)
        self.assertEqual(
            query_model.created_fewer_than_n_exps, created_fewer_than_n_exps)
        self.assertEqual(
            query_model.edited_at_least_n_exps, edited_at_least_n_exps)
        self.assertEqual(
            query_model.edited_fewer_than_n_exps, edited_fewer_than_n_exps)
        self.assertEqual(query_model.created_collection, created_collection)
        self.assertEqual(
            query_model.used_logic_proof_interaction,
            used_logic_proof_interaction)

    def test_fetch_page(self):
        # type: () -> None
        inactive_in_last_n_days = 5
        created_at_least_n_exps = 1
        created_fewer_than_n_exps = 3
        edited_at_least_n_exps = 2
        edited_fewer_than_n_exps = 5
        has_not_logged_in_for_n_days = 10
        created_collection = True
        used_logic_proof_interaction = True
        user_models.UserQueryModel(
            id=self.QUERY_1_ID,
            inactive_in_last_n_days=inactive_in_last_n_days,
            created_at_least_n_exps=created_at_least_n_exps,
            created_fewer_than_n_exps=created_fewer_than_n_exps,
            edited_at_least_n_exps=edited_at_least_n_exps,
            edited_fewer_than_n_exps=edited_fewer_than_n_exps,
            has_not_logged_in_for_n_days=has_not_logged_in_for_n_days,
            created_collection=created_collection,
            used_logic_proof_interaction=used_logic_proof_interaction,
            submitter_id=self.USER_ID_1).put()

        submitter_id = 'submitter_2'
        query_id = 'qid_2'
        inactive_in_last_n_days = 6
        created_at_least_n_exps = 7
        created_fewer_than_n_exps = 4
        edited_at_least_n_exps = 3
        edited_fewer_than_n_exps = 6
        has_not_logged_in_for_n_days = 11
        created_collection = False
        used_logic_proof_interaction = False
        user_models.UserQueryModel(
            id=query_id,
            inactive_in_last_n_days=inactive_in_last_n_days,
            created_at_least_n_exps=created_at_least_n_exps,
            created_fewer_than_n_exps=created_fewer_than_n_exps,
            edited_at_least_n_exps=edited_at_least_n_exps,
            edited_fewer_than_n_exps=edited_fewer_than_n_exps,
            has_not_logged_in_for_n_days=has_not_logged_in_for_n_days,
            created_collection=created_collection,
            used_logic_proof_interaction=used_logic_proof_interaction,
            submitter_id=submitter_id).put()

        # Fetch only one entity.
        query_models, _, _ = user_models.UserQueryModel.fetch_page(
            1, None)
        self.assertEqual(len(query_models), 1)

        self.assertEqual(query_models[0].submitter_id, 'submitter_2')
        self.assertEqual(query_models[0].id, 'qid_2')
        self.assertEqual(query_models[0].inactive_in_last_n_days, 6)
        self.assertEqual(query_models[0].created_at_least_n_exps, 7)
        self.assertEqual(query_models[0].created_fewer_than_n_exps, 4)
        self.assertEqual(query_models[0].edited_at_least_n_exps, 3)
        self.assertEqual(query_models[0].edited_fewer_than_n_exps, 6)
        self.assertEqual(query_models[0].has_not_logged_in_for_n_days, 11)
        self.assertFalse(query_models[0].created_collection)
        self.assertFalse(query_models[0].used_logic_proof_interaction)

        # Fetch both entities.
        query_models, _, _ = user_models.UserQueryModel.fetch_page(
            2, None)
        self.assertEqual(len(query_models), 2)

        self.assertEqual(query_models[0].submitter_id, 'submitter_2')
        self.assertEqual(query_models[0].id, 'qid_2')
        self.assertEqual(query_models[0].inactive_in_last_n_days, 6)
        self.assertEqual(query_models[0].created_at_least_n_exps, 7)
        self.assertEqual(query_models[0].created_fewer_than_n_exps, 4)
        self.assertEqual(query_models[0].edited_at_least_n_exps, 3)
        self.assertEqual(query_models[0].edited_fewer_than_n_exps, 6)
        self.assertEqual(query_models[0].has_not_logged_in_for_n_days, 11)
        self.assertFalse(query_models[0].created_collection)
        self.assertFalse(query_models[0].used_logic_proof_interaction)

        self.assertEqual(query_models[1].submitter_id, self.USER_ID_1)
        self.assertEqual(query_models[1].id, self.QUERY_1_ID)
        self.assertEqual(query_models[1].inactive_in_last_n_days, 5)
        self.assertEqual(query_models[1].created_at_least_n_exps, 1)
        self.assertEqual(query_models[1].created_fewer_than_n_exps, 3)
        self.assertEqual(query_models[1].edited_at_least_n_exps, 2)
        self.assertEqual(query_models[1].edited_fewer_than_n_exps, 5)
        self.assertEqual(query_models[1].has_not_logged_in_for_n_days, 10)
        self.assertTrue(query_models[1].created_collection)
        self.assertTrue(query_models[1].used_logic_proof_interaction)


class UserBulkEmailsModelTests(test_utils.GenericTestBase):
    """Tests for UserBulkEmailsModel."""

    NONEXISTENT_USER_ID = 'id_x'
    USER_ID_1 = 'id_1'
    USER_ID_2 = 'id_2'

    def setUp(self):
        # type: () -> None
        """Set up user models in datastore for use in testing."""
        super(UserBulkEmailsModelTests, self).setUp() # type: ignore[no-untyped-call]

        user_models.UserBulkEmailsModel(id=self.USER_ID_1).put()
        user_models.UserBulkEmailsModel(id=self.USER_ID_2, deleted=True).put()

    def test_get_deletion_policy(self):
        # type: () -> None
        self.assertEqual(
            user_models.UserBulkEmailsModel.get_deletion_policy(),
            base_models.DELETION_POLICY.KEEP)

    def test_has_reference_to_user_id(self):
        # type: () -> None
        self.assertTrue(
            user_models.UserBulkEmailsModel
            .has_reference_to_user_id(self.USER_ID_1)
        )
        self.assertTrue(
            user_models.UserBulkEmailsModel
            .has_reference_to_user_id(self.USER_ID_2)
        )
        self.assertFalse(
            user_models.UserBulkEmailsModel
            .has_reference_to_user_id(self.NONEXISTENT_USER_ID)
        )


class UserSkillMasteryModelTests(test_utils.GenericTestBase):
    """Tests for UserSkillMasteryModel."""

    NONEXISTENT_USER_ID = 'id_x'
    USER_1_ID = 'user_1_id'
    USER_2_ID = 'user_2_id'
    SKILL_ID_1 = 'skill_id_1'
    SKILL_ID_2 = 'skill_id_2'
    DEGREE_OF_MASTERY = 0.5

    def setUp(self):
        # type: () -> None
        super(UserSkillMasteryModelTests, self).setUp() # type: ignore[no-untyped-call]
        user_models.UserSkillMasteryModel(
            id=user_models.UserSkillMasteryModel.construct_model_id(
                self.USER_1_ID, self.SKILL_ID_1),
            user_id=self.USER_1_ID,
            skill_id=self.SKILL_ID_1,
            degree_of_mastery=self.DEGREE_OF_MASTERY
        ).put()
        user_models.UserSkillMasteryModel(
            id=user_models.UserSkillMasteryModel.construct_model_id(
                self.USER_1_ID, self.SKILL_ID_2),
            user_id=self.USER_1_ID,
            skill_id=self.SKILL_ID_2,
            degree_of_mastery=self.DEGREE_OF_MASTERY
        ).put()
        user_models.UserSkillMasteryModel(
            id=user_models.UserSkillMasteryModel.construct_model_id(
                self.USER_2_ID, self.SKILL_ID_2),
            user_id=self.USER_2_ID,
            skill_id=self.SKILL_ID_2,
            degree_of_mastery=self.DEGREE_OF_MASTERY,
            deleted=True
        ).put()

    def test_get_deletion_policy(self):
        # type: () -> None
        self.assertEqual(
            user_models.UserSkillMasteryModel.get_deletion_policy(),
            base_models.DELETION_POLICY.DELETE)

    def test_apply_deletion_policy(self):
        # type: () -> None
        user_models.UserSkillMasteryModel.apply_deletion_policy(self.USER_1_ID)
        self.assertIsNone(
            user_models.UserSkillMasteryModel.query(
                user_models.UserSkillMasteryModel.user_id == self.USER_1_ID
            ).get()
        )
        # Test that calling apply_deletion_policy with no existing model
        # doesn't fail.
        user_models.UserSkillMasteryModel.apply_deletion_policy(
            self.NONEXISTENT_USER_ID)

    def test_has_reference_to_user_id(self):
        # type: () -> None
        self.assertTrue(
            user_models.UserSkillMasteryModel
            .has_reference_to_user_id(self.USER_1_ID)
        )
        self.assertTrue(
            user_models.UserSkillMasteryModel
            .has_reference_to_user_id(self.USER_2_ID)
        )
        self.assertFalse(
            user_models.UserSkillMasteryModel
            .has_reference_to_user_id(self.NONEXISTENT_USER_ID)
        )

    def test_construct_model_id(self):
        # type: () -> None
        constructed_model_id = (
            user_models.UserSkillMasteryModel.construct_model_id(
                self.USER_1_ID, self.SKILL_ID_1))

        self.assertEqual(constructed_model_id, 'user_1_id.skill_id_1')

    def test_get_success(self):
        # type: () -> None
        constructed_model_id = (
            user_models.UserSkillMasteryModel.construct_model_id(
                self.USER_1_ID, self.SKILL_ID_1))
        retrieved_object = user_models.UserSkillMasteryModel.get(
            constructed_model_id)

<<<<<<< HEAD
=======
        # Ruling out the possibility of None for mypy type checking.
>>>>>>> 9edfb2c8
        assert retrieved_object is not None
        self.assertEqual(retrieved_object.user_id, self.USER_1_ID)
        self.assertEqual(retrieved_object.skill_id, self.SKILL_ID_1)
        self.assertEqual(retrieved_object.degree_of_mastery, 0.5)

    def test_get_failure(self):
        # type: () -> None
        retrieved_object = user_models.UserSkillMasteryModel.get(
            'unknown_model_id', strict=False)

        self.assertEqual(retrieved_object, None)

    def test_get_multi_success(self):
        # type: () -> None
        skill_ids = [
            user_models.UserSkillMasteryModel.construct_model_id(
                self.USER_1_ID, self.SKILL_ID_1),
            user_models.UserSkillMasteryModel.construct_model_id(
                self.USER_1_ID, self.SKILL_ID_2)]
        retrieved_object = user_models.UserSkillMasteryModel.get_multi(
            skill_ids)

<<<<<<< HEAD
=======
        # Ruling out the possibility of None for mypy type checking.
>>>>>>> 9edfb2c8
        assert retrieved_object[0] is not None
        assert retrieved_object[1] is not None
        self.assertEqual(retrieved_object[0].user_id, self.USER_1_ID)
        self.assertEqual(retrieved_object[0].skill_id, self.SKILL_ID_1)
        self.assertEqual(retrieved_object[0].degree_of_mastery, 0.5)
        self.assertEqual(retrieved_object[1].user_id, self.USER_1_ID)
        self.assertEqual(retrieved_object[1].skill_id, self.SKILL_ID_2)
        self.assertEqual(retrieved_object[1].degree_of_mastery, 0.5)

    def test_get_multi_failure(self):
        # type: () -> None
        skill_ids = ['unknown_model_id_1', 'unknown_model_id_2']
        retrieved_object = user_models.UserSkillMasteryModel.get_multi(
            skill_ids)

        self.assertEqual(retrieved_object, [None, None])

    def test_export_data_trivial(self):
        # type: () -> None
        user_data = user_models.UserSkillMasteryModel.export_data('fake_user')
        test_data = {} # type: Dict[Text, Text]
        self.assertEqual(user_data, test_data)

    def test_export_data_nontrivial(self):
        # type: () -> None
        user_data = user_models.UserSkillMasteryModel.export_data(
            self.USER_1_ID)
        test_data = {
            self.SKILL_ID_1: {
                'degree_of_mastery': self.DEGREE_OF_MASTERY
            },
            self.SKILL_ID_2: {
                'degree_of_mastery': self.DEGREE_OF_MASTERY
            }
        }
        self.assertEqual(user_data, test_data)


class UserContributionProficiencyModelTests(test_utils.GenericTestBase):
    """Tests for UserContributionProficiencyModel."""

    NONEXISTENT_USER_ID = 'id_x'
    USER_1_ID = 'user_1_id'
    USER_2_ID = 'user_2_id'
    USER_3_ID_OLD = 'user_3_id_old'
    USER_3_ID_NEW = 'user_3_id_new'
    SCORE_CATEGORY_1 = 'category_1'
    SCORE_CATEGORY_2 = 'category_2'

    def setUp(self):
        # type: () -> None
        """Set up user models in datastore for use in testing."""
        super(UserContributionProficiencyModelTests, self).setUp() # type: ignore[no-untyped-call]

        user_models.UserContributionProficiencyModel(
            id='%s.%s' % (self.SCORE_CATEGORY_1, self.USER_1_ID),
            user_id=self.USER_1_ID,
            score_category=self.SCORE_CATEGORY_1,
            score=1.5,
            onboarding_email_sent=False
        ).put()
        user_models.UserContributionProficiencyModel(
            id='%s.%s' % (self.SCORE_CATEGORY_2, self.USER_1_ID),
            user_id=self.USER_1_ID,
            score_category=self.SCORE_CATEGORY_2,
            score=2,
            onboarding_email_sent=False
        ).put()
        user_models.UserContributionProficiencyModel(
            id='%s.%s' % (self.SCORE_CATEGORY_1, self.USER_2_ID),
            user_id=self.USER_2_ID,
            score_category=self.SCORE_CATEGORY_1,
            score=1.5,
            onboarding_email_sent=False,
            deleted=True
        ).put()

    def test_export_data_trivial(self):
        # type: () -> None
        user_data = user_models.UserContributionProficiencyModel.export_data(
            'USER_WITHOUT_DATA')
        expected_data = {} # type: Dict[Text, Text]
        self.assertEqual(user_data, expected_data)

    def test_export_data_nontrivial(self):
        # type: () -> None
        user_data = user_models.UserContributionProficiencyModel.export_data(
            self.USER_1_ID)
        expected_data = {
            self.SCORE_CATEGORY_1: {
                'onboarding_email_sent': False,
                'score': 1.5
            },
            self.SCORE_CATEGORY_2: {
                'onboarding_email_sent': False,
                'score': 2
            }
        }
        self.assertEqual(user_data, expected_data)

    def test_get_deletion_policy(self):
        # type: () -> None
        self.assertEqual(
            user_models.UserContributionProficiencyModel.get_deletion_policy(),
            base_models.DELETION_POLICY.DELETE)

    def test_apply_deletion_policy(self):
        # type: () -> None
        user_models.UserContributionProficiencyModel.apply_deletion_policy(
            self.USER_1_ID)
        self.assertIsNone(
            user_models.UserContributionProficiencyModel.query(
                user_models.UserContributionProficiencyModel.user_id ==
                self.USER_1_ID
            ).get()
        )
        # Test that calling apply_deletion_policy with no existing model
        # doesn't fail.
        user_models.UserContributionProficiencyModel.apply_deletion_policy(
            self.NONEXISTENT_USER_ID)

    def test_has_reference_to_user_id(self):
        # type: () -> None
        self.assertTrue(
            user_models.UserContributionProficiencyModel
            .has_reference_to_user_id(self.USER_1_ID)
        )
        self.assertTrue(
            user_models.UserContributionProficiencyModel
            .has_reference_to_user_id(self.USER_2_ID)
        )
        self.assertFalse(
            user_models.UserContributionProficiencyModel
            .has_reference_to_user_id(self.NONEXISTENT_USER_ID)
        )

    def test_create_model(self):
        # type: () -> None
        user_models.UserContributionProficiencyModel.create(
            'user1', 'category1', 1)
        score_models = (
            user_models.UserContributionProficiencyModel
            .get_all_scores_of_user('user1'))
        self.assertEqual(len(score_models), 1)
        self.assertEqual(score_models[0].id, 'category1.user1')
        self.assertEqual(score_models[0].user_id, 'user1')
        self.assertEqual(score_models[0].score_category, 'category1')
        self.assertEqual(score_models[0].score, 1)

    def test_create_entry_already_exists_failure(self):
        # type: () -> None
        user_models.UserContributionProficiencyModel.create(
            'user1', 'category1', 1)
        with self.assertRaisesRegexp( # type: ignore[no-untyped-call]
            Exception, 'There is already a UserContributionProficiencyModel '
            'entry with the given id: category1.user1'):
            user_models.UserContributionProficiencyModel.create(
                'user1', 'category1', 2)

    def test_get_all_users_with_score_above_minimum_for_category(self):
        # type: () -> None
        # User scoring models for category 1.
        user_models.UserContributionProficiencyModel.create(
            'user1', 'category1', 1)
        user_models.UserContributionProficiencyModel.create(
            'user2', 'category1', 21)
        user_models.UserContributionProficiencyModel.create(
            'user3', 'category1', 11)
        user_models.UserContributionProficiencyModel.create(
            'user4', 'category1', 11)

        # User scoring models for category 2.
        user_models.UserContributionProficiencyModel.create(
            'user1', 'category2', 11)
        user_models.UserContributionProficiencyModel.create(
            'user2', 'category2', 1)
        user_models.UserContributionProficiencyModel.create(
            'user3', 'category2', 1)
        user_models.UserContributionProficiencyModel.create(
            'user4', 'category2', 1)

        # Get the user score models that have a score high enough for review
        # for category 1.
        user_score_models = (
            user_models.UserContributionProficiencyModel
            .get_all_users_with_score_above_minimum_for_category('category1'))

        self.assertEqual(len(user_score_models), 3)
        self.assertIn(user_models.UserContributionProficiencyModel.get(
            'user2', 'category1'), user_score_models)
        self.assertIn(user_models.UserContributionProficiencyModel.get(
            'user3', 'category1'), user_score_models)
        self.assertIn(user_models.UserContributionProficiencyModel.get(
            'user4', 'category1'), user_score_models)

        # Get the user score models that have a score high enough for review
        # for category 2.
        user_score_models = (
            user_models.UserContributionProficiencyModel
            .get_all_users_with_score_above_minimum_for_category('category2'))

        self.assertEqual(len(user_score_models), 1)
        self.assertIn(user_models.UserContributionProficiencyModel.get(
            'user1', 'category2'), user_score_models)

    def test_get_all_users_with_score_above_minimum_for_category_invalid_input(
            self):
        # type: () -> None
        user_score_models = (
            user_models.UserContributionProficiencyModel
            .get_all_users_with_score_above_minimum_for_category(
                'invalid_category'))

        self.assertEqual(user_score_models, [])

    def test_get_all_scores_of_user_with_multiple_scores(self):
        # type: () -> None
        user_models.UserContributionProficiencyModel.create(
            'user1', 'category1', 1)
        user_models.UserContributionProficiencyModel.create(
            'user1', 'category2', 1)
        user_models.UserContributionProficiencyModel.create(
            'user1', 'category3', 1)

        user_score_models = (
            user_models.UserContributionProficiencyModel
            .get_all_scores_of_user('user1'))

        self.assertEqual(len(user_score_models), 3)
        self.assertIn(user_models.UserContributionProficiencyModel.get(
            'user1', 'category1'), user_score_models)
        self.assertIn(user_models.UserContributionProficiencyModel.get(
            'user1', 'category2'), user_score_models)
        self.assertIn(user_models.UserContributionProficiencyModel.get(
            'user1', 'category3'), user_score_models)

    def test_get_all_scores_of_user_with_an_invalid_user_id_is_empty(self):
        # type: () -> None
        user_score_models = (
            user_models.UserContributionProficiencyModel
            .get_all_scores_of_user('invalid_user_id'))

        self.assertEqual(user_score_models, [])

    def test_get_categories_where_user_can_review(self):
        # type: () -> None
        user_models.UserContributionProficiencyModel.create(
            'user1', 'category1', feconf.MINIMUM_SCORE_REQUIRED_TO_REVIEW
        )
        user_models.UserContributionProficiencyModel.create(
            'user1', 'category3', feconf.MINIMUM_SCORE_REQUIRED_TO_REVIEW
        )
        user_models.UserContributionProficiencyModel.create(
            'user1', 'category2', 0
        )

        score_categories = (
            user_models.UserContributionProficiencyModel
            .get_all_categories_where_user_can_review('user1'))

        self.assertIn('category1', score_categories)
        self.assertIn('category3', score_categories)
        self.assertNotIn('category2', score_categories)

    def test_get_categories_where_user_can_review_with_invalid_user_id(self):
        # type: () -> None
        score_categories = (
            user_models.UserContributionProficiencyModel
            .get_all_categories_where_user_can_review('invalid_user_id'))

        self.assertEqual(score_categories, [])


class UserContributionRightsModelTests(test_utils.GenericTestBase):
    """Tests for UserContributionRightsModel."""

    USER_ID_1 = 'id_1'
    USER_ID_2 = 'id_2'
    NONEXISTENT_USER_ID = 'id_3'

    def test_get_deletion_policy(self):
        # type: () -> None
        self.assertEqual(
            user_models.UserContributionRightsModel.get_deletion_policy(),
            base_models.DELETION_POLICY.DELETE)

    def test_has_reference_to_user_id(self):
        # type: () -> None
        self.assertFalse(
            user_models.UserContributionRightsModel
            .has_reference_to_user_id(self.USER_ID_1)
        )
        self.assertFalse(
            user_models.UserContributionRightsModel
            .has_reference_to_user_id(self.USER_ID_2)
        )
        self.assertFalse(
            user_models.UserContributionRightsModel
            .has_reference_to_user_id(self.NONEXISTENT_USER_ID)
        )

        user_models.UserContributionRightsModel(
            id=self.USER_ID_1,
            can_review_translation_for_language_codes=['hi', 'en'],
            can_review_voiceover_for_language_codes=[],
            can_review_questions=False).put()
        user_models.UserContributionRightsModel(
            id=self.USER_ID_2,
            can_review_translation_for_language_codes=['hi', 'en'],
            can_review_voiceover_for_language_codes=['hi'],
            can_review_questions=True).put()

        self.assertTrue(
            user_models.UserContributionRightsModel
            .has_reference_to_user_id(self.USER_ID_1)
        )
        self.assertTrue(
            user_models.UserContributionRightsModel
            .has_reference_to_user_id(self.USER_ID_2)
        )
        self.assertFalse(
            user_models.UserContributionRightsModel
            .has_reference_to_user_id(self.NONEXISTENT_USER_ID)
        )

    def test_export_data_trivial(self):
        # type: () -> None
        user_data = user_models.UserContributionRightsModel.export_data(
            self.USER_ID_1)
        expected_data = {} # type: Dict[Text, Union[bool, List[Text]]]
        self.assertEqual(user_data, expected_data)

        user_models.UserContributionRightsModel(
            id=self.USER_ID_1,
            can_review_translation_for_language_codes=['hi', 'en'],
            can_review_voiceover_for_language_codes=['hi'],
            can_review_questions=True).put()

        user_data = user_models.UserContributionRightsModel.export_data(
            self.USER_ID_1)
        expected_data = {
            'can_review_translation_for_language_codes': ['hi', 'en'],
            'can_review_voiceover_for_language_codes': ['hi'],
            'can_review_questions': True,
            'can_submit_questions': False
        }
        self.assertEqual(user_data, expected_data)

    def test_get_translation_reviewer_user_ids(self):
        # type: () -> None
        translation_reviewer_ids = (
            user_models.UserContributionRightsModel
            .get_translation_reviewer_user_ids('hi'))
        self.assertEqual(len(translation_reviewer_ids), 0)

        user_models.UserContributionRightsModel(
            id=self.USER_ID_1,
            can_review_translation_for_language_codes=['hi', 'en'],
            can_review_voiceover_for_language_codes=[],
            can_review_questions=False).put()
        user_models.UserContributionRightsModel(
            id=self.USER_ID_2,
            can_review_translation_for_language_codes=['hi', 'en'],
            can_review_voiceover_for_language_codes=['hi'],
            can_review_questions=True).put()

        translation_reviewer_ids = (
            user_models.UserContributionRightsModel
            .get_translation_reviewer_user_ids('hi'))
        self.assertEqual(len(translation_reviewer_ids), 2)
        self.assertTrue(self.USER_ID_1 in translation_reviewer_ids)
        self.assertTrue(self.USER_ID_2 in translation_reviewer_ids)

    def test_get_voiceover_reviewer_user_ids(self):
        # type: () -> None
        voiceover_reviewer_ids = (
            user_models.UserContributionRightsModel
            .get_voiceover_reviewer_user_ids('hi'))
        self.assertEqual(len(voiceover_reviewer_ids), 0)

        user_models.UserContributionRightsModel(
            id=self.USER_ID_1,
            can_review_translation_for_language_codes=['hi', 'en'],
            can_review_voiceover_for_language_codes=[],
            can_review_questions=False).put()
        user_models.UserContributionRightsModel(
            id=self.USER_ID_2,
            can_review_translation_for_language_codes=['hi', 'en'],
            can_review_voiceover_for_language_codes=['hi'],
            can_review_questions=True).put()

        voiceover_reviewer_ids = (
            user_models.UserContributionRightsModel
            .get_voiceover_reviewer_user_ids('hi'))
        self.assertEqual(len(voiceover_reviewer_ids), 1)
        self.assertFalse(self.USER_ID_1 in voiceover_reviewer_ids)
        self.assertTrue(self.USER_ID_2 in voiceover_reviewer_ids)

    def test_get_question_reviewer_user_ids(self):
        # type: () -> None
        question_reviewer_ids = (
            user_models.UserContributionRightsModel
            .get_question_reviewer_user_ids())
        self.assertEqual(len(question_reviewer_ids), 0)

        user_models.UserContributionRightsModel(
            id=self.USER_ID_1,
            can_review_translation_for_language_codes=['hi', 'en'],
            can_review_voiceover_for_language_codes=[],
            can_review_questions=False).put()
        user_models.UserContributionRightsModel(
            id=self.USER_ID_2,
            can_review_translation_for_language_codes=['hi', 'en'],
            can_review_voiceover_for_language_codes=['hi'],
            can_review_questions=True).put()

        question_reviewer_ids = (
            user_models.UserContributionRightsModel
            .get_question_reviewer_user_ids())
        self.assertEqual(len(question_reviewer_ids), 1)
        self.assertFalse(self.USER_ID_1 in question_reviewer_ids)
        self.assertTrue(self.USER_ID_2 in question_reviewer_ids)

    def test_get_question_submitter_user_ids(self):
        # type: () -> None
        question_submitter_ids = (
            user_models.UserContributionRightsModel
            .get_question_submitter_user_ids())
        self.assertEqual(len(question_submitter_ids), 0)

        user_models.UserContributionRightsModel(
            id=self.USER_ID_1,
            can_review_translation_for_language_codes=['hi', 'en'],
            can_review_voiceover_for_language_codes=[],
            can_review_questions=False,
            can_submit_questions=False).put()
        user_models.UserContributionRightsModel(
            id=self.USER_ID_2,
            can_review_translation_for_language_codes=['hi', 'en'],
            can_review_voiceover_for_language_codes=['hi'],
            can_review_questions=True,
            can_submit_questions=True).put()

        question_submitter_ids = (
            user_models.UserContributionRightsModel
            .get_question_submitter_user_ids())
        self.assertEqual(len(question_submitter_ids), 1)
        self.assertFalse(self.USER_ID_1 in question_submitter_ids)
        self.assertTrue(self.USER_ID_2 in question_submitter_ids)


class PendingDeletionRequestModelTests(test_utils.GenericTestBase):
    """Tests for PendingDeletionRequestModel."""

    NONEXISTENT_USER_ID = 'id_x'
    USER_1_ID = 'user_1_id'
    USER_1_EMAIL = 'email@email.com'
    USER_1_ROLE = feconf.ROLE_ID_MOBILE_LEARNER

    def setUp(self):
        # type: () -> None
        """Set up user models in datastore for use in testing."""
        super(PendingDeletionRequestModelTests, self).setUp() # type: ignore[no-untyped-call]

        user_models.PendingDeletionRequestModel(
            id=self.USER_1_ID,
            email=self.USER_1_EMAIL,
        ).put()

    def test_get_deletion_policy(self):
        # type: () -> None
        self.assertEqual(
            user_models.PendingDeletionRequestModel.get_deletion_policy(),
            base_models.DELETION_POLICY.DELETE_AT_END)

    def test_apply_deletion_policy_for_registered_user_deletes_them(self):
        # type: () -> None
        user_models.PendingDeletionRequestModel.apply_deletion_policy(
            self.USER_1_ID)
        self.assertIsNone(
            user_models.PendingDeletionRequestModel.get_by_id(self.USER_1_ID))

    def test_apply_deletion_policy_nonexistent_user_raises_no_exception(self):
        # type: () -> None
        self.assertIsNone(
            user_models.PendingDeletionRequestModel.get_by_id(
                self.NONEXISTENT_USER_ID))
        user_models.PendingDeletionRequestModel.apply_deletion_policy(
            self.NONEXISTENT_USER_ID)

    def test_has_reference_to_user_id(self):
        # type: () -> None
        self.assertTrue(
            user_models.PendingDeletionRequestModel
            .has_reference_to_user_id(self.USER_1_ID)
        )
        self.assertFalse(
            user_models.PendingDeletionRequestModel
            .has_reference_to_user_id(self.NONEXISTENT_USER_ID)
        )


class DeletedUserModelTests(test_utils.GenericTestBase):
    """Tests for DeletedUserModel."""

    def test_get_deletion_policy(self):
        # type: () -> None
        self.assertEqual(
            user_models.DeletedUserModel.get_deletion_policy(),
            base_models.DELETION_POLICY.KEEP)


class PseudonymizedUserModelTests(test_utils.GenericTestBase):
    """Tests for PseudonymizedUserModel."""

    def test_get_deletion_policy(self):
        # type: () -> None
        self.assertEqual(
            user_models.PendingDeletionRequestModel.get_deletion_policy(),
            base_models.DELETION_POLICY.DELETE_AT_END)

    def test_create_raises_error_when_many_id_collisions_occur(self):
        # type: () -> None
        # Swap dependent method get_by_id to simulate collision every time.
        get_by_id_swap = self.swap(
            user_models.PseudonymizedUserModel, 'get_by_id', types.MethodType(
                lambda _, __: True, user_models.PseudonymizedUserModel))

        assert_raises_regexp_context_manager = self.assertRaisesRegexp( # type: ignore[no-untyped-call]
            Exception, 'New id generator is producing too many collisions.')

        with assert_raises_regexp_context_manager, get_by_id_swap:
            user_models.PseudonymizedUserModel.get_new_id('exploration')


class DeletedUsernameModelTests(test_utils.GenericTestBase):
    """Tests for DeletedUsernameModel."""

    def test_get_deletion_policy(self):
        # type: () -> None
        self.assertEqual(
            user_models.DeletedUsernameModel.get_deletion_policy(),
            base_models.DELETION_POLICY.NOT_APPLICABLE)<|MERGE_RESOLUTION|>--- conflicted
+++ resolved
@@ -34,12 +34,8 @@
 
 MYPY = False
 if MYPY: # pragma: no cover
-<<<<<<< HEAD
-    from mypy_imports import base_models, user_models
-=======
     from mypy_imports import base_models
     from mypy_imports import user_models
->>>>>>> 9edfb2c8
 
 (base_models, user_models) = models.Registry.import_models(
     [models.NAMES.base_model, models.NAMES.user])
@@ -259,11 +255,7 @@
 
     def test_get_new_id_under_normal_behaviour_returns_unique_ids(self):
         # type: () -> None
-<<<<<<< HEAD
-        ids = set([]) # type: Set[Text]
-=======
         ids = set() # type: Set[Text]
->>>>>>> 9edfb2c8
         for _ in python_utils.RANGE(100):
             new_id = user_models.UserSettingsModel.get_new_id('')
             self.assertNotIn(new_id, ids)
@@ -644,10 +636,7 @@
         retrieved_object = user_models.ExpUserLastPlaythroughModel.get(
             self.USER_ID_1, self.EXP_ID_0)
 
-<<<<<<< HEAD
-=======
         # Ruling out the possibility of None for mypy type checking.
->>>>>>> 9edfb2c8
         assert retrieved_object is not None
         self.assertEqual(retrieved_object.user_id, self.USER_ID_1)
         self.assertEqual(retrieved_object.exploration_id, self.EXP_ID_0)
@@ -806,38 +795,22 @@
 
         exp_services.update_exploration( # type: ignore[no-untyped-call]
             self.user_a_id, self.EXP_ID_1, [exp_domain.ExplorationChange( # type: ignore[no-untyped-call]
-<<<<<<< HEAD
-            {
-                'cmd': 'edit_exploration_property',
-                'property_name': 'objective',
-                'new_value': 'the objective'
-            })], 'Test edit')
-=======
                 {
                     'cmd': 'edit_exploration_property',
                     'property_name': 'objective',
                     'new_value': 'the objective'
                 })], 'Test edit')
->>>>>>> 9edfb2c8
 
         self.save_new_valid_exploration( # type: ignore[no-untyped-call]
             self.EXP_ID_2, self.user_b_id, end_state_name='End')
 
         exp_services.update_exploration( # type: ignore[no-untyped-call]
             self.user_a_id, self.EXP_ID_2, [exp_domain.ExplorationChange( # type: ignore[no-untyped-call]
-<<<<<<< HEAD
-            {
-                'cmd': 'edit_exploration_property',
-                'property_name': 'objective',
-                'new_value': 'the objective'
-            })], 'Test edit')
-=======
                 {
                     'cmd': 'edit_exploration_property',
                     'property_name': 'objective',
                     'new_value': 'the objective'
                 })], 'Test edit')
->>>>>>> 9edfb2c8
 
         user_models.UserContributionsModel(
             id=self.USER_C_ID,
@@ -1485,10 +1458,7 @@
         retrieved_object = user_models.ExplorationUserDataModel.get(
             self.USER_1_ID, self.EXP_ID_ONE)
 
-<<<<<<< HEAD
-=======
         # Ruling out the possibility of None for mypy type checking.
->>>>>>> 9edfb2c8
         assert retrieved_object is not None
         self.assertEqual(retrieved_object.user_id, self.USER_1_ID)
         self.assertEqual(retrieved_object.exploration_id, self.EXP_ID_ONE)
@@ -1837,10 +1807,7 @@
 
         story_progress_models = user_models.StoryProgressModel.get_multi(
             'user_id', ['story_id_1', 'story_id_2'])
-<<<<<<< HEAD
-=======
         # Ruling out the possibility of None for mypy type checking.
->>>>>>> 9edfb2c8
         assert story_progress_models[0] is not None
         assert story_progress_models[1] is not None
         self.assertEqual(len(story_progress_models), 2)
@@ -1937,10 +1904,7 @@
             submitter_id=self.USER_ID_1).put()
 
         query_model = user_models.UserQueryModel.get(self.QUERY_1_ID)
-<<<<<<< HEAD
-=======
         # Ruling out the possibility of None for mypy type checking.
->>>>>>> 9edfb2c8
         assert query_model is not None
         self.assertEqual(query_model.submitter_id, self.USER_ID_1)
         self.assertEqual(
@@ -2172,10 +2136,7 @@
         retrieved_object = user_models.UserSkillMasteryModel.get(
             constructed_model_id)
 
-<<<<<<< HEAD
-=======
         # Ruling out the possibility of None for mypy type checking.
->>>>>>> 9edfb2c8
         assert retrieved_object is not None
         self.assertEqual(retrieved_object.user_id, self.USER_1_ID)
         self.assertEqual(retrieved_object.skill_id, self.SKILL_ID_1)
@@ -2198,10 +2159,7 @@
         retrieved_object = user_models.UserSkillMasteryModel.get_multi(
             skill_ids)
 
-<<<<<<< HEAD
-=======
         # Ruling out the possibility of None for mypy type checking.
->>>>>>> 9edfb2c8
         assert retrieved_object[0] is not None
         assert retrieved_object[1] is not None
         self.assertEqual(retrieved_object[0].user_id, self.USER_1_ID)
