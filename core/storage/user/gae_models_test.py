--- conflicted
+++ resolved
@@ -1703,14 +1703,10 @@
     NONEXISTENT_USER_ID = 'id_x'
     USER_1_ID = 'user_1_id'
     USER_2_ID = 'user_2_id'
-<<<<<<< HEAD
-    SCORE_CATEGORY = 'category'
-=======
     USER_3_ID_OLD = 'user_3_id_old'
     USER_3_ID_NEW = 'user_3_id_new'
     SCORE_CATEGORY_1 = 'category_1'
     SCORE_CATEGORY_2 = 'category_2'
->>>>>>> 4caaf15e
 
     def setUp(self):
         """Set up user models in datastore for use in testing."""
