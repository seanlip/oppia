--- conflicted
+++ resolved
@@ -18,14 +18,10 @@
 
 import datetime
 
-<<<<<<< HEAD
+from core.domain import exp_domain
+from core.domain import exp_services
 import core.storage.base_model.gae_models as base_model
 import core.storage.user.gae_models as user_models
-=======
-from core.domain import exp_domain
-from core.domain import exp_services
-from core.platform import models
->>>>>>> 11f8ae4c
 from core.tests import test_utils
 import feconf
 
@@ -207,11 +203,78 @@
 
 
 class UserContributionsModelTests(test_utils.GenericTestBase):
+    """Tests for the UserContributionsModel class."""
+
+    NONEXISTENT_USER_ID = 'id_x'
+    USER_A_EMAIL = 'a@example.com'
+    USER_B_EMAIL = 'b@example.com'
+    USER_A_USERNAME = 'a'
+    USER_B_USERNAME = 'b'
+    EXP_ID_1 = 'exp_1'
+    EXP_ID_2 = 'exp_2'
 
     def test_get_deletion_policy(self):
         self.assertEqual(
             user_models.UserContributionsModel.get_deletion_policy(),
             base_model.DELETION_POLICY.DELETE)
+
+    def setUp(self):
+        """Set up user models in datastore for use in testing."""
+        super(UserContributionsModelTests, self).setUp()
+        # User A has no created explorations, one edited exploration.
+        # User B has two created and edited explorations.
+        self.signup(self.USER_A_EMAIL, self.USER_A_USERNAME)
+        self.user_a_id = self.get_user_id_from_email(self.USER_A_EMAIL)
+        self.signup(self.USER_B_EMAIL, self.USER_B_USERNAME)
+        self.user_b_id = self.get_user_id_from_email(self.USER_B_EMAIL)
+
+        # Note that creating an exploration counts as editing it.
+        self.save_new_valid_exploration(
+            self.EXP_ID_1, self.user_b_id, end_state_name='End')
+
+        exp_services.update_exploration(
+            self.user_a_id, self.EXP_ID_1, [exp_domain.ExplorationChange({
+                'cmd': 'edit_exploration_property',
+                'property_name': 'objective',
+                'new_value': 'the objective'
+            })], 'Test edit')
+
+        self.save_new_valid_exploration(
+            self.EXP_ID_2, self.user_b_id, end_state_name='End')
+
+        exp_services.update_exploration(
+            self.user_a_id, self.EXP_ID_2, [exp_domain.ExplorationChange({
+                'cmd': 'edit_exploration_property',
+                'property_name': 'objective',
+                'new_value': 'the objective'
+            })], 'Test edit')
+
+
+    def test_export_data_on_nonexistent_user(self):
+        """Test if export_data returns None when user is not in datastore."""
+        user_data = user_models.UserContributionsModel.export_data(
+            self.NONEXISTENT_USER_ID)
+        self.assertEqual(None, user_data)
+
+    def test_export_data_on_partially_involved_user(self):
+        """Test export_data on user with no creations and two edits."""
+        user_data = user_models.UserContributionsModel.export_data(
+            self.user_a_id)
+        expected_data = {
+            'created_exploration_ids': [],
+            'edited_exploration_ids': [self.EXP_ID_1, self.EXP_ID_2]
+        }
+        self.assertEqual(expected_data, user_data)
+
+    def test_export_data_on_highly_involved_user(self):
+        """Test export data on user with two creations and two edits."""
+        user_data = user_models.UserContributionsModel.export_data(
+            self.user_b_id)
+        expected_data = {
+            'created_exploration_ids': [self.EXP_ID_1, self.EXP_ID_2],
+            'edited_exploration_ids': [self.EXP_ID_1, self.EXP_ID_2]
+        }
+        self.assertEqual(expected_data, user_data)
 
 
 class UserEmailPreferencesModelTests(test_utils.GenericTestBase):
@@ -281,6 +344,9 @@
                 Exception, 'UserSubscriptionsModel does not exist.'))
         with export_data_exception:
             user_models.UserSubscriptionsModel.export_data(self.USER_ID_3)
+
+
+
 
 
 class UserRecentChangesBatchModelTests(test_utils.GenericTestBase):
@@ -898,134 +964,4 @@
             .get_all_categories_where_user_can_review('user1'))
         self.assertIn('category1', score_categories)
         self.assertIn('category3', score_categories)
-<<<<<<< HEAD
-        self.assertNotIn('category2', score_categories)
-=======
-        self.assertNotIn('category2', score_categories)
-
-
-class UserSubscriptionsModelTests(test_utils.GenericTestBase):
-    """Tests for UserSubscriptionsModel."""
-    USER_ID_1 = 'user_id_1'
-    USER_ID_2 = 'user_id_2'
-    USER_ID_3 = 'user_id_3'
-    CREATOR_IDS = ['4', '8', '16']
-    COLLECTION_IDS = ['23', '42', '4']
-    ACTIVITY_IDS = ['8', '16', '23']
-    GENERAL_FEEDBACK_THREAD_IDS = ['42', '4', '8']
-
-    def setUp(self):
-        """Set up user models in datastore for use in testing."""
-        super(UserSubscriptionsModelTests, self).setUp()
-        user_models.UserSubscriptionsModel(id=self.USER_ID_1).put()
-
-        user_models.UserSubscriptionsModel(
-            id=self.USER_ID_2, creator_ids=self.CREATOR_IDS,
-            collection_ids=self.COLLECTION_IDS,
-            activity_ids=self.ACTIVITY_IDS,
-            general_feedback_thread_ids=self.GENERAL_FEEDBACK_THREAD_IDS).put()
-
-    def test_export_data_trivial(self):
-        """Test if empty user data is properly exported."""
-        user_data = (
-            user_models.UserSubscriptionsModel.export_data(self.USER_ID_1))
-        test_data = {
-            'creator_ids': [],
-            'collection_ids': [],
-            'activity_ids': [],
-            'general_feedback_thread_ids': [],
-            'last_checked': None
-        }
-        self.assertEqual(user_data, test_data)
-
-    def test_export_data_nontrivial(self):
-        """Test if nonempty user data is properly exported."""
-        user_data = (
-            user_models.UserSubscriptionsModel.export_data(self.USER_ID_2))
-        test_data = {
-            'creator_ids': self.CREATOR_IDS,
-            'collection_ids': self.COLLECTION_IDS,
-            'activity_ids': self.ACTIVITY_IDS,
-            'general_feedback_thread_ids': self.GENERAL_FEEDBACK_THREAD_IDS,
-            'last_checked': None
-        }
-        self.assertEqual(user_data, test_data)
-
-    def test_export_data_on_nonexistent_user(self):
-        """Test if exception is raised on nonexistent UserSubscriptionsModel."""
-        export_data_exception = (
-            self.assertRaisesRegexp(
-                Exception, 'UserSubscriptionsModel does not exist.'))
-        with export_data_exception:
-            user_models.UserSubscriptionsModel.export_data(self.USER_ID_3)
-
-
-class UserContributionsModelTests(test_utils.GenericTestBase):
-    """Tests for the UserContributionsModel class."""
-
-    NONEXISTENT_USER_ID = 'id_x'
-    USER_A_EMAIL = 'a@example.com'
-    USER_B_EMAIL = 'b@example.com'
-    USER_A_USERNAME = 'a'
-    USER_B_USERNAME = 'b'
-    EXP_ID_1 = 'exp_1'
-    EXP_ID_2 = 'exp_2'
-
-    def setUp(self):
-        """Set up user models in datastore for use in testing."""
-        super(UserContributionsModelTests, self).setUp()
-        # User A has no created explorations, one edited exploration.
-        # User B has two created and edited explorations.
-        self.signup(self.USER_A_EMAIL, self.USER_A_USERNAME)
-        self.user_a_id = self.get_user_id_from_email(self.USER_A_EMAIL)
-        self.signup(self.USER_B_EMAIL, self.USER_B_USERNAME)
-        self.user_b_id = self.get_user_id_from_email(self.USER_B_EMAIL)
-
-        # Note that creating an exploration counts as editing it.
-        self.save_new_valid_exploration(
-            self.EXP_ID_1, self.user_b_id, end_state_name='End')
-
-        exp_services.update_exploration(
-            self.user_a_id, self.EXP_ID_1, [exp_domain.ExplorationChange({
-                'cmd': 'edit_exploration_property',
-                'property_name': 'objective',
-                'new_value': 'the objective'
-            })], 'Test edit')
-
-        self.save_new_valid_exploration(
-            self.EXP_ID_2, self.user_b_id, end_state_name='End')
-
-        exp_services.update_exploration(
-            self.user_a_id, self.EXP_ID_2, [exp_domain.ExplorationChange({
-                'cmd': 'edit_exploration_property',
-                'property_name': 'objective',
-                'new_value': 'the objective'
-            })], 'Test edit')
-
-
-    def test_export_data_on_nonexistent_user(self):
-        """Test if export_data returns None when user is not in datastore."""
-        user_data = user_models.UserContributionsModel.export_data(
-            self.NONEXISTENT_USER_ID)
-        self.assertEqual(None, user_data)
-
-    def test_export_data_on_partially_involved_user(self):
-        """Test export_data on user with no creations and two edits."""
-        user_data = user_models.UserContributionsModel.export_data(
-            self.user_a_id)
-        expected_data = {
-            'created_exploration_ids': [],
-            'edited_exploration_ids': [self.EXP_ID_1, self.EXP_ID_2]
-        }
-        self.assertEqual(expected_data, user_data)
-
-    def test_export_data_on_highly_involved_user(self):
-        """Test export data on user with two creations and two edits."""
-        user_data = user_models.UserContributionsModel.export_data(
-            self.user_b_id)
-        expected_data = {
-            'created_exploration_ids': [self.EXP_ID_1, self.EXP_ID_2],
-            'edited_exploration_ids': [self.EXP_ID_1, self.EXP_ID_2]
-        }
-        self.assertEqual(expected_data, user_data)
->>>>>>> 11f8ae4c
+        self.assertNotIn('category2', score_categories)