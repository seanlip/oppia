--- conflicted
+++ resolved
@@ -47,7 +47,6 @@
     def test_export_data(self):
         user = user_models.UserSettingsModel.get_by_role(
             feconf.ROLE_ID_ADMIN)[0]
-<<<<<<< HEAD
         user_data = user.export_data(user.id)
         self.assertEqual(user.email, user_data['email'])
         self.assertEqual(user.role, user_data['role'])
@@ -89,9 +88,6 @@
         self.assertEqual(
             user.preferred_audio_language_code,
             user_data['preferred_audio_language_code'])
-=======
-        self.assertEqual(user.__dict__, user.export_data(user.id))
->>>>>>> e097068a
 
 
 class ExpUserLastPlaythroughModelTest(test_utils.GenericTestBase):
