# coding: utf-8
#
# Copyright 2014 The Oppia Authors. All Rights Reserved.
#
# Licensed under the Apache License, Version 2.0 (the "License");
# you may not use this file except in compliance with the License.
# You may obtain a copy of the License at
#
#      http://www.apache.org/licenses/LICENSE-2.0
#
# Unless required by applicable law or agreed to in writing, software
# distributed under the License is distributed on an "AS-IS" BASIS,
# WITHOUT WARRANTIES OR CONDITIONS OF ANY KIND, either express or implied.
# See the License for the specific language governing permissions and
# limitations under the License.

"""Tests for core.storage.feedback.gae_models."""
from __future__ import absolute_import  # pylint: disable=import-only-modules
from __future__ import unicode_literals  # pylint: disable=import-only-modules

import types

from core.domain import feedback_services
from core.platform import models
from core.tests import test_utils
import feconf

(base_models, feedback_models) = models.Registry.import_models(
    [models.NAMES.base_model, models.NAMES.feedback])

CREATED_ON_FIELD = 'created_on'
LAST_UPDATED_FIELD = 'last_updated'
DELETED_FIELD = 'deleted'
FIELDS_NOT_REQUIRED = [CREATED_ON_FIELD, LAST_UPDATED_FIELD, DELETED_FIELD]


class FeedbackThreadModelTest(test_utils.GenericTestBase):
    """Tests for the GeneralFeedbackThreadModel class."""

<<<<<<< HEAD
    def test_put_function(self):
        feedback_thread_model = feedback_models.GeneralFeedbackThreadModel(
            entity_type=feconf.ENTITY_TYPE_EXPLORATION, entity_id='exp_id_1',
            subject='dummy subject', message_count=0)

        feedback_thread_model.put()

        last_updated = feedback_thread_model.last_updated

        # If we do not wish to update the last_updated time, we should set
        # the update_last_updated_time argument to False in the put function.
        feedback_thread_model.put(update_last_updated_time=False)
        self.assertEqual(feedback_thread_model.last_updated, last_updated)

        # If we do wish to change it however, we can simply use the put function
        # as the default value of update_last_updated_time is True.
        feedback_thread_model.put()
        self.assertNotEqual(feedback_thread_model.last_updated, last_updated)
=======
    def test_get_deletion_policy(self):
        self.assertEqual(
            feedback_models.GeneralFeedbackThreadModel.get_deletion_policy(),
            base_models.DELETION_POLICY.LOCALLY_PSEUDONYMIZE)
>>>>>>> 3ccd5b5d

    def test_raise_exception_by_mocking_collision(self):
        feedback_thread_model_cls = feedback_models.GeneralFeedbackThreadModel
        # Test create method.
        with self.assertRaisesRegexp(
            Exception, 'Feedback thread ID conflict on create.'):
            # Swap dependent method get_by_id to simulate collision every time.
            with self.swap(
                feedback_thread_model_cls, 'get_by_id',
                types.MethodType(
                    lambda x, y: True,
                    feedback_thread_model_cls)):
                feedback_thread_model_cls.create(
                    'exploration.exp_id.thread_id')

        # Test generate_new_thread_id method.
        with self.assertRaisesRegexp(
            Exception,
            'New thread id generator is producing too many collisions.'):
            # Swap dependent method get_by_id to simulate collision every time.
            with self.swap(
                feedback_thread_model_cls, 'get_by_id',
                types.MethodType(
                    lambda x, y: True,
                    feedback_thread_model_cls)):
                feedback_thread_model_cls.generate_new_thread_id(
                    'exploration', 'exp_id')

    def test_export_data_trivial(self):
        user_data = feedback_models.GeneralFeedbackThreadModel.export_data(
<<<<<<< HEAD
            'fake_user')
=======
            'fake_user'
        )
>>>>>>> 3ccd5b5d
        test_data = {}
        self.assertEqual(user_data, test_data)

    def test_export_data_nontrivial(self):
<<<<<<< HEAD
        # Set up testing varibles.
=======
        # Set up testing variables.
>>>>>>> 3ccd5b5d
        test_export_entity_type = feconf.ENTITY_TYPE_EXPLORATION
        test_export_entity_id = 'exp_id_2'
        test_export_author_id = 'user_1'
        test_export_status = 'open'
        test_export_subject = 'dummy subject'
        test_export_has_suggestion = True
        test_export_summary = 'This is a great summary.'
        test_export_message_count = 0

        feedback_thread_model = feedback_models.GeneralFeedbackThreadModel(
            entity_type=test_export_entity_type,
            entity_id=test_export_entity_id,
            original_author_id=test_export_author_id,
            status=test_export_status,
            subject=test_export_subject,
            has_suggestion=test_export_has_suggestion,
            summary=test_export_summary,
            message_count=test_export_message_count
        )

        feedback_thread_model.put()

<<<<<<< HEAD
        user_data = (feedback_models
                     .GeneralFeedbackThreadModel.export_data('user_1'))
        test_data = {
            str(feedback_thread_model.id): {
=======
        user_data = (
            feedback_models
            .GeneralFeedbackThreadModel.export_data('user_1'))
        test_data = {
            feedback_thread_model.id: {
>>>>>>> 3ccd5b5d
                'entity_type': test_export_entity_type,
                'entity_id': test_export_entity_id,
                'status': test_export_status,
                'subject': test_export_subject,
                'has_suggestion': test_export_has_suggestion,
                'summary': test_export_summary,
                'message_count': test_export_message_count,
                'last_updated': feedback_thread_model.last_updated
            }
        }
        self.assertEqual(user_data, test_data)


class GeneralFeedbackMessageModelTests(test_utils.GenericTestBase):
    """Tests for the GeneralFeedbackMessageModel class."""

    def test_get_deletion_policy(self):
        self.assertEqual(
            feedback_models.GeneralFeedbackMessageModel.get_deletion_policy(),
            base_models.DELETION_POLICY.LOCALLY_PSEUDONYMIZE)

    def test_raise_exception_by_mocking_collision(self):
        with self.assertRaisesRegexp(
            Exception, 'Feedback message ID conflict on create.'):
            # Swap dependent method get_by_id to simulate collision every time.
            with self.swap(
                feedback_models.GeneralFeedbackMessageModel, 'get_by_id',
                types.MethodType(
                    lambda x, y: True,
                    feedback_models.GeneralFeedbackMessageModel)):
                feedback_models.GeneralFeedbackMessageModel.create(
                    'thread_id', 'message_id')

    def test_get_all_messages(self):
        thread_id = feedback_services.create_thread(
            'exploration', '0', None, 'subject 1', 'text 1')

        feedback_services.create_message(
            thread_id, None, 'open', 'subject 2', 'text 2')

        model = feedback_models.GeneralFeedbackMessageModel.get(
            thread_id, 0)
        self.assertEqual(model.entity_type, 'exploration')

        all_messages = (
            feedback_models.GeneralFeedbackMessageModel
            .get_all_messages(2, None))

        self.assertEqual(len(all_messages[0]), 2)

        self.assertEqual(all_messages[0][0].thread_id, thread_id)
        self.assertEqual(all_messages[0][0].entity_id, '0')
        self.assertEqual(all_messages[0][0].entity_type, 'exploration')
        self.assertEqual(all_messages[0][0].text, 'text 2')
        self.assertEqual(all_messages[0][0].updated_subject, 'subject 2')

        self.assertEqual(all_messages[0][1].thread_id, thread_id)
        self.assertEqual(all_messages[0][1].entity_id, '0')
        self.assertEqual(all_messages[0][1].entity_type, 'exploration')
        self.assertEqual(all_messages[0][1].text, 'text 1')
        self.assertEqual(all_messages[0][1].updated_subject, 'subject 1')

    def test_get_most_recent_message(self):
        thread_id = feedback_services.create_thread(
            'exploration', '0', None, 'subject 1', 'text 1')

        feedback_services.create_message(
            thread_id, None, 'open', 'subject 2', 'text 2')

        model1 = feedback_models.GeneralFeedbackMessageModel.get(
            thread_id, 0)

        self.assertEqual(model1.entity_type, 'exploration')

        message = (
            feedback_models.GeneralFeedbackMessageModel
            .get_most_recent_message(thread_id))

        self.assertEqual(message.thread_id, thread_id)
        self.assertEqual(message.entity_id, '0')
        self.assertEqual(message.entity_type, 'exploration')
        self.assertEqual(message.text, 'text 2')
        self.assertEqual(message.updated_subject, 'subject 2')

    def test_export_data_trivial(self):
<<<<<<< HEAD
        user_data = (feedback_models
                     .GeneralFeedbackMessageModel
                     .export_data('non_existent_user'))
=======
        user_data = (
            feedback_models.GeneralFeedbackMessageModel
            .export_data('non_existent_user'))
>>>>>>> 3ccd5b5d
        test_data = {}
        self.assertEqual(user_data, test_data)

    def test_export_data_nontrivial(self):
        # Setup test variables.
        test_export_thread_type = 'exploration'
        test_export_thread_id = 'export_thread_1'
        test_export_author_id = 'export_author_1'
        test_export_updated_status = 'open'
        test_export_updated_subject = 'export_subject_1'
        test_export_text = 'Export test text.'
        test_export_received_via_email = False

        thread_id = feedback_services.create_thread(
            test_export_thread_type,
            test_export_thread_id,
            test_export_author_id,
            test_export_updated_subject,
            test_export_text
        )

        feedback_services.create_message(
            thread_id,
            test_export_author_id,
            test_export_updated_status,
            test_export_updated_subject,
            test_export_text
        )

<<<<<<< HEAD
        user_data = (feedback_models
                     .GeneralFeedbackMessageModel
                     .export_data(test_export_author_id))
=======
        user_data = (
            feedback_models.GeneralFeedbackMessageModel
            .export_data(test_export_author_id))
>>>>>>> 3ccd5b5d

        test_data = {
            thread_id + '.0': {
                'thread_id': thread_id,
                'message_id': 0,
                'updated_status': test_export_updated_status,
                'updated_subject': test_export_updated_subject,
                'text': test_export_text,
                'received_via_email': test_export_received_via_email
            },
            thread_id + '.1': {
                'thread_id': thread_id,
                'message_id': 1,
                'updated_status': test_export_updated_status,
                'updated_subject': test_export_updated_subject,
                'text': test_export_text,
                'received_via_email': test_export_received_via_email
            }
        }

        self.assertEqual(test_data, user_data)


class FeedbackThreadUserModelTest(test_utils.GenericTestBase):
    """Tests for the FeedbackThreadUserModel class."""

    def test_put_function(self):
        feedback_thread_model = feedback_models.GeneralFeedbackThreadUserModel(
            id='user_id.exploration.exp_id.thread_id',
            user_id='user_id',
            thread_id='exploration.exp_id.thread_id',
            message_ids_read_by_user=[])

        feedback_thread_model.put()

        last_updated = feedback_thread_model.last_updated

        # If we do not wish to update the last_updated time, we should set
        # the update_last_updated_time argument to False in the put function.
        feedback_thread_model.put(update_last_updated_time=False)
        self.assertEqual(feedback_thread_model.last_updated, last_updated)

        # If we do wish to change it however, we can simply use the put function
        # as the default value of update_last_updated_time is True.
        feedback_thread_model.put()
        self.assertNotEqual(feedback_thread_model.last_updated, last_updated)

    def test_get_deletion_policy(self):
        self.assertEqual(
            feedback_models.GeneralFeedbackThreadUserModel
            .get_deletion_policy(),
            base_models.DELETION_POLICY.DELETE)

    def test_create_new_object(self):
        feedback_models.GeneralFeedbackThreadUserModel.create(
            'user_id', 'exploration.exp_id.thread_id')
        feedback_thread_user_model = (
            feedback_models.GeneralFeedbackThreadUserModel.get(
                'user_id', 'exploration.exp_id.thread_id'))

        self.assertEqual(
            feedback_thread_user_model.id,
            'user_id.exploration.exp_id.thread_id')
        self.assertEqual(feedback_thread_user_model.user_id, 'user_id')
        self.assertEqual(
            feedback_thread_user_model.thread_id,
            'exploration.exp_id.thread_id')
        self.assertEqual(
            feedback_thread_user_model.message_ids_read_by_user, [])

    def test_get_object(self):
        feedback_models.GeneralFeedbackThreadUserModel.create(
            'user_id', 'exploration.exp_id.thread_id')
        expected_model = feedback_models.GeneralFeedbackThreadUserModel(
            id='user_id.exploration.exp_id.thread_id',
            user_id='user_id',
            thread_id='exploration.exp_id.thread_id',
            message_ids_read_by_user=[])

        actual_model = (
            feedback_models.GeneralFeedbackThreadUserModel.get(
                'user_id', 'exploration.exp_id.thread_id'))

        self.assertEqual(actual_model.id, expected_model.id)
        self.assertEqual(actual_model.user_id, expected_model.user_id)
        self.assertEqual(actual_model.thread_id, expected_model.thread_id)
        self.assertEqual(
            actual_model.message_ids_read_by_user,
            expected_model.message_ids_read_by_user)

    def test_get_multi(self):
        feedback_models.GeneralFeedbackThreadUserModel.create(
            'user_id', 'exploration.exp_id.thread_id_1')
        feedback_models.GeneralFeedbackThreadUserModel.create(
            'user_id', 'exploration.exp_id.thread_id_2')

        expected_model_1 = feedback_models.GeneralFeedbackThreadUserModel(
            id='user_id.exploration.exp_id.thread_id_1',
            user_id='user_id',
            thread_id='exploration.exp_id.thread_id_1',
            message_ids_read_by_user=[])
        expected_model_2 = feedback_models.GeneralFeedbackThreadUserModel(
            id='user_id.exploration.exp_id.thread_id_2',
            user_id='user_id',
            thread_id='exploration.exp_id.thread_id_2',
            message_ids_read_by_user=[])

        actual_models = (
            feedback_models.GeneralFeedbackThreadUserModel.get_multi(
                'user_id',
                ['exploration.exp_id.thread_id_1',
                 'exploration.exp_id.thread_id_2']))

        actual_model_1 = actual_models[0]
        actual_model_2 = actual_models[1]

        self.assertEqual(actual_model_1.id, expected_model_1.id)
        self.assertEqual(actual_model_1.user_id, expected_model_1.user_id)
        self.assertEqual(actual_model_1.thread_id, expected_model_1.thread_id)
        self.assertEqual(
            actual_model_1.message_ids_read_by_user,
            expected_model_1.message_ids_read_by_user)

        self.assertEqual(actual_model_2.id, expected_model_2.id)
        self.assertEqual(actual_model_2.user_id, expected_model_2.user_id)
        self.assertEqual(actual_model_2.thread_id, expected_model_2.thread_id)
        self.assertEqual(
            actual_model_2.message_ids_read_by_user,
            expected_model_2.message_ids_read_by_user)


class FeedbackAnalyticsModelTests(test_utils.GenericTestBase):
    """Tests for the FeedbackAnalyticsModelTests class."""

    def test_get_deletion_policy(self):
        self.assertEqual(
            feedback_models.FeedbackAnalyticsModel.get_deletion_policy(),
            base_models.DELETION_POLICY.KEEP_IF_PUBLIC)


class UnsentFeedbackEmailModelTest(test_utils.GenericTestBase):
    """Tests for FeedbackMessageEmailDataModel class."""

    def test_get_deletion_policy(self):
        self.assertEqual(
            feedback_models.UnsentFeedbackEmailModel.get_deletion_policy(),
            base_models.DELETION_POLICY.KEEP)

    def test_new_instances_stores_correct_data(self):
        user_id = 'A'
        message_reference_dict = {
            'exploration_id': 'ABC123',
            'thread_id': 'thread_id1',
            'message_id': 'message_id1'
        }
        email_instance = feedback_models.UnsentFeedbackEmailModel(
            id=user_id, feedback_message_references=[message_reference_dict])
        email_instance.put()

        retrieved_instance = (
            feedback_models.UnsentFeedbackEmailModel.get_by_id(id=user_id))

        self.assertEqual(
            retrieved_instance.feedback_message_references,
            [message_reference_dict])
        self.assertEqual(retrieved_instance.retries, 0)<|MERGE_RESOLUTION|>--- conflicted
+++ resolved
@@ -37,31 +37,10 @@
 class FeedbackThreadModelTest(test_utils.GenericTestBase):
     """Tests for the GeneralFeedbackThreadModel class."""
 
-<<<<<<< HEAD
-    def test_put_function(self):
-        feedback_thread_model = feedback_models.GeneralFeedbackThreadModel(
-            entity_type=feconf.ENTITY_TYPE_EXPLORATION, entity_id='exp_id_1',
-            subject='dummy subject', message_count=0)
-
-        feedback_thread_model.put()
-
-        last_updated = feedback_thread_model.last_updated
-
-        # If we do not wish to update the last_updated time, we should set
-        # the update_last_updated_time argument to False in the put function.
-        feedback_thread_model.put(update_last_updated_time=False)
-        self.assertEqual(feedback_thread_model.last_updated, last_updated)
-
-        # If we do wish to change it however, we can simply use the put function
-        # as the default value of update_last_updated_time is True.
-        feedback_thread_model.put()
-        self.assertNotEqual(feedback_thread_model.last_updated, last_updated)
-=======
     def test_get_deletion_policy(self):
         self.assertEqual(
             feedback_models.GeneralFeedbackThreadModel.get_deletion_policy(),
             base_models.DELETION_POLICY.LOCALLY_PSEUDONYMIZE)
->>>>>>> 3ccd5b5d
 
     def test_raise_exception_by_mocking_collision(self):
         feedback_thread_model_cls = feedback_models.GeneralFeedbackThreadModel
@@ -92,21 +71,13 @@
 
     def test_export_data_trivial(self):
         user_data = feedback_models.GeneralFeedbackThreadModel.export_data(
-<<<<<<< HEAD
-            'fake_user')
-=======
             'fake_user'
         )
->>>>>>> 3ccd5b5d
         test_data = {}
         self.assertEqual(user_data, test_data)
 
     def test_export_data_nontrivial(self):
-<<<<<<< HEAD
-        # Set up testing varibles.
-=======
         # Set up testing variables.
->>>>>>> 3ccd5b5d
         test_export_entity_type = feconf.ENTITY_TYPE_EXPLORATION
         test_export_entity_id = 'exp_id_2'
         test_export_author_id = 'user_1'
@@ -129,18 +100,11 @@
 
         feedback_thread_model.put()
 
-<<<<<<< HEAD
-        user_data = (feedback_models
-                     .GeneralFeedbackThreadModel.export_data('user_1'))
-        test_data = {
-            str(feedback_thread_model.id): {
-=======
         user_data = (
             feedback_models
             .GeneralFeedbackThreadModel.export_data('user_1'))
         test_data = {
             feedback_thread_model.id: {
->>>>>>> 3ccd5b5d
                 'entity_type': test_export_entity_type,
                 'entity_id': test_export_entity_id,
                 'status': test_export_status,
@@ -226,15 +190,9 @@
         self.assertEqual(message.updated_subject, 'subject 2')
 
     def test_export_data_trivial(self):
-<<<<<<< HEAD
-        user_data = (feedback_models
-                     .GeneralFeedbackMessageModel
-                     .export_data('non_existent_user'))
-=======
         user_data = (
             feedback_models.GeneralFeedbackMessageModel
             .export_data('non_existent_user'))
->>>>>>> 3ccd5b5d
         test_data = {}
         self.assertEqual(user_data, test_data)
 
@@ -264,15 +222,9 @@
             test_export_text
         )
 
-<<<<<<< HEAD
-        user_data = (feedback_models
-                     .GeneralFeedbackMessageModel
-                     .export_data(test_export_author_id))
-=======
         user_data = (
             feedback_models.GeneralFeedbackMessageModel
             .export_data(test_export_author_id))
->>>>>>> 3ccd5b5d
 
         test_data = {
             thread_id + '.0': {
