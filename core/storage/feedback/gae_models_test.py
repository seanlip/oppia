--- conflicted
+++ resolved
@@ -94,7 +94,6 @@
             feedback_models.GeneralFeedbackThreadModel
             .has_reference_to_user_id(self.NONEXISTENT_USER_ID))
 
-<<<<<<< HEAD
     def test_get_user_id_migration_policy(self):
         self.assertEqual(
             feedback_models.GeneralFeedbackThreadModel
@@ -176,8 +175,6 @@
         model.original_author_id = None
         self.assertTrue(model.verify_model_user_ids_exist())
 
-=======
->>>>>>> 5021e5cf
     def test_raise_exception_by_mocking_collision(self):
         feedback_thread_model_cls = feedback_models.GeneralFeedbackThreadModel
         # Test create method.
