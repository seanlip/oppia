--- conflicted
+++ resolved
@@ -215,7 +215,6 @@
         """
         for _ in python_utils.RANGE(_MAX_RETRIES):
             thread_id = (
-<<<<<<< HEAD
                 '%s.%s.%s%s' % (
                     entity_type,
                     entity_id,
@@ -224,12 +223,6 @@
                     utils.base64_from_int(utils.get_random_int(_RAND_RANGE))
                 )
             )
-=======
-                entity_type + '.' + entity_id + '.' +
-                utils.base64_from_int(
-                    int(utils.get_current_time_in_millisecs())) +
-                utils.base64_from_int(utils.get_random_int(_RAND_RANGE)))
->>>>>>> 0991eb6f
             if not cls.get_by_id(thread_id):
                 return thread_id
         raise Exception(
