# Copyright 2021 The Oppia Authors. All Rights Reserved.
#
# Licensed under the Apache License, Version 2.0 (the "License");
# you may not use this file except in compliance with the License.
# You may obtain a copy of the License at
#
#      http://www.apache.org/licenses/LICENSE-2.0
#
# Unless required by applicable law or agreed to in writing, software
# distributed under the License is distributed on an "AS-IS" BASIS,
# WITHOUT WARRANTIES OR CONDITIONS OF ANY KIND, either express or implied.
# See the License for the specific language governing permissions and
# limitations under the License.

"""Tests for core.storage.app_feedback_report.gae_models."""

from __future__ import annotations

import datetime
import enum
import types

from core import feconf
from core import utils
from core.platform import models
from core.tests import test_utils

from typing import List
from typing_extensions import Final

<<<<<<< HEAD
from typing import List # isort:skip # pylint: disable=unused-import
=======
MYPY = False
if MYPY: # pragma: no cover
    from mypy_imports import app_feedback_report_models
    from mypy_imports import base_models
>>>>>>> dc571464

(base_models, app_feedback_report_models) = models.Registry.import_models([
    models.NAMES.base_model, models.NAMES.app_feedback_report
])


class AppFeedbackReportModelTests(test_utils.GenericTestBase):
    """Tests for the AppFeedbackReportModel class."""

    PLATFORM_ANDROID: Final = 'android'
    PLATFORM_WEB: Final = 'web'
    # Timestamp in sec since epoch for Mar 7 2021 21:17:16 UTC.
    REPORT_SUBMITTED_TIMESTAMP_1: Final = datetime.datetime.fromtimestamp(
        1615151836
    )
    REPORT_SUBMITTED_TIMESTAMP_1_MSEC: Final = (
        utils.get_time_in_millisecs(REPORT_SUBMITTED_TIMESTAMP_1))
    # Timestamp in sec since epoch for Mar 12 2021 3:22:17 UTC.
    REPORT_SUBMITTED_TIMESTAMP_2: Final = datetime.datetime.fromtimestamp(
        1615519337
    )
    REPORT_SUBMITTED_TIMESTAMP_2_MSEC: Final = (
        utils.get_time_in_millisecs(REPORT_SUBMITTED_TIMESTAMP_2))
    # Timestamp in sec since epoch for Mar 19 2021 17:10:36 UTC.
    TICKET_CREATION_TIMESTAMP: Final = datetime.datetime.fromtimestamp(
        1616173836
    )
    TICKET_CREATION_TIMESTAMP_MSEC: Final = (
        utils.get_time_in_millisecs(TICKET_CREATION_TIMESTAMP))
    TICKET_ID: Final = '%s.%s.%s' % (
        'random_hash', int(TICKET_CREATION_TIMESTAMP_MSEC),
        '16CharString1234')
<<<<<<< HEAD
    REPORT_TYPE_SUGGESTION = 'suggestion'
    CATEGORY_OTHER = 'other'
    PLATFORM_VERSION = '0.1-alpha-abcdef1234'
    DEVICE_COUNTRY_LOCALE_CODE_INDIA = 'in'
    ANDROID_DEVICE_MODEL = 'Pixel 4a'
    ANDROID_SDK_VERSION = 28
    ENTRY_POINT_NAVIGATION_DRAWER = 'navigation_drawer'
    TEXT_LANGUAGE_CODE_ENGLISH = 'en'
    AUDIO_LANGUAGE_CODE_ENGLISH = 'en'
    ANDROID_REPORT_INFO: app_feedback_report_models.ReportInfoDict = {
        'user_feedback_selected_items': [],
=======
    REPORT_TYPE_SUGGESTION: Final = 'suggestion'
    CATEGORY_OTHER: Final = 'other'
    PLATFORM_VERSION: Final = '0.1-alpha-abcdef1234'
    DEVICE_COUNTRY_LOCALE_CODE_INDIA: Final = 'in'
    ANDROID_DEVICE_MODEL: Final = 'Pixel 4a'
    ANDROID_SDK_VERSION: Final = 28
    ENTRY_POINT_NAVIGATION_DRAWER: Final = 'navigation_drawer'
    TEXT_LANGUAGE_CODE_ENGLISH: Final = 'en'
    AUDIO_LANGUAGE_CODE_ENGLISH: Final = 'en'
    ANDROID_REPORT_INFO: Final = {
>>>>>>> dc571464
        'user_feedback_other_text_input': 'add an admin',
        'event_logs': ['event1', 'event2'],
        'logcat_logs': ['logcat1', 'logcat2'],
        'package_version_code': 1,
        'build_fingerprint': 'example_fingerprint_id',
        'network_type': 'wifi',
        'android_device_language_locale_code': 'en',
        'language_locale_code': 'en',
        'entry_point_info': {
            'entry_point_name': 'crash',
        },
        'text_size': 'MEDIUM_TEXT_SIZE',
        'only_allows_wifi_download_and_update': True,
        'automatically_update_topics': False,
        'is_curriculum_admin': False,
        'account_is_profile_admin': False
    }
<<<<<<< HEAD
    WEB_REPORT_INFO: app_feedback_report_models.ReportInfoDict = {
        'user_feedback_selected_items': [],
        'user_feedback_other_text_input': 'add an admin',
        'event_logs': ['event1', 'event2'],
        'logcat_logs': ['logcat1', 'logcat2'],
        'package_version_code': 1,
        'build_fingerprint': 'example_fingerprint_id',
        'network_type': 'wifi',
        'android_device_language_locale_code': 'en',
        'language_locale_code': 'en',
        'entry_point_info': {
            'entry_point_name': 'crash',
        },
        'text_size': 'MEDIUM_TEXT_SIZE',
        'only_allows_wifi_download_and_update': True,
        'automatically_update_topics': False,
        'is_curriculum_admin': False,
        'account_is_profile_admin': False
=======
    WEB_REPORT_INFO: Final = {
        'user_feedback_other_text_input': 'add an admin'
>>>>>>> dc571464
    }
    ANDROID_REPORT_INFO_SCHEMA_VERSION: Final = 1
    WEB_REPORT_INFO_SCHEMA_VERSION: Final = 1

    def setUp(self) -> None:
        """Set up  models in datastore for use in testing."""
        super().setUp()

        self.signup(self.NEW_USER_EMAIL, self.NEW_USER_USERNAME)
        self.user_id = self.get_user_id_from_email(self.NEW_USER_EMAIL)

        self.feedback_report_model = (
            app_feedback_report_models.AppFeedbackReportModel(
                id='%s.%s.%s' % (
                    self.PLATFORM_ANDROID,
                    int(self.REPORT_SUBMITTED_TIMESTAMP_1_MSEC),
                    'randomInteger123'),
                platform=self.PLATFORM_ANDROID,
                scrubbed_by=self.user_id,
                ticket_id='%s.%s.%s' % (
                    'random_hash',
                    int(self.TICKET_CREATION_TIMESTAMP_MSEC),
                    '16CharString1234'),
                submitted_on=self.REPORT_SUBMITTED_TIMESTAMP_1,
                local_timezone_offset_hrs=0,
                report_type=self.REPORT_TYPE_SUGGESTION,
                category=self.CATEGORY_OTHER,
                platform_version=self.PLATFORM_VERSION,
                android_device_country_locale_code=(
                    self.DEVICE_COUNTRY_LOCALE_CODE_INDIA),
                android_device_model=self.ANDROID_DEVICE_MODEL,
                android_sdk_version=self.ANDROID_SDK_VERSION,
                entry_point=self.ENTRY_POINT_NAVIGATION_DRAWER,
                text_language_code=self.TEXT_LANGUAGE_CODE_ENGLISH,
                audio_language_code=self.AUDIO_LANGUAGE_CODE_ENGLISH,
                android_report_info=self.ANDROID_REPORT_INFO,
                android_report_info_schema_version=(
                    self.ANDROID_REPORT_INFO_SCHEMA_VERSION)
            )
        )
        self.feedback_report_model.update_timestamps()
        self.feedback_report_model.put()

    def test_create_and_get_android_report_model(self) -> None:
        report_id = (
            app_feedback_report_models.AppFeedbackReportModel.generate_id(
                self.PLATFORM_ANDROID, self.REPORT_SUBMITTED_TIMESTAMP_2))
        app_feedback_report_models.AppFeedbackReportModel.create(
            report_id, self.PLATFORM_ANDROID, self.REPORT_SUBMITTED_TIMESTAMP_2,
            0, self.REPORT_TYPE_SUGGESTION, self.CATEGORY_OTHER,
            self.PLATFORM_VERSION, self.DEVICE_COUNTRY_LOCALE_CODE_INDIA,
            self.ANDROID_SDK_VERSION, self.ANDROID_DEVICE_MODEL,
            self.ENTRY_POINT_NAVIGATION_DRAWER, None, None, None, None,
            self.TEXT_LANGUAGE_CODE_ENGLISH,
            self.AUDIO_LANGUAGE_CODE_ENGLISH, self.ANDROID_REPORT_INFO,
            None)

        report_model = app_feedback_report_models.AppFeedbackReportModel.get(
            report_id)

        self.assertEqual(report_model.platform, self.PLATFORM_ANDROID)
        self.assertEqual(
            report_model.submitted_on, self.REPORT_SUBMITTED_TIMESTAMP_2)
        self.assertEqual(report_model.report_type, self.REPORT_TYPE_SUGGESTION)
        self.assertEqual(report_model.android_report_info_schema_version, 1)
        self.assertEqual(report_model.web_report_info, None)

    def test_create_and_get_web_report_model(self) -> None:
        report_id = (
            app_feedback_report_models.AppFeedbackReportModel.generate_id(
                self.PLATFORM_WEB, self.REPORT_SUBMITTED_TIMESTAMP_2))
        app_feedback_report_models.AppFeedbackReportModel.create(
            report_id, self.PLATFORM_WEB, self.REPORT_SUBMITTED_TIMESTAMP_2, 0,
            self.REPORT_TYPE_SUGGESTION, self.CATEGORY_OTHER,
            self.PLATFORM_VERSION, self.DEVICE_COUNTRY_LOCALE_CODE_INDIA,
            self.ANDROID_SDK_VERSION, self.ANDROID_DEVICE_MODEL,
            self.ENTRY_POINT_NAVIGATION_DRAWER, None, None, None, None,
            self.TEXT_LANGUAGE_CODE_ENGLISH, self.AUDIO_LANGUAGE_CODE_ENGLISH,
            None, self.WEB_REPORT_INFO)

        report_model = app_feedback_report_models.AppFeedbackReportModel.get(
            report_id)

        self.assertEqual(report_model.platform, self.PLATFORM_WEB)
        self.assertEqual(
            report_model.submitted_on, self.REPORT_SUBMITTED_TIMESTAMP_2)
        self.assertEqual(report_model.report_type, self.REPORT_TYPE_SUGGESTION)
        self.assertEqual(report_model.web_report_info_schema_version, 1)
        self.assertEqual(report_model.android_report_info, None)

    def test_create_raises_exception_by_mocking_collision(self) -> None:
        model_class = app_feedback_report_models.AppFeedbackReportModel
        # Test Exception for AppFeedbackReportModel.
        with self.assertRaisesRegex(
            Exception, 'The id generator for AppFeedbackReportModel is '
            'producing too many collisions.'):
            # Swap dependent method get_by_id to simulate collision every time.
            with self.swap(
                app_feedback_report_models.AppFeedbackReportModel,
                'get_by_id', types.MethodType(
                    lambda x, y: True,
                    app_feedback_report_models.AppFeedbackReportModel)):
                report_id = model_class.generate_id(
                    self.PLATFORM_ANDROID, self.REPORT_SUBMITTED_TIMESTAMP_2)
                model_class.create(
                    report_id, self.PLATFORM_ANDROID,
                    self.REPORT_SUBMITTED_TIMESTAMP_1, 0,
                    self.REPORT_TYPE_SUGGESTION, self.CATEGORY_OTHER,
                    self.PLATFORM_VERSION,
                    self.DEVICE_COUNTRY_LOCALE_CODE_INDIA,
                    self.ANDROID_SDK_VERSION, self.ANDROID_DEVICE_MODEL,
                    self.ENTRY_POINT_NAVIGATION_DRAWER, None, None, None, None,
                    self.TEXT_LANGUAGE_CODE_ENGLISH,
                    self.AUDIO_LANGUAGE_CODE_ENGLISH, self.ANDROID_REPORT_INFO,
                    None)

    def test_get_deletion_policy(self) -> None:
        model = app_feedback_report_models.AppFeedbackReportModel
        self.assertEqual(
            model.get_deletion_policy(),
            base_models.DELETION_POLICY.LOCALLY_PSEUDONYMIZE)

    def test_export_data_without_scrubber(self) -> None:
        self.feedback_report_model.scrubbed_by = 'id'
        self.feedback_report_model.update_timestamps()
        self.feedback_report_model.put()

        exported_data = (
            app_feedback_report_models.AppFeedbackReportModel.export_data('id'))

        report_id = '%s.%s.%s' % (
            self.PLATFORM_ANDROID,
            int(self.REPORT_SUBMITTED_TIMESTAMP_1_MSEC),
            'randomInteger123')
        expected_data = {
            report_id: {
                'scrubbed_by': None,
                'platform': self.PLATFORM_ANDROID,
                'ticket_id': self.TICKET_ID,
                'submitted_on': utils.get_human_readable_time_string(
                    self.REPORT_SUBMITTED_TIMESTAMP_1_MSEC),
                'local_timezone_offset_hrs': 0,
                'report_type': self.REPORT_TYPE_SUGGESTION,
                'category': self.CATEGORY_OTHER,
                'platform_version': self.PLATFORM_VERSION
            }
        }
        self.assertEqual(exported_data, expected_data)

    def test_export_data_with_scrubber(self) -> None:
        exported_data = (
            app_feedback_report_models.AppFeedbackReportModel.export_data(
                self.user_id))

        report_id = '%s.%s.%s' % (
            self.PLATFORM_ANDROID,
            int(self.REPORT_SUBMITTED_TIMESTAMP_1_MSEC),
            'randomInteger123')
        expected_data = {
            report_id: {
                'scrubbed_by': self.NEW_USER_USERNAME,
                'platform': self.PLATFORM_ANDROID,
                'ticket_id': self.TICKET_ID,
                'submitted_on': utils.get_human_readable_time_string(
                    self.REPORT_SUBMITTED_TIMESTAMP_1_MSEC),
                'local_timezone_offset_hrs': 0,
                'report_type': self.REPORT_TYPE_SUGGESTION,
                'category': self.CATEGORY_OTHER,
                'platform_version': self.PLATFORM_VERSION
            }
        }
        self.assertEqual(exported_data, expected_data)

    def test_get_all_unscrubbed_expiring_report_models(self) -> None:
        expired_timestamp = datetime.datetime.utcnow() - (
            feconf.APP_FEEDBACK_REPORT_MAXIMUM_LIFESPAN +
            datetime.timedelta(days=10))
        expired_model = app_feedback_report_models.AppFeedbackReportModel(
            id='%s.%s.%s' % (
                self.PLATFORM_ANDROID,
                int(utils.get_time_in_millisecs(expired_timestamp)),
                'randomInteger123'),
            platform=self.PLATFORM_ANDROID,
            scrubbed_by=None,
            ticket_id='%s.%s.%s' % (
                'random_hash',
                int(self.TICKET_CREATION_TIMESTAMP_MSEC),
                '16CharString1234'),
            submitted_on=expired_timestamp,
            local_timezone_offset_hrs=0,
            report_type=self.REPORT_TYPE_SUGGESTION,
            category=self.CATEGORY_OTHER,
            platform_version=self.PLATFORM_VERSION,
            android_device_country_locale_code=(
                self.DEVICE_COUNTRY_LOCALE_CODE_INDIA),
            android_device_model=self.ANDROID_DEVICE_MODEL,
            android_sdk_version=self.ANDROID_SDK_VERSION,
            entry_point=self.ENTRY_POINT_NAVIGATION_DRAWER,
            text_language_code=self.TEXT_LANGUAGE_CODE_ENGLISH,
            audio_language_code=self.AUDIO_LANGUAGE_CODE_ENGLISH,
            android_report_info=self.ANDROID_REPORT_INFO,
            android_report_info_schema_version=(
                self.ANDROID_REPORT_INFO_SCHEMA_VERSION)
        )
        expired_model.created_on = expired_timestamp
        expired_model.put()

        model_class = app_feedback_report_models.AppFeedbackReportModel
        model_entities = model_class.get_all_unscrubbed_expiring_report_models()

        self.assertEqual(len(model_entities), 1)
        self.assertEqual(model_entities[0].id, expired_model.id)

    def test_get_lowest_supported_role(self) -> None:
        model = app_feedback_report_models.AppFeedbackReportModel
        self.assertEqual(
            model.get_lowest_supported_role(), feconf.ROLE_ID_MODERATOR)

    def test_has_reference_to_user_id(self) -> None:
        model_class = app_feedback_report_models.AppFeedbackReportModel
        # The only user references will be those who have scrubbed a report.
        report_id = '%s.%s.%s' % (
            self.PLATFORM_ANDROID,
            int(self.REPORT_SUBMITTED_TIMESTAMP_1_MSEC),
            'randomInteger123')
        model_entity = model_class.get(report_id)
        model_entity.scrubbed_by = 'scrubber_user'
        model_entity.update_timestamps()
        model_entity.put()

        self.assertTrue(model_class.has_reference_to_user_id('scrubber_user'))
        self.assertFalse(model_class.has_reference_to_user_id('id_x'))

    def test_get_filter_options_with_invalid_field_throws_exception(
        self
    ) -> None:
        model_class = app_feedback_report_models.AppFeedbackReportModel

        class InvalidFilter(enum.Enum):
            """Invalid filter."""

            INVALID_FIELD = 'invalid_field'
        with self.assertRaisesRegex(
            utils.InvalidInputException,
            'The field %s is not a valid field to filter reports on' % (
                InvalidFilter.INVALID_FIELD.name)
        ):
            with self.swap(
                model_class, 'query',
<<<<<<< HEAD
                self._mock_query_filters_returns_empy_list):
                # Here we use MyPy ignore because we pass an arg of type
=======
                self._mock_query_filters_returns_empty_list):
                # Using type ignore[arg-type] because we passes arg of type
>>>>>>> dc571464
                # InvalidFilter to type class filter_field_names. This is done
                # to ensure that InvalidInputException is thrown.
                model_class.get_filter_options_for_field(
                    InvalidFilter.INVALID_FIELD) # type: ignore[arg-type]

<<<<<<< HEAD
    def _mock_query_filters_returns_empy_list(
=======
    def _mock_query_filters_returns_empty_list(
>>>>>>> dc571464
        self, projection: bool, distinct: bool  # pylint: disable=unused-argument
    ) -> List[str]:
        """Mock the model query to test for an invalid filter field. Named
        parameters 'projection' and 'distinct' are required to mock the
        query function.
        """
        return []


class AppFeedbackReportTicketModelTests(test_utils.GenericTestBase):
    """Tests for the AppFeedbackReportTicketModel class."""

    # Timestamp in sec since epoch for Mar 7 2021 21:17:16 UTC.
    REPORT_SUBMITTED_TIMESTAMP: Final = datetime.datetime.fromtimestamp(
        1615151836
    )
    REPORT_SUBMITTED_TIMESTAMP_MSEC: Final = utils.get_time_in_millisecs(
        REPORT_SUBMITTED_TIMESTAMP)
    # Timestamp in sec since epoch for Mar 7 2021 21:17:16 UTC.
    NEWEST_REPORT_TIMESTAMP: Final = datetime.datetime.fromtimestamp(1615151836)
    # Timestamp in sec since epoch for Mar 19 2021 17:10:36 UTC.
    TICKET_CREATION_TIMESTAMP: Final = datetime.datetime.fromtimestamp(
        1616173836
    )
    TICKET_CREATION_TIMESTAMP_MSEC: Final = utils.get_time_in_millisecs(
        TICKET_CREATION_TIMESTAMP)

    PLATFORM: Final = 'android'
    PLATFORM_VERSION: Final = '0.1-alpha-abcdef1234'
    TICKET_NAME: Final = 'example ticket name'
    TICKET_ID: Final = '%s.%s.%s' % (
        'random_hash', int(TICKET_CREATION_TIMESTAMP_MSEC),
        '16CharString1234')
    REPORT_IDS: Final = ['%s.%s.%s' % (
        PLATFORM, int(REPORT_SUBMITTED_TIMESTAMP_MSEC),
        'randomInteger123')]

    def test_create_and_get_ticket_model(self) -> None:
        ticket_id = (
            app_feedback_report_models.AppFeedbackReportTicketModel.generate_id(
                self.TICKET_NAME))
        app_feedback_report_models.AppFeedbackReportTicketModel.create(
            entity_id=ticket_id, ticket_name=self.TICKET_NAME,
            platform=self.PLATFORM, github_issue_repo_name=None,
            github_issue_number=None,
            newest_report_timestamp=self.NEWEST_REPORT_TIMESTAMP,
            report_ids=self.REPORT_IDS)

        ticket_model = (
            app_feedback_report_models.AppFeedbackReportTicketModel.get(
                ticket_id))

        self.assertEqual(ticket_model.id, ticket_id)
        self.assertEqual(ticket_model.platform, self.PLATFORM)
        self.assertEqual(
            ticket_model.newest_report_timestamp, self.NEWEST_REPORT_TIMESTAMP)
        self.assertEqual(ticket_model.ticket_name, self.TICKET_NAME)
        self.assertEqual(ticket_model.report_ids, self.REPORT_IDS)

    def test_create_raises_exception_by_mocking_collision(self) -> None:
        model_class = app_feedback_report_models.AppFeedbackReportTicketModel
        # Test Exception for AppFeedbackReportTicketModel.
        with self.assertRaisesRegex(
            Exception,
            'The id generator for AppFeedbackReportTicketModel is producing too'
            'many collisions.'
        ):
            # Swap dependent method get_by_id to simulate collision every time.
            with self.swap(model_class, 'get_by_id', types.MethodType(
                lambda x, y: True, model_class)):
                ticket_id = model_class.generate_id(self.TICKET_NAME)
                model_class.create(
                    entity_id=ticket_id, ticket_name=self.TICKET_NAME,
                    platform=self.PLATFORM, github_issue_repo_name=None,
                    github_issue_number=None,
                    newest_report_timestamp=self.NEWEST_REPORT_TIMESTAMP,
                    report_ids=self.REPORT_IDS)

    def test_get_deletion_policy(self) -> None:
        model = app_feedback_report_models.AppFeedbackReportTicketModel()
        self.assertEqual(
            model.get_deletion_policy(),
            base_models.DELETION_POLICY.NOT_APPLICABLE)

    def test_get_lowest_supported_role(self) -> None:
        model = app_feedback_report_models.AppFeedbackReportTicketModel
        self.assertEqual(
            model.get_lowest_supported_role(), feconf.ROLE_ID_MODERATOR)


class AppFeedbackReportStatsModelTests(test_utils.GenericTestBase):
    """Tests for the AppFeedbackReportStatsModel class."""

    # Timestamp in sec since epoch for Mar 19 2021 17:10:36 UTC.
    TICKET_CREATION_TIMESTAMP: Final = datetime.datetime.fromtimestamp(
        1616173836
    )
    TICKET_CREATION_TIMESTAMP_MSEC: Final = (
        utils.get_time_in_millisecs(TICKET_CREATION_TIMESTAMP))
    TICKET_ID: Final = '%s.%s.%s' % (
        'random_hash', int(TICKET_CREATION_TIMESTAMP_MSEC),
        '16CharString1234')
    # Timestamp date in sec since epoch for Mar 19 2021 UTC.
    STATS_DATE: Final = datetime.date.fromtimestamp(1616173836)
    DAILY_STATS: Final = {
        'report_type': {
            'suggestion': 1, 'issue': 1, 'crash': 1}}
    TOTAL_REPORTS_SUBMITTED: Final = 3

    def test_create_and_get_stats_model(self) -> None:
        entity_id = (
            app_feedback_report_models.AppFeedbackReportStatsModel.calculate_id(
                'android', self.TICKET_ID, self.STATS_DATE))
        app_feedback_report_models.AppFeedbackReportStatsModel.create(
            entity_id=entity_id,
            platform='android',
            ticket_id=self.TICKET_ID,
            stats_tracking_date=self.STATS_DATE,
            total_reports_submitted=self.TOTAL_REPORTS_SUBMITTED,
            daily_param_stats=self.DAILY_STATS)

        stats_model = (
            app_feedback_report_models.AppFeedbackReportStatsModel.get_by_id(
                entity_id))
        # Ruling out the possibility of None for mypy type checking.
        assert stats_model is not None

        self.assertEqual(stats_model.id, '%s:%s:%s' % (
            'android', self.TICKET_ID, self.STATS_DATE.isoformat()))
        self.assertEqual(stats_model.platform, 'android')
        self.assertEqual(
            stats_model.stats_tracking_date, self.STATS_DATE)
        self.assertEqual(
            stats_model.total_reports_submitted, self.TOTAL_REPORTS_SUBMITTED)
        self.assertEqual(stats_model.daily_param_stats, self.DAILY_STATS)

    def test_get_id_on_same_ticket_produces_same_id(self) -> None:
        model_class = (
            app_feedback_report_models.AppFeedbackReportStatsModel)
        entity_id = model_class.calculate_id(
            'android', self.TICKET_ID, self.STATS_DATE)
        entity_id_copy = model_class.calculate_id(
            'android', self.TICKET_ID, self.STATS_DATE)

        self.assertEqual(entity_id, entity_id_copy)

    def test_get_stats_for_ticket(self) -> None:
        entity_id = (
            app_feedback_report_models.AppFeedbackReportStatsModel.calculate_id(
                'android', self.TICKET_ID, self.STATS_DATE))
        app_feedback_report_models.AppFeedbackReportStatsModel.create(
            entity_id=entity_id,
            platform='android',
            ticket_id=self.TICKET_ID,
            total_reports_submitted=self.TOTAL_REPORTS_SUBMITTED,
            stats_tracking_date=self.STATS_DATE,
            daily_param_stats=self.DAILY_STATS)
        expected_stats_model = (
            app_feedback_report_models.AppFeedbackReportStatsModel.get_by_id(
                entity_id))

        stats_model_class = (
            app_feedback_report_models.AppFeedbackReportStatsModel)
        stats_models = (
            stats_model_class.get_stats_for_ticket(self.TICKET_ID))
        self.assertEqual(len(stats_models), 1)
        self.assertEqual(stats_models[0].id, entity_id)
        self.assertEqual(stats_models[0], expected_stats_model)

    def test_get_deletion_policy(self) -> None:
        model = app_feedback_report_models.AppFeedbackReportStatsModel()
        self.assertEqual(
            model.get_deletion_policy(),
            base_models.DELETION_POLICY.NOT_APPLICABLE)

    def test_get_lowest_supported_role(self) -> None:
        model = app_feedback_report_models.AppFeedbackReportStatsModel
        self.assertEqual(
            model.get_lowest_supported_role(),
            feconf.ROLE_ID_MODERATOR)<|MERGE_RESOLUTION|>--- conflicted
+++ resolved
@@ -28,14 +28,10 @@
 from typing import List
 from typing_extensions import Final
 
-<<<<<<< HEAD
-from typing import List # isort:skip # pylint: disable=unused-import
-=======
 MYPY = False
 if MYPY: # pragma: no cover
     from mypy_imports import app_feedback_report_models
     from mypy_imports import base_models
->>>>>>> dc571464
 
 (base_models, app_feedback_report_models) = models.Registry.import_models([
     models.NAMES.base_model, models.NAMES.app_feedback_report
@@ -68,19 +64,6 @@
     TICKET_ID: Final = '%s.%s.%s' % (
         'random_hash', int(TICKET_CREATION_TIMESTAMP_MSEC),
         '16CharString1234')
-<<<<<<< HEAD
-    REPORT_TYPE_SUGGESTION = 'suggestion'
-    CATEGORY_OTHER = 'other'
-    PLATFORM_VERSION = '0.1-alpha-abcdef1234'
-    DEVICE_COUNTRY_LOCALE_CODE_INDIA = 'in'
-    ANDROID_DEVICE_MODEL = 'Pixel 4a'
-    ANDROID_SDK_VERSION = 28
-    ENTRY_POINT_NAVIGATION_DRAWER = 'navigation_drawer'
-    TEXT_LANGUAGE_CODE_ENGLISH = 'en'
-    AUDIO_LANGUAGE_CODE_ENGLISH = 'en'
-    ANDROID_REPORT_INFO: app_feedback_report_models.ReportInfoDict = {
-        'user_feedback_selected_items': [],
-=======
     REPORT_TYPE_SUGGESTION: Final = 'suggestion'
     CATEGORY_OTHER: Final = 'other'
     PLATFORM_VERSION: Final = '0.1-alpha-abcdef1234'
@@ -90,8 +73,8 @@
     ENTRY_POINT_NAVIGATION_DRAWER: Final = 'navigation_drawer'
     TEXT_LANGUAGE_CODE_ENGLISH: Final = 'en'
     AUDIO_LANGUAGE_CODE_ENGLISH: Final = 'en'
-    ANDROID_REPORT_INFO: Final = {
->>>>>>> dc571464
+    ANDROID_REPORT_INFO: app_feedback_report_models.ReportInfoDict = {
+        'user_feedback_selected_items': [],
         'user_feedback_other_text_input': 'add an admin',
         'event_logs': ['event1', 'event2'],
         'logcat_logs': ['logcat1', 'logcat2'],
@@ -109,7 +92,6 @@
         'is_curriculum_admin': False,
         'account_is_profile_admin': False
     }
-<<<<<<< HEAD
     WEB_REPORT_INFO: app_feedback_report_models.ReportInfoDict = {
         'user_feedback_selected_items': [],
         'user_feedback_other_text_input': 'add an admin',
@@ -128,10 +110,6 @@
         'automatically_update_topics': False,
         'is_curriculum_admin': False,
         'account_is_profile_admin': False
-=======
-    WEB_REPORT_INFO: Final = {
-        'user_feedback_other_text_input': 'add an admin'
->>>>>>> dc571464
     }
     ANDROID_REPORT_INFO_SCHEMA_VERSION: Final = 1
     WEB_REPORT_INFO_SCHEMA_VERSION: Final = 1
@@ -381,23 +359,14 @@
         ):
             with self.swap(
                 model_class, 'query',
-<<<<<<< HEAD
-                self._mock_query_filters_returns_empy_list):
-                # Here we use MyPy ignore because we pass an arg of type
-=======
                 self._mock_query_filters_returns_empty_list):
                 # Using type ignore[arg-type] because we passes arg of type
->>>>>>> dc571464
                 # InvalidFilter to type class filter_field_names. This is done
                 # to ensure that InvalidInputException is thrown.
                 model_class.get_filter_options_for_field(
                     InvalidFilter.INVALID_FIELD) # type: ignore[arg-type]
 
-<<<<<<< HEAD
-    def _mock_query_filters_returns_empy_list(
-=======
     def _mock_query_filters_returns_empty_list(
->>>>>>> dc571464
         self, projection: bool, distinct: bool  # pylint: disable=unused-argument
     ) -> List[str]:
         """Mock the model query to test for an invalid filter field. Named
