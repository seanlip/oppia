--- conflicted
+++ resolved
@@ -157,19 +157,11 @@
     # objects/TypedDict to remove Any from type-annotation below.
     @classmethod
     def create(
-<<<<<<< HEAD
-            cls, entity_id, platform, submitted_on, local_timezone_offset_hrs,
-            report_type, category, platform_version,
-            android_device_country_locale_code,
-            android_sdk_version, android_device_model, entry_point,
-            entry_point_topic_id, entry_point_story_id,
-            entry_point_exploration_id, entry_point_subtopic_id,
-            text_language_code, audio_language_code, android_report_info,
-            web_report_info):
-=======
             cls,
+            entity_id, # type: Text
             platform, # type: Text
             submitted_on, # type: datetime.datetime
+            local_timezone_offset_hrs, # type: int
             report_type, # type: Text
             category, # type: Text
             platform_version, # type: Text
@@ -187,7 +179,6 @@
             web_report_info # type: Optional[Dict[Text, Any]]
     ):
         # type: (...) -> Text
->>>>>>> 68edb454
         """Creates a new AppFeedbackReportModel instance and returns its ID.
 
         Args:
@@ -262,12 +253,8 @@
         return entity_id
 
     @classmethod
-<<<<<<< HEAD
     def generate_id(cls, platform, submitted_on_datetime):
-=======
-    def _generate_id(cls, platform, submitted_on_datetime):
         # type: (Text, datetime.datetime) -> Text
->>>>>>> 68edb454
         """Generates key for the instance of AppFeedbackReportModel class in the
         required format with the arguments provided.
 
@@ -499,19 +486,16 @@
 
     @classmethod
     def create(
-<<<<<<< HEAD
-            cls, entity_id, ticket_name, platform, github_issue_repo_name,
-            github_issue_number, newest_report_timestamp, report_ids):
-=======
             cls,
+            entity_id, # type: Text
             ticket_name, # type: Text
+            platform, # type: Text
             github_issue_repo_name, # type: Optional[Text]
             github_issue_number, # type: Optional[int]
             newest_report_timestamp, # type: datetime.datetime
             report_ids # type: List[Text]
     ):
         # type: (...) -> Text
->>>>>>> 68edb454
         """Creates a new AppFeedbackReportTicketModel instance and returns its
         ID.
 
@@ -545,12 +529,8 @@
         return entity_id
 
     @classmethod
-<<<<<<< HEAD
     def generate_id(cls, ticket_name):
-=======
-    def _generate_id(cls, ticket_name):
         # type: (Text) -> Text
->>>>>>> 68edb454
         """Generates key for the instance of AppFeedbackReportTicketModel
         class in the required format with the arguments provided.
 
@@ -660,11 +640,8 @@
 
     @classmethod
     def create(
-<<<<<<< HEAD
-            cls, entity_id, platform, ticket_id, stats_tracking_date,
-            total_reports_submitted, daily_param_stats):
-=======
             cls,
+            entity_id, # type: Text
             platform, # type: Text
             ticket_id, # type: Text
             stats_tracking_date, # type: datetime.date
@@ -672,7 +649,6 @@
             daily_param_stats # type: Dict[Text, Dict[Text, int]]
     ):
         # type: (...) -> Text
->>>>>>> 68edb454
         """Creates a new AppFeedbackReportStatsModel instance and returns its
         ID.
 
@@ -704,14 +680,9 @@
         return entity_id
 
     @classmethod
-<<<<<<< HEAD
     def calculate_id(cls, platform, ticket_id, stats_tracking_date):
-        """Gets the key for the instance of AppFeedbackReportStatsModel
-=======
-    def _generate_id(cls, platform, ticket_id, stats_tracking_date):
         # type: (Text, Text, datetime.date) -> Text
         """Generates key for the instance of AppFeedbackReportStatsModel
->>>>>>> 68edb454
         class in the required format with the arguments provided.
 
         Args:
