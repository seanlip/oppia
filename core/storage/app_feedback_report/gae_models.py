# Copyright 2021 The Oppia Authors. All Rights Reserved.
#
# Licensed under the Apache License, Version 2.0 (the "License");
# you may not use this file except in compliance with the License.
# You may obtain a copy of the License at
#
#      http://www.apache.org/licenses/LICENSE-2.0
#
# Unless required by applicable law or agreed to in writing, software
# distributed under the License is distributed on an "AS-IS" BASIS,
# WITHOUT WARRANTIES OR CONDITIONS OF ANY KIND, either express or implied.
# See the License for the specific language governing permissions and
# limitations under the License.

"""Models for Oppia feedback reports from both Android and web."""

from __future__ import absolute_import
from __future__ import unicode_literals

import datetime

from core.platform import models
import feconf
import python_utils
import utils

<<<<<<< HEAD
from typing import ( # isort:skip # pylint: disable=unused-import
    Any, Dict, List, Optional, Sequence, Text, Type, cast) # isort:skip # pylint: disable=unused-import
=======
from typing import Any, Dict, List, Optional, cast
>>>>>>> be7ec539

MYPY = False
if MYPY: # pragma: no cover
    from mypy_imports import base_models
    from mypy_imports import datastore_services

(base_models,) = models.Registry.import_models([models.NAMES.base_model])

datastore_services = models.Registry.import_datastore_services()

PLATFORM_CHOICE_ANDROID = 'android'
PLATFORM_CHOICE_WEB = 'web'
PLATFORM_CHOICES = [PLATFORM_CHOICE_ANDROID, PLATFORM_CHOICE_WEB]
GITHUB_REPO_CHOICES = PLATFORM_CHOICES

# The model field names that can be filtered / sorted for when maintainers
# triage feedback reports.
FILTER_FIELD_NAMES = python_utils.create_enum( # type: ignore[no-untyped-call]
    'platform', 'report_type', 'entry_point', 'submitted_on',
    'android_device_model', 'android_sdk_version', 'text_language_code',
    'audio_language_code', 'platform_version',
    'android_device_country_locale_code')

# An ID used for stats model entities tracking all unticketed reports.
UNTICKETED_ANDROID_REPORTS_STATS_TICKET_ID = (
    'unticketed_android_reports_stats_ticket_id')


class AppFeedbackReportModel(base_models.BaseModel):
    """Model for storing feedback reports sent from learners.

    Instances of this model contain information about learner's device and Oppia
    app settings, as well as information provided by the user in the feedback
    report.

    The id of each model instance is determined by concatenating the platform,
    the timestamp of the report's submission date (in sec since epoch, in UTC),
    and a hash of a string representation of a random int.
    """

    # We use the model id as a key in the Takeout dict.
    ID_IS_USED_AS_TAKEOUT_KEY = True

    # The platform (web or Android) that the report is sent from and that the
    # feedback corresponds to.
    platform = datastore_services.StringProperty(
        required=True, indexed=True,
        choices=PLATFORM_CHOICES)
    # The ID of the user that scrubbed this report, if it has been scrubbed.
    scrubbed_by = datastore_services.StringProperty(
        required=False, indexed=True)
    # Unique ID for the ticket this report is assigned to (see
    # AppFeedbackReportTicketModel for how this is constructed). This defaults
    # to None since initially, new reports received will not be assigned to a
    # ticket.
    ticket_id = datastore_services.StringProperty(required=False, indexed=True)
    # The local datetime of when the report was submitted by the user on their
    # device. This may be much earlier than the model entity's creation date if
    # the report was locally cached for a long time on an Android device.
    submitted_on = datastore_services.DateTimeProperty(
        required=True, indexed=True)
    # The nuber of hours offset from UTC of the user's local timezone.
    local_timezone_offset_hrs = datastore_services.IntegerProperty(
        required=False, indexed=True)
    # The type of feedback for this report; this can be an arbitrary string
    # since future iterations of the report structure may introduce new types
    # and we cannot rely on the backend updates to fully sync with the frontend
    # report updates.
    report_type = datastore_services.StringProperty(required=True, indexed=True)
    # The category that this feedback is for. Possible categories include:
    # suggestion_feature, suggestion_language, suggestion_other,
    # issue_lesson_question, issue_general_language, issue_audio_language,
    # issue_text_language, issue_topics, issue_profile, issue_other, crash.
    category = datastore_services.StringProperty(required=True, indexed=True)
    # The version of the app; on Android this is the package version name (e.g.
    # 0.1-alpha-abcdef1234) and on web this is the release version (e.g. 3.0.8).
    platform_version = datastore_services.StringProperty(
        required=True, indexed=True)
    # The entry point location that the user is accessing the feedback report
    # from on both web & Android devices. Possible entry points include:
    # navigation_drawer, lesson_player, revision_card, or crash.
    entry_point = datastore_services.StringProperty(required=True, indexed=True)
    # Additional topic / story / exploration IDs that may be collected depending
    # on the entry_point used to send the report; a lesson player entry point
    # will have topic_id, story_id, and exploration_id, while revision cards
    # will have topic_id and subtopic_id.
    entry_point_topic_id = datastore_services.StringProperty(
        required=False, indexed=True)
    entry_point_story_id = datastore_services.StringProperty(
        required=False, indexed=True)
    entry_point_exploration_id = datastore_services.StringProperty(
        required=False, indexed=True)
    entry_point_subtopic_id = datastore_services.IntegerProperty(
        required=False, indexed=True)
    # The text language on Oppia set by the user in its ISO-639 language code;
    # this is set by the user in Oppia's app preferences on all platforms.
    text_language_code = datastore_services.StringProperty(
        required=True, indexed=True)
    # The audio language ISO-639 code on Oppia set by the user; this is set in
    # Oppia's app preferences on all platforms.
    audio_language_code = datastore_services.StringProperty(
        required=True, indexed=True)
    # The user's country locale represented as a ISO-3166 code; the locale is
    # determined by the user's Android device settings.
    android_device_country_locale_code = datastore_services.StringProperty(
        required=False, indexed=True)
    # The Android device model used to submit the report.
    android_device_model = datastore_services.StringProperty(
        required=False, indexed=True)
    # The Android SDK version on the user's device.
    android_sdk_version = datastore_services.IntegerProperty(
        required=False, indexed=True)
    # The feedback collected for Android reports; None if the platform is 'web'.
    android_report_info = datastore_services.JsonProperty(
        required=False, indexed=False)
    # The schema version for the feedback report info; None if the platform is
    # 'web'.
    android_report_info_schema_version = datastore_services.IntegerProperty(
        required=False, indexed=True)
    # The feedback collected for Web reports; None if the platform is 'android'.
    web_report_info = datastore_services.JsonProperty(
        required=False, indexed=False)
    # The schema version for the feedback report info; None if the platform is
    # 'android'.
    web_report_info_schema_version = datastore_services.IntegerProperty(
        required=False, indexed=True)

    # TODO(#13523): Change 'android_report_info' and 'web_report_info' to domain
    # objects/TypedDict to remove Any from type-annotation below.
    @classmethod
    def create(
            cls,
<<<<<<< HEAD
            entity_id, # type: Text
            platform, # type: Text
            submitted_on, # type: datetime.datetime
            local_timezone_offset_hrs, # type: int
            report_type, # type: Text
            category, # type: Text
            platform_version, # type: Text
            android_device_country_locale_code, # type: Optional[Text]
            android_sdk_version, # type: Optional[int]
            android_device_model, # type: Optional[Text]
            entry_point, # type: Text
            entry_point_topic_id, # type: Optional[Text]
            entry_point_story_id, # type: Optional[Text]
            entry_point_exploration_id, # type: Optional[Text]
            entry_point_subtopic_id, # type: Optional[Text]
            text_language_code, # type: Text
            audio_language_code, # type: Text
            android_report_info, # type: Optional[Dict[Text, Any]]
            web_report_info # type: Optional[Dict[Text, Any]]
    ):
        # type: (...) -> Text
=======
            platform: str,
            submitted_on: datetime.datetime,
            report_type: str,
            category: str,
            platform_version: str,
            android_device_country_locale_code: Optional[str],
            android_sdk_version: Optional[int],
            android_device_model: Optional[str],
            entry_point: str,
            entry_point_topic_id: Optional[str],
            entry_point_story_id: Optional[str],
            entry_point_exploration_id: Optional[str],
            entry_point_subtopic_id: Optional[str],
            text_language_code: str,
            audio_language_code: str,
            android_report_info: Optional[Dict[str, Any]],
            web_report_info: Optional[Dict[str, Any]]
    ) -> str:
>>>>>>> be7ec539
        """Creates a new AppFeedbackReportModel instance and returns its ID.

        Args:
            entity_id: str. The ID used for this entity.
            platform: str. The platform the report is submitted on.
            submitted_on: datetime.datetime. The date and time the report was
                submitted, in the user's local time zone.
            local_timezone_offset_hrs: int. The hours offset from UTC of the
                user's local time zone.
            report_type: str. The type of report.
            category: str. The category the report is providing feedback on.
            platform_version: str. The version of Oppia that the report was
                submitted on.
            android_device_country_locale_code: str|None. The ISO-3166 code for
                the user's country locale or None if it's a web report.
            android_sdk_version: int|None. The SDK version running when on the
                device or None if it's a web report.
            android_device_model: str|None. The device model of the Android
                device, or None if it's a web report.
            entry_point: str. The entry point used to start the report.
            entry_point_topic_id: str|None. The current topic ID depending on
                the type of entry point used.
            entry_point_story_id: str|None. The current story ID depending on
                the type of entry point used.
            entry_point_exploration_id: str|None. The current exploration ID
                depending on the type of entry point used.
            entry_point_subtopic_id: int|None. The current subtopic ID depending
                on the type of entry point used.
            text_language_code: str. The ISO-639 language code for the text
                language set by the user on the Oppia app.
            audio_language_code: str. The language code for the audio language
                set by the user on the Oppia app, as defined by Oppia (not
                necessarily an ISO-639 code).
            android_report_info: dict|None. The information collected as part
                of the Android-specific feedback report.
            web_report_info: dict|None. The information collected as part of the
                web-specific feedback report.

        Returns:
            AppFeedbackReportModel. The newly created AppFeedbackReportModel
            instance.
        """
        android_schema_version = None
        web_schema_version = None
        if platform == PLATFORM_CHOICE_ANDROID:
            android_schema_version = (
                feconf.CURRENT_ANDROID_REPORT_SCHEMA_VERSION)
        else:
            web_schema_version = (
                feconf.CURRENT_WEB_REPORT_SCHEMA_VERSION)
        report_entity = cls(
            id=entity_id, platform=platform, submitted_on=submitted_on,
            local_timezone_offset_hrs=local_timezone_offset_hrs,
            report_type=report_type, category=category,
            platform_version=platform_version,
            android_device_country_locale_code=(
                android_device_country_locale_code),
            android_sdk_version=android_sdk_version,
            android_device_model=android_device_model, entry_point=entry_point,
            entry_point_topic_id=entry_point_topic_id,
            entry_point_exploration_id=entry_point_exploration_id,
            entry_point_story_id=entry_point_story_id,
            entry_point_subtopic_id=entry_point_subtopic_id,
            text_language_code=text_language_code,
            audio_language_code=audio_language_code,
            android_report_info=android_report_info,
            android_report_info_schema_version=android_schema_version,
            web_report_info=web_report_info,
            web_report_info_schema_version=web_schema_version)
        report_entity.update_timestamps()
        report_entity.put()
        return entity_id

    @classmethod
<<<<<<< HEAD
    def generate_id(cls, platform, submitted_on_datetime):
        # type: (Text, datetime.datetime) -> Text
=======
    def _generate_id(
            cls,
            platform: str,
            submitted_on_datetime: datetime.datetime
    ) -> str:
>>>>>>> be7ec539
        """Generates key for the instance of AppFeedbackReportModel class in the
        required format with the arguments provided.

        Args:
            platform: str. The platform the user is the report from.
            submitted_on_datetime: datetime.datetime. The datetime that the
                report was submitted on in UTC.

        Returns:
            str. The generated ID for this entity using platform,
            submitted_on_sec, and a random string, of the form
            '[platform].[submitted_on_msec].[random hash]'.
        """
        submitted_datetime_in_msec = utils.get_time_in_millisecs(
            submitted_on_datetime)
        for _ in python_utils.RANGE(base_models.MAX_RETRIES):
            random_hash = utils.convert_to_hash(
                python_utils.UNICODE(
                    utils.get_random_int(base_models.RAND_RANGE)),
                base_models.ID_LENGTH)
            new_id = '%s.%s.%s' % (
                platform, int(submitted_datetime_in_msec), random_hash)
            if not cls.get_by_id(new_id):
                return new_id
        raise Exception(
            'The id generator for AppFeedbackReportModel is producing too '
            'many collisions.')

    @classmethod
    def get_all_unscrubbed_expiring_report_models(cls):
        # type: () -> Sequence[AppFeedbackReportModel]
        """Fetches the reports that are past their 90-days in storage and must
        be scrubbed.

        Returns:
            list(AppFeedbackReportModel). A list of AppFeedbackReportModel
            entities that need to be scrubbed.
        """
        datetime_now = datetime.datetime.utcnow()
        datetime_before_which_to_scrub = datetime_now - (
            feconf.APP_FEEDBACK_REPORT_MAXIMUM_LIFESPAN +
            datetime.timedelta(days=1))
        # The below return checks for '== None' rather than 'is None' since
        # the latter throws "Cannot filter a non-Node argument; received False".
        report_models = cls.query(
            cls.created_on < datetime_before_which_to_scrub,
            cls.scrubbed_by == None).fetch()  # pylint: disable=singleton-comparison
        return cast(Sequence[AppFeedbackReportModel], report_models)

    @classmethod
    def get_filter_options_for_field(cls, filter_field):
        # type: (Text) -> List[Text]
        """Fetches values that can be used to filter reports by.

        Args:
            filter_field: FILTER_FIELD_NAME. The enum type of the field we want
                to fetch all possible values for.

        Returns:
            list(str). The possible values that the field name can have.
        """
        query = cls.query(projection=[filter_field.name], distinct=True) # type: ignore[attr-defined]
        filter_values = []
        if filter_field == FILTER_FIELD_NAMES.report_type:
            filter_values = [model.report_type for model in query]
        elif filter_field == FILTER_FIELD_NAMES.platform:
            filter_values = [model.platform for model in query]
        elif filter_field == FILTER_FIELD_NAMES.entry_point:
            filter_values = [model.entry_point for model in query]
        elif filter_field == FILTER_FIELD_NAMES.submitted_on:
            filter_values = [model.submitted_on.date() for model in query]
        elif filter_field == FILTER_FIELD_NAMES.android_device_model:
            filter_values = [model.android_device_model for model in query]
        elif filter_field == FILTER_FIELD_NAMES.android_sdk_version:
            filter_values = [model.android_sdk_version for model in query]
        elif filter_field == FILTER_FIELD_NAMES.text_language_code:
            filter_values = [model.text_language_code for model in query]
        elif filter_field == FILTER_FIELD_NAMES.audio_language_code:
            filter_values = [model.audio_language_code for model in query]
        elif filter_field == FILTER_FIELD_NAMES.platform_version:
            filter_values = [model.platform_version for model in query]
        elif filter_field == (
                FILTER_FIELD_NAMES.android_device_country_locale_code):
            filter_values = [
                model.android_device_country_locale_code for model in query]
        else:
            raise utils.InvalidInputException(
                'The field %s is not a valid field to filter reports on' % (
                    filter_field.name)) # type: ignore[attr-defined]
        return filter_values

    @staticmethod
    def get_deletion_policy() -> base_models.DELETION_POLICY:
        """Model stores the user ID of who has scrubbed this report for auditing
        purposes but otherwise does not contain data directly corresponding to
        the user themselves.
        """
        return base_models.DELETION_POLICY.LOCALLY_PSEUDONYMIZE

    @classmethod
    def get_export_policy(cls) -> Dict[str, base_models.EXPORT_POLICY]:
        """Model contains data referencing user and will be exported."""
        return dict(super(cls, cls).get_export_policy(), **{
            'platform': base_models.EXPORT_POLICY.EXPORTED,
            'scrubbed_by': base_models.EXPORT_POLICY.EXPORTED,
            'ticket_id': base_models.EXPORT_POLICY.EXPORTED,
            'submitted_on': base_models.EXPORT_POLICY.EXPORTED,
            'local_timezone_offset_hrs': base_models.EXPORT_POLICY.EXPORTED,
            'report_type': base_models.EXPORT_POLICY.EXPORTED,
            'category': base_models.EXPORT_POLICY.EXPORTED,
            'platform_version': base_models.EXPORT_POLICY.EXPORTED,
            'android_device_country_locale_code': (
                base_models.EXPORT_POLICY.NOT_APPLICABLE),
            'android_device_model': base_models.EXPORT_POLICY.NOT_APPLICABLE,
            'android_sdk_version': base_models.EXPORT_POLICY.NOT_APPLICABLE,
            'entry_point': base_models.EXPORT_POLICY.NOT_APPLICABLE,
            'entry_point_topic_id': base_models.EXPORT_POLICY.NOT_APPLICABLE,
            'entry_point_story_id': base_models.EXPORT_POLICY.NOT_APPLICABLE,
            'entry_point_exploration_id': (
                base_models.EXPORT_POLICY.NOT_APPLICABLE),
            'entry_point_subtopic_id': base_models.EXPORT_POLICY.NOT_APPLICABLE,
            'text_language_code': base_models.EXPORT_POLICY.NOT_APPLICABLE,
            'audio_language_code': base_models.EXPORT_POLICY.NOT_APPLICABLE,
            'android_report_info': base_models.EXPORT_POLICY.NOT_APPLICABLE,
            'android_report_info_schema_version':
                base_models.EXPORT_POLICY.NOT_APPLICABLE,
            'web_report_info': base_models.EXPORT_POLICY.NOT_APPLICABLE,
            'web_report_info_schema_version':
                base_models.EXPORT_POLICY.NOT_APPLICABLE
        })

    @classmethod
    def export_data(cls, user_id: str) -> Dict[str, Dict[str, str]]:
        """Exports the data from AppFeedbackReportModel into dict format for
        Takeout.

        Args:
            user_id: str. The ID of the user whose data should be exported;
                this would be the ID of the user who has scrubbed the report.

        Returns:
            dict. Dictionary of the data from AppFeedbackReportModel.
        """
        user_data = {}
        report_models = cast(
            List[AppFeedbackReportModel],
            cls.get_all().filter(cls.scrubbed_by == user_id).fetch()
        )
        for report_model in report_models:
            submitted_on_msec = utils.get_time_in_millisecs(
                report_model.submitted_on)
            user_data[report_model.id] = {
                'scrubbed_by': report_model.scrubbed_by,
                'platform': report_model.platform,
                'ticket_id': report_model.ticket_id,
                'submitted_on': utils.get_human_readable_time_string(
                    submitted_on_msec),
                'local_timezone_offset_hrs': (
                    report_model.local_timezone_offset_hrs),
                'report_type': report_model.report_type,
                'category': report_model.category,
                'platform_version': report_model.platform_version
            }
        return user_data

    @staticmethod
    def get_model_association_to_user(
    ) -> base_models.MODEL_ASSOCIATION_TO_USER:
        """Model is exported as multiple instances per user since there
        are multiple reports relevant to a user.
        """
        return base_models.MODEL_ASSOCIATION_TO_USER.MULTIPLE_INSTANCES_PER_USER

    @staticmethod
    def get_lowest_supported_role() -> str:
        """The lowest supported role for feedback reports will be moderator."""
        return feconf.ROLE_ID_MODERATOR

    @classmethod
    def has_reference_to_user_id(cls, user_id: str) -> bool:
        """Check whether AppFeedbackReportModel exists for user.

        Args:
            user_id: str. The ID of the user whose data should be checked.

        Returns:
            bool. Whether a model is associated with the user.
        """
        return cls.query(
            cls.scrubbed_by == user_id).get(keys_only=True) is not None


class AppFeedbackReportTicketModel(base_models.BaseModel):
    """Model for storing tickets created to triage feedback reports.

    Instances of this model contain information about ticket and associated
    reports.

    The id of each model instance is created by combining the entity's
    ticket_name hash, creation timestamp, and a random 16-character string.
    """

    # A name for the ticket given by the maintainer, limited to 100 characters.
    ticket_name = datastore_services.StringProperty(required=True, indexed=True)
    # The platform that the reports in this ticket pertain to.
    platform = datastore_services.StringProperty(
        required=True, indexed=True,
        choices=PLATFORM_CHOICES)
    # The Github repository that has the associated issue for this ticket. The
    # possible values correspond to GITHUB_REPO_CHOICES. If None then the
    # ticket has not yet been assigned to a Github issue.
    github_issue_repo_name = datastore_services.StringProperty(
        required=False, indexed=True,
        choices=GITHUB_REPO_CHOICES)
    # The Github issue number that applies to this ticket.
    github_issue_number = datastore_services.IntegerProperty(
        required=False, indexed=True)
    # Whether this ticket has been archived.
    archived = datastore_services.BooleanProperty(required=True, indexed=True)
    # The datetime in UTC that the newest report in this ticket was created on,
    # to help with sorting tickets. If all reports assigned to this ticket have
    # been reassigned to a different ticket then this timestamp is None.
    newest_report_timestamp = datastore_services.DateTimeProperty(
        required=False, indexed=True)
    # A list of report IDs associated with this ticket.
    report_ids = datastore_services.StringProperty(indexed=True, repeated=True)

    @classmethod
    def create(
            cls,
<<<<<<< HEAD
            entity_id, # type: Text
            ticket_name, # type: Text
            platform, # type: Text
            github_issue_repo_name, # type: Optional[Text]
            github_issue_number, # type: Optional[int]
            newest_report_timestamp, # type: datetime.datetime
            report_ids # type: List[Text]
    ):
        # type: (...) -> Text
=======
            ticket_name: str,
            github_issue_repo_name: Optional[str],
            github_issue_number: Optional[int],
            newest_report_timestamp: datetime.datetime,
            report_ids: List[str]
    ) -> str:
>>>>>>> be7ec539
        """Creates a new AppFeedbackReportTicketModel instance and returns its
        ID.

        Args:
            entity_id: str. The ID used for this entity.
            ticket_name: str. The name assigned to the ticket by the moderator.
            platform: str. The platform that this ticket fixes an issue on,
                corresponding to one of PLATFORM_CHOICES.
            github_issue_repo_name: str. The name of the Github repo with the
                associated Github issue for this ticket.
            github_issue_number: int|None. The Github issue number associated
                with the ticket, if it has one.
            newest_report_timestamp: datetime.datetime. The date and time of the
                newest report that is a part of this ticket, by submission
                datetime.
            report_ids: list(str). The report_ids that are a part of this
                ticket.

        Returns:
            AppFeedbackReportModel. The newly created AppFeedbackReportModel
            instance.
        """
        ticket_entity = cls(
            id=entity_id, ticket_name=ticket_name, platform=platform,
            github_issue_repo_name=github_issue_repo_name,
            github_issue_number=github_issue_number, archived=False,
            newest_report_timestamp=newest_report_timestamp,
            report_ids=report_ids)
        ticket_entity.update_timestamps()
        ticket_entity.put()
        return entity_id

    @classmethod
<<<<<<< HEAD
    def generate_id(cls, ticket_name):
        # type: (Text) -> Text
=======
    def _generate_id(cls, ticket_name: str) -> str:
>>>>>>> be7ec539
        """Generates key for the instance of AppFeedbackReportTicketModel
        class in the required format with the arguments provided.

        Args:
            ticket_name: str. The name assigned to the ticket on creation.

        Returns:
            str. The generated ID for this entity using the current datetime in
            milliseconds (as the entity's creation timestamp), a SHA1 hash of
            the ticket_name, and a random string, of the form
            '[creation_datetime_msec]:[hash(ticket_name)]:[random hash]'.
        """
        current_datetime_in_msec = utils.get_time_in_millisecs(
            datetime.datetime.utcnow())
        for _ in python_utils.RANGE(base_models.MAX_RETRIES):
            name_hash = utils.convert_to_hash(
                ticket_name, base_models.ID_LENGTH)
            random_hash = utils.convert_to_hash(
                python_utils.UNICODE(
                    utils.get_random_int(base_models.RAND_RANGE)),
                base_models.ID_LENGTH)
            new_id = '%s.%s.%s' % (
                int(current_datetime_in_msec), name_hash, random_hash)
            if not cls.get_by_id(new_id):
                return new_id
        raise Exception(
            'The id generator for AppFeedbackReportTicketModel is producing too'
            'many collisions.')

    @staticmethod
    def get_deletion_policy() -> base_models.DELETION_POLICY:
        """Model doesn't contain any information directly corresponding to a
        user.
        """
        return base_models.DELETION_POLICY.NOT_APPLICABLE

    @classmethod
    def get_export_policy(cls) -> Dict[str, base_models.EXPORT_POLICY]:
        """Model doesn't contain any data directly corresponding to a user."""
        return dict(super(cls, cls).get_export_policy(), **{
            'ticket_name': base_models.EXPORT_POLICY.NOT_APPLICABLE,
            'platform': base_models.EXPORT_POLICY.NOT_APPLICABLE,
            'github_issue_repo_name': base_models.EXPORT_POLICY.NOT_APPLICABLE,
            'github_issue_number': base_models.EXPORT_POLICY.NOT_APPLICABLE,
            'archived': base_models.EXPORT_POLICY.NOT_APPLICABLE,
            'newest_report_timestamp': base_models.EXPORT_POLICY.NOT_APPLICABLE,
            'report_ids': base_models.EXPORT_POLICY.NOT_APPLICABLE
        })

    @staticmethod
    def get_model_association_to_user(
    ) -> base_models.MODEL_ASSOCIATION_TO_USER:
        """Model doesn't contain any data directly corresponding to a user."""
        return base_models.MODEL_ASSOCIATION_TO_USER.NOT_CORRESPONDING_TO_USER

    @staticmethod
    def get_lowest_supported_role() -> str:
        """The lowest supported role for feedback report tickets will be
        moderator.
        """
        return feconf.ROLE_ID_MODERATOR


class AppFeedbackReportStatsModel(base_models.BaseModel):
    """Model for storing aggregate report stats on the tickets created.

    Instances of this model contain statistics for different report types based
    on the ticket they are assigned to and the date of the aggregation is on.

    The id of each model instance is calculated by concatenating the platform,
    ticket ID, and the date (in isoformat) this entity is tracking stats for.
    """

    # The unique ticket ID that this entity is aggregating for.
    ticket_id = datastore_services.StringProperty(required=True, indexed=True)
    # The platform that these statistics are for.
    platform = datastore_services.StringProperty(
        required=True, indexed=True,
        choices=PLATFORM_CHOICES)
    # The date in UTC that this entity is tracking on -- this should correspond
    # to the creation date of the reports aggregated in this model.
    stats_tracking_date = datastore_services.DateProperty(
        required=True, indexed=True)
    # The total number of reports submitted on this date.
    total_reports_submitted = datastore_services.IntegerProperty(
        required=True, indexed=True)
    # JSON struct that maps the daily statistics for this ticket on the date
    # specified in stats_tracking_date. The JSON will map each param_name
    # (defined by a domain const ALLOWED_STATS_PARAM_NAMES) to a dictionary of
    # all the possible param_values for that parameter and the number of reports
    # submitted on that day that satisfy that param value, similar to e.g.:
    #
    #   param_name1 : { param_value1 : report_count1,
    #                   param_value2 : report_count2,
    #                   param_value3 : report_count3 },
    #   param_name2 : { param_value1 : report_count1,
    #                   param_value2 : report_count2,
    #                   param_value3 : report_count3 } }.
    daily_param_stats = datastore_services.JsonProperty(
        required=True, indexed=False)
    # The schema version for parameter statistics in this entity.
    daily_param_stats_schema_version = datastore_services.IntegerProperty(
        required=True, indexed=True)

    @classmethod
    def create(
            cls,
<<<<<<< HEAD
            entity_id, # type: Text
            platform, # type: Text
            ticket_id, # type: Text
            stats_tracking_date, # type: datetime.date
            total_reports_submitted, # type: int
            daily_param_stats # type: Dict[Text, Dict[Text, int]]
    ):
        # type: (...) -> Text
=======
            platform: str,
            ticket_id: str,
            stats_tracking_date: datetime.date,
            total_reports_submitted: int,
            daily_param_stats: Dict[str, Dict[str, int]]
    ) -> str:
>>>>>>> be7ec539
        """Creates a new AppFeedbackReportStatsModel instance and returns its
        ID.

        Args:
            entity_id: str. The ID used for this entity.
            ticket_id: str. The ID for the ticket these stats aggregate on.
            platform: str. The platform the stats are aggregating for.
            stats_tracking_date: datetime.date. The date in UTC that this entity
                is tracking stats for.
            total_reports_submitted: int. The total number of reports submitted
                on this date.
            daily_param_stats: dict. The daily stats for this entity, keyed
                by the parameter witch each value mapping a parameter value to
                the number of reports that satisfy that parameter value.

        Returns:
            AppFeedbackReportStatsModel. The newly created
            AppFeedbackReportStatsModel instance.
        """
        stats_entity = cls(
            id=entity_id, ticket_id=ticket_id, platform=platform,
            stats_tracking_date=stats_tracking_date,
            total_reports_submitted=total_reports_submitted,
            daily_param_stats=daily_param_stats,
            daily_param_stats_schema_version=(
                feconf.CURRENT_FEEDBACK_REPORT_STATS_SCHEMA_VERSION))
        stats_entity.update_timestamps()
        stats_entity.put()
        return entity_id

    @classmethod
<<<<<<< HEAD
    def calculate_id(cls, platform, ticket_id, stats_tracking_date):
        # type: (Text, Text, datetime.date) -> Text
=======
    def _generate_id(
            cls,
            platform: str,
            ticket_id: str,
            stats_tracking_date: datetime.date
    ) -> str:
>>>>>>> be7ec539
        """Generates key for the instance of AppFeedbackReportStatsModel
        class in the required format with the arguments provided.

        Args:
            platform: str. The platform this entity is aggregating on.
            ticket_id: str. The ID for the ticket these stats aggregate on.
            stats_tracking_date: date. The date these stats are tracking on.

        Returns:
            str. The ID for this entity of the form
            '[platform]:[ticket_id]:[stats_date in YYYY-MM-DD]'.
        """
        if ticket_id is None:
            ticket_id = UNTICKETED_ANDROID_REPORTS_STATS_TICKET_ID
        return '%s:%s:%s' % (
            platform, ticket_id, stats_tracking_date.isoformat())

    @classmethod
    def get_stats_for_ticket(
            cls, ticket_id: str
    ) -> List['AppFeedbackReportStatsModel']:
        """Fetches the stats for a single ticket.

        Args:
            ticket_id: str. The ID of the ticket to get stats for.

        Returns:
            list(str). A list of IDs corresponding to
            AppFeedbackReportStatsModel entities that record stats on the
            ticket.
        """
        ticket_models = cls.query(cls.ticket_id == ticket_id).fetch()
        return cast(List[AppFeedbackReportStatsModel], ticket_models)

    @staticmethod
    def get_deletion_policy() -> base_models.DELETION_POLICY:
        """Model doesn't contain any information directly corresponding to a
        user.
        """
        return base_models.DELETION_POLICY.NOT_APPLICABLE

    @classmethod
    def get_export_policy(cls) -> Dict[str, base_models.EXPORT_POLICY]:
        """Model doesn't contain any data directly corresponding to a user."""
        return dict(super(cls, cls).get_export_policy(), **{
            'ticket_id': base_models.EXPORT_POLICY.NOT_APPLICABLE,
            'platform': base_models.EXPORT_POLICY.NOT_APPLICABLE,
            'stats_tracking_date': base_models.EXPORT_POLICY.NOT_APPLICABLE,
            'total_reports_submitted': base_models.EXPORT_POLICY.NOT_APPLICABLE,
            'daily_param_stats_schema_version':
                base_models.EXPORT_POLICY.NOT_APPLICABLE,
            'daily_param_stats': base_models.EXPORT_POLICY.NOT_APPLICABLE
        })

    @staticmethod
    def get_model_association_to_user(
    ) -> base_models.MODEL_ASSOCIATION_TO_USER:
        """Model doesn't contain any data directly corresponding to a user."""
        return base_models.MODEL_ASSOCIATION_TO_USER.NOT_CORRESPONDING_TO_USER

    @staticmethod
    def get_lowest_supported_role() -> str:
        """The lowest supported role for feedback reports stats will be
        moderator.
        """
        return feconf.ROLE_ID_MODERATOR<|MERGE_RESOLUTION|>--- conflicted
+++ resolved
@@ -24,12 +24,7 @@
 import python_utils
 import utils
 
-<<<<<<< HEAD
-from typing import ( # isort:skip # pylint: disable=unused-import
-    Any, Dict, List, Optional, Sequence, Text, Type, cast) # isort:skip # pylint: disable=unused-import
-=======
-from typing import Any, Dict, List, Optional, cast
->>>>>>> be7ec539
+from typing import Any, Dict, List, Optional, Sequence, TypeVar, cast
 
 MYPY = False
 if MYPY: # pragma: no cover
@@ -162,31 +157,11 @@
     @classmethod
     def create(
             cls,
-<<<<<<< HEAD
-            entity_id, # type: Text
-            platform, # type: Text
-            submitted_on, # type: datetime.datetime
-            local_timezone_offset_hrs, # type: int
-            report_type, # type: Text
-            category, # type: Text
-            platform_version, # type: Text
-            android_device_country_locale_code, # type: Optional[Text]
-            android_sdk_version, # type: Optional[int]
-            android_device_model, # type: Optional[Text]
-            entry_point, # type: Text
-            entry_point_topic_id, # type: Optional[Text]
-            entry_point_story_id, # type: Optional[Text]
-            entry_point_exploration_id, # type: Optional[Text]
-            entry_point_subtopic_id, # type: Optional[Text]
-            text_language_code, # type: Text
-            audio_language_code, # type: Text
-            android_report_info, # type: Optional[Dict[Text, Any]]
-            web_report_info # type: Optional[Dict[Text, Any]]
-    ):
-        # type: (...) -> Text
-=======
+
+            entity_id: str,
             platform: str,
             submitted_on: datetime.datetime,
+            local_timezone_offset_hrs: int,
             report_type: str,
             category: str,
             platform_version: str,
@@ -203,7 +178,6 @@
             android_report_info: Optional[Dict[str, Any]],
             web_report_info: Optional[Dict[str, Any]]
     ) -> str:
->>>>>>> be7ec539
         """Creates a new AppFeedbackReportModel instance and returns its ID.
 
         Args:
@@ -278,16 +252,11 @@
         return entity_id
 
     @classmethod
-<<<<<<< HEAD
-    def generate_id(cls, platform, submitted_on_datetime):
-        # type: (Text, datetime.datetime) -> Text
-=======
-    def _generate_id(
+    def generate_id(
             cls,
             platform: str,
             submitted_on_datetime: datetime.datetime
     ) -> str:
->>>>>>> be7ec539
         """Generates key for the instance of AppFeedbackReportModel class in the
         required format with the arguments provided.
 
@@ -317,8 +286,10 @@
             'many collisions.')
 
     @classmethod
-    def get_all_unscrubbed_expiring_report_models(cls):
-        # type: () -> Sequence[AppFeedbackReportModel]
+    def get_all_unscrubbed_expiring_report_models(
+            cls) -> Sequence[
+                TypeVar(  # pylint: disable=invalid-name
+                'AppFeedbackReportModel', bound='AppFeedbackReportModel')]:
         """Fetches the reports that are past their 90-days in storage and must
         be scrubbed.
 
@@ -338,8 +309,7 @@
         return cast(Sequence[AppFeedbackReportModel], report_models)
 
     @classmethod
-    def get_filter_options_for_field(cls, filter_field):
-        # type: (Text) -> List[Text]
+    def get_filter_options_for_field(cls, filter_field: str) -> List[str]:
         """Fetches values that can be used to filter reports by.
 
         Args:
@@ -518,24 +488,14 @@
     @classmethod
     def create(
             cls,
-<<<<<<< HEAD
-            entity_id, # type: Text
-            ticket_name, # type: Text
-            platform, # type: Text
-            github_issue_repo_name, # type: Optional[Text]
-            github_issue_number, # type: Optional[int]
-            newest_report_timestamp, # type: datetime.datetime
-            report_ids # type: List[Text]
-    ):
-        # type: (...) -> Text
-=======
+            entity_id: str,
             ticket_name: str,
+            platform: str,
             github_issue_repo_name: Optional[str],
             github_issue_number: Optional[int],
             newest_report_timestamp: datetime.datetime,
             report_ids: List[str]
     ) -> str:
->>>>>>> be7ec539
         """Creates a new AppFeedbackReportTicketModel instance and returns its
         ID.
 
@@ -569,12 +529,7 @@
         return entity_id
 
     @classmethod
-<<<<<<< HEAD
-    def generate_id(cls, ticket_name):
-        # type: (Text) -> Text
-=======
-    def _generate_id(cls, ticket_name: str) -> str:
->>>>>>> be7ec539
+    def generate_id(cls, ticket_name: str) -> str:
         """Generates key for the instance of AppFeedbackReportTicketModel
         class in the required format with the arguments provided.
 
@@ -682,23 +637,13 @@
     @classmethod
     def create(
             cls,
-<<<<<<< HEAD
-            entity_id, # type: Text
-            platform, # type: Text
-            ticket_id, # type: Text
-            stats_tracking_date, # type: datetime.date
-            total_reports_submitted, # type: int
-            daily_param_stats # type: Dict[Text, Dict[Text, int]]
-    ):
-        # type: (...) -> Text
-=======
+            entity_id: str,
             platform: str,
             ticket_id: str,
             stats_tracking_date: datetime.date,
             total_reports_submitted: int,
             daily_param_stats: Dict[str, Dict[str, int]]
     ) -> str:
->>>>>>> be7ec539
         """Creates a new AppFeedbackReportStatsModel instance and returns its
         ID.
 
@@ -730,17 +675,12 @@
         return entity_id
 
     @classmethod
-<<<<<<< HEAD
-    def calculate_id(cls, platform, ticket_id, stats_tracking_date):
-        # type: (Text, Text, datetime.date) -> Text
-=======
-    def _generate_id(
+    def calculate_id(
             cls,
             platform: str,
             ticket_id: str,
             stats_tracking_date: datetime.date
     ) -> str:
->>>>>>> be7ec539
         """Generates key for the instance of AppFeedbackReportStatsModel
         class in the required format with the arguments provided.
 
