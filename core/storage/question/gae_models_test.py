--- conflicted
+++ resolved
@@ -250,7 +250,6 @@
         )
         self.assertEqual(len(question_skill_links), 0)
 
-<<<<<<< HEAD
     def test_get_question_skill_links_by_skill_ids(self):
         skill_id_1 = skill_services.get_new_skill_id()
         self.save_new_skill(skill_id_1, 'user', 'Description 1')
@@ -269,27 +268,10 @@
             question_models.QuestionSkillLinkModel.create(
                 'question_id2', skill_id_2, 0.8)
             )
-=======
-    def test_get_question_skill_links_equidistributed_by_skill(self):
-        questionskilllink_model1 = (
-            question_models.QuestionSkillLinkModel.create(
-                'question_id1', 'skill_id1', 0.1)
-            )
-        questionskilllink_model2 = (
-            question_models.QuestionSkillLinkModel.create(
-                'question_id2', 'skill_id1', 0.5)
-            )
-        questionskilllink_model3 = (
-            question_models.QuestionSkillLinkModel.create(
-                'question_id3', 'skill_id2', 0.8)
-            )
-
->>>>>>> c37cb8a2
-        question_models.QuestionSkillLinkModel.put_multi_question_skill_links(
-            [questionskilllink_model1, questionskilllink_model2,
-             questionskilllink_model3])
-
-<<<<<<< HEAD
+        question_models.QuestionSkillLinkModel.put_multi_question_skill_links(
+            [questionskilllink_model1, questionskilllink_model2,
+             questionskilllink_model3])
+
         question_skill_link_models, next_cursor_str = (
             question_models.QuestionSkillLinkModel.get_question_skill_links_by_skill_ids( #pylint: disable=line-too-long
                 1, [skill_id_1, skill_id_2], ''
@@ -350,7 +332,20 @@
         self.assertEqual(question_skill_link_models[0].skill_id, skill_id_4)
         self.assertEqual(question_skill_link_models[1].skill_id, skill_id_3)
         self.assertEqual(question_skill_link_models[2].skill_id, skill_id_2)
-=======
+
+    def test_get_question_skill_links_equidistributed_by_skill(self):
+        questionskilllink_model1 = (
+            question_models.QuestionSkillLinkModel.create(
+                'question_id1', 'skill_id1', 0.1)
+            )
+        questionskilllink_model2 = (
+            question_models.QuestionSkillLinkModel.create(
+                'question_id2', 'skill_id1', 0.5)
+            )
+        questionskilllink_model3 = (
+            question_models.QuestionSkillLinkModel.create(
+                'question_id3', 'skill_id2', 0.8)
+            )
         question_skill_links = (
             question_models.QuestionSkillLinkModel.
             get_question_skill_links_equidistributed_by_skill(
@@ -417,5 +412,4 @@
         self.assertEqual(len(question_skill_links), 3)
         self.assertEqual(question_skill_links[0].skill_id, 'skill_id1')
         self.assertEqual(question_skill_links[1].skill_id, 'skill_id1')
-        self.assertEqual(question_skill_links[2].skill_id, 'skill_id2')
->>>>>>> c37cb8a2
+        self.assertEqual(question_skill_links[2].skill_id, 'skill_id2')