--- conflicted
+++ resolved
@@ -136,14 +136,9 @@
         self.save_new_question(
             'question_id1', 'owner_id',
             question_state_data,
-<<<<<<< HEAD
             linked_skill_ids,
             content_id_generator.next_content_id_index)
-        self.save_new_question( # type: ignore[no-untyped-call]
-=======
-            linked_skill_ids)
         self.save_new_question(
->>>>>>> 7ad815df
             'question_id2', 'owner_id',
             question_state_data,
             linked_skill_ids,
