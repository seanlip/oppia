# Copyright 2017 The Oppia Authors. All Rights Reserved.
#
# Licensed under the Apache License, Version 2.0 (the "License");
# you may not use this file except in compliance with the License.
# You may obtain a copy of the License at
#
#      http://www.apache.org/licenses/LICENSE-2.0
#
# Unless required by applicable law or agreed to in writing, software
# distributed under the License is distributed on an "AS-IS" BASIS,
# WITHOUT WARRANTIES OR CONDITIONS OF ANY KIND, either express or implied.
# See the License for the specific language governing permissions and
# limitations under the License.

"""Models for storing the question data models."""
from __future__ import absolute_import  # pylint: disable=import-only-modules
from __future__ import unicode_literals  # pylint: disable=import-only-modules

import math

from constants import constants
from core.platform import models
import core.storage.user.gae_models as user_models
import feconf
import python_utils
import utils

from google.appengine.datastore import datastore_query
from google.appengine.ext import ndb

(base_models, skill_models) = models.Registry.import_models([
    models.NAMES.base_model, models.NAMES.skill
])


class QuestionSnapshotMetadataModel(base_models.BaseSnapshotMetadataModel):
    """Storage model for the metadata for a question snapshot."""
    pass


class QuestionSnapshotContentModel(base_models.BaseSnapshotContentModel):
    """Storage model for the content of a question snapshot."""
    pass


class QuestionModel(base_models.VersionedModel):
    """Model for storing Questions.

    The ID of instances of this class has the form
    {{random_hash_of_12_chars}}
    """
    SNAPSHOT_METADATA_CLASS = QuestionSnapshotMetadataModel
    SNAPSHOT_CONTENT_CLASS = QuestionSnapshotContentModel
    ALLOW_REVERT = True

    # An object representing the question state data.
    question_state_data = ndb.JsonProperty(indexed=False, required=True)
    # The schema version for the question state data.
    question_state_data_schema_version = ndb.IntegerProperty(
        required=True, indexed=True)
    # The ISO 639-1 code for the language this question is written in.
    language_code = ndb.StringProperty(required=True, indexed=True)
    # The skill ids linked to this question.
    linked_skill_ids = ndb.StringProperty(
        indexed=True, repeated=True)

    @staticmethod
    def get_deletion_policy():
        """Question should be kept but the creator should be anonymized."""
        return base_models.DELETION_POLICY.LOCALLY_PSEUDONYMIZE

    @classmethod
    def _get_new_id(cls):
        """Generates a unique ID for the question of the form
        {{random_hash_of_12_chars}}

        Returns:
           new_id: int. ID of the new QuestionModel instance.

        Raises:
            Exception: The ID generator for QuestionModel is
            producing too many collisions.
        """

        for _ in python_utils.RANGE(base_models.MAX_RETRIES):
            new_id = utils.convert_to_hash(
                python_utils.UNICODE(
                    utils.get_random_int(base_models.RAND_RANGE)),
                base_models.ID_LENGTH)
            if not cls.get_by_id(new_id):
                return new_id

        raise Exception(
            'The id generator for QuestionModel is producing too many '
            'collisions.')

    def _trusted_commit(
            self, committer_id, commit_type, commit_message, commit_cmds):
        """Record the event to the commit log after the model commit.

        Note that this extends the superclass method.

        Args:
            committer_id: str. The user_id of the user who committed the
                change.
            commit_type: str. The type of commit. Possible values are in
                core.storage.base_models.COMMIT_TYPE_CHOICES.
            commit_message: str. The commit description message.
            commit_cmds: list(dict). A list of commands, describing changes
                made in this model, which should give sufficient information to
                reconstruct the commit. Each dict always contains:
                    cmd: str. Unique command.
                and then additional arguments for that command.
        """
        super(QuestionModel, self)._trusted_commit(
            committer_id, commit_type, commit_message, commit_cmds)

        committer_user_settings_model = (
            user_models.UserSettingsModel.get_by_id(committer_id))
        committer_username = (
            committer_user_settings_model.username
            if committer_user_settings_model else '')

        question_commit_log = QuestionCommitLogEntryModel.create(
            self.id, self.version, committer_id, committer_username,
            commit_type, commit_message, commit_cmds,
            constants.ACTIVITY_STATUS_PUBLIC, False
        )
        question_commit_log.question_id = self.id
        question_commit_log.put()

    @classmethod
    def create(
            cls, question_state_data, language_code, version, linked_skill_ids):
        """Creates a new QuestionModel entry.

        Args:
            question_state_data: dict. An dict representing the question
                state data.
            language_code: str. The ISO 639-1 code for the language this
                question is written in.
            version: str. The version of the question.
            linked_skill_ids: list(str). The skill ids linked to the question.

        Returns:
            QuestionModel. Instance of the new QuestionModel entry.

        Raises:
            Exception: A model with the same ID already exists.
        """
        instance_id = cls._get_new_id()
        question_model_instance = cls(
            id=instance_id,
            question_state_data=question_state_data,
            language_code=language_code,
            version=version,
            linked_skill_ids=linked_skill_ids)

        return question_model_instance

    @classmethod
    def put_multi_questions(cls, questions):
        """Puts multiple question models into the datastore.

        Args:
            questions: list(Question). The list of question objects
            to put into the datastore.
        """
        cls.put_multi(questions)


class QuestionSkillLinkModel(base_models.BaseModel):
    """Model for storing Question-Skill Links.

    The ID of instances of this class has the form
    {{random_hash_of_12_chars}}
    """

    # The ID of the question.
    question_id = ndb.StringProperty(required=True, indexed=True)
    # The ID of the skill to which the question is linked.
    skill_id = ndb.StringProperty(required=True, indexed=True)
    # The difficulty of the skill.
    skill_difficulty = ndb.FloatProperty(required=True, indexed=True)

    @staticmethod
    def get_deletion_policy():
<<<<<<< HEAD
        """Question-skill link should be deleted only if all associated skills
        or questions are deleted.
        """
        return base_models.DELETION_POLICY.KEEP_IF_PUBLIC
=======
        """Question-skill link should be kept since questions are only
        anonymized and are not deleted whe user is deleted.
        """
        return base_models.DELETION_POLICY.KEEP
>>>>>>> c71cd5b5

    @classmethod
    def get_model_id(cls, question_id, skill_id):
        """Returns the model id by combining the questions and skill id.

        Args:
            question_id: str. The ID of the question.
            skill_id: str. The ID of the skill to which the question is linked.

        Returns:
            str. The calculated model id.
        """
        return '%s:%s' % (question_id, skill_id)

    @classmethod
    def create(cls, question_id, skill_id, skill_difficulty):
        """Creates a new QuestionSkillLinkModel entry.

        Args:
            question_id: str. The ID of the question.
            skill_id: str. The ID of the skill to which the question is linked.
            skill_difficulty: float. The difficulty between [0, 1] of the skill.

        Raises:
            Exception. The given question is already linked to the given skill.

        Returns:
            QuestionSkillLinkModel. Instance of the new QuestionSkillLinkModel
                entry.
        """
        question_skill_link_id = cls.get_model_id(question_id, skill_id)
        if cls.get(question_skill_link_id, strict=False) is not None:
            raise Exception(
                'The given question is already linked to given skill')

        question_skill_link_model_instance = cls(
            id=question_skill_link_id,
            question_id=question_id,
            skill_id=skill_id,
            skill_difficulty=skill_difficulty
        )
        return question_skill_link_model_instance

    @classmethod
    def get_question_skill_links_by_skill_ids(
            cls, question_count, skill_ids, start_cursor):
        """Fetches the list of QuestionSkillLinkModels linked to the skill in
        batches.

        Args:
            question_count: int. The number of questions to be returned.
            skill_ids: list(str). The ids of skills for which the linked
                question ids are to be retrieved.
            start_cursor: str. The starting point from which the batch of
                questions are to be returned. This value should be urlsafe.

        Returns:
            list(QuestionSkillLinkModel), str|None. The QuestionSkillLinkModels
                corresponding to given skill_ids, the next cursor value to be
                used for the next page (or None if no more pages are left). The
                returned next cursor value is urlsafe.
        """
        question_skill_count = min(
            len(skill_ids), constants.MAX_SKILLS_PER_QUESTION
        ) * question_count

        if not start_cursor == '':
            cursor = datastore_query.Cursor(urlsafe=start_cursor)
            question_skill_link_models, next_cursor, more = cls.query(
                cls.skill_id.IN(skill_ids)
                # Order by cls.key is needed alongside cls.last_updated so as to
                # resolve conflicts, if any.
                # Reference SO link: https://stackoverflow.com/q/12449197
            ).order(-cls.last_updated, cls.key).fetch_page(
                question_skill_count,
                start_cursor=cursor
            )
        else:
            question_skill_link_models, next_cursor, more = cls.query(
                cls.skill_id.IN(skill_ids)
            ).order(-cls.last_updated, cls.key).fetch_page(
                question_skill_count
            )
        next_cursor_str = (
            next_cursor.urlsafe() if (next_cursor and more) else None
        )
        return question_skill_link_models, next_cursor_str

    @classmethod
    def get_question_skill_links_based_on_difficulty_equidistributed_by_skill(
            cls, total_question_count, skill_ids, difficulty_requested):
        """Fetches the list of constant number of QuestionSkillLinkModels
        linked to the skills, sorted by the absolute value of the difference
        between skill difficulty and the requested difficulty.

        Args:
            total_question_count: int. The number of questions expected.
            skill_ids: list(str). The ids of skills for which the linked
                question ids are to be retrieved.
            difficulty_requested: float. The skill difficulty of the questions
                requested to be fetched.

        Returns:
            list(QuestionSkillLinkModel). A list of QuestionSkillLinkModels
                corresponding to given skill_ids, with
                total_question_count/len(skill_ids) number of questions for
                each skill. If not evenly divisible, it will be rounded up.
                If not enough questions for a skill, just return all questions
                it links to. The order of questions will follow the order of
                given skill ids, and the order of questions for the same skill
                follows the absolute value of the difference between skill
                difficulty and the requested difficulty.
        """
        if len(skill_ids) > feconf.MAX_NUMBER_OF_SKILL_IDS:
            raise Exception('Please keep the number of skill IDs below 20.')

        question_count_per_skill = int(
            math.ceil(python_utils.divide(
                float(total_question_count), float(len(skill_ids)))))

        question_skill_link_mapping = {}

        for skill_id in skill_ids:
            query = cls.query(cls.skill_id == skill_id)

            equal_questions_query = query.filter(
                cls.skill_difficulty == difficulty_requested)
            # We fetch more questions here in order to try and ensure that the
            # eventual number of returned questions is sufficient to meet the
            # number requested, even after deduplication.
            new_question_skill_link_models = (
                equal_questions_query.fetch(question_count_per_skill * 2))
            for model in new_question_skill_link_models:
                if model.question_id in question_skill_link_mapping:
                    new_question_skill_link_models.remove(model)

            if len(new_question_skill_link_models) < question_count_per_skill:
                # Fetch QuestionSkillLinkModels with difficulty smaller than
                # requested difficulty and sort them by decreasing difficulty.
                easier_questions_query = query.filter(
                    cls.skill_difficulty < difficulty_requested)
                easier_questions_query = easier_questions_query.order(
                    -cls.skill_difficulty)
                easier_question_skill_link_models = (
                    easier_questions_query.fetch(question_count_per_skill))
                for model in easier_question_skill_link_models:
                    if model.question_id in question_skill_link_mapping:
                        easier_question_skill_link_models.remove(model)
                new_question_skill_link_models.extend(
                    easier_question_skill_link_models)

                if (len(new_question_skill_link_models) <
                        question_count_per_skill):
                    # Fetch QuestionSkillLinkModels with difficulty larger than
                    # requested difficulty and sort them by increasing
                    # difficulty.
                    harder_questions_query = query.filter(
                        cls.skill_difficulty > difficulty_requested)
                    harder_questions_query = harder_questions_query.order(
                        cls.skill_difficulty)
                    harder_question_skill_link_models = (
                        harder_questions_query.fetch(question_count_per_skill))
                    for model in harder_question_skill_link_models:
                        if model.question_id in question_skill_link_mapping:
                            harder_question_skill_link_models.remove(model)
                    new_question_skill_link_models.extend(
                        harder_question_skill_link_models)

                # Sort QuestionSkillLinkModels by the difference between their
                # difficulty and requested difficulty.
                new_question_skill_link_models = sorted(
                    new_question_skill_link_models,
                    key=lambda model: abs(
                        model.skill_difficulty - difficulty_requested)
                )
            new_question_skill_link_models = (
                new_question_skill_link_models[:question_count_per_skill])

            for model in new_question_skill_link_models:
                if model.question_id not in question_skill_link_mapping:
                    question_skill_link_mapping[model.question_id] = model

        return list(question_skill_link_mapping.values())

    @classmethod
    def get_question_skill_links_equidistributed_by_skill(
            cls, total_question_count, skill_ids):
        """Fetches the list of constant number of QuestionSkillLinkModels
        linked to the skills.

        Args:
            total_question_count: int. The number of questions expected.
            skill_ids: list(str). The ids of skills for which the linked
                question ids are to be retrieved.

        Returns:
            list(QuestionSkillLinkModel). A list of QuestionSkillLinkModels
                corresponding to given skill_ids, with
                total_question_count/len(skill_ids) number of questions for
                each skill. If not evenly divisible, it will be rounded up.
                If not enough questions for a skill, just return all questions
                it links to. The order of questions will follow the order of
                given skill ids, but the order of questions for the same skill
                is random.
        """
        if len(skill_ids) > feconf.MAX_NUMBER_OF_SKILL_IDS:
            raise Exception('Please keep the number of skill IDs below 20.')

        question_count_per_skill = int(
            math.ceil(
                python_utils.divide(
                    float(total_question_count), float(len(skill_ids)))))
        question_skill_link_models = []
        existing_question_ids = []

        for skill_id in skill_ids:
            query = cls.query(cls.skill_id == skill_id)
            # We fetch more questions here in order to try and ensure that the
            # eventual number of returned questions is sufficient to meet the
            # number requested, even after deduplication.
            new_question_skill_link_models = query.fetch(
                question_count_per_skill * 2)

            # Deduplicate if the same question is linked to multiple skills.
            for model in new_question_skill_link_models:
                if model.question_id in existing_question_ids:
                    new_question_skill_link_models.remove(model)

            question_skill_link_models.extend(
                new_question_skill_link_models[:question_count_per_skill])
            existing_question_ids.extend(
                [model.question_id for model in new_question_skill_link_models])

        return question_skill_link_models

    @classmethod
    def get_all_question_ids_linked_to_skill_id(cls, skill_id):
        """Returns a list of all question ids corresponding to the given skill
        id.

        Args:
            skill_id: str. ID of the skill.

        Returns:
            list(str). The list of all question ids corresponding to the given
                skill id.
        """
        question_skill_link_models = cls.query(cls.skill_id == skill_id)
        question_ids = [
            model.question_id for model in question_skill_link_models
        ]
        return question_ids

    @classmethod
    def get_models_by_skill_id(cls, skill_id):
        """Returns a list of QuestionSkillLink domains of a particular skill ID.

        Args:
            skill_id: str. ID of the skill.

        Returns:
            list(QuestionSkillLinkModel)|None. The list of question skill link
            domains that are linked to the skill ID. None if the skill
            ID doesn't exist.
        """
        return QuestionSkillLinkModel.query().filter(
            cls.skill_id == skill_id).fetch()

    @classmethod
    def get_models_by_question_id(cls, question_id):
        """Returns a list of QuestionSkillLinkModels of a particular
        question ID.

        Args:
            question_id: str. ID of the question.

        Returns:
            list(QuestionSkillLinkModel)|None. The list of question skill link
            models that are linked to the question ID, or None if there are no
            question skill link models associated with the question ID.
        """
        return QuestionSkillLinkModel.query().filter(
            cls.question_id == question_id,
            cls.deleted == False).fetch() #pylint: disable=singleton-comparison

    @classmethod
    def put_multi_question_skill_links(cls, question_skill_links):
        """Puts multiple question skill link models into the datastore.

        Args:
            question_skill_links: list(QuestionSkillLink). The list of
            question skill link domain objects to put into the datastore.
        """
        cls.put_multi(question_skill_links)


    @classmethod
    def delete_multi_question_skill_links(cls, question_skill_links):
        """Deletes multiple question skill links from the datastore.

        Args:
            question_skill_links: list(QuestionSkillLinkModel). The list of
            question skill link domain objects to delete from the datastore.
        """
        cls.delete_multi(question_skill_links)


class QuestionCommitLogEntryModel(base_models.BaseCommitLogEntryModel):
    """Log of commits to questions.

    A new instance of this model is created and saved every time a commit to
    QuestionModel occurs.

    The id for this model is of the form
    'question-{{QUESTION_ID}}-{{QUESTION_VERSION}}'.
    """
    # The id of the question being edited.
    question_id = ndb.StringProperty(indexed=True, required=True)

    @classmethod
    def _get_instance_id(cls, question_id, question_version):
        """Returns ID of the question commit log entry model.

        Args:
            question_id: str. The question id whose states are mapped.
            question_version: int. The version of the question.

        Returns:
            str. A string containing question ID and
                question version.
        """
        return 'question-%s-%s' % (question_id, question_version)


class QuestionSummaryModel(base_models.BaseModel):
    """Summary model for an Oppia question.

    This should be used whenever the content blob of the question is not
    needed (e.g. in search results, etc).

    A QuestionSummaryModel instance stores the following information:

    creator_id, question_model_last_updated, question_model_created_on,
    question_state_data.

    The key of each instance is the question id.
    """
    # The user ID of the creator of the question.
    creator_id = ndb.StringProperty(required=True)
    # Time when the question model was last updated (not to be
    # confused with last_updated, which is the time when the
    # question *summary* model was last updated).
    question_model_last_updated = ndb.DateTimeProperty(
        indexed=True, required=True)
    # Time when the question model was created (not to be confused
    # with created_on, which is the time when the question *summary*
    # model was created).
    question_model_created_on = ndb.DateTimeProperty(
        indexed=True, required=True)
    # The html content for the question.
    question_content = ndb.TextProperty(indexed=False, required=True)

    @staticmethod
    def get_deletion_policy():
        """Question summary should be kept but the creator should be
        anonymized.
        """
        return base_models.DELETION_POLICY.LOCALLY_PSEUDONYMIZE

    @classmethod
    def get_by_creator_id(cls, creator_id):
        """Gets QuestionSummaryModel by creator_id.

        Args:
            creator_id: str. The user ID of the creator of the question.

        Returns:
            QuestionSummaryModel. The summary model of the question.
        """
        return QuestionSummaryModel.query().filter(
            cls.creator_id == creator_id).fetch()


class QuestionRightsSnapshotMetadataModel(
        base_models.BaseSnapshotMetadataModel):
    """Storage model for the metadata for a question rights snapshot."""
    pass


class QuestionRightsSnapshotContentModel(base_models.BaseSnapshotContentModel):
    """Storage model for the content of a question rights snapshot."""
    pass


class QuestionRightsModel(base_models.VersionedModel):
    """Storage model for rights related to a question.

    The id of each instance is the id of the corresponding question.
    """

    SNAPSHOT_METADATA_CLASS = QuestionRightsSnapshotMetadataModel
    SNAPSHOT_CONTENT_CLASS = QuestionRightsSnapshotContentModel
    ALLOW_REVERT = False

    # The user ID of the creator of the question.
    creator_id = ndb.StringProperty(indexed=True, required=True)

    @staticmethod
    def get_deletion_policy():
        """Question rights should be kept but the creator should be
        anonymized.
        """
        return base_models.DELETION_POLICY.LOCALLY_PSEUDONYMIZE<|MERGE_RESOLUTION|>--- conflicted
+++ resolved
@@ -185,17 +185,10 @@
 
     @staticmethod
     def get_deletion_policy():
-<<<<<<< HEAD
-        """Question-skill link should be deleted only if all associated skills
-        or questions are deleted.
-        """
-        return base_models.DELETION_POLICY.KEEP_IF_PUBLIC
-=======
         """Question-skill link should be kept since questions are only
         anonymized and are not deleted whe user is deleted.
         """
         return base_models.DELETION_POLICY.KEEP
->>>>>>> c71cd5b5
 
     @classmethod
     def get_model_id(cls, question_id, skill_id):
