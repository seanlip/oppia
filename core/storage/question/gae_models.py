# Copyright 2017 The Oppia Authors. All Rights Reserved.
#
# Licensed under the Apache License, Version 2.0 (the "License");
# you may not use this file except in compliance with the License.
# You may obtain a copy of the License at
#
#      http://www.apache.org/licenses/LICENSE-2.0
#
# Unless required by applicable law or agreed to in writing, software
# distributed under the License is distributed on an "AS-IS" BASIS,
# WITHOUT WARRANTIES OR CONDITIONS OF ANY KIND, either express or implied.
# See the License for the specific language governing permissions and
# limitations under the License.

"""Models for storing the question data models."""

from __future__ import absolute_import  # pylint: disable=import-only-modules
from __future__ import unicode_literals  # pylint: disable=import-only-modules

import math
import random

from constants import constants
from core.platform import models
import feconf
import python_utils
import utils

from google.cloud import ndb

(base_models, skill_models) = models.Registry.import_models([
    models.NAMES.base_model, models.NAMES.skill
])


class QuestionSnapshotMetadataModel(base_models.BaseSnapshotMetadataModel):
    """Storage model for the metadata for a question snapshot."""

    pass


class QuestionSnapshotContentModel(base_models.BaseSnapshotContentModel):
    """Storage model for the content of a question snapshot."""

    pass


class QuestionModel(base_models.VersionedModel):
    """Model for storing Questions.

    The ID of instances of this class are in form of random hash of 12 chars.
    """

    SNAPSHOT_METADATA_CLASS = QuestionSnapshotMetadataModel
    SNAPSHOT_CONTENT_CLASS = QuestionSnapshotContentModel
    ALLOW_REVERT = True

    # An object representing the question state data.
    question_state_data = ndb.JsonProperty(indexed=False, required=True)
    # The schema version for the question state data.
    question_state_data_schema_version = ndb.IntegerProperty(
        required=True, indexed=True)
    # The ISO 639-1 code for the language this question is written in.
    language_code = ndb.StringProperty(required=True)
    # The skill ids linked to this question.
    linked_skill_ids = ndb.StringProperty(repeated=True)
    # The optional misconception ids marked as not relevant to the question.
<<<<<<< HEAD
    inapplicable_misconception_ids = ndb.StringProperty(repeated=True)
=======
    inapplicable_skill_misconception_ids = ndb.StringProperty(
        indexed=True, repeated=True)
>>>>>>> 16322a86

    @staticmethod
    def get_deletion_policy():
        """Question should be kept but the creator should be anonymized."""
        return base_models.DELETION_POLICY.LOCALLY_PSEUDONYMIZE

    @classmethod
    def get_export_policy(cls):
        """Model does not contain user data."""
        return dict(super(cls, cls).get_export_policy(), **{
            'question_state_data': base_models.EXPORT_POLICY.NOT_APPLICABLE,
            'question_state_data_schema_version':
                base_models.EXPORT_POLICY.NOT_APPLICABLE,
            'language_code': base_models.EXPORT_POLICY.NOT_APPLICABLE,
            'linked_skill_ids': base_models.EXPORT_POLICY.NOT_APPLICABLE,
            'inapplicable_skill_misconception_ids':
                base_models.EXPORT_POLICY.NOT_APPLICABLE
        })

    @classmethod
    def has_reference_to_user_id(cls, user_id):
        """Check whether QuestionModel snapshots references the given user.

        Args:
            user_id: str. The ID of the user whose data should be checked.

        Returns:
            bool. Whether any models refer to the given user ID.
        """
        return cls.SNAPSHOT_METADATA_CLASS.exists_for_user_id(user_id)

    @classmethod
    def _get_new_id(cls):
        """Generates a unique ID for the question in the form of random hash
        of 12 chars.

        Returns:
            new_id: int. ID of the new QuestionModel instance.

        Raises:
            Exception. The ID generator for QuestionModel is
                producing too many collisions.
        """

        for _ in python_utils.RANGE(base_models.MAX_RETRIES):
            new_id = utils.convert_to_hash(
                python_utils.UNICODE(
                    utils.get_random_int(base_models.RAND_RANGE)),
                base_models.ID_LENGTH)
            if not cls.get_by_id(new_id):
                return new_id

        raise Exception(
            'The id generator for QuestionModel is producing too many '
            'collisions.')

    def _trusted_commit(
            self, committer_id, commit_type, commit_message, commit_cmds):
        """Record the event to the commit log after the model commit.

        Note that this extends the superclass method.

        Args:
            committer_id: str. The user_id of the user who committed the
                change.
            commit_type: str. The type of commit. Possible values are in
                core.storage.base_models.COMMIT_TYPE_CHOICES.
            commit_message: str. The commit description message.
            commit_cmds: list(dict). A list of commands, describing changes
                made in this model, which should give sufficient information to
                reconstruct the commit. Each dict always contains:
                    cmd: str. Unique command.
                and then additional arguments for that command.
        """
        super(QuestionModel, self)._trusted_commit(
            committer_id, commit_type, commit_message, commit_cmds)

        question_commit_log = QuestionCommitLogEntryModel.create(
            self.id, self.version, committer_id, commit_type, commit_message,
            commit_cmds, constants.ACTIVITY_STATUS_PUBLIC, False
        )
        question_commit_log.question_id = self.id
        question_commit_log.put()

    @classmethod
    def create(
            cls, question_state_data, language_code, version, linked_skill_ids,
            inapplicable_skill_misconception_ids):
        """Creates a new QuestionModel entry.

        Args:
            question_state_data: dict. An dict representing the question
                state data.
            language_code: str. The ISO 639-1 code for the language this
                question is written in.
            version: str. The version of the question.
            linked_skill_ids: list(str). The skill ids linked to the question.
            inapplicable_skill_misconception_ids: list(str). The optional
                misconception ids marked as not applicable to the question.

        Returns:
            QuestionModel. Instance of the new QuestionModel entry.

        Raises:
            Exception. A model with the same ID already exists.
        """
        instance_id = cls._get_new_id()
        question_model_instance = cls(
            id=instance_id,
            question_state_data=question_state_data,
            language_code=language_code,
            version=version,
            linked_skill_ids=linked_skill_ids,
            inapplicable_skill_misconception_ids=(
                inapplicable_skill_misconception_ids))

        return question_model_instance

    @classmethod
    def put_multi_questions(cls, questions):
        """Puts multiple question models into the datastore.

        Args:
            questions: list(Question). The list of question objects
                to put into the datastore.
        """
        cls.put_multi(questions)


class QuestionSkillLinkModel(base_models.BaseModel):
    """Model for storing Question-Skill Links.

    The ID of instances of this class has the form '[question_id]:[skill_id]'.
    """

    # The ID of the question.
    question_id = ndb.StringProperty(required=True)
    # The ID of the skill to which the question is linked.
    skill_id = ndb.StringProperty(required=True)
    # The difficulty of the skill.
    skill_difficulty = ndb.FloatProperty(required=True, indexed=True)

    @staticmethod
    def get_deletion_policy():
        """Question-skill link should be kept since questions are only
        anonymized and are not deleted whe user is deleted.
        """
        return base_models.DELETION_POLICY.KEEP

    @classmethod
    def get_export_policy(cls):
        """Model does not contain user data."""
        return dict(super(cls, cls).get_export_policy(), **{
            'question_id': base_models.EXPORT_POLICY.NOT_APPLICABLE,
            'skill_id': base_models.EXPORT_POLICY.NOT_APPLICABLE,
            'skill_difficulty': base_models.EXPORT_POLICY.NOT_APPLICABLE
        })

    @classmethod
    def has_reference_to_user_id(cls, unused_user_id):
        """Check whether QuestionSkillLinkModel references the given user.

        Args:
            unused_user_id: str. The (unused) ID of the user whose data should
                be checked.

        Returns:
            bool. Whether any models refer to the given user ID.
        """
        return False

    @classmethod
    def get_model_id(cls, question_id, skill_id):
        """Returns the model id by combining the questions and skill id.

        Args:
            question_id: str. The ID of the question.
            skill_id: str. The ID of the skill to which the question is linked.

        Returns:
            str. The calculated model id.
        """
        return '%s:%s' % (question_id, skill_id)

    @classmethod
    def create(cls, question_id, skill_id, skill_difficulty):
        """Creates a new QuestionSkillLinkModel entry.

        Args:
            question_id: str. The ID of the question.
            skill_id: str. The ID of the skill to which the question is linked.
            skill_difficulty: float. The difficulty between [0, 1] of the skill.

        Raises:
            Exception. The given question is already linked to the given skill.

        Returns:
            QuestionSkillLinkModel. Instance of the new QuestionSkillLinkModel
            entry.
        """
        question_skill_link_id = cls.get_model_id(question_id, skill_id)
        if cls.get(question_skill_link_id, strict=False) is not None:
            raise Exception(
                'The given question is already linked to given skill')

        question_skill_link_model_instance = cls(
            id=question_skill_link_id,
            question_id=question_id,
            skill_id=skill_id,
            skill_difficulty=skill_difficulty
        )
        return question_skill_link_model_instance

    @classmethod
    def get_total_question_count_for_skill_ids(cls, skill_ids):
        """Returns the number of questions assigned to the given skill_ids.

        Args:
            skill_ids: list(str). Skill IDs for which the question count is
                requested.

        Returns:
            int. The number of questions assigned to the given skill_ids.
        """
        total_question_count = cls.query().filter(
            cls.skill_id.IN(skill_ids)).count()

        return total_question_count

    @classmethod
    def get_question_skill_links_by_skill_ids(
            cls, question_count, skill_ids, start_cursor):
        """Fetches the list of QuestionSkillLinkModels linked to the skill in
        batches.

        Args:
            question_count: int. The number of questions to be returned.
            skill_ids: list(str). The ids of skills for which the linked
                question ids are to be retrieved.
            start_cursor: str. The starting point from which the batch of
                questions are to be returned. This value should be urlsafe.

        Returns:
            list(QuestionSkillLinkModel), str|None. The QuestionSkillLinkModels
            corresponding to given skill_ids, the next cursor value to be
            used for the next page (or None if no more pages are left). The
            returned next cursor value is urlsafe.
        """
        question_skill_count = min(
            len(skill_ids), constants.MAX_SKILLS_PER_QUESTION
        ) * question_count

        if not start_cursor == '':
            cursor = ndb._datastore_query.Cursor(urlsafe=start_cursor)
            question_skill_link_models, next_cursor, more = cls.query(
                cls.skill_id.IN(skill_ids)
                # Order by cls.key is needed alongside cls.last_updated so as to
                # resolve conflicts, if any.
                # Reference SO link: https://stackoverflow.com/q/12449197
            ).order(-cls.last_updated, cls.key).fetch_page(
                question_skill_count,
                start_cursor=cursor
            )
        else:
            question_skill_link_models, next_cursor, more = cls.query(
                cls.skill_id.IN(skill_ids)
            ).order(-cls.last_updated, cls.key).fetch_page(
                question_skill_count
            )
        next_cursor_str = (
            next_cursor.urlsafe() if (next_cursor and more) else None
        )
        return question_skill_link_models, next_cursor_str

    @classmethod
    def get_question_skill_links_based_on_difficulty_equidistributed_by_skill(
            cls, total_question_count, skill_ids, difficulty_requested):
        """Fetches the list of constant number of random QuestionSkillLinkModels
        linked to the skills, sorted by the absolute value of the difference
        between skill difficulty and the requested difficulty.

        Args:
            total_question_count: int. The number of questions expected.
            skill_ids: list(str). The ids of skills for which the linked
                question ids are to be retrieved.
            difficulty_requested: float. The skill difficulty of the questions
                requested to be fetched.

        Returns:
            list(QuestionSkillLinkModel). A list of random
            QuestionSkillLinkModels corresponding to given skill_ids, with
            total_question_count/len(skill_ids) number of questions for
            each skill. If not evenly divisible, it will be rounded up.
            If not enough questions for a skill, just return all questions
            it links to.
        """
        if len(skill_ids) > feconf.MAX_NUMBER_OF_SKILL_IDS:
            raise Exception('Please keep the number of skill IDs below 20.')

        if not skill_ids:
            return []

        question_count_per_skill = int(
            math.ceil(python_utils.divide(
                float(total_question_count), float(len(skill_ids)))))

        question_skill_link_mapping = {}

        # For fetching the questions randomly we have used a random offset.
        # But this is a temporary solution since this method scales linearly.
        # Other alternative methods were:
        # 1) Using a random id in question id filter
        # 2) Adding an additional column that can be filtered upon.
        # But these methods are not viable because google datastore limits
        # each query to have at most one inequality filter. So we can't filter
        # on both question_id and difficulty. Please see
        # https://github.com/oppia/oppia/pull/9061#issuecomment-629765809
        # for more details.

        def get_offset(query):
            """Helper function to get the offset."""
            question_count = query.count()
            if question_count > 2 * question_count_per_skill:
                return utils.get_random_int(
                    question_count - (question_count_per_skill * 2))
            return 0

        for skill_id in skill_ids:
            query = cls.query(cls.skill_id == skill_id)

            equal_questions_query = query.filter(
                cls.skill_difficulty == difficulty_requested)

            # We fetch more questions here in order to try and ensure that the
            # eventual number of returned questions is sufficient to meet the
            # number requested, even after deduplication.
            new_question_skill_link_models = equal_questions_query.fetch(
                limit=question_count_per_skill * 2,
                offset=get_offset(equal_questions_query))
            for model in new_question_skill_link_models:
                if model.question_id in question_skill_link_mapping:
                    new_question_skill_link_models.remove(model)

            if len(new_question_skill_link_models) >= question_count_per_skill:
                new_question_skill_link_models = random.sample(
                    new_question_skill_link_models, question_count_per_skill)
            else:
                # Fetch QuestionSkillLinkModels with difficulty smaller than
                # requested difficulty.
                easier_questions_query = query.filter(
                    cls.skill_difficulty < difficulty_requested)
                easier_question_skill_link_models = (
                    easier_questions_query.fetch(
                        limit=question_count_per_skill * 2,
                        offset=get_offset(easier_questions_query)))
                for model in easier_question_skill_link_models:
                    if model.question_id in question_skill_link_mapping:
                        easier_question_skill_link_models.remove(model)
                question_extra_count = (
                    len(new_question_skill_link_models) +
                    len(easier_question_skill_link_models) -
                    question_count_per_skill)
                if question_extra_count >= 0:
                    easier_question_skill_link_models = random.sample(
                        easier_question_skill_link_models,
                        question_count_per_skill -
                        len(new_question_skill_link_models)
                    )
                    new_question_skill_link_models.extend(
                        easier_question_skill_link_models)
                else:
                    # Fetch QuestionSkillLinkModels with difficulty larger than
                    # requested difficulty.
                    new_question_skill_link_models.extend(
                        easier_question_skill_link_models)
                    harder_questions_query = query.filter(
                        cls.skill_difficulty > difficulty_requested)
                    harder_question_skill_link_models = (
                        harder_questions_query.fetch(
                            limit=question_count_per_skill * 2,
                            offset=get_offset(harder_questions_query)))
                    harder_question_skill_link_models = (
                        harder_questions_query.fetch())
                    for model in harder_question_skill_link_models:
                        if model.question_id in question_skill_link_mapping:
                            harder_question_skill_link_models.remove(model)
                    question_extra_count = (
                        len(new_question_skill_link_models) +
                        len(harder_question_skill_link_models) -
                        question_count_per_skill)
                    if question_extra_count >= 0:
                        harder_question_skill_link_models = (
                            random.sample(
                                harder_question_skill_link_models,
                                question_count_per_skill -
                                len(new_question_skill_link_models)
                            ))
                    new_question_skill_link_models.extend(
                        harder_question_skill_link_models)

            new_question_skill_link_models = (
                new_question_skill_link_models[:question_count_per_skill])

            for model in new_question_skill_link_models:
                if model.question_id not in question_skill_link_mapping:
                    question_skill_link_mapping[model.question_id] = model

        return list(question_skill_link_mapping.values())

    @classmethod
    def get_question_skill_links_equidistributed_by_skill(
            cls, total_question_count, skill_ids):
        """Fetches the list of constant number of random
        QuestionSkillLinkModels linked to the skills.

        Args:
            total_question_count: int. The number of questions expected.
            skill_ids: list(str). The ids of skills for which the linked
                question ids are to be retrieved.

        Returns:
            list(QuestionSkillLinkModel). A list of random
            QuestionSkillLinkModels corresponding to given skill_ids, with
            total_question_count/len(skill_ids) number of questions for
            each skill. If not evenly divisible, it will be rounded up.
            If not enough questions for a skill, just return all questions
            it links to.
        """
        if len(skill_ids) > feconf.MAX_NUMBER_OF_SKILL_IDS:
            raise Exception('Please keep the number of skill IDs below 20.')

        if not skill_ids:
            return []

        question_count_per_skill = int(
            math.ceil(
                python_utils.divide(
                    float(total_question_count), float(len(skill_ids)))))
        question_skill_link_models = []
        existing_question_ids = []

        def get_offset(query):
            """Helper function to get the offset."""
            question_count = query.count()
            if question_count > 2 * question_count_per_skill:
                return utils.get_random_int(
                    question_count - (question_count_per_skill * 2))
            return 0

        for skill_id in skill_ids:
            query = cls.query(cls.skill_id == skill_id)

            # We fetch more questions here in order to try and ensure that the
            # eventual number of returned questions is sufficient to meet the
            # number requested, even after deduplication.
            new_question_skill_link_models = query.fetch(
                limit=question_count_per_skill * 2,
                offset=get_offset(query))

            # Deduplicate if the same question is linked to multiple skills.
            for model in new_question_skill_link_models:
                if model.question_id in existing_question_ids:
                    new_question_skill_link_models.remove(model)
            if len(new_question_skill_link_models) > question_count_per_skill:
                sampled_question_skill_link_models = random.sample(
                    new_question_skill_link_models,
                    question_count_per_skill
                )
            else:
                sampled_question_skill_link_models = (
                    new_question_skill_link_models)

            question_skill_link_models.extend(
                sampled_question_skill_link_models)
            existing_question_ids.extend([
                model.question_id for model in (
                    sampled_question_skill_link_models)
            ])

        return question_skill_link_models

    @classmethod
    def get_all_question_ids_linked_to_skill_id(cls, skill_id):
        """Returns a list of all question ids corresponding to the given skill
        id.

        Args:
            skill_id: str. ID of the skill.

        Returns:
            list(str). The list of all question ids corresponding to the given
            skill id.
        """
        question_skill_link_models = cls.query().filter(
            cls.skill_id == skill_id,
            cls.deleted == False) #pylint: disable=singleton-comparison
        question_ids = [
            model.question_id for model in question_skill_link_models
        ]
        return question_ids

    @classmethod
    def get_models_by_skill_id(cls, skill_id):
        """Returns a list of QuestionSkillLink domains of a particular skill ID.

        Args:
            skill_id: str. ID of the skill.

        Returns:
            list(QuestionSkillLinkModel)|None. The list of question skill link
            domains that are linked to the skill ID. None if the skill
            ID doesn't exist.
        """
        return QuestionSkillLinkModel.query().filter(
            cls.skill_id == skill_id).fetch()

    @classmethod
    def get_models_by_question_id(cls, question_id):
        """Returns a list of QuestionSkillLinkModels of a particular
        question ID.

        Args:
            question_id: str. ID of the question.

        Returns:
            list(QuestionSkillLinkModel)|None. The list of question skill link
            models that are linked to the question ID, or None if there are no
            question skill link models associated with the question ID.
        """
        return QuestionSkillLinkModel.query().filter(
            cls.question_id == question_id,
            cls.deleted == False).fetch() #pylint: disable=singleton-comparison

    @classmethod
    def put_multi_question_skill_links(cls, question_skill_links):
        """Puts multiple question skill link models into the datastore.

        Args:
            question_skill_links: list(QuestionSkillLink). The list of
                question skill link domain objects to put into the datastore.
        """
        cls.put_multi(question_skill_links)

    @classmethod
    def delete_multi_question_skill_links(cls, question_skill_links):
        """Deletes multiple question skill links from the datastore.

        Args:
            question_skill_links: list(QuestionSkillLinkModel). The list of
                question skill link domain objects to delete from the datastore.
        """
        cls.delete_multi(question_skill_links)


class QuestionCommitLogEntryModel(base_models.BaseCommitLogEntryModel):
    """Log of commits to questions.

    A new instance of this model is created and saved every time a commit to
    QuestionModel occurs.

    The id for this model is of the form 'question-[question_id]-[version]'.
    """

    # The id of the question being edited.
    question_id = ndb.StringProperty(required=True)

    @staticmethod
    def get_deletion_policy():
        """Question commit log is deleted only if the corresponding collection
        is not public.
        """
        return base_models.DELETION_POLICY.KEEP_IF_PUBLIC

    @classmethod
    def get_export_policy(cls):
        """This model is only stored for archive purposes. The commit log of
        entities is not related to personal user data.
        """
        return dict(super(cls, cls).get_export_policy(), **{
            'question_id': base_models.EXPORT_POLICY.NOT_APPLICABLE
        })

    @classmethod
    def _get_instance_id(cls, question_id, question_version):
        """Returns ID of the question commit log entry model.

        Args:
            question_id: str. The question id whose states are mapped.
            question_version: int. The version of the question.

        Returns:
            str. A string containing question ID and
            question version.
        """
        return 'question-%s-%s' % (question_id, question_version)


class QuestionSummaryModel(base_models.BaseModel):
    """Summary model for an Oppia question.

    This should be used whenever the content blob of the question is not
    needed (e.g. in search results, etc).

    A QuestionSummaryModel instance stores the following information:

    question_model_last_updated, question_model_created_on,
    question_state_data.

    The key of each instance is the question id.
    """

    # Time when the question model was last updated (not to be
    # confused with last_updated, which is the time when the
    # question *summary* model was last updated).
    question_model_last_updated = ndb.DateTimeProperty(
        indexed=True, required=True)
    # Time when the question model was created (not to be confused
    # with created_on, which is the time when the question *summary*
    # model was created).
    question_model_created_on = ndb.DateTimeProperty(
        indexed=True, required=True)
    # The html content for the question.
    question_content = ndb.TextProperty(indexed=False, required=True)
    # The ID of the interaction.
    interaction_id = ndb.StringProperty(indexed=True, required=True)
    # The misconception ids addressed in the question. This includes
    # tagged misconceptions ids as well as inapplicable misconception
    # ids in the question.
    misconception_ids = ndb.StringProperty(indexed=True, repeated=True)

    @staticmethod
    def get_deletion_policy():
        """Question summary should be kept but the creator should be
        anonymized.
        """
        return base_models.DELETION_POLICY.LOCALLY_PSEUDONYMIZE

    @classmethod
    def get_export_policy(cls):
        """Model data has already been exported as a part of the QuestionModel
        export_data function, and thus a new export_data function does not
        need to be defined here.
        """
        return dict(super(cls, cls).get_export_policy(), **{
            'question_model_last_updated':
                base_models.EXPORT_POLICY.NOT_APPLICABLE,
            'question_model_created_on':
                base_models.EXPORT_POLICY.NOT_APPLICABLE,
            'question_content': base_models.EXPORT_POLICY.NOT_APPLICABLE,
            'interaction_id': base_models.EXPORT_POLICY.NOT_APPLICABLE,
            'misconception_ids': base_models.EXPORT_POLICY.NOT_APPLICABLE
        })

    @classmethod
    def has_reference_to_user_id(cls, unused_user_id):
        """Check whether any existing QuestionSummaryModel refers to the given
        user_id.

        Args:
            unused_user_id: str. The ID of the user whose data should be
                checked.

        Returns:
            bool. Whether any models refer to the given user_id.
        """
        return False<|MERGE_RESOLUTION|>--- conflicted
+++ resolved
@@ -65,12 +65,7 @@
     # The skill ids linked to this question.
     linked_skill_ids = ndb.StringProperty(repeated=True)
     # The optional misconception ids marked as not relevant to the question.
-<<<<<<< HEAD
-    inapplicable_misconception_ids = ndb.StringProperty(repeated=True)
-=======
-    inapplicable_skill_misconception_ids = ndb.StringProperty(
-        indexed=True, repeated=True)
->>>>>>> 16322a86
+    inapplicable_skill_misconception_ids = ndb.StringProperty(repeated=True)
 
     @staticmethod
     def get_deletion_policy():
