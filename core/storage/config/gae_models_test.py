--- conflicted
+++ resolved
@@ -31,14 +31,9 @@
     from mypy_imports import base_models
     from mypy_imports import config_models
 
-<<<<<<< HEAD
-(base_models, config_models) = models.Registry.import_models(
-    [models.Names.BASE_MODEL, models.Names.CONFIG])
-=======
 (base_models, config_models) = models.Registry.import_models([
-    models.NAMES.base_model, models.NAMES.config
+    models.Names.BASE_MODEL, models.Names.CONFIG
 ])
->>>>>>> dc571464
 
 
 class ConfigPropertySnapshotContentModelTests(test_utils.GenericTestBase):
