# coding: utf-8
#
# Copyright 2022 The Oppia Authors. All Rights Reserved.
#
# Licensed under the Apache License, Version 2.0 (the "License");
# you may not use this file except in compliance with the License.
# You may obtain a copy of the License at
#
#      http://www.apache.org/licenses/LICENSE-2.0
#
# Unless required by applicable law or agreed to in writing, software
# distributed under the License is distributed on an "AS-IS" BASIS,
# WITHOUT WARRANTIES OR CONDITIONS OF ANY KIND, either express or implied.
# See the License for the specific language governing permissions and
# limitations under the License.

"""Tests for Learner group models."""

from __future__ import annotations

import types

from core.platform import models
from core.tests import test_utils

from typing import Dict, List, Union

MYPY = False
if MYPY: # pragma: no cover
    from mypy_imports import base_models
    from mypy_imports import learner_group_models

<<<<<<< HEAD
(base_models, learner_group_models) = models.Registry.import_models(
        [models.Names.BASE_MODEL, models.Names.LEARNER_GROUP])
=======
(base_models, learner_group_models) = models.Registry.import_models([
    models.NAMES.base_model, models.NAMES.learner_group
])
>>>>>>> dc571464


class LearnerGroupModelUnitTest(test_utils.GenericTestBase):
    """Test the LearnerGroupModel class."""

    def setUp(self) -> None:
        """Set up learner group model in datastore for use in testing."""
        super().setUp()

        self.learner_group_model = learner_group_models.LearnerGroupModel(
            id='learner_group_32',
            title='title',
            description='description',
            facilitator_user_ids=['user_1', 'user_11'],
            learner_user_ids=['user_2', 'user_3', 'user_4'],
            invited_learner_user_ids=['user_5', 'user_6'],
            subtopic_page_ids=['subtopic_1', 'subtopic_2'],
            story_ids=['story_1', 'story_2'])
        self.learner_group_model.update_timestamps()
        self.learner_group_model.put()

    def test_get_deletion_policy(self) -> None:
        self.assertEqual(
            learner_group_models.LearnerGroupModel.get_deletion_policy(),
            base_models.DELETION_POLICY.DELETE)

    def test_get_model_association_to_user(self) -> None:
        self.assertEqual(
            learner_group_models.LearnerGroupModel.
                get_model_association_to_user(),
            base_models.MODEL_ASSOCIATION_TO_USER.
                MULTIPLE_INSTANCES_PER_USER
        )

    def test_get_export_policy(self) -> None:
        expected_export_policy_dict = {
            'created_on': base_models.EXPORT_POLICY.NOT_APPLICABLE,
            'last_updated': base_models.EXPORT_POLICY.NOT_APPLICABLE,
            'deleted': base_models.EXPORT_POLICY.NOT_APPLICABLE,
            'title': base_models.EXPORT_POLICY.EXPORTED,
            'description': base_models.EXPORT_POLICY.EXPORTED,
            'facilitator_user_ids': base_models.EXPORT_POLICY.EXPORTED,
            'learner_user_ids': base_models.EXPORT_POLICY.NOT_APPLICABLE,
            'invited_learner_user_ids':
                base_models.EXPORT_POLICY.NOT_APPLICABLE,
            'subtopic_page_ids': base_models.EXPORT_POLICY.EXPORTED,
            'story_ids': base_models.EXPORT_POLICY.EXPORTED
        }
        self.assertEqual(
            learner_group_models.LearnerGroupModel.get_export_policy(),
            expected_export_policy_dict
        )

    def test_raise_exception_by_mocking_collision(self) -> None:
        """Tests get_new_id method for raising exception."""

        learner_group_model_cls = (
            learner_group_models.LearnerGroupModel)

        # Test create method.
        with self.assertRaisesRegex(
            Exception,
            'A learner group with the given group ID exists already.'
        ):
            # Swap dependent method get_by_id to simulate collision every time.
            with self.swap(
                learner_group_model_cls, 'get_by_id',
                types.MethodType(
                    lambda x, y: True,
                    learner_group_model_cls)):
                learner_group_model_cls.create('Abcd', 'title', 'description')

        # Test get_new_id method.
        with self.assertRaisesRegex(
            Exception,
            'New id generator is producing too many collisions.'
        ):
            # Swap dependent method get_by_id to simulate collision every time.
            with self.swap(
                learner_group_model_cls, 'get_by_id',
                types.MethodType(
                    lambda x, y: True,
                    learner_group_model_cls)):
                learner_group_model_cls.get_new_id()

    def test_creating_new_learner_group_model_instance(self) -> None:
        learner_group_model_id = (
            learner_group_models.LearnerGroupModel.get_new_id())
        learner_group_model_instance = (
            learner_group_models.LearnerGroupModel.create(
                learner_group_model_id, 'title', 'description'))
        self.assertEqual(
            learner_group_model_instance.id, learner_group_model_id)
        self.assertEqual(
            learner_group_model_instance.title, 'title')
        self.assertEqual(
            learner_group_model_instance.description, 'description')

    def test_get_field_names_for_takeout(self) -> None:
        expected_results = {
            'facilitator_user_ids': 'role_in_group',
        }
        self.assertEqual(
            learner_group_models.LearnerGroupModel
            .get_field_names_for_takeout(),
            expected_results)

    def test_export_data_on_learners(self) -> None:
        """Test export data on users that are learners of the learner group."""

        learner_user_data = (
            learner_group_models.LearnerGroupModel.export_data('user_2'))
        expected_learner_user_data = {
            'learner_group_32': {
                'title': 'title',
                'description': 'description',
                'role_in_group': 'learner',
                'subtopic_page_ids': ['subtopic_1', 'subtopic_2'],
                'story_ids': ['story_1', 'story_2']
            }
        }
        self.assertEqual(expected_learner_user_data, learner_user_data)

    def test_export_data_on_invited_learners(self) -> None:
        """Test export data on learners that have been invited to join the
        learner group.
        """
        invited_learner_data = (
            learner_group_models.LearnerGroupModel.export_data('user_6'))
        expected_invited_learner_data = {
            'learner_group_32': {
                'title': 'title',
                'description': 'description',
                'role_in_group': 'invited_learner',
                'subtopic_page_ids': [],
                'story_ids': []
            }
        }
        self.assertEqual(expected_invited_learner_data, invited_learner_data)

    def test_export_data_on_facilitators(self) -> None:
        """Test export data on users that are facilitators of
        the learner group.
        """
        facilitator_user_data = (
            learner_group_models.LearnerGroupModel.export_data('user_1'))
        expected_facilitator_user_data = {
            'learner_group_32': {
                'title': 'title',
                'description': 'description',
                'role_in_group': 'facilitator',
                'subtopic_page_ids': ['subtopic_1', 'subtopic_2'],
                'story_ids': ['story_1', 'story_2']
            }
        }
        self.assertEqual(expected_facilitator_user_data, facilitator_user_data)

    def test_export_data_on_uninvolved_user(self) -> None:
        """Test export data on users who do not have any involvement with
        the learner group.
        """
        uninvolved_user_data = (
            learner_group_models.LearnerGroupModel.export_data('user_31'))
        expected_uninvolved_user_data: Dict[str, Union[str, List[str]]] = {}

        self.assertEqual(
            expected_uninvolved_user_data,
            uninvolved_user_data)

    def test_apply_deletion_policy_on_learners(self) -> None:
        """Test apply_deletion_policy on users that are learners of
        the learner group.
        """
        self.assertTrue(
            learner_group_models.LearnerGroupModel
            .has_reference_to_user_id('user_2'))

        learner_group_models.LearnerGroupModel.apply_deletion_policy('user_2')

        self.assertFalse(
            learner_group_models.LearnerGroupModel
            .has_reference_to_user_id('user_2'))

    def test_apply_deletion_policy_on_invited_users(self) -> None:
        """Test apply_deletion_policy on users that have been
        invited to join the learner group.
        """
        self.assertTrue(
            learner_group_models.LearnerGroupModel
            .has_reference_to_user_id('user_5'))

        learner_group_models.LearnerGroupModel.apply_deletion_policy('user_5')

        self.assertFalse(
            learner_group_models.LearnerGroupModel
            .has_reference_to_user_id('user_5'))

    def test_apply_deletion_policy_on_facilitators(self) -> None:
        """Test apply_deletion_policy on users that are facilitators of
        the learner group.
        """
        self.assertTrue(
            learner_group_models.LearnerGroupModel
            .has_reference_to_user_id('user_1'))
        self.assertTrue(
            learner_group_models.LearnerGroupModel
            .has_reference_to_user_id('user_11'))

        # Deleting a facilitator when more than 1 facilitators are present.
        learner_group_models.LearnerGroupModel.apply_deletion_policy('user_1')

        self.assertFalse(
            learner_group_models.LearnerGroupModel
            .has_reference_to_user_id('user_1'))

        # Deleting a facilitator when only 1 facilitator is present.
        learner_group_models.LearnerGroupModel.apply_deletion_policy('user_11')

        self.assertFalse(
            learner_group_models.LearnerGroupModel
            .has_reference_to_user_id('user_11'))

    def test_get_by_facilitator_id(self) -> None:
        """Test get_by_facilitator_id."""
        learner_group_model = (
            learner_group_models.LearnerGroupModel.get_by_facilitator_id(
                'user_1'))
        self.assertEqual(learner_group_model[0].id, 'learner_group_32')<|MERGE_RESOLUTION|>--- conflicted
+++ resolved
@@ -30,14 +30,9 @@
     from mypy_imports import base_models
     from mypy_imports import learner_group_models
 
-<<<<<<< HEAD
-(base_models, learner_group_models) = models.Registry.import_models(
-        [models.Names.BASE_MODEL, models.Names.LEARNER_GROUP])
-=======
 (base_models, learner_group_models) = models.Registry.import_models([
-    models.NAMES.base_model, models.NAMES.learner_group
+    models.Names.BASE_MODEL, models.Names.LEARNER_GROUP
 ])
->>>>>>> dc571464
 
 
 class LearnerGroupModelUnitTest(test_utils.GenericTestBase):
