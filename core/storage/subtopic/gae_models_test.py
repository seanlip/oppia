# coding: utf-8
#
# Copyright 2020 The Oppia Authors. All Rights Reserved.
#
# Licensed under the Apache License, Version 2.0 (the "License");
# you may not use this file except in compliance with the License.
# You may obtain a copy of the License at
#
#      http://www.apache.org/licenses/LICENSE-2.0
#
# Unless required by applicable law or agreed to in writing, software
# distributed under the License is distributed on an "AS-IS" BASIS,
# WITHOUT WARRANTIES OR CONDITIONS OF ANY KIND, either express or implied.
# See the License for the specific language governing permissions and
# limitations under the License.

"""Tests for subtopic models."""

from __future__ import annotations

from core import feconf
from core.constants import constants
from core.domain import topic_domain
from core.platform import models
from core.tests import test_utils

from typing_extensions import Final

MYPY = False
if MYPY: # pragma: no cover
    from mypy_imports import base_models
    from mypy_imports import subtopic_models

(base_models, subtopic_models) = models.Registry.import_models([
<<<<<<< HEAD
    models.Names.BASE_MODEL, models.Names.SUBTOPIC])
=======
    models.NAMES.base_model, models.NAMES.subtopic
])
>>>>>>> dc571464


class SubtopicPageSnapshotContentModelTests(test_utils.GenericTestBase):

    def test_get_deletion_policy_is_not_applicable(self) -> None:
        self.assertEqual(
            subtopic_models.SubtopicPageSnapshotContentModel
            .get_deletion_policy(),
            base_models.DELETION_POLICY.NOT_APPLICABLE)


class SubtopicPageModelUnitTest(test_utils.GenericTestBase):
    """Tests the SubtopicPageModel class."""

    SUBTOPIC_PAGE_ID: Final = 'subtopic_page_id'

    def test_get_export_policy(self) -> None:
        expected_export_policy_dict = {
            'topic_id': base_models.EXPORT_POLICY.NOT_APPLICABLE,
            'page_contents': base_models.EXPORT_POLICY.NOT_APPLICABLE,
            'page_contents_schema_version': (
                base_models.EXPORT_POLICY.NOT_APPLICABLE),
            'language_code': base_models.EXPORT_POLICY.NOT_APPLICABLE,
            'created_on': base_models.EXPORT_POLICY.NOT_APPLICABLE,
            'deleted': base_models.EXPORT_POLICY.NOT_APPLICABLE,
            'last_updated': base_models.EXPORT_POLICY.NOT_APPLICABLE,
            'version': base_models.EXPORT_POLICY.NOT_APPLICABLE,
        }
        self.assertEqual(
            subtopic_models.SubtopicPageModel.get_export_policy(),
            expected_export_policy_dict)

    def test_get_deletion_policy(self) -> None:
        self.assertEqual(
            subtopic_models.SubtopicPageModel.get_deletion_policy(),
            base_models.DELETION_POLICY.NOT_APPLICABLE)

    def test_that_subsidiary_models_are_created_when_new_model_is_saved(
        self
    ) -> None:
        """Tests the _trusted_commit() method."""

        # SubtopicPage is created but not committed/saved.
        subtopic_page = subtopic_models.SubtopicPageModel(
            id=self.SUBTOPIC_PAGE_ID,
            topic_id='topic_id',
            page_contents={},
            page_contents_schema_version=(
                feconf.CURRENT_SUBTOPIC_PAGE_CONTENTS_SCHEMA_VERSION),
            language_code='en'
        )
        # We check that subtopic page has not been saved before calling
        # commit().
        self.assertIsNone(
            subtopic_models.SubtopicPageModel.get(
                entity_id=self.SUBTOPIC_PAGE_ID,
                strict=False
            )
        )
        # We call commit() expecting that _trusted_commit works fine
        # and saves subtopic page to datastore.
        subtopic_page.commit(
            committer_id=feconf.SYSTEM_COMMITTER_ID,
            commit_message='Created new topic',
            commit_cmds=[{'cmd': topic_domain.CMD_CREATE_NEW}]
        )
        # Now we check that subtopic page is not None and that actually
        # now subtopic page exists, that means that commit() worked fine.
        self.assertIsNotNone(
            subtopic_models.SubtopicPageModel.get(
                entity_id=self.SUBTOPIC_PAGE_ID,
                strict=False
            )
        )


class SubtopicPageCommitLogEntryModelUnitTest(test_utils.GenericTestBase):
    """Tests the SubtopicPageCommitLogEntryModel class."""

    def test_has_reference_to_user_id(self) -> None:
        commit = subtopic_models.SubtopicPageCommitLogEntryModel.create(
            'b', 0, 'committer_id', 'msg', 'create', [{}],
            constants.ACTIVITY_STATUS_PUBLIC, False)
        commit.subtopic_page_id = 'b'
        commit.update_timestamps()
        commit.put()
        self.assertTrue(
            subtopic_models.SubtopicPageCommitLogEntryModel
            .has_reference_to_user_id('committer_id'))
        self.assertFalse(
            subtopic_models.SubtopicPageCommitLogEntryModel
            .has_reference_to_user_id('x_id'))

    def test_get_model_association_to_user(self) -> None:
        self.assertEqual(
            subtopic_models.SubtopicPageCommitLogEntryModel.
                get_model_association_to_user(),
            base_models.MODEL_ASSOCIATION_TO_USER.NOT_CORRESPONDING_TO_USER)

    def test_get_export_policy(self) -> None:
        expected_export_policy_dict = {
            'subtopic_page_id': base_models.EXPORT_POLICY.NOT_APPLICABLE,
            'created_on': base_models.EXPORT_POLICY.NOT_APPLICABLE,
            'deleted': base_models.EXPORT_POLICY.NOT_APPLICABLE,
            'last_updated': base_models.EXPORT_POLICY.NOT_APPLICABLE,
            'commit_cmds': base_models.EXPORT_POLICY.NOT_APPLICABLE,
            'commit_message': base_models.EXPORT_POLICY.NOT_APPLICABLE,
            'commit_type': base_models.EXPORT_POLICY.NOT_APPLICABLE,
            'post_commit_community_owned': (
                base_models.EXPORT_POLICY.NOT_APPLICABLE),
            'post_commit_is_private': (
                base_models.EXPORT_POLICY.NOT_APPLICABLE),
            'post_commit_status': (
                base_models.EXPORT_POLICY.NOT_APPLICABLE),
            'user_id': base_models.EXPORT_POLICY.NOT_APPLICABLE,
            'version': base_models.EXPORT_POLICY.NOT_APPLICABLE,
        }
        self.assertEqual(
            subtopic_models.SubtopicPageCommitLogEntryModel.get_export_policy(),
            expected_export_policy_dict)

    def test__get_instance_id(self) -> None:
        # Calling create() method calls _get_instance (a protected method)
        # and sets the instance id equal to the result of calling that method.
        subtopic_page_commit_log_entry = (
            subtopic_models.SubtopicPageCommitLogEntryModel.create(
                entity_id='entity_id',
                version=1,
                committer_id='committer_id',
                commit_type='create',
                commit_message='Created new SubtopicPageCommitLogEntry',
                commit_cmds=[{'cmd': 'create_new'}],
                status=constants.ACTIVITY_STATUS_PRIVATE,
                community_owned=True
            )
        )
        self.assertEqual(
            subtopic_page_commit_log_entry.id,
            'subtopicpage-entity_id-1'
        )<|MERGE_RESOLUTION|>--- conflicted
+++ resolved
@@ -32,12 +32,8 @@
     from mypy_imports import subtopic_models
 
 (base_models, subtopic_models) = models.Registry.import_models([
-<<<<<<< HEAD
-    models.Names.BASE_MODEL, models.Names.SUBTOPIC])
-=======
-    models.NAMES.base_model, models.NAMES.subtopic
+    models.Names.BASE_MODEL, models.Names.SUBTOPIC
 ])
->>>>>>> dc571464
 
 
 class SubtopicPageSnapshotContentModelTests(test_utils.GenericTestBase):
