# Copyright 2014 The Oppia Authors. All Rights Reserved.
#
# Licensed under the Apache License, Version 2.0 (the "License");
# you may not use this file except in compliance with the License.
# You may obtain a copy of the License at
#
#      http://www.apache.org/licenses/LICENSE-2.0
#
# Unless required by applicable law or agreed to in writing, software
# distributed under the License is distributed on an "AS-IS" BASIS,
# WITHOUT WARRANTIES OR CONDITIONS OF ANY KIND, either express or implied.
# See the License for the specific language governing permissions and
# limitations under the License.

"""Base model class."""

from __future__ import annotations

import datetime
import enum
import re

from core import feconf
from core import utils
from core.constants import constants
from core.platform import models

from typing_extensions import Literal, TypedDict

from typing import ( # isort:skip
    Any,
    Dict,
    List,
    Mapping,
    Optional,
    Sequence,
    Tuple,
    Type,
    Union,
    TypeVar,
    cast,
    overload
)

SELF_BASE_MODEL = TypeVar(  # pylint: disable=invalid-name
    'SELF_BASE_MODEL', bound='BaseModel')
SELF_BASE_HUMAN_MAINTAINED_MODEL = TypeVar(  # pylint: disable=invalid-name
    'SELF_BASE_HUMAN_MAINTAINED_MODEL', bound='BaseHumanMaintainedModel')
SELF_BASE_COMMIT_LOG_ENTRY_MODEL = TypeVar(  # pylint: disable=invalid-name
    'SELF_BASE_COMMIT_LOG_ENTRY_MODEL', bound='BaseCommitLogEntryModel')
SELF_VERSIONED_MODEL = TypeVar(  # pylint: disable=invalid-name
    'SELF_VERSIONED_MODEL', bound='VersionedModel')
SELF_BASE_SNAPSHOT_METADATA_MODEL = TypeVar(  # pylint: disable=invalid-name
    'SELF_BASE_SNAPSHOT_METADATA_MODEL', bound='BaseSnapshotMetadataModel')
SELF_BASE_SNAPSHOT_CONTENT_MODEL = TypeVar(  # pylint: disable=invalid-name
    'SELF_BASE_SNAPSHOT_CONTENT_MODEL', bound='BaseSnapshotContentModel')

MYPY = False
if MYPY: # pragma: no cover
    # Here, change domain is imported only for type checking.
    from core.domain import change_domain  # pylint: disable=invalid-import # isort:skip
    from mypy_imports import datastore_services
    from mypy_imports import transaction_services

    AllowedCommitCmdsListType = Sequence[
        Mapping[str, change_domain.AcceptableChangeDictTypes]
    ]


transaction_services = models.Registry.import_transaction_services()
datastore_services = models.Registry.import_datastore_services()

# The delimiter used to separate the version number from the model instance
# id. To get the instance id from a snapshot id, use Python's rfind()
# method to find the location of this delimiter.
VERSION_DELIMITER = '-'

# Constant used when retrieving big number of models.
FETCH_BATCH_SIZE = 1000

# Constants used for generating ids.
MAX_RETRIES = 10
RAND_RANGE = (1 << 30) - 1
ID_LENGTH = 12


class SnapshotsMetadataDict(TypedDict):
    """Dictionary representing the snapshot metadata for versioned models."""

    committer_id: str
    commit_message: str
    commit_cmds: List[Dict[str, change_domain.AcceptableChangeDictTypes]]
    commit_type: str
    version_number: int
    created_on_ms: float


# Types of deletion policies. The pragma comment is needed because Enums are
# evaluated as classes in Python and they should use PascalCase, but using
# UPPER_CASE seems more appropriate here.
class DELETION_POLICY(enum.Enum): # pylint: disable=invalid-name
    """Enum for Deletion Policy of a model."""

    # Models that should be kept.
    KEEP = 'KEEP'
    # Models that should be deleted.
    DELETE = 'DELETE'
    # Models that should be deleted after all the other models are deleted and
    # verified to be deleted.
    DELETE_AT_END = 'DELETE_AT_END'
    # Models that should be pseudonymized in their local context.
    LOCALLY_PSEUDONYMIZE = 'LOCALLY_PSEUDONYMIZE'
    # Models that should be pseudonymized if they are published and otherwise
    # (when private) deleted.
    PSEUDONYMIZE_IF_PUBLIC_DELETE_IF_PRIVATE = (
        'PSEUDONYMIZE_IF_PUBLIC_DELETE_IF_PRIVATE')
    # Models that are not directly or indirectly related to users.
    NOT_APPLICABLE = 'NOT_APPLICABLE'


class EXPORT_POLICY(enum.Enum): # pylint: disable=invalid-name
    """Enum for Export Policy of a model."""

    # Indicates that a model's field is to be exported.
    EXPORTED = 'EXPORTED'
    # Indicates that the value of the field is exported as the key in the
    # Takeout dict.
    EXPORTED_AS_KEY_FOR_TAKEOUT_DICT = 'EXPORTED_AS_KEY_FOR_TAKEOUT_DICT'
    # Indicates that a model's field should not be exported.
    NOT_APPLICABLE = 'NOT_APPLICABLE'


class MODEL_ASSOCIATION_TO_USER(enum.Enum): # pylint: disable=invalid-name
    """Enum for model's association to the user."""

    # Indicates that a model has a single instance per user.
    ONE_INSTANCE_PER_USER = 'ONE_INSTANCE_PER_USER'
    # Indicates that a model can be shared by multiple users.
    ONE_INSTANCE_SHARED_ACROSS_USERS = 'ONE_INSTANCE_SHARED_ACROSS_USERS'
    # Indicates that a model has multiple instances, specific to a user.
    MULTIPLE_INSTANCES_PER_USER = 'MULTIPLE_INSTANCES_PER_USER'
    # Indicates that a model should not be exported.
    NOT_CORRESPONDING_TO_USER = 'NOT_CORRESPONDING_TO_USER'


class ModelsToPutDict(TypedDict, total=False):
    """Dict representing models to be put into the datastore."""

    versioned_model: VersionedModel
    snapshot_metadata_model: BaseSnapshotMetadataModel
    snapshot_content_model: BaseSnapshotContentModel
    commit_log_model: BaseCommitLogEntryModel


class BaseModel(datastore_services.Model):
    """Base model for all persistent object storage classes."""

    # Specifies whether the model's id is used as a key in Takeout. By default,
    # the model's id is not used as the key for the Takeout dict.
    ID_IS_USED_AS_TAKEOUT_KEY = False

    # When this entity was first created. This value should only be modified by
    # the update_timestamps method.
    created_on = (
        datastore_services.DateTimeProperty(indexed=True, required=True))
    # When this entity was last updated. This value should only be modified by
    # the update_timestamps method.
    last_updated = (
        datastore_services.DateTimeProperty(indexed=True, required=True))
    # Whether the current version of the model instance is deleted.
    deleted = datastore_services.BooleanProperty(indexed=True, default=False)

    # We use type Any for *args and **kwargs to denote compatibility with the
    # overridden constructor of the parent class i.e datastore_services.Model
    # here.
    def __init__(self, *args: Any, **kwargs: Any) -> None:
        super().__init__(*args, **kwargs)
        self._last_updated_timestamp_is_fresh = False

    def _pre_put_hook(self) -> None:
        """Operations to perform just before the model is `put` into storage.

        Raises:
            Exception. The model has not refreshed the value of last_updated.
        """
        super()._pre_put_hook()

        if self.created_on is None:
            self.created_on = datetime.datetime.utcnow()

        if self.last_updated is None:
            self.last_updated = datetime.datetime.utcnow()
            self._last_updated_timestamp_is_fresh = True

        if not self._last_updated_timestamp_is_fresh:
            raise Exception(
                '%s did not call update_timestamps() yet' % type(self).__name__)

        self._last_updated_timestamp_is_fresh = False

    @property
    def id(self) -> str:
        """A unique id for this model instance."""
        return self.key.id()

    class EntityNotFoundError(Exception):
        """Raised when no entity for a given id exists in the datastore."""

        pass

    @staticmethod
    def get_deletion_policy() -> DELETION_POLICY:
        """This method should be implemented by subclasses.

        Raises:
            NotImplementedError. The method is not overwritten in a derived
                class.
        """
        raise NotImplementedError(
            'The get_deletion_policy() method is missing from the '
            'derived class. It should be implemented in the derived class.')

    @classmethod
    def has_reference_to_user_id(cls, user_id: str) -> bool:
        """This method should be implemented by subclasses.

        Args:
            user_id: str. The ID of the user whose data should be checked.

        Raises:
            NotImplementedError. The method is not overwritten in a derived
                class.
        """
        raise NotImplementedError(
            'The has_reference_to_user_id() method is missing from the '
            'derived class. It should be implemented in the derived class.')

    # Using Dict[str, Any] here so that the return type of all the export_data
    # methods in BaseModel's subclasses is a subclass of Dict[str, Any].
    # Otherwise subclass methods will throw [override] error.
    @staticmethod
    def export_data(user_id: str) -> Dict[str, Any]:
        """This method should be implemented by subclasses.

        Args:
            user_id: str. The ID of the user whose data should be exported.

        Raises:
            NotImplementedError. The method is not overwritten in a derived
                class.
        """
        raise NotImplementedError(
            'The export_data() method is missing from the '
            'derived class. It should be implemented in the derived class.')

    @staticmethod
    def get_model_association_to_user() -> MODEL_ASSOCIATION_TO_USER:
        """This method should be implemented by subclasses.

        Raises:
            NotImplementedError. The method is not overwritten in a derived
                class.
        """
        raise NotImplementedError(
            'The get_model_association_to_user() method is missing from the '
            'derived class. It should be implemented in the derived class.')

    @classmethod
    def get_export_policy(cls) -> Dict[str, EXPORT_POLICY]:
        """Model doesn't contain any data directly corresponding to a user."""
        return {
            'created_on': EXPORT_POLICY.NOT_APPLICABLE,
            'last_updated': EXPORT_POLICY.NOT_APPLICABLE,
            'deleted': EXPORT_POLICY.NOT_APPLICABLE
        }

    @classmethod
    def get_field_names_for_takeout(cls) -> Dict[str, str]:
        """Returns a dictionary containing a mapping from field names to
        export dictionary keys for fields whose export dictionary key does
        not match their field name.
        """
        return {}

    @overload
    @classmethod
    def get(
        cls: Type[SELF_BASE_MODEL],
        entity_id: str,
    ) -> SELF_BASE_MODEL: ...

    @overload
    @classmethod
    def get(
        cls: Type[SELF_BASE_MODEL],
        entity_id: str,
        strict: Literal[True]
    ) -> SELF_BASE_MODEL: ...

    @overload
    @classmethod
    def get(
        cls: Type[SELF_BASE_MODEL],
        entity_id: str,
        strict: Literal[False]
    ) -> Optional[SELF_BASE_MODEL]: ...

    @overload
    @classmethod
    def get(
        cls: Type[SELF_BASE_MODEL],
        entity_id: str,
        strict: bool = False
    ) -> Optional[SELF_BASE_MODEL]: ...

    @classmethod
    def get(
        cls: Type[SELF_BASE_MODEL],
        entity_id: str,
        strict: bool = True
    ) -> Optional[SELF_BASE_MODEL]:
        """Gets an entity by id.

        Args:
            entity_id: str. The entity id.
            strict: bool. Whether to fail noisily if no entity with the given id
                exists in the datastore. Default is True.

        Returns:
            None|*. None, if strict == False and no undeleted entity with the
            given id exists in the datastore. Otherwise, the entity instance
            that corresponds to the given id.

        Raises:
            BaseModel.EntityNotFoundError. The value of strict is
                True and no undeleted entity with the given id exists in the
                datastore.
        """
        entity: Optional[SELF_BASE_MODEL] = cls.get_by_id(entity_id)
        if entity and entity.deleted:
            entity = None

        if strict and entity is None:
            raise cls.EntityNotFoundError(
                'Entity for class %s with id %s not found' %
                (cls.__name__, entity_id))
        return entity

    @classmethod
    def get_multi(
            cls: Type[SELF_BASE_MODEL],
            entity_ids: Sequence[Optional[str]],
            include_deleted: bool = False
    ) -> List[Optional[SELF_BASE_MODEL]]:
        """Gets list of entities by list of ids.

        Args:
            entity_ids: list(str). List of entity ids.
            include_deleted: bool. Whether to include deleted entities in the
                return list. Default is False.

        Returns:
            list(*|None). A list that contains model instances that match
            the corresponding entity_ids in the input list. If an instance is
            not found, or it has been deleted and include_deleted is False,
            then the corresponding entry is None.
        """
        entity_keys = []
        none_argument_indices = []
        for index, entity_id in enumerate(entity_ids):
            if entity_id:
                entity_keys.append(datastore_services.Key(cls, entity_id))
            else:
                none_argument_indices.append(index)

        entities: List[Optional[SELF_BASE_MODEL]] = (
            datastore_services.get_multi(entity_keys))
        for index in none_argument_indices:
            entities.insert(index, None)

        if not include_deleted:
            for i, entity in enumerate(entities):
                if entity is not None:
                    # Ruling out the possibility of None for mypy type checking.
                    assert entity is not None
                    if entity.deleted:
                        entities[i] = None
        return entities

    def update_timestamps(self, update_last_updated_time: bool = True) -> None:
        """Update the created_on and last_updated fields.

        Args:
            update_last_updated_time: bool. Whether to update the
                last_updated field of the model.
        """
        self._last_updated_timestamp_is_fresh = True

        if self.created_on is None:
            self.created_on = datetime.datetime.utcnow()

        if update_last_updated_time or self.last_updated is None:
            self.last_updated = datetime.datetime.utcnow()

    @classmethod
    def update_timestamps_multi(
        cls,
        entities: List[SELF_BASE_MODEL],
        update_last_updated_time: bool = True
    ) -> None:
        """Update the created_on and last_updated fields of all given entities.

        Args:
            entities: list(datastore_services.Model). List of model instances to
                be stored.
            update_last_updated_time: bool. Whether to update the
                last_updated field of the model.
        """
        datastore_services.update_timestamps_multi(
            entities, update_last_updated_time=update_last_updated_time)

    @classmethod
    @transaction_services.run_in_transaction_wrapper
    def put_multi_transactional(cls, entities: List[SELF_BASE_MODEL]) -> None:
        """Stores the given datastore_services.Model instances and runs it
        through a transaction. Either all models are stored, or none of them
        in the case when the transaction fails.

        Args:
            entities: list(datastore_services.Model). List of model instances to
                be stored.
        """
        datastore_services.put_multi(entities)

    @classmethod
    def put_multi(cls, entities: List[SELF_BASE_MODEL]) -> None:
        """Stores the given datastore_services.Model instances.

        Args:
            entities: list(datastore_services.Model). List of model instances to
                be stored.
        """
        datastore_services.put_multi(entities)

    @classmethod
    def delete_multi(cls, entities: List[SELF_BASE_MODEL]) -> None:
        """Deletes the given datastore_services.Model instances.

        Args:
            entities: list(datastore_services.Model). The list of model
                instances to be deleted.
        """
        datastore_services.delete_multi([entity.key for entity in entities])

    @classmethod
    def delete_by_id(cls, instance_id: str) -> None:
        """Deletes instance by id.

        Args:
            instance_id: str. Id of the model to delete.
        """
        datastore_services.Key(cls, instance_id).delete()

    def delete(self) -> None:
        """Deletes this instance."""
        self.key.delete()

    @classmethod
    def get_all(
            cls: Type[SELF_BASE_MODEL], include_deleted: bool = False
    ) -> datastore_services.Query:
        """Gets iterable of all entities of this class.

        Args:
            include_deleted: bool. If True, then entities that have been marked
                deleted are returned as well. Defaults to False.

        Returns:
            iterable. Filterable iterable of all entities of this class.
        """
        return (
            cls.query() if include_deleted else
            cls.query().filter(cls.deleted == False)) # pylint: disable=singleton-comparison

    @classmethod
    def get_new_id(cls, entity_name: str) -> str:
        """Gets a new id for an entity, based on its name.

        The returned id is guaranteed to be unique among all instances of this
        entity.

        Args:
            entity_name: The name of the entity. Coerced to a utf-8 encoded
                string.

        Returns:
            str. New unique id for this entity class.

        Raises:
            Exception. An ID cannot be generated within a reasonable number
                of attempts.
        """
        for _ in range(MAX_RETRIES):
            new_id = utils.convert_to_hash(
                '%s%s' % (entity_name, utils.get_random_int(RAND_RANGE)),
                ID_LENGTH
            )
            if not cls.get_by_id(new_id):
                return new_id

        raise Exception('New id generator is producing too many collisions.')

    @classmethod
    def _fetch_page_sorted_by_last_updated(
            cls: Type[SELF_BASE_MODEL],
            query: datastore_services.Query,
            page_size: int,
            urlsafe_start_cursor: Optional[str]
    ) -> Tuple[Sequence[SELF_BASE_MODEL], Optional[str], bool]:
        """Fetches a page of entities sorted by their last_updated attribute in
        descending order (newly updated first).

        Args:
            query: datastore_services.Query. The query object to be used to
                fetch entities.
            page_size: int. The maximum number of entities to be returned.
            urlsafe_start_cursor: str or None. If provided, the list of returned
                entities starts from this datastore cursor. Otherwise,
                the returned entities start from the beginning of the full
                list of entities.

        Returns:
            3-tuple (results, cursor, more). As described in fetch_page() at:
            https://developers.google.com/appengine/docs/python/ndb/queryclass,
            where:
                results: List of query results.
                cursor: str or None. A query cursor pointing to the next batch
                    of results. If there are no more results, this will be None.
                more: bool. If True, there are (probably) more results after
                    this batch. If False, there are no further results after
                    this batch.
        """
        start_cursor: Optional[datastore_services.Cursor] = (
            datastore_services.make_cursor(
                urlsafe_cursor=urlsafe_start_cursor
            ) if urlsafe_start_cursor else None
        )

        last_updated_query = query.order(-cls.last_updated)
        fetch_result: Tuple[
            Sequence[SELF_BASE_MODEL], datastore_services.Cursor, bool
        ] = last_updated_query.fetch_page(page_size, start_cursor=start_cursor)
        query_models, next_cursor, _ = fetch_result
        # TODO(#13462): Refactor this so that we don't do the lookup.
        # Do a forward lookup so that we can know if there are more values.
        fetch_result = last_updated_query.fetch_page(
            page_size + 1, start_cursor=start_cursor)
        plus_one_query_models, _, _ = fetch_result
        # The urlsafe returns bytes and we need to decode them to string.
        return (
            query_models,
            (next_cursor.urlsafe().decode('utf-8') if next_cursor else None),
            len(plus_one_query_models) == page_size + 1
        )


class BaseHumanMaintainedModel(BaseModel):
    """A model that tracks the last time it was updated by a human.

    When the model is updated by a human, use `self.put_for_human()` to store
    it. For example: after the title of an exploration is changed
    by its creator.

    Otherwise, when the model is updated by some non-human or automated process,
    use `self.put_for_bot()`. For example: by a one-off job updating the
    schema version of a property.
    """

    # When this entity was last updated on behalf of a human.
    last_updated_by_human = (
        datastore_services.DateTimeProperty(indexed=True, required=True))

    # We use type Any for *args and **kwargs to denote compatibility with the
    # overridden put method of the parent class i.e. BaseModel here.
    def put(self, *args: Any, **kwargs: Any) -> None:
        """Unsupported operation on human-maintained models."""
        raise NotImplementedError('Use put_for_human or put_for_bot instead')

    def put_for_human(self) -> None:
        """Stores the model instance on behalf of a human."""
        self.last_updated_by_human = datetime.datetime.utcnow()
        return super().put()

    def put_for_bot(self) -> None:
        """Stores the model instance on behalf of a non-human."""
        return super().put()

    @classmethod
    def put_multi(cls, unused_instances: List[SELF_BASE_MODEL]) -> None:
        """Unsupported operation on human-maintained models."""
        raise NotImplementedError(
            'Use put_multi_for_human or put_multi_for_bot instead')

    @classmethod
    def put_multi_for_human(
            cls, instances: List[SELF_BASE_HUMAN_MAINTAINED_MODEL]
    ) -> None:
        """Stores the given model instances on behalf of a human.

        Args:
            instances: list(BaseHumanMaintainedModel). The instances to store.

        Returns:
            list(future). A list of futures.
        """
        now = datetime.datetime.utcnow()
        for instance in instances:
            instance.last_updated_by_human = now
        return super(BaseHumanMaintainedModel, cls).put_multi(instances)

    @classmethod
    def put_multi_for_bot(
            cls, instances: List[SELF_BASE_HUMAN_MAINTAINED_MODEL]
    ) -> None:
        """Stores the given model instances on behalf of a non-human.

        Args:
            instances: list(BaseHumanMaintainedModel). The instances to store.

        Returns:
            list(future). A list of futures.
        """
        return super(BaseHumanMaintainedModel, cls).put_multi(instances)


class BaseCommitLogEntryModel(BaseModel):
    """Base Model for the models that store the log of commits to a
    construct.
    """

    # The id of the user.
    user_id = datastore_services.StringProperty(indexed=True, required=True)
    # The type of the commit: 'create', 'revert', 'edit', 'delete'.
    commit_type = datastore_services.StringProperty(indexed=True, required=True)
    # The commit message.
    commit_message = datastore_services.TextProperty(indexed=False)
    # The commit_cmds dict for this commit.
    commit_cmds = datastore_services.JsonProperty(indexed=False, required=True)
    # The status of the entity after the edit event ('private', 'public').
    post_commit_status = (
        datastore_services.StringProperty(indexed=True, required=True))
    # Whether the entity is community-owned after the edit event.
    post_commit_community_owned = (
        datastore_services.BooleanProperty(indexed=True))
    # Whether the entity is private after the edit event. Having a
    # separate field for this makes queries faster, since an equality query
    # on this property is faster than an inequality query on
    # post_commit_status.
    post_commit_is_private = datastore_services.BooleanProperty(indexed=True)
    # The version number of the model after this commit.
    version = datastore_services.IntegerProperty()

    @staticmethod
    def get_model_association_to_user() -> MODEL_ASSOCIATION_TO_USER:
        """The history of commits is not relevant for the purposes of
        Takeout, since commits do not contain any personal data of the user.
        """
        return MODEL_ASSOCIATION_TO_USER.NOT_CORRESPONDING_TO_USER

    @staticmethod
    def get_deletion_policy() -> DELETION_POLICY:
        """Model contains data corresponding to a user that
        requires pseudonymization: user_id field.
        """
        return DELETION_POLICY.LOCALLY_PSEUDONYMIZE

    @classmethod
    def get_export_policy(cls) -> Dict[str, EXPORT_POLICY]:
        """Model contains data corresponding to a user,
        but this isn't exported because the history of commits is not
        relevant to a user for the purposes of Takeout, since commits do not
        contain any personal user data.
        """
        return dict(BaseModel.get_export_policy(), **{
            'user_id': EXPORT_POLICY.NOT_APPLICABLE,
            'commit_type': EXPORT_POLICY.NOT_APPLICABLE,
            'commit_message': EXPORT_POLICY.NOT_APPLICABLE,
            'commit_cmds': EXPORT_POLICY.NOT_APPLICABLE,
            'post_commit_status': EXPORT_POLICY.NOT_APPLICABLE,
            'post_commit_community_owned':
                EXPORT_POLICY.NOT_APPLICABLE,
            'post_commit_is_private': EXPORT_POLICY.NOT_APPLICABLE,
            'version': EXPORT_POLICY.NOT_APPLICABLE
        })

    @classmethod
    def has_reference_to_user_id(cls, user_id: str) -> bool:
        """Check whether BaseCommitLogEntryModel references user.

        Args:
            user_id: str. The ID of the user whose data should be checked.

        Returns:
            bool. Whether any models refer to the given user ID.
        """
        return cls.query(cls.user_id == user_id).get(keys_only=True) is not None

    @classmethod
    def create(
            cls: Type[SELF_BASE_COMMIT_LOG_ENTRY_MODEL],
            entity_id: str,
            version: int,
            committer_id: str,
            commit_type: str,
<<<<<<< HEAD
            commit_message: str,
=======
            commit_message: Optional[str],
>>>>>>> 621ae5e4
            commit_cmds: AllowedCommitCmdsListType,
            status: str,
            community_owned: bool
    ) -> SELF_BASE_COMMIT_LOG_ENTRY_MODEL:
        """This method returns an instance of the CommitLogEntryModel for a
        construct with the common fields filled.

        Args:
            entity_id: str. The ID of the construct corresponding to this
                commit log entry model (e.g. the exp_id for an exploration,
                the story_id for a story, etc.).
            version: int. The version number of the model after the commit.
            committer_id: str. The user_id of the user who committed the
                change.
            commit_type: str. The type of commit. Possible values are in
                core.storage.base_models.COMMIT_TYPE_CHOICES.
            commit_message: str|None. The commit description message, or None if
                draft (or unpublished) model is provided.
            commit_cmds: list(dict). A list of commands, describing changes
                made in this model, which should give sufficient information to
                reconstruct the commit. Each dict always contains:
                    cmd: str. Unique command.
                and then additional arguments for that command.
            status: str. The status of the entity after the commit.
            community_owned: bool. Whether the entity is community_owned after
                the commit.

        Returns:
            CommitLogEntryModel. Returns the respective CommitLogEntryModel
            instance of the construct from which this is called.
        """
        return cls(
            id=cls.get_instance_id(entity_id, version),
            user_id=committer_id,
            commit_type=commit_type,
            commit_message=commit_message,
            commit_cmds=commit_cmds,
            version=version,
            post_commit_status=status,
            post_commit_community_owned=community_owned,
            post_commit_is_private=(
                status == constants.ACTIVITY_STATUS_PRIVATE)
        )

    @classmethod
    def get_instance_id(cls, target_entity_id: str, version: int) -> str:
        """This method should be implemented in the inherited classes.

        Args:
            target_entity_id: str. The ID of the construct corresponding to this
                commit log entry model (e.g. the exp_id for an exploration,
                the story_id for a story, etc.).
            version: int. The version number of the model after the commit.

        Raises:
            NotImplementedError. The method is not overwritten in derived
                classes.
        """
        raise NotImplementedError(
            'The get_instance_id() method is missing from the '
            'derived class. It should be implemented in the derived class.')

    @classmethod
    def get_all_commits(
            cls: Type[SELF_BASE_COMMIT_LOG_ENTRY_MODEL],
            page_size: int,
            urlsafe_start_cursor: Optional[str]
    ) -> Tuple[Sequence[SELF_BASE_COMMIT_LOG_ENTRY_MODEL], Optional[str], bool]:
        """Fetches a list of all the commits sorted by their last updated
        attribute.

        Args:
            page_size: int. The maximum number of entities to be returned.
            urlsafe_start_cursor: str or None. If provided, the list of
                returned entities starts from this datastore cursor.
                Otherwise, the returned entities start from the beginning
                of the full list of entities.

        Returns:
            3-tuple (results, cursor, more). As described in fetch_page() at:
            https://developers.google.com/appengine/docs/python/ndb/queryclass,
            where:
                results: List of query results.
                cursor: str or None. A query cursor pointing to the next
                    batch of results. If there are no more results, this might
                    be None.
                more: bool. If True, there are (probably) more results after
                    this batch. If False, there are no further results after
                    this batch.
        """
        return cls._fetch_page_sorted_by_last_updated(
            cls.query(), page_size, urlsafe_start_cursor)

    @classmethod
    def get_commit(
            cls: Type[SELF_BASE_COMMIT_LOG_ENTRY_MODEL],
            target_entity_id: str,
            version: int
    ) -> Optional[SELF_BASE_COMMIT_LOG_ENTRY_MODEL]:
        """Returns the commit corresponding to an instance id and
        version number.

        Args:
            target_entity_id: str. The ID of the construct corresponding to this
                commit log entry model (e.g. the exp_id for an exploration,
                the story_id for a story, etc.).
            version: int. The version number of the instance
                after the commit.

        Returns:
            BaseCommitLogEntryModel. The commit with the target entity id and
            version number.
        """
        commit_id = cls.get_instance_id(target_entity_id, version)
        return cls.get_by_id(commit_id)


class VersionedModel(BaseModel):
    """Model that handles storage of the version history of model instances.

    To use this class, you must declare a SNAPSHOT_METADATA_CLASS and a
    SNAPSHOT_CONTENT_CLASS. The former must contain the String fields
    'committer_id', 'commit_type' and 'commit_message', and a JSON field for
    the Python list of dicts, 'commit_cmds'. The latter must contain the JSON
    field 'content'. The item that is being versioned must be serializable to a
    JSON blob.

    Note that commit() should be used for VersionedModels, as opposed to put()
    for direct subclasses of BaseModel.
    """

    # The class designated as the snapshot model. This should be a subclass of
    # BaseSnapshotMetadataModel.
    SNAPSHOT_METADATA_CLASS: Optional[Type[BaseSnapshotMetadataModel]] = None
    # The class designated as the snapshot content model. This should be a
    # subclass of BaseSnapshotContentModel.
    SNAPSHOT_CONTENT_CLASS: Optional[Type[BaseSnapshotContentModel]] = None
    # The class designated as the commit log entry model. This should be
    # a subclass of BaseCommitLogEntryModel. In cases where we do not need
    # to log the commits it can be None.
    COMMIT_LOG_ENTRY_CLASS: Optional[Type[BaseCommitLogEntryModel]] = None
    # Whether reverting is allowed. Default is False.
    ALLOW_REVERT = False

    # IMPORTANT: Subclasses should only overwrite things above this line.

    # A list containing the possible commit types.
    COMMIT_TYPE_CHOICES = [
        feconf.COMMIT_TYPE_CREATE,
        feconf.COMMIT_TYPE_REVERT,
        feconf.COMMIT_TYPE_EDIT,
        feconf.COMMIT_TYPE_DELETE
    ]
    # The reserved prefix for keys that are automatically inserted into a
    # commit_cmd dict by this model.
    _AUTOGENERATED_PREFIX = feconf.AUTOGENERATED_PREFIX

    # The command string for a revert commit.
    CMD_REVERT_COMMIT = feconf.CMD_REVERT_COMMIT

    # The command string for a delete commit.
    CMD_DELETE_COMMIT = feconf.CMD_DELETE_COMMIT

    # The current version number of this instance. In each PUT operation,
    # this number is incremented and a snapshot of the modified instance is
    # stored in the snapshot metadata and content models. The snapshot
    # version number starts at 1 when the model instance is first created.
    # All data in this instance represents the version at HEAD; data about the
    # previous versions is stored in the snapshot models.
    version = datastore_services.IntegerProperty(default=0)

    def _require_not_marked_deleted(self) -> None:
        """Checks whether the model instance is deleted."""
        if self.deleted:
            raise Exception('This model instance has been deleted.')

    # TODO(#13523): Change 'snapshot' to domain object/TypedDict to
    # remove Any from type-annotation below.
    def compute_snapshot(self) -> Dict[str, Any]:
        """Generates a snapshot (dict) from the model property values."""
        return self.to_dict(exclude=['created_on', 'last_updated'])

    # TODO(#13523): Change 'snapshot_dict' to domain object/Typed Dict to
    # remove Any from type-annotation below.
    def _reconstitute(
            self: SELF_VERSIONED_MODEL,
            snapshot_dict: Dict[str, Any]
    ) -> SELF_VERSIONED_MODEL:
        """Populates the model instance with the snapshot.

        Args:
            snapshot_dict: dict(str, *). The snapshot with the model
                property values.

        Returns:
            VersionedModel. The instance of the VersionedModel class populated
            with the the snapshot.
        """
        self.populate(**snapshot_dict)
        return self

    def _reconstitute_from_snapshot_id(
            self: SELF_VERSIONED_MODEL,
            snapshot_id: str
    ) -> SELF_VERSIONED_MODEL:
        """Gets a reconstituted instance of this model class, based on the given
        snapshot id.

        Args:
            snapshot_id: str. The given snapshot id.

        Returns:
            VersionedModel. Reconstituted instance.
        """
        assert self.SNAPSHOT_CONTENT_CLASS is not None
        snapshot_model = self.SNAPSHOT_CONTENT_CLASS.get(snapshot_id)
        snapshot_dict = snapshot_model.content
        reconstituted_model = self._reconstitute(snapshot_dict)
        # TODO(sll): The 'created_on' and 'last_updated' values here will be
        # slightly different from the values the entity model would have had,
        # since they correspond to the corresponding fields for the snapshot
        # content model instead. Figure out whether this is a problem or not,
        # and whether we need to record the contents of those fields in the
        # actual entity model (in which case we also need a way to deal with
        # old snapshots that don't have this information).
        reconstituted_model.created_on = snapshot_model.created_on
        reconstituted_model.last_updated = snapshot_model.last_updated
        return reconstituted_model

    @classmethod
    def get_snapshot_id(cls, instance_id: str, version_number: int) -> str:
        """Gets a unique snapshot id for this instance and version.

        Args:
            instance_id: str. The given instance id.
            version_number: int. The given version number.

        Returns:
            str. The unique snapshot id corresponding to the given instance and
            version.
        """
        return '%s%s%s' % (
            instance_id, VERSION_DELIMITER, version_number)

    # We expect Mapping because we want to allow models that inherit
    # from BaseModel as the values, if we used Dict this wouldn't be allowed.
    def _prepare_additional_models(self) -> Mapping[str, BaseModel]:
        """Prepares additional models needed for the commit process.
        The default return value is an empty dict; however, this method should
        be overridden in models that inherit from VersionedModel.

        Returns:
            dict(str, BaseModel). Additional models needed for
            the commit process.
        """
        return {}

    def compute_models_to_commit(
        self,
        committer_id: str,
        commit_type: str,
<<<<<<< HEAD
        commit_message: str,
=======
        commit_message: Optional[str],
>>>>>>> 621ae5e4
        commit_cmds: AllowedCommitCmdsListType,
        # We expect Mapping because we want to allow models that inherit
        # from BaseModel as the values, if we used Dict this wouldn't
        # be allowed.
        unused_additional_models: Mapping[str, BaseModel]
    ) -> ModelsToPutDict:
        """Evaluates and executes commit. Main function for all commit types.

        Args:
            committer_id: str. The user_id of the user who committed the change.
            commit_type: str. Unique identifier of commit type. Possible values
                are in COMMIT_TYPE_CHOICES.
            commit_message: str|None. The commit description message, or None if
                draft (or unpublished) model is provided.
            commit_cmds: list(dict). A list of commands, describing changes
                made in this model, should give sufficient information to
                reconstruct the commit. Dict always contains:
                    cmd: str. Unique command.
                And then additional arguments for that command. For example: {
                    'cmd': 'AUTO_revert_version_number',
                    'version_number': 4
                }
            unused_additional_models: dict(str, BaseModel). Additional models
                that are needed for the commit process.

        Returns:
            ModelsToPutDict. A dict of models that should be put into
            the datastore.

        Raises:
            Exception. No snapshot metadata class has been defined.
            Exception. No snapshot content class has been defined.
            Exception. The commit_cmds is not a list of dicts.
        """
        if self.SNAPSHOT_METADATA_CLASS is None:
            raise Exception('No snapshot metadata class defined.')
        if self.SNAPSHOT_CONTENT_CLASS is None:
            raise Exception('No snapshot content class defined.')
        if not isinstance(commit_cmds, list):
            raise Exception(
                'Expected commit_cmds to be a list of dicts, received %s'
                % commit_cmds)

        self.version += 1

        snapshot = self.compute_snapshot()
        snapshot_id = self.get_snapshot_id(self.id, self.version)

        snapshot_metadata_instance = self.SNAPSHOT_METADATA_CLASS.create(
            snapshot_id,
            committer_id,
            commit_type,
            commit_message,
            commit_cmds
        )
        snapshot_content_instance = self.SNAPSHOT_CONTENT_CLASS.create(
            snapshot_id, snapshot
        )

        return {
            'snapshot_metadata_model': snapshot_metadata_instance,
            'snapshot_content_model': snapshot_content_instance,
            'versioned_model': self,
        }

    # We have ignored [override] here because the signature of this method
    # doesn't match with BaseModel.delete().
    # https://mypy.readthedocs.io/en/stable/error_code_list.html#check-validity-of-overrides-override
    def delete( # type: ignore[override]
        self,
        committer_id: str,
        commit_message: str,
        force_deletion: bool = False,
    ) -> None:
        """Deletes this model instance.

        Args:
            committer_id: str. The user_id of the user who committed the change.
            commit_message: str. The commit description message.
            force_deletion: bool. If True this model is deleted
                completely from storage, otherwise it is only marked as deleted.
                Default is False.

        Raises:
            Exception. This model instance has been already deleted.
        """
        if force_deletion:
            current_version = self.version

            version_numbers = range(1, current_version + 1)
            snapshot_ids = [
                self.get_snapshot_id(self.id, version_number)
                for version_number in version_numbers]

            metadata_keys = [
                datastore_services.Key(
                    self.SNAPSHOT_METADATA_CLASS, snapshot_id)
                for snapshot_id in snapshot_ids]

            content_keys = [
                datastore_services.Key(self.SNAPSHOT_CONTENT_CLASS, snapshot_id)
                for snapshot_id in snapshot_ids]

            commit_log_keys: List[datastore_services.Key] = []
            if self.COMMIT_LOG_ENTRY_CLASS is not None:
                commit_log_ids = (
                    self.COMMIT_LOG_ENTRY_CLASS.get_instance_id(
                        self.id, version_number)
                    for version_number in version_numbers
                )
                commit_log_keys = [
                    datastore_services.Key(
                        self.COMMIT_LOG_ENTRY_CLASS, commit_log_id)
                    for commit_log_id in commit_log_ids]

            datastore_services.delete_multi(
                content_keys + metadata_keys + commit_log_keys)

            super().delete()
        else:
            self._require_not_marked_deleted()  # pylint: disable=protected-access
            self.deleted = True

            commit_cmds = [{
                'cmd': self.CMD_DELETE_COMMIT
            }]
            models_to_put = cast(
                List[BaseModel],
                self.compute_models_to_commit(
                    committer_id,
                    feconf.COMMIT_TYPE_DELETE,
                    commit_message,
                    commit_cmds,
                    self._prepare_additional_models()
                ).values()
            )
            BaseModel.update_timestamps_multi(models_to_put)
            BaseModel.put_multi(models_to_put)

    # We have ignored [override] here because the signature of this method
    # doesn't match with BaseModel.delete_multi().
    # https://mypy.readthedocs.io/en/stable/error_code_list.html#check-validity-of-overrides-override
    @classmethod
    def delete_multi( # type: ignore[override]
            cls,
            entity_ids: List[str],
            committer_id: str,
            commit_message: str,
            force_deletion: bool = False
    ) -> None:
        """Deletes the given cls instancies with the given entity_ids.

        Args:
            entity_ids: list(str). Ids of entities to delete.
            committer_id: str. The user_id of the user who committed the change.
            commit_message: str. The commit description message.
            force_deletion: bool. If True these models are deleted completely
                from storage, otherwise there are only marked as deleted.
                Default is False.

        Raises:
            Exception. This model instance has been already deleted.
        """
        versioned_models_with_none = cls.get_multi(
            entity_ids, include_deleted=force_deletion)
        versioned_models: List[VersionedModel] = [
            versioned_model for versioned_model in versioned_models_with_none
            if versioned_model is not None
        ]
        if force_deletion:
            all_models_metadata_keys = []
            all_models_content_keys = []
            all_models_commit_keys: List[datastore_services.Key] = []
            for model in versioned_models:
                model_version_numbers = range(1, model.version + 1)
                model_snapshot_ids = [
                    model.get_snapshot_id(model.id, version_number)
                    for version_number in model_version_numbers]

                all_models_metadata_keys.extend([
                    datastore_services.Key(
                        model.SNAPSHOT_METADATA_CLASS, snapshot_id)
                    for snapshot_id in model_snapshot_ids])
                all_models_content_keys.extend([
                    datastore_services.Key(
                        model.SNAPSHOT_CONTENT_CLASS, snapshot_id)
                    for snapshot_id in model_snapshot_ids])
                if model.COMMIT_LOG_ENTRY_CLASS is not None:
                    # This assert is used to eliminate the possibility of None
                    # during mypy type checking.
                    assert cls.COMMIT_LOG_ENTRY_CLASS is not None
                    commit_log_ids = (
                        cls.COMMIT_LOG_ENTRY_CLASS.get_instance_id(
                            model.id, version_number)
                        for version_number in model_version_numbers
                    )
                    all_models_commit_keys.extend([
                        datastore_services.Key(
                            model.COMMIT_LOG_ENTRY_CLASS, commit_log_id)
                        for commit_log_id in commit_log_ids])

            versioned_models_keys = [model.key for model in versioned_models]
            all_models_keys = (
                all_models_metadata_keys +
                all_models_content_keys +
                all_models_commit_keys +
                versioned_models_keys
            )
            for i in range(
                    0,
                    len(all_models_keys),
                    feconf.MAX_NUMBER_OF_OPS_IN_TRANSACTION):
                datastore_services.delete_multi_transactional(
                    all_models_keys[
                        i:i + feconf.MAX_NUMBER_OF_OPS_IN_TRANSACTION])
        else:
            for model in versioned_models:
                model._require_not_marked_deleted()  # pylint: disable=protected-access
                model.deleted = True

            commit_cmds = [{
                'cmd': cls.CMD_DELETE_COMMIT
            }]
            snapshot_metadata_models = []
            snapshot_content_models = []
            for model in versioned_models:
                model.version += 1
                snapshot = model.compute_snapshot()
                snapshot_id = model.get_snapshot_id(model.id, model.version)

                # This assert is used to eliminate the possibility of None
                # during mypy type checking.
                assert model.SNAPSHOT_METADATA_CLASS is not None
                snapshot_metadata_models.append(
                    model.SNAPSHOT_METADATA_CLASS.create(
                        snapshot_id,
                        committer_id,
                        feconf.COMMIT_TYPE_DELETE,
                        commit_message,
                        commit_cmds
                    )
                )

                # This assert is used to eliminate the possibility of None
                # during mypy type checking.
                assert model.SNAPSHOT_CONTENT_CLASS is not None
                snapshot_content_models.append(
                    model.SNAPSHOT_CONTENT_CLASS.create(snapshot_id, snapshot))

            # We need the cast here in order to convey to MyPy that all these
            # lists can be merged together for the purpose of putting them into
            # the datastore.
            entities = (
                cast(List[BaseModel], snapshot_metadata_models) +
                cast(List[BaseModel], snapshot_content_models) +
                cast(List[BaseModel], versioned_models)
            )
            cls.update_timestamps_multi(entities)
            BaseModel.put_multi_transactional(entities)

    # We use type Any for *args and **kwargs to denote compatibility with the
    # overridden constructor of the parent class i.e BaseModel here.
    def put(self, *args: Any, **kwargs: Any) -> None:
        """For VersionedModels, this method is replaced with commit()."""
        raise NotImplementedError(
            'The put() method is missing from the '
            'derived class. It should be implemented in the derived class.')

    def commit(
        self,
        committer_id: str,
<<<<<<< HEAD
        commit_message: str,
=======
        commit_message: Optional[str],
>>>>>>> 621ae5e4
        commit_cmds: AllowedCommitCmdsListType
    ) -> None:
        """Saves a version snapshot and updates the model.

        Args:
            committer_id: str. The user_id of the user who committed the change.
            commit_message: str|None. The commit description message, or None if
                draft (or unpublished) model is provided.
            commit_cmds: list(dict). A list of commands, describing changes
                made in this model, should give sufficient information to
                reconstruct the commit. Dict always contains:
                    cmd: str. Unique command.
                And then additional arguments for that command. For example:

                {'cmd': 'AUTO_revert_version_number'
                 'version_number': 4}

        Raises:
            Exception. This model instance has been already deleted.
            Exception. The commit_cmd is in invalid format.
        """
        self._require_not_marked_deleted()

        for commit_cmd in commit_cmds:
            if not isinstance(commit_cmd, dict):
                raise Exception(
                    'Expected commit_cmds to be a list of dicts, received %s'
                    % commit_cmds)
            if 'cmd' not in commit_cmd:
                raise Exception(
                    'Invalid commit_cmd: %s. Expected a \'cmd\' key.'
                    % commit_cmd)
            if commit_cmd['cmd'].startswith(self._AUTOGENERATED_PREFIX):
                raise Exception(
                    'Invalid change list command: %s' % commit_cmd['cmd'])

        commit_type = (
            feconf.COMMIT_TYPE_CREATE
            if self.version == 0
            else feconf.COMMIT_TYPE_EDIT
        )

        models_to_put = cast(
            List[BaseModel],
            self.compute_models_to_commit(
                committer_id,
                commit_type,
                commit_message,
                commit_cmds,
                self._prepare_additional_models()
            ).values()
        )
        BaseModel.update_timestamps_multi(models_to_put)
        BaseModel.put_multi_transactional(models_to_put)

    @classmethod
    def revert(
        cls: Type[SELF_VERSIONED_MODEL],
        model: SELF_VERSIONED_MODEL,
        committer_id: str,
        commit_message: str,
        version_number: int
    ) -> None:
        """Reverts model to previous version.

        Args:
            model: VersionedModel. The model instance to revert.
            committer_id: str. The user_id of the user who committed the change.
            commit_message: str. The commit description message.
            version_number: int. Version to revert to.

        Raises:
            Exception. This model instance has been deleted.
            Exception. Reverting is not allowed on this model.
        """
        model._require_not_marked_deleted()  # pylint: disable=protected-access

        if not model.ALLOW_REVERT:
            raise Exception(
                'Reverting objects of type %s is not allowed.'
                % model.__class__.__name__)

        commit_cmds: List[Dict[str, Union[str, int]]] = [{
            'cmd': model.CMD_REVERT_COMMIT,
            'version_number': version_number
        }]

        # Do not overwrite the version number.
        current_version = model.version

        # If a new property is introduced after a certain version of a model,
        # the property should be its default value when an old snapshot of the
        # model is applied during reversion. E.g. states_schema_version in
        # ExplorationModel may be added after some version of a saved
        # exploration. If that exploration is reverted to a version that does
        # not have a states_schema_version property, it should revert to the
        # default states_schema_version value rather than taking the
        # states_schema_version value from the latest exploration version.
        snapshot_id = model.get_snapshot_id(model.id, version_number)
        new_model = cls(id=model.id)
        new_model._reconstitute_from_snapshot_id(snapshot_id)  # pylint: disable=protected-access
        new_model.version = current_version

        models_to_put = cast(
            List[BaseModel],
            new_model.compute_models_to_commit(
                committer_id,
                feconf.COMMIT_TYPE_REVERT,
                commit_message,
                commit_cmds,
                new_model._prepare_additional_models()
            ).values()
        )
        BaseModel.update_timestamps_multi(list(models_to_put))
        BaseModel.put_multi_transactional(list(models_to_put))

    @overload
    @classmethod
    def get_version(
        cls: Type[SELF_VERSIONED_MODEL],
        entity_id: str,
        version_number: int,
    ) -> SELF_VERSIONED_MODEL: ...

    @overload
    @classmethod
    def get_version(
        cls: Type[SELF_VERSIONED_MODEL],
        entity_id: str,
        version_number: int,
        strict: Literal[True]
    ) -> SELF_VERSIONED_MODEL: ...

    @overload
    @classmethod
    def get_version(
        cls: Type[SELF_VERSIONED_MODEL],
        entity_id: str,
        version_number: int,
        strict: Literal[False]
    ) -> Optional[SELF_VERSIONED_MODEL]: ...

    @overload
    @classmethod
    def get_version(
        cls: Type[SELF_VERSIONED_MODEL],
        entity_id: str,
        version_number: int,
        strict: bool = False
    ) -> Optional[SELF_VERSIONED_MODEL]: ...

    @classmethod
    def get_version(
        cls: Type[SELF_VERSIONED_MODEL],
        entity_id: str,
        version_number: int,
        strict: bool = True
    ) -> Optional[SELF_VERSIONED_MODEL]:
        """Gets model instance representing the given version.

        The snapshot content is used to populate this model instance. The
        snapshot metadata is not used.

        Args:
            entity_id: str. The given entity id.
            version_number: int. The given version number.
            strict: bool. Whether to fail noisily if no entity with the given id
                exists in the datastore. Default is True.

        Returns:
            VersionedModel. Model instance representing given version.

        Raises:
            EntityNotFoundError. This model instance has been deleted.
        """
        current_version_model = cls.get(entity_id, strict=strict)

        if current_version_model is None:
            return None

        current_version_model._require_not_marked_deleted()  # pylint: disable=protected-access

        snapshot_id = cls.get_snapshot_id(entity_id, version_number)

        try:
            return cls(  # pylint: disable=protected-access
                id=entity_id,
                version=version_number
            )._reconstitute_from_snapshot_id(snapshot_id)
        except cls.EntityNotFoundError as e:
            if not strict:
                return None
            raise e

    @classmethod
    def get_multi_versions(
            cls: Type[SELF_VERSIONED_MODEL],
            entity_id: str,
            version_numbers: List[int]
    ) -> List[SELF_VERSIONED_MODEL]:
        """Gets model instances for each version specified in version_numbers.

        Args:
            entity_id: str. ID of the entity.
            version_numbers: list(int). List of version numbers.

        Returns:
            list(VersionedModel). Model instances representing the given
            versions.

        Raises:
            ValueError. The given entity_id is invalid.
            ValueError. Requested version number cannot be higher than the
                current version number.
            ValueError. At least one version number is invalid.
        """
        instances = []

        entity = cls.get(entity_id, strict=False)
        if not entity:
            raise ValueError('The given entity_id %s is invalid.' % (entity_id))
        current_version = entity.version
        max_version = max(version_numbers)
        if max_version > current_version:
            raise ValueError(
                'Requested version number %s cannot be higher than the current '
                'version number %s.' % (max_version, current_version))

        snapshot_ids = []
        for version in version_numbers:
            snapshot_id = cls.get_snapshot_id(entity_id, version)
            snapshot_ids.append(snapshot_id)

        # This assert is used to eliminate the possibility of None
        # during mypy type checking.
        assert cls.SNAPSHOT_CONTENT_CLASS is not None
        snapshot_models = cls.SNAPSHOT_CONTENT_CLASS.get_multi(snapshot_ids)
        for snapshot_model in snapshot_models:
            if snapshot_model is None:
                raise ValueError(
                    'At least one version number is invalid.')
            snapshot_dict = snapshot_model.content
            reconstituted_model = cls(id=entity_id)._reconstitute(  # pylint: disable=protected-access
                snapshot_dict)
            reconstituted_model.created_on = snapshot_model.created_on
            reconstituted_model.last_updated = snapshot_model.last_updated

            instances.append(reconstituted_model)
        return instances

    @overload
    @classmethod
    def get(
        cls: Type[SELF_VERSIONED_MODEL],
        entity_id: str,
    ) -> SELF_VERSIONED_MODEL: ...

    @overload
    @classmethod
    def get(
        cls: Type[SELF_VERSIONED_MODEL],
        entity_id: str,
        strict: Literal[True],
        version: Optional[int] = None
    ) -> SELF_VERSIONED_MODEL: ...

    @overload
    @classmethod
    def get(
        cls: Type[SELF_VERSIONED_MODEL],
        entity_id: str,
        strict: Literal[False],
        version: Optional[int] = None
    ) -> Optional[SELF_VERSIONED_MODEL]: ...

    @overload
    @classmethod
    def get(
        cls: Type[SELF_VERSIONED_MODEL],
        entity_id: str,
        strict: bool = False,
        version: Optional[int] = None
    ) -> Optional[SELF_VERSIONED_MODEL]: ...

    # Here, the signature of get method is different from the get method in
    # superclass. Thus to avoid MyPy error, we used ignore here.
    @classmethod
    def get(  # type: ignore[override]
        cls: Type[SELF_VERSIONED_MODEL],
        entity_id: str,
        strict: bool = True,
        version: Optional[int] = None
    ) -> Optional[SELF_VERSIONED_MODEL]:
        """Gets model instance.

        Args:
            entity_id: str. The given entity id.
            strict: bool. Whether to fail noisily if no entity with the given id
                exists in the datastore. Default is True.
            version: int. Version we want to get. Default is None.

        Returns:
            VersionedModel. If version is None, get the newest version of the
            model. Otherwise, get the specified version.
        """
        if version is None:
            return super(VersionedModel, cls).get(entity_id, strict=strict)
        else:
            return cls.get_version(entity_id, version, strict=strict)

    @classmethod
    def get_snapshots_metadata(
            cls,
            model_instance_id: str,
            version_numbers: List[int],
            allow_deleted: bool = False
    ) -> List[SnapshotsMetadataDict]:
        """Gets a list of dicts, each representing a model snapshot.

        One dict is returned for each version number in the list of version
        numbers requested. If any of the version numbers does not exist, an
        error is raised.

        Args:
            model_instance_id: str. Id of requested model.
            version_numbers: list(int). List of version numbers.
            allow_deleted: bool. If is False, an error is raised if the current
                model has been deleted. Default is False.

        Returns:
            list(dict). Each dict contains metadata for a particular snapshot.
            It has the following keys:
                committer_id: str. The user_id of the user who committed the
                    change.
                commit_message: str. The commit description message.
                commit_cmds: list(dict). A list of commands, describing changes
                    made in this model, should give sufficient information to
                    reconstruct the commit. Dict always contains:
                        cmd: str. Unique command.
                    And then additional arguments for that command. For example:

                    {'cmd': 'AUTO_revert_version_number'
                     'version_number': 4}

                commit_type: str. Unique identifier of commit type. Possible
                    values are in COMMIT_TYPE_CHOICES.
                version_number: int.
                created_on_ms: float. Snapshot creation time in milliseconds
                    since the Epoch.

        Raises:
            Exception. There is no model instance corresponding to at least one
                of the given version numbers.
        """
        if not allow_deleted:
            model = cls.get(model_instance_id)
            model._require_not_marked_deleted()  # pylint: disable=protected-access

        snapshot_ids = [
            cls.get_snapshot_id(model_instance_id, version_number)
            for version_number in version_numbers]
        metadata_keys = [
            datastore_services.Key(cls.SNAPSHOT_METADATA_CLASS, snapshot_id)
            for snapshot_id in snapshot_ids]
        returned_models = datastore_services.get_multi(metadata_keys)

        for ind, returned_model in enumerate(returned_models):
            if returned_model is None:
                raise Exception(
                    'Invalid version number %s for model %s with id %s'
                    % (version_numbers[ind], cls.__name__, model_instance_id))

        # We need the cast here to make sure that returned_models only contains
        # BaseSnapshotMetadataModel and not None.
        returned_models_without_none = cast(
            List[BaseSnapshotMetadataModel], returned_models)
        return [{
            'committer_id': model.committer_id,
            'commit_message': model.commit_message,
            'commit_cmds': model.commit_cmds,
            'commit_type': model.commit_type,
            'version_number': version_numbers[ind],
            'created_on_ms': utils.get_time_in_millisecs(model.created_on),
        } for (ind, model) in enumerate(returned_models_without_none)]

    @staticmethod
    def get_model_association_to_user() -> MODEL_ASSOCIATION_TO_USER:
        """The history of commits is not relevant for the purposes of
        Takeout, since commits do not contain any personal user data.
        """
        return MODEL_ASSOCIATION_TO_USER.NOT_CORRESPONDING_TO_USER

    @classmethod
    def get_export_policy(cls) -> Dict[str, EXPORT_POLICY]:
        """Model contains data corresponding to a user, but this isn't exported
        because the history of commits is not relevant for the purposes of
        Takeout, since commits do not contain any personal user data.
        """
        return dict(BaseModel.get_export_policy(), **{
            'version': EXPORT_POLICY.NOT_APPLICABLE
        })


class BaseSnapshotMetadataModel(BaseModel):
    """Base class for snapshot metadata classes.

    The id of this model is computed using VersionedModel.get_snapshot_id().
    """

    # The ids of SnapshotMetadataModels are used as Takeout keys.
    ID_IS_USED_AS_TAKEOUT_KEY = True

    # The id of the user who committed this revision.
    committer_id = (
        datastore_services.StringProperty(required=True, indexed=True))
    # The type of the commit associated with this snapshot.
    commit_type = datastore_services.StringProperty(
        required=True, choices=VersionedModel.COMMIT_TYPE_CHOICES)
    # The commit message associated with this snapshot.
    commit_message = datastore_services.StringProperty(indexed=True)
    # A sequence of commands that can be used to describe this commit.
    # Represented as a list of dicts.
    commit_cmds = datastore_services.JsonProperty(indexed=False)
    # The user ids that are in some field in commit_cmds.
    commit_cmds_user_ids = (
        datastore_services.StringProperty(repeated=True, indexed=True))
    # The user ids that are enclosed inside the 'content' field in the relevant
    # snapshot content model.
    content_user_ids = (
        datastore_services.StringProperty(repeated=True, indexed=True))

    @staticmethod
    def get_deletion_policy() -> DELETION_POLICY:
        """Model contains data corresponding to a user that requires
        pseudonymization: committer_id field.
        """
        return DELETION_POLICY.LOCALLY_PSEUDONYMIZE

    @staticmethod
    def get_model_association_to_user() -> MODEL_ASSOCIATION_TO_USER:
        """There are multiple SnapshotMetadataModels per user."""
        return MODEL_ASSOCIATION_TO_USER.MULTIPLE_INSTANCES_PER_USER

    @classmethod
    def get_export_policy(cls) -> Dict[str, EXPORT_POLICY]:
        """Model contains data to export/delete corresponding to a user."""
        return dict(BaseModel.get_export_policy(), **{
            'committer_id': EXPORT_POLICY.NOT_APPLICABLE,
            'commit_type': EXPORT_POLICY.EXPORTED,
            'commit_message': EXPORT_POLICY.EXPORTED,
            'commit_cmds': EXPORT_POLICY.NOT_APPLICABLE,
            'commit_cmds_user_ids': EXPORT_POLICY.NOT_APPLICABLE,
            'content_user_ids': EXPORT_POLICY.NOT_APPLICABLE
        })

    @classmethod
    def has_reference_to_user_id(cls, user_id: str) -> bool:
        """Check whether BaseSnapshotMetadataModel references the given user.

        Args:
            user_id: str. The ID of the user whose data should be checked.

        Returns:
            bool. Whether any models refer to the given user ID.
        """
        return cls.query(datastore_services.any_of(
            cls.committer_id == user_id,
            cls.commit_cmds_user_ids == user_id,
            cls.content_user_ids == user_id,
        )).get(keys_only=True) is not None

    # TODO(#13523): Change 'commit_cmds' to domain object/TypedDict to
    # remove Any from type-annotation below.
    @classmethod
    def create(
            cls: Type[SELF_BASE_SNAPSHOT_METADATA_MODEL],
            snapshot_id: str,
            committer_id: str,
            commit_type: str,
            commit_message: Optional[str],
            commit_cmds: Union[Dict[str, Any], List[Dict[str, Any]], None]
    ) -> SELF_BASE_SNAPSHOT_METADATA_MODEL:
        """This method returns an instance of the BaseSnapshotMetadataModel for
        a construct with the common fields filled.

        Args:
            snapshot_id: str. The ID of the construct corresponding to this
                snapshot.
            committer_id: str. The user_id of the user who committed the
                change.
            commit_type: str. The type of commit. Possible values are in
                core.storage.base_models.COMMIT_TYPE_CHOICES.
            commit_message: str. The commit description message.
            commit_cmds: list(dict). A list of commands, describing changes
                made in this model, which should give sufficient information to
                reconstruct the commit. Each dict always contains:
                    cmd: str. Unique command.
                and then additional arguments for that command.

        Returns:
            BaseSnapshotMetadataModel. Returns the respective
            BaseSnapshotMetadataModel instance of the construct from which this
            is called.
        """
        return cls(
            id=snapshot_id, committer_id=committer_id,
            commit_type=commit_type, commit_message=commit_message,
            commit_cmds=commit_cmds)

    def get_unversioned_instance_id(self) -> str:
        """Gets the instance id from the snapshot id.

        Returns:
            str. Instance id part of snapshot id.
        """
        return self.id[:self.id.rfind(VERSION_DELIMITER)]

    def get_version_string(self) -> str:
        """Gets the version number from the snapshot id.

        Returns:
            str. Version number part of snapshot id.
        """
        return self.id[self.id.rfind(VERSION_DELIMITER) + 1:]

    @classmethod
    def export_data(cls, user_id: str) -> Dict[str, Dict[str, str]]:
        metadata_models: Sequence[BaseSnapshotMetadataModel] = cls.query(
            cls.committer_id == user_id
        ).fetch(projection=[cls.commit_type, cls.commit_message])

        user_data = {}
        for metadata_model in metadata_models:
            message_without_user_ids = None
            if metadata_model.commit_message is not None:
                message_without_user_ids = re.sub(
                    feconf.USER_ID_REGEX,
                    '<user ID>',
                    metadata_model.commit_message
                )

            user_data[metadata_model.id] = {
                'commit_type': metadata_model.commit_type,
                'commit_message': message_without_user_ids,
            }
        return user_data


class BaseSnapshotContentModel(BaseModel):
    """Base class for snapshot content classes.

    The id of this model is computed using VersionedModel.get_snapshot_id().
    """

    # The snapshot content, as a JSON blob.
    content = datastore_services.JsonProperty(indexed=False)

    @staticmethod
    def get_model_association_to_user() -> MODEL_ASSOCIATION_TO_USER:
        """The contents of snapshots are not relevant to the user for
        Takeout.
        """
        return MODEL_ASSOCIATION_TO_USER.NOT_CORRESPONDING_TO_USER

    @classmethod
    def get_export_policy(cls) -> Dict[str, EXPORT_POLICY]:
        """Model contains data corresponding to a user, but this isn't exported
        because the contents of snapshots are note relevant to the user for
        Takeout.
        """
        return dict(BaseModel.get_export_policy(), **{
            'content': EXPORT_POLICY.NOT_APPLICABLE
        })

    # TODO(#13523): Change 'content' to domain object/TypedDict to
    # remove Any from type-annotation below.
    @classmethod
    def create(
            cls: Type[SELF_BASE_SNAPSHOT_CONTENT_MODEL],
            snapshot_id: str,
            content: Dict[str, Any]
    ) -> SELF_BASE_SNAPSHOT_CONTENT_MODEL:
        """This method returns an instance of the BaseSnapshotContentModel for
        a construct with the common fields filled.

        Args:
            snapshot_id: str. The ID of the construct corresponding to this
                snapshot.
            content: dict. The fields of the original model in dict format.

        Returns:
            BaseSnapshotContentModel. Returns the respective
            BaseSnapshotContentModel instance of the construct from which this
            is called.
        """
        return cls(id=snapshot_id, content=content)

    def get_unversioned_instance_id(self) -> str:
        """Gets the instance id from the snapshot id.

        Returns:
            str. Instance id part of snapshot id.
        """
        return self.id[:self.id.rfind(VERSION_DELIMITER)]

    def get_version_string(self) -> str:
        """Gets the version number from the snapshot id.

        Returns:
            str. Version number part of snapshot id.
        """
        return self.id[self.id.rfind(VERSION_DELIMITER) + 1:]


class BaseMapReduceBatchResultsModel(BaseModel):
    """Base model for batch storage for MR jobs.

    This model turns off caching, because this results in stale data being
    shown after each MapReduce job run. Classes which are used by a MR job to
    store its batch results should subclass this class.
    """

    _use_cache = False
    _use_memcache = False<|MERGE_RESOLUTION|>--- conflicted
+++ resolved
@@ -712,11 +712,7 @@
             version: int,
             committer_id: str,
             commit_type: str,
-<<<<<<< HEAD
-            commit_message: str,
-=======
             commit_message: Optional[str],
->>>>>>> 621ae5e4
             commit_cmds: AllowedCommitCmdsListType,
             status: str,
             community_owned: bool
@@ -978,11 +974,7 @@
         self,
         committer_id: str,
         commit_type: str,
-<<<<<<< HEAD
-        commit_message: str,
-=======
         commit_message: Optional[str],
->>>>>>> 621ae5e4
         commit_cmds: AllowedCommitCmdsListType,
         # We expect Mapping because we want to allow models that inherit
         # from BaseModel as the values, if we used Dict this wouldn't
@@ -1254,11 +1246,7 @@
     def commit(
         self,
         committer_id: str,
-<<<<<<< HEAD
-        commit_message: str,
-=======
         commit_message: Optional[str],
->>>>>>> 621ae5e4
         commit_cmds: AllowedCommitCmdsListType
     ) -> None:
         """Saves a version snapshot and updates the model.
