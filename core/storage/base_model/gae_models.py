--- conflicted
+++ resolved
@@ -100,11 +100,7 @@
             self._last_updated_timestamp_is_fresh = True
 
         if not self._last_updated_timestamp_is_fresh:
-<<<<<<< HEAD
-            raise Exception('Did not call self.update_timestamps() yet')
-=======
             raise Exception('%r did not call update_timestamps() yet' % self)
->>>>>>> 8396839b
 
         self._last_updated_timestamp_is_fresh = False
 
