# Copyright 2014 The Oppia Authors. All Rights Reserved.
#
# Licensed under the Apache License, Version 2.0 (the "License");
# you may not use this file except in compliance with the License.
# You may obtain a copy of the License at
#
#      http://www.apache.org/licenses/LICENSE-2.0
#
# Unless required by applicable law or agreed to in writing, software
# distributed under the License is distributed on an "AS-IS" BASIS,
# WITHOUT WARRANTIES OR CONDITIONS OF ANY KIND, either express or implied.
# See the License for the specific language governing permissions and
# limitations under the License.

"""Base model class."""
from __future__ import absolute_import  # pylint: disable=import-only-modules
from __future__ import unicode_literals  # pylint: disable=import-only-modules

import datetime

from constants import constants
from core.platform import models
import python_utils
import utils

from google.appengine.datastore import datastore_query
from google.appengine.ext import ndb

transaction_services = models.Registry.import_transaction_services()

# The delimiter used to separate the version number from the model instance
# id. To get the instance id from a snapshot id, use Python's rfind()
# method to find the location of this delimiter.
_VERSION_DELIMITER = '-'

# Types of deletion policies. The pragma comment is needed because Enums are
# evaluated as classes in Python and they should use PascalCase, but using
# UPPER_CASE seems more appropriate here.
DELETION_POLICY = utils.create_enum(  # pylint: disable=invalid-name
    'KEEP',
    'DELETE',
    'ANONYMIZE',
    'LOCALLY_PSEUDONYMIZE',
    'KEEP_IF_PUBLIC',
    'NOT_APPLICABLE'
)

<<<<<<< HEAD
EXPORT_POLICY = utils.create_enum( # pylint: disable=invalid-name
    'CONTAINS_USER_DATA',
=======
# Types of user id migration policies. The pragma comment is needed because
# Enums are evaluated as classes in Python and they should use PascalCase,
# but using UPPER_CASE seems more appropriate here.
# COPY - User ID is used as model ID thus the model needs to be recreated.
# COPY_AND_UPDATE_ONE_FIELD - User ID is used as some part of the model ID and
#                             also in user_id field thus the model needs to be
#                             recreated and the field changed.
# ONE_FIELD - One field in the model contains user ID thus the value in that
#             field needs to be changed.
# CUSTOM - Multiple fields in the model contain user ID, values in all these
#          fields need to be changed.
# NOT_APPLICABLE - The model doesn't contain any field with user ID.
USER_ID_MIGRATION_POLICY = utils.create_enum(  # pylint: disable=invalid-name
    'COPY',
    'COPY_AND_UPDATE_ONE_FIELD',
    'ONE_FIELD',
    'CUSTOM',
>>>>>>> 3937c36a
    'NOT_APPLICABLE'
)

# Constant used when retrieving big number of models.
FETCH_BATCH_SIZE = 1000

# Constants used for generating ids.
MAX_RETRIES = 10
RAND_RANGE = (1 << 30) - 1
ID_LENGTH = 12


class BaseModel(ndb.Model):
    """Base model for all persistent object storage classes."""

    # When this entity was first created. This can be overwritten and
    # set explicitly.
    created_on = ndb.DateTimeProperty(indexed=True, required=True)
    # When this entity was last updated. This cannot be set directly.
    last_updated = ndb.DateTimeProperty(indexed=True, required=True)
    # Whether the current version of the model instance is deleted.
    deleted = ndb.BooleanProperty(indexed=True, default=False)

    @property
    def id(self):
        """A unique id for this model instance."""
        return self.key.id()

    def _pre_put_hook(self):
        """This is run before model instances are saved to the datastore.

        Subclasses of BaseModel should override this method.
        """
        pass

    class EntityNotFoundError(Exception):
        """Raised when no entity for a given id exists in the datastore."""
        pass

    @staticmethod
    def get_deletion_policy():
        """This method should be implemented by subclasses.

        Raises:
            NotImplementedError: The method is not overwritten in a derived
                class.
        """
        raise NotImplementedError

    @classmethod
    def has_reference_to_user_id(cls, user_id):
        """This method should be implemented by subclasses.

        Args:
            user_id: str. The ID of the user whose data should be checked.

        Raises:
            NotImplementedError: The method is not overwritten in a derived
                class.
        """
        raise NotImplementedError

    @staticmethod
    def get_user_id_migration_policy():
        """This method should be implemented by subclasses.

        Raises:
            NotImplementedError: The method is not overwritten in a derived
                class.
        """
        raise NotImplementedError

    @classmethod
    def get_user_id_migration_field(cls):
        """This method should be implemented by subclasses.

        Raises:
            NotImplementedError: This method is needed when the migration
            policy is ONE_FIELD, it is only overwritten in classes that have
            that policy.
        """
        raise NotImplementedError


    @staticmethod
    def export_data(user_id):
        """This method should be implemented by subclasses.

        Args:
            user_id: str. The ID of the user whose data should be exported.

        Raises:
            NotImplementedError: The method is not overwritten in a derived
                class.
        """
        raise NotImplementedError

    @staticmethod
    def get_export_policy():
        """This method should be implemented by subclasses.

        Raises:
            NotImplementedError: The method is not overwritten in a derived
                class.
        """
        raise NotImplementedError

    @classmethod
    def get(cls, entity_id, strict=True):
        """Gets an entity by id.

        Args:
            entity_id: str.
            strict: bool. Whether to fail noisily if no entity with the given id
                exists in the datastore. Default is True.

        Returns:
            None, if strict == False and no undeleted entity with the given id
            exists in the datastore. Otherwise, the entity instance that
            corresponds to the given id.

        Raises:
            base_models.BaseModel.EntityNotFoundError: if strict == True and
                no undeleted entity with the given id exists in the datastore.
        """
        entity = cls.get_by_id(entity_id)
        if entity and entity.deleted:
            entity = None

        if strict and entity is None:
            raise cls.EntityNotFoundError(
                'Entity for class %s with id %s not found' %
                (cls.__name__, entity_id))
        return entity

    @classmethod
    def get_multi(cls, entity_ids, include_deleted=False):
        """Gets list of entities by list of ids.

        Args:
            entity_ids: list(str).
            include_deleted: bool. Whether to include deleted entities in the
                return list. Default is False.

        Returns:
            list(*|None). A list that contains model instances that match
            the corresponding entity_ids in the input list. If an instance is
            not found, or it has been deleted and include_deleted is False,
            then the corresponding entry is None.
        """
        entity_keys = []
        none_argument_indices = []
        for index, entity_id in enumerate(entity_ids):
            if entity_id:
                entity_keys.append(ndb.Key(cls, entity_id))
            else:
                none_argument_indices.append(index)

        entities = ndb.get_multi(entity_keys)
        for index in none_argument_indices:
            entities.insert(index, None)

        if not include_deleted:
            for i in python_utils.RANGE(len(entities)):
                if entities[i] and entities[i].deleted:
                    entities[i] = None
        return entities

    def put(self, update_last_updated_time=True):
        """Stores the given ndb.Model instance to the datastore.

        Args:
            update_last_updated_time: bool. Whether to update the
                last_updated_field of the model.

        Returns:
            Model. The entity that was stored.
        """
        if self.created_on is None:
            self.created_on = datetime.datetime.utcnow()

        if update_last_updated_time or self.last_updated is None:
            self.last_updated = datetime.datetime.utcnow()

        return super(BaseModel, self).put()

    @classmethod
    def put_multi(cls, entities, update_last_updated_time=True):
        """Stores the given ndb.Model instances.

        Args:
            entities: list(ndb.Model).
            update_last_updated_time: bool. Whether to update the
                last_updated_field of the entities.
        """
        for entity in entities:
            if entity.created_on is None:
                entity.created_on = datetime.datetime.utcnow()

            if update_last_updated_time or entity.last_updated is None:
                entity.last_updated = datetime.datetime.utcnow()

        ndb.put_multi(entities)

    @classmethod
    def delete_multi(cls, entities):
        """Deletes the given ndb.Model instances.

        Args:
            entities: list(ndb.Model).
        """
        keys = [entity.key for entity in entities]
        ndb.delete_multi(keys)

    def delete(self):
        """Deletes this instance."""
        super(BaseModel, self).key.delete()

    @classmethod
    def get_all(cls, include_deleted=False):
        """Gets iterable of all entities of this class.

        Args:
            include_deleted: bool. If True, then entities that have been marked
                deleted are returned as well. Defaults to False.

        Returns:
            iterable. Filterable iterable of all entities of this class.
        """
        query = cls.query()
        if not include_deleted:
            query = query.filter(cls.deleted == False)  # pylint: disable=singleton-comparison
        return query

    @classmethod
    def get_new_id(cls, entity_name):
        """Gets a new id for an entity, based on its name.

        The returned id is guaranteed to be unique among all instances of this
        entity.

        Args:
            entity_name: The name of the entity. Coerced to a utf-8 encoded
                string. Defaults to ''.

        Returns:
            str. New unique id for this entity class.

        Raises:
            Exception: An ID cannot be generated within a reasonable number
                of attempts.
        """
        for _ in python_utils.RANGE(MAX_RETRIES):
            new_id = utils.convert_to_hash(
                '%s%s' % (entity_name, utils.get_random_int(RAND_RANGE)),
                ID_LENGTH)
            if not cls.get_by_id(new_id):
                return new_id

        raise Exception('New id generator is producing too many collisions.')

    @classmethod
    def _fetch_page_sorted_by_last_updated(
            cls, query, page_size, urlsafe_start_cursor):
        """Fetches a page of entities sorted by their last_updated attribute in
        descending order (newly updated first).

        Args:
            query: ndb.Query.
            page_size: int. The maximum number of entities to be returned.
            urlsafe_start_cursor: str or None. If provided, the list of returned
                entities starts from this datastore cursor. Otherwise,
                the returned entities start from the beginning of the full
                list of entities.

        Returns:
            3-tuple of (results, cursor, more) as described in fetch_page() at:
            https://developers.google.com/appengine/docs/python/ndb/queryclass,
            where:
                results: List of query results.
                cursor: str or None. A query cursor pointing to the next batch
                    of results. If there are no more results, this will be None.
                more: bool. If True, there are (probably) more results after
                    this batch. If False, there are no further results after
                    this batch.
        """
        if urlsafe_start_cursor:
            start_cursor = datastore_query.Cursor(urlsafe=urlsafe_start_cursor)
        else:
            start_cursor = None

        result = query.order(-cls.last_updated).fetch_page(
            page_size, start_cursor=start_cursor)
        return (
            result[0],
            (result[1].urlsafe() if result[1] else None),
            result[2])


class BaseCommitLogEntryModel(BaseModel):
    """Base Model for the models that store the log of commits to a
    construct.
    """
    # Update superclass model to make these properties indexed.
    created_on = ndb.DateTimeProperty(auto_now_add=True, indexed=True)
    last_updated = ndb.DateTimeProperty(auto_now=True, indexed=True)

    # The id of the user.
    user_id = ndb.StringProperty(indexed=True, required=True)
    # The username of the user, at the time of the edit.
    username = ndb.StringProperty(indexed=True, required=True)
    # The type of the commit: 'create', 'revert', 'edit', 'delete'.
    commit_type = ndb.StringProperty(indexed=True, required=True)
    # The commit message.
    commit_message = ndb.TextProperty(indexed=False)
    # The commit_cmds dict for this commit.
    commit_cmds = ndb.JsonProperty(indexed=False, required=True)
    # The status of the entity after the edit event ('private', 'public').
    post_commit_status = ndb.StringProperty(indexed=True, required=True)
    # Whether the entity is community-owned after the edit event.
    post_commit_community_owned = ndb.BooleanProperty(indexed=True)
    # Whether the entity is private after the edit event. Having a
    # separate field for this makes queries faster, since an equality query
    # on this property is faster than an inequality query on
    # post_commit_status.
    post_commit_is_private = ndb.BooleanProperty(indexed=True)
    # The version number of the model after this commit.
    version = ndb.IntegerProperty()

    @classmethod
    def has_reference_to_user_id(cls, user_id):
        """Check whether BaseCommitLogEntryModel references user.

        Args:
            user_id: str. The ID of the user whose data should be checked.

        Returns:
            bool. Whether any models refer to the given user ID.
        """
        return cls.query(cls.user_id == user_id).get(keys_only=True) is not None

    @staticmethod
    def get_user_id_migration_policy():
        """BaseCommitLogEntryModel has one field that contains user ID."""
        return USER_ID_MIGRATION_POLICY.ONE_FIELD

    @classmethod
    def get_user_id_migration_field(cls):
        """Return field that contains user ID."""
        return cls.user_id

    @classmethod
    def create(
            cls, entity_id, version, committer_id, committer_username,
            commit_type, commit_message, commit_cmds, status,
            community_owned):
        """This method returns an instance of the CommitLogEntryModel for a
        construct with the common fields filled.

        Args:
            entity_id: str. The ID of the construct corresponding to this
                commit log entry model (e.g. the exp_id for an exploration,
                the story_id for a story, etc.).
            version: int. The version number of the model after the commit.
            committer_id: str. The user_id of the user who committed the
                change.
            committer_username: str. The username of the user who committed the
                change.
            commit_type: str. The type of commit. Possible values are in
                core.storage.base_models.COMMIT_TYPE_CHOICES.
            commit_message: str. The commit description message.
            commit_cmds: list(dict). A list of commands, describing changes
                made in this model, which should give sufficient information to
                reconstruct the commit. Each dict always contains:
                    cmd: str. Unique command.
                and then additional arguments for that command.
            status: str. The status of the entity after the commit.
            community_owned: bool. Whether the entity is community_owned after
                the commit.

        Returns:
            CommitLogEntryModel. Returns the respective CommitLogEntryModel
                instance of the construct from which this is called.
        """
        return cls(
            id=cls._get_instance_id(entity_id, version),
            user_id=committer_id,
            username=committer_username,
            commit_type=commit_type,
            commit_message=commit_message,
            commit_cmds=commit_cmds,
            version=version,
            post_commit_status=status,
            post_commit_community_owned=community_owned,
            post_commit_is_private=(
                status == constants.ACTIVITY_STATUS_PRIVATE)
        )

    @classmethod
    def _get_instance_id(cls, target_entity_id, version):
        """This method should be implemented in the inherited classes.

        Args:
            target_entity_id: str. The ID of the construct corresponding to this
                commit log entry model (e.g. the exp_id for an exploration,
                the story_id for a story, etc.).
            version: int. The version number of the model after the commit.

        Raises:
            NotImplementedError: The method is not overwritten in derived
                classes.
        """
        raise NotImplementedError

    @classmethod
    def get_all_commits(cls, page_size, urlsafe_start_cursor):
        """Fetches a list of all the commits sorted by their last updated
        attribute.

        Args:
            page_size: int. The maximum number of entities to be returned.
            urlsafe_start_cursor: str or None. If provided, the list of
                returned entities starts from this datastore cursor.
                Otherwise, the returned entities start from the beginning
                of the full list of entities.

        Returns:
            3-tuple of (results, cursor, more) as described in fetch_page() at:
            https://developers.google.com/appengine/docs/python/ndb/queryclass,
            where:
                results: List of query results.
                cursor: str or None. A query cursor pointing to the next
                    batch of results. If there are no more results, this might
                    be None.
                more: bool. If True, there are (probably) more results after
                    this batch. If False, there are no further results after
                    this batch.
        """
        return cls._fetch_page_sorted_by_last_updated(
            cls.query(), page_size, urlsafe_start_cursor)

    @classmethod
    def get_commit(cls, target_entity_id, version):
        """Returns the commit corresponding to an instance id and
        version number.

        Args:
            target_entity_id: str. The ID of the construct corresponding to this
                commit log entry model (e.g. the exp_id for an exploration,
                the story_id for a story, etc.).
            version: int. The version number of the instance
                after the commit.

        Returns:
            BaseCommitLogEntryModel. The commit with the target entity id and
                version number.
        """
        commit_id = cls._get_instance_id(target_entity_id, version)
        return cls.get_by_id(commit_id)


class VersionedModel(BaseModel):
    """Model that handles storage of the version history of model instances.

    To use this class, you must declare a SNAPSHOT_METADATA_CLASS and a
    SNAPSHOT_CONTENT_CLASS. The former must contain the String fields
    'committer_id', 'commit_type' and 'commit_message', and a JSON field for
    the Python list of dicts, 'commit_cmds'. The latter must contain the JSON
    field 'content'. The item that is being versioned must be serializable to a
    JSON blob.

    Note that commit() should be used for VersionedModels, as opposed to put()
    for direct subclasses of BaseModel.
    """
    # The class designated as the snapshot model. This should be a subclass of
    # BaseSnapshotMetadataModel.
    SNAPSHOT_METADATA_CLASS = None
    # The class designated as the snapshot content model. This should be a
    # subclass of BaseSnapshotContentModel.
    SNAPSHOT_CONTENT_CLASS = None
    # Whether reverting is allowed. Default is False.
    ALLOW_REVERT = False

    # IMPORTANT: Subclasses should only overwrite things above this line.

    # The possible commit types.
    _COMMIT_TYPE_CREATE = 'create'
    _COMMIT_TYPE_REVERT = 'revert'
    _COMMIT_TYPE_EDIT = 'edit'
    _COMMIT_TYPE_DELETE = 'delete'
    # A list containing the possible commit types.
    COMMIT_TYPE_CHOICES = [
        _COMMIT_TYPE_CREATE, _COMMIT_TYPE_REVERT, _COMMIT_TYPE_EDIT,
        _COMMIT_TYPE_DELETE
    ]
    # The reserved prefix for keys that are automatically inserted into a
    # commit_cmd dict by this model.
    _AUTOGENERATED_PREFIX = 'AUTO'

    # The command string for a revert commit.
    CMD_REVERT_COMMIT = '%s_revert_version_number' % _AUTOGENERATED_PREFIX

    # The command string for a delete commit.
    CMD_DELETE_COMMIT = '%s_mark_deleted' % _AUTOGENERATED_PREFIX

    # The current version number of this instance. In each PUT operation,
    # this number is incremented and a snapshot of the modified instance is
    # stored in the snapshot metadata and content models. The snapshot
    # version number starts at 1 when the model instance is first created.
    # All data in this instance represents the version at HEAD; data about the
    # previous versions is stored in the snapshot models.
    version = ndb.IntegerProperty(default=0)

    def _require_not_marked_deleted(self):
        """Checks whether the model instance is deleted."""
        if self.deleted:
            raise Exception('This model instance has been deleted.')

    def _compute_snapshot(self):
        """Generates a snapshot (dict) from the model property values."""
        return self.to_dict(exclude=['created_on', 'last_updated'])

    def _reconstitute(self, snapshot_dict):
        """Populates the model instance with the snapshot.

        Args:
            snapshot_dict: dict(str, *). The snapshot with the model
                property values.

        Returns:
            VersionedModel. The instance of the VersionedModel class populated
                with the the snapshot.
        """
        self.populate(**snapshot_dict)
        return self

    def _reconstitute_from_snapshot_id(self, snapshot_id):
        """Gets a reconstituted instance of this model class, based on the given
        snapshot id.

        Args:
            snapshot_id: str.

        Returns:
            VersionedModel. Reconstituted instance.
        """
        snapshot_model = self.SNAPSHOT_CONTENT_CLASS.get(snapshot_id)
        snapshot_dict = snapshot_model.content
        reconstituted_model = self._reconstitute(snapshot_dict)
        # TODO(sll): The 'created_on' and 'last_updated' values here will be
        # slightly different from the values the entity model would have had,
        # since they correspond to the corresponding fields for the snapshot
        # content model instead. Figure out whether this is a problem or not,
        # and whether we need to record the contents of those fields in the
        # actual entity model (in which case we also need a way to deal with
        # old snapshots that don't have this information).
        reconstituted_model.created_on = snapshot_model.created_on
        reconstituted_model.last_updated = snapshot_model.last_updated
        return reconstituted_model

    @classmethod
    def _get_snapshot_id(cls, instance_id, version_number):
        """Gets a unique snapshot id for this instance and version.

        Args:
            instance_id: str.
            version_number: int.

        Returns:
            str. The unique snapshot id corresponding to the given instance and
            version.
        """
        return '%s%s%s' % (
            instance_id, _VERSION_DELIMITER, version_number)

    def _trusted_commit(
            self, committer_id, commit_type, commit_message, commit_cmds):
        """Evaluates and executes commit. Main function for all commit types.

        Args:
            committer_id: str. The user_id of the user who committed the change.
            commit_type: str. Unique identifier of commit type. Possible values
                are in COMMIT_TYPE_CHOICES.
            commit_message: str.
            commit_cmds: list(dict). A list of commands, describing changes
                made in this model, should give sufficient information to
                reconstruct the commit. Dict always contains:
                    cmd: str. Unique command.
                And then additional arguments for that command. For example:

                {'cmd': 'AUTO_revert_version_number'
                 'version_number': 4}

        Raises:
            Exception: No snapshot metadata class has been defined.
            Exception: No snapshot content class has been defined.
            Exception: commit_cmds is not a list of dicts.
        """
        if self.SNAPSHOT_METADATA_CLASS is None:
            raise Exception('No snapshot metadata class defined.')
        if self.SNAPSHOT_CONTENT_CLASS is None:
            raise Exception('No snapshot content class defined.')
        if not isinstance(commit_cmds, list):
            raise Exception(
                'Expected commit_cmds to be a list of dicts, received %s'
                % commit_cmds)

        self.version += 1

        snapshot = self._compute_snapshot()
        snapshot_id = self._get_snapshot_id(self.id, self.version)

        snapshot_metadata_instance = self.SNAPSHOT_METADATA_CLASS(  # pylint: disable=not-callable
            id=snapshot_id, committer_id=committer_id, commit_type=commit_type,
            commit_message=commit_message, commit_cmds=commit_cmds)
        snapshot_content_instance = self.SNAPSHOT_CONTENT_CLASS(  # pylint: disable=not-callable
            id=snapshot_id, content=snapshot)

        transaction_services.run_in_transaction(
            BaseModel.put_multi,
            [snapshot_metadata_instance, snapshot_content_instance, self])

    def delete(self, committer_id, commit_message, force_deletion=False):
        """Deletes this model instance.

        Args:
            committer_id: str. The user_id of the user who committed the change.
            commit_message: str.
            force_deletion: bool. If True this model is deleted
                completely from storage, otherwise it is only marked as deleted.
                Default is False.

        Raises:
            Exception: This model instance has been already deleted.
        """
        if force_deletion:
            current_version = self.version

            version_numbers = [
                python_utils.UNICODE(num + 1) for num in python_utils.RANGE(
                    current_version)]
            snapshot_ids = [
                self._get_snapshot_id(self.id, version_number)
                for version_number in version_numbers]

            metadata_keys = [
                ndb.Key(self.SNAPSHOT_METADATA_CLASS, snapshot_id)
                for snapshot_id in snapshot_ids]
            ndb.delete_multi(metadata_keys)

            content_keys = [
                ndb.Key(self.SNAPSHOT_CONTENT_CLASS, snapshot_id)
                for snapshot_id in snapshot_ids]
            ndb.delete_multi(content_keys)

            super(VersionedModel, self).delete()
        else:
            self._require_not_marked_deleted()  # pylint: disable=protected-access
            self.deleted = True

            commit_cmds = [{
                'cmd': self.CMD_DELETE_COMMIT
            }]

            self._trusted_commit(
                committer_id, self._COMMIT_TYPE_DELETE, commit_message,
                commit_cmds)

    def put(self, *args, **kwargs):
        """For VersionedModels, this method is replaced with commit()."""
        raise NotImplementedError

    def commit(self, committer_id, commit_message, commit_cmds):
        """Saves a version snapshot and updates the model.

        Args:
            committer_id: str. The user_id of the user who committed the change.
            commit_message: str.
            commit_cmds: list(dict). A list of commands, describing changes
                made in this model, should give sufficient information to
                reconstruct the commit. Dict always contains:
                    cmd: str. Unique command.
                And then additional arguments for that command. For example:

                {'cmd': 'AUTO_revert_version_number'
                 'version_number': 4}

        Raises:
            Exception: This model instance has been already deleted.
            Exception: commit_cmd is in invalid format.
        """
        self._require_not_marked_deleted()

        for item in commit_cmds:
            if not isinstance(item, dict):
                raise Exception(
                    'Expected commit_cmds to be a list of dicts, received %s'
                    % commit_cmds)

        for commit_cmd in commit_cmds:
            if 'cmd' not in commit_cmd:
                raise Exception(
                    'Invalid commit_cmd: %s. Expected a \'cmd\' key.'
                    % commit_cmd)
            if commit_cmd['cmd'].startswith(self._AUTOGENERATED_PREFIX):
                raise Exception(
                    'Invalid change list command: %s' % commit_cmd['cmd'])

        commit_type = (
            self._COMMIT_TYPE_CREATE if self.version == 0 else
            self._COMMIT_TYPE_EDIT)

        self._trusted_commit(
            committer_id, commit_type, commit_message, commit_cmds)

    @classmethod
    def revert(cls, model, committer_id, commit_message, version_number):
        """Reverts model to previous version.

        Args:
            model: VersionedModel.
            committer_id: str. The user_id of the user who committed the change.
            commit_message: str.
            version_number: int. Version to revert to.

        Raises:
            Exception: This model instance has been deleted.
            Exception: Reverting is not allowed on this model.
        """
        model._require_not_marked_deleted()  # pylint: disable=protected-access

        if not model.ALLOW_REVERT:
            raise Exception(
                'Reverting objects of type %s is not allowed.'
                % model.__class__.__name__)

        commit_cmds = [{
            'cmd': model.CMD_REVERT_COMMIT,
            'version_number': version_number
        }]

        # Do not overwrite the version number.
        current_version = model.version

        # If a new property is introduced after a certain version of a model,
        # the property should be its default value when an old snapshot of the
        # model is applied during reversion. E.g. states_schema_version in
        # ExplorationModel may be added after some version of a saved
        # exploration. If that exploration is reverted to a version that does
        # not have a states_schema_version property, it should revert to the
        # default states_schema_version value rather than taking the
        # states_schema_version value from the latest exploration version.

        # pylint: disable=protected-access
        snapshot_id = model._get_snapshot_id(model.id, version_number)
        new_model = cls(id=model.id)
        new_model._reconstitute_from_snapshot_id(snapshot_id)
        new_model.version = current_version

        new_model._trusted_commit(
            committer_id, cls._COMMIT_TYPE_REVERT, commit_message,
            commit_cmds)
        # pylint: enable=protected-access

    @classmethod
    def get_version(cls, entity_id, version_number):
        """Gets model instance representing the given version.

        The snapshot content is used to populate this model instance. The
        snapshot metadata is not used.

        Args:
            entity_id: str.
            version_number: int.

        Returns:
            VersionedModel. Model instance representing given version.

        Raises:
            Exception: This model instance has been deleted.
        """
        # pylint: disable=protected-access
        cls.get(entity_id)._require_not_marked_deleted()

        snapshot_id = cls._get_snapshot_id(entity_id, version_number)

        return cls(
            id=entity_id,
            version=version_number)._reconstitute_from_snapshot_id(snapshot_id)
        # pylint: enable=protected-access

    @classmethod
    def get_multi_versions(cls, entity_id, version_numbers):
        """Gets model instances for each version specified in version_numbers.

        Args:
            entity_id: str. ID of the entity.
            version_numbers: list(int). List of version numbers.

        Returns:
            list(VersionedModel). Model instances representing the given
                versions.

        Raises:
            ValueError. The given entity_id is invalid.
            ValueError. Requested version number cannot be higher than the
                current version number.
            ValueError. At least one version number is invalid.
        """
        instances = []

        entity = cls.get(entity_id, strict=False)
        if not entity:
            raise ValueError('The given entity_id %s is invalid.' % (entity_id))
        current_version = entity.version
        max_version = max(version_numbers)
        if max_version > current_version:
            raise ValueError(
                'Requested version number %s cannot be higher than the current '
                'version number %s.' % (max_version, current_version))

        snapshot_ids = []
        # pylint: disable=protected-access
        for version in version_numbers:
            snapshot_id = cls._get_snapshot_id(entity_id, version)
            snapshot_ids.append(snapshot_id)

        snapshot_models = cls.SNAPSHOT_CONTENT_CLASS.get_multi(snapshot_ids)
        for snapshot_model in snapshot_models:
            if snapshot_model is None:
                raise ValueError(
                    'At least one version number is invalid.')
            snapshot_dict = snapshot_model.content
            reconstituted_model = cls(id=entity_id)._reconstitute(
                snapshot_dict)
            reconstituted_model.created_on = snapshot_model.created_on
            reconstituted_model.last_updated = snapshot_model.last_updated

            instances.append(reconstituted_model)
        # pylint: enable=protected-access
        return instances

    @classmethod
    def get(cls, entity_id, strict=True, version=None):
        """Gets model instance.

        Args:
            entity_id: str.
            strict: bool. Whether to fail noisily if no entity with the given id
                exists in the datastore. Default is True.
            version: int. Version we want to get. Default is None.

        Returns:
            VersionedModel. If version is None, get the newest version of the
            model. Otherwise, get the specified version.
        """
        if version is None:
            return super(VersionedModel, cls).get(entity_id, strict=strict)
        else:
            return cls.get_version(entity_id, version)

    @classmethod
    def get_snapshots_metadata(
            cls, model_instance_id, version_numbers, allow_deleted=False):
        """Gets a list of dicts, each representing a model snapshot.

        One dict is returned for each version number in the list of version
        numbers requested. If any of the version numbers does not exist, an
        error is raised.

        Args:
            model_instance_id: str. Id of requested model.
            version_numbers: list(int). List of version numbers.
            allow_deleted: bool. If is False, an error is raised if the current
                model has been deleted. Default is False.

        Returns:
            list(dict). Each dict contains metadata for a particular snapshot.
            It has the following keys:
                committer_id: str. The user_id of the user who committed the
                    change.
                commit_message: str.
                commit_cmds: list(dict). A list of commands, describing changes
                    made in this model, should give sufficient information to
                    reconstruct the commit. Dict always contains:
                        cmd: str. Unique command.
                    And then additional arguments for that command. For example:

                    {'cmd': 'AUTO_revert_version_number'
                     'version_number': 4}

                commit_type: str. Unique identifier of commit type. Possible
                    values are in COMMIT_TYPE_CHOICES.
                version_number: int.
                created_on_ms: float. Snapshot creation time in milliseconds
                    since the Epoch.

        Raises:
            Exception: There is no model instance corresponding to at least one
                of the given version numbers.
        """
        # pylint: disable=protected-access
        if not allow_deleted:
            cls.get(model_instance_id)._require_not_marked_deleted()

        snapshot_ids = [
            cls._get_snapshot_id(model_instance_id, version_number)
            for version_number in version_numbers]
        # pylint: enable=protected-access
        metadata_keys = [
            ndb.Key(cls.SNAPSHOT_METADATA_CLASS, snapshot_id)
            for snapshot_id in snapshot_ids]
        returned_models = ndb.get_multi(metadata_keys)

        for ind, model in enumerate(returned_models):
            if model is None:
                raise Exception(
                    'Invalid version number %s for model %s with id %s'
                    % (version_numbers[ind], cls.__name__, model_instance_id))

        return [{
            'committer_id': model.committer_id,
            'commit_message': model.commit_message,
            'commit_cmds': model.commit_cmds,
            'commit_type': model.commit_type,
            'version_number': version_numbers[ind],
            'created_on_ms': utils.get_time_in_millisecs(model.created_on),
        } for (ind, model) in enumerate(returned_models)]


class BaseSnapshotMetadataModel(BaseModel):
    """Base class for snapshot metadata classes.

    The id of this model is computed using VersionedModel.get_snapshot_id().
    """

    # The id of the user who committed this revision.
    committer_id = ndb.StringProperty(required=True, indexed=True)
    # The type of the commit associated with this snapshot.
    commit_type = ndb.StringProperty(
        required=True, choices=VersionedModel.COMMIT_TYPE_CHOICES)
    # The commit message associated with this snapshot.
    commit_message = ndb.TextProperty(indexed=False)
    # A sequence of commands that can be used to describe this commit.
    # Represented as a list of dicts.
    commit_cmds = ndb.JsonProperty(indexed=False)

    @staticmethod
    def get_user_id_migration_policy():
        """BaseSnapshotMetadataModel has one field that contains user ID."""
        return USER_ID_MIGRATION_POLICY.ONE_FIELD

    @classmethod
    def get_user_id_migration_field(cls):
        """Return field that contains user ID."""
        return cls.committer_id

    @classmethod
    def exists_for_user_id(cls, user_id):
        """Check whether BaseSnapshotMetadataModel references the given user.

        Args:
            user_id: str. The ID of the user whose data should be checked.

        Returns:
            bool. Whether any models refer to the given user ID.
        """
        return cls.query(cls.committer_id == user_id).get(
            keys_only=True) is not None

    def get_unversioned_instance_id(self):
        """Gets the instance id from the snapshot id.

        Returns:
            str. Instance id part of snapshot id.
        """
        return self.id[:self.id.rfind(_VERSION_DELIMITER)]

    def get_version_string(self):
        """Gets the version number from the snapshot id.

        Returns:
            str. Version number part of snapshot id.
        """
        return self.id[self.id.rfind(_VERSION_DELIMITER) + 1:]


class BaseSnapshotContentModel(BaseModel):
    """Base class for snapshot content classes.

    The id of this model is computed using VersionedModel.get_snapshot_id().
    """

    # The snapshot content, as a JSON blob.
    content = ndb.JsonProperty(indexed=False)

    @staticmethod
    def get_user_id_migration_policy():
        """BaseSnapshotContentModel doesn't have any field with user ID."""
        return USER_ID_MIGRATION_POLICY.NOT_APPLICABLE

    def get_unversioned_instance_id(self):
        """Gets the instance id from the snapshot id.

        Returns:
            str. Instance id part of snapshot id.
        """
        return self.id[:self.id.rfind(_VERSION_DELIMITER)]

    def get_version_string(self):
        """Gets the version number from the snapshot id.

        Returns:
            str. Version number part of snapshot id.
        """
        return self.id[self.id.rfind(_VERSION_DELIMITER) + 1:]


class BaseMapReduceBatchResultsModel(BaseModel):
    """Base model for batch storage for MR jobs.

    This model turns off caching, because this results in stale data being
    shown after each MapReduce job run. Classes which are used by a MR job to
    store its batch results should subclass this class.
    """
    _use_cache = False
    _use_memcache = False<|MERGE_RESOLUTION|>--- conflicted
+++ resolved
@@ -45,10 +45,11 @@
     'NOT_APPLICABLE'
 )
 
-<<<<<<< HEAD
 EXPORT_POLICY = utils.create_enum( # pylint: disable=invalid-name
     'CONTAINS_USER_DATA',
-=======
+    'NOT_APPLICABLE'
+)
+
 # Types of user id migration policies. The pragma comment is needed because
 # Enums are evaluated as classes in Python and they should use PascalCase,
 # but using UPPER_CASE seems more appropriate here.
@@ -66,8 +67,6 @@
     'COPY_AND_UPDATE_ONE_FIELD',
     'ONE_FIELD',
     'CUSTOM',
->>>>>>> 3937c36a
-    'NOT_APPLICABLE'
 )
 
 # Constant used when retrieving big number of models.
