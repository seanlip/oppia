--- conflicted
+++ resolved
@@ -811,12 +811,7 @@
             self.SNAPSHOT_CONTENT_CLASS.create(snapshot_id, snapshot))
 
         entities = [snapshot_metadata_instance, snapshot_content_instance, self]
-<<<<<<< HEAD
-        transaction_services.run_in_transaction(BaseModel.put_multi, entities)
-=======
-        self.update_timestamps_multi(entities)
         BaseModel.put_multi_transactional(entities)
->>>>>>> fe3e910b
 
     def delete(self, committer_id, commit_message, force_deletion=False):
         """Deletes this model instance.
@@ -943,19 +938,10 @@
                     model.SNAPSHOT_CONTENT_CLASS.create(snapshot_id, snapshot))
 
             entities = (
-<<<<<<< HEAD
-                snapshot_metadata_models +
-                snapshot_content_models +
+                snapshot_metadata_models + snapshot_content_models +
                 versioned_models
             )
-            transaction_services.run_in_transaction(
-                BaseModel.put_multi, entities)
-=======
-                snapshot_metadata_models + snapshot_content_models +
-                versioned_models)
-            cls.update_timestamps_multi(entities)
             BaseModel.put_multi_transactional(entities)
->>>>>>> fe3e910b
 
     def put(self, *args, **kwargs):
         """For VersionedModels, this method is replaced with commit()."""
