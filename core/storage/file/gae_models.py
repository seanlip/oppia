--- conflicted
+++ resolved
@@ -61,15 +61,13 @@
         return base_models.DELETION_POLICY.NOT_APPLICABLE
 
     @staticmethod
-<<<<<<< HEAD
-    def get_export_policy():
-        """Model does not contain user data."""
-        return base_models.EXPORT_POLICY.NOT_APPLICABLE
-=======
+    def get_export_policy():
+        """Model does not contain user data."""
+        return base_models.EXPORT_POLICY.NOT_APPLICABLE
+
     def get_user_id_migration_policy():
         """FileMetadataModel doesn't have any field with user ID."""
         return base_models.USER_ID_MIGRATION_POLICY.NOT_APPLICABLE
->>>>>>> 3937c36a
 
     @classmethod
     def get_new_id(cls, entity_name):
@@ -223,15 +221,13 @@
         return base_models.DELETION_POLICY.NOT_APPLICABLE
 
     @staticmethod
-<<<<<<< HEAD
-    def get_export_policy():
-        """Model does not contain user data."""
-        return base_models.EXPORT_POLICY.NOT_APPLICABLE
-=======
+    def get_export_policy():
+        """Model does not contain user data."""
+        return base_models.EXPORT_POLICY.NOT_APPLICABLE
+
     def get_user_id_migration_policy():
         """FileModel doesn't have any field with user ID."""
         return base_models.USER_ID_MIGRATION_POLICY.NOT_APPLICABLE
->>>>>>> 3937c36a
 
     def _reconstitute(self, snapshot_blob):
         """Overrides the superclass method. Reconstitutes a FileModel
