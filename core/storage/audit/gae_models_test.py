# coding: utf-8
#
# Copyright 2017 The Oppia Authors. All Rights Reserved.
#
# Licensed under the Apache License, Version 2.0 (the "License");
# you may not use this file except in compliance with the License.
# You may obtain a copy of the License at
#
#      http://www.apache.org/licenses/LICENSE-2.0
#
# Unless required by applicable law or agreed to in writing, software
# distributed under the License is distributed on an "AS-IS" BASIS,
# WITHOUT WARRANTIES OR CONDITIONS OF ANY KIND, either express or implied.
# See the License for the specific language governing permissions and
# limitations under the License.

"""Test for audit models."""

from __future__ import absolute_import
from __future__ import unicode_literals

from core.platform import models
from core.tests import test_utils
import feconf

MYPY = False
<<<<<<< HEAD
if MYPY:
    from mypy_imports import * # pragma: no cover # pylint: disable=import-only-modules,wildcard-import,unused-wildcard-import
=======
if MYPY: # pragma: no cover
    from mypy_imports import audit_models, base_models
>>>>>>> aa09ef71

(audit_models, base_models) = models.Registry.import_models(
    [models.NAMES.audit, models.NAMES.base_model])


class RoleQueryAuditModelUnitTests(test_utils.GenericTestBase):
    """Unit tests for the RoleQueryAuditModel class."""

    NONEXISTENT_USER_ID = 'id_x'
    USER_ID = 'user_id'
    ID = 'user_id.111.update.111'
    USERNAME = 'username'
    ROLE = 'role'

    def setUp(self):
        # type: () -> None
        """Set up user models in datastore for use in testing."""
        super(RoleQueryAuditModelUnitTests, self).setUp() # type: ignore[no-untyped-call]

        audit_models.RoleQueryAuditModel(
            id=self.ID,
            user_id=self.USER_ID,
            intent=feconf.ROLE_ACTION_ADD,
            role=self.ROLE,
            username=self.USERNAME
        ).put()

    def test_get_deletion_policy(self):
        # type: () -> None
        self.assertEqual(
            audit_models.RoleQueryAuditModel.get_deletion_policy(),
            base_models.DELETION_POLICY.KEEP)

    def test_has_reference_to_user_id(self):
        # type: () -> None
        self.assertTrue(
            audit_models.RoleQueryAuditModel
            .has_reference_to_user_id(self.USER_ID)
        )
        self.assertFalse(
            audit_models.RoleQueryAuditModel
            .has_reference_to_user_id(self.NONEXISTENT_USER_ID)
        )

    def test_get_model(self):
        # type: () -> None
        audit_model = audit_models.RoleQueryAuditModel.get(self.ID)
        # Ruling out the possibility of None for mypy type checking.
        assert audit_model is not None

        self.assertEqual(audit_model.id, self.ID)
        self.assertEqual(audit_model.intent, feconf.ROLE_ACTION_ADD)
        self.assertEqual(audit_model.user_id, self.USER_ID)
        self.assertEqual(audit_model.role, self.ROLE)
        self.assertEqual(audit_model.username, self.USERNAME)


class UsernameChangeAuditModelUnitTests(test_utils.GenericTestBase):
    """Unit tests for the UsernameChangeAuditModel class."""

    NONEXISTENT_COMMITTER_ID = 'id_x'
    COMMITTER_ID = 'committer_id'
    ID = 'committer_id.111.222'
    OLD_USERNAME = 'old_username'
    NEW_USERNAME = 'new_username'

    def setUp(self):
        # type: () -> None
        """Set up user models in datastore for use in testing."""
        super(UsernameChangeAuditModelUnitTests, self).setUp() # type: ignore[no-untyped-call]

        audit_models.UsernameChangeAuditModel(
            id=self.ID,
            committer_id=self.COMMITTER_ID,
            old_username=self.OLD_USERNAME,
            new_username=self.NEW_USERNAME
        ).put()

    def test_get_deletion_policy(self):
        # type: () -> None
        self.assertEqual(
            audit_models.UsernameChangeAuditModel.get_deletion_policy(),
            base_models.DELETION_POLICY.KEEP)

    def test_has_reference_to_user_id(self):
        # type: () -> None
        self.assertTrue(
            audit_models.UsernameChangeAuditModel
            .has_reference_to_user_id(self.COMMITTER_ID)
        )
        self.assertFalse(
            audit_models.UsernameChangeAuditModel
            .has_reference_to_user_id(self.NONEXISTENT_COMMITTER_ID)
        )

    def test_get_model(self):
        # type: () -> None
        audit_model = audit_models.UsernameChangeAuditModel.get(self.ID)
        # Ruling out the possibility of None for mypy type checking.
        assert audit_model is not None

        self.assertEqual(audit_model.id, self.ID)
        self.assertEqual(audit_model.committer_id, self.COMMITTER_ID)
        self.assertEqual(audit_model.old_username, self.OLD_USERNAME)
        self.assertEqual(audit_model.new_username, self.NEW_USERNAME)<|MERGE_RESOLUTION|>--- conflicted
+++ resolved
@@ -24,13 +24,8 @@
 import feconf
 
 MYPY = False
-<<<<<<< HEAD
-if MYPY:
-    from mypy_imports import * # pragma: no cover # pylint: disable=import-only-modules,wildcard-import,unused-wildcard-import
-=======
 if MYPY: # pragma: no cover
     from mypy_imports import audit_models, base_models
->>>>>>> aa09ef71
 
 (audit_models, base_models) = models.Registry.import_models(
     [models.NAMES.audit, models.NAMES.base_model])
