# coding: utf-8
#
# Copyright 2017 The Oppia Authors. All Rights Reserved.
#
# Licensed under the Apache License, Version 2.0 (the "License");
# you may not use this file except in compliance with the License.
# You may obtain a copy of the License at
#
#      http://www.apache.org/licenses/LICENSE-2.0
#
# Unless required by applicable law or agreed to in writing, software
# distributed under the License is distributed on an "AS-IS" BASIS,
# WITHOUT WARRANTIES OR CONDITIONS OF ANY KIND, either express or implied.
# See the License for the specific language governing permissions and
# limitations under the License.

"""Models for storing the audit logs."""

from __future__ import absolute_import  # pylint: disable=import-only-modules
from __future__ import unicode_literals  # pylint: disable=import-only-modules

from core.platform import models
import feconf

from google.appengine.ext import ndb

(base_models,) = models.Registry.import_models([models.NAMES.base_model])


class RoleQueryAuditModel(base_models.BaseModel):
    """Records the data for query made to the role structure using admin
    interface.

    Instances of this class are keyed by a custom Id.
    [user_id].[timestamp_in_sec].[intent].[random_number]
    """
    # The user_id of the user making query.
    user_id = ndb.StringProperty(required=True, indexed=True)
    # The intent of making query (viewing (by role or username)
    # or updating role).
    intent = ndb.StringProperty(required=True, choices=[
        feconf.ROLE_ACTION_UPDATE,
        feconf.ROLE_ACTION_VIEW_BY_ROLE,
        feconf.ROLE_ACTION_VIEW_BY_USERNAME
    ], indexed=True)
    # The role being queried for.
    role = ndb.StringProperty(default=None, indexed=True)
    # The username in the query.
    username = ndb.StringProperty(default=None, indexed=True)

    @staticmethod
    def get_deletion_policy():
        """Audit logs are kept for investigation purposes."""
        return base_models.DELETION_POLICY.KEEP

    @staticmethod
    def get_export_policy():
        """Model does not contain user data."""
        return base_models.EXPORT_POLICY.NOT_APPLICABLE

    @classmethod
    def has_reference_to_user_id(cls, user_id):
        """Check whether RoleQueryAuditModel exists for the given user.

        Args:
            user_id: str. The ID of the user whose data should be checked.

        Returns:
            bool. Whether any models refer to the given user ID.
        """
        return cls.query(cls.user_id == user_id).get(keys_only=True) is not None

    @staticmethod
    def get_user_id_migration_policy():
        """RoleQueryAuditModel has one field that contains user ID."""
<<<<<<< HEAD
        return base_models.USER_ID_MIGRATION_POLICY.COPY_AND_UPDATE_ONE_FIELD
=======
        return base_models.USER_ID_MIGRATION_POLICY.ONE_FIELD

    @classmethod
    def get_user_id_migration_field(cls):
        """Return field that contains user ID."""
        return cls.user_id


class UsernameChangeAuditModel(base_models.BaseModel):
    """Records the changes made to usernames via the admin panel.

    Instances of this class are keyed by a custom Id.
    [committer_id].[timestamp_in_sec]
    """

    # The ID of the user that is making the change.
    # (Note that this is typically an admin user, who would be a different user
    # from the one whose username is being changed.)
    committer_id = ndb.StringProperty(required=True, indexed=True)
    # The old username that is being changed.
    old_username = ndb.StringProperty(required=True, indexed=True)
    # The new username that the old one is being changed to.
    new_username = ndb.StringProperty(required=True, indexed=True)

    @staticmethod
    def get_deletion_policy():
        """Audit logs are kept for investigation purposes."""
        return base_models.DELETION_POLICY.KEEP

    @staticmethod
    def get_export_policy():
        """Model does not contain user data."""
        return base_models.EXPORT_POLICY.NOT_APPLICABLE

    @classmethod
    def has_reference_to_user_id(cls, user_id):
        """Check whether UsernameChangeAuditModel exists for the given user.

        Args:
            user_id: str. The ID of the user who has made the username changes.

        Returns:
            bool. Whether any models refer to the given user ID.
        """
        return cls.query(
            cls.committer_id == user_id).get(keys_only=True) is not None

    @staticmethod
    def get_user_id_migration_policy():
        """UsernameChangeAuditModel has one field that contains user ID."""
        return base_models.USER_ID_MIGRATION_POLICY.ONE_FIELD

    @classmethod
    def get_user_id_migration_field(cls):
        """Return field that contains user ID."""
        return cls.committer_id
>>>>>>> 1d499bc4
<|MERGE_RESOLUTION|>--- conflicted
+++ resolved
@@ -73,15 +73,7 @@
     @staticmethod
     def get_user_id_migration_policy():
         """RoleQueryAuditModel has one field that contains user ID."""
-<<<<<<< HEAD
         return base_models.USER_ID_MIGRATION_POLICY.COPY_AND_UPDATE_ONE_FIELD
-=======
-        return base_models.USER_ID_MIGRATION_POLICY.ONE_FIELD
-
-    @classmethod
-    def get_user_id_migration_field(cls):
-        """Return field that contains user ID."""
-        return cls.user_id
 
 
 class UsernameChangeAuditModel(base_models.BaseModel):
@@ -131,5 +123,4 @@
     @classmethod
     def get_user_id_migration_field(cls):
         """Return field that contains user ID."""
-        return cls.committer_id
->>>>>>> 1d499bc4
+        return cls.committer_id