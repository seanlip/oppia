# coding: utf-8
#
# Copyright 2014 The Oppia Authors. All Rights Reserved.
#
# Licensed under the Apache License, Version 2.0 (the "License");
# you may not use this file except in compliance with the License.
# You may obtain a copy of the License at
#
#      http://www.apache.org/licenses/LICENSE-2.0
#
# Unless required by applicable law or agreed to in writing, software
# distributed under the License is distributed on an "AS-IS" BASIS,
# WITHOUT WARRANTIES OR CONDITIONS OF ANY KIND, either express or implied.
# See the License for the specific language governing permissions and
# limitations under the License.

"""Models for long-running jobs."""

from __future__ import absolute_import
from __future__ import unicode_literals

from core.platform import models

from typing import Dict, List, Text, cast # isort:skip # pylint: disable=unused-import

MYPY = False
if MYPY: # pragma: no cover
    from mypy_imports import base_models
    from mypy_imports import datastore_services

from typing import Dict, List, Text, cast # isort:skip # pylint: disable=unused-import

MYPY = False
if MYPY: # pragma: no cover
    from mypy_imports import base_models, datastore_services

(base_models,) = models.Registry.import_models([models.NAMES.base_model])

datastore_services = models.Registry.import_datastore_services()


# These are the possible status codes for a job.
STATUS_CODE_NEW = 'new'
STATUS_CODE_QUEUED = 'queued'
STATUS_CODE_STARTED = 'started'
STATUS_CODE_COMPLETED = 'completed'
STATUS_CODE_FAILED = 'failed'
STATUS_CODE_CANCELED = 'canceled'


class JobModel(base_models.BaseModel):
    """Class representing a datastore entity for a long-running job."""

<<<<<<< HEAD
    @classmethod
    def get_new_id(cls, entity_name):
        # type: (Text) -> Text
        """Overwrites superclass method.

        Args:
            entity_name: str. The name of the entity to create a new job id for.

        Returns:
            str. A job id.
        """
        job_type = entity_name
        current_time_str = python_utils.UNICODE(
            int(utils.get_current_time_in_millisecs()))
        random_int = random.randint(0, 1000)
        return '%s-%s-%s' % (job_type, current_time_str, random_int)

=======
>>>>>>> 9edfb2c8
    # The job type.
    job_type = datastore_services.StringProperty(indexed=True)
    # The time at which the job was queued, in milliseconds since the epoch.
    time_queued_msec = datastore_services.FloatProperty(indexed=True)
    # The time at which the job was started, in milliseconds since the epoch.
    # This is never set if the job was canceled before it was started.
    time_started_msec = datastore_services.FloatProperty(indexed=True)
    # The time at which the job was completed, failed or canceled, in
    # milliseconds since the epoch.
    time_finished_msec = datastore_services.FloatProperty(indexed=True)
    # The current status code for the job.
    status_code = datastore_services.StringProperty(
        indexed=True,
        default=STATUS_CODE_NEW,
        choices=[
            STATUS_CODE_NEW, STATUS_CODE_QUEUED, STATUS_CODE_STARTED,
            STATUS_CODE_COMPLETED, STATUS_CODE_FAILED, STATUS_CODE_CANCELED
        ])
    # Any metadata for the job, such as the root pipeline id for mapreduce
    # jobs.
    metadata = datastore_services.JsonProperty(indexed=False)
    # The output of the job. This is only populated if the job has status code
    # STATUS_CODE_COMPLETED, and is None otherwise. If populated, this is
    # expected to be a list of strings.
    output = datastore_services.JsonProperty(indexed=False)
    # The error message, if applicable. Only populated if the job has status
    # code STATUS_CODE_FAILED or STATUS_CODE_CANCELED; None otherwise.
    error = datastore_services.TextProperty(indexed=False)
    # Whether the datastore models associated with this job have been cleaned
    # up (i.e., deleted).
    has_been_cleaned_up = (
        datastore_services.BooleanProperty(default=False, indexed=True))
    # Store additional params passed with job.
    additional_job_params = datastore_services.JsonProperty(default=None)

    @staticmethod
    def get_deletion_policy():
        # type: () -> base_models.DELETION_POLICY
        """Model doesn't contain any data directly corresponding to a user."""
        return base_models.DELETION_POLICY.NOT_APPLICABLE

    @staticmethod
    def get_model_association_to_user():
        # type: () -> base_models.MODEL_ASSOCIATION_TO_USER
        """Model does not contain user data."""
        return base_models.MODEL_ASSOCIATION_TO_USER.NOT_CORRESPONDING_TO_USER

    @classmethod
    def get_export_policy(cls):
        # type: () -> Dict[Text, base_models.EXPORT_POLICY]
        """Model doesn't contain any data directly corresponding to a user."""
        return dict(super(cls, cls).get_export_policy(), **{
            'job_type': base_models.EXPORT_POLICY.NOT_APPLICABLE,
            'time_queued_msec': base_models.EXPORT_POLICY.NOT_APPLICABLE,
            'time_started_msec': base_models.EXPORT_POLICY.NOT_APPLICABLE,
            'time_finished_msec': base_models.EXPORT_POLICY.NOT_APPLICABLE,
            'status_code': base_models.EXPORT_POLICY.NOT_APPLICABLE,
            'metadata': base_models.EXPORT_POLICY.NOT_APPLICABLE,
            'output': base_models.EXPORT_POLICY.NOT_APPLICABLE,
            'error': base_models.EXPORT_POLICY.NOT_APPLICABLE,
            'has_been_cleaned_up': base_models.EXPORT_POLICY.NOT_APPLICABLE,
            'additional_job_params': base_models.EXPORT_POLICY.NOT_APPLICABLE
        })

    @property
    def is_cancelable(self):
        # type: () -> bool
        """Checks if the job is cancelable.

        Returns:
            bool. Whether the job's status_code is 'queued' or 'started'.
        """
        # Whether the job is currently in 'queued' or 'started' status.
        return self.status_code in [STATUS_CODE_QUEUED, STATUS_CODE_STARTED]

    @classmethod
<<<<<<< HEAD
    def get_recent_jobs(cls, limit, recency_msec):
        # type: (int, int) -> List[JobModel]
        """Gets at most limit jobs with respect to a time after recency_msec.

        Args:
            limit: int. A limit on the number of jobs to return.
            recency_msec: int. The number of milliseconds earlier
                than the current time.

        Returns:
            list(JobModel) or None. A list of at most `limit` jobs
            that come after recency_msec time.
        """
        earliest_time_msec = (
            utils.get_current_time_in_millisecs() - recency_msec)
        results = cls.query().filter(
            cls.time_queued_msec > earliest_time_msec
        ).order(-cls.time_queued_msec).fetch(limit)
        return cast(List[JobModel], results)

    @classmethod
=======
>>>>>>> 9edfb2c8
    def get_all_unfinished_jobs(cls, limit):
        # type: (int) -> List[JobModel]
        """Gets at most `limit` unfinished jobs.

        Args:
            limit: int. A limit on the number of jobs to return.

        Returns:
            list(JobModel) or None. A list of at most `limit` number
            of unfinished jobs.
        """
<<<<<<< HEAD
        results = cls.query().filter(
            JobModel.status_code.IN([STATUS_CODE_QUEUED, STATUS_CODE_STARTED])
        ).order(-cls.time_queued_msec).fetch(limit)
        return cast(List[JobModel], results)
=======
        return cast(
            List[JobModel],
            cls.query().filter(
                JobModel.status_code.IN(
                    [STATUS_CODE_QUEUED, STATUS_CODE_STARTED])
            ).order(-cls.time_queued_msec).fetch(limit)
        )
>>>>>>> 9edfb2c8

    @classmethod
    def get_unfinished_jobs(cls, job_type):
        # type: (Text) -> datastore_services.Query
        """Gets jobs that are unfinished.

        Args:
            job_type: str. The type of jobs that may be unfinished.

        Returns:
            list(JobModel) or None. A list of all jobs that belong
            to the given job_type.
        """
        return cls.query().filter(cls.job_type == job_type).filter(
            JobModel.status_code.IN([STATUS_CODE_QUEUED, STATUS_CODE_STARTED]))

    @classmethod
    def do_unfinished_jobs_exist(cls, job_type):
        # type: (Text) -> bool
        """Checks if unfinished jobs exist.

        Args:
            job_type: str. Type of job for which to check.

        Returns:
            bool. True if unfinished jobs exist, otherwise false.
        """
        return bool(cls.get_unfinished_jobs(job_type).count(limit=1))<|MERGE_RESOLUTION|>--- conflicted
+++ resolved
@@ -28,12 +28,6 @@
     from mypy_imports import base_models
     from mypy_imports import datastore_services
 
-from typing import Dict, List, Text, cast # isort:skip # pylint: disable=unused-import
-
-MYPY = False
-if MYPY: # pragma: no cover
-    from mypy_imports import base_models, datastore_services
-
 (base_models,) = models.Registry.import_models([models.NAMES.base_model])
 
 datastore_services = models.Registry.import_datastore_services()
@@ -51,26 +45,6 @@
 class JobModel(base_models.BaseModel):
     """Class representing a datastore entity for a long-running job."""
 
-<<<<<<< HEAD
-    @classmethod
-    def get_new_id(cls, entity_name):
-        # type: (Text) -> Text
-        """Overwrites superclass method.
-
-        Args:
-            entity_name: str. The name of the entity to create a new job id for.
-
-        Returns:
-            str. A job id.
-        """
-        job_type = entity_name
-        current_time_str = python_utils.UNICODE(
-            int(utils.get_current_time_in_millisecs()))
-        random_int = random.randint(0, 1000)
-        return '%s-%s-%s' % (job_type, current_time_str, random_int)
-
-=======
->>>>>>> 9edfb2c8
     # The job type.
     job_type = datastore_services.StringProperty(indexed=True)
     # The time at which the job was queued, in milliseconds since the epoch.
@@ -147,30 +121,6 @@
         return self.status_code in [STATUS_CODE_QUEUED, STATUS_CODE_STARTED]
 
     @classmethod
-<<<<<<< HEAD
-    def get_recent_jobs(cls, limit, recency_msec):
-        # type: (int, int) -> List[JobModel]
-        """Gets at most limit jobs with respect to a time after recency_msec.
-
-        Args:
-            limit: int. A limit on the number of jobs to return.
-            recency_msec: int. The number of milliseconds earlier
-                than the current time.
-
-        Returns:
-            list(JobModel) or None. A list of at most `limit` jobs
-            that come after recency_msec time.
-        """
-        earliest_time_msec = (
-            utils.get_current_time_in_millisecs() - recency_msec)
-        results = cls.query().filter(
-            cls.time_queued_msec > earliest_time_msec
-        ).order(-cls.time_queued_msec).fetch(limit)
-        return cast(List[JobModel], results)
-
-    @classmethod
-=======
->>>>>>> 9edfb2c8
     def get_all_unfinished_jobs(cls, limit):
         # type: (int) -> List[JobModel]
         """Gets at most `limit` unfinished jobs.
@@ -182,12 +132,6 @@
             list(JobModel) or None. A list of at most `limit` number
             of unfinished jobs.
         """
-<<<<<<< HEAD
-        results = cls.query().filter(
-            JobModel.status_code.IN([STATUS_CODE_QUEUED, STATUS_CODE_STARTED])
-        ).order(-cls.time_queued_msec).fetch(limit)
-        return cast(List[JobModel], results)
-=======
         return cast(
             List[JobModel],
             cls.query().filter(
@@ -195,7 +139,6 @@
                     [STATUS_CODE_QUEUED, STATUS_CODE_STARTED])
             ).order(-cls.time_queued_msec).fetch(limit)
         )
->>>>>>> 9edfb2c8
 
     @classmethod
     def get_unfinished_jobs(cls, job_type):
