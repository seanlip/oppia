--- conflicted
+++ resolved
@@ -358,14 +358,9 @@
         # The urlsafe returns bytes and we need to decode them to string.
         more_results = len(plus_one_query_models) == page_size + 1
         new_urlsafe_start_cursor = (
-<<<<<<< HEAD
-            next_cursor.urlsafe() if (next_cursor and more) else None)
-        return (
-            cast(List[SkillSummaryModel], query_models),
-            new_urlsafe_start_cursor, more)
-=======
             next_cursor.urlsafe().decode('utf-8')
             if (next_cursor and more_results) else None
         )
-        return query_models, new_urlsafe_start_cursor, more_results
->>>>>>> 065a264f
+        return (
+            cast(List[SkillSummaryModel], query_models),
+            new_urlsafe_start_cursor, more_results)