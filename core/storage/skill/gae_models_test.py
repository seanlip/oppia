--- conflicted
+++ resolved
@@ -28,12 +28,8 @@
 
 MYPY = False
 if MYPY: # pragma: no cover
-<<<<<<< HEAD
-    from mypy_imports import base_models, skill_models
-=======
     from mypy_imports import base_models
     from mypy_imports import skill_models
->>>>>>> 9edfb2c8
 
 (base_models, skill_models) = models.Registry.import_models(
     [models.NAMES.base_model, models.NAMES.skill])
