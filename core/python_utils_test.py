--- conflicted
+++ resolved
@@ -58,29 +58,6 @@
             IOError, 'Unable to open file: invalid_file.py'):
             with python_utils.open_file('invalid_file.py', 'r') as f:
                 f.readlines()
-
-<<<<<<< HEAD
-    def test_url_encode(self):
-        url_dict = {'url': 'http://myapp/my%20test/'}
-        self.assertEqual(
-            python_utils.url_encode(url_dict, doseq=True),
-            'url=http%3A%2F%2Fmyapp%2Fmy%2520test%2F')
-        self.assertEqual(
-            python_utils.url_encode(url_dict, doseq=False),
-            'url=http%3A%2F%2Fmyapp%2Fmy%2520test%2F')
-=======
-    def test_url_retrieve(self):
-        tmp_file = tempfile.NamedTemporaryFile()
-        tmp_file.name = 'temp_file.txt'
-        python_utils.url_retrieve(
-            'http://www.google.com', filename='temp_file.txt')
-
-        with python_utils.open_file('temp_file.txt', 'rb', encoding=None) as f:
-            content = f.read()
-
-        self.assertIn(b'<title>Google</title>', content)
-        tmp_file.close()
->>>>>>> f5bdbb83
 
     def test_url_open(self):
         response = python_utils.url_open('http://www.google.com')
