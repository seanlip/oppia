# coding: utf-8
#
# Copyright 2020 The Oppia Authors. All Rights Reserved.
#
# Licensed under the Apache License, Version 2.0 (the "License");
# you may not use this file except in compliance with the License.
# You may obtain a copy of the License at
#
#      http://www.apache.org/licenses/LICENSE-2.0
#
# Unless required by applicable law or agreed to in writing, software
# distributed under the License is distributed on an "AS-IS" BASIS,
# WITHOUT WARRANTIES OR CONDITIONS OF ANY KIND, either express or implied.
# See the License for the specific language governing permissions and
# limitations under the License.

"""Platform feature list."""

from __future__ import annotations

import enum

from core.domain import feature_flag_domain
from core.domain import platform_parameter_list as params

from typing import List


class FeatureNames(enum.Enum):
    """Enum for Feature names."""

    DUMMY_FEATURE_FLAG_FOR_E2E_TESTS = 'dummy_feature_flag_for_e2e_tests'
    END_CHAPTER_CELEBRATION = 'end_chapter_celebration'
    CHECKPOINT_CELEBRATION = 'checkpoint_celebration'
    CONTRIBUTOR_DASHBOARD_ACCOMPLISHMENTS = (
        'contributor_dashboard_accomplishments')
    ANDROID_BETA_LANDING_PAGE = 'android_beta_landing_page'
    BLOG_PAGES = 'blog_pages'
    DIAGNOSTIC_TEST = 'diagnostic_test'
    SERIAL_CHAPTER_LAUNCH_CURRICULUM_ADMIN_VIEW = (
        'serial_chapter_launch_curriculum_admin_view')
    SERIAL_CHAPTER_LAUNCH_LEARNER_VIEW = (
        'serial_chapter_launch_learner_view')
    SHOW_REDESIGNED_LEARNER_DASHBOARD = (
        'show_redesigned_learner_dashboard')
    SHOW_TRANSLATION_SIZE = 'show_translation_size'
    SHOW_FEEDBACK_UPDATES_IN_PROFILE_PIC_DROPDOWN = (
        'show_feedback_updates_in_profile_pic_dropdown')
    CD_ADMIN_DASHBOARD_NEW_UI = 'cd_admin_dashboard_new_ui'
    IS_IMPROVEMENTS_TAB_ENABLED = 'is_improvements_tab_enabled'
    LEARNER_GROUPS_ARE_ENABLED = 'learner_groups_are_enabled'


# Names of feature objects defined in FeatureNames should be added
# to one of the following lists:
#   - DEV_FEATURES_LIST
#   - TEST_FEATURES_LIST
#   - PROD_FEATURES_LIST
# based on the their stages. Features not added in the lists above won't be
# available to be enabled via the admin page.
#
# The stage of features indicates the maturity of
# features being developed. Features are in one of the three stages: 'dev',
# 'test' or 'prod'. In general, 'dev' features are in develop and can only be
# enabled in dev environment. 'test' features are completed in development but
# still requires further testing or approvals, which can be enabled for QA
# testers. 'prod' feature has been fully tested so that it can be enabled in the
# production environment.

# Names of features in dev stage, the corresponding feature flag instances must
# be in dev stage otherwise it will cause a test error in the backend test.
DEV_FEATURES_LIST = [
<<<<<<< HEAD
    FeatureNames.SHOW_FEEDBACK_UPDATES_IN_PROFILE_PIC_DROPDOWN,
    FeatureNames.SHOW_REDESIGNED_LEARNER_DASHBOARD,
    FeatureNames.SHOW_TRANSLATION_SIZE
=======
    params.ParamNames.SHOW_FEEDBACK_UPDATES_IN_PROFILE_PIC_DROPDOWN,
    params.ParamNames.SHOW_REDESIGNED_LEARNER_DASHBOARD,
    params.ParamNames.SHOW_TRANSLATION_SIZE,
    params.ParamNames.NEW_LESSON_PLAYER
>>>>>>> dbe5f3f0
]

# Names of features in test stage, the corresponding feature flag instances must
# be in test stage otherwise it will cause a test error in the backend test.
TEST_FEATURES_LIST: List[FeatureNames] = [
    FeatureNames.CD_ADMIN_DASHBOARD_NEW_UI,
    FeatureNames.SERIAL_CHAPTER_LAUNCH_CURRICULUM_ADMIN_VIEW,
    FeatureNames.DIAGNOSTIC_TEST,
    FeatureNames.SERIAL_CHAPTER_LAUNCH_LEARNER_VIEW
]

# Names of features in prod stage, the corresponding feature flag instances must
# be in prod stage otherwise it will cause a test error in the backend test.
PROD_FEATURES_LIST: List[FeatureNames] = [
    FeatureNames.DUMMY_FEATURE_FLAG_FOR_E2E_TESTS,
    FeatureNames.END_CHAPTER_CELEBRATION,
    FeatureNames.CHECKPOINT_CELEBRATION,
    FeatureNames.CONTRIBUTOR_DASHBOARD_ACCOMPLISHMENTS,
    FeatureNames.IS_IMPROVEMENTS_TAB_ENABLED,
    FeatureNames.LEARNER_GROUPS_ARE_ENABLED
]

# Names of features that should not be used anymore, e.g. features that are
# completed and no longer gated because their functionality is permanently
# built into the codebase.
DEPRECATED_FEATURE_NAMES: List[FeatureNames] = [
    FeatureNames.ANDROID_BETA_LANDING_PAGE,
    FeatureNames.BLOG_PAGES,
]

FEATURE_FLAG_NAME_TO_DESCRIPTION_AND_FEATURE_STAGE = {
    FeatureNames.DUMMY_FEATURE_FLAG_FOR_E2E_TESTS.value: (
        (
            'This is a dummy feature flag for the e2e tests.',
            feature_flag_domain.ServerMode.PROD
        )
    ),
    FeatureNames.END_CHAPTER_CELEBRATION.value: (
        (
            'This flag is for the end chapter celebration feature.',
            feature_flag_domain.ServerMode.PROD
        )
    ),
    FeatureNames.CHECKPOINT_CELEBRATION.value: (
        (
            'This flag is for the checkpoint celebration feature.',
            feature_flag_domain.ServerMode.PROD
        )
    ),
    FeatureNames.CONTRIBUTOR_DASHBOARD_ACCOMPLISHMENTS.value: (
        (
            'This flag enables showing per-contributor accomplishments on the '
            'contributor dashboard.',
            feature_flag_domain.ServerMode.PROD
        )
    ),
    FeatureNames.DIAGNOSTIC_TEST.value: (
        (
            'This flag is for the diagnostic test functionality.',
            feature_flag_domain.ServerMode.TEST
        )
    ),
    FeatureNames.SERIAL_CHAPTER_LAUNCH_CURRICULUM_ADMIN_VIEW.value: (
        (
            'This flag is for serial chapter launch feature and making changes '
            'only in the curriculum admin view.',
            feature_flag_domain.ServerMode.TEST
        )
    ),
    FeatureNames.SERIAL_CHAPTER_LAUNCH_LEARNER_VIEW.value: (
        (
            'This flag is for serial chapter launch feature and making changes '
            'only in the learner view.',
            feature_flag_domain.ServerMode.TEST
        )
    ),
    FeatureNames.SHOW_REDESIGNED_LEARNER_DASHBOARD.value: (
        (
            'This flag is to show redesigned learner dashboard.',
            feature_flag_domain.ServerMode.DEV
        )
    ),
    FeatureNames.SHOW_TRANSLATION_SIZE.value: (
        (
            'This flag is to show translation size on translation cards in '
            'contributor dashboard.',
            feature_flag_domain.ServerMode.DEV
        )
    ),
    FeatureNames.SHOW_FEEDBACK_UPDATES_IN_PROFILE_PIC_DROPDOWN.value: (
        (
            'This flag is to show feedback updates in the '
            'profile pic drop-down menu.',
            feature_flag_domain.ServerMode.DEV
        )
    ),
    FeatureNames.CD_ADMIN_DASHBOARD_NEW_UI.value: (
        (
            'This flag is to show new contributor admin dashboard.',
            feature_flag_domain.ServerMode.TEST
        )
    ),
    FeatureNames.IS_IMPROVEMENTS_TAB_ENABLED.value: (
        (
            'Exposes the Improvements Tab for creators in the exploration '
            'editor.',
            feature_flag_domain.ServerMode.PROD
        )
    ),
    FeatureNames.LEARNER_GROUPS_ARE_ENABLED.value: (
        (
            'Enable learner groups feature',
            feature_flag_domain.ServerMode.PROD
        )
    )
}

ALL_PLATFORM_PARAMS_EXCEPT_FEATURE_FLAGS: List[params.ParamNames] = [
    params.ParamNames.ALWAYS_ASK_LEARNERS_FOR_ANSWER_DETAILS,
    params.ParamNames.CONTRIBUTOR_DASHBOARD_REVIEWER_EMAILS_IS_ENABLED,
    params.ParamNames.DUMMY_PARAMETER,
    params.ParamNames.EMAIL_FOOTER,
    params.ParamNames.EMAIL_SENDER_NAME,
    params.ParamNames.ENABLE_ADMIN_NOTIFICATIONS_FOR_REVIEWER_SHORTAGE,
    params.ParamNames.ENABLE_ADMIN_NOTIFICATIONS_FOR_SUGGESTIONS_NEEDING_REVIEW,
    (
        params.ParamNames.
        HIGH_BOUNCE_RATE_TASK_STATE_BOUNCE_RATE_CREATION_THRESHOLD
    ),
    (
        params.ParamNames.
        HIGH_BOUNCE_RATE_TASK_STATE_BOUNCE_RATE_OBSOLETION_THRESHOLD
    ),
    params.ParamNames.HIGH_BOUNCE_RATE_TASK_MINIMUM_EXPLORATION_STARTS,
    params.ParamNames.MAX_NUMBER_OF_TAGS_ASSIGNED_TO_BLOG_POST,
    params.ParamNames.MAX_NUMBER_OF_SUGGESTIONS_PER_REVIEWER,
    params.ParamNames.PROMO_BAR_ENABLED,
    params.ParamNames.PROMO_BAR_MESSAGE,
    params.ParamNames.SIGNUP_EMAIL_BODY_CONTENT,
    params.ParamNames.SIGNUP_EMAIL_SUBJECT_CONTENT,
    params.ParamNames.UNPUBLISH_EXPLORATION_EMAIL_HTML_BODY,
    params.ParamNames.RECORD_PLAYTHROUGH_PROBABILITY
]<|MERGE_RESOLUTION|>--- conflicted
+++ resolved
@@ -49,6 +49,7 @@
     CD_ADMIN_DASHBOARD_NEW_UI = 'cd_admin_dashboard_new_ui'
     IS_IMPROVEMENTS_TAB_ENABLED = 'is_improvements_tab_enabled'
     LEARNER_GROUPS_ARE_ENABLED = 'learner_groups_are_enabled'
+    NEW_LESSON_PLAYER = 'new_lesson_player'
 
 
 # Names of feature objects defined in FeatureNames should be added
@@ -70,16 +71,10 @@
 # Names of features in dev stage, the corresponding feature flag instances must
 # be in dev stage otherwise it will cause a test error in the backend test.
 DEV_FEATURES_LIST = [
-<<<<<<< HEAD
     FeatureNames.SHOW_FEEDBACK_UPDATES_IN_PROFILE_PIC_DROPDOWN,
     FeatureNames.SHOW_REDESIGNED_LEARNER_DASHBOARD,
-    FeatureNames.SHOW_TRANSLATION_SIZE
-=======
-    params.ParamNames.SHOW_FEEDBACK_UPDATES_IN_PROFILE_PIC_DROPDOWN,
-    params.ParamNames.SHOW_REDESIGNED_LEARNER_DASHBOARD,
-    params.ParamNames.SHOW_TRANSLATION_SIZE,
-    params.ParamNames.NEW_LESSON_PLAYER
->>>>>>> dbe5f3f0
+    FeatureNames.SHOW_TRANSLATION_SIZE,
+    FeatureNames.NEW_LESSON_PLAYER
 ]
 
 # Names of features in test stage, the corresponding feature flag instances must
@@ -193,6 +188,12 @@
         (
             'Enable learner groups feature',
             feature_flag_domain.ServerMode.PROD
+        )
+    ),
+    FeatureNames.NEW_LESSON_PLAYER.value: (
+        (
+            'This flag is to enable the exploration player redesign.',
+            feature_flag_domain.ServerMode.DEV
         )
     )
 }
