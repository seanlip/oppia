--- conflicted
+++ resolved
@@ -1,15 +1,10 @@
 window.MathJax = {
-<<<<<<< HEAD
-  // Need this because technically the type error thrown here is correct.
-  // This is not the type of MathJax but MathJaxConfig.
-=======
   // This throws "Type '{ skipStartupTypeset: boolean, ...}' is not assignable
   // to type 'typeof MathJax'.". We suppress this error because the MathJax
   // instructions at https://docs.mathjax.org/en/v2.7-latest/configuration.html#using-plain-javascript
   // explicitly instruct us to set window.MathJax to a MathJax config, which
   // will be changed to a MathJax object (which is what the typescript
   // compiler expects) after the MathJax library loads.
->>>>>>> 0042aa54
   // @ts-ignore
   skipStartupTypeset: true,
   messageStyle: 'none',
