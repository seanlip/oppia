// Copyright 2018 The Oppia Authors. All Rights Reserved.
//
// Licensed under the Apache License, Version 2.0 (the "License");
// you may not use this file except in compliance with the License.
// You may obtain a copy of the License at
//
//      http://www.apache.org/licenses/LICENSE-2.0
//
// Unless required by applicable law or agreed to in writing, software
// distributed under the License is distributed on an "AS-IS" BASIS,
// WITHOUT WARRANTIES OR CONDITIONS OF ANY KIND, either express or implied.
// See the License for the specific language governing permissions and
// limitations under the License.

/**
 * @fileoverview Modal and functionality for the create topic button.
 */

require(
<<<<<<< HEAD
  'components/forms/custom-forms-directives/select2-dropdown.directive.ts');
require(
  'components/forms/custom-forms-directives/thumbnail-uploader.directive.ts');
require('domain/topic/topic-update.service.ts');
require('domain/topics_and_skills_dashboard/' +
  'TopicsAndSkillsDashboardFilterObjectFactory');
=======
  'pages/topics-and-skills-dashboard-page/templates/' +
  'new-topic-name-editor-modal.controller');

>>>>>>> 685cb938
require('domain/utilities/url-interpolation.service.ts');
require('domain/topic/topic-creation-backend-api.service.ts');
require('pages/topic-editor-page/services/topic-editor-state.service.ts');
require('services/alerts.service.ts');
require('services/image-upload-helper.service.ts');

angular.module('oppia').factory('TopicCreationService', [
  '$rootScope', '$uibModal', '$window', 'AlertsService',
  'TopicCreationBackendApiService', 'UrlInterpolationService',
  'ALLOWED_TOPIC_CATEGORIES',
  'EVENT_TOPICS_AND_SKILLS_DASHBOARD_REINITIALIZED',
<<<<<<< HEAD
  'MAX_CHARS_IN_TOPIC_DESCRIPTION', 'MAX_CHARS_IN_TOPIC_NAME',
  function(
      $rootScope, $uibModal, $window, AlertsService,
      TopicCreationBackendApiService, UrlInterpolationService,
      ALLOWED_TOPIC_CATEGORIES,
      EVENT_TOPICS_AND_SKILLS_DASHBOARD_REINITIALIZED,
      MAX_CHARS_IN_TOPIC_DESCRIPTION, MAX_CHARS_IN_TOPIC_NAME) {
=======
  function(
      $rootScope, $uibModal, $window, AlertsService,
      TopicCreationBackendApiService, UrlInterpolationService,
      EVENT_TOPICS_AND_SKILLS_DASHBOARD_REINITIALIZED) {
>>>>>>> 685cb938
    var TOPIC_EDITOR_URL_TEMPLATE = '/topic_editor/<topic_id>';
    var topicCreationInProgress = false;

    return {
      createNewTopic: function() {
        if (topicCreationInProgress) {
          return;
        }

        $uibModal.open({
          templateUrl: UrlInterpolationService.getDirectiveTemplateUrl(
            '/pages/topics-and-skills-dashboard-page/templates/' +
            'new-topic-name-editor.template.html'),
          backdrop: true,
<<<<<<< HEAD
          controller: [
            '$scope', '$uibModalInstance',
            'NewlyCreatedTopicObjectFactory',
            function($scope, $uibModalInstance,
                NewlyCreatedTopicObjectFactory) {
              $scope.categories = ALLOWED_TOPIC_CATEGORIES;
              $scope.newlyCreatedTopic = (
                NewlyCreatedTopicObjectFactory.createDefault());
              $scope.MAX_CHARS_IN_TOPIC_NAME = MAX_CHARS_IN_TOPIC_NAME;
              $scope.MAX_CHARS_IN_TOPIC_DESCRIPTION = (
                MAX_CHARS_IN_TOPIC_DESCRIPTION);

              $scope.save = function() {
                $uibModalInstance.close($scope.newlyCreatedTopic);
              };
              $scope.cancel = function() {
                $uibModalInstance.dismiss('cancel');
              };
            }
          ]
        });

        modalInstance.result.then(function(newlyCreatedTopic) {
          if (!newlyCreatedTopic.isValid()) {
            throw new Error('Topic fields cannot be empty');
=======
          controller: 'NewTopicNameEditorModalController'
        }).result.then(function(topic) {
          if (topic.topicName === '') {
            throw new Error('Topic name cannot be empty');
>>>>>>> 685cb938
          }
          topicCreationInProgress = true;
          AlertsService.clearWarnings();
          // $window.open has to be initialized separately since if the 'open
          // new tab' action does not directly result from a user input (which
          // is not the case, if we wait for result from the backend before
          // opening a new tab), some browsers block it as a popup. Here, the
          // new tab is created as soon as the user clicks the 'Create' button
          // and filled with URL once the details are fetched from the backend.
          var newTab = $window.open();
          TopicCreationBackendApiService.createTopic(newlyCreatedTopic).then(
            function(response) {
              $rootScope.$broadcast(
                EVENT_TOPICS_AND_SKILLS_DASHBOARD_REINITIALIZED);
              topicCreationInProgress = false;
              newTab.location.href = UrlInterpolationService.interpolateUrl(
                TOPIC_EDITOR_URL_TEMPLATE, {
                  topic_id: response.topicId
                });
            }, function(errorResponse) {
              newTab.close();
              topicCreationInProgress = false;
              AlertsService.addWarning(errorResponse.error);
            });
        }, function() {
          // Note to developers:
          // This callback is triggered when the Cancel button is
          // clicked. No further action is needed.
        });
      }
    };
  }
]);<|MERGE_RESOLUTION|>--- conflicted
+++ resolved
@@ -17,18 +17,12 @@
  */
 
 require(
-<<<<<<< HEAD
   'components/forms/custom-forms-directives/select2-dropdown.directive.ts');
 require(
   'components/forms/custom-forms-directives/thumbnail-uploader.directive.ts');
 require('domain/topic/topic-update.service.ts');
 require('domain/topics_and_skills_dashboard/' +
   'TopicsAndSkillsDashboardFilterObjectFactory');
-=======
-  'pages/topics-and-skills-dashboard-page/templates/' +
-  'new-topic-name-editor-modal.controller');
-
->>>>>>> 685cb938
 require('domain/utilities/url-interpolation.service.ts');
 require('domain/topic/topic-creation-backend-api.service.ts');
 require('pages/topic-editor-page/services/topic-editor-state.service.ts');
@@ -40,7 +34,6 @@
   'TopicCreationBackendApiService', 'UrlInterpolationService',
   'ALLOWED_TOPIC_CATEGORIES',
   'EVENT_TOPICS_AND_SKILLS_DASHBOARD_REINITIALIZED',
-<<<<<<< HEAD
   'MAX_CHARS_IN_TOPIC_DESCRIPTION', 'MAX_CHARS_IN_TOPIC_NAME',
   function(
       $rootScope, $uibModal, $window, AlertsService,
@@ -48,12 +41,6 @@
       ALLOWED_TOPIC_CATEGORIES,
       EVENT_TOPICS_AND_SKILLS_DASHBOARD_REINITIALIZED,
       MAX_CHARS_IN_TOPIC_DESCRIPTION, MAX_CHARS_IN_TOPIC_NAME) {
-=======
-  function(
-      $rootScope, $uibModal, $window, AlertsService,
-      TopicCreationBackendApiService, UrlInterpolationService,
-      EVENT_TOPICS_AND_SKILLS_DASHBOARD_REINITIALIZED) {
->>>>>>> 685cb938
     var TOPIC_EDITOR_URL_TEMPLATE = '/topic_editor/<topic_id>';
     var topicCreationInProgress = false;
 
@@ -62,13 +49,11 @@
         if (topicCreationInProgress) {
           return;
         }
-
-        $uibModal.open({
+        var modalInstance = $uibModal.open({
           templateUrl: UrlInterpolationService.getDirectiveTemplateUrl(
             '/pages/topics-and-skills-dashboard-page/templates/' +
             'new-topic-name-editor.template.html'),
           backdrop: true,
-<<<<<<< HEAD
           controller: [
             '$scope', '$uibModalInstance',
             'NewlyCreatedTopicObjectFactory',
@@ -94,12 +79,6 @@
         modalInstance.result.then(function(newlyCreatedTopic) {
           if (!newlyCreatedTopic.isValid()) {
             throw new Error('Topic fields cannot be empty');
-=======
-          controller: 'NewTopicNameEditorModalController'
-        }).result.then(function(topic) {
-          if (topic.topicName === '') {
-            throw new Error('Topic name cannot be empty');
->>>>>>> 685cb938
           }
           topicCreationInProgress = true;
           AlertsService.clearWarnings();
