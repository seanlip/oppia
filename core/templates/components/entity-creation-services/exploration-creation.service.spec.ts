<<<<<<< HEAD
// Copyright 2021 The Oppia Authors. All Rights Reserved.
//
// Licensed under the Apache License, Version 2.0 (the "License");
// you may not use this file except in compliance with the License.
// You may obtain a copy of the License at
//
//      http://www.apache.org/licenses/LICENSE-2.0
//
// Unless required by applicable law or agreed to in writing, software
// distributed under the License is distributed on an "AS-IS" BASIS,
// WITHOUT WARRANTIES OR CONDITIONS OF ANY KIND, either express or implied.
// See the License for the specific language governing permissions and
// limitations under the License.

/**
 * @fileoverview Unit test for Exploration creation service.
 */

import { HttpClientTestingModule } from '@angular/common/http/testing';
import { fakeAsync, TestBed, tick } from '@angular/core/testing';
import { NgbModal, NgbModalRef } from '@ng-bootstrap/ng-bootstrap';
import { UrlInterpolationService } from 'domain/utilities/url-interpolation.service';
import { AlertsService } from 'services/alerts.service';
import { WindowRef } from 'services/contextual/window-ref.service';
import { CsrfTokenService } from 'services/csrf-token.service';
import { LoaderService } from 'services/loader.service';
import { SiteAnalyticsService } from 'services/site-analytics.service';
import { ExplorationCreationBackendApiService, ExplorationCreationResponse } from './exploration-creation-backend-api.service';
import { ExplorationCreationService } from './exploration-creation.service';

class MockWindowRef {
  _window = {
    location: {
      _href: '',
      get href(): string {
        return this._href;
      },
      set href(val) {
        this._href = val;
      }
    },
    gtag: () => {}
  };
  get nativeWindow() {
    return this._window;
  }
}

describe('ExplorationCreationService', () => {
  let ecs: ExplorationCreationService;
  let ecbas: ExplorationCreationBackendApiService;
  let loaderService: LoaderService;
  let siteAnalyticsService: SiteAnalyticsService;
  let urlInterpolationService: UrlInterpolationService;
  let csrfTokenService: CsrfTokenService;
  let alertsService: AlertsService;
  let windowRef: MockWindowRef;
  let ngbModal: NgbModal;

  beforeEach(() => {
    windowRef = new MockWindowRef();
    TestBed.configureTestingModule({
      imports: [HttpClientTestingModule],
      providers: [
        {
          provide: WindowRef,
          useValue: windowRef
        }
      ]
    });

    ecs = TestBed.inject(ExplorationCreationService);
    ecbas = TestBed.inject(ExplorationCreationBackendApiService);
    loaderService = TestBed.inject(LoaderService);
    siteAnalyticsService = TestBed.inject(SiteAnalyticsService);
    urlInterpolationService = TestBed.inject(UrlInterpolationService);
    csrfTokenService = TestBed.inject(CsrfTokenService);
    alertsService = TestBed.inject(AlertsService);
    ngbModal = TestBed.inject(NgbModal);
  });

  describe('on calling createNewExploration', () => {
    it('should not create a new exploration if another exploration' +
      ' creation is in progress', () => {
      spyOn(ecbas, 'registerNewExplorationAsync');
      ecs.explorationCreationInProgress = true;

      expect(ecs.createNewExploration()).toBeUndefined();
      expect(ecbas.registerNewExplorationAsync).not.toHaveBeenCalled();
    });

    it('should change loadingMessage to Creating exploration', () => {
      spyOn(loaderService, 'showLoadingScreen');
      ecs.explorationCreationInProgress = false;

      ecs.createNewExploration();

      expect(loaderService.showLoadingScreen)
        .toHaveBeenCalledWith('Creating exploration');
    });

    it('should create new exploration', fakeAsync(() => {
      spyOn(siteAnalyticsService, 'registerCreateNewExplorationEvent');
      spyOn(urlInterpolationService, 'interpolateUrl').and.returnValue(
        '/url/to/exp1'
      );
      spyOn(ecbas, 'registerNewExplorationAsync').and.callFake(() => {
        return new Promise<ExplorationCreationResponse>((
            successCallback: (response: {explorationId: string}) => void,
            errorCallback: (errorMessage: string) => void) => {
          successCallback({
            explorationId: 'exp1'
          });
        });
      });

      expect(ecs.explorationCreationInProgress).toBeFalse();
      expect(windowRef.nativeWindow.location.href).toBe('');

      ecs.createNewExploration();
      tick(150);

      expect(ecs.explorationCreationInProgress).toBeTrue();
      expect(windowRef.nativeWindow.location.href).toBe('/url/to/exp1');
    }));

    it('should handle error if exploration creation fails', fakeAsync(() => {
      spyOn(siteAnalyticsService, 'registerCreateNewExplorationEvent');
      spyOn(urlInterpolationService, 'interpolateUrl');
      spyOn(loaderService, 'hideLoadingScreen');
      spyOn(ecbas, 'registerNewExplorationAsync').and.callFake(() => {
        return new Promise<ExplorationCreationResponse>((
            successCallback: (response: {explorationId: string}) => void,
            errorCallback: (errorMessage: string) => void) => {
          errorCallback('Error');
        });
      });

      expect(ecs.explorationCreationInProgress).toBeFalse();
      expect(windowRef.nativeWindow.location.href).toBe('');

      ecs.createNewExploration();
      tick(150);

      expect(ecs.explorationCreationInProgress).toBeFalse();
      expect(windowRef.nativeWindow.location.href).toBe('');
      expect(siteAnalyticsService.registerCreateNewExplorationEvent)
        .not.toHaveBeenCalled();
      expect(urlInterpolationService.interpolateUrl).not.toHaveBeenCalled();
      expect(loaderService.hideLoadingScreen).toHaveBeenCalled();
    }));
  });

  describe('on calling showUploadExplorationModal', () => {
    it('should show upload exploration modal', fakeAsync(() => {
      spyOn(ngbModal, 'open').and.returnValue(
        {
          result: Promise.resolve({
            yamlFile: ''
          })
        } as NgbModalRef
      );
      spyOn(csrfTokenService, 'getTokenAsync')
        .and.resolveTo('sample-csrf-token');

      // @ts-ignore in order to ignore JQuery properties that should
      // be declared.
      spyOn($, 'ajax').and.callFake((options: Promise) => {
        let d = $.Deferred();
        d.resolve(
          options.dataFilter(')]}\',\n{"exploration_id": "expId"}')
        );
        return d.promise();
      });

      ecs.showUploadExplorationModal();
      tick();

      expect(windowRef.nativeWindow.location.href).toBe('/create/expId');
    }));

    it('should show upload exploration modal and display alert if post' +
      ' request fails', fakeAsync(() => {
      spyOn(ngbModal, 'open').and.returnValue(
        {
          result: Promise.resolve({
            yamlFile: ''
          })
        } as NgbModalRef
      );
      spyOn(csrfTokenService, 'getTokenAsync')
        .and.resolveTo('sample-csrf-token');
      spyOn(alertsService, 'addWarning');
      spyOn(loaderService, 'hideLoadingScreen');

      // @ts-ignore in order to ignore JQuery properties that should
      // be declared.
      spyOn($, 'ajax').and.callFake(() => {
        let d = $.Deferred();
        d.reject({
          responseText: ')]}\',\n{"error": "Failed to upload exploration"}'
        });
        return d.promise();
      });

      ecs.showUploadExplorationModal();
      tick();

      expect(alertsService.addWarning).toHaveBeenCalledWith(
        'Failed to upload exploration');
      expect(loaderService.hideLoadingScreen).toHaveBeenCalled();
    }));
  });
});
=======
// Copyright 2021 The Oppia Authors. All Rights Reserved.
//
// Licensed under the Apache License, Version 2.0 (the "License");
// you may not use this file except in compliance with the License.
// You may obtain a copy of the License at
//
//      http://www.apache.org/licenses/LICENSE-2.0
//
// Unless required by applicable law or agreed to in writing, software
// distributed under the License is distributed on an "AS-IS" BASIS,
// WITHOUT WARRANTIES OR CONDITIONS OF ANY KIND, either express or implied.
// See the License for the specific language governing permissions and
// limitations under the License.

/**
 * @fileoverview Unit test for Exploration creation service.
 */

import { HttpClientTestingModule } from '@angular/common/http/testing';
import { fakeAsync, TestBed, tick } from '@angular/core/testing';
import { NgbModal, NgbModalRef } from '@ng-bootstrap/ng-bootstrap';
import { UrlInterpolationService } from 'domain/utilities/url-interpolation.service';
import { AlertsService } from 'services/alerts.service';
import { WindowRef } from 'services/contextual/window-ref.service';
import { CsrfTokenService } from 'services/csrf-token.service';
import { LoaderService } from 'services/loader.service';
import { SiteAnalyticsService } from 'services/site-analytics.service';
import { ExplorationCreationBackendApiService, ExplorationCreationResponse } from './exploration-creation-backend-api.service';
import { ExplorationCreationService } from './exploration-creation.service';

class MockWindowRef {
  _window = {
    location: {
      _href: '',
      get href(): string {
        return this._href;
      },
      set href(val) {
        this._href = val;
      }
    },
    gtag: () => {}
  };

  get nativeWindow() {
    return this._window;
  }
}

describe('ExplorationCreationService', () => {
  let ecs: ExplorationCreationService;
  let ecbas: ExplorationCreationBackendApiService;
  let loaderService: LoaderService;
  let siteAnalyticsService: SiteAnalyticsService;
  let urlInterpolationService: UrlInterpolationService;
  let csrfTokenService: CsrfTokenService;
  let alertsService: AlertsService;
  let windowRef: MockWindowRef;
  let ngbModal: NgbModal;

  beforeEach(() => {
    windowRef = new MockWindowRef();
    TestBed.configureTestingModule({
      imports: [HttpClientTestingModule],
      providers: [
        {
          provide: WindowRef,
          useValue: windowRef
        }
      ]
    });

    ecs = TestBed.inject(ExplorationCreationService);
    ecbas = TestBed.inject(ExplorationCreationBackendApiService);
    loaderService = TestBed.inject(LoaderService);
    siteAnalyticsService = TestBed.inject(SiteAnalyticsService);
    urlInterpolationService = TestBed.inject(UrlInterpolationService);
    csrfTokenService = TestBed.inject(CsrfTokenService);
    alertsService = TestBed.inject(AlertsService);
    ngbModal = TestBed.inject(NgbModal);
  });

  describe('on calling createNewExploration', () => {
    it('should not create a new exploration if another exploration' +
      ' creation is in progress', () => {
      spyOn(ecbas, 'registerNewExplorationAsync');
      ecs.explorationCreationInProgress = true;

      expect(ecs.createNewExploration()).toBeUndefined();
      expect(ecbas.registerNewExplorationAsync).not.toHaveBeenCalled();
    });

    it('should change loadingMessage to Creating exploration', () => {
      spyOn(loaderService, 'showLoadingScreen');
      ecs.explorationCreationInProgress = false;

      ecs.createNewExploration();

      expect(loaderService.showLoadingScreen)
        .toHaveBeenCalledWith('Creating exploration');
    });

    it('should create new exploration', fakeAsync(() => {
      spyOn(siteAnalyticsService, 'registerCreateNewExplorationEvent');
      spyOn(urlInterpolationService, 'interpolateUrl').and.returnValue(
        '/url/to/exp1'
      );
      spyOn(ecbas, 'registerNewExplorationAsync').and.callFake(() => {
        return new Promise<ExplorationCreationResponse>((
            successCallback: (response: {explorationId: string}) => void,
            errorCallback: (errorMessage: string) => void) => {
          successCallback({
            explorationId: 'exp1'
          });
        });
      });

      expect(ecs.explorationCreationInProgress).toBeFalse();
      expect(windowRef.nativeWindow.location.href).toBe('');

      ecs.createNewExploration();
      tick(150);

      expect(ecs.explorationCreationInProgress).toBeTrue();
      expect(windowRef.nativeWindow.location.href).toBe('/url/to/exp1');
    }));

    it('should handle error if exploration creation fails', fakeAsync(() => {
      spyOn(siteAnalyticsService, 'registerCreateNewExplorationEvent');
      spyOn(urlInterpolationService, 'interpolateUrl');
      spyOn(loaderService, 'hideLoadingScreen');
      spyOn(ecbas, 'registerNewExplorationAsync').and.callFake(() => {
        return new Promise<ExplorationCreationResponse>((
            successCallback: (response: {explorationId: string}) => void,
            errorCallback: (errorMessage: string) => void) => {
          errorCallback('Error');
        });
      });

      expect(ecs.explorationCreationInProgress).toBeFalse();
      expect(windowRef.nativeWindow.location.href).toBe('');

      ecs.createNewExploration();
      tick(150);

      expect(ecs.explorationCreationInProgress).toBeFalse();
      expect(windowRef.nativeWindow.location.href).toBe('');
      expect(siteAnalyticsService.registerCreateNewExplorationEvent)
        .not.toHaveBeenCalled();
      expect(urlInterpolationService.interpolateUrl).not.toHaveBeenCalled();
      expect(loaderService.hideLoadingScreen).toHaveBeenCalled();
    }));
  });

  describe('on calling showUploadExplorationModal', () => {
    it('should show upload exploration modal', fakeAsync(() => {
      spyOn(ngbModal, 'open').and.returnValue(
        {
          result: Promise.resolve({
            yamlFile: ''
          })
        } as NgbModalRef
      );
      spyOn(csrfTokenService, 'getTokenAsync')
        .and.resolveTo('sample-csrf-token');

      // @ts-ignore in order to ignore JQuery properties that should
      // be declared.
      spyOn($, 'ajax').and.callFake((options: Promise) => {
        let d = $.Deferred();
        d.resolve(
          options.dataFilter(')]}\',\n{"exploration_id": "expId"}')
        );
        return d.promise();
      });

      ecs.showUploadExplorationModal();
      tick();

      expect(windowRef.nativeWindow.location.href).toBe('/create/expId');
    }));

    it('should show upload exploration modal and display alert if post' +
      ' request fails', fakeAsync(() => {
      spyOn(ngbModal, 'open').and.returnValue(
        {
          result: Promise.resolve({
            yamlFile: ''
          })
        } as NgbModalRef
      );
      spyOn(csrfTokenService, 'getTokenAsync')
        .and.resolveTo('sample-csrf-token');
      spyOn(alertsService, 'addWarning');
      spyOn(loaderService, 'hideLoadingScreen');

      // @ts-ignore in order to ignore JQuery properties that should
      // be declared.
      spyOn($, 'ajax').and.callFake(() => {
        let d = $.Deferred();
        d.reject({
          responseText: ')]}\',\n{"error": "Failed to upload exploration"}'
        });
        return d.promise();
      });

      ecs.showUploadExplorationModal();
      tick();

      expect(alertsService.addWarning).toHaveBeenCalledWith(
        'Failed to upload exploration');
      expect(loaderService.hideLoadingScreen).toHaveBeenCalled();
    }));
  });
});
>>>>>>> bac0d14f
<|MERGE_RESOLUTION|>--- conflicted
+++ resolved
@@ -1,4 +1,3 @@
-<<<<<<< HEAD
 // Copyright 2021 The Oppia Authors. All Rights Reserved.
 //
 // Licensed under the Apache License, Version 2.0 (the "License");
@@ -42,6 +41,7 @@
     },
     gtag: () => {}
   };
+
   get nativeWindow() {
     return this._window;
   }
@@ -212,221 +212,4 @@
       expect(loaderService.hideLoadingScreen).toHaveBeenCalled();
     }));
   });
-});
-=======
-// Copyright 2021 The Oppia Authors. All Rights Reserved.
-//
-// Licensed under the Apache License, Version 2.0 (the "License");
-// you may not use this file except in compliance with the License.
-// You may obtain a copy of the License at
-//
-//      http://www.apache.org/licenses/LICENSE-2.0
-//
-// Unless required by applicable law or agreed to in writing, software
-// distributed under the License is distributed on an "AS-IS" BASIS,
-// WITHOUT WARRANTIES OR CONDITIONS OF ANY KIND, either express or implied.
-// See the License for the specific language governing permissions and
-// limitations under the License.
-
-/**
- * @fileoverview Unit test for Exploration creation service.
- */
-
-import { HttpClientTestingModule } from '@angular/common/http/testing';
-import { fakeAsync, TestBed, tick } from '@angular/core/testing';
-import { NgbModal, NgbModalRef } from '@ng-bootstrap/ng-bootstrap';
-import { UrlInterpolationService } from 'domain/utilities/url-interpolation.service';
-import { AlertsService } from 'services/alerts.service';
-import { WindowRef } from 'services/contextual/window-ref.service';
-import { CsrfTokenService } from 'services/csrf-token.service';
-import { LoaderService } from 'services/loader.service';
-import { SiteAnalyticsService } from 'services/site-analytics.service';
-import { ExplorationCreationBackendApiService, ExplorationCreationResponse } from './exploration-creation-backend-api.service';
-import { ExplorationCreationService } from './exploration-creation.service';
-
-class MockWindowRef {
-  _window = {
-    location: {
-      _href: '',
-      get href(): string {
-        return this._href;
-      },
-      set href(val) {
-        this._href = val;
-      }
-    },
-    gtag: () => {}
-  };
-
-  get nativeWindow() {
-    return this._window;
-  }
-}
-
-describe('ExplorationCreationService', () => {
-  let ecs: ExplorationCreationService;
-  let ecbas: ExplorationCreationBackendApiService;
-  let loaderService: LoaderService;
-  let siteAnalyticsService: SiteAnalyticsService;
-  let urlInterpolationService: UrlInterpolationService;
-  let csrfTokenService: CsrfTokenService;
-  let alertsService: AlertsService;
-  let windowRef: MockWindowRef;
-  let ngbModal: NgbModal;
-
-  beforeEach(() => {
-    windowRef = new MockWindowRef();
-    TestBed.configureTestingModule({
-      imports: [HttpClientTestingModule],
-      providers: [
-        {
-          provide: WindowRef,
-          useValue: windowRef
-        }
-      ]
-    });
-
-    ecs = TestBed.inject(ExplorationCreationService);
-    ecbas = TestBed.inject(ExplorationCreationBackendApiService);
-    loaderService = TestBed.inject(LoaderService);
-    siteAnalyticsService = TestBed.inject(SiteAnalyticsService);
-    urlInterpolationService = TestBed.inject(UrlInterpolationService);
-    csrfTokenService = TestBed.inject(CsrfTokenService);
-    alertsService = TestBed.inject(AlertsService);
-    ngbModal = TestBed.inject(NgbModal);
-  });
-
-  describe('on calling createNewExploration', () => {
-    it('should not create a new exploration if another exploration' +
-      ' creation is in progress', () => {
-      spyOn(ecbas, 'registerNewExplorationAsync');
-      ecs.explorationCreationInProgress = true;
-
-      expect(ecs.createNewExploration()).toBeUndefined();
-      expect(ecbas.registerNewExplorationAsync).not.toHaveBeenCalled();
-    });
-
-    it('should change loadingMessage to Creating exploration', () => {
-      spyOn(loaderService, 'showLoadingScreen');
-      ecs.explorationCreationInProgress = false;
-
-      ecs.createNewExploration();
-
-      expect(loaderService.showLoadingScreen)
-        .toHaveBeenCalledWith('Creating exploration');
-    });
-
-    it('should create new exploration', fakeAsync(() => {
-      spyOn(siteAnalyticsService, 'registerCreateNewExplorationEvent');
-      spyOn(urlInterpolationService, 'interpolateUrl').and.returnValue(
-        '/url/to/exp1'
-      );
-      spyOn(ecbas, 'registerNewExplorationAsync').and.callFake(() => {
-        return new Promise<ExplorationCreationResponse>((
-            successCallback: (response: {explorationId: string}) => void,
-            errorCallback: (errorMessage: string) => void) => {
-          successCallback({
-            explorationId: 'exp1'
-          });
-        });
-      });
-
-      expect(ecs.explorationCreationInProgress).toBeFalse();
-      expect(windowRef.nativeWindow.location.href).toBe('');
-
-      ecs.createNewExploration();
-      tick(150);
-
-      expect(ecs.explorationCreationInProgress).toBeTrue();
-      expect(windowRef.nativeWindow.location.href).toBe('/url/to/exp1');
-    }));
-
-    it('should handle error if exploration creation fails', fakeAsync(() => {
-      spyOn(siteAnalyticsService, 'registerCreateNewExplorationEvent');
-      spyOn(urlInterpolationService, 'interpolateUrl');
-      spyOn(loaderService, 'hideLoadingScreen');
-      spyOn(ecbas, 'registerNewExplorationAsync').and.callFake(() => {
-        return new Promise<ExplorationCreationResponse>((
-            successCallback: (response: {explorationId: string}) => void,
-            errorCallback: (errorMessage: string) => void) => {
-          errorCallback('Error');
-        });
-      });
-
-      expect(ecs.explorationCreationInProgress).toBeFalse();
-      expect(windowRef.nativeWindow.location.href).toBe('');
-
-      ecs.createNewExploration();
-      tick(150);
-
-      expect(ecs.explorationCreationInProgress).toBeFalse();
-      expect(windowRef.nativeWindow.location.href).toBe('');
-      expect(siteAnalyticsService.registerCreateNewExplorationEvent)
-        .not.toHaveBeenCalled();
-      expect(urlInterpolationService.interpolateUrl).not.toHaveBeenCalled();
-      expect(loaderService.hideLoadingScreen).toHaveBeenCalled();
-    }));
-  });
-
-  describe('on calling showUploadExplorationModal', () => {
-    it('should show upload exploration modal', fakeAsync(() => {
-      spyOn(ngbModal, 'open').and.returnValue(
-        {
-          result: Promise.resolve({
-            yamlFile: ''
-          })
-        } as NgbModalRef
-      );
-      spyOn(csrfTokenService, 'getTokenAsync')
-        .and.resolveTo('sample-csrf-token');
-
-      // @ts-ignore in order to ignore JQuery properties that should
-      // be declared.
-      spyOn($, 'ajax').and.callFake((options: Promise) => {
-        let d = $.Deferred();
-        d.resolve(
-          options.dataFilter(')]}\',\n{"exploration_id": "expId"}')
-        );
-        return d.promise();
-      });
-
-      ecs.showUploadExplorationModal();
-      tick();
-
-      expect(windowRef.nativeWindow.location.href).toBe('/create/expId');
-    }));
-
-    it('should show upload exploration modal and display alert if post' +
-      ' request fails', fakeAsync(() => {
-      spyOn(ngbModal, 'open').and.returnValue(
-        {
-          result: Promise.resolve({
-            yamlFile: ''
-          })
-        } as NgbModalRef
-      );
-      spyOn(csrfTokenService, 'getTokenAsync')
-        .and.resolveTo('sample-csrf-token');
-      spyOn(alertsService, 'addWarning');
-      spyOn(loaderService, 'hideLoadingScreen');
-
-      // @ts-ignore in order to ignore JQuery properties that should
-      // be declared.
-      spyOn($, 'ajax').and.callFake(() => {
-        let d = $.Deferred();
-        d.reject({
-          responseText: ')]}\',\n{"error": "Failed to upload exploration"}'
-        });
-        return d.promise();
-      });
-
-      ecs.showUploadExplorationModal();
-      tick();
-
-      expect(alertsService.addWarning).toHaveBeenCalledWith(
-        'Failed to upload exploration');
-      expect(loaderService.hideLoadingScreen).toHaveBeenCalled();
-    }));
-  });
-});
->>>>>>> bac0d14f
+});