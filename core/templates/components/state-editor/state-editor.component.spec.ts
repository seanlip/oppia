// Copyright 2021 The Oppia Authors. All Rights Reserved.
//
// Licensed under the Apache License, Version 2.0 (the "License");
// you may not use this file except in compliance with the License.
// You may obtain a copy of the License at
//
//      http://www.apache.org/licenses/LICENSE-2.0
//
// Unless required by applicable law or agreed to in writing, software
// distributed under the License is distributed on an "AS-IS" BASIS,
// WITHOUT WARRANTIES OR CONDITIONS OF ANY KIND, either express or implied.
// See the License for the specific language governing permissions and
// limitations under the License.

/**
 * @fileoverview Unit test for State Editor Component.
 */

import {HttpClientTestingModule} from '@angular/common/http/testing';
import {EventEmitter, NO_ERRORS_SCHEMA} from '@angular/core';
import {
  ComponentFixture,
  fakeAsync,
  TestBed,
  tick,
  waitForAsync,
} from '@angular/core/testing';
import {Outcome} from 'domain/exploration/OutcomeObjectFactory';
import {Solution} from 'domain/exploration/SolutionObjectFactory';
import {SubtitledHtml} from 'domain/exploration/subtitled-html.model';
import {State} from 'domain/state/StateObjectFactory';
import {WindowDimensionsService} from 'services/contextual/window-dimensions.service';
import {ExplorationHtmlFormatterService} from 'services/exploration-html-formatter.service';
import {StateEditorService} from './state-editor-properties-services/state-editor.service';
import {StateInteractionIdService} from './state-editor-properties-services/state-interaction-id.service';
import {StateEditorComponent} from './state-editor.component';

describe('State Editor Component', () => {
  let component: StateEditorComponent;
  let fixture: ComponentFixture<StateEditorComponent>;
  let windowDimensionsService: WindowDimensionsService;
  let stateEditorService: StateEditorService;
  let stateInteractionIdService: StateInteractionIdService;
  let explorationHtmlFormatterService: ExplorationHtmlFormatterService;

  beforeEach(waitForAsync(() => {
    TestBed.configureTestingModule({
      imports: [HttpClientTestingModule],
      declarations: [StateEditorComponent],
      providers: [
        WindowDimensionsService,
        StateEditorService,
        StateInteractionIdService,
      ],
      schemas: [NO_ERRORS_SCHEMA],
    }).compileComponents();
  }));

  beforeEach(() => {
    fixture = TestBed.createComponent(StateEditorComponent);
    component = fixture.componentInstance;

    windowDimensionsService = TestBed.inject(WindowDimensionsService);
    stateEditorService = TestBed.inject(StateEditorService);
    stateInteractionIdService = TestBed.inject(StateInteractionIdService);
    explorationHtmlFormatterService = TestBed.inject(
      ExplorationHtmlFormatterService
    );

    spyOn(stateEditorService, 'getActiveStateName').and.returnValue(
      'Introduction'
    );
  });

  afterEach(() => {
    component.ngOnDestroy();
  });

  it('should emit values properly', () => {
    spyOn(component.recomputeGraph, 'emit').and.stub();
    spyOn(component.onSaveLinkedSkillId, 'emit').and.stub();
    spyOn(component.onSaveSolicitAnswerDetails, 'emit').and.stub();
    spyOn(component.onSaveHints, 'emit').and.stub();
    spyOn(component.refreshWarnings, 'emit').and.stub();
    spyOn(component.onSaveInteractionDefaultOutcome, 'emit').and.stub();
    spyOn(component.onSaveInteractionAnswerGroups, 'emit').and.stub();
    spyOn(component.onSaveInapplicableSkillMisconceptionIds, 'emit').and.stub();
    spyOn(component.navigateToState, 'emit').and.stub();
    spyOn(component.onSaveSolution, 'emit').and.stub();
    spyOn(component.onSaveNextContentIdIndex, 'emit').and.stub();
    spyOn(component.onSaveInteractionData, 'emit').and.stub();
    spyOn(component.onSaveStateContent, 'emit').and.stub();

    component.sendRecomputeGraph();
    component.sendOnSaveLinkedSkillId('');
    component.sendOnSaveSolicitAnswerDetails(false);
    component.sendOnSaveHints([]);
    component.sendRefreshWarnings();
    component.sendOnSaveInteractionDefaultOutcome(
      new Outcome(
        'Hola',
        null,
        new SubtitledHtml('<p> Previous HTML string </p>', 'Id'),
        true,
        [],
        null,
        null
      )
    );
    component.sendOnSaveInteractionAnswerGroups([]);
    component.sendOnSaveInapplicableSkillMisconceptionIds([]);
    component.sendNavigateToState('');
    component.sendOnSaveSolution(
      new Solution(
        explorationHtmlFormatterService,
        true,
        [],
        new SubtitledHtml('<p> Previous HTML string </p>', 'Id')
      )
    );
    component.sendOnSaveNextContentIdIndex(0);
    let interactionData = {
      interactionId: null,
      customizationArgs: {},
    };
    component.sendOnSaveInteractionData(interactionData);
    component.sendOnSaveStateContent(
      new SubtitledHtml('<p> Previous HTML string </p>', 'Id')
    );

    expect(component.recomputeGraph.emit).toHaveBeenCalled();
    expect(component.onSaveLinkedSkillId.emit).toHaveBeenCalled();
    expect(component.onSaveSolicitAnswerDetails.emit).toHaveBeenCalled();
    expect(component.onSaveHints.emit).toHaveBeenCalled();
    expect(component.refreshWarnings.emit).toHaveBeenCalled();
    expect(component.onSaveInteractionDefaultOutcome.emit).toHaveBeenCalled();
    expect(component.onSaveInteractionAnswerGroups.emit).toHaveBeenCalled();
    expect(
      component.onSaveInapplicableSkillMisconceptionIds.emit
    ).toHaveBeenCalled();
    expect(component.navigateToState.emit).toHaveBeenCalled();
    expect(component.onSaveSolution.emit).toHaveBeenCalled();
    expect(component.onSaveNextContentIdIndex.emit).toHaveBeenCalled();
    expect(component.onSaveInteractionData.emit).toHaveBeenCalled();
    expect(component.onSaveStateContent.emit).toHaveBeenCalled();
  });

  it('should set component properties initialization', () => {
    spyOn(windowDimensionsService, 'isWindowNarrow').and.returnValue(false);

    expect(component.oppiaBlackImgUrl).toBeUndefined();
    expect(component.currentStateIsTerminal).toBeFalse();
    expect(component.conceptCardIsShown).toBeTrue();
    expect(component.windowIsNarrow).toBeFalse();
    expect(component.interactionIdIsSet).toBeFalse();
    expect(component.stateName).toBe(undefined);

    component.ngOnInit();

<<<<<<< HEAD
    expect(component.oppiaBlackImgUrl)
      .toBe('/assets/copyrighted-images/avatar/oppia_avatar_100px.svg');
=======
    expect(component.oppiaBlackImgUrl).toBe(
      '/assets/images/avatar/oppia_avatar_100px.svg'
    );
>>>>>>> d54f9069
    expect(component.currentStateIsTerminal).toBe(false);
    expect(component.conceptCardIsShown).toBe(true);
    expect(component.windowIsNarrow).toBe(false);
    expect(component.interactionIdIsSet).toBe(false);
    expect(component.stateName).toBe('Introduction');
  });

  it('should update interaction visibility when interaction is changed', () => {
    let onInteractionIdChangedEmitter = new EventEmitter();
    spyOnProperty(
      stateInteractionIdService,
      'onInteractionIdChanged'
    ).and.returnValue(onInteractionIdChangedEmitter);

    expect(component.interactionIdIsSet).toBeFalse();
    expect(component.currentInteractionCanHaveSolution).toBeFalse();
    expect(component.currentStateIsTerminal).toBeFalse();

    component.ngOnInit();

    onInteractionIdChangedEmitter.emit('TextInput');

    expect(component.interactionIdIsSet).toBe(true);
    expect(component.currentInteractionCanHaveSolution).toBe(true);
    expect(component.currentStateIsTerminal).toBe(false);
  });

  it('should toggle concept card', () => {
    expect(component.conceptCardIsShown).toBe(true);

    component.toggleConceptCard();

    expect(component.conceptCardIsShown).toBe(false);

    component.toggleConceptCard();

    expect(component.conceptCardIsShown).toBe(true);
  });

  it('should initialize services when component is reinitialized', () => {
    let onStateEditorInitializedEmitter = new EventEmitter();
    let stateData = {
      content: {},
      recorded_voiceovers: {
        voiceovers_mapping: {
          content: {},
          default_outcome: {},
        },
      },
      interaction: {
        id: null,
        answer_groups: [],
        default_outcome: {
          dest: 'default',
          dest_if_really_stuck: null,
          feedback: {
            content_id: 'default_outcome',
            html: '',
          },
          labelled_as_correct: false,
          param_changes: [],
          refresher_exploration_id: null,
        },
        hints: [],
      },
      param_changes: [],
      solicit_answer_details: false,
    };
    spyOnProperty(
      stateEditorService,
      'onStateEditorInitialized'
    ).and.returnValue(onStateEditorInitializedEmitter);

    component.ngOnInit();

    expect(component.servicesInitialized).toBe(false);

    onStateEditorInitializedEmitter.emit(stateData);

    expect(component.servicesInitialized).toBe(true);
  });

  it(
    'should throw error if state data is not defined and' +
      ' component is reinitialized',
    fakeAsync(() => {
      let onStateEditorInitializedEmitter = new EventEmitter<State>();
      let stateData: State | null = null;
      spyOnProperty(
        stateEditorService,
        'onStateEditorInitialized'
      ).and.returnValue(onStateEditorInitializedEmitter);

      component.ngOnInit();

      expect(() => {
        onStateEditorInitializedEmitter.emit(stateData as State);
        tick();
      }).toThrowError('Expected stateData to be defined but received null');
    })
  );

  it('should reinitialize editor when responses change', () => {
    spyOn(stateEditorService.onStateEditorInitialized, 'emit').and.stub();

    component.reinitializeEditor();

    expect(stateEditorService.onStateEditorInitialized.emit).toHaveBeenCalled();
  });
});<|MERGE_RESOLUTION|>--- conflicted
+++ resolved
@@ -157,14 +157,9 @@
 
     component.ngOnInit();
 
-<<<<<<< HEAD
-    expect(component.oppiaBlackImgUrl)
-      .toBe('/assets/copyrighted-images/avatar/oppia_avatar_100px.svg');
-=======
     expect(component.oppiaBlackImgUrl).toBe(
-      '/assets/images/avatar/oppia_avatar_100px.svg'
-    );
->>>>>>> d54f9069
+      '/assets/copyrighted-images/avatar/oppia_avatar_100px.svg'
+    );
     expect(component.currentStateIsTerminal).toBe(false);
     expect(component.conceptCardIsShown).toBe(true);
     expect(component.windowIsNarrow).toBe(false);
