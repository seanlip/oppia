// Copyright 2014 The Oppia Authors. All Rights Reserved.
//
// Licensed under the Apache License, Version 2.0 (the "License");
// you may not use this file except in compliance with the License.
// You may obtain a copy of the License at
//
//      http://www.apache.org/licenses/LICENSE-2.0
//
// Unless required by applicable law or agreed to in writing, software
// distributed under the License is distributed on an "AS-IS" BASIS,
// WITHOUT WARRANTIES OR CONDITIONS OF ANY KIND, either express or implied.
// See the License for the specific language governing permissions and
// limitations under the License.

/**
 * @fileoverview A service that maintains a record of the objects exclusive to
 * a state.
 */

import cloneDeep from 'lodash/cloneDeep';

import { downgradeInjectable } from '@angular/upgrade/static';
import { EventEmitter, Injectable } from '@angular/core';

import { AnswerGroup } from
  'domain/exploration/AnswerGroupObjectFactory';
import { Hint } from 'domain/exploration/HintObjectFactory';
import {
  DragAndDropSortInputCustomizationArgs,
  ImageClickInputCustomizationArgs,
  InteractionCustomizationArgs,
  ItemSelectionInputCustomizationArgs,
  MultipleChoiceInputCustomizationArgs
} from 'extensions/interactions/customization-args-defs';
import { Interaction } from 'domain/exploration/InteractionObjectFactory';
import { Outcome } from 'domain/exploration/OutcomeObjectFactory';
import { Solution } from 'domain/exploration/SolutionObjectFactory';
import { SolutionValidityService } from
  'pages/exploration-editor-page/editor-tab/services/solution-validity.service';

interface AnswerChoice {
  val: string | number;
  label: string;
}

@Injectable({
  providedIn: 'root'
})
export class StateEditorService {
  constructor(private solutionValidityService: SolutionValidityService) {}

  private _stateEditorInitializedEventEmitter = new EventEmitter();
  private _stateEditorDirectiveInitializedEventEmitter = new EventEmitter();
  private _interactionEditorInitializedEventEmitter = new EventEmitter();
<<<<<<< HEAD
  private _showTranslationTabBusyModalEventEmitter = new EventEmitter();
=======
  private _saveOutcomeDestDetailsEventEmitter = new EventEmitter();
>>>>>>> 66e9f1aa

  activeStateName: string = null;
  stateNames: string[] = [];
  correctnessFeedbackEnabled: boolean = null;
  inQuestionMode: boolean = null;
  // Currently, the only place where this is used in the state editor
  // is in solution verification. So, once the interaction is set in this
  // service, the given solutions would be automatically verified for the set
  // interaction.
  interaction: Interaction = null;
  misconceptionsBySkill: {} = {};
  explorationIsWhitelisted: boolean = false;
  solicitAnswerDetails: boolean = null;
  stateContentEditorInitialised: boolean = false;
  stateInteractionEditorInitialised: boolean = false;
  stateResponsesInitialised: boolean = false;
  stateHintsEditorInitialised: boolean = false;
  stateSolutionEditorInitialised: boolean = false;
  stateEditorDirectiveInitialised: boolean = false;

  updateStateContentEditorInitialised(): void {
    this.stateContentEditorInitialised = true;
  }

  updateStateInteractionEditorInitialised(): void {
    this.stateInteractionEditorInitialised = true;
  }

  updateStateResponsesInitialised(): void {
    this.stateResponsesInitialised = true;
  }

  updateStateHintsEditorInitialised(): void {
    this.stateHintsEditorInitialised = true;
  }

  updateStateSolutionEditorInitialised(): void {
    this.stateSolutionEditorInitialised = true;
  }

  updateStateEditorDirectiveInitialised(): void {
    this.stateEditorDirectiveInitialised = true;
  }

  checkEventListenerRegistrationStatus(): boolean {
    return (
      this.stateInteractionEditorInitialised &&
      this.stateResponsesInitialised &&
      this.stateEditorDirectiveInitialised);
  }

  getActiveStateName(): string {
    return this.activeStateName;
  }

  setActiveStateName(newActiveStateName: string): void {
    if (newActiveStateName === '' || newActiveStateName === null) {
      console.error('Invalid active state name: ' + newActiveStateName);
      return;
    }
    this.activeStateName = newActiveStateName;
  }

  isExplorationWhitelisted(): boolean {
    return this.explorationIsWhitelisted;
  }

  updateExplorationWhitelistedStatus(value: boolean): void {
    this.explorationIsWhitelisted = value;
  }

  setMisconceptionsBySkill(newMisconceptionsBySkill: {}): void {
    this.misconceptionsBySkill = newMisconceptionsBySkill;
  }

  getMisconceptionsBySkill(): {} {
    return this.misconceptionsBySkill;
  }

  setInteraction(newInteraction): void {
    this.interaction = newInteraction;
  }

  setInteractionId(newId: string): void {
    this.interaction.setId(newId);
  }

  setInteractionAnswerGroups(newAnswerGroups: AnswerGroup[]): void {
    this.interaction.setAnswerGroups(newAnswerGroups);
  }

  setInteractionDefaultOutcome(newOutcome: Outcome): void {
    this.interaction.setDefaultOutcome(newOutcome);
  }

  setInteractionCustomizationArgs(
      newArgs: InteractionCustomizationArgs): void {
    this.interaction.setCustomizationArgs(newArgs);
  }

  setInteractionSolution(solution: Solution): void {
    this.interaction.setSolution(solution);
  }

  setInteractionHints(hints: Hint[]): void {
    this.interaction.setHints(hints);
  }

  getInteraction(): Interaction {
    return cloneDeep(this.interaction);
  }

  getAnswerChoices(
      interactionId: string,
      customizationArgs: InteractionCustomizationArgs): AnswerChoice[] {
    if (!interactionId) {
      return null;
    }
    // Special cases for multiple choice input and image click input.
    if (interactionId === 'MultipleChoiceInput') {
      return (<MultipleChoiceInputCustomizationArgs> customizationArgs)
        .choices.value.map((val, ind) => ({ val: ind, label: val.getHtml() }));
    } else if (interactionId === 'ImageClickInput') {
      var _answerChoices = [];
      var imageWithRegions = (
        <ImageClickInputCustomizationArgs> customizationArgs)
        .imageAndRegions.value;
      for (
        var j = 0; j < imageWithRegions.labeledRegions.length; j++) {
        _answerChoices.push({
          val: imageWithRegions.labeledRegions[j].label,
          label: imageWithRegions.labeledRegions[j].label
        });
      }
      return _answerChoices;
    } else if (interactionId === 'ItemSelectionInput') {
      return (
        <ItemSelectionInputCustomizationArgs> customizationArgs)
        .choices.value.map(val => (
          { val: val.getHtml(), label: val.getHtml() }
        ));
    } else if (interactionId === 'DragAndDropSortInput') {
      return (
        <DragAndDropSortInputCustomizationArgs> customizationArgs)
        .choices.value.map(val => (
          { val: val.getHtml(), label: val.getHtml() }
        ));
    } else {
      return null;
    }
  }

  setInQuestionMode(newModeValue: boolean): void {
    this.inQuestionMode = newModeValue;
  }

  isInQuestionMode(): boolean {
    return this.inQuestionMode;
  }

  setCorrectnessFeedbackEnabled(newCorrectnessFeedbackEnabled: boolean): void {
    this.correctnessFeedbackEnabled = newCorrectnessFeedbackEnabled;
  }

  getCorrectnessFeedbackEnabled(): boolean {
    return this.correctnessFeedbackEnabled;
  }

  setSolicitAnswerDetails(newSolicitAnswerDetails: boolean): void {
    this.solicitAnswerDetails = newSolicitAnswerDetails;
  }

  getSolicitAnswerDetails(): boolean {
    return this.solicitAnswerDetails;
  }

  setStateNames(newStateNames: string[]): void {
    this.stateNames = newStateNames;
  }

  getStateNames(): string[] {
    return this.stateNames;
  }

  isCurrentSolutionValid(): boolean {
    return this.solutionValidityService.isSolutionValid(this.activeStateName);
  }

  deleteCurrentSolutionValidity(): void {
    this.solutionValidityService.deleteSolutionValidity(this.activeStateName);
  }

  get onStateEditorInitialized() {
    return this._stateEditorInitializedEventEmitter;
  }

  get onStateEditorDirectiveInitialized() {
    return this._stateEditorDirectiveInitializedEventEmitter;
  }

  get onInteractionEditorInitialized() {
    return this._interactionEditorInitializedEventEmitter;
  }

<<<<<<< HEAD
  get onShowTranslationTabBusyModal() {
    return this._showTranslationTabBusyModalEventEmitter;
=======
  get onSaveOutcomeDestDetails() {
    return this._saveOutcomeDestDetailsEventEmitter;
>>>>>>> 66e9f1aa
  }
}

angular.module('oppia').factory(
  'StateEditorService', downgradeInjectable(StateEditorService));<|MERGE_RESOLUTION|>--- conflicted
+++ resolved
@@ -52,11 +52,8 @@
   private _stateEditorInitializedEventEmitter = new EventEmitter();
   private _stateEditorDirectiveInitializedEventEmitter = new EventEmitter();
   private _interactionEditorInitializedEventEmitter = new EventEmitter();
-<<<<<<< HEAD
   private _showTranslationTabBusyModalEventEmitter = new EventEmitter();
-=======
   private _saveOutcomeDestDetailsEventEmitter = new EventEmitter();
->>>>>>> 66e9f1aa
 
   activeStateName: string = null;
   stateNames: string[] = [];
@@ -261,13 +258,12 @@
     return this._interactionEditorInitializedEventEmitter;
   }
 
-<<<<<<< HEAD
   get onShowTranslationTabBusyModal() {
     return this._showTranslationTabBusyModalEventEmitter;
-=======
+  }
+
   get onSaveOutcomeDestDetails() {
     return this._saveOutcomeDestDetailsEventEmitter;
->>>>>>> 66e9f1aa
   }
 }
 
