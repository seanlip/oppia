--- conflicted
+++ resolved
@@ -120,39 +120,6 @@
                 updateInteractionVisibility(newInteractionId);
               });
 
-<<<<<<< HEAD
-            $scope.$on('stateEditorInitialized', function(evt, stateData) {
-              if (stateData === undefined || $.isEmptyObject(stateData)) {
-                throw new Error(
-                  'Expected stateData to be defined but ' +
-                  'received ' + stateData);
-              }
-              $scope.stateData = stateData;
-              $scope.stateName = StateEditorService.getActiveStateName();
-              StateEditorService.setInteraction(stateData.interaction);
-              StateContentService.init(
-                $scope.stateName, stateData.content);
-              StateHintsService.init(
-                $scope.stateName, stateData.interaction.hints);
-              StateInteractionIdService.init(
-                $scope.stateName, stateData.interaction.id);
-              StateCustomizationArgsService.init(
-                $scope.stateName, stateData.interaction.customizationArgs);
-              StateNameService.init($scope.stateName, stateData.name);
-              StateNextContentIdIndexService.init(
-                $scope.stateName, stateData.nextContentIdIndex);
-              StateParamChangesService.init(
-                $scope.stateName, stateData.paramChanges);
-              StateSolicitAnswerDetailsService.init(
-                $scope.stateName, stateData.solicitAnswerDetails);
-              StateSolutionService.init(
-                $scope.stateName, stateData.interaction.solution);
-              updateInteractionVisibility(stateData.interaction.id);
-              $scope.servicesInitialized = true;
-            });
-
-            $rootScope.$broadcast('stateEditorDirectiveInitialized');
-=======
             ctrl.directiveSubscriptions.add(
               StateEditorService.onStateEditorInitialized.subscribe(
                 (stateData) => {
@@ -172,6 +139,8 @@
                     $scope.stateName, stateData.interaction.id);
                   StateCustomizationArgsService.init(
                     $scope.stateName, stateData.interaction.customizationArgs);
+                  StateNextContentIdIndexService.init(
+                    $scope.stateName, stateData.nextContentIdIndex);
                   StateNameService.init($scope.stateName, stateData.name);
                   StateParamChangesService.init(
                     $scope.stateName, stateData.paramChanges);
@@ -185,7 +154,6 @@
               )
             );
             StateEditorService.onStateEditorDirectiveInitialized.emit();
->>>>>>> 40867fb4
             StateEditorService.updateStateEditorDirectiveInitialised();
           };
           ctrl.$onDestroy = function() {
