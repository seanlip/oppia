<div>
  <md-card class="oppia-editor-card-with-avatar oppia-mobile-collapsible-card">
    <div class="oppia-editor-card-body">
      <div class="state-responses-header-container oppia-mobile-collapsible-card-header">
        <div class="state-responses-header" ng-click="toggleResponseCard()">
          <h3 class="oppia-exp-answer-card-header">Learner's Answers and Oppia's Responses</h3>
          <i class="fa fa-caret-down"
             ng-if="!responseCardIsShown"
             aria-hidden="true">
          </i>
          <i class="fa fa-caret-up"
             ng-if="responseCardIsShown"
             aria-hidden="true">
          </i>
        </div>
      </div>
      <div class="state-response-container oppia-mobile-collapsible-card-content" ng-if="responseCardIsShown">
        <div ng-if="!isInQuestionMode()" class="solicit-answer-checkbox">
          <span ng-if="!isCurrentInteractionTrivial()" ng-hide="!enableSolicitAnswerDetailsFeature" class="solicit-answer-details-span">
            <label for="solicit-answer-details-id">Solicit Answer Details</label>
            <input id="solicit-answer-details-id" type="checkbox" class="protractor-test-solicit-answer-details-checkbox" ng-change="onChangeSolicitAnswerDetails()" ng-model="stateSolicitAnswerDetailsService.displayed">
          </span>
        </div>
        <div class="oppia-add-response-button-container">
          <div ng-if="EditabilityService.isEditableOutsideTutorialMode() && !isCurrentInteractionLinear()">
            <button type="button" class="btn btn-secondary oppia-add-response-button protractor-test-open-add-response-modal" ng-click="openAddAnswerGroupModal()">
              + ADD NEW OPPIA RESPONSE
            </button>
          </div>
        </div>
        <div ng-if="answerGroups.length > 0">
          <ul class="nav oppia-option-list nav-stacked nav-pills" role="tablist" ui-sortable="ANSWER_GROUP_LIST_SORTABLE_OPTIONS" ng-model="answerGroups">
            <!-- An HTML element marked ui-sortable should contain only one element,
            and this element should have an ng-repeat defined on it. See the
            ui-sortable documentation for more details. -->
            <!-- Note that adding "track by $index" here seems to mess up the final
            index in the stop() event handler. -->
            <li ng-repeat="answerGroup in answerGroups" ng-class="{'active': activeAnswerGroupIndex === $index}" class="oppia-rule-block oppia-sortable-rule-block oppia-prevent-selection">
              <span class="oppia-rule-sort-handle" ng-if="answerGroups.length > 1" ng-mousedown="changeActiveAnswerGroupIndex(-1)">
                <picture ng-if="EditabilityService.isEditable()">
                  <source type="image/webp" ng-srcset="<[getStaticImageUrl('/general/drag_dots.webp')]>">
                  <source type="image/png" ng-srcset="<[getStaticImageUrl('/general/drag_dots.png')]>">
                  <img ng-src="<[getStaticImageUrl('/general/drag_dots.png')]>" width="10">
                </picture>
              </span>
              <div class="oppia-rule-header-warning-placement" ng-if="isSelfLoopThatIsMarkedCorrect(answerGroup.outcome) || isSelfLoopWithNoFeedback(answerGroup.outcome)" ng-click="changeActiveAnswerGroupIndex($index)"
                   uib-tooltip="<[getOutcomeTooltip(answerGroup.outcome)]>" tooltip-placement="bottom">
                <div class="oppia-rule-header-warning-style" >
                  ⚠
                </div>
              </div>
<<<<<<< HEAD
            </div>
            <a ng-click="changeActiveAnswerGroupIndex($index)" class="oppia-rule-tab protractor-test-response-tab" ng-class="{'oppia-rule-tab-active': activeAnswerGroupIndex === $index}">
              <response-header index="$index"
                               summary="summarizeAnswerGroup(answerGroup, getCurrentInteractionId(), getAnswerChoices(), false)"
                               short-summary="summarizeAnswerGroup(answerGroup, getCurrentInteractionId(), getAnswerChoices(), true)"
                               is-active="$index === activeAnswerGroupIndex"
                               on-delete-fn="deleteAnswerGroup"
                               outcome="answerGroup.outcome"
                               navigate-to-state="navigateToState"
                               num-rules="answerGroup.getRulesAsList().length"
                               is-response="true">
              </response-header>
            </a>

            <div ng-if="activeAnswerGroupIndex === $index">
              <div class="oppia-editor-card-section">
                <div class="oppia-rule-body-container protractor-test-response-body-<[$index]>">
                  <answer-group-editor rules="answerGroup.getRulesAsList()"
                                       outcome="answerGroup.outcome"
                                       tagged-skill-misconception-id="answerGroup.taggedSkillMisconceptionId"
                                       on-save-answer-group-feedback="saveActiveAnswerGroupFeedback"
                                       on-save-answer-group-dest="saveActiveAnswerGroupDest"
                                       on-save-answer-group-correctness-label="saveActiveAnswerGroupCorrectnessLabel"
                                       on-save-answer-group-rules="saveActiveAnswerGroupRules"
                                       on-save-tagged-misconception="saveTaggedMisconception"
                                       is-editable="EditabilityService.isEditable()"
                                       display-feedback="!isLinearWithNoFeedback(answerGroup.outcome)"
                                       class="protractor-test-response-body"
                                       add-state="addState"
                                       show-mark-all-audio-as-needing-update-modal-if-required="showMarkAllAudioAsNeedingUpdateModalIfRequired">
                  </answer-group-editor>
=======
              <a ng-click="changeActiveAnswerGroupIndex($index)" class="oppia-rule-tab protractor-test-response-tab" ng-class="{'oppia-rule-tab-active': activeAnswerGroupIndex === $index}">
                <response-header index="$index"
                                 summary="summarizeAnswerGroup(answerGroup, getCurrentInteractionId(), getAnswerChoices(), false)"
                                 short-summary="summarizeAnswerGroup(answerGroup, getCurrentInteractionId(), getAnswerChoices(), true)"
                                 is-active="$index === activeAnswerGroupIndex"
                                 on-delete-fn="deleteAnswerGroup"
                                 outcome="answerGroup.outcome"
                                 navigate-to-state="navigateToState"
                                 num-rules="answerGroup.rules.length"
                                 is-response="true">
                </response-header>
              </a>

              <div ng-if="activeAnswerGroupIndex === $index">
                <div class="oppia-editor-card-section">
                  <div class="oppia-rule-body-container protractor-test-response-body-<[$index]>">
                    <answer-group-editor rules="answerGroup.rules"
                                         outcome="answerGroup.outcome"
                                         tagged-skill-misconception-id="answerGroup.taggedSkillMisconceptionId"
                                         on-save-answer-group-feedback="saveActiveAnswerGroupFeedback"
                                         on-save-answer-group-dest="saveActiveAnswerGroupDest"
                                         on-save-answer-group-correctness-label="saveActiveAnswerGroupCorrectnessLabel"
                                         on-save-answer-group-rules="saveActiveAnswerGroupRules"
                                         on-save-tagged-misconception="saveTaggedMisconception"
                                         is-editable="EditabilityService.isEditable()"
                                         display-feedback="!isLinearWithNoFeedback(answerGroup.outcome)"
                                         class="protractor-test-response-body"
                                         add-state="addState"
                                         show-mark-all-audio-as-needing-update-modal-if-required="showMarkAllAudioAsNeedingUpdateModalIfRequired">
                    </answer-group-editor>
                  </div>
>>>>>>> e4cd1e8c
                </div>
              </div>
            </li>
          </ul>
        </div>
        <div>
          <ul class="nav oppia-option-list nav-stacked nav-pills" role="tablist">
            <li ng-class="{'active': activeAnswerGroupIndex === answerGroups.length}" class="oppia-rule-block">
              <div class="oppia-rule-header-warning-placement" ng-if="isSelfLoopThatIsMarkedCorrect(defaultOutcome) || (isSelfLoopWithNoFeedback(defaultOutcome) && !suppressDefaultAnswerGroupWarnings())" ng-click="changeActiveAnswerGroupIndex(answerGroups.length)"
                   uib-tooltip="<[getOutcomeTooltip(defaultOutcome)]>" tooltip-placement="bottom">
                <div class="oppia-rule-header-warning-style" >
                  ⚠
                </div>
              </div>
              <a ng-click="changeActiveAnswerGroupIndex(answerGroups.length)" class="oppia-rule-tab oppia-default-rule-tab protractor-test-default-response-tab" ng-class="{'oppia-rule-tab-active': activeAnswerGroupIndex == answerGroups.length}">
                <response-header index="$index"
                                 is-active="$index === activeAnswerGroupIndex"
                                 summary="summarizeDefaultOutcome(defaultOutcome, getCurrentInteractionId(), answerGroups.length, false)"
                                 short-summary="summarizeDefaultOutcome(defaultOutcome, getCurrentInteractionId(), answerGroups.length, true)"
                                 outcome="defaultOutcome"
                                 navigate-to-state="navigateToState"
                                 is-response="true">
                </response-header>
              </a>

              <div ng-if="activeAnswerGroupIndex === answerGroups.length">
                <div class="oppia-editor-card-section">
                  <div class="oppia-rule-body-container protractor-test-response-body-default">
                    <answer-group-editor rules="null"
                                         outcome="defaultOutcome"
                                         tagged-skill-misconception-id="null"
                                         on-save-answer-group-feedback="saveDefaultOutcomeFeedback"
                                         on-save-answer-group-dest="saveDefaultOutcomeDest"
                                         on-save-answer-group-correctness-label="saveDefaultOutcomeCorrectnessLabel"
                                         is-editable="EditabilityService.isEditable()"
                                         suppress-warnings="suppressDefaultAnswerGroupWarnings()"
                                         display-feedback="!isLinearWithNoFeedback(defaultOutcome)"
                                         class="protractor-test-response-body"
                                         add-state="addState"
                                         show-mark-all-audio-as-needing-update-modal-if-required="showMarkAllAudioAsNeedingUpdateModalIfRequired">
                    </answer-group-editor>
                  </div>
                </div>
              </div>
            </li>
          </ul>
        </div>
      </div>
    </div>
  </md-card>
</div>

<style>
  state-responses .state-responses-header-container {
    padding: 0 30px;
  }
  state-responses .state-responses-header {
    align-content: center;
    align-items: center;
    display: flex;
    justify-content: space-between;
    padding: 30px 0 10px;
  }
  state-responses .oppia-exp-answer-card-header {
    font-size: 18px;
  }
  state-responses .solicit-answer-checkbox label {
    margin-bottom: 0;
  }
  state-responses .nav-pills > li > a.oppia-rule-tab {
    background: #E0F2F1 !important;
  }
  state-responses .state-response-container {
    padding: 15px 30px;
  }
  state-responses .oppia-add-response-button-container {
    margin: 15px 0;
  }
  state-responses .state-responses-header i {
    display: none;
  }
  @media screen and (max-width: 768px) {
    state-responses .solicit-answer-checkbox {
      width: 100%;
    }
    state-responses .state-responses-header-container {
      padding: 0;
    }
    state-responses .state-responses-header i {
      display: block;
    }
    state-responses .state-responses-header {
      padding: 18px 15px;
    }
  }
</style><|MERGE_RESOLUTION|>--- conflicted
+++ resolved
@@ -49,39 +49,6 @@
                   ⚠
                 </div>
               </div>
-<<<<<<< HEAD
-            </div>
-            <a ng-click="changeActiveAnswerGroupIndex($index)" class="oppia-rule-tab protractor-test-response-tab" ng-class="{'oppia-rule-tab-active': activeAnswerGroupIndex === $index}">
-              <response-header index="$index"
-                               summary="summarizeAnswerGroup(answerGroup, getCurrentInteractionId(), getAnswerChoices(), false)"
-                               short-summary="summarizeAnswerGroup(answerGroup, getCurrentInteractionId(), getAnswerChoices(), true)"
-                               is-active="$index === activeAnswerGroupIndex"
-                               on-delete-fn="deleteAnswerGroup"
-                               outcome="answerGroup.outcome"
-                               navigate-to-state="navigateToState"
-                               num-rules="answerGroup.getRulesAsList().length"
-                               is-response="true">
-              </response-header>
-            </a>
-
-            <div ng-if="activeAnswerGroupIndex === $index">
-              <div class="oppia-editor-card-section">
-                <div class="oppia-rule-body-container protractor-test-response-body-<[$index]>">
-                  <answer-group-editor rules="answerGroup.getRulesAsList()"
-                                       outcome="answerGroup.outcome"
-                                       tagged-skill-misconception-id="answerGroup.taggedSkillMisconceptionId"
-                                       on-save-answer-group-feedback="saveActiveAnswerGroupFeedback"
-                                       on-save-answer-group-dest="saveActiveAnswerGroupDest"
-                                       on-save-answer-group-correctness-label="saveActiveAnswerGroupCorrectnessLabel"
-                                       on-save-answer-group-rules="saveActiveAnswerGroupRules"
-                                       on-save-tagged-misconception="saveTaggedMisconception"
-                                       is-editable="EditabilityService.isEditable()"
-                                       display-feedback="!isLinearWithNoFeedback(answerGroup.outcome)"
-                                       class="protractor-test-response-body"
-                                       add-state="addState"
-                                       show-mark-all-audio-as-needing-update-modal-if-required="showMarkAllAudioAsNeedingUpdateModalIfRequired">
-                  </answer-group-editor>
-=======
               <a ng-click="changeActiveAnswerGroupIndex($index)" class="oppia-rule-tab protractor-test-response-tab" ng-class="{'oppia-rule-tab-active': activeAnswerGroupIndex === $index}">
                 <response-header index="$index"
                                  summary="summarizeAnswerGroup(answerGroup, getCurrentInteractionId(), getAnswerChoices(), false)"
@@ -90,7 +57,7 @@
                                  on-delete-fn="deleteAnswerGroup"
                                  outcome="answerGroup.outcome"
                                  navigate-to-state="navigateToState"
-                                 num-rules="answerGroup.rules.length"
+                                 num-rules="answerGroup.getRulesAsList().length"
                                  is-response="true">
                 </response-header>
               </a>
@@ -98,7 +65,7 @@
               <div ng-if="activeAnswerGroupIndex === $index">
                 <div class="oppia-editor-card-section">
                   <div class="oppia-rule-body-container protractor-test-response-body-<[$index]>">
-                    <answer-group-editor rules="answerGroup.rules"
+                    <answer-group-editor rules="answerGroup.getRulesAsList()"
                                          outcome="answerGroup.outcome"
                                          tagged-skill-misconception-id="answerGroup.taggedSkillMisconceptionId"
                                          on-save-answer-group-feedback="saveActiveAnswerGroupFeedback"
@@ -113,7 +80,6 @@
                                          show-mark-all-audio-as-needing-update-modal-if-required="showMarkAllAudioAsNeedingUpdateModalIfRequired">
                     </answer-group-editor>
                   </div>
->>>>>>> e4cd1e8c
                 </div>
               </div>
             </li>
