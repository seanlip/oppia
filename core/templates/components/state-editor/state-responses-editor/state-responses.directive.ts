// Copyright 2014 The Oppia Authors. All Rights Reserved.
//
// Licensed under the Apache License, Version 2.0 (the "License");
// you may not use this file except in compliance with the License.
// You may obtain a copy of the License at
//
//      http://www.apache.org/licenses/LICENSE-2.0
//
// Unless required by applicable law or agreed to in writing, software
// distributed under the License is distributed on an "AS-IS" BASIS,
// WITHOUT WARRANTIES OR CONDITIONS OF ANY KIND, either express or implied.
// See the License for the specific language governing permissions and
// limitations under the License.

/**
 * @fileoverview Directive for managing the state responses in the state editor.
 */

require(
  'components/common-layout-directives/common-elements/' +
  'confirm-or-cancel-modal.controller.ts');
require(
  'components/state-directives/answer-group-editor/' +
  'answer-group-editor.directive.ts');
require(
  'components/state-directives/response-header/response-header.directive.ts');
require('components/state-editor/state-editor.directive.ts');
require(
  'components/state-directives/outcome-editor/' +
  'outcome-destination-editor.directive.ts');
require(
  'components/state-directives/outcome-editor/' +
  'outcome-feedback-editor.directive.ts');
require('components/state-directives/rule-editor/rule-editor.directive.ts');
require(
  'pages/exploration-editor-page/editor-tab/templates/modal-templates/' +
  'add-answer-group-modal.controller.ts');

require('domain/exploration/AnswerGroupObjectFactory.ts');
require('domain/exploration/HintObjectFactory.ts');
require('domain/exploration/OutcomeObjectFactory.ts');
require('domain/exploration/RuleObjectFactory.ts');
require('domain/exploration/SubtitledHtmlObjectFactory.ts');
require('domain/utilities/url-interpolation.service.ts');
require('filters/string-utility-filters/camel-case-to-hyphens.filter.ts');
require('filters/string-utility-filters/convert-to-plain-text.filter.ts');
require('filters/parameterize-rule-description.filter.ts');
require('filters/string-utility-filters/truncate.filter.ts');
require('filters/string-utility-filters/wrap-text-with-ellipsis.filter.ts');
require(
  'pages/exploration-editor-page/services/editor-first-time-events.service.ts');
require(
  'pages/exploration-editor-page/editor-tab/services/' +
  'interaction-details-cache.service.ts');
require(
  'pages/exploration-editor-page/editor-tab/services/responses.service.ts');
require(
  'components/state-editor/state-editor-properties-services/' +
  'state-content.service.ts');
require(
  'components/state-editor/state-editor-properties-services/' +
  'state-customization-args.service.ts');
require(
  'components/state-editor/state-editor-properties-services/' +
  'state-editor.service.ts');
require(
  'components/state-editor/state-editor-properties-services/' +
  'state-hints.service.ts');
require(
  'components/state-editor/state-editor-properties-services/' +
  'state-interaction-id.service.ts');
require(
  'components/state-editor/state-editor-properties-services/' +
  'state-solicit-answer-details.service.ts');
require(
  'components/state-editor/state-editor-properties-services/' +
  'state-solution.service.ts');
require('services/alerts.service.ts');
require('services/context.service.ts');
require('services/editability.service.ts');
require('services/exploration-html-formatter.service.ts');
require('services/generate-content-id.service.ts');
require('services/html-escaper.service.ts');

angular.module('oppia').directive('stateResponses', [
  'UrlInterpolationService', function(UrlInterpolationService) {
    return {
      restrict: 'E',
      scope: {
        addState: '=',
        onResponsesInitialized: '=',
        onSaveInteractionAnswerGroups: '=',
        onSaveInteractionDefaultOutcome: '=',
        onSaveSolicitAnswerDetails: '=',
        navigateToState: '=',
        refreshWarnings: '&',
        showMarkAllAudioAsNeedingUpdateModalIfRequired: '='
      },
      templateUrl: UrlInterpolationService.getDirectiveTemplateUrl(
        '/components/state-editor/state-responses-editor/' +
        'state-responses.directive.html'),
      controller: [
        '$filter', '$rootScope', '$scope', '$uibModal', 'AlertsService',
        'AnswerGroupObjectFactory', 'ContextService',
        'EditabilityService', 'ResponsesService',
        'StateCustomizationArgsService', 'StateEditorService',
        'StateInteractionIdService', 'StateSolicitAnswerDetailsService',
        'UrlInterpolationService', 'ENABLE_SOLICIT_ANSWER_DETAILS_FEATURE',
        'INTERACTION_IDS_WITHOUT_ANSWER_DETAILS', 'INTERACTION_SPECS',
        'PLACEHOLDER_OUTCOME_DEST', 'RULE_SUMMARY_WRAP_CHARACTER_COUNT',
        'SHOW_TRAINABLE_UNRESOLVED_ANSWERS',
        function(
            $filter, $rootScope, $scope, $uibModal, AlertsService,
            AnswerGroupObjectFactory, ContextService,
            EditabilityService, ResponsesService,
            StateCustomizationArgsService, StateEditorService,
            StateInteractionIdService, StateSolicitAnswerDetailsService,
            UrlInterpolationService, ENABLE_SOLICIT_ANSWER_DETAILS_FEATURE,
            INTERACTION_IDS_WITHOUT_ANSWER_DETAILS, INTERACTION_SPECS,
            PLACEHOLDER_OUTCOME_DEST, RULE_SUMMARY_WRAP_CHARACTER_COUNT,
            SHOW_TRAINABLE_UNRESOLVED_ANSWERS) {
          var ctrl = this;
          var _initializeTrainingData = function() {
            if (StateEditorService.isInQuestionMode()) {
              return;
            }
            var explorationId = ContextService.getExplorationId();
            var currentStateName = $scope.stateName;
          };

          var _getExistingFeedbackContentIds = function() {
            var existingContentIds = [];
            $scope.answerGroups.forEach(function(answerGroup) {
              var contentId = answerGroup.outcome.feedback.getContentId();
              existingContentIds.push(contentId);
            });
            return existingContentIds;
          };

          $scope.isInQuestionMode = function() {
            return StateEditorService.isInQuestionMode();
          };

          $scope.suppressDefaultAnswerGroupWarnings = function() {
            var interactionId = $scope.getCurrentInteractionId();
            var answerGroups = ResponsesService.getAnswerGroups();
            // This array contains the text of each of the possible answers
            // for the interaction.
            var answerChoices = [];
            var customizationArgs = StateCustomizationArgsService.savedMemento;
            var handledAnswersArray = [];

            if (interactionId === 'MultipleChoiceInput') {
              var numChoices = $scope.getAnswerChoices().length;
              var choiceIndices = [];
              // Collect all answers which have been handled by at least one
              // answer group.
              for (var i = 0; i < answerGroups.length; i++) {
                for (var j = 0; j < answerGroups[i].rules.length; j++) {
                  handledAnswersArray.push(answerGroups[i].rules[j].inputs.x);
                }
              }
              for (var i = 0; i < numChoices; i++) {
                choiceIndices.push(i);
              }
              // We only suppress the default warning if each choice index has
              // been handled by at least one answer group.
              return choiceIndices.every(function(choiceIndex) {
                return handledAnswersArray.indexOf(choiceIndex) !== -1;
              });
            } else if (interactionId === 'ItemSelectionInput') {
              var maxSelectionCount = (
                customizationArgs.maxAllowableSelectionCount.value);
              if (maxSelectionCount === 1) {
                var numChoices = $scope.getAnswerChoices().length;
                // This array contains a list of booleans, one for each answer
                // choice. Each boolean is true if the corresponding answer has
                // been covered by at least one rule, and false otherwise.
                handledAnswersArray = [];
                for (var i = 0; i < numChoices; i++) {
                  handledAnswersArray.push(false);
                  answerChoices.push($scope.getAnswerChoices()[i].val);
                }

                var answerChoiceToIndex = {};
                answerChoices.forEach(function(answerChoice, choiceIndex) {
                  answerChoiceToIndex[answerChoice] = choiceIndex;
                });

                answerGroups.forEach(function(answerGroup) {
                  var rules = answerGroup.rules;
                  rules.forEach(function(rule) {
                    var ruleInputs = rule.inputs.x;
                    ruleInputs.forEach(function(ruleInput) {
                      var choiceIndex = answerChoiceToIndex[ruleInput];
                      if (rule.type === 'Equals' ||
                          rule.type === 'ContainsAtLeastOneOf') {
                        handledAnswersArray[choiceIndex] = true;
                      } else if (rule.type ===
                        'DoesNotContainAtLeastOneOf') {
                        for (var i = 0; i < handledAnswersArray.length; i++) {
                          if (i !== choiceIndex) {
                            handledAnswersArray[i] = true;
                          }
                        }
                      }
                    });
                  });
                });

                var areAllChoicesCovered = handledAnswersArray.every(
                  function(handledAnswer) {
                    return handledAnswer;
                  });
                // We only suppress the default warning if each choice text has
                // been handled by at least one answer group, based on rule
                // type.
                return areAllChoicesCovered;
              }
            }
          };

          $scope.onChangeSolicitAnswerDetails = function() {
            $scope.onSaveSolicitAnswerDetails(
              $scope.stateSolicitAnswerDetailsService.displayed);
            StateSolicitAnswerDetailsService.saveDisplayedValue();
          };

          $scope.isSelfLoopWithNoFeedback = function(outcome) {
            if (outcome && typeof outcome === 'object' &&
              outcome.constructor.name === 'Outcome') {
              return outcome.isConfusing($scope.stateName);
            }
            return false;
          };

          $scope.isSelfLoopThatIsMarkedCorrect = function(outcome) {
            if (!outcome ||
                !StateEditorService.getCorrectnessFeedbackEnabled()) {
              return false;
            }
            var currentStateName = $scope.stateName;
            return (
              (outcome.dest === currentStateName) &&
              outcome.labelledAsCorrect);
          };

          $scope.changeActiveAnswerGroupIndex = function(newIndex) {
            $rootScope.$broadcast('externalSave');
            ResponsesService.changeActiveAnswerGroupIndex(newIndex);
            $scope.activeAnswerGroupIndex = (
              ResponsesService.getActiveAnswerGroupIndex());
          };

          $scope.getCurrentInteractionId = function() {
            return StateInteractionIdService.savedMemento;
          };

          $scope.isCreatingNewState = function(outcome) {
            return outcome && outcome.dest === PLACEHOLDER_OUTCOME_DEST;
          };

          // This returns false if the current interaction ID is null.
          $scope.isCurrentInteractionLinear = function() {
            var interactionId = $scope.getCurrentInteractionId();
            return interactionId && INTERACTION_SPECS[interactionId].is_linear;
          };

          $scope.isCurrentInteractionTrivial = function() {
            var interactionId = $scope.getCurrentInteractionId();
            return INTERACTION_IDS_WITHOUT_ANSWER_DETAILS.indexOf(
              interactionId) !== -1;
          };

          $scope.isLinearWithNoFeedback = function(outcome) {
            // Returns false if current interaction is linear and has no
            // feedback
            if (outcome && typeof outcome === 'object' &&
              outcome.constructor.name === 'Outcome') {
              return $scope.isCurrentInteractionLinear() &&
                !outcome.hasNonemptyFeedback();
            }
            return false;
          };

          $scope.getOutcomeTooltip = function(outcome) {
            if ($scope.isSelfLoopThatIsMarkedCorrect(outcome)) {
              return 'Self-loops should not be labelled as correct.';
            }

            // Outcome tooltip depends on whether feedback is displayed
            if ($scope.isLinearWithNoFeedback(outcome)) {
              return 'Please direct the learner to a different card.';
            } else {
              return 'Please give Oppia something useful to say,' +
                     ' or direct the learner to a different card.';
            }
          };

          $scope.openAddAnswerGroupModal = function() {
            AlertsService.clearWarnings();
            $rootScope.$broadcast('externalSave');
            var stateName = StateEditorService.getActiveStateName();
            var addState = $scope.addState;
            var existingContentIds = _getExistingFeedbackContentIds();
            var currentInteractionId = $scope.getCurrentInteractionId();
            $uibModal.open({
              templateUrl: UrlInterpolationService.getDirectiveTemplateUrl(
                '/pages/exploration-editor-page/editor-tab/templates/' +
                'modal-templates/add-answer-group-modal.template.html'),
              // Clicking outside this modal should not dismiss it.
              backdrop: 'static',
<<<<<<< HEAD
              controller: [
                '$scope', '$uibModalInstance', 'EditorFirstTimeEventsService',
                'GenerateContentIdService', 'OutcomeObjectFactory',
                'ResponsesService', 'RuleObjectFactory', 'StateEditorService',
                'COMPONENT_NAME_FEEDBACK', 'INTERACTION_SPECS',
                function(
                    $scope, $uibModalInstance, EditorFirstTimeEventsService,
                    GenerateContentIdService, OutcomeObjectFactory,
                    ResponsesService, RuleObjectFactory, StateEditorService,
                    COMPONENT_NAME_FEEDBACK, INTERACTION_SPECS) {
                  $scope.feedbackEditorIsOpen = false;
                  $scope.addState = addState;
                  $scope.questionModeEnabled = (
                    StateEditorService.isInQuestionMode());
                  $scope.updateAnswerGroupFeedback = function(outcome) {
                    $scope.openFeedbackEditor();
                    $scope.tmpOutcome.feedback = outcome.feedback;
                  };
                  $scope.updateTaggedMisconception = function(
                      misconceptionId, skillId) {
                    $scope.tmpTaggedSkillMisconceptionId = (
                      `${skillId}-${misconceptionId}`);
                  };
                  $scope.openFeedbackEditor = function() {
                    $scope.feedbackEditorIsOpen = true;
                  };
                  $scope.isCorrectnessFeedbackEnabled = function() {
                    return StateEditorService.getCorrectnessFeedbackEnabled();
                  };
                  // This returns false if the current interaction ID is null.
                  $scope.isCurrentInteractionLinear = function() {
                    return (
                      currentInteractionId &&
                      INTERACTION_SPECS[currentInteractionId].is_linear);
                  };
                  $scope.tmpRule = RuleObjectFactory.createNew(null, {});
                  var feedbackContentId = GenerateContentIdService.getNextId(
                    existingContentIds, COMPONENT_NAME_FEEDBACK);
                  $scope.tmpOutcome = OutcomeObjectFactory.createNew(
                    $scope.questionModeEnabled ? null : stateName,
                    feedbackContentId, '', []);
                  $scope.tmpTaggedSkillMisconceptionId = null;

                  $scope.isSelfLoopWithNoFeedback = function(tmpOutcome) {
                    return (
                      tmpOutcome.dest ===
                      stateName && !tmpOutcome.hasNonemptyFeedback());
                  };

                  $scope.addAnswerGroupForm = {};

                  $scope.saveResponse = function(reopen) {
                    $scope.$broadcast('saveOutcomeFeedbackDetails');
                    $scope.$broadcast('saveOutcomeDestDetails');

                    EditorFirstTimeEventsService.registerFirstSaveRuleEvent();
                    // Close the modal and save it afterwards.
                    $uibModalInstance.close({
                      tmpRule: angular.copy($scope.tmpRule),
                      tmpOutcome: angular.copy($scope.tmpOutcome),
                      tmpTaggedSkillMisconceptionId: (
                        $scope.tmpOutcome.labelledAsCorrect ? null : (
                          $scope.tmpTaggedSkillMisconceptionId)),
                      reopen: reopen
                    });
                  };

                  $scope.cancel = function() {
                    $uibModalInstance.dismiss('cancel');
                    AlertsService.clearWarnings();
                  };
                }
              ]
=======
              resolve: {
                addState: () => addState,
                currentInteractionId: () => currentInteractionId,
                existingContentIds: () => existingContentIds,
                stateName: () => stateName,
              },
              controller: 'AddAnswerGroupModalController'
>>>>>>> 685cb938
            }).result.then(function(result) {
              // Create a new answer group.
              $scope.answerGroups.push(AnswerGroupObjectFactory.createNew(
                [result.tmpRule], result.tmpOutcome, [],
                result.tmpTaggedSkillMisconceptionId));
              ResponsesService.save(
                $scope.answerGroups, $scope.defaultOutcome,
                function(newAnswerGroups, newDefaultOutcome) {
                  $scope.onSaveInteractionAnswerGroups(newAnswerGroups);
                  $scope.onSaveInteractionDefaultOutcome(newDefaultOutcome);
                  $scope.refreshWarnings()();
                });
              $scope.changeActiveAnswerGroupIndex(
                $scope.answerGroups.length - 1);

              // After saving it, check if the modal should be reopened right
              // away.
              if (result.reopen) {
                $scope.openAddAnswerGroupModal();
              }
            }, function() {
              AlertsService.clearWarnings();
            });
          };

          $scope.deleteAnswerGroup = function(index, evt) {
            // Prevent clicking on the delete button from also toggling the
            // display state of the answer group.
            evt.stopPropagation();

            AlertsService.clearWarnings();
            $uibModal.open({
              templateUrl: UrlInterpolationService.getDirectiveTemplateUrl(
                '/pages/exploration-editor-page/editor-tab/templates/' +
                'modal-templates/delete-answer-group-modal.template.html'),
              backdrop: true,
              controller: 'ConfirmOrCancelModalController'
            }).result.then(function() {
              ResponsesService.deleteAnswerGroup(
                index, function(newAnswerGroups) {
                  $scope.onSaveInteractionAnswerGroups(newAnswerGroups);
                  $scope.refreshWarnings()();
                });
            }, function() {
              AlertsService.clearWarnings();
            });
          };

          $scope.saveTaggedMisconception = function(misconceptionId, skillId) {
            ResponsesService.updateActiveAnswerGroup({
              taggedSkillMisconceptionId: skillId + '-' + misconceptionId
            }, function(newAnswerGroups) {
              $scope.onSaveInteractionAnswerGroups(newAnswerGroups);
              $scope.refreshWarnings()();
            });
          };

          $scope.saveActiveAnswerGroupFeedback = function(updatedOutcome) {
            ResponsesService.updateActiveAnswerGroup({
              feedback: updatedOutcome.feedback
            }, function(newAnswerGroups) {
              $scope.onSaveInteractionAnswerGroups(newAnswerGroups);
              $scope.refreshWarnings()();
            });
          };

          $scope.saveActiveAnswerGroupDest = function(updatedOutcome) {
            ResponsesService.updateActiveAnswerGroup({
              dest: updatedOutcome.dest,
              refresherExplorationId: updatedOutcome.refresherExplorationId,
              missingPrerequisiteSkillId:
                updatedOutcome.missingPrerequisiteSkillId
            }, function(newAnswerGroups) {
              $scope.onSaveInteractionAnswerGroups(newAnswerGroups);
              $scope.refreshWarnings()();
            });
          };

          $scope.saveActiveAnswerGroupCorrectnessLabel = function(
              updatedOutcome) {
            ResponsesService.updateActiveAnswerGroup({
              labelledAsCorrect: updatedOutcome.labelledAsCorrect
            }, function(newAnswerGroups) {
              $scope.onSaveInteractionAnswerGroups(newAnswerGroups);
              $scope.refreshWarnings()();
            });
          };

          $scope.saveActiveAnswerGroupRules = function(updatedRules) {
            ResponsesService.updateActiveAnswerGroup({
              rules: updatedRules
            }, function(newAnswerGroups) {
              $scope.onSaveInteractionAnswerGroups(newAnswerGroups);
              $scope.refreshWarnings()();
            });
          };

          $scope.saveDefaultOutcomeFeedback = function(updatedOutcome) {
            ResponsesService.updateDefaultOutcome({
              feedback: updatedOutcome.feedback,
              dest: updatedOutcome.dest
            }, function(newDefaultOutcome) {
              $scope.onSaveInteractionDefaultOutcome(newDefaultOutcome);
            });
          };

          $scope.saveDefaultOutcomeDest = function(updatedOutcome) {
            ResponsesService.updateDefaultOutcome({
              dest: updatedOutcome.dest,
              refresherExplorationId: updatedOutcome.refresherExplorationId,
              missingPrerequisiteSkillId:
                updatedOutcome.missingPrerequisiteSkillId
            }, function(newDefaultOutcome) {
              $scope.onSaveInteractionDefaultOutcome(newDefaultOutcome);
            });
          };

          $scope.saveDefaultOutcomeCorrectnessLabel = function(updatedOutcome) {
            ResponsesService.updateDefaultOutcome({
              labelledAsCorrect: updatedOutcome.labelledAsCorrect
            }, function(newDefaultOutcome) {
              $scope.onSaveInteractionDefaultOutcome(newDefaultOutcome);
            });
          };

          $scope.getAnswerChoices = function() {
            return ResponsesService.getAnswerChoices();
          };

          $scope.summarizeAnswerGroup = function(
              answerGroup, interactionId, answerChoices, shortenRule) {
            var summary = '';
            var outcome = answerGroup.outcome;
            var hasFeedback = outcome.hasNonemptyFeedback();

            if (answerGroup.rules) {
              var firstRule = $filter('convertToPlainText')(
                $filter('parameterizeRuleDescription')(
                  answerGroup.rules[0], interactionId, answerChoices));
              summary = 'Answer ' + firstRule;

              if (hasFeedback && shortenRule) {
                summary = $filter('wrapTextWithEllipsis')(
                  summary, RULE_SUMMARY_WRAP_CHARACTER_COUNT);
              }
              summary = '[' + summary + '] ';
            }

            if (hasFeedback) {
              summary += (
                shortenRule ?
                  $filter('truncate')(outcome.feedback.getHtml(), 30) :
                  $filter('convertToPlainText')(outcome.feedback.getHtml()));
            }
            return summary;
          };

          $scope.summarizeDefaultOutcome = function(
              defaultOutcome, interactionId, answerGroupCount, shortenRule) {
            if (!defaultOutcome) {
              return '';
            }

            var summary = '';
            var hasFeedback = defaultOutcome.hasNonemptyFeedback();

            if (interactionId && INTERACTION_SPECS[interactionId].is_linear) {
              summary =
                INTERACTION_SPECS[interactionId].default_outcome_heading;
            } else if (answerGroupCount > 0) {
              summary = 'All other answers';
            } else {
              summary = 'All answers';
            }

            if (hasFeedback && shortenRule) {
              summary = $filter('wrapTextWithEllipsis')(
                summary, RULE_SUMMARY_WRAP_CHARACTER_COUNT);
            }
            summary = '[' + summary + '] ';

            if (hasFeedback) {
              summary +=
                $filter(
                  'convertToPlainText'
                )(defaultOutcome.feedback.getHtml());
            }
            return summary;
          };

          $scope.isOutcomeLooping = function(outcome) {
            var activeStateName = $scope.stateName;
            return outcome && (outcome.dest === activeStateName);
          };
          ctrl.$onInit = function() {
            $scope.SHOW_TRAINABLE_UNRESOLVED_ANSWERS = (
              SHOW_TRAINABLE_UNRESOLVED_ANSWERS);
            $scope.EditabilityService = EditabilityService;
            $scope.stateName = StateEditorService.getActiveStateName();
            $scope.enableSolicitAnswerDetailsFeature = (
              ENABLE_SOLICIT_ANSWER_DETAILS_FEATURE);
            $scope.stateSolicitAnswerDetailsService = (
              StateSolicitAnswerDetailsService);
            $scope.dragDotsImgUrl = UrlInterpolationService.getStaticImageUrl(
              '/general/drag_dots.png');
            $scope.$on('initializeAnswerGroups', function(evt, data) {
              ResponsesService.init(data);
              $scope.answerGroups = ResponsesService.getAnswerGroups();
              $scope.defaultOutcome = ResponsesService.getDefaultOutcome();

              // If the creator selects an interaction which has only one
              // possible answer, automatically expand the default response.
              // Otherwise, default to having no responses initially selected.
              if ($scope.isCurrentInteractionLinear()) {
                ResponsesService.changeActiveAnswerGroupIndex(0);
              }

              // Initialize training data for these answer groups.
              _initializeTrainingData();

              $scope.activeAnswerGroupIndex = (
                ResponsesService.getActiveAnswerGroupIndex());
              $rootScope.$broadcast('externalSave');
            });

            $scope.$on('onInteractionIdChanged', function(
                evt, newInteractionId) {
              $rootScope.$broadcast('externalSave');
              ResponsesService.onInteractionIdChanged(
                newInteractionId, function(newAnswerGroups, newDefaultOutcome) {
                  $scope.onSaveInteractionDefaultOutcome(newDefaultOutcome);
                  $scope.onSaveInteractionAnswerGroups(newAnswerGroups);
                  $scope.refreshWarnings()();
                  $scope.answerGroups = ResponsesService.getAnswerGroups();
                  $scope.defaultOutcome = ResponsesService.getDefaultOutcome();

                  // Reinitialize training data if the interaction ID is
                  // changed.
                  _initializeTrainingData();

                  $scope.activeAnswerGroupIndex = (
                    ResponsesService.getActiveAnswerGroupIndex());
                });

              // Prompt the user to create a new response if it is not a linear
              // or non-terminal interaction and if an actual interaction is
              // specified (versus one being deleted).
              if (newInteractionId &&
                  !INTERACTION_SPECS[newInteractionId].is_linear &&
                  !INTERACTION_SPECS[newInteractionId].is_terminal) {
                $scope.openAddAnswerGroupModal();
              }
            });

            $scope.$on('answerGroupChanged', function() {
              $scope.answerGroups = ResponsesService.getAnswerGroups();
              $scope.defaultOutcome = ResponsesService.getDefaultOutcome();
              $scope.activeAnswerGroupIndex = (
                ResponsesService.getActiveAnswerGroupIndex());
            });

            $scope.$on('updateAnswerChoices', function(evt, newAnswerChoices) {
              ResponsesService.updateAnswerChoices(
                newAnswerChoices, function(newAnswerGroups) {
                  $scope.onSaveInteractionAnswerGroups(newAnswerGroups);
                  $scope.refreshWarnings()();
                });
            });
            // When the page is scrolled so that the top of the page is above
            // the browser viewport, there are some bugs in the positioning of
            // the helper. This is a bug in jQueryUI that has not been fixed
            // yet. For more details, see http://stackoverflow.com/q/5791886
            $scope.ANSWER_GROUP_LIST_SORTABLE_OPTIONS = {
              axis: 'y',
              cursor: 'move',
              handle: '.oppia-rule-sort-handle',
              items: '.oppia-sortable-rule-block',
              revert: 100,
              tolerance: 'pointer',
              start: function(e, ui) {
                $rootScope.$broadcast('externalSave');
                $scope.changeActiveAnswerGroupIndex(-1);
                ui.placeholder.height(ui.item.height());
              },
              stop: function() {
                ResponsesService.save(
                  $scope.answerGroups, $scope.defaultOutcome,
                  function(newAnswerGroups, newDefaultOutcome) {
                    $scope.onSaveInteractionAnswerGroups(newAnswerGroups);
                    $scope.onSaveInteractionDefaultOutcome(newDefaultOutcome);
                    $scope.refreshWarnings()();
                  });
              }
            };
            if (StateEditorService.isInQuestionMode()) {
              $scope.onResponsesInitialized();
            }
            StateEditorService.updateStateResponsesInitialised();
          };
        }
      ]
    };
  }]);<|MERGE_RESOLUTION|>--- conflicted
+++ resolved
@@ -310,81 +310,6 @@
                 'modal-templates/add-answer-group-modal.template.html'),
               // Clicking outside this modal should not dismiss it.
               backdrop: 'static',
-<<<<<<< HEAD
-              controller: [
-                '$scope', '$uibModalInstance', 'EditorFirstTimeEventsService',
-                'GenerateContentIdService', 'OutcomeObjectFactory',
-                'ResponsesService', 'RuleObjectFactory', 'StateEditorService',
-                'COMPONENT_NAME_FEEDBACK', 'INTERACTION_SPECS',
-                function(
-                    $scope, $uibModalInstance, EditorFirstTimeEventsService,
-                    GenerateContentIdService, OutcomeObjectFactory,
-                    ResponsesService, RuleObjectFactory, StateEditorService,
-                    COMPONENT_NAME_FEEDBACK, INTERACTION_SPECS) {
-                  $scope.feedbackEditorIsOpen = false;
-                  $scope.addState = addState;
-                  $scope.questionModeEnabled = (
-                    StateEditorService.isInQuestionMode());
-                  $scope.updateAnswerGroupFeedback = function(outcome) {
-                    $scope.openFeedbackEditor();
-                    $scope.tmpOutcome.feedback = outcome.feedback;
-                  };
-                  $scope.updateTaggedMisconception = function(
-                      misconceptionId, skillId) {
-                    $scope.tmpTaggedSkillMisconceptionId = (
-                      `${skillId}-${misconceptionId}`);
-                  };
-                  $scope.openFeedbackEditor = function() {
-                    $scope.feedbackEditorIsOpen = true;
-                  };
-                  $scope.isCorrectnessFeedbackEnabled = function() {
-                    return StateEditorService.getCorrectnessFeedbackEnabled();
-                  };
-                  // This returns false if the current interaction ID is null.
-                  $scope.isCurrentInteractionLinear = function() {
-                    return (
-                      currentInteractionId &&
-                      INTERACTION_SPECS[currentInteractionId].is_linear);
-                  };
-                  $scope.tmpRule = RuleObjectFactory.createNew(null, {});
-                  var feedbackContentId = GenerateContentIdService.getNextId(
-                    existingContentIds, COMPONENT_NAME_FEEDBACK);
-                  $scope.tmpOutcome = OutcomeObjectFactory.createNew(
-                    $scope.questionModeEnabled ? null : stateName,
-                    feedbackContentId, '', []);
-                  $scope.tmpTaggedSkillMisconceptionId = null;
-
-                  $scope.isSelfLoopWithNoFeedback = function(tmpOutcome) {
-                    return (
-                      tmpOutcome.dest ===
-                      stateName && !tmpOutcome.hasNonemptyFeedback());
-                  };
-
-                  $scope.addAnswerGroupForm = {};
-
-                  $scope.saveResponse = function(reopen) {
-                    $scope.$broadcast('saveOutcomeFeedbackDetails');
-                    $scope.$broadcast('saveOutcomeDestDetails');
-
-                    EditorFirstTimeEventsService.registerFirstSaveRuleEvent();
-                    // Close the modal and save it afterwards.
-                    $uibModalInstance.close({
-                      tmpRule: angular.copy($scope.tmpRule),
-                      tmpOutcome: angular.copy($scope.tmpOutcome),
-                      tmpTaggedSkillMisconceptionId: (
-                        $scope.tmpOutcome.labelledAsCorrect ? null : (
-                          $scope.tmpTaggedSkillMisconceptionId)),
-                      reopen: reopen
-                    });
-                  };
-
-                  $scope.cancel = function() {
-                    $uibModalInstance.dismiss('cancel');
-                    AlertsService.clearWarnings();
-                  };
-                }
-              ]
-=======
               resolve: {
                 addState: () => addState,
                 currentInteractionId: () => currentInteractionId,
@@ -392,7 +317,6 @@
                 stateName: () => stateName,
               },
               controller: 'AddAnswerGroupModalController'
->>>>>>> 685cb938
             }).result.then(function(result) {
               // Create a new answer group.
               $scope.answerGroups.push(AnswerGroupObjectFactory.createNew(
