--- conflicted
+++ resolved
@@ -166,82 +166,6 @@
     fixture = TestBed.createComponent(StateResponsesComponent);
     component = fixture.componentInstance;
 
-<<<<<<< HEAD
-  beforeEach(angular.mock.inject(
-    function($injector, $componentController) {
-      $rootScope = $injector.get('$rootScope');
-      $scope = $rootScope.$new();
-      $uibModal = $injector.get('$uibModal');
-      $q = $injector.get('$q');
-      ngbModal = $injector.get('NgbModal');
-
-      WindowDimensionsService = $injector.get('WindowDimensionsService');
-      StateEditorService = $injector.get('StateEditorService');
-      ResponsesService = $injector.get('ResponsesService');
-      StateInteractionIdService = $injector.get('StateInteractionIdService');
-      StateCustomizationArgsService = $injector
-        .get('StateCustomizationArgsService');
-      ExternalSaveService = $injector.get('ExternalSaveService');
-      StateSolicitAnswerDetailsService = $injector
-        .get('StateSolicitAnswerDetailsService');
-      AlertsService = $injector.get('AlertsService');
-
-      interactionData = interactionObjectFactory.createFromBackendDict({
-        id: 'TextInput',
-        answer_groups: [
-          {
-            outcome: {
-              dest: 'State',
-              dest_if_really_stuck: null,
-              feedback: {
-                html: '',
-                content_id: 'This is a new feedback text',
-              },
-              refresher_exploration_id: 'test',
-              missing_prerequisite_skill_id: 'test_skill_id',
-              labelled_as_correct: false,
-              param_changes: [],
-            },
-            rule_specs: [{
-              rule_type: 'Contains',
-              inputs: {x: {
-                contentId: 'rule_input',
-                normalizedStrSet: ['abc']
-              }}
-            }],
-            training_data: [],
-            tagged_skill_misconception_id: 'misconception1',
-          },
-        ],
-        default_outcome: {
-          dest: 'Hola',
-          dest_if_really_stuck: null,
-          feedback: {
-            content_id: '',
-            html: '',
-          },
-          labelled_as_correct: true,
-          param_changes: [],
-          refresher_exploration_id: 'test',
-          missing_prerequisite_skill_id: 'test_skill_id',
-        },
-        confirmed_unclassified_answers: [],
-        customization_args: {
-          rows: {
-            value: true,
-          },
-          placeholder: {
-            value: 1,
-          }
-        },
-        hints: [],
-        solution: {
-          answer_is_exclusive: true,
-          correct_answer: 'test_answer',
-          explanation: {
-            content_id: '2',
-            html: 'test_explanation1',
-=======
     interactionObjectFactory = TestBed.inject(InteractionObjectFactory);
     outcomeObjectFactory = TestBed.inject(OutcomeObjectFactory);
     answerGroupObjectFactory = TestBed.inject(AnswerGroupObjectFactory);
@@ -264,6 +188,7 @@
         {
           outcome: {
             dest: 'State',
+            dest_if_really_stuck: null,
             feedback: {
               html: '',
               content_id: 'This is a new feedback text',
@@ -272,7 +197,6 @@
             missing_prerequisite_skill_id: 'test_skill_id',
             labelled_as_correct: false,
             param_changes: [],
->>>>>>> a27d5235
           },
           rule_specs: [{
             rule_type: 'Contains',
@@ -281,21 +205,6 @@
               normalizedStrSet: ['abc']
             }}
           }],
-<<<<<<< HEAD
-          outcome: {
-            dest: 'State',
-            dest_if_really_stuck: null,
-            feedback: {
-              html: '',
-              content_id: 'This is a new feedback text'
-            },
-            labelled_as_correct: false,
-            param_changes: [],
-            refresher_exploration_id: 'test',
-            missing_prerequisite_skill_id: 'test_skill_id'
-          },
-=======
->>>>>>> a27d5235
           training_data: [],
           tagged_skill_misconception_id: 'misconception1',
         },
@@ -343,6 +252,7 @@
         }],
         outcome: {
           dest: 'State',
+          dest_if_really_stuck: null,
           feedback: {
             html: '',
             content_id: 'This is a new feedback text'
@@ -358,6 +268,7 @@
     ];
     defaultOutcome = outcomeObjectFactory.createFromBackendDict({
       dest: 'Hola',
+      dest_if_really_stuck: null,
       feedback: {
         content_id: '',
         html: ''
@@ -881,6 +792,7 @@
           }],
           outcome: {
             dest: 'State',
+            dest_if_really_stuck: null,
             feedback: {
               html: '',
               content_id: 'This is a new feedback text'
@@ -1060,14 +972,15 @@
   });
 
   it('should update active answer group when destination is changed', () => {
-    spyOn(ResponsesService, 'updateActiveAnswerGroup')
-      .and.callFake(({destIfReallyStuck, expId, skillId}, callback) => {
-        callback();
+    spyOn(responsesService, 'updateActiveAnswerGroup')
+      .and.callFake((destIfReallyStuck, callback) => {
+        callback(null);
       });
-
-    $scope.saveActiveAnswerGroupDestIfStuck(defaultOutcome);
-
-    expect(ctrl.onSaveInteractionAnswerGroups).toHaveBeenCalled();
+    spyOn(component.onSaveInteractionAnswerGroups, 'emit').and.stub();
+
+    component.saveActiveAnswerGroupDestIfStuck(defaultOutcome);
+
+    expect(component.onSaveInteractionAnswerGroups.emit).toHaveBeenCalled();
   });
 
   it('should update active answer group when correctness' +
@@ -1128,14 +1041,15 @@
 
   it('should update default outcome when default' +
     ' outcome destination for stuck learner is changed', () => {
-    spyOn(ResponsesService, 'updateDefaultOutcome')
-      .and.callFake(({destIfReallyStuck, expId, skillId}, callback) => {
-        callback();
+    spyOn(responsesService, 'updateDefaultOutcome')
+      .and.callFake((destIfReallyStuck, callback) => {
+        callback(null);
       });
-
-    $scope.saveDefaultOutcomeDestIfStuck(defaultOutcome);
-
-    expect(ctrl.onSaveInteractionDefaultOutcome).toHaveBeenCalled();
+    spyOn(component.onSaveInteractionDefaultOutcome, 'emit').and.stub();
+
+    component.saveDefaultOutcomeDestIfStuck(defaultOutcome);
+
+    expect(component.onSaveInteractionDefaultOutcome.emit).toHaveBeenCalled();
   });
 
   it('should update default outcome when default' +
