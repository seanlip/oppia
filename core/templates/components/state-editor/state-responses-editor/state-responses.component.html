--- conflicted
+++ resolved
@@ -336,19 +336,14 @@
   }
 
   @media screen and (max-width: 768px) {
-<<<<<<< HEAD
-    .oppia-editor-card-section {
-      padding: 10px;
-    }
-    .state-response-container {
-      padding: 15px 21px;
-    }
-
-=======
     state-responses .state-response-container {
       padding: 15px 10px;
     }
->>>>>>> 135e85b4
+
+    state-responses .oppia-editor-card-section {
+      padding: 10px;
+    }
+
     state-responses .solicit-answer-checkbox {
       width: 100%;
     }
