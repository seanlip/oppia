--- conflicted
+++ resolved
@@ -41,11 +41,8 @@
 
               <div class="oppia-rule-header-warning-placement" *ngIf="isSelfLoopThatIsMarkedCorrect(answerGroup.outcome) || isSelfLoopWithNoFeedback(answerGroup.outcome)" (click)="changeActiveAnswerGroupIndex(index)"
                    ngbTooltip="{{getOutcomeTooltip(answerGroup.outcome)}}"
-<<<<<<< HEAD
                    tabindex="0"
-=======
                    data-container="body"
->>>>>>> 773a24af
                    placement="auto">
                 <div class="oppia-rule-header-warning-style">
                   ⚠
