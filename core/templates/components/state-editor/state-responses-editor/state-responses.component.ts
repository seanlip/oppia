// Copyright 2014 The Oppia Authors. All Rights Reserved.
//
// Licensed under the Apache License, Version 2.0 (the "License");
// you may not use this file except in compliance with the License.
// You may obtain a copy of the License at
//
//      http://www.apache.org/licenses/LICENSE-2.0
//
// Unless required by applicable law or agreed to in writing, software
// distributed under the License is distributed on an "AS-IS" BASIS,
// WITHOUT WARRANTIES OR CONDITIONS OF ANY KIND, either express or implied.
// See the License for the specific language governing permissions and
// limitations under the License.

/**
 * @fileoverview Component for managing the state responses in the state
 * editor.
 */

import { Component, EventEmitter, Input, OnDestroy, OnInit, Output } from '@angular/core';
import { downgradeComponent } from '@angular/upgrade/static';
import { NgbModal } from '@ng-bootstrap/ng-bootstrap';
import { UrlInterpolationService } from 'domain/utilities/url-interpolation.service';
import { AddAnswerGroupModalComponent } from 'pages/exploration-editor-page/editor-tab/templates/modal-templates/add-answer-group-modal.component';
import { DeleteAnswerGroupModalComponent } from 'pages/exploration-editor-page/editor-tab/templates/modal-templates/delete-answer-group-modal.component';
import { Misconception } from 'domain/skill/MisconceptionObjectFactory';
import { Subscription } from 'rxjs';
import { AnswerChoice, StateEditorService } from '../state-editor-properties-services/state-editor.service';
import { ResponsesService } from 'pages/exploration-editor-page/editor-tab/services/responses.service';
import { StateSolicitAnswerDetailsService } from '../state-editor-properties-services/state-solicit-answer-details.service';
import { ExternalSaveService } from 'services/external-save.service';
import { StateInteractionIdService } from '../state-editor-properties-services/state-interaction-id.service';
import { AppConstants } from 'app.constants';
import INTERACTION_SPECS from 'interactions/interaction_specs.json';
import { Outcome } from 'domain/exploration/OutcomeObjectFactory';
import { StateCustomizationArgsService } from '../state-editor-properties-services/state-customization-args.service';
import { AlertsService } from 'services/alerts.service';
import { StateNextContentIdIndexService } from '../state-editor-properties-services/state-next-content-id-index.service';
import { AnswerGroup, AnswerGroupObjectFactory } from 'domain/exploration/AnswerGroupObjectFactory';
import { Interaction } from 'domain/exploration/InteractionObjectFactory';
import { WindowDimensionsService } from 'services/contextual/window-dimensions.service';
import { Rule } from 'domain/exploration/RuleObjectFactory';
import { ParameterizeRuleDescriptionPipe } from 'filters/parameterize-rule-description.pipe';
import { ConvertToPlainTextPipe } from 'filters/string-utility-filters/convert-to-plain-text.pipe';
import { TruncatePipe } from 'filters/string-utility-filters/truncate.pipe';
import { WrapTextWithEllipsisPipe } from 'filters/string-utility-filters/wrap-text-with-ellipsis.pipe';
import { ItemSelectionInputCustomizationArgs } from 'interactions/customization-args-defs';
import { CdkDragSortEvent, moveItemInArray} from '@angular/cdk/drag-drop';
import { EditabilityService } from 'services/editability.service';

interface ValueEvent {
  evt: {
    stopPropagation: Function;
  };

  index: number;
}

@Component({
  selector: 'oppia-state-responses',
  templateUrl: './state-responses.component.html'
})
export class StateResponsesComponent implements OnInit, OnDestroy {
  @Input() addState: (value: string) => void;
  @Output() onResponsesInitialized = new EventEmitter<void>();
  @Output() onSaveInteractionAnswerGroups = new EventEmitter<unknown>();
  @Output() onSaveInteractionDefaultOutcome = new EventEmitter<Outcome>();
  @Output() onSaveNextContentIdIndex = new EventEmitter<number>();
  @Output() onSaveSolicitAnswerDetails = new EventEmitter<boolean>();
  @Output() navigateToState = new EventEmitter<string>();
  @Output() refreshWarnings = new EventEmitter<void>();
  @Output() showMarkAllAudioAsNeedingUpdateModalIfRequired = (
    new EventEmitter<string[]>());

  @Output() onSaveInapplicableSkillMisconceptionIds = (
    new EventEmitter<string[]>());

  directiveSubscriptions = new Subscription();

  inapplicableSkillMisconceptionIds: string[];
  activeEditOption: boolean;
  misconceptionsBySkill: object;
  answerGroups: AnswerGroup[];
  defaultOutcome: Outcome;
  activeAnswerGroupIndex: number;
  SHOW_TRAINABLE_UNRESOLVED_ANSWERS: boolean;
  responseCardIsShown: boolean;
  stateName: string;
  enableSolicitAnswerDetailsFeature: boolean;
  containsOptionalMisconceptions: boolean;

  constructor(
    private stateEditorService: StateEditorService,
    private responsesService: ResponsesService,
    private stateCustomizationArgsService: StateCustomizationArgsService,
    private stateSolicitAnswerDetailsService: StateSolicitAnswerDetailsService,
    private externalSaveService: ExternalSaveService,
    private stateInteractionIdService: StateInteractionIdService,
    private alertsService: AlertsService,
    private ngbModal: NgbModal,
    private stateNextContentIdIndexService: StateNextContentIdIndexService,
    private answerGroupObjectFactory: AnswerGroupObjectFactory,
    private urlInterpolationService: UrlInterpolationService,
    private windowDimensionsService: WindowDimensionsService,
    private convertToPlainText: ConvertToPlainTextPipe,
    private parameterizeRuleDescription: ParameterizeRuleDescriptionPipe,
    private truncate: TruncatePipe,
    private wrapTextWithEllipsis: WrapTextWithEllipsisPipe,
    private editabilityService: EditabilityService,
  ) {}

  sendOnSaveNextContentIdIndex(event: number): void {
    this.onSaveNextContentIdIndex.emit(event);
  }

  sendshowMarkAllAudioAsNeedingUpdateModalIfRequired(event: string[]): void {
    this.showMarkAllAudioAsNeedingUpdateModalIfRequired.emit(event);
  }

  drop(event: CdkDragSortEvent<AnswerGroup[]>): void {
    moveItemInArray(
      this.answerGroups, event.previousIndex,
      event.currentIndex);

    this.responsesService.save(
      this.answerGroups, this.defaultOutcome,
      (newAnswerGroups, newDefaultOutcome) => {
        this.onSaveInteractionAnswerGroups.emit(newAnswerGroups);
        this.onSaveInteractionDefaultOutcome.emit(newDefaultOutcome);
        this.refreshWarnings.emit();
      });
  }

  _initializeTrainingData(): void {
    if (this.stateEditorService.isInQuestionMode()) {
      return;
    }
  }

  isInQuestionMode(): boolean {
    return this.stateEditorService.isInQuestionMode();
  }

  suppressDefaultAnswerGroupWarnings(): boolean {
    let interactionId = this.getCurrentInteractionId();
    let answerGroups = this.responsesService.getAnswerGroups();
    // This array contains the text of each of the possible answers
    // for the interaction.
    let answerChoices = [];
    let customizationArgs = (
      this.stateCustomizationArgsService.savedMemento);
    let handledAnswersArray = [];

    if (interactionId === 'MultipleChoiceInput') {
      let numChoices = this.getAnswerChoices().length;
      let choiceIndices = [];
      // Collect all answers which have been handled by at least one
      // answer group.
      for (let i = 0; i < answerGroups.length; i++) {
        for (let j = 0; j < answerGroups[i].rules.length; j++) {
          handledAnswersArray.push(answerGroups[i].rules[j].inputs.x);
        }
      }
      for (let i = 0; i < numChoices; i++) {
        choiceIndices.push(i);
      }
      // We only suppress the default warning if each choice index has
      // been handled by at least one answer group.
      return choiceIndices.every((choiceIndex) => {
        return handledAnswersArray.indexOf(choiceIndex) !== -1;
      });
    } else if (interactionId === 'ItemSelectionInput') {
      let maxSelectionCount = (
        (customizationArgs as ItemSelectionInputCustomizationArgs)
          .maxAllowableSelectionCount.value);
      if (maxSelectionCount === 1) {
        let numChoices = this.getAnswerChoices().length;
        // This array contains a list of booleans, one for each answer
        // choice. Each boolean is true if the corresponding answer has
        // been covered by at least one rule, and false otherwise.
        handledAnswersArray = [];
        for (let i = 0; i < numChoices; i++) {
          handledAnswersArray.push(false);
          answerChoices.push(this.getAnswerChoices()[i].val);
        }

        let answerChoiceToIndex = {};
        answerChoices.forEach((answerChoice, choiceIndex) => {
          answerChoiceToIndex[answerChoice] = choiceIndex;
        });

        answerGroups.forEach((answerGroup) => {
          let rules = answerGroup.rules;
          rules.forEach((rule) => {
            let ruleInputs = rule.inputs.x;
<<<<<<< HEAD
            // Shivam PTAL.
=======
>>>>>>> e3aa45c1
            Object.keys(ruleInputs).forEach((ruleInput) => {
              let choiceIndex = answerChoiceToIndex[ruleInput];
              if (rule.type === 'Equals' ||
                  rule.type === 'ContainsAtLeastOneOf') {
                handledAnswersArray[choiceIndex] = true;
              } else if (rule.type === 'DoesNotContainAtLeastOneOf') {
                for (let i = 0; i < handledAnswersArray.length; i++) {
                  if (i !== choiceIndex) {
                    handledAnswersArray[i] = true;
                  }
                }
              }
            });
          });
        });

        let areAllChoicesCovered = handledAnswersArray.every(
          (handledAnswer) => {
            return handledAnswer;
          });
        // We only suppress the default warning if each choice text has
        // been handled by at least one answer group, based on rule
        // type.
        return areAllChoicesCovered;
      }
    }
    return false;
  }

  onChangeSolicitAnswerDetails(): void {
    this.onSaveSolicitAnswerDetails.emit(
      this.stateSolicitAnswerDetailsService.displayed);
    this.stateSolicitAnswerDetailsService.saveDisplayedValue();
  }

  isSelfLoopWithNoFeedback(outcome: Outcome): boolean {
    if (outcome && typeof outcome === 'object' &&
      outcome.constructor.name === 'Outcome') {
      return outcome.isConfusing(this.stateName);
    }
    return false;
  }

  isSelfLoopThatIsMarkedCorrect(outcome: Outcome): boolean {
    if (!outcome ||
        !this.stateEditorService.getCorrectnessFeedbackEnabled()) {
      return false;
    }

    let currentStateName = this.stateName;

    return (
      (outcome.dest === currentStateName) &&
      outcome.labelledAsCorrect);
  }

  changeActiveAnswerGroupIndex(newIndex: number): void {
    this.externalSaveService.onExternalSave.emit();
    this.responsesService.changeActiveAnswerGroupIndex(newIndex);
    this.activeAnswerGroupIndex = (
      this.responsesService.getActiveAnswerGroupIndex());
  }

  getCurrentInteractionId(): string {
    return this.stateInteractionIdService.savedMemento;
  }

  isCreatingNewState(outcome: Outcome): boolean {
    return (outcome && outcome.dest === AppConstants.PLACEHOLDER_OUTCOME_DEST);
  }

  // This returns false if the current interaction ID is null.
  isCurrentInteractionLinear(): boolean {
    let interactionId = this.getCurrentInteractionId();
    return interactionId && INTERACTION_SPECS[interactionId].is_linear;
  }

  isCurrentInteractionTrivial(): boolean {
    let interactionId = this.getCurrentInteractionId();
    let array: string[] = [
      ...AppConstants.INTERACTION_IDS_WITHOUT_ANSWER_DETAILS];
    return array.indexOf(
      interactionId) !== -1;
  }

  isLinearWithNoFeedback(outcome: Outcome): boolean {
    // Returns false if current interaction is linear and has no
    // feedback.
    if (outcome && typeof outcome === 'object' &&
      outcome.constructor.name === 'Outcome') {
      return this.isCurrentInteractionLinear() &&
        !outcome.hasNonemptyFeedback();
    }
    return false;
  }

  getOutcomeTooltip(outcome: Outcome): string {
    if (this.isSelfLoopThatIsMarkedCorrect(outcome)) {
      return 'Self-loops should not be labelled as correct.';
    }

    // Outcome tooltip depends on whether feedback is displayed.
    if (this.isLinearWithNoFeedback(outcome)) {
      return 'Please direct the learner to a different card.';
    } else {
      return 'Please give Oppia something useful to say,' +
             ' or direct the learner to a different card.';
    }
  }

  openAddAnswerGroupModal(): void {
    this.alertsService.clearWarnings();
    this.externalSaveService.onExternalSave.emit();
    let stateName = this.stateEditorService.getActiveStateName();
    let addState = this.addState;
    let currentInteractionId = this.getCurrentInteractionId();

    let modalRef = this.ngbModal.open(AddAnswerGroupModalComponent, {
      backdrop: 'static',
    });

    modalRef.componentInstance.addState.subscribe(
      (value: string) => {
        addState(value);
      });

    modalRef.componentInstance.currentInteractionId = currentInteractionId;
    modalRef.componentInstance.stateName = stateName;

    modalRef.result.then((result) => {
      this.stateNextContentIdIndexService.saveDisplayedValue();
      this.onSaveNextContentIdIndex.emit(
        this.stateNextContentIdIndexService.displayed);

      // Create a new answer group.
      this.answerGroups.push(this.answerGroupObjectFactory.createNew(
        [result.tmpRule], result.tmpOutcome, [],
        result.tmpTaggedSkillMisconceptionId));
      this.responsesService.save(
        this.answerGroups, this.defaultOutcome,
        (newAnswerGroups, newDefaultOutcome) => {
          this.onSaveInteractionAnswerGroups.emit(newAnswerGroups);
          this.onSaveInteractionDefaultOutcome.emit(newDefaultOutcome);
          this.refreshWarnings.emit();
        });
      this.changeActiveAnswerGroupIndex(
        this.answerGroups.length - 1);

      // After saving it, check if the modal should be reopened right
      // away.
      if (result.reopen) {
        this.openAddAnswerGroupModal();
      }
    }, () => {
      this.alertsService.clearWarnings();
    });
  }

  deleteAnswerGroup(value: ValueEvent): void {
    // Prevent clicking on the delete button from also toggling the
    // display state of the answer group.
    value.evt.stopPropagation();

    this.alertsService.clearWarnings();
    this.ngbModal.open(DeleteAnswerGroupModalComponent, {
      backdrop: true,
    }).result.then(() => {
      this.responsesService.deleteAnswerGroup(
        value.index, (newAnswerGroups) => {
          this.onSaveInteractionAnswerGroups.emit(newAnswerGroups);
          this.refreshWarnings.emit();
        });
    }, () => {
      this.alertsService.clearWarnings();
    });
  }

  verifyAndUpdateInapplicableSkillMisconceptionIds(): void {
    let answerGroups = this.responsesService.getAnswerGroups();
    let taggedSkillMisconceptionIds = [];
    for (let i = 0; i < answerGroups.length; i++) {
      if (!answerGroups[i].outcome.labelledAsCorrect &&
          answerGroups[i].taggedSkillMisconceptionId !== null) {
        taggedSkillMisconceptionIds.push(
          answerGroups[i].taggedSkillMisconceptionId);
      }
    }
    let commonSkillMisconceptionIds = (
      taggedSkillMisconceptionIds.filter(
        skillMisconceptionId => (
          this.inapplicableSkillMisconceptionIds.includes(
            skillMisconceptionId))));
    if (commonSkillMisconceptionIds.length) {
      commonSkillMisconceptionIds.forEach((skillMisconceptionId => {
        this.inapplicableSkillMisconceptionIds = (
          this.inapplicableSkillMisconceptionIds.filter(
            item => item !== skillMisconceptionId));
      }));
      this.onSaveInapplicableSkillMisconceptionIds.emit(
        this.inapplicableSkillMisconceptionIds);
    }
  }

  saveTaggedMisconception(misconceptionId: string, skillId: string): void {
    this.responsesService.updateActiveAnswerGroup({
      taggedSkillMisconceptionId: skillId + '-' + misconceptionId
    } as AnswerGroup, (newAnswerGroups) => {
      this.onSaveInteractionAnswerGroups.emit(newAnswerGroups);
      this.refreshWarnings.emit();
    });
  }

  saveActiveAnswerGroupFeedback(updatedOutcome: Outcome): void {
    this.responsesService.updateActiveAnswerGroup({
      feedback: updatedOutcome.feedback
    } as unknown as AnswerGroup, (newAnswerGroups) => {
      this.onSaveInteractionAnswerGroups.emit(newAnswerGroups);
      this.refreshWarnings.emit();
    });
  }

  saveActiveAnswerGroupDest(updatedOutcome: Outcome): void {
    this.responsesService.updateActiveAnswerGroup({
      dest: updatedOutcome.dest,
      refresherExplorationId: updatedOutcome.refresherExplorationId,
      missingPrerequisiteSkillId:
        updatedOutcome.missingPrerequisiteSkillId
    } as unknown as AnswerGroup, (newAnswerGroups) => {
      this.onSaveInteractionAnswerGroups.emit(newAnswerGroups);
      this.refreshWarnings.emit();
    });
  }

  saveActiveAnswerGroupCorrectnessLabel(
      updatedOutcome: Outcome): void {
    this.responsesService.updateActiveAnswerGroup({
      labelledAsCorrect: updatedOutcome.labelledAsCorrect
    } as unknown as AnswerGroup, (newAnswerGroups) => {
      this.onSaveInteractionAnswerGroups.emit(newAnswerGroups);
      this.refreshWarnings.emit();
    });
  }

  saveActiveAnswerGroupRules(updatedRules: Rule[]): void {
    this.responsesService.updateActiveAnswerGroup({
      rules: updatedRules
    } as AnswerGroup, (newAnswerGroups) => {
      this.onSaveInteractionAnswerGroups.emit(newAnswerGroups);
      this.refreshWarnings.emit();
    });
  }

  saveDefaultOutcomeFeedback(updatedOutcome: Outcome): void {
    this.responsesService.updateDefaultOutcome({
      feedback: updatedOutcome.feedback,
      dest: updatedOutcome.dest
    } as Outcome, (newDefaultOutcome) => {
      this.onSaveInteractionDefaultOutcome.emit(newDefaultOutcome);
    });
  }

  saveDefaultOutcomeDest(updatedOutcome: Outcome): void {
    this.responsesService.updateDefaultOutcome({
      dest: updatedOutcome.dest,
      refresherExplorationId: updatedOutcome.refresherExplorationId,
      missingPrerequisiteSkillId:
        updatedOutcome.missingPrerequisiteSkillId
    } as Outcome, (newDefaultOutcome) => {
      this.onSaveInteractionDefaultOutcome.emit(newDefaultOutcome);
    });
  }

  saveDefaultOutcomeCorrectnessLabel(
      updatedOutcome: Outcome): void {
    this.responsesService.updateDefaultOutcome({
      labelledAsCorrect: updatedOutcome.labelledAsCorrect
    } as Outcome, (newDefaultOutcome) => {
      this.onSaveInteractionDefaultOutcome.emit(newDefaultOutcome);
    });
  }

  getAnswerChoices(): AnswerChoice[] {
    return this.responsesService.getAnswerChoices();
  }

  summarizeAnswerGroup(
      answerGroup: AnswerGroup, interactionId: string,
      answerChoices: AnswerChoice[], shortenRule: unknown): string {
    let summary = '';
    let outcome = answerGroup.outcome;
    let hasFeedback = outcome.hasNonemptyFeedback();

    if (answerGroup.rules) {
      let firstRule = this.convertToPlainText.transform(
        this.parameterizeRuleDescription.transform(
          answerGroup.rules[0], interactionId, answerChoices));
      summary = 'Answer ' + firstRule;

      if (hasFeedback && shortenRule) {
        summary = this.wrapTextWithEllipsis.transform(
          summary, AppConstants.RULE_SUMMARY_WRAP_CHARACTER_COUNT);
      }
      summary = '[' + summary + '] ';
    }

    if (hasFeedback) {
      summary += (
        shortenRule ?
          this.truncate.transform(outcome.feedback.html, 30) :
          this.convertToPlainText.transform(outcome.feedback.html));
    }
    return summary;
  }

  summarizeDefaultOutcome(
      defaultOutcome: Outcome, interactionId: string,
      answerGroupCount: number, shortenRule: unknown): string {
    if (!defaultOutcome) {
      return '';
    }

    let summary = '';
    let hasFeedback = defaultOutcome.hasNonemptyFeedback();

    if (interactionId && INTERACTION_SPECS[interactionId].is_linear) {
      summary =
        INTERACTION_SPECS[interactionId].default_outcome_heading;
    } else if (answerGroupCount > 0) {
      summary = 'All other answers';
    } else {
      summary = 'All answers';
    }

    if (hasFeedback && shortenRule) {
      summary = this.wrapTextWithEllipsis.transform(
        summary, AppConstants.RULE_SUMMARY_WRAP_CHARACTER_COUNT);
    }
    summary = '[' + summary + '] ';

    if (hasFeedback) {
      summary +=
        this.convertToPlainText.transform(defaultOutcome.feedback.html);
    }
    return summary;
  }

  isOutcomeLooping(outcome: Outcome): boolean {
    let activeStateName = this.stateName;
    return outcome && (outcome.dest === activeStateName);
  }

  toggleResponseCard(): void {
    this.responseCardIsShown = !this.responseCardIsShown;
  }

  getUnaddressedMisconceptionNames(): unknown[] {
    let answerGroups = this.responsesService.getAnswerGroups();
    let taggedSkillMisconceptionIds = {};
    for (let i = 0; i < answerGroups.length; i++) {
      if (!answerGroups[i].outcome.labelledAsCorrect &&
          answerGroups[i].taggedSkillMisconceptionId !== null) {
        taggedSkillMisconceptionIds[
          answerGroups[i].taggedSkillMisconceptionId] = true;
      }
    }
    let unaddressedMisconceptionNames = [];
    Object.keys(this.misconceptionsBySkill).forEach(
      (skillId) => {
        let misconceptions = this.misconceptionsBySkill[skillId];
        for (let i = 0; i < misconceptions.length; i++) {
          if (!misconceptions[i].isMandatory()) {
            continue;
          }
          let skillMisconceptionId = (
            skillId + '-' + misconceptions[i].getId());
          if (!taggedSkillMisconceptionIds.hasOwnProperty(
            skillMisconceptionId)) {
            unaddressedMisconceptionNames.push(
              misconceptions[i].getName());
          }
        }
      });
    return unaddressedMisconceptionNames;
  }

  getOptionalSkillMisconceptionStatus(
      optionalSkillMisconceptionId: string): string {
    let answerGroups = this.responsesService.getAnswerGroups();
    let taggedSkillMisconceptionIds = [];
    for (let i = 0; i < answerGroups.length; i++) {
      if (!answerGroups[i].outcome.labelledAsCorrect &&
          answerGroups[i].taggedSkillMisconceptionId !== null) {
        taggedSkillMisconceptionIds.push(
          answerGroups[i].taggedSkillMisconceptionId);
      }
    }
    let skillMisconceptionIdIsAssigned = (
      taggedSkillMisconceptionIds.includes(
        optionalSkillMisconceptionId));
    if (skillMisconceptionIdIsAssigned) {
      return 'Assigned';
    }
    return this.inapplicableSkillMisconceptionIds.includes(
      optionalSkillMisconceptionId) ? 'Not Applicable' : '';
  }

  updateOptionalMisconceptionIdStatus(
      skillMisconceptionId: string, isApplicable: boolean): void {
    if (isApplicable) {
      this.inapplicableSkillMisconceptionIds = (
        this.inapplicableSkillMisconceptionIds.filter(
          item => item !== skillMisconceptionId));
    } else {
      this.inapplicableSkillMisconceptionIds.push(
        skillMisconceptionId);
    }
    this.onSaveInapplicableSkillMisconceptionIds.emit(
      this.inapplicableSkillMisconceptionIds);
    this.setActiveEditOption(null);
  }

  setActiveEditOption(activeEditOption: boolean): void {
    this.activeEditOption = activeEditOption;
  }

  isNoActionExpected(skillMisconceptionId: string): boolean {
    return ['Assigned', 'Not Applicable'].includes(
      this.getOptionalSkillMisconceptionStatus(
        skillMisconceptionId));
  }

  getStaticImageUrl(imagePath: string): string {
    return this.urlInterpolationService.getStaticImageUrl(imagePath);
  }

  ngOnInit(): void {
    this.SHOW_TRAINABLE_UNRESOLVED_ANSWERS = (
      AppConstants.SHOW_TRAINABLE_UNRESOLVED_ANSWERS);
    this.responseCardIsShown = (
      !this.windowDimensionsService.isWindowNarrow());
    this.stateName = this.stateEditorService.getActiveStateName();
    this.enableSolicitAnswerDetailsFeature = (
      AppConstants.ENABLE_SOLICIT_ANSWER_DETAILS_FEATURE);
    this.misconceptionsBySkill = {};
    this.directiveSubscriptions.add(
      this.responsesService.onInitializeAnswerGroups.subscribe((data) => {
        this.responsesService.init(data as Interaction);
        this.answerGroups = this.responsesService.getAnswerGroups();
        this.defaultOutcome = this.responsesService.getDefaultOutcome();

        // If the creator selects an interaction which has only one
        // possible answer, automatically expand the default response.
        // Otherwise, default to having no responses initially
        // selected.
        if (this.isCurrentInteractionLinear()) {
          this.responsesService.changeActiveAnswerGroupIndex(0);
        }

        // Initialize training data for these answer groups.
        this._initializeTrainingData();

        this.activeAnswerGroupIndex = (
          this.responsesService.getActiveAnswerGroupIndex());
        this.externalSaveService.onExternalSave.emit();
      })
    );

    this.directiveSubscriptions.add(
      this.stateInteractionIdService.onInteractionIdChanged.subscribe(
        (newInteractionId) => {
          this.externalSaveService.onExternalSave.emit();
          this.responsesService.onInteractionIdChanged(
            newInteractionId,
            (newAnswerGroups, newDefaultOutcome) => {
              this.onSaveInteractionDefaultOutcome.emit(
                newDefaultOutcome);
              this.onSaveInteractionAnswerGroups.emit(newAnswerGroups);
              this.refreshWarnings.emit();
              this.answerGroups = this.responsesService.getAnswerGroups();
              this.defaultOutcome =
                this.responsesService.getDefaultOutcome();

              // Reinitialize training data if the interaction ID is
              // changed.
              this._initializeTrainingData();

              this.activeAnswerGroupIndex = (
                this.responsesService.getActiveAnswerGroupIndex());
            });

          // Prompt the user to create a new response if it is not a
          // linear or non-terminal interaction and if an actual
          // interaction is specified (versus one being deleted).
          if (newInteractionId &&
              !INTERACTION_SPECS[newInteractionId].is_linear &&
              !INTERACTION_SPECS[newInteractionId].is_terminal) {
            this.openAddAnswerGroupModal();
          }
        }
      )
    );

    this.directiveSubscriptions.add(
      this.responsesService.onAnswerGroupsChanged.subscribe(
        () => {
          this.answerGroups = this.responsesService.getAnswerGroups();
          this.defaultOutcome = this.responsesService.getDefaultOutcome();
          this.activeAnswerGroupIndex =
          this.responsesService.getActiveAnswerGroupIndex();
          this.verifyAndUpdateInapplicableSkillMisconceptionIds();
        }
      ));
    this.directiveSubscriptions.add(
      this.stateEditorService.onUpdateAnswerChoices.subscribe(
        (newAnswerChoices) => {
          this.responsesService.updateAnswerChoices(newAnswerChoices);
        })
    );

    this.directiveSubscriptions.add(
      this.stateEditorService.onHandleCustomArgsUpdate.subscribe(
        (newAnswerChoices) => {
          this.responsesService.handleCustomArgsUpdate(
            newAnswerChoices, (newAnswerGroups) => {
              this.onSaveInteractionAnswerGroups.emit(newAnswerGroups);
              this.refreshWarnings.emit();
            });
        }
      )
    );

    this.directiveSubscriptions.add(
      this.stateEditorService.onStateEditorInitialized.subscribe(
        () => {
          this.misconceptionsBySkill = (
            this.stateEditorService.getMisconceptionsBySkill());

          this.containsOptionalMisconceptions = (
            Object.values(this.misconceptionsBySkill).some(
              (misconceptions: Misconception[]) => misconceptions.some(
                misconception => !misconception.isMandatory())));
        })
    );

    if (this.stateEditorService.isInQuestionMode()) {
      this.onResponsesInitialized.emit();
    }
    this.stateEditorService.updateStateResponsesInitialised();
    this.inapplicableSkillMisconceptionIds = (
      this.stateEditorService.getInapplicableSkillMisconceptionIds());
    this.activeEditOption = null;
  }

  ngOnDestroy(): void {
    this.directiveSubscriptions.unsubscribe();
  }
}

angular.module('oppia').directive('oppiaStateResponses',
  downgradeComponent({
    component: StateResponsesComponent
  }) as angular.IDirectiveFactory);<|MERGE_RESOLUTION|>--- conflicted
+++ resolved
@@ -193,10 +193,6 @@
           let rules = answerGroup.rules;
           rules.forEach((rule) => {
             let ruleInputs = rule.inputs.x;
-<<<<<<< HEAD
-            // Shivam PTAL.
-=======
->>>>>>> e3aa45c1
             Object.keys(ruleInputs).forEach((ruleInput) => {
               let choiceIndex = answerChoiceToIndex[ruleInput];
               if (rule.type === 'Equals' ||
