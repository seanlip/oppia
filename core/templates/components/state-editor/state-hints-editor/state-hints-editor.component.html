--- conflicted
+++ resolved
@@ -166,13 +166,10 @@
       display: block;
     }
 
-<<<<<<< HEAD
-=======
     .state-hints-content-container {
       margin-top: 10px;
     }
 
->>>>>>> 135e85b4
     .oppia-editor-card-with-avatar, .oppia-mobile-collapsible-card {
       margin-top: 20px;
     }
