// Copyright 2017 The Oppia Authors. All Rights Reserved.
//
// Licensed under the Apache License, Version 2.0 (the "License");
// you may not use this file except in compliance with the License.
// You may obtain a copy of the License at
//
//      http://www.apache.org/licenses/LICENSE-2.0
//
// Unless required by applicable law or agreed to in writing, software
// distributed under the License is distributed on an "AS-IS" BASIS,
// WITHOUT WARRANTIES OR CONDITIONS OF ANY KIND, either express or implied.
// See the License for the specific language governing permissions and
// limitations under the License.

/**
 * @fileoverview Directive for the add and view hints section of the state
 * editor.
 */

import { DeleteHintModalComponent } from
  // eslint-disable-next-line max-len
  'pages/exploration-editor-page/editor-tab/templates/modal-templates/delete-hint-modal.component';
import { DeleteLastHintModalComponent } from
  // eslint-disable-next-line max-len
  'pages/exploration-editor-page/editor-tab/templates/modal-templates/delete-last-hint-modal.component';

require(
  'components/common-layout-directives/common-elements/' +
  'confirm-or-cancel-modal.controller.ts');
require('components/state-directives/hint-editor/hint-editor.component.ts');
require(
  'components/state-directives/response-header/response-header.component.ts');
require('domain/exploration/HintObjectFactory.ts');
require('domain/utilities/url-interpolation.service.ts');
require(
  'components/state-editor/state-editor-properties-services/' +
  'state-editor.service.ts');
require(
  'components/state-editor/state-editor-properties-services/' +
  'state-hints.service.ts');
require(
  'components/state-editor/state-editor-properties-services/' +
  'state-interaction-id.service.ts');
require(
  'components/state-editor/state-editor-properties-services/' +
  'state-next-content-id-index.service');
require(
  'components/state-editor/state-editor-properties-services/' +
  'state-solution.service.ts');
require('filters/format-rte-preview.filter.ts');
require('services/alerts.service.ts');
require('services/context.service.ts');
require('services/editability.service.ts');
require('services/generate-content-id.service.ts');
require('services/contextual/window-dimensions.service.ts');
require('services/external-save.service.ts');
require('services/ngb-modal.service.ts');

import { AddHintModalComponent } from 'pages/exploration-editor-page/editor-tab/templates/modal-templates/add-hint-modal.component';

angular.module('oppia').component('stateHintsEditor', {
  bindings: {
    onSaveHints: '=',
    onSaveNextContentIdIndex: '=',
    onSaveSolution: '=',
    showMarkAllAudioAsNeedingUpdateModalIfRequired: '='
  },
  template: require('./state-hints-editor.component.html'),
  controller: [
<<<<<<< HEAD
    '$filter', '$rootScope', '$scope', '$uibModal', 'AlertsService',
=======
    '$filter', '$rootScope', '$scope', 'AlertsService',
>>>>>>> 1e34f3e7
    'EditabilityService', 'ExternalSaveService', 'NgbModal',
    'StateEditorService', 'StateHintsService',
    'StateInteractionIdService', 'StateNextContentIdIndexService',
    'StateSolutionService',
    'UrlInterpolationService', 'WindowDimensionsService',
    'INTERACTION_SPECS',
    function(
<<<<<<< HEAD
        $filter, $rootScope, $scope, $uibModal, AlertsService,
=======
        $filter, $rootScope, $scope, AlertsService,
>>>>>>> 1e34f3e7
        EditabilityService, ExternalSaveService, NgbModal,
        StateEditorService, StateHintsService,
        StateInteractionIdService, StateNextContentIdIndexService,
        StateSolutionService,
        UrlInterpolationService, WindowDimensionsService,
        INTERACTION_SPECS) {
      var ctrl = this;
      $scope.getHintButtonText = function() {
        var hintButtonText = '+ ADD HINT';
        if ($scope.StateHintsService.displayed) {
          if ($scope.StateHintsService.displayed.length >= 5) {
            hintButtonText = 'Limit Reached';
          }
        }
        return hintButtonText;
      };

      $scope.getHintSummary = function(hint) {
        var hintAsPlainText = $filter(
          'formatRtePreview')(hint.hintContent.html);
        return hintAsPlainText;
      };

      $scope.changeActiveHintIndex = function(newIndex) {
        var currentActiveIndex = StateHintsService.getActiveHintIndex();
        if (currentActiveIndex !== null && (
          !StateHintsService.displayed[currentActiveIndex]
            .hintContent.html)) {
          if (StateSolutionService.savedMemento &&
            StateHintsService.displayed.length === 1) {
            openDeleteLastHintModal();
            return;
          } else {
            AlertsService.addInfoMessage('Deleting empty hint.');
            StateHintsService.displayed.splice(currentActiveIndex, 1);
            StateHintsService.saveDisplayedValue();
            ctrl.onSaveHints(StateHintsService.displayed);
          }
        }
        // If the current hint is being clicked on again, close it.
        if (newIndex === StateHintsService.getActiveHintIndex()) {
          StateHintsService.setActiveHintIndex(null);
        } else {
          StateHintsService.setActiveHintIndex(newIndex);
        }
      };

      // This returns false if the current interaction ID is null.
      $scope.isCurrentInteractionLinear = function() {
        var interactionId = StateInteractionIdService.savedMemento;
        return interactionId && INTERACTION_SPECS[interactionId].is_linear;
      };

      $scope.openAddHintModal = function() {
        if ($scope.StateHintsService.displayed.length >= 5) {
          return;
        }
        AlertsService.clearWarnings();
        ExternalSaveService.onExternalSave.emit();

        NgbModal.open(AddHintModalComponent, {
          backdrop: 'static',
          windowClass: 'add-hint-modal'
        }).result.then(function(result) {
          StateHintsService.displayed.push(result.hint);
          StateHintsService.saveDisplayedValue();
          ctrl.onSaveHints(StateHintsService.displayed);
          StateNextContentIdIndexService.saveDisplayedValue();
          ctrl.onSaveNextContentIdIndex(
            StateNextContentIdIndexService.displayed);
          $rootScope.$apply();
        }, function() {
          AlertsService.clearWarnings();
        });
      };

      var openDeleteLastHintModal = function() {
        AlertsService.clearWarnings();

        NgbModal.open(DeleteLastHintModalComponent, {
          backdrop: true,
        }).result.then(function() {
          StateSolutionService.displayed = null;
          StateSolutionService.saveDisplayedValue();
          ctrl.onSaveSolution(StateSolutionService.displayed);

          StateHintsService.displayed = [];
          StateHintsService.saveDisplayedValue();
          ctrl.onSaveHints(StateHintsService.displayed);
          $rootScope.$apply();
        }, function() {
          AlertsService.clearWarnings();
        });
      };

      $scope.deleteHint = function(index, evt) {
        // Prevent clicking on the delete button from also toggling the
        // display state of the hint.
        evt.stopPropagation();

        AlertsService.clearWarnings();
        NgbModal.open(DeleteHintModalComponent, {
          backdrop: true,
        }).result.then(function() {
          if (StateSolutionService.savedMemento &&
            StateHintsService.savedMemento.length === 1) {
            openDeleteLastHintModal();
          } else {
            StateHintsService.displayed.splice(index, 1);
            StateHintsService.saveDisplayedValue();
            ctrl.onSaveHints(StateHintsService.displayed);
          }

          if (index === StateHintsService.getActiveHintIndex()) {
            StateHintsService.setActiveHintIndex(null);
          }
          $rootScope.$apply();
        }, function() {
          AlertsService.clearWarnings();
        });
      };

      $scope.onSaveInlineHint = function() {
        StateHintsService.saveDisplayedValue();
        ctrl.onSaveHints(StateHintsService.displayed);
      };

      $scope.toggleHintCard = function() {
        $scope.hintCardIsShown = !$scope.hintCardIsShown;
      };

      ctrl.$onInit = function() {
        $scope.EditabilityService = EditabilityService;
        $scope.StateHintsService = StateHintsService;
        $scope.hintCardIsShown = (
          !WindowDimensionsService.isWindowNarrow());
        StateHintsService.setActiveHintIndex(null);
        $scope.canEdit = EditabilityService.isEditable();
        $scope.getStaticImageUrl = function(imagePath) {
          return UrlInterpolationService.getStaticImageUrl(imagePath);
        };
        // When the page is scrolled so that the top of the page is above
        // the browser viewport, there are some bugs in the positioning of
        // the helper. This is a bug in jQueryUI that has not been fixed
        // yet. For more details, see http://stackoverflow.com/q/5791886
        $scope.HINT_LIST_SORTABLE_OPTIONS = {
          axis: 'y',
          cursor: 'move',
          handle: '.oppia-hint-sort-handle',
          items: '.oppia-sortable-hint',
          revert: 100,
          tolerance: 'pointer',
          start: function(e, ui) {
            ExternalSaveService.onExternalSave.emit();
            StateHintsService.setActiveHintIndex(null);
            ui.placeholder.height(ui.item.height());
          },
          stop: function() {
            StateHintsService.saveDisplayedValue();
            ctrl.onSaveHints(StateHintsService.displayed);
          }
        };
        StateEditorService.updateStateHintsEditorInitialised();
      };
    }
  ]
});<|MERGE_RESOLUTION|>--- conflicted
+++ resolved
@@ -67,11 +67,7 @@
   },
   template: require('./state-hints-editor.component.html'),
   controller: [
-<<<<<<< HEAD
-    '$filter', '$rootScope', '$scope', '$uibModal', 'AlertsService',
-=======
     '$filter', '$rootScope', '$scope', 'AlertsService',
->>>>>>> 1e34f3e7
     'EditabilityService', 'ExternalSaveService', 'NgbModal',
     'StateEditorService', 'StateHintsService',
     'StateInteractionIdService', 'StateNextContentIdIndexService',
@@ -79,11 +75,7 @@
     'UrlInterpolationService', 'WindowDimensionsService',
     'INTERACTION_SPECS',
     function(
-<<<<<<< HEAD
-        $filter, $rootScope, $scope, $uibModal, AlertsService,
-=======
         $filter, $rootScope, $scope, AlertsService,
->>>>>>> 1e34f3e7
         EditabilityService, ExternalSaveService, NgbModal,
         StateEditorService, StateHintsService,
         StateInteractionIdService, StateNextContentIdIndexService,
