// Copyright 2022 The Oppia Authors. All Rights Reserved.
//
// Licensed under the Apache License, Version 2.0 (the "License");
// you may not use this file except in compliance with the License.
// You may obtain a copy of the License at
//
//      http://www.apache.org/licenses/LICENSE-2.0
//
// Unless required by applicable law or agreed to in writing, software
// distributed under the License is distributed on an "AS-IS" BASIS,
// WITHOUT WARRANTIES OR CONDITIONS OF ANY KIND, either express or implied.
// See the License for the specific language governing permissions and
// limitations under the License.

/**
 * @fileoverview Component for the state content editor.
 */

import { Component, OnInit, ChangeDetectorRef, Input, Output, EventEmitter } from '@angular/core';
import { downgradeComponent } from '@angular/upgrade/static';

import { ContextService } from 'services/context.service';
import { EditabilityService } from 'services/editability.service';
import { EditorFirstTimeEventsService } from 'pages/exploration-editor-page/services/editor-first-time-events.service';
import { ExternalSaveService } from 'services/external-save.service';
import { StateContentService } from 'components/state-editor/state-editor-properties-services/state-content.service';
import { StateEditorService } from 'components/state-editor/state-editor-properties-services/state-editor.service';

import { SubtitledHtml } from 'domain/exploration/subtitled-html.model';
import { Subscription } from 'rxjs';

interface HTMLSchema {
  type: string;
  ui_config: {
    hide_complex_extensions: boolean;
  };
}

@Component({
  selector: 'oppia-state-content-editor',
  templateUrl: './state-content-editor.component.html',
})
export class StateContentEditorComponent implements OnInit {
  @Output() intialize: EventEmitter<void> = new EventEmitter();
  @Output() saveStateContent = new EventEmitter<SubtitledHtml>();
  @Output() showMarkAllAudioAsNeedingUpdateModalIfRequired = (
    new EventEmitter<string[]>());

  @Input() stateContentPlaceholder: string;
  @Input() stateContentSaveButtonPlaceholder: string;
  cardHeightLimitWarningIsShown: boolean;
  contentId: string;
  contentEditorIsOpen: boolean;
  directiveSubscriptions = new Subscription();
  isEditable: boolean;
  HTML_SCHEMA: HTMLSchema;

  constructor(
    private changeDetectorRef: ChangeDetectorRef,
    private contextService: ContextService,
    private editorFirstTimeEventsService: EditorFirstTimeEventsService,
    private externalSaveService: ExternalSaveService,
    private stateContentService: StateContentService,
    private stateEditorService: StateEditorService,
    private editabilityService: EditabilityService
  ) {}

  ngOnInit(): void {
    this.HTML_SCHEMA = {
      type: 'html',
      ui_config: {
        hide_complex_extensions: (
          this.contextService.getEntityType() === 'question')
      }
    };
    this.contentId = null;
    if (this.stateContentService.displayed) {
      this.contentId = this.stateContentService.displayed.contentId;
    }

    this.contentEditorIsOpen = false;
    this.cardHeightLimitWarningIsShown = true;
    this.directiveSubscriptions.add(
      this.externalSaveService.onExternalSave.subscribe(
        () => {
          if (this.contentEditorIsOpen) {
            this.saveContent();
          }
        }
      )
    );
    this.stateEditorService.updateStateContentEditorInitialised();
  }

  isCardContentLengthLimitReached(): boolean {
    let content = this.stateContentService.displayed.html;
    return (content.length > 4500);
  }

  isCardHeightLimitReached(): boolean {
    let shadowPreviewCard = $(
      '.oppia-shadow-preview-card .oppia-learner-view-card-top-section'
    );
    let height = shadowPreviewCard.height();
    return (height > 630);
  }

  hideCardHeightLimitWarning(): void {
    this.cardHeightLimitWarningIsShown = false;
  }

  saveContent(): void {
    this.stateContentService.saveDisplayedValue();
    this.saveStateContent.emit(this.stateContentService.displayed);
    this.contentEditorIsOpen = false;
    this.intialize.emit();
  }

  openStateContentEditor(): void {
    this.editorFirstTimeEventsService.registerFirstOpenContentBoxEvent();
    this.contentEditorIsOpen = true;
  }

  onSaveContentButtonClicked(): void {
    this.editorFirstTimeEventsService.registerFirstSaveContentEvent();
    let savedContent = this.stateContentService.savedMemento;
    let contentHasChanged = (
      savedContent.html !==
      this.stateContentService.displayed.html);
    if (contentHasChanged) {
      let contentId = this.stateContentService.displayed.contentId;
      this.showMarkAllAudioAsNeedingUpdateModalIfRequired.emit([contentId]);
    }
    this.saveContent();
  }

  cancelEdit(): void {
    this.stateContentService.restoreFromMemento();
    this.contentEditorIsOpen = false;
  }

<<<<<<< HEAD
=======
  getHtmlSchema(): HTMLSchema {
    return this.HTML_SCHEMA;
  }

  updateHtml($event: string): void {
    if ($event !== this.stateContentService.displayed._html) {
      this.stateContentService.displayed._html = $event;
      this.changeDetectorRef.detectChanges();
    }
  }

  isContentEditable(): boolean {
    return this.editabilityService.isEditable();
  }

>>>>>>> ff0f6f91
  ngOnDestroy(): void {
    this.directiveSubscriptions.unsubscribe();
  }
}

angular.module('oppia').directive('oppiaStateContentEditor',
downgradeComponent({
  component: StateContentEditorComponent
}) as angular.IDirectiveFactory);<|MERGE_RESOLUTION|>--- conflicted
+++ resolved
@@ -139,24 +139,10 @@
     this.contentEditorIsOpen = false;
   }
 
-<<<<<<< HEAD
-=======
-  getHtmlSchema(): HTMLSchema {
-    return this.HTML_SCHEMA;
-  }
-
-  updateHtml($event: string): void {
-    if ($event !== this.stateContentService.displayed._html) {
-      this.stateContentService.displayed._html = $event;
-      this.changeDetectorRef.detectChanges();
-    }
-  }
-
   isContentEditable(): boolean {
     return this.editabilityService.isEditable();
   }
 
->>>>>>> ff0f6f91
   ngOnDestroy(): void {
     this.directiveSubscriptions.unsubscribe();
   }
