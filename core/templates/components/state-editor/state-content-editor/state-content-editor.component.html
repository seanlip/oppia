<!--
  Off-screen preview of the learner view card in order to check if the height of the card has exceeded a specified limit.
-->
<div class="oppia-shadow-preview-card" aria-hidden="true">
  <div class="oppia-learner-view-card-content">
    <div class="oppia-learner-view-card-top-section">
      <oppia-rte-output-display class="oppia-rte-viewer oppia-learner-view-card-top-content"
                                [rteString]="stateContentService.displayed._html">
      </oppia-rte-output-display>
    </div>
  </div>
</div>

<div *ngIf="!contentEditorIsOpen">
  <div *ngIf="cardHeightLimitReached && cardHeightLimitWarningIsShown" class="oppia-card-height-limit-warning e2e-test-card-height-limit-warning">
    <i class="material-icons oppia-hide-card-height-warning-icon e2e-test-hide-card-height-warning-icon" ngbTooltip="Hide warning" (click)="hideCardHeightLimitWarning()">&#xe002;</i>
    <span [innerHTML]="'I18N_CARD_HEIGHT_LIMIT_WARNING_MESSAGE' | translate"></span>
  </div>
  <div *ngIf="isContentEditable()"
       class="e2e-test-edit-content oppia-editable-section"
       (click)="openStateContentEditor()">
<<<<<<< HEAD
    <i class="fas fa-pen oppia-editor-edit-icon oppia-editor-edit-icon-position protractor-test-edit-content-pencil-button"
       title="Edit Card Content">
=======
    <i class="material-icons oppia-editor-edit-icon e2e-test-edit-content-pencil-button"
       title="Edit Card Content">&#xE254;
>>>>>>> 989056a0
    </i>
    <div class="oppia-prevent-selection oppia-state-content-display oppia-transition-200"
         title="Card Content">
      <span [hidden]="!stateContentService.savedMemento.isEmpty()" class="oppia-placeholder">
        {{ stateContentPlaceholder }}
      </span>
      <span>
        <oppia-rte-output-display [rteString]="stateContentService.savedMemento.html"
                                  class="oppia-rte-editor e2e-test-state-content-display">
        </oppia-rte-output-display>
      </span>
    </div>
    <!-- This is a dummy div created to mask the contents when the user hovers over the content. -->
    <div class="oppia-editable-section-mask e2e-test-state-edit-content">
    </div>
  </div>
  <div *ngIf="!isContentEditable()"
       class="e2e-test-edit-content">
    <div class="oppia-prevent-selection oppia-state-content-display oppia-transition-200"
         title="Card Content">
      <span [hidden]="!stateContentService.savedMemento.isEmpty()" class="oppia-placeholder">
        {{ stateContentPlaceholder }}
      </span>
      <span>
        <oppia-rte-output-display [rteString]="stateContentService.savedMemento.html"
                                  class="oppia-rte-editor e2e-test-state-content-display">
        </oppia-rte-output-display>
      </span>
    </div>
  </div>
</div>

<div *ngIf="contentEditorIsOpen" class="e2e-test-state-content-editor">
  <!-- TODO(sll): Find a way to do this without resorting to private properties like _html -->
  <schema-based-editor [schema]="HTML_SCHEMA"
                       [(localValue)]="stateContentService.displayed._html">
  </schema-based-editor>
  <div *ngIf="cardHeightLimitReached && cardHeightLimitWarningIsShown" class="oppia-card-height-limit-warning e2e-test-card-height-limit-warning mt-2">
    <i class="material-icons oppia-hide-card-height-warning-icon e2e-test-hide-card-height-warning-icon" ngbTooltip="Hide warning" (click)="hideCardHeightLimitWarning()">&#xe002;</i>
    <span [innerHTML]="'I18N_CARD_HEIGHT_LIMIT_WARNING_MESSAGE' | translate"></span>
  </div>
  <div class="mt-2">
    <div *ngIf="isCardContentLengthLimitReached()" class="oppia-card-content-limit-error e2e-test-card-height-limit-warning mt-2">
      <i class="material-icons oppia-hide-card-content-error-icon e2e-test-hide-card-height-warning-icon" ngbTooltip="Hide warning" (click)="hideCardHeightLimitWarning()">&#xe002;</i>
      <span [innerHTML]="'I18N_CARD_CONTENT_LIMIT_ERROR_MESSAGE' | translate"></span>
    </div>
    <button type="button"
            [disabled]="isCardContentLengthLimitReached()"
            class="btn btn-success oppia-save-state-item-button e2e-test-save-state-content float-right"
            (click)="onSaveContentButtonClicked()">
      {{ stateContentSaveButtonPlaceholder }}
    </button>
    <button type="button" class="btn btn-secondary float-right" (click)="cancelEdit()">Cancel</button>
    <div class="oppia-clear"></div>
  </div>
</div>

<style>
  .oppia-hide-card-height-warning-icon {
    color: #827127;
  }
  .oppia-hide-card-content-error-icon {
    color: #d1180a;
  }
  .oppia-card-height-limit-warning {
    background: #fff5c8;
    border: 0.0625rem solid #827127;
    border-radius: 0.25rem;
    color: #333;
    padding-left: 0.25rem;
  }
  .oppia-card-content-limit-error {
    background: #ea4a1757;
    border: 0.0625rem solid #827127;
    border-radius: 0.25rem;
    color: #333;
    padding-left: 0.25rem;
  }
  .oppia-shadow-preview-card {
    left: -30000px;
    max-width: 560px;
    position: fixed;
    top: -30000px;
  }
  .oppia-editor-edit-icon-position {
    top: 9px;
  }
</style><|MERGE_RESOLUTION|>--- conflicted
+++ resolved
@@ -19,13 +19,8 @@
   <div *ngIf="isContentEditable()"
        class="e2e-test-edit-content oppia-editable-section"
        (click)="openStateContentEditor()">
-<<<<<<< HEAD
     <i class="fas fa-pen oppia-editor-edit-icon oppia-editor-edit-icon-position protractor-test-edit-content-pencil-button"
        title="Edit Card Content">
-=======
-    <i class="material-icons oppia-editor-edit-icon e2e-test-edit-content-pencil-button"
-       title="Edit Card Content">&#xE254;
->>>>>>> 989056a0
     </i>
     <div class="oppia-prevent-selection oppia-state-content-display oppia-transition-200"
          title="Card Content">
