<mat-card class="oppia-editor-card-with-avatar">
  <div class="state-content-header-container" (click)="toggleConceptCard()">
    <div class="state-content-header oppia-mobile-collapsible-card-header">
      <h3 class="oppia-exp-content-card-header">Content</h3>
      <i class="fa fa-caret-down"
         *ngIf="!conceptCardIsShown"
         aria-hidden="true">
      </i>
      <i class="fa fa-caret-up"
         *ngIf="conceptCardIsShown"
         aria-hidden="true">
      </i>
    </div>
  </div>
<<<<<<< HEAD
  <div class="oppia-mobile-collapsible-card-content" ng-if="conceptCardIsShown">
    <div class="oppia-editor-card-body oppia-editor-concept-container">
      <img ng-if="!windowIsNarrow" ng-src="<[oppiaBlackImgUrl]>" alt="" class="oppia-editor-card-avatar">
=======
  <div class="oppia-mobile-collapsible-card-content">
    <div class="oppia-editor-card-body oppia-editor-concept-container" *ngIf="conceptCardIsShown">
      <img *ngIf="!windowIsNarrow" [src]="oppiaBlackImgUrl" alt="" class="oppia-editor-card-avatar">
>>>>>>> a27d5235
      <div id="tutorialStateContent" class="oppia-editor-card-section state-content-editor-parent-container">
        <oppia-state-content-editor class="e2e-test-state-content-editor"
                                    (saveStateContent)="sendOnSaveStateContent($event)"
                                    (showMarkAllAudioAsNeedingUpdateModalIfRequired)="sendShowMarkAllAudioAsNeedingUpdateModalIfRequired($event)"
                                    [stateContentPlaceholder]="stateContentPlaceholder"
                                    [stateContentSaveButtonPlaceholder]="stateContentSaveButtonPlaceholder">
        </oppia-state-content-editor>
      </div>
    </div>
  </div>
</mat-card>

<div [hidden]="!interactionIsShown">
  <oppia-state-interaction-editor (onSaveStateContent)="sendOnSaveStateContent($event)"
                                  (onSaveInteractionId)="sendOnSaveInteractionId($event)"
                                  (onSaveInteractionCustomizationArgs)="sendOnSaveInteractionCustomizationArgs($event)"
                                  (onSaveNextContentIdIndex)="sendOnSaveNextContentIdIndex($event)"
                                  (onSaveSolution)="sendOnSaveSolution($event)"
                                  (recomputeGraph)="sendRecomputeGraph()"
                                  (markAllAudioAsNeedingUpdateModalIfRequired)="sendShowMarkAllAudioAsNeedingUpdateModalIfRequired($event)">
  </oppia-state-interaction-editor>
</div>

<div [hidden]="!interactionIdIsSet || currentStateIsTerminal">
  <oppia-state-responses [addState]="addState"
                         (navigateToState)="sendNavigateToState($event)"
                         (onResponsesInitialized)="reinitializeEditor()"
                         (onSaveInapplicableSkillMisconceptionIds)="sendOnSaveInapplicableSkillMisconceptionIds($event)"
                         (onSaveInteractionAnswerGroups)="sendOnSaveInteractionAnswerGroups($event)"
                         (onSaveInteractionDefaultOutcome)="sendOnSaveInteractionDefaultOutcome($event)"
                         (onSaveNextContentIdIndex)="sendOnSaveNextContentIdIndex($event)"
                         (onSaveSolicitAnswerDetails)="sendOnSaveSolicitAnswerDetails($event)"
                         (refreshWarnings)="sendRefreshWarnings()"
                         (showMarkAllAudioAsNeedingUpdateModalIfRequired)="sendShowMarkAllAudioAsNeedingUpdateModalIfRequired($event)">
  </oppia-state-responses>
  <div>
    <oppia-state-hints-editor (onSaveNextContentIdIndex)="sendOnSaveNextContentIdIndex($event)"
                              (onSaveSolution)="sendOnSaveSolution($event)"
                              (onSaveHints)="sendOnSaveHints($event)"
                              (showMarkAllAudioAsNeedingUpdateModalIfRequired)="sendShowMarkAllAudioAsNeedingUpdateModalIfRequired($event)">
    </oppia-state-hints-editor>
  </div>
  <div *ngIf="currentInteractionCanHaveSolution">
    <oppia-state-solution-editor (saveSolution)="sendOnSaveSolution($event)"
                                 (refreshWarnings)="sendRefreshWarnings()"
                                 (showMarkAllAudioAsNeedingUpdateModalIfRequired)="sendShowMarkAllAudioAsNeedingUpdateModalIfRequired($event)">
    </oppia-state-solution-editor>
  </div>
  <div *ngIf="explorationIsLinkedToStory">
    <state-skill-editor (onSaveStateContent)="sendOnSaveStateContent($event)"
                        (onSaveLinkedSkillId)="sendOnSaveLinkedSkillId($event)">
    </state-skill-editor>
  </div>
</div>

<style>
  .state-content-header-container {
    display: none;
    padding: 0 30px;
  }

  .state-content-header {
    align-content: center;
    align-items: center;
    display: flex;
    justify-content: space-between;
    padding: 30px 0 15px;
  }

  .state-content-header i {
    display: none;
  }

  .oppia-exp-content-card-header {
    font-size: 18px;
    margin: 0;
  }

  .state-solution-content-container {
    padding: 15px 30px;
  }

  .oppia-add-hint-button-container {
    margin: 5px 0 15px;
  }

  .state-content-editor-parent-container {
    padding-bottom: 36px;
    padding-top: 36px;
  }

  @media screen and (max-width: 768px) {
    .state-content-header-container {
      display: block;
      padding: 0;
    }

    .state-content-header {
      padding: 18px 15px;
    }

    .state-content-header i {
      display: block;
    }
  }
</style><|MERGE_RESOLUTION|>--- conflicted
+++ resolved
@@ -12,15 +12,9 @@
       </i>
     </div>
   </div>
-<<<<<<< HEAD
-  <div class="oppia-mobile-collapsible-card-content" ng-if="conceptCardIsShown">
-    <div class="oppia-editor-card-body oppia-editor-concept-container">
-      <img ng-if="!windowIsNarrow" ng-src="<[oppiaBlackImgUrl]>" alt="" class="oppia-editor-card-avatar">
-=======
   <div class="oppia-mobile-collapsible-card-content">
     <div class="oppia-editor-card-body oppia-editor-concept-container" *ngIf="conceptCardIsShown">
       <img *ngIf="!windowIsNarrow" [src]="oppiaBlackImgUrl" alt="" class="oppia-editor-card-avatar">
->>>>>>> a27d5235
       <div id="tutorialStateContent" class="oppia-editor-card-section state-content-editor-parent-container">
         <oppia-state-content-editor class="e2e-test-state-content-editor"
                                     (saveStateContent)="sendOnSaveStateContent($event)"
