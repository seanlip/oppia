--- conflicted
+++ resolved
@@ -16,11 +16,7 @@
     <div class="oppia-editor-card-body oppia-editor-concept-container" *ngIf="conceptCardIsShown">
       <img *ngIf="!windowIsNarrow" [src]="oppiaBlackImgUrl" alt="" class="oppia-editor-card-avatar">
       <div id="tutorialStateContent" class="oppia-editor-card-section state-content-editor-parent-container">
-<<<<<<< HEAD
-        <oppia-state-content-editor class="protractor-test-state-content-editor"
-=======
         <oppia-state-content-editor class="e2e-test-state-content-editor"
->>>>>>> 51582deb
                                     (saveStateContent)="sendOnSaveStateContent($event)"
                                     (showMarkAllAudioAsNeedingUpdateModalIfRequired)="sendShowMarkAllAudioAsNeedingUpdateModalIfRequired($event)"
                                     [stateContentPlaceholder]="stateContentPlaceholder"
