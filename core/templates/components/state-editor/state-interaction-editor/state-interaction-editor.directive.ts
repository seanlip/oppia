--- conflicted
+++ resolved
@@ -264,23 +264,6 @@
             $scope.StateInteractionIdService = StateInteractionIdService;
             $scope.hasLoaded = false;
             $scope.customizationModalReopened = false;
-<<<<<<< HEAD
-            $scope.$on('stateEditorInitialized', function(evt, stateData) {
-              if (stateData === undefined || $.isEmptyObject(stateData)) {
-                throw new Error(
-                  'Expected stateData to be defined but ' +
-                  'received ' + stateData);
-              }
-              $scope.hasLoaded = false;
-              InteractionDetailsCacheService.reset();
-              ResponsesService.onInitializeAnswerGroups.emit({
-                interactionId: stateData.interaction.id,
-                answerGroups: stateData.interaction.answerGroups,
-                defaultOutcome: stateData.interaction.defaultOutcome,
-                confirmedUnclassifiedAnswers: (
-                  stateData.interaction.confirmedUnclassifiedAnswers)
-              });
-=======
             ctrl.directiveSubscriptions.add(
               StateEditorService.onStateEditorInitialized.subscribe(
                 (stateData) => {
@@ -291,14 +274,13 @@
                   }
                   $scope.hasLoaded = false;
                   InteractionDetailsCacheService.reset();
-                  $rootScope.$broadcast('initializeAnswerGroups', {
+                  ResponsesService.onInitializeAnswerGroups.emit({
                     interactionId: stateData.interaction.id,
                     answerGroups: stateData.interaction.answerGroups,
                     defaultOutcome: stateData.interaction.defaultOutcome,
                     confirmedUnclassifiedAnswers: (
                       stateData.interaction.confirmedUnclassifiedAnswers)
                   });
->>>>>>> 3b95adec
 
                   _updateInteractionPreview();
                   _updateAnswerChoices();
