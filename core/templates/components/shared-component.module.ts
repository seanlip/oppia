// Copyright 2021 The Oppia Authors. All Rights Reserved.
//
// Licensed under the Apache License, Version 2.0 (the "License");
// you may not use this file except in compliance with the License.
// You may obtain a copy of the License at
//
//      http://www.apache.org/licenses/LICENSE-2.0
//
// Unless required by applicable law or agreed to in writing, software
// distributed under the License is distributed on an "AS-IS" BASIS,
// WITHOUT WARRANTIES OR CONDITIONS OF ANY KIND, either express or implied.
// See the License for the specific language governing permissions and
// limitations under the License.

/**
 * @fileoverview Module for the shared components.
 */
import 'core-js/es7/reflect';
import 'zone.js';

// Modules.
import { CommonModule } from '@angular/common';
import { NgModule } from '@angular/core';
import { AngularFireModule } from '@angular/fire';
import { AngularFireAuth, AngularFireAuthModule, USE_EMULATOR } from '@angular/fire/auth';
import { CustomFormsComponentsModule } from './forms/custom-forms-directives/custom-form-components.module';
import { DynamicContentModule } from './angular-html-bind/dynamic-content.module';
import { FormsModule, ReactiveFormsModule } from '@angular/forms';
import { MaterialModule } from '../modules/material.module';
import { ObjectComponentsModule } from 'objects/object-components.module';
import { SharedFormsModule } from './forms/shared-forms.module';
import { CommonElementsModule } from './common-layout-directives/common-elements/common-elements.module';
import { RichTextComponentsModule } from 'rich_text_components/rich-text-components.module';
import { CodeMirrorModule } from './code-mirror/codemirror.module';
import { OppiaCkEditor4Module } from './ck-editor-helpers/ckeditor4.module';
import { BaseModule } from '../base-components/base.module';
import { NgBootstrapModule } from 'modules/ng-boostrap.module';
import { DragDropModule } from '@angular/cdk/drag-drop';
import { NgbModule } from '@ng-bootstrap/ng-bootstrap';

// Components.
import { AudioBarComponent } from 'pages/exploration-player-page/layout-directives/audio-bar.component';
import { DeleteAnswerGroupModalComponent } from 'pages/exploration-editor-page/editor-tab/templates/modal-templates/delete-answer-group-modal.component';
import { ExplorationEmbedButtonModalComponent } from './button-directives/exploration-embed-button-modal.component';
import { BackgroundBannerComponent } from './common-layout-directives/common-elements/background-banner.component';
import { AttributionGuideComponent } from './common-layout-directives/common-elements/attribution-guide.component';
import { LazyLoadingComponent } from './common-layout-directives/common-elements/lazy-loading.component';
import { KeyboardShortcutHelpModalComponent } from 'components/keyboard-shortcut-help/keyboard-shortcut-help-modal.component';
import { StateSkillEditorComponent } from 'components/state-editor/state-skill-editor/state-skill-editor.component';
import { SelectSkillModalComponent } from './skill-selector/select-skill-modal.component';
import { SharingLinksComponent } from './common-layout-directives/common-elements/sharing-links.component';
import { SkillSelectorComponent } from './skill-selector/skill-selector.component';
import { ProfileLinkImageComponent } from 'components/profile-link-directives/profile-link-image.component';
import { ProfileLinkTextComponent } from 'components/profile-link-directives/profile-link-text.component';
import { AudioFileUploaderComponent } from './forms/custom-forms-directives/audio-file-uploader.component';
import { ThumbnailDisplayComponent } from './forms/custom-forms-directives/thumbnail-display.component';
import { SkillMasteryViewerComponent } from './skill-mastery/skill-mastery.component';
import { ExplorationSummaryTileComponent } from './summary-tile/exploration-summary-tile.component';
import { PracticeTabComponent } from 'pages/topic-viewer-page/practice-tab/practice-tab.component';
import { CollectionSummaryTileComponent } from './summary-tile/collection-summary-tile.component';
import { TakeBreakModalComponent } from 'pages/exploration-player-page/templates/take-break-modal.component';
import { TopicsAndSkillsDashboardNavbarBreadcrumbComponent } from 'pages/topics-and-skills-dashboard-page/navbar/topics-and-skills-dashboard-navbar-breadcrumb.component';
import { ThreadTableComponent } from 'pages/exploration-editor-page/feedback-tab/thread-table/thread-table.component';
import { SummaryListHeaderComponent } from './state-directives/answer-group-editor/summary-list-header.component';
import { LearnerDashboardIconsComponent } from 'pages/learner-dashboard-page/learner-dashboard-icons.component';
import { OutcomeFeedbackEditorComponent } from './state-directives/outcome-editor/outcome-feedback-editor.component';
import { OnScreenKeyboardComponent } from './on-screen-keyboard/on-screen-keyboard.component';
import { RubricsEditorComponent } from './rubrics-editor/rubrics-editor.component';
import { CreateNewSkillModalComponent } from 'pages/topics-and-skills-dashboard-page/modals/create-new-skill-modal.component';
import { CreateActivityModalComponent } from 'pages/creator-dashboard-page/modal-templates/create-activity-modal.component';
import { UploadActivityModalComponent } from 'pages/creator-dashboard-page/modal-templates/upload-activity-modal.component';
import { ThumbnailUploaderComponent } from './forms/custom-forms-directives/thumbnail-uploader.component';
import { EditThumbnailModalComponent } from './forms/custom-forms-directives/edit-thumbnail-modal.component';
import { CorrectnessFooterComponent } from 'pages/exploration-player-page/layout-directives/correctness-footer.component';
import { ContinueButtonComponent } from 'pages/exploration-player-page/learner-experience/continue-button.component';
import { DeleteInteractionModalComponent } from 'pages/exploration-editor-page/editor-tab/templates/modal-templates/delete-interaction-modal.component';
import { DeleteHintModalComponent } from 'pages/exploration-editor-page/editor-tab/templates/modal-templates/delete-hint-modal.component';
import { DeleteLastHintModalComponent } from 'pages/exploration-editor-page/editor-tab/templates/modal-templates/delete-last-hint-modal.component';
import { DeleteSolutionModalComponent } from 'pages/exploration-editor-page/editor-tab/templates/modal-templates/delete-solution-modal.component';
import { ProgressNavComponent } from 'pages/exploration-player-page/layout-directives/progress-nav.component';
import { QuestionDifficultySelectorComponent } from './question-difficulty-selector/question-difficulty-selector.component';
import { PreviewThumbnailComponent } from 'pages/topic-editor-page/modal-templates/preview-thumbnail.component';
import { InputResponsePairComponent } from 'pages/exploration-player-page/learner-experience/input-response-pair.component';
import { StorySummaryTileComponent } from './summary-tile/story-summary-tile.component';
import { ExplorationFooterComponent } from 'pages/exploration-player-page/layout-directives/exploration-footer.component';
import { DisplaySolutionModalComponent } from 'pages/exploration-player-page/modals/display-solution-modal.component';
import { DisplaySolutionInterstititalModalComponent } from 'pages/exploration-player-page/modals/display-solution-interstitial-modal.component';
import { DisplayHintModalComponent } from 'pages/exploration-player-page/modals/display-hint-modal.component';
import { HintAndSolutionButtonsComponent } from './button-directives/hint-and-solution-buttons.component';
import { SearchBarComponent } from 'pages/library-page/search-bar/search-bar.component';
import { OppiaAngularRootComponent } from './oppia-angular-root.component';
import { SubtopicSummaryTileComponent } from './summary-tile/subtopic-summary-tile.component';
import { FilteredChoicesFieldComponent } from './filter-fields/filtered-choices-field/filtered-choices-field.component';
import { MultiSelectionFieldComponent } from './filter-fields/multi-selection-field/multi-selection-field.component';
import { ConceptCardComponent } from './concept-card/concept-card.component';
import { ScoreRingComponent } from './score-ring/score-ring.component';
import { CompletionGraphComponent } from './statistics-directives/completion-graph.component';
import { TutorCardComponent } from 'pages/exploration-player-page/learner-experience/tutor-card.component';
import { ContentLanguageSelectorComponent } from 'pages/exploration-player-page/layout-directives/content-language-selector.component';
import { RatingDisplayComponent } from './ratings/rating-display/rating-display.component';
import { SupplementalCardComponent } from 'pages/exploration-player-page/learner-experience/supplemental-card.component';
import { SavePendingChangesModalComponent } from './save-pending-changes/save-pending-changes-modal.component';
import { AddHintModalComponent } from 'pages/exploration-editor-page/editor-tab/templates/modal-templates/add-hint-modal.component';
import { SmoothHeightAnimatorComponent } from './smooth-height/smooth-height-animator.component';
import { QuestionMisconceptionSelectorComponent } from './question-directives/question-misconception-selector/question-misconception-selector.component';
import { ConversationSkinComponent } from 'pages/exploration-player-page/learner-experience/conversation-skin.component';
import { RatingsAndRecommendationsComponent } from 'pages/exploration-player-page/learner-experience/ratings-and-recommendations.component';
import { LearnerAnswerInfoCard } from 'pages/exploration-player-page/learner-experience/learner-answer-info-card.component';
import { FeedbackPopupComponent } from 'pages/exploration-player-page/layout-directives/feedback-popup.component';
import { ConversationSkinEmbedComponent } from 'pages/exploration-player-page/learner-experience/conversation-skin-embed.component';
import { ConfirmQuestionExitModalComponent } from './question-directives/modal-templates/confirm-question-exit-modal.component';
import { QuestionsOpportunitiesSelectDifficultyModalComponent } from 'pages/topic-editor-page/modal-templates/questions-opportunities-select-difficulty-modal.component';
import { QuestionsListSelectSkillAndDifficultyModalComponent } from 'pages/topic-editor-page/modal-templates/questions-list-select-skill-and-difficulty-modal.component';
import { QuestionEditorSaveModalComponent } from './question-directives/modal-templates/question-editor-save-modal.component';
import { HintEditorComponent } from 'components/state-directives/hint-editor/hint-editor.component';
import { ResponseHeaderComponent } from './state-directives/response-header/response-header.component';
import { StateHintsEditorComponent } from 'components/state-editor/state-hints-editor/state-hints-editor.component';
import { ReviewMaterialEditorComponent } from './review-material-editor/review-material-editor.component';
<<<<<<< HEAD
import { ConfirmLeaveModalComponent } from 'pages/exploration-editor-page/modal-templates/confirm-leave-modal.component';
import { CustomizeInteractionModalComponent } from 'pages/exploration-editor-page/editor-tab/templates/modal-templates/customize-interaction-modal.component';
=======
import { TagMisconceptionModalComponent } from './question-directives/question-misconception-editor/tag-misconception-modal-component';
import { QuestionMisconceptionEditorComponent } from './question-directives/question-misconception-editor/question-misconception-editor.component';
>>>>>>> 0617f6b0
import { SolutionExplanationEditor } from './state-directives/solution-editor/solution-explanation-editor.component';
import { SolutionEditor } from './state-directives/solution-editor/solution-editor.component';

// Pipes.
import { TruncatePipe } from 'filters/string-utility-filters/truncate.pipe';
import { TruncateAndCapitalizePipe } from 'filters/string-utility-filters/truncate-and-capitalize.pipe';
import { SummarizeNonnegativeNumberPipe } from 'filters/summarize-nonnegative-number.pipe';
import { SortByPipe } from 'filters/string-utility-filters/sort-by.pipe';
import { FilterForMatchingSubstringPipe } from 'filters/string-utility-filters/filter-for-matching-substring.pipe';
import { WrapTextWithEllipsisPipe } from 'filters/string-utility-filters/wrap-text-with-ellipsis.pipe';


// Services.
import { AuthService } from 'services/auth.service';

// Miscellaneous.
import { HybridRouterModuleProvider } from 'hybrid-router-module-provider';

@NgModule({
  imports: [
    BaseModule,
    CommonModule,
    DragDropModule,
    CustomFormsComponentsModule,
    CommonElementsModule,
    CodeMirrorModule,
    // TODO(#13443): Remove hybrid router module provider once all pages are
    // migrated to angular router.
    HybridRouterModuleProvider.provide(),
    MaterialModule,
    NgBootstrapModule,
    NgbModule,
    DynamicContentModule,
    FormsModule,
    ReactiveFormsModule,
    RichTextComponentsModule,
    ObjectComponentsModule,
    OppiaCkEditor4Module,
    SharedFormsModule,
    AngularFireModule.initializeApp(AuthService.firebaseConfig),
    AngularFireAuthModule,
  ],

  providers: [
    AngularFireAuth,
    {
      provide: USE_EMULATOR,
      useValue: AuthService.firebaseEmulatorConfig
    }
  ],

  declarations: [
    AudioBarComponent,
    AudioFileUploaderComponent,
    AttributionGuideComponent,
    BackgroundBannerComponent,
    CompletionGraphComponent,
    CorrectnessFooterComponent,
    ConfirmQuestionExitModalComponent,
    ContinueButtonComponent,
    ContentLanguageSelectorComponent,
    ConversationSkinComponent,
    ConversationSkinEmbedComponent,
    CreateNewSkillModalComponent,
    CreateActivityModalComponent,
    DeleteAnswerGroupModalComponent,
    DeleteHintModalComponent,
    DeleteInteractionModalComponent,
    DeleteLastHintModalComponent,
    DeleteSolutionModalComponent,
    DisplaySolutionModalComponent,
    DisplaySolutionInterstititalModalComponent,
    DisplayHintModalComponent,
    ExplorationFooterComponent,
    ExplorationSummaryTileComponent,
    FilteredChoicesFieldComponent,
    FeedbackPopupComponent,
    PracticeTabComponent,
    CollectionSummaryTileComponent,
    ExplorationEmbedButtonModalComponent,
    FilterForMatchingSubstringPipe,
    HintAndSolutionButtonsComponent,
    HintEditorComponent,
    InputResponsePairComponent,
    KeyboardShortcutHelpModalComponent,
    LearnerAnswerInfoCard,
    LazyLoadingComponent,
    MultiSelectionFieldComponent,
    OnScreenKeyboardComponent,
    OppiaAngularRootComponent,
    OutcomeFeedbackEditorComponent,
    ProfileLinkImageComponent,
    ProfileLinkTextComponent,
    ProgressNavComponent,
    QuestionDifficultySelectorComponent,
    QuestionEditorSaveModalComponent,
    RatingDisplayComponent,
    RatingsAndRecommendationsComponent,
    ResponseHeaderComponent,
    RubricsEditorComponent,
    ScoreRingComponent,
    SelectSkillModalComponent,
    SearchBarComponent,
    SharingLinksComponent,
    SmoothHeightAnimatorComponent,
    SkillSelectorComponent,
    SkillMasteryViewerComponent,
    StateHintsEditorComponent,
    StateSkillEditorComponent,
    StorySummaryTileComponent,
    SubtopicSummaryTileComponent,
    SummaryListHeaderComponent,
    TakeBreakModalComponent,
    ThumbnailUploaderComponent,
    EditThumbnailModalComponent,
    WrapTextWithEllipsisPipe,
    SupplementalCardComponent,
    ThumbnailDisplayComponent,
    ThreadTableComponent,
    TopicsAndSkillsDashboardNavbarBreadcrumbComponent,
    TruncateAndCapitalizePipe,
    TutorCardComponent,
    SummarizeNonnegativeNumberPipe,
    TruncatePipe,
    UploadActivityModalComponent,
    SortByPipe,
    LearnerDashboardIconsComponent,
    PreviewThumbnailComponent,
    AddHintModalComponent,
    QuestionMisconceptionSelectorComponent,
    QuestionsOpportunitiesSelectDifficultyModalComponent,
    QuestionsListSelectSkillAndDifficultyModalComponent,
    DeleteInteractionModalComponent,
    DeleteHintModalComponent,
    DeleteLastHintModalComponent,
    DeleteSolutionModalComponent,
    SavePendingChangesModalComponent,
    AddHintModalComponent,
    ReviewMaterialEditorComponent,
<<<<<<< HEAD
    ConfirmLeaveModalComponent,
    CustomizeInteractionModalComponent,
=======
    TagMisconceptionModalComponent,
    QuestionMisconceptionEditorComponent,
>>>>>>> 0617f6b0
    SolutionEditor,
    SolutionExplanationEditor,
  ],

  entryComponents: [
    AudioBarComponent,
    AudioFileUploaderComponent,
    BackgroundBannerComponent,
    CompletionGraphComponent,
    CorrectnessFooterComponent,
    ConfirmQuestionExitModalComponent,
    ContinueButtonComponent,
    ConceptCardComponent,
    ContentLanguageSelectorComponent,
    ConversationSkinComponent,
    ConversationSkinEmbedComponent,
    CreateNewSkillModalComponent,
    CreateActivityModalComponent,
    DeleteHintModalComponent,
    DeleteInteractionModalComponent,
    DeleteLastHintModalComponent,
    DeleteSolutionModalComponent,
    ExplorationFooterComponent,
    ExplorationSummaryTileComponent,
    FilteredChoicesFieldComponent,
    FeedbackPopupComponent,
    MultiSelectionFieldComponent,
    PracticeTabComponent,
    QuestionEditorSaveModalComponent,
    CollectionSummaryTileComponent,
    SharingLinksComponent,
    SkillMasteryViewerComponent, AttributionGuideComponent,
    LazyLoadingComponent,
    OnScreenKeyboardComponent,
    OppiaAngularRootComponent,
    ProfileLinkImageComponent, ProfileLinkTextComponent,
    // These elements will remain here even after migration.
    DeleteAnswerGroupModalComponent,
    DisplaySolutionModalComponent,
    DisplaySolutionInterstititalModalComponent,
    DisplayHintModalComponent,
    SelectSkillModalComponent,
    SkillSelectorComponent,
    TakeBreakModalComponent,
    StateSkillEditorComponent,
    ExplorationEmbedButtonModalComponent,
    LearnerAnswerInfoCard,
    OutcomeFeedbackEditorComponent,
    HintAndSolutionButtonsComponent,
    HintEditorComponent,
    InputResponsePairComponent,
    KeyboardShortcutHelpModalComponent,
    ProgressNavComponent,
    PreviewThumbnailComponent,
    QuestionDifficultySelectorComponent,
    RatingDisplayComponent,
    RatingsAndRecommendationsComponent,
    ResponseHeaderComponent,
    RubricsEditorComponent,
    StateHintsEditorComponent,
    ScoreRingComponent,
    SearchBarComponent,
    StorySummaryTileComponent,
    SubtopicSummaryTileComponent,
    SummaryListHeaderComponent,
    SupplementalCardComponent,
    SmoothHeightAnimatorComponent,
    ThumbnailDisplayComponent,
    TutorCardComponent,
    ThumbnailUploaderComponent,
    EditThumbnailModalComponent,
    UploadActivityModalComponent,
    ThreadTableComponent,
    TopicsAndSkillsDashboardNavbarBreadcrumbComponent,
    LearnerDashboardIconsComponent,
    PreviewThumbnailComponent,
    AddHintModalComponent,
    QuestionMisconceptionSelectorComponent,
    QuestionsOpportunitiesSelectDifficultyModalComponent,
    QuestionsListSelectSkillAndDifficultyModalComponent,
    DeleteInteractionModalComponent,
    DeleteHintModalComponent,
    DeleteLastHintModalComponent,
    DeleteSolutionModalComponent,
    SavePendingChangesModalComponent,
    AddHintModalComponent,
    ReviewMaterialEditorComponent,
<<<<<<< HEAD
    ConfirmLeaveModalComponent,
    CustomizeInteractionModalComponent,
=======
    TagMisconceptionModalComponent,
    QuestionMisconceptionEditorComponent,
>>>>>>> 0617f6b0
    SolutionEditor,
    SolutionExplanationEditor
  ],

  exports: [
    // Modules.
    BaseModule,
    CommonElementsModule,
    CodeMirrorModule,
    DynamicContentModule,
    FormsModule,
    MaterialModule,
    NgBootstrapModule,
    RichTextComponentsModule,
    ObjectComponentsModule,
    OppiaCkEditor4Module,
    SharedFormsModule,
    DragDropModule,
    // Components, directives, and pipes.
    AttributionGuideComponent,
    AudioBarComponent,
    AudioFileUploaderComponent,
    BackgroundBannerComponent,
    CompletionGraphComponent,
    CorrectnessFooterComponent,
    ConfirmQuestionExitModalComponent,
    ContinueButtonComponent,
    ContentLanguageSelectorComponent,
    ConversationSkinComponent,
    ConversationSkinEmbedComponent,
    CreateNewSkillModalComponent,
    CreateActivityModalComponent,
    DeleteAnswerGroupModalComponent,
    DeleteHintModalComponent,
    DeleteInteractionModalComponent,
    DeleteLastHintModalComponent,
    DeleteSolutionModalComponent,
    DisplaySolutionModalComponent,
    DisplaySolutionInterstititalModalComponent,
    DisplayHintModalComponent,
    ExplorationFooterComponent,
    ExplorationSummaryTileComponent,
    FeedbackPopupComponent,
    LearnerAnswerInfoCard,
    MultiSelectionFieldComponent,
    FilteredChoicesFieldComponent,
    PracticeTabComponent,
    CollectionSummaryTileComponent,
    HintAndSolutionButtonsComponent,
    HintEditorComponent,
    InputResponsePairComponent,
    LazyLoadingComponent,
    FilterForMatchingSubstringPipe,
    ProfileLinkImageComponent,
    PreviewThumbnailComponent,
    RatingDisplayComponent,
    RatingsAndRecommendationsComponent,
    ResponseHeaderComponent,
    RubricsEditorComponent,
    FilterForMatchingSubstringPipe,
    OnScreenKeyboardComponent,
    OppiaAngularRootComponent,
    OutcomeFeedbackEditorComponent,
    ProgressNavComponent,
    SearchBarComponent,
    StateHintsEditorComponent,
    QuestionDifficultySelectorComponent,
    QuestionEditorSaveModalComponent,
    ScoreRingComponent,
    StateSkillEditorComponent,
    SelectSkillModalComponent,
    SharingLinksComponent,
    SkillSelectorComponent,
    StorySummaryTileComponent,
    SubtopicSummaryTileComponent,
    SummaryListHeaderComponent,
    SupplementalCardComponent,
    SmoothHeightAnimatorComponent,
    TakeBreakModalComponent,
    ThreadTableComponent,
    ThumbnailDisplayComponent,
    ThumbnailUploaderComponent,
    EditThumbnailModalComponent,
    TopicsAndSkillsDashboardNavbarBreadcrumbComponent,
    TutorCardComponent,
    UploadActivityModalComponent,
    WrapTextWithEllipsisPipe,
    TruncateAndCapitalizePipe,
    TruncatePipe,
    SummarizeNonnegativeNumberPipe,
    SortByPipe,
    SavePendingChangesModalComponent,
    LearnerDashboardIconsComponent,
    QuestionMisconceptionSelectorComponent,
    QuestionsOpportunitiesSelectDifficultyModalComponent,
    QuestionsListSelectSkillAndDifficultyModalComponent,
    DeleteInteractionModalComponent,
    DeleteHintModalComponent,
    DeleteLastHintModalComponent,
    DeleteSolutionModalComponent,
    ReviewMaterialEditorComponent,
<<<<<<< HEAD
    ConfirmLeaveModalComponent,
    CustomizeInteractionModalComponent,
=======
    TagMisconceptionModalComponent,
    QuestionMisconceptionEditorComponent,
>>>>>>> 0617f6b0
    SolutionEditor,
    SolutionExplanationEditor
  ],
})

export class SharedComponentsModule { }<|MERGE_RESOLUTION|>--- conflicted
+++ resolved
@@ -116,13 +116,10 @@
 import { ResponseHeaderComponent } from './state-directives/response-header/response-header.component';
 import { StateHintsEditorComponent } from 'components/state-editor/state-hints-editor/state-hints-editor.component';
 import { ReviewMaterialEditorComponent } from './review-material-editor/review-material-editor.component';
-<<<<<<< HEAD
 import { ConfirmLeaveModalComponent } from 'pages/exploration-editor-page/modal-templates/confirm-leave-modal.component';
 import { CustomizeInteractionModalComponent } from 'pages/exploration-editor-page/editor-tab/templates/modal-templates/customize-interaction-modal.component';
-=======
 import { TagMisconceptionModalComponent } from './question-directives/question-misconception-editor/tag-misconception-modal-component';
 import { QuestionMisconceptionEditorComponent } from './question-directives/question-misconception-editor/question-misconception-editor.component';
->>>>>>> 0617f6b0
 import { SolutionExplanationEditor } from './state-directives/solution-editor/solution-explanation-editor.component';
 import { SolutionEditor } from './state-directives/solution-editor/solution-editor.component';
 
@@ -262,13 +259,10 @@
     SavePendingChangesModalComponent,
     AddHintModalComponent,
     ReviewMaterialEditorComponent,
-<<<<<<< HEAD
     ConfirmLeaveModalComponent,
     CustomizeInteractionModalComponent,
-=======
     TagMisconceptionModalComponent,
     QuestionMisconceptionEditorComponent,
->>>>>>> 0617f6b0
     SolutionEditor,
     SolutionExplanationEditor,
   ],
@@ -356,13 +350,10 @@
     SavePendingChangesModalComponent,
     AddHintModalComponent,
     ReviewMaterialEditorComponent,
-<<<<<<< HEAD
     ConfirmLeaveModalComponent,
     CustomizeInteractionModalComponent,
-=======
     TagMisconceptionModalComponent,
     QuestionMisconceptionEditorComponent,
->>>>>>> 0617f6b0
     SolutionEditor,
     SolutionExplanationEditor
   ],
@@ -464,13 +455,10 @@
     DeleteLastHintModalComponent,
     DeleteSolutionModalComponent,
     ReviewMaterialEditorComponent,
-<<<<<<< HEAD
     ConfirmLeaveModalComponent,
     CustomizeInteractionModalComponent,
-=======
     TagMisconceptionModalComponent,
     QuestionMisconceptionEditorComponent,
->>>>>>> 0617f6b0
     SolutionEditor,
     SolutionExplanationEditor
   ],
