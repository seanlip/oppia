--- conflicted
+++ resolved
@@ -367,17 +367,14 @@
     SortByPipe,
     SavePendingChangesModalComponent,
     LearnerDashboardIconsComponent,
-<<<<<<< HEAD
     ReviewMaterialEditorComponent,
-    SolutionExplanationEditor,
-    SolutionEditor
-=======
     DeleteInteractionModalComponent,
     DeleteHintModalComponent,
     DeleteLastHintModalComponent,
     DeleteSolutionModalComponent,
-    ReviewMaterialEditorComponent
->>>>>>> 2f18e700
+    ReviewMaterialEditorComponent,
+    SolutionExplanationEditor,
+    SolutionEditor
   ],
 })
 
