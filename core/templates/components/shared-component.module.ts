--- conflicted
+++ resolved
@@ -207,10 +207,7 @@
     AngularFireAuthModule,
     MatProgressSpinnerModule,
     NgbModalModule,
-<<<<<<< HEAD
     TranslateModule,
-=======
->>>>>>> 411cfc4b
   ],
 
   providers: [
