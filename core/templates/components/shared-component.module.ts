--- conflicted
+++ resolved
@@ -115,13 +115,10 @@
 import { ResponseHeaderComponent } from './state-directives/response-header/response-header.component';
 import { StateHintsEditorComponent } from 'components/state-editor/state-hints-editor/state-hints-editor.component';
 import { ReviewMaterialEditorComponent } from './review-material-editor/review-material-editor.component';
-<<<<<<< HEAD
 import { ConfirmLeaveModalComponent } from 'pages/exploration-editor-page/modal-templates/confirm-leave-modal.component';
 import { CustomizeInteractionModalComponent } from 'pages/exploration-editor-page/editor-tab/templates/modal-templates/customize-interaction-modal.component';
-=======
 import { SolutionExplanationEditor } from './state-directives/solution-editor/solution-explanation-editor.component';
 import { SolutionEditor } from './state-directives/solution-editor/solution-editor.component';
->>>>>>> 2129e5d6
 
 // Pipes.
 import { TruncatePipe } from 'filters/string-utility-filters/truncate.pipe';
@@ -257,13 +254,10 @@
     SavePendingChangesModalComponent,
     AddHintModalComponent,
     ReviewMaterialEditorComponent,
-<<<<<<< HEAD
     ConfirmLeaveModalComponent,
-    CustomizeInteractionModalComponent
-=======
+    CustomizeInteractionModalComponent,
     SolutionEditor,
     SolutionExplanationEditor,
->>>>>>> 2129e5d6
   ],
 
   entryComponents: [
@@ -347,13 +341,10 @@
     SavePendingChangesModalComponent,
     AddHintModalComponent,
     ReviewMaterialEditorComponent,
-<<<<<<< HEAD
     ConfirmLeaveModalComponent,
-    CustomizeInteractionModalComponent
-=======
+    CustomizeInteractionModalComponent,
     SolutionEditor,
     SolutionExplanationEditor
->>>>>>> 2129e5d6
   ],
 
   exports: [
@@ -452,13 +443,10 @@
     DeleteLastHintModalComponent,
     DeleteSolutionModalComponent,
     ReviewMaterialEditorComponent,
-<<<<<<< HEAD
     ConfirmLeaveModalComponent,
-    CustomizeInteractionModalComponent
-=======
+    CustomizeInteractionModalComponent,
     SolutionEditor,
     SolutionExplanationEditor
->>>>>>> 2129e5d6
   ],
 })
 
