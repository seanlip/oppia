--- conflicted
+++ resolved
@@ -64,7 +64,6 @@
 
 // Pipes.
 import { TruncatePipe } from 'filters/string-utility-filters/truncate.pipe';
-<<<<<<< HEAD
 import { TruncateAndCapitalizePipe } from 'filters/string-utility-filters/truncate-and-capitalize.pipe';
 import { SummarizeNonnegativeNumberPipe } from 'filters/summarize-nonnegative-number.pipe';
 import { TranslatePipe } from 'filters/translate.pipe';
@@ -74,12 +73,7 @@
 
 // Services.
 import { AuthService } from 'services/auth.service';
-=======
-import { SummaryListHeaderComponent } from './state-directives/answer-group-editor/summary-list-header.component';
-import { PromoBarComponent } from './common-layout-directives/common-elements/promo-bar.component';
-import { DynamicContentModule } from './angular-html-bind/dynamic-content.module';
 import { ObjectComponentsModule } from 'objects/object-components.module';
->>>>>>> 87f40418
 import { OnScreenKeyboardComponent } from './on-screen-keyboard/on-screen-keyboard.component';
 
 // TODO(#11462): Delete these conditional values once firebase auth is launched.
@@ -105,11 +99,8 @@
     NgbTooltipModule,
     NgbModalModule,
     FormsModule,
-<<<<<<< HEAD
     MaterialModule,
-=======
     ObjectComponentsModule,
->>>>>>> 87f40418
     ...firebaseAuthModules,
   ],
 
