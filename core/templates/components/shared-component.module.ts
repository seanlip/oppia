--- conflicted
+++ resolved
@@ -47,20 +47,13 @@
   imports: [CommonModule, MaterialModule, NgbModalModule],
   declarations: [BackgroundBannerComponent, TranslatePipe,
     SharingLinksComponent, ExplorationEmbedButtonModalComponent,
-<<<<<<< HEAD
     SkillMasteryViewerComponent, AttributionGuideComponent,
-    LazyLoadingComponent, LoadingDotsComponent],
+    LazyLoadingComponent, LoadingDotsComponent, SocialButtonsComponent],
   entryComponents: [BackgroundBannerComponent, SharingLinksComponent,
+    SkillMasteryViewerComponent, AttributionGuideComponent,
+    LazyLoadingComponent, LoadingDotsComponent, SocialButtonsComponent,
     // These elements will remain here even after migration.
-    ExplorationEmbedButtonModalComponent, SkillMasteryViewerComponent,
-    AttributionGuideComponent, LazyLoadingComponent, LoadingDotsComponent
-=======
-    SkillMasteryViewerComponent, SocialButtonsComponent],
-  entryComponents: [BackgroundBannerComponent, SharingLinksComponent,
-    // These elements will remain here even after migration.
-    ExplorationEmbedButtonModalComponent, SkillMasteryViewerComponent,
-    SocialButtonsComponent
->>>>>>> 0f8f1f16
+    ExplorationEmbedButtonModalComponent,
   ],
   exports: [
     BackgroundBannerComponent, TranslatePipe,
