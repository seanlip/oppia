--- conflicted
+++ resolved
@@ -184,13 +184,8 @@
     OutcomeFeedbackEditorComponent,
     ProfileLinkImageComponent,
     ProfileLinkTextComponent,
-<<<<<<< HEAD
-    SideNavigationBarComponent,
     SideNavigationBarWrapperComponent,
-    OnScreenKeyboardComponent,
-=======
     ResponseHeaderComponent,
->>>>>>> 51e55ed1
     PromoBarComponent,
     SharingLinksComponent,
     SideNavigationBarComponent,
@@ -282,12 +277,9 @@
     OnScreenKeyboardComponent,
     OutcomeFeedbackEditorComponent,
     SharingLinksComponent,
-<<<<<<< HEAD
     SideNavigationBarComponent,
     SideNavigationBarWrapperComponent,
-=======
     ResponseHeaderComponent,
->>>>>>> 51e55ed1
     SkillSelectorComponent,
     SocialButtonsComponent,
     StorySummaryTileDirective,
