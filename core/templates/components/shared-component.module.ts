--- conflicted
+++ resolved
@@ -51,7 +51,6 @@
 
 @NgModule({
   imports: [CommonModule, MaterialModule, NgbModalModule],
-<<<<<<< HEAD
 
   declarations: [
     BackgroundBannerComponent,
@@ -61,43 +60,32 @@
     StorySummaryTileDirective,
     SocialButtonsComponent,
     SubtopicSummaryTileDirective,
-    TranslatePipe
+    TranslatePipe,
+    AttributionGuideComponent,
+    LazyLoadingComponent, LoadingDotsComponent,
+    TopicSummaryTileComponent, ExplorationSummaryTileDirective
   ],
 
   entryComponents: [
     BackgroundBannerComponent,
-    SharingLinksComponent,
-    // These elements will remain here even after migration.
-    ExplorationEmbedButtonModalComponent,
-    SkillMasteryViewerComponent,
-    SocialButtonsComponent
-=======
-  declarations: [BackgroundBannerComponent, TranslatePipe,
-    SharingLinksComponent, ExplorationEmbedButtonModalComponent,
-    SkillMasteryViewerComponent, AttributionGuideComponent,
-    LazyLoadingComponent, LoadingDotsComponent, SocialButtonsComponent,
-    TopicSummaryTileComponent, ExplorationSummaryTileDirective],
-  entryComponents: [BackgroundBannerComponent, SharingLinksComponent,
+    SharingLinksComponent, BackgroundBannerComponent, SharingLinksComponent,
     SkillMasteryViewerComponent, AttributionGuideComponent,
     LazyLoadingComponent, LoadingDotsComponent, SocialButtonsComponent,
     TopicSummaryTileComponent,
     // These elements will remain here even after migration.
     ExplorationEmbedButtonModalComponent,
->>>>>>> 71e30d75
+    SkillMasteryViewerComponent,
+    SocialButtonsComponent
   ],
 
   exports: [
-<<<<<<< HEAD
     BackgroundBannerComponent,
     TranslatePipe,
     SharingLinksComponent,
     StorySummaryTileDirective,
     SubtopicSummaryTileDirective,
-    MaterialModule
-=======
-    BackgroundBannerComponent, TranslatePipe,
-    SharingLinksComponent, MaterialModule, ExplorationSummaryTileDirective
->>>>>>> 71e30d75
+    MaterialModule,
+    ExplorationSummaryTileDirective
   ],
 })
 
