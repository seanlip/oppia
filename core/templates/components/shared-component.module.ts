--- conflicted
+++ resolved
@@ -100,11 +100,8 @@
 import { SavePendingChangesModalComponent } from './save-pending-changes/save-pending-changes-modal.component';
 import { AddHintModalComponent } from 'pages/exploration-editor-page/editor-tab/templates/modal-templates/add-hint-modal.component';
 import { SmoothHeightAnimatorComponent } from './smooth-height/smooth-height-animator.component';
-<<<<<<< HEAD
 import { QuestionMisconceptionSelectorComponent } from './question-directives/question-misconception-selector/question-misconception-selector.component';
-=======
 import { ReviewMaterialEditorComponent } from './review-material-editor/review-material-editor.component';
->>>>>>> 2a115bbf
 
 // Pipes.
 import { TruncatePipe } from 'filters/string-utility-filters/truncate.pipe';
@@ -215,10 +212,8 @@
     SortByPipe,
     LearnerDashboardIconsComponent,
     PreviewThumbnailComponent,
-<<<<<<< HEAD
     AddHintModalComponent,
-    QuestionMisconceptionSelectorComponent
-=======
+    QuestionMisconceptionSelectorComponent,
     DeleteInteractionModalComponent,
     DeleteHintModalComponent,
     DeleteLastHintModalComponent,
@@ -226,7 +221,6 @@
     SavePendingChangesModalComponent,
     AddHintModalComponent,
     ReviewMaterialEditorComponent
->>>>>>> 2a115bbf
   ],
 
   entryComponents: [
@@ -287,10 +281,8 @@
     TopicsAndSkillsDashboardNavbarBreadcrumbComponent,
     LearnerDashboardIconsComponent,
     PreviewThumbnailComponent,
-<<<<<<< HEAD
     AddHintModalComponent,
-    QuestionMisconceptionSelectorComponent
-=======
+    QuestionMisconceptionSelectorComponent,
     DeleteInteractionModalComponent,
     DeleteHintModalComponent,
     DeleteLastHintModalComponent,
@@ -298,7 +290,6 @@
     SavePendingChangesModalComponent,
     AddHintModalComponent,
     ReviewMaterialEditorComponent
->>>>>>> 2a115bbf
   ],
 
   exports: [
@@ -375,15 +366,12 @@
     SortByPipe,
     SavePendingChangesModalComponent,
     LearnerDashboardIconsComponent,
-<<<<<<< HEAD
-    QuestionMisconceptionSelectorComponent
-=======
+    QuestionMisconceptionSelectorComponent,
     DeleteInteractionModalComponent,
     DeleteHintModalComponent,
     DeleteLastHintModalComponent,
     DeleteSolutionModalComponent,
     ReviewMaterialEditorComponent
->>>>>>> 2a115bbf
   ],
 })
 
