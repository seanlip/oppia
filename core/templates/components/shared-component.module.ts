// Copyright 2021 The Oppia Authors. All Rights Reserved.
//
// Licensed under the Apache License, Version 2.0 (the "License");
// you may not use this file except in compliance with the License.
// You may obtain a copy of the License at
//
//      http://www.apache.org/licenses/LICENSE-2.0
//
// Unless required by applicable law or agreed to in writing, software
// distributed under the License is distributed on an "AS-IS" BASIS,
// WITHOUT WARRANTIES OR CONDITIONS OF ANY KIND, either express or implied.
// See the License for the specific language governing permissions and
// limitations under the License.

/**
 * @fileoverview Module for the shared components.
 */
import 'core-js/es7/reflect';
import 'zone.js';

// Modules.
import { CommonModule } from '@angular/common';
import { NgModule } from '@angular/core';
import { NgbModalModule, NgbTooltipModule } from '@ng-bootstrap/ng-bootstrap';
import { AngularFireModule } from '@angular/fire';
import { AngularFireAuth, AngularFireAuthModule, USE_EMULATOR } from '@angular/fire/auth';
import { FormsModule } from '@angular/forms';
import { BrowserModule } from '@angular/platform-browser';
import { MaterialModule } from './material.module';
import { DynamicContentModule } from './angular-html-bind/dynamic-content.module';
import { TranslateModule } from 'filters/translate.module';
import { SharedFormsModule } from './forms/shared-forms.module';
import { DirectivesModule } from 'directives/directives.module';
import { ObjectComponentsModule } from 'objects/object-components.module';


// Components.
import { ExplorationEmbedButtonModalComponent } from './button-directives/exploration-embed-button-modal.component';
import { BackgroundBannerComponent } from './common-layout-directives/common-elements/background-banner.component';
import { AttributionGuideComponent } from './common-layout-directives/common-elements/attribution-guide.component';
import { LazyLoadingComponent } from './common-layout-directives/common-elements/lazy-loading.component';
import { LoadingDotsComponent } from './common-layout-directives/common-elements/loading-dots.component';
import { KeyboardShortcutHelpModalComponent } from 'components/keyboard-shortcut-help/keyboard-shortcut-help-modal.component';
import { SharingLinksComponent } from './common-layout-directives/common-elements/sharing-links.component';
import { SocialButtonsComponent } from 'components/button-directives/social-buttons.component';
import { SkillSelectorComponent } from './skill-selector/skill-selector.component';
import { ProfileLinkImageComponent } from 'components/profile-link-directives/profile-link-image.component';
import { ProfileLinkTextComponent } from 'components/profile-link-directives/profile-link-text.component';
import { PromoBarComponent } from './common-layout-directives/common-elements/promo-bar.component';
import { AudioFileUploaderComponent } from './forms/custom-forms-directives/audio-file-uploader.component';
import { ThumbnailDisplayComponent } from './forms/custom-forms-directives/thumbnail-display.component';
import { SkillMasteryViewerComponent } from './skill-mastery/skill-mastery.component';
import { SummaryListHeaderComponent } from './state-directives/answer-group-editor/summary-list-header.component';
import { ExplorationSummaryTileComponent } from './summary-tile/exploration-summary-tile.component';
import { CollectionSummaryTileComponent } from './summary-tile/collection-summary-tile.component';
import { TakeBreakModalComponent } from 'pages/exploration-player-page/templates/take-break-modal.component';
import { TopicsAndSkillsDashboardNavbarBreadcrumbComponent } from 'pages/topics-and-skills-dashboard-page/navbar/topics-and-skills-dashboard-navbar-breadcrumb.component';
import { ThreadTableComponent } from 'pages/exploration-editor-page/feedback-tab/thread-table/thread-table.component';
import { LearnerDashboardIconsComponent } from 'pages/learner-dashboard-page/learner-dashboard-icons.component';
import { OnScreenKeyboardComponent } from './on-screen-keyboard/on-screen-keyboard.component';
import { OutcomeFeedbackEditorComponent } from './state-directives/outcome-editor/outcome-feedback-editor.component';

// Directives.
import { StorySummaryTileDirective } from './summary-tile/story-summary-tile.directive';
import { SubtopicSummaryTileDirective } from './summary-tile/subtopic-summary-tile.directive';
import { SchemaBasedEditorDirective } from './forms/schema-based-editors/schema-based-editor.directive';


// Pipes.
import { TruncatePipe } from 'filters/string-utility-filters/truncate.pipe';
import { TruncateAndCapitalizePipe } from 'filters/string-utility-filters/truncate-and-capitalize.pipe';
import { SummarizeNonnegativeNumberPipe } from 'filters/summarize-nonnegative-number.pipe';
import { SortByPipe } from 'filters/string-utility-filters/sort-by.pipe';
import { FilterForMatchingSubstringPipe } from 'filters/string-utility-filters/filter-for-matching-substring.pipe';
import { WrapTextWithEllipsisPipe } from 'filters/string-utility-filters/wrap-text-with-ellipsis.pipe';
<<<<<<< HEAD
import { PromoBarComponent } from './common-layout-directives/common-elements/promo-bar.component';
import { DynamicContentModule } from './angular-html-bind/dynamic-content.module';
import { CreateActivityButtonComponent } from './button-directives/create-activity-button.component';
import { CreateActivityModalComponent } from 'pages/creator-dashboard-page/modal-templates/create-activity-modal.component';
import { UploadActivityModalComponent } from 'pages/creator-dashboard-page/modal-templates/upload-activity-modal.component';
import { ObjectComponentsModule } from 'objects/object-components.module';
import { OnScreenKeyboardComponent } from './on-screen-keyboard/on-screen-keyboard.component';
import { TranslateModule } from 'filters/translate.module';
import { SharedFormsModule } from './forms/shared-forms.module';
=======


// Services.
import { AuthService } from 'services/auth.service';
>>>>>>> 6463d21a

// TODO(#11462): Delete these conditional values once firebase auth is launched.
const firebaseAuthModules = AuthService.firebaseAuthIsEnabled ? [
  AngularFireModule.initializeApp(AuthService.firebaseConfig),
  AngularFireAuthModule,
] : [];

const firebaseAuthProviders = AuthService.firebaseAuthIsEnabled ? [
  AngularFireAuth,
  {provide: USE_EMULATOR, useValue: AuthService.firebaseEmulatorConfig},
] : [
  {provide: AngularFireAuth, useValue: null},
];


@NgModule({
  imports: [
    BrowserModule,
    CommonModule,
    MaterialModule,
    DirectivesModule,
    DynamicContentModule,
    NgbTooltipModule,
    NgbModalModule,
    FormsModule,
    MaterialModule,
    ObjectComponentsModule,
    SharedFormsModule,
    TranslateModule,
    ...firebaseAuthModules,
  ],

  providers: [
    ...firebaseAuthProviders,
  ],

  declarations: [
    AudioFileUploaderComponent,
    AttributionGuideComponent,
    BackgroundBannerComponent,
<<<<<<< HEAD
    CreateActivityButtonComponent,
    CreateActivityModalComponent,
=======
    ExplorationSummaryTileComponent,
    CollectionSummaryTileComponent,
>>>>>>> 6463d21a
    ExplorationEmbedButtonModalComponent,
    FilterForMatchingSubstringPipe,
    KeyboardShortcutHelpModalComponent,
    LazyLoadingComponent,
    LoadingDotsComponent,
    OnScreenKeyboardComponent,
    OutcomeFeedbackEditorComponent,
    ProfileLinkImageComponent,
    ProfileLinkTextComponent,
    PromoBarComponent,
    SharingLinksComponent,
    SkillSelectorComponent,
    SkillMasteryViewerComponent,
    SocialButtonsComponent,
    StorySummaryTileDirective,
    SubtopicSummaryTileDirective,
    SummaryListHeaderComponent,
    TakeBreakModalComponent,
    WrapTextWithEllipsisPipe,
    ThumbnailDisplayComponent,
    ThreadTableComponent,
    TopicsAndSkillsDashboardNavbarBreadcrumbComponent,
    TruncateAndCapitalizePipe,
    SummarizeNonnegativeNumberPipe,
    TruncatePipe,
<<<<<<< HEAD
    UploadActivityModalComponent,
    PromoBarComponent
=======
    SortByPipe,
    PromoBarComponent,
    LearnerDashboardIconsComponent
>>>>>>> 6463d21a
  ],

  entryComponents: [
    AudioFileUploaderComponent,
    BackgroundBannerComponent,
<<<<<<< HEAD
    CreateActivityButtonComponent,
    CreateActivityModalComponent,
=======
    ExplorationSummaryTileComponent,
    CollectionSummaryTileComponent,
>>>>>>> 6463d21a
    SharingLinksComponent,
    SkillMasteryViewerComponent, AttributionGuideComponent,
    LazyLoadingComponent, LoadingDotsComponent, SocialButtonsComponent,
    OnScreenKeyboardComponent,
    ProfileLinkImageComponent, ProfileLinkTextComponent,
    // These elements will remain here even after migration.
    SkillSelectorComponent,
    TakeBreakModalComponent,
    ExplorationEmbedButtonModalComponent,
    OutcomeFeedbackEditorComponent,
    KeyboardShortcutHelpModalComponent,
    PromoBarComponent,
    SkillMasteryViewerComponent,
    SocialButtonsComponent,
    SummaryListHeaderComponent,
    ThumbnailDisplayComponent,
<<<<<<< HEAD
    UploadActivityModalComponent,
=======
>>>>>>> 6463d21a
    PromoBarComponent,
    ThreadTableComponent,
    TopicsAndSkillsDashboardNavbarBreadcrumbComponent,
    LearnerDashboardIconsComponent
  ],

  exports: [
    // Modules.
    DynamicContentModule,
    DirectivesModule,
    FormsModule,
    MaterialModule,
    NgbTooltipModule,
    NgbModalModule,
    ObjectComponentsModule,
    SharedFormsModule,
    TranslateModule,
    // Components, directives, and pipes.
    AudioFileUploaderComponent,
    BackgroundBannerComponent,
<<<<<<< HEAD
    CreateActivityButtonComponent,
    CreateActivityModalComponent,
    ExplorationSummaryTileDirective,
=======
    ExplorationSummaryTileComponent,
    CollectionSummaryTileComponent,
>>>>>>> 6463d21a
    LazyLoadingComponent,
    FilterForMatchingSubstringPipe,
    PromoBarComponent,
    OnScreenKeyboardComponent,
    OutcomeFeedbackEditorComponent,
    SchemaBasedEditorDirective,
    SharingLinksComponent,
    SkillSelectorComponent,
    SocialButtonsComponent,
    StorySummaryTileDirective,
    SubtopicSummaryTileDirective,
    SummaryListHeaderComponent,
    TakeBreakModalComponent,
    ThumbnailDisplayComponent,
    TopicsAndSkillsDashboardNavbarBreadcrumbComponent,
<<<<<<< HEAD
    UploadActivityModalComponent,
    PromoBarComponent,
    WrapTextWithEllipsisPipe,
=======
    TruncateAndCapitalizePipe,
    TruncatePipe,
    SummarizeNonnegativeNumberPipe,
    SortByPipe,
    LoadingDotsComponent,
>>>>>>> 6463d21a
    PromoBarComponent,
    WrapTextWithEllipsisPipe,
    PromoBarComponent,
    WrapTextWithEllipsisPipe,
    LearnerDashboardIconsComponent
  ],
})

export class SharedComponentsModule { }<|MERGE_RESOLUTION|>--- conflicted
+++ resolved
@@ -73,22 +73,13 @@
 import { SortByPipe } from 'filters/string-utility-filters/sort-by.pipe';
 import { FilterForMatchingSubstringPipe } from 'filters/string-utility-filters/filter-for-matching-substring.pipe';
 import { WrapTextWithEllipsisPipe } from 'filters/string-utility-filters/wrap-text-with-ellipsis.pipe';
-<<<<<<< HEAD
-import { PromoBarComponent } from './common-layout-directives/common-elements/promo-bar.component';
-import { DynamicContentModule } from './angular-html-bind/dynamic-content.module';
 import { CreateActivityButtonComponent } from './button-directives/create-activity-button.component';
 import { CreateActivityModalComponent } from 'pages/creator-dashboard-page/modal-templates/create-activity-modal.component';
 import { UploadActivityModalComponent } from 'pages/creator-dashboard-page/modal-templates/upload-activity-modal.component';
-import { ObjectComponentsModule } from 'objects/object-components.module';
-import { OnScreenKeyboardComponent } from './on-screen-keyboard/on-screen-keyboard.component';
-import { TranslateModule } from 'filters/translate.module';
-import { SharedFormsModule } from './forms/shared-forms.module';
-=======
 
 
 // Services.
 import { AuthService } from 'services/auth.service';
->>>>>>> 6463d21a
 
 // TODO(#11462): Delete these conditional values once firebase auth is launched.
 const firebaseAuthModules = AuthService.firebaseAuthIsEnabled ? [
@@ -129,13 +120,10 @@
     AudioFileUploaderComponent,
     AttributionGuideComponent,
     BackgroundBannerComponent,
-<<<<<<< HEAD
     CreateActivityButtonComponent,
     CreateActivityModalComponent,
-=======
     ExplorationSummaryTileComponent,
     CollectionSummaryTileComponent,
->>>>>>> 6463d21a
     ExplorationEmbedButtonModalComponent,
     FilterForMatchingSubstringPipe,
     KeyboardShortcutHelpModalComponent,
@@ -161,26 +149,20 @@
     TruncateAndCapitalizePipe,
     SummarizeNonnegativeNumberPipe,
     TruncatePipe,
-<<<<<<< HEAD
     UploadActivityModalComponent,
-    PromoBarComponent
-=======
+    PromoBarComponent,
     SortByPipe,
     PromoBarComponent,
     LearnerDashboardIconsComponent
->>>>>>> 6463d21a
   ],
 
   entryComponents: [
     AudioFileUploaderComponent,
     BackgroundBannerComponent,
-<<<<<<< HEAD
     CreateActivityButtonComponent,
     CreateActivityModalComponent,
-=======
     ExplorationSummaryTileComponent,
     CollectionSummaryTileComponent,
->>>>>>> 6463d21a
     SharingLinksComponent,
     SkillMasteryViewerComponent, AttributionGuideComponent,
     LazyLoadingComponent, LoadingDotsComponent, SocialButtonsComponent,
@@ -197,10 +179,7 @@
     SocialButtonsComponent,
     SummaryListHeaderComponent,
     ThumbnailDisplayComponent,
-<<<<<<< HEAD
     UploadActivityModalComponent,
-=======
->>>>>>> 6463d21a
     PromoBarComponent,
     ThreadTableComponent,
     TopicsAndSkillsDashboardNavbarBreadcrumbComponent,
@@ -221,14 +200,10 @@
     // Components, directives, and pipes.
     AudioFileUploaderComponent,
     BackgroundBannerComponent,
-<<<<<<< HEAD
     CreateActivityButtonComponent,
     CreateActivityModalComponent,
-    ExplorationSummaryTileDirective,
-=======
     ExplorationSummaryTileComponent,
     CollectionSummaryTileComponent,
->>>>>>> 6463d21a
     LazyLoadingComponent,
     FilterForMatchingSubstringPipe,
     PromoBarComponent,
@@ -244,17 +219,14 @@
     TakeBreakModalComponent,
     ThumbnailDisplayComponent,
     TopicsAndSkillsDashboardNavbarBreadcrumbComponent,
-<<<<<<< HEAD
     UploadActivityModalComponent,
     PromoBarComponent,
     WrapTextWithEllipsisPipe,
-=======
     TruncateAndCapitalizePipe,
     TruncatePipe,
     SummarizeNonnegativeNumberPipe,
     SortByPipe,
     LoadingDotsComponent,
->>>>>>> 6463d21a
     PromoBarComponent,
     WrapTextWithEllipsisPipe,
     PromoBarComponent,
