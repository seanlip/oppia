// Copyright 2020 The Oppia Authors. All Rights Reserved.
//
// Licensed under the Apache License, Version 2.0 (the "License");
// you may not use this file except in compliance with the License.
// You may obtain a copy of the License at
//
//      http://www.apache.org/licenses/LICENSE-2.0
//
// Unless required by applicable law or agreed to in writing, software
// distributed under the License is distributed on an "AS-IS" BASIS,
// WITHOUT WARRANTIES OR CONDITIONS OF ANY KIND, either express or implied.
// See the License for the specific language governing permissions and
// limitations under the License.

/**
 * @fileoverview Module for the shared components.
 */
import 'core-js/es7/reflect';
import 'zone.js';

import { NgModule } from '@angular/core';
import { CommonModule } from '@angular/common';

import { BackgroundBannerComponent } from
  './common-layout-directives/common-elements/background-banner.component';
import { AttributionGuideComponent } from
  './common-layout-directives/common-elements/attribution-guide.component';
import { LazyLoadingComponent } from
  './common-layout-directives/common-elements/lazy-loading.component';
import { LoadingDotsComponent } from
  './common-layout-directives/common-elements/loading-dots.component';
import { TranslatePipe } from 'filters/translate.pipe';
import { SharingLinksComponent } from
  './common-layout-directives/common-elements/sharing-links.component';
import { ExplorationEmbedButtonModalComponent } from
  './button-directives/exploration-embed-button-modal.component';
import { NgbModalModule } from '@ng-bootstrap/ng-bootstrap';


@NgModule({
<<<<<<< HEAD
  imports: [CommonModule],
  declarations: [BackgroundBannerComponent, TranslatePipe, LazyLoadingComponent,
    LoadingDotsComponent, AttributionGuideComponent],
  entryComponents: [BackgroundBannerComponent, LazyLoadingComponent,
    LoadingDotsComponent, AttributionGuideComponent],
  exports: [BackgroundBannerComponent, TranslatePipe]
=======
  imports: [CommonModule, NgbModalModule],
  declarations: [BackgroundBannerComponent, TranslatePipe,
    SharingLinksComponent, ExplorationEmbedButtonModalComponent],
  entryComponents: [BackgroundBannerComponent, SharingLinksComponent,
    // These elements will remain here even after migration.
    ExplorationEmbedButtonModalComponent
  ],
  exports: [
    BackgroundBannerComponent, TranslatePipe,
    SharingLinksComponent,
  ],
>>>>>>> 56b40a91
})

export class SharedComponentsModule { }<|MERGE_RESOLUTION|>--- conflicted
+++ resolved
@@ -38,26 +38,23 @@
 
 
 @NgModule({
-<<<<<<< HEAD
-  imports: [CommonModule],
-  declarations: [BackgroundBannerComponent, TranslatePipe, LazyLoadingComponent,
-    LoadingDotsComponent, AttributionGuideComponent],
-  entryComponents: [BackgroundBannerComponent, LazyLoadingComponent,
-    LoadingDotsComponent, AttributionGuideComponent],
-  exports: [BackgroundBannerComponent, TranslatePipe]
-=======
   imports: [CommonModule, NgbModalModule],
   declarations: [BackgroundBannerComponent, TranslatePipe,
     SharingLinksComponent, ExplorationEmbedButtonModalComponent],
   entryComponents: [BackgroundBannerComponent, SharingLinksComponent,
     // These elements will remain here even after migration.
-    ExplorationEmbedButtonModalComponent
+    ExplorationEmbedButtonModalComponent,
+    AttributionGuideComponent,
+    LazyLoadingComponent,
+    LoadingDotsComponent
   ],
   exports: [
     BackgroundBannerComponent, TranslatePipe,
     SharingLinksComponent,
+    AttributionGuideComponent,
+    LazyLoadingComponent,
+    LoadingDotsComponent
   ],
->>>>>>> 56b40a91
 })
 
 export class SharedComponentsModule { }