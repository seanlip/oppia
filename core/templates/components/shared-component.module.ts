--- conflicted
+++ resolved
@@ -29,11 +29,6 @@
   './common-layout-directives/common-elements/lazy-loading.component';
 import { LoadingDotsComponent } from
   './common-layout-directives/common-elements/loading-dots.component';
-<<<<<<< HEAD
-=======
-import { SideNavigationBarComponent } from
-  './common-layout-directives/navigation-bars/side-navigation-bar.component';
->>>>>>> 083ef2a1
 import { TranslatePipe } from 'filters/translate.pipe';
 import { SharingLinksComponent } from
   './common-layout-directives/common-elements/sharing-links.component';
@@ -46,19 +41,13 @@
   imports: [CommonModule, NgbModalModule],
   declarations: [BackgroundBannerComponent, TranslatePipe,
     SharingLinksComponent, ExplorationEmbedButtonModalComponent,
-    AttributionGuideComponent, LazyLoadingComponent, LoadingDotsComponent,
-    SideNavigationBarComponent],
+    AttributionGuideComponent, LazyLoadingComponent, LoadingDotsComponent],
   entryComponents: [BackgroundBannerComponent, SharingLinksComponent,
     // These elements will remain here even after migration.
-<<<<<<< HEAD
     ExplorationEmbedButtonModalComponent,
     AttributionGuideComponent,
     LazyLoadingComponent,
     LoadingDotsComponent
-=======
-    ExplorationEmbedButtonModalComponent, AttributionGuideComponent,
-    LazyLoadingComponent, LoadingDotsComponent, SideNavigationBarComponent
->>>>>>> 083ef2a1
   ],
   exports: [
     BackgroundBannerComponent, TranslatePipe,
