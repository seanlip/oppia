--- conflicted
+++ resolved
@@ -271,11 +271,8 @@
     SolutionExplanationEditor,
     StateSolutionEditorComponent,
     StateInteractionEditorComponent,
-<<<<<<< HEAD
     StaleTabInfoModalComponent,
     UnsavedChangesStatusInfoModalComponent
-=======
->>>>>>> 2b256e1c
   ],
 
   entryComponents: [
