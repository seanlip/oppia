--- conflicted
+++ resolved
@@ -42,13 +42,10 @@
 import { SchemaBasedBoolEditorComponent } from
   './forms/schema-based-editors/schema-based-bool-editor.component';
 import { NgbModalModule } from '@ng-bootstrap/ng-bootstrap';
-<<<<<<< HEAD
 import { SchemaBasedExpressionEditorComponent } from
   './forms/schema-based-editors/schema-based-expression-editor.component';
-=======
 import { TopicSummaryTileComponent } from
   './summary-tile/topic-summary-tile.component';
->>>>>>> 38b1b5e0
 
 
 
@@ -58,19 +55,13 @@
     SharingLinksComponent, ExplorationEmbedButtonModalComponent,
     SkillMasteryViewerComponent, AttributionGuideComponent,
     LazyLoadingComponent, LoadingDotsComponent, SocialButtonsComponent,
-<<<<<<< HEAD
-    SchemaBasedBoolEditorComponent, SchemaBasedExpressionEditorComponent],
+    SchemaBasedBoolEditorComponent, SchemaBasedExpressionEditorComponent,
+    TopicSummaryTileComponent],
   entryComponents: [BackgroundBannerComponent, SharingLinksComponent,
     SkillMasteryViewerComponent, AttributionGuideComponent,
     LazyLoadingComponent, LoadingDotsComponent, SocialButtonsComponent,
     SchemaBasedBoolEditorComponent, SchemaBasedExpressionEditorComponent,
-=======
-    TopicSummaryTileComponent],
-  entryComponents: [BackgroundBannerComponent, SharingLinksComponent,
-    SkillMasteryViewerComponent, AttributionGuideComponent,
-    LazyLoadingComponent, LoadingDotsComponent, SocialButtonsComponent,
     TopicSummaryTileComponent,
->>>>>>> 38b1b5e0
     // These elements will remain here even after migration.
     ExplorationEmbedButtonModalComponent,
   ],
