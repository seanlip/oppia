--- conflicted
+++ resolved
@@ -33,26 +33,12 @@
 
 
 @NgModule({
-<<<<<<< HEAD
-  imports: [CommonModule, NgbModalModule],
-  declarations: [BackgroundBannerComponent, TranslatePipe,
-    SharingLinksComponent, ExplorationEmbedButtonModalComponent,
-    LazyLoadingComponent, LoadingDotsComponent, AttributionGuideComponent],
-  entryComponents: [BackgroundBannerComponent, SharingLinksComponent,
-    // These elements will remain here even after migration.
-    ExplorationEmbedButtonModalComponent, LazyLoadingComponent,
-    LoadingDotsComponent, AttributionGuideComponent
-  ],
-  exports: [
-    BackgroundBannerComponent, TranslatePipe,
-    SharingLinksComponent,
-  ],
-=======
   imports: [CommonModule],
-  declarations: [BackgroundBannerComponent, TranslatePipe],
-  entryComponents: [BackgroundBannerComponent],
+  declarations: [BackgroundBannerComponent, TranslatePipe, LazyLoadingComponent,
+    LoadingDotsComponent, AttributionGuideComponent],
+  entryComponents: [BackgroundBannerComponent, LazyLoadingComponent,
+    LoadingDotsComponent, AttributionGuideComponent],
   exports: [BackgroundBannerComponent, TranslatePipe]
->>>>>>> cac5737b
 })
 
 export class SharedComponentsModule { }