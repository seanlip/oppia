// Copyright 2021 The Oppia Authors. All Rights Reserved.
//
// Licensed under the Apache License, Version 2.0 (the "License");
// you may not use this file except in compliance with the License.
// You may obtain a copy of the License at
//
//      http://www.apache.org/licenses/LICENSE-2.0
//
// Unless required by applicable law or agreed to in writing, software
// distributed under the License is distributed on an "AS-IS" BASIS,
// WITHOUT WARRANTIES OR CONDITIONS OF ANY KIND, either express or implied.
// See the License for the specific language governing permissions and
// limitations under the License.

/**
 * @fileoverview Module for the shared components.
 */
import 'core-js/es7/reflect';
import 'zone.js';

import { CommonModule } from '@angular/common';
import { NgModule } from '@angular/core';
import { AngularFireModule } from '@angular/fire';
import { AngularFireAuth, AngularFireAuthModule, USE_EMULATOR } from '@angular/fire/auth';
import { FormsModule } from '@angular/forms';
import { BrowserModule } from '@angular/platform-browser';

import { BackgroundBannerComponent } from
  './common-layout-directives/common-elements/background-banner.component';
import { AttributionGuideComponent } from
  './common-layout-directives/common-elements/attribution-guide.component';
import { LazyLoadingComponent } from
  './common-layout-directives/common-elements/lazy-loading.component';
import { LoadingDotsComponent } from
  './common-layout-directives/common-elements/loading-dots.component';
import { MaterialModule } from './material.module';
import { TranslatePipe } from 'filters/translate.pipe';
import { SkillMasteryViewerComponent } from
  './skill-mastery/skill-mastery.component';
import { ExplorationEmbedButtonModalComponent } from
  './button-directives/exploration-embed-button-modal.component';
import { KeyboardShortcutHelpModalComponent } from
  'components/keyboard-shortcut-help/keyboard-shortcut-help-modal.component';
import { SharingLinksComponent } from
  './common-layout-directives/common-elements/sharing-links.component';
import { ImageUploaderComponent } from './forms/custom-forms-directives/image-uploader.component';
import { StorySummaryTileDirective } from
  './summary-tile/story-summary-tile.directive';
import { SubtopicSummaryTileDirective } from
  './summary-tile/subtopic-summary-tile.directive';
import { SocialButtonsComponent } from
  'components/button-directives/social-buttons.component';
import { NgbModalModule, NgbTooltipModule } from '@ng-bootstrap/ng-bootstrap';
import { ExplorationSummaryTileDirective } from
  './summary-tile/exploration-summary-tile.directive';
import { ProfileLinkImageComponent } from
  'components/profile-link-directives/profile-link-image.component';
import { ProfileLinkTextComponent } from
  'components/profile-link-directives/profile-link-text.component';
import { ThumbnailDisplayComponent } from './forms/custom-forms-directives/thumbnail-display.component';
import { TakeBreakModalComponent } from 'pages/exploration-player-page/templates/take-break-modal.component';
import { TopicsAndSkillsDashboardNavbarBreadcrumbComponent } from 'pages/topics-and-skills-dashboard-page/navbar/topics-and-skills-dashboard-navbar-breadcrumb.component';
import { AuthService } from 'services/auth.service';
import { AudioFileUploaderComponent } from './forms/custom-forms-directives/audio-file-uploader.component';
import { FocusOnDirective } from '../directives/focus-on.directive';
import { ThreadTableComponent } from 'pages/exploration-editor-page/feedback-tab/thread-table/thread-table.component';
import { TruncatePipe } from 'filters/string-utility-filters/truncate.pipe';
import { SummaryListHeaderComponent } from './state-directives/answer-group-editor/summary-list-header.component';
import { OppiaFooterComponent } from 'pages/oppia-footer.component';
import { I18nFooterDirective } from '../../templates/I18nFooter';
import { PromoBarComponent } from './common-layout-directives/common-elements/promo-bar.component';
import { DynamicContentModule } from './angular-html-bind/dynamic-content.module';

// TODO(#11462): Delete these conditional values once firebase auth is launched.
const firebaseAuthModules = AuthService.firebaseAuthIsEnabled ? [
  AngularFireModule.initializeApp(AuthService.firebaseConfig),
  AngularFireAuthModule,
] : [];

const firebaseAuthProviders = AuthService.firebaseAuthIsEnabled ? [
  AngularFireAuth,
  {provide: USE_EMULATOR, useValue: AuthService.firebaseEmulatorConfig},
] : [
  {provide: AngularFireAuth, useValue: null},
];


@NgModule({
  imports: [
    CommonModule,
    BrowserModule,
    DynamicContentModule,
    NgbTooltipModule,
    NgbModalModule,
    FormsModule,
    ...firebaseAuthModules,
  ],

  providers: [
    ...firebaseAuthProviders,
  ],

  declarations: [
    AudioFileUploaderComponent,
    AttributionGuideComponent,
    BackgroundBannerComponent,
    ExplorationEmbedButtonModalComponent,
    ExplorationSummaryTileDirective,
    FocusOnDirective,
<<<<<<< HEAD
    I18nFooterDirective,
=======
    ImageUploaderComponent,
>>>>>>> 5139e40b
    KeyboardShortcutHelpModalComponent,
    LazyLoadingComponent,
    LoadingDotsComponent,
    OppiaFooterComponent,
    ProfileLinkImageComponent,
    ProfileLinkTextComponent,
    SharingLinksComponent,
    SkillMasteryViewerComponent,
    SocialButtonsComponent,
    StorySummaryTileDirective,
    SubtopicSummaryTileDirective,
    SummaryListHeaderComponent,
    TakeBreakModalComponent,
    ThumbnailDisplayComponent,
    ThreadTableComponent,
    TopicsAndSkillsDashboardNavbarBreadcrumbComponent,
    TranslatePipe,
    TruncatePipe,
    PromoBarComponent
  ],

  entryComponents: [
    AudioFileUploaderComponent,
    BackgroundBannerComponent,
    SharingLinksComponent,
    SkillMasteryViewerComponent, AttributionGuideComponent,
    LazyLoadingComponent, LoadingDotsComponent, SocialButtonsComponent,
    ProfileLinkImageComponent, ProfileLinkTextComponent,
    // These elements will remain here even after migration.
    TakeBreakModalComponent,
    ExplorationEmbedButtonModalComponent,
    ImageUploaderComponent,
    KeyboardShortcutHelpModalComponent,
    OppiaFooterComponent,
    SkillMasteryViewerComponent,
    SocialButtonsComponent,
    SummaryListHeaderComponent,
    ThumbnailDisplayComponent,
    PromoBarComponent,
    ThreadTableComponent,
    TopicsAndSkillsDashboardNavbarBreadcrumbComponent,
  ],

  exports: [
    // Modules.
    DynamicContentModule,
    FormsModule,
    MaterialModule,
    NgbTooltipModule,
    NgbModalModule,
    // Components, directives, and pipes.
    AudioFileUploaderComponent,
    BackgroundBannerComponent,
    ExplorationSummaryTileDirective,
    FocusOnDirective,
<<<<<<< HEAD
    I18nFooterDirective,
    OppiaFooterComponent,
=======
    ImageUploaderComponent,
>>>>>>> 5139e40b
    SharingLinksComponent,
    SocialButtonsComponent,
    StorySummaryTileDirective,
    SubtopicSummaryTileDirective,
    SummaryListHeaderComponent,
    TakeBreakModalComponent,
    ThumbnailDisplayComponent,
    TopicsAndSkillsDashboardNavbarBreadcrumbComponent,
    TranslatePipe,
    PromoBarComponent
  ],
})

export class SharedComponentsModule { }<|MERGE_RESOLUTION|>--- conflicted
+++ resolved
@@ -107,11 +107,8 @@
     ExplorationEmbedButtonModalComponent,
     ExplorationSummaryTileDirective,
     FocusOnDirective,
-<<<<<<< HEAD
     I18nFooterDirective,
-=======
     ImageUploaderComponent,
->>>>>>> 5139e40b
     KeyboardShortcutHelpModalComponent,
     LazyLoadingComponent,
     LoadingDotsComponent,
@@ -167,12 +164,9 @@
     BackgroundBannerComponent,
     ExplorationSummaryTileDirective,
     FocusOnDirective,
-<<<<<<< HEAD
     I18nFooterDirective,
     OppiaFooterComponent,
-=======
     ImageUploaderComponent,
->>>>>>> 5139e40b
     SharingLinksComponent,
     SocialButtonsComponent,
     StorySummaryTileDirective,
