--- conflicted
+++ resolved
@@ -1,4 +1,4 @@
-// Copyright 2021 The Oppia Authors. All Rights Reserved.
+// Copyright 2020 The Oppia Authors. All Rights Reserved.
 //
 // Licensed under the Apache License, Version 2.0 (the "License");
 // you may not use this file except in compliance with the License.
@@ -11,6 +11,7 @@
 // WITHOUT WARRANTIES OR CONDITIONS OF ANY KIND, either express or implied.
 // See the License for the specific language governing permissions and
 // limitations under the License.
+
 /**
  * @fileoverview Module for the shared components.
  */
@@ -48,7 +49,7 @@
   './summary-tile/subtopic-summary-tile.directive';
 import { SocialButtonsComponent } from
   'components/button-directives/social-buttons.component';
-import { NgbModalModule, NgbTooltipModule } from '@ng-bootstrap/ng-bootstrap';
+import { NgbModalModule, NgbTooltipModule  } from '@ng-bootstrap/ng-bootstrap';
 import { ExplorationSummaryTileDirective } from
   './summary-tile/exploration-summary-tile.directive';
 import { ProfileLinkImageComponent } from
@@ -86,12 +87,7 @@
   ],
 
   providers: [
-<<<<<<< HEAD
-    AngularFireAuth,
-    {provide: USE_EMULATOR, useValue: AuthService.firebaseEmulatorConfig}
-=======
     ...firebaseAuthProviders,
->>>>>>> f928a657
   ],
 
   declarations: [
@@ -112,6 +108,7 @@
     TranslatePipe,
     TakeBreakModalComponent
   ],
+
   entryComponents: [
     BackgroundBannerComponent,
     SharingLinksComponent,
@@ -125,10 +122,12 @@
     SkillMasteryViewerComponent,
     SocialButtonsComponent
   ],
+
   exports: [
     // Modules.
     FormsModule,
     MaterialModule,
+    NgbTooltipModule,
     // Components, directives, and pipes.
     BackgroundBannerComponent,
     ExplorationSummaryTileDirective,
@@ -136,8 +135,7 @@
     StorySummaryTileDirective,
     SubtopicSummaryTileDirective,
     TakeBreakModalComponent,
-    TranslatePipe,
-    NgbTooltipModule
+    TranslatePipe
   ],
 })
 
