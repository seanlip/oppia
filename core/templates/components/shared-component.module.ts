// Copyright 2020 The Oppia Authors. All Rights Reserved.
//
// Licensed under the Apache License, Version 2.0 (the "License");
// you may not use this file except in compliance with the License.
// You may obtain a copy of the License at
//
//      http://www.apache.org/licenses/LICENSE-2.0
//
// Unless required by applicable law or agreed to in writing, software
// distributed under the License is distributed on an "AS-IS" BASIS,
// WITHOUT WARRANTIES OR CONDITIONS OF ANY KIND, either express or implied.
// See the License for the specific language governing permissions and
// limitations under the License.

/**
 * @fileoverview Module for the shared components.
 */
import 'core-js/es7/reflect';
import 'zone.js';

import { CommonModule } from '@angular/common';
import { NgModule } from '@angular/core';
import { AngularFireModule } from '@angular/fire';
import { AngularFireAuth, AngularFireAuthModule, USE_EMULATOR } from '@angular/fire/auth';
import { FormsModule } from '@angular/forms';
import { BrowserModule } from '@angular/platform-browser';

import { BackgroundBannerComponent } from
  './common-layout-directives/common-elements/background-banner.component';
import { AttributionGuideComponent } from
  './common-layout-directives/common-elements/attribution-guide.component';
import { LazyLoadingComponent } from
  './common-layout-directives/common-elements/lazy-loading.component';
import { LoadingDotsComponent } from
  './common-layout-directives/common-elements/loading-dots.component';
import { MaterialModule } from './material.module';
import { TranslatePipe } from 'filters/translate.pipe';
import { FilterForMatchingSubstringPipe } from 'filters/string-utility-filters/filter-for-matching-substring.pipe';
import { SkillSelectorComponent } from
  './skill-selector/skill-selector.component';
import { SkillMasteryViewerComponent } from
  './skill-mastery/skill-mastery.component';
import { ExplorationEmbedButtonModalComponent } from
  './button-directives/exploration-embed-button-modal.component';
import { KeyboardShortcutHelpModalComponent } from
  'components/keyboard-shortcut-help/keyboard-shortcut-help-modal.component';
import { SharingLinksComponent } from
  './common-layout-directives/common-elements/sharing-links.component';
import { StorySummaryTileDirective } from
  './summary-tile/story-summary-tile.directive';
import { SubtopicSummaryTileDirective } from
  './summary-tile/subtopic-summary-tile.directive';
import { SocialButtonsComponent } from
  'components/button-directives/social-buttons.component';
import { NgbTooltipModule } from '@ng-bootstrap/ng-bootstrap';
import { ExplorationSummaryTileDirective } from
  './summary-tile/exploration-summary-tile.directive';
import { ProfileLinkImageComponent } from
  'components/profile-link-directives/profile-link-image.component';
import { ProfileLinkTextComponent } from
  'components/profile-link-directives/profile-link-text.component';
import { ThumbnailDisplayComponent } from './forms/custom-forms-directives/thumbnail-display.component';
import { TakeBreakModalComponent } from 'pages/exploration-player-page/templates/take-break-modal.component';
import { AuthService } from 'services/auth.service';
import { FocusOnDirective } from '../directives/focus-on.directive';
import { ThreadTableComponent } from 'pages/exploration-editor-page/feedback-tab/thread-table/thread-table.component';
import { TruncatePipe } from 'filters/string-utility-filters/truncate.pipe';
import { SummaryListHeaderComponent } from './state-directives/answer-group-editor/summary-list-header.component';


// TODO(#11462): Delete these conditional values once firebase auth is launched.
const firebaseAuthModules = AuthService.firebaseAuthIsEnabled ? [
  AngularFireModule.initializeApp(AuthService.firebaseConfig),
  AngularFireAuthModule,
] : [];

const firebaseAuthProviders = AuthService.firebaseAuthIsEnabled ? [
  AngularFireAuth,
  {provide: USE_EMULATOR, useValue: AuthService.firebaseEmulatorConfig},
] : [
  {provide: AngularFireAuth, useValue: null},
];


@NgModule({
  imports: [
    CommonModule,
    BrowserModule,
    MaterialModule,
    NgbTooltipModule,
    FormsModule,
    ...firebaseAuthModules,
  ],

  providers: [
    ...firebaseAuthProviders,
  ],

  declarations: [
    AttributionGuideComponent,
    BackgroundBannerComponent,
    ExplorationEmbedButtonModalComponent,
    ExplorationSummaryTileDirective,
<<<<<<< HEAD
    FilterForMatchingSubstringPipe,
=======
    FocusOnDirective,
>>>>>>> 82cd81df
    KeyboardShortcutHelpModalComponent,
    LazyLoadingComponent,
    LoadingDotsComponent,
    ProfileLinkImageComponent,
    ProfileLinkTextComponent,
    SharingLinksComponent,
    SkillSelectorComponent,
    SkillMasteryViewerComponent,
    SocialButtonsComponent,
    StorySummaryTileDirective,
    SubtopicSummaryTileDirective,
    SummaryListHeaderComponent,
    TakeBreakModalComponent,
    ThreadTableComponent,
    ThumbnailDisplayComponent,
    TranslatePipe,
    TruncatePipe,
  ],

  entryComponents: [
    BackgroundBannerComponent,
    SharingLinksComponent,
    SkillMasteryViewerComponent, AttributionGuideComponent,
    LazyLoadingComponent, LoadingDotsComponent, SocialButtonsComponent,
    ProfileLinkImageComponent, ProfileLinkTextComponent,
    // These elements will remain here even after migration.
    SkillSelectorComponent,
    TakeBreakModalComponent,
    ExplorationEmbedButtonModalComponent,
    KeyboardShortcutHelpModalComponent,
    SkillMasteryViewerComponent,
    SocialButtonsComponent,
    SummaryListHeaderComponent,
    ThreadTableComponent,
    ThumbnailDisplayComponent,
  ],

  exports: [
    // Modules.
    FormsModule,
    MaterialModule,
    NgbTooltipModule,
    // Components, directives, and pipes.
    BackgroundBannerComponent,
    ExplorationSummaryTileDirective,
<<<<<<< HEAD
    FilterForMatchingSubstringPipe,
=======
    FocusOnDirective,
>>>>>>> 82cd81df
    SharingLinksComponent,
    SkillSelectorComponent,
    StorySummaryTileDirective,
    SubtopicSummaryTileDirective,
    SummaryListHeaderComponent,
    TakeBreakModalComponent,
    ThumbnailDisplayComponent,
    TranslatePipe,
  ],
})

export class SharedComponentsModule { }<|MERGE_RESOLUTION|>--- conflicted
+++ resolved
@@ -101,11 +101,8 @@
     BackgroundBannerComponent,
     ExplorationEmbedButtonModalComponent,
     ExplorationSummaryTileDirective,
-<<<<<<< HEAD
     FilterForMatchingSubstringPipe,
-=======
     FocusOnDirective,
->>>>>>> 82cd81df
     KeyboardShortcutHelpModalComponent,
     LazyLoadingComponent,
     LoadingDotsComponent,
@@ -151,11 +148,8 @@
     // Components, directives, and pipes.
     BackgroundBannerComponent,
     ExplorationSummaryTileDirective,
-<<<<<<< HEAD
     FilterForMatchingSubstringPipe,
-=======
     FocusOnDirective,
->>>>>>> 82cd81df
     SharingLinksComponent,
     SkillSelectorComponent,
     StorySummaryTileDirective,
