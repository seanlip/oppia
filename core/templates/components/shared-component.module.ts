// Copyright 2021 The Oppia Authors. All Rights Reserved.
//
// Licensed under the Apache License, Version 2.0 (the "License");
// you may not use this file except in compliance with the License.
// You may obtain a copy of the License at
//
//      http://www.apache.org/licenses/LICENSE-2.0
//
// Unless required by applicable law or agreed to in writing, software
// distributed under the License is distributed on an "AS-IS" BASIS,
// WITHOUT WARRANTIES OR CONDITIONS OF ANY KIND, either express or implied.
// See the License for the specific language governing permissions and
// limitations under the License.

/**
 * @fileoverview Module for the shared components.
 */
import 'core-js/es7/reflect';
import 'zone.js';

import { CommonModule } from '@angular/common';
import { NgModule } from '@angular/core';
import { AngularFireModule } from '@angular/fire';
import { AngularFireAuth, AngularFireAuthModule, USE_EMULATOR } from '@angular/fire/auth';
import { FormsModule } from '@angular/forms';
import { BrowserModule } from '@angular/platform-browser';

import { BackgroundBannerComponent } from
  './common-layout-directives/common-elements/background-banner.component';
import { AttributionGuideComponent } from
  './common-layout-directives/common-elements/attribution-guide.component';
import { LazyLoadingComponent } from
  './common-layout-directives/common-elements/lazy-loading.component';
import { LoadingDotsComponent } from
  './common-layout-directives/common-elements/loading-dots.component';
import { MaterialModule } from './material.module';
import { TranslatePipe } from 'filters/translate.pipe';
import { FilterForMatchingSubstringPipe } from 'filters/string-utility-filters/filter-for-matching-substring.pipe';
import { SkillSelectorComponent } from
  './skill-selector/skill-selector.component';
import { SkillMasteryViewerComponent } from
  './skill-mastery/skill-mastery.component';
import { ExplorationEmbedButtonModalComponent } from
  './button-directives/exploration-embed-button-modal.component';
import { KeyboardShortcutHelpModalComponent } from
  'components/keyboard-shortcut-help/keyboard-shortcut-help-modal.component';
import { SharingLinksComponent } from
  './common-layout-directives/common-elements/sharing-links.component';
import { ImageUploaderComponent } from './forms/custom-forms-directives/image-uploader.component';
import { StorySummaryTileDirective } from
  './summary-tile/story-summary-tile.directive';
import { SubtopicSummaryTileDirective } from
  './summary-tile/subtopic-summary-tile.directive';
import { SocialButtonsComponent } from
  'components/button-directives/social-buttons.component';
import { NgbModalModule, NgbTooltipModule } from '@ng-bootstrap/ng-bootstrap';
import { ExplorationSummaryTileDirective } from
  './summary-tile/exploration-summary-tile.directive';
import { ProfileLinkImageComponent } from
  'components/profile-link-directives/profile-link-image.component';
import { ProfileLinkTextComponent } from
  'components/profile-link-directives/profile-link-text.component';
import { ThumbnailDisplayComponent } from './forms/custom-forms-directives/thumbnail-display.component';
import { TakeBreakModalComponent } from 'pages/exploration-player-page/templates/take-break-modal.component';
import { TopicsAndSkillsDashboardNavbarBreadcrumbComponent } from 'pages/topics-and-skills-dashboard-page/navbar/topics-and-skills-dashboard-navbar-breadcrumb.component';
import { AuthService } from 'services/auth.service';
import { AudioFileUploaderComponent } from './forms/custom-forms-directives/audio-file-uploader.component';
import { FocusOnDirective } from '../directives/focus-on.directive';
import { ThreadTableComponent } from 'pages/exploration-editor-page/feedback-tab/thread-table/thread-table.component';
import { TruncatePipe } from 'filters/string-utility-filters/truncate.pipe';
import { SchemaBasedEditorDirective } from './forms/schema-based-editors/schema-based-editor.directive';
import { SummaryListHeaderComponent } from './state-directives/answer-group-editor/summary-list-header.component';
<<<<<<< HEAD
import { OppiaFooterComponent } from 'pages/oppia-footer.component';
import { I18nFooterDirective } from '../../templates/I18nFooter';
=======
import { OutcomeFeedbackEditorComponent } from './state-directives/outcome-editor/outcome-feedback-editor.component';
import { WrapTextWithEllipsisPipe } from 'filters/string-utility-filters/wrap-text-with-ellipsis.pipe';
>>>>>>> a61a60cc
import { PromoBarComponent } from './common-layout-directives/common-elements/promo-bar.component';
import { DynamicContentModule } from './angular-html-bind/dynamic-content.module';
import { ObjectComponentsModule } from 'objects/object-components.module';
import { OnScreenKeyboardComponent } from './on-screen-keyboard/on-screen-keyboard.component';

// TODO(#11462): Delete these conditional values once firebase auth is launched.
const firebaseAuthModules = AuthService.firebaseAuthIsEnabled ? [
  AngularFireModule.initializeApp(AuthService.firebaseConfig),
  AngularFireAuthModule,
] : [];

const firebaseAuthProviders = AuthService.firebaseAuthIsEnabled ? [
  AngularFireAuth,
  {provide: USE_EMULATOR, useValue: AuthService.firebaseEmulatorConfig},
] : [
  {provide: AngularFireAuth, useValue: null},
];


@NgModule({
  imports: [
    CommonModule,
    BrowserModule,
    MaterialModule,
    DynamicContentModule,
    NgbTooltipModule,
    NgbModalModule,
    FormsModule,
    ObjectComponentsModule,
    ...firebaseAuthModules,
  ],

  providers: [
    ...firebaseAuthProviders,
  ],

  declarations: [
    AudioFileUploaderComponent,
    AttributionGuideComponent,
    BackgroundBannerComponent,
    ExplorationEmbedButtonModalComponent,
    ExplorationSummaryTileDirective,
    FilterForMatchingSubstringPipe,
    FocusOnDirective,
    I18nFooterDirective,
    KeyboardShortcutHelpModalComponent,
    LazyLoadingComponent,
    LoadingDotsComponent,
    OppiaFooterComponent,
    ImageUploaderComponent,
    KeyboardShortcutHelpModalComponent,
    LazyLoadingComponent,
    LoadingDotsComponent,
    OnScreenKeyboardComponent,
    OutcomeFeedbackEditorComponent,
    ProfileLinkImageComponent,
    ProfileLinkTextComponent,
    PromoBarComponent,
    SchemaBasedEditorDirective,
    SharingLinksComponent,
    SkillSelectorComponent,
    SkillMasteryViewerComponent,
    SocialButtonsComponent,
    StorySummaryTileDirective,
    SubtopicSummaryTileDirective,
    SummaryListHeaderComponent,
    TakeBreakModalComponent,
    WrapTextWithEllipsisPipe,
    ThumbnailDisplayComponent,
    ThreadTableComponent,
    TopicsAndSkillsDashboardNavbarBreadcrumbComponent,
    TranslatePipe,
    TruncatePipe,
  ],

  entryComponents: [
    AudioFileUploaderComponent,
    BackgroundBannerComponent,
    SharingLinksComponent,
    SkillMasteryViewerComponent, AttributionGuideComponent,
    LazyLoadingComponent, LoadingDotsComponent, SocialButtonsComponent,
    OnScreenKeyboardComponent,
    ProfileLinkImageComponent, ProfileLinkTextComponent,
    // These elements will remain here even after migration.
    SkillSelectorComponent,
    TakeBreakModalComponent,
    ExplorationEmbedButtonModalComponent,
    ImageUploaderComponent,
    OutcomeFeedbackEditorComponent,
    KeyboardShortcutHelpModalComponent,
<<<<<<< HEAD
    OppiaFooterComponent,
=======
    PromoBarComponent,
>>>>>>> a61a60cc
    SkillMasteryViewerComponent,
    SocialButtonsComponent,
    SummaryListHeaderComponent,
    ThumbnailDisplayComponent,
    ThreadTableComponent,
    TopicsAndSkillsDashboardNavbarBreadcrumbComponent,
  ],

  exports: [
    // Modules.
    DynamicContentModule,
    FormsModule,
    MaterialModule,
    NgbTooltipModule,
    NgbModalModule,
    ObjectComponentsModule,
    // Components, directives, and pipes.
    AudioFileUploaderComponent,
    BackgroundBannerComponent,
    ExplorationSummaryTileDirective,
    LazyLoadingComponent,
    SchemaBasedEditorDirective,
    FilterForMatchingSubstringPipe,
    FocusOnDirective,
<<<<<<< HEAD
    I18nFooterDirective,
    OppiaFooterComponent,
=======
    PromoBarComponent,
>>>>>>> a61a60cc
    ImageUploaderComponent,
    OnScreenKeyboardComponent,
    OutcomeFeedbackEditorComponent,
    SchemaBasedEditorDirective,
    SharingLinksComponent,
    SkillSelectorComponent,
    SocialButtonsComponent,
    StorySummaryTileDirective,
    SubtopicSummaryTileDirective,
    SummaryListHeaderComponent,
    TakeBreakModalComponent,
    ThumbnailDisplayComponent,
    TopicsAndSkillsDashboardNavbarBreadcrumbComponent,
    TranslatePipe,
    WrapTextWithEllipsisPipe,
  ],
})

export class SharedComponentsModule { }<|MERGE_RESOLUTION|>--- conflicted
+++ resolved
@@ -70,13 +70,10 @@
 import { TruncatePipe } from 'filters/string-utility-filters/truncate.pipe';
 import { SchemaBasedEditorDirective } from './forms/schema-based-editors/schema-based-editor.directive';
 import { SummaryListHeaderComponent } from './state-directives/answer-group-editor/summary-list-header.component';
-<<<<<<< HEAD
 import { OppiaFooterComponent } from 'pages/oppia-footer.component';
 import { I18nFooterDirective } from '../../templates/I18nFooter';
-=======
 import { OutcomeFeedbackEditorComponent } from './state-directives/outcome-editor/outcome-feedback-editor.component';
 import { WrapTextWithEllipsisPipe } from 'filters/string-utility-filters/wrap-text-with-ellipsis.pipe';
->>>>>>> a61a60cc
 import { PromoBarComponent } from './common-layout-directives/common-elements/promo-bar.component';
 import { DynamicContentModule } from './angular-html-bind/dynamic-content.module';
 import { ObjectComponentsModule } from 'objects/object-components.module';
@@ -167,11 +164,8 @@
     ImageUploaderComponent,
     OutcomeFeedbackEditorComponent,
     KeyboardShortcutHelpModalComponent,
-<<<<<<< HEAD
     OppiaFooterComponent,
-=======
     PromoBarComponent,
->>>>>>> a61a60cc
     SkillMasteryViewerComponent,
     SocialButtonsComponent,
     SummaryListHeaderComponent,
@@ -196,12 +190,9 @@
     SchemaBasedEditorDirective,
     FilterForMatchingSubstringPipe,
     FocusOnDirective,
-<<<<<<< HEAD
     I18nFooterDirective,
     OppiaFooterComponent,
-=======
     PromoBarComponent,
->>>>>>> a61a60cc
     ImageUploaderComponent,
     OnScreenKeyboardComponent,
     OutcomeFeedbackEditorComponent,
