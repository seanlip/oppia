// Copyright 2021 The Oppia Authors. All Rights Reserved.
//
// Licensed under the Apache License, Version 2.0 (the "License");
// you may not use this file except in compliance with the License.
// You may obtain a copy of the License at
//
//      http://www.apache.org/licenses/LICENSE-2.0
//
// Unless required by applicable law or agreed to in writing, software
// distributed under the License is distributed on an "AS-IS" BASIS,
// WITHOUT WARRANTIES OR CONDITIONS OF ANY KIND, either express or implied.
// See the License for the specific language governing permissions and
// limitations under the License.

/**
 * @fileoverview Module for the shared components.
 */
import 'core-js/es7/reflect';
import 'zone.js';

// Modules.
import { CommonModule } from '@angular/common';
import { NgModule } from '@angular/core';
import { NgbModalModule, NgbTooltipModule } from '@ng-bootstrap/ng-bootstrap';
import { AngularFireModule } from '@angular/fire';
import { AngularFireAuth, AngularFireAuthModule, USE_EMULATOR } from '@angular/fire/auth';
import { FormsModule } from '@angular/forms';
import { BrowserModule } from '@angular/platform-browser';
import { MaterialModule } from './material.module';
import { DirectivesModule } from 'directives/directives.module';
import { DynamicContentModule } from './angular-html-bind/dynamic-content.module';
import { SharedPipesModule } from 'filters/shared-pipes.module';
import { ToastrModule } from 'ngx-toastr';
import { SharedFormsModule } from './forms/shared-forms.module';
import { ObjectComponentsModule } from 'objects/object-components.module';


// Components.
import { ExplorationEmbedButtonModalComponent } from './button-directives/exploration-embed-button-modal.component';
import { BackgroundBannerComponent } from './common-layout-directives/common-elements/background-banner.component';
import { AttributionGuideComponent } from './common-layout-directives/common-elements/attribution-guide.component';
import { LazyLoadingComponent } from './common-layout-directives/common-elements/lazy-loading.component';
import { LoadingDotsComponent } from './common-layout-directives/common-elements/loading-dots.component';
import { KeyboardShortcutHelpModalComponent } from 'components/keyboard-shortcut-help/keyboard-shortcut-help-modal.component';
import { SharingLinksComponent } from './common-layout-directives/common-elements/sharing-links.component';
import { SocialButtonsComponent } from 'components/button-directives/social-buttons.component';
import { SkillSelectorComponent } from './skill-selector/skill-selector.component';
import { ProfileLinkImageComponent } from 'components/profile-link-directives/profile-link-image.component';
import { ProfileLinkTextComponent } from 'components/profile-link-directives/profile-link-text.component';
import { AudioFileUploaderComponent } from './forms/custom-forms-directives/audio-file-uploader.component';
import { ThumbnailDisplayComponent } from './forms/custom-forms-directives/thumbnail-display.component';
import { SkillMasteryViewerComponent } from './skill-mastery/skill-mastery.component';
import { ExplorationSummaryTileComponent } from './summary-tile/exploration-summary-tile.component';
import { CollectionSummaryTileComponent } from './summary-tile/collection-summary-tile.component';
import { TakeBreakModalComponent } from 'pages/exploration-player-page/templates/take-break-modal.component';
import { TopicsAndSkillsDashboardNavbarBreadcrumbComponent } from 'pages/topics-and-skills-dashboard-page/navbar/topics-and-skills-dashboard-navbar-breadcrumb.component';
import { ThreadTableComponent } from 'pages/exploration-editor-page/feedback-tab/thread-table/thread-table.component';
import { SummaryListHeaderComponent } from './state-directives/answer-group-editor/summary-list-header.component';
import { LearnerDashboardIconsComponent } from 'pages/learner-dashboard-page/learner-dashboard-icons.component';
import { OutcomeFeedbackEditorComponent } from './state-directives/outcome-editor/outcome-feedback-editor.component';
import { OnScreenKeyboardComponent } from './on-screen-keyboard/on-screen-keyboard.component';
import { RubricsEditorComponent } from './rubrics-editor/rubrics-editor.component';
<<<<<<< HEAD
import { CreateNewSkillModalComponent } from 'pages/topics-and-skills-dashboard-page/modals/create-new-skill-modal.component';
import { PromoBarComponent } from './common-layout-directives/common-elements/promo-bar.component';

=======
import { CreateNewSkillModalComponent } from 'pages/topics-and-skills-dashboard-page/create-new-skill-modal.component';
import { PromoBarComponent } from './common-layout-directives/common-elements/promo-bar.component';
>>>>>>> 40a8f823
import { SideNavigationBarComponent } from './common-layout-directives/navigation-bars/side-navigation-bar.component';
import { AlertMessageComponent } from './common-layout-directives/common-elements/alert-message.component';
import { WarningsAndAlertsComponent } from '../base-components/warnings-and-alerts.component';
import { LoadingMessageComponent } from '../base-components/loading-message.component';
import { CreateActivityButtonComponent } from './button-directives/create-activity-button.component';
import { CreateActivityModalComponent } from 'pages/creator-dashboard-page/modal-templates/create-activity-modal.component';
import { UploadActivityModalComponent } from 'pages/creator-dashboard-page/modal-templates/upload-activity-modal.component';
import { CorrectnessFooterComponent } from 'pages/exploration-player-page/layout-directives/correctness-footer.component';
import { ContinueButtonComponent } from 'pages/exploration-player-page/learner-experience/continue-button.component';


// Directives.
import { StorySummaryTileDirective } from './summary-tile/story-summary-tile.directive';
import { SubtopicSummaryTileDirective } from './summary-tile/subtopic-summary-tile.directive';
<<<<<<< HEAD
import { FocusOnDirective } from '../directives/focus-on.directive';
=======
>>>>>>> 40a8f823


// Pipes.
import { TruncatePipe } from 'filters/string-utility-filters/truncate.pipe';
import { TruncateAndCapitalizePipe } from 'filters/string-utility-filters/truncate-and-capitalize.pipe';
import { SummarizeNonnegativeNumberPipe } from 'filters/summarize-nonnegative-number.pipe';
import { SortByPipe } from 'filters/string-utility-filters/sort-by.pipe';
import { FilterForMatchingSubstringPipe } from 'filters/string-utility-filters/filter-for-matching-substring.pipe';
import { WrapTextWithEllipsisPipe } from 'filters/string-utility-filters/wrap-text-with-ellipsis.pipe';
import { LimitToPipe } from 'filters/limit-to.pipe';


// Services.
import { AuthService } from 'services/auth.service';
import { CodeMirrorModule } from './code-mirror/codemirror.module';

// TODO(#11462): Delete these conditional values once firebase auth is launched.
const firebaseAuthModules = AuthService.firebaseAuthIsEnabled ? [
  AngularFireModule.initializeApp(AuthService.firebaseConfig),
  AngularFireAuthModule,
] : [];

const firebaseAuthProviders = AuthService.firebaseAuthIsEnabled ? [
  AngularFireAuth,
  {provide: USE_EMULATOR, useValue: AuthService.firebaseEmulatorConfig},
] : [
  {provide: AngularFireAuth, useValue: null},
];

const toastrConfig = {
  allowHtml: false,
  iconClasses: {
    error: 'toast-error',
    info: 'toast-info',
    success: 'toast-success',
    warning: 'toast-warning'
  },
  positionClass: 'toast-bottom-right',
  messageClass: 'toast-message',
  progressBar: false,
  tapToDismiss: true,
  titleClass: 'toast-title'
};

@NgModule({
  imports: [
    BrowserModule,
    CommonModule,
    CodeMirrorModule,
    MaterialModule,
    DirectivesModule,
    DynamicContentModule,
    NgbTooltipModule,
    NgbModalModule,
    FormsModule,
    ToastrModule.forRoot(toastrConfig),
    ObjectComponentsModule,
    SharedFormsModule,
    SharedPipesModule,
    ...firebaseAuthModules,
  ],

  providers: [
    ...firebaseAuthProviders,
  ],

  declarations: [
    AudioFileUploaderComponent,
    AlertMessageComponent,
    AttributionGuideComponent,
    BackgroundBannerComponent,
<<<<<<< HEAD
=======
    CorrectnessFooterComponent,
    ContinueButtonComponent,
>>>>>>> 40a8f823
    CreateNewSkillModalComponent,
    CreateActivityButtonComponent,
    CreateActivityModalComponent,
    ExplorationSummaryTileComponent,
    CollectionSummaryTileComponent,
    ExplorationEmbedButtonModalComponent,
    FilterForMatchingSubstringPipe,
    KeyboardShortcutHelpModalComponent,
    LazyLoadingComponent,
    LimitToPipe,
    LoadingMessageComponent,
    LoadingDotsComponent,
    OnScreenKeyboardComponent,
    OutcomeFeedbackEditorComponent,
    ProfileLinkImageComponent,
    ProfileLinkTextComponent,
    PromoBarComponent,
    RubricsEditorComponent,
    SharingLinksComponent,
    SideNavigationBarComponent,
    SkillSelectorComponent,
    SkillMasteryViewerComponent,
    SocialButtonsComponent,
    StorySummaryTileDirective,
    SubtopicSummaryTileDirective,
    SummaryListHeaderComponent,
    TakeBreakModalComponent,
    WrapTextWithEllipsisPipe,
    WarningsAndAlertsComponent,
    ThumbnailDisplayComponent,
    ThreadTableComponent,
    TopicsAndSkillsDashboardNavbarBreadcrumbComponent,
    TruncateAndCapitalizePipe,
    SummarizeNonnegativeNumberPipe,
    TruncatePipe,
    UploadActivityModalComponent,
    PromoBarComponent,
    SortByPipe,
    LearnerDashboardIconsComponent
  ],

  entryComponents: [
    AudioFileUploaderComponent,
    AlertMessageComponent,
    BackgroundBannerComponent,
<<<<<<< HEAD
=======
    CorrectnessFooterComponent,
    ContinueButtonComponent,
>>>>>>> 40a8f823
    CreateNewSkillModalComponent,
    CreateActivityButtonComponent,
    CreateActivityModalComponent,
    ExplorationSummaryTileComponent,
    CollectionSummaryTileComponent,
    SharingLinksComponent,
    SkillMasteryViewerComponent, AttributionGuideComponent,
    LazyLoadingComponent, LoadingMessageComponent,
    LoadingDotsComponent, SocialButtonsComponent,
    OnScreenKeyboardComponent,
    ProfileLinkImageComponent, ProfileLinkTextComponent,
    // These elements will remain here even after migration.
    SkillSelectorComponent,
    TakeBreakModalComponent,
    ExplorationEmbedButtonModalComponent,
    OutcomeFeedbackEditorComponent,
    KeyboardShortcutHelpModalComponent,
    PromoBarComponent,
    RubricsEditorComponent,
    SideNavigationBarComponent,
    SummaryListHeaderComponent,
    ThumbnailDisplayComponent,
    UploadActivityModalComponent,
    ThreadTableComponent,
    TopicsAndSkillsDashboardNavbarBreadcrumbComponent,
    WarningsAndAlertsComponent,
    LearnerDashboardIconsComponent
  ],

  exports: [
    // Modules.
    CodeMirrorModule,
    DynamicContentModule,
    DirectivesModule,
    FormsModule,
    MaterialModule,
    NgbTooltipModule,
    NgbModalModule,
    ObjectComponentsModule,
    SharedFormsModule,
    SharedPipesModule,
    // Components, directives, and pipes.
    AttributionGuideComponent,
    AudioFileUploaderComponent,
    AlertMessageComponent,
    BackgroundBannerComponent,
<<<<<<< HEAD
=======
    CorrectnessFooterComponent,
    ContinueButtonComponent,
>>>>>>> 40a8f823
    CreateNewSkillModalComponent,
    CreateActivityButtonComponent,
    CreateActivityModalComponent,
    ExplorationSummaryTileComponent,
    CollectionSummaryTileComponent,
    LazyLoadingComponent,
    FocusOnDirective,
    LoadingMessageComponent,
    FilterForMatchingSubstringPipe,
    LimitToPipe,
    PromoBarComponent,
    RubricsEditorComponent,
    FilterForMatchingSubstringPipe,
    OnScreenKeyboardComponent,
    OutcomeFeedbackEditorComponent,
    SideNavigationBarComponent,
    SharingLinksComponent,
    SkillSelectorComponent,
    SocialButtonsComponent,
    StorySummaryTileDirective,
    SubtopicSummaryTileDirective,
    SummaryListHeaderComponent,
    TakeBreakModalComponent,
    ThumbnailDisplayComponent,
    TopicsAndSkillsDashboardNavbarBreadcrumbComponent,
    WarningsAndAlertsComponent,
    UploadActivityModalComponent,
    WrapTextWithEllipsisPipe,
    TruncateAndCapitalizePipe,
    TruncatePipe,
    SummarizeNonnegativeNumberPipe,
    SortByPipe,
    LoadingDotsComponent,
    LearnerDashboardIconsComponent
  ],
})

export class SharedComponentsModule { }<|MERGE_RESOLUTION|>--- conflicted
+++ resolved
@@ -60,14 +60,9 @@
 import { OutcomeFeedbackEditorComponent } from './state-directives/outcome-editor/outcome-feedback-editor.component';
 import { OnScreenKeyboardComponent } from './on-screen-keyboard/on-screen-keyboard.component';
 import { RubricsEditorComponent } from './rubrics-editor/rubrics-editor.component';
-<<<<<<< HEAD
 import { CreateNewSkillModalComponent } from 'pages/topics-and-skills-dashboard-page/modals/create-new-skill-modal.component';
 import { PromoBarComponent } from './common-layout-directives/common-elements/promo-bar.component';
 
-=======
-import { CreateNewSkillModalComponent } from 'pages/topics-and-skills-dashboard-page/create-new-skill-modal.component';
-import { PromoBarComponent } from './common-layout-directives/common-elements/promo-bar.component';
->>>>>>> 40a8f823
 import { SideNavigationBarComponent } from './common-layout-directives/navigation-bars/side-navigation-bar.component';
 import { AlertMessageComponent } from './common-layout-directives/common-elements/alert-message.component';
 import { WarningsAndAlertsComponent } from '../base-components/warnings-and-alerts.component';
@@ -82,10 +77,6 @@
 // Directives.
 import { StorySummaryTileDirective } from './summary-tile/story-summary-tile.directive';
 import { SubtopicSummaryTileDirective } from './summary-tile/subtopic-summary-tile.directive';
-<<<<<<< HEAD
-import { FocusOnDirective } from '../directives/focus-on.directive';
-=======
->>>>>>> 40a8f823
 
 
 // Pipes.
@@ -157,11 +148,8 @@
     AlertMessageComponent,
     AttributionGuideComponent,
     BackgroundBannerComponent,
-<<<<<<< HEAD
-=======
     CorrectnessFooterComponent,
     ContinueButtonComponent,
->>>>>>> 40a8f823
     CreateNewSkillModalComponent,
     CreateActivityButtonComponent,
     CreateActivityModalComponent,
@@ -207,11 +195,8 @@
     AudioFileUploaderComponent,
     AlertMessageComponent,
     BackgroundBannerComponent,
-<<<<<<< HEAD
-=======
     CorrectnessFooterComponent,
     ContinueButtonComponent,
->>>>>>> 40a8f823
     CreateNewSkillModalComponent,
     CreateActivityButtonComponent,
     CreateActivityModalComponent,
@@ -258,18 +243,14 @@
     AudioFileUploaderComponent,
     AlertMessageComponent,
     BackgroundBannerComponent,
-<<<<<<< HEAD
-=======
     CorrectnessFooterComponent,
     ContinueButtonComponent,
->>>>>>> 40a8f823
     CreateNewSkillModalComponent,
     CreateActivityButtonComponent,
     CreateActivityModalComponent,
     ExplorationSummaryTileComponent,
     CollectionSummaryTileComponent,
     LazyLoadingComponent,
-    FocusOnDirective,
     LoadingMessageComponent,
     FilterForMatchingSubstringPipe,
     LimitToPipe,
