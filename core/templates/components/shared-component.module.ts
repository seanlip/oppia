--- conflicted
+++ resolved
@@ -176,11 +176,8 @@
     SchemaBasedEditorDirective,
     FilterForMatchingSubstringPipe,
     FocusOnDirective,
-<<<<<<< HEAD
     PromoBarComponent,
-=======
     ImageUploaderComponent,
->>>>>>> 81577a3f
     OnScreenKeyboardComponent,
     SharingLinksComponent,
     SkillSelectorComponent,
