--- conflicted
+++ resolved
@@ -65,12 +65,9 @@
 import { ThreadTableComponent } from 'pages/exploration-editor-page/feedback-tab/thread-table/thread-table.component';
 import { TruncatePipe } from 'filters/string-utility-filters/truncate.pipe';
 import { SummaryListHeaderComponent } from './state-directives/answer-group-editor/summary-list-header.component';
-<<<<<<< HEAD
 import { WrapTextWithEllipsisPipe } from 'filters/string-utility-filters/wrap-text-with-ellipsis.pipe';
 import { SchemaBasedEditorDirective } from './forms/schema-based-editors/schema-based-editor.directive';
-=======
 import { PromoBarComponent } from './common-layout-directives/common-elements/promo-bar.component';
->>>>>>> 2b87a1c2
 import { DynamicContentModule } from './angular-html-bind/dynamic-content.module';
 
 // TODO(#11462): Delete these conditional values once firebase auth is launched.
@@ -114,6 +111,7 @@
     LoadingDotsComponent,
     ProfileLinkImageComponent,
     ProfileLinkTextComponent,
+    PromoBarComponent,
     SchemaBasedEditorDirective,
     SharingLinksComponent,
     SkillMasteryViewerComponent,
@@ -128,7 +126,6 @@
     TopicsAndSkillsDashboardNavbarBreadcrumbComponent,
     TranslatePipe,
     TruncatePipe,
-    PromoBarComponent
   ],
 
   entryComponents: [
@@ -142,11 +139,11 @@
     TakeBreakModalComponent,
     ExplorationEmbedButtonModalComponent,
     KeyboardShortcutHelpModalComponent,
+    PromoBarComponent,
     SkillMasteryViewerComponent,
     SocialButtonsComponent,
     SummaryListHeaderComponent,
     ThumbnailDisplayComponent,
-    PromoBarComponent,
     ThreadTableComponent,
     TopicsAndSkillsDashboardNavbarBreadcrumbComponent,
   ],
@@ -165,6 +162,7 @@
     LazyLoadingComponent,
     SchemaBasedEditorDirective,
     FocusOnDirective,
+    PromoBarComponent,
     SharingLinksComponent,
     SocialButtonsComponent,
     StorySummaryTileDirective,
@@ -174,11 +172,7 @@
     ThumbnailDisplayComponent,
     TopicsAndSkillsDashboardNavbarBreadcrumbComponent,
     TranslatePipe,
-<<<<<<< HEAD
     WrapTextWithEllipsisPipe,
-=======
-    PromoBarComponent
->>>>>>> 2b87a1c2
   ],
 })
 
