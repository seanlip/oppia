--- conflicted
+++ resolved
@@ -117,12 +117,7 @@
     SubtopicSummaryTileDirective,
     SummaryListHeaderComponent,
     TakeBreakModalComponent,
-<<<<<<< HEAD
-    TranslatePipe,
     WrapTextWithEllipsisPipe,
-    ThreadTableComponent,
-=======
->>>>>>> 6709a05a
     ThumbnailDisplayComponent,
     ThreadTableComponent,
     TopicsAndSkillsDashboardNavbarBreadcrumbComponent,
@@ -169,7 +164,6 @@
     ThumbnailDisplayComponent,
     TopicsAndSkillsDashboardNavbarBreadcrumbComponent,
     TranslatePipe,
-    SummaryListHeaderComponent,
     WrapTextWithEllipsisPipe,
   ],
 })
