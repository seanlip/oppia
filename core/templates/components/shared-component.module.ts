--- conflicted
+++ resolved
@@ -87,11 +87,8 @@
   imports: [
     CommonModule,
     BrowserModule,
-<<<<<<< HEAD
     MaterialModule,
-=======
     DynamicContentModule,
->>>>>>> 37a22c24
     NgbTooltipModule,
     FormsModule,
     ...firebaseAuthModules,
