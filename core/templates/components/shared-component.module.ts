// Copyright 2020 The Oppia Authors. All Rights Reserved.
//
// Licensed under the Apache License, Version 2.0 (the "License");
// you may not use this file except in compliance with the License.
// You may obtain a copy of the License at
//
//      http://www.apache.org/licenses/LICENSE-2.0
//
// Unless required by applicable law or agreed to in writing, software
// distributed under the License is distributed on an "AS-IS" BASIS,
// WITHOUT WARRANTIES OR CONDITIONS OF ANY KIND, either express or implied.
// See the License for the specific language governing permissions and
// limitations under the License.

/**
 * @fileoverview Module for the shared components.
 */
import 'core-js/es7/reflect';
import 'zone.js';

import { NgModule } from '@angular/core';
import { CommonModule } from '@angular/common';
import { FormsModule } from '@angular/forms';

import { BackgroundBannerComponent } from
  './common-layout-directives/common-elements/background-banner.component';
import { AttributionGuideComponent } from
  './common-layout-directives/common-elements/attribution-guide.component';
import { LazyLoadingComponent } from
  './common-layout-directives/common-elements/lazy-loading.component';
import { LoadingDotsComponent } from
  './common-layout-directives/common-elements/loading-dots.component';
import { MaterialModule } from './material.module';
import { TranslatePipe } from 'filters/translate.pipe';
import { SkillMasteryViewerComponent } from
  './skill-mastery/skill-mastery.component';
import { ExplorationEmbedButtonModalComponent } from
  './button-directives/exploration-embed-button-modal.component';
import { KeyboardShortcutHelpModalComponent } from
  'components/keyboard-shortcut-help/keyboard-shortcut-help-modal.component';
import { SharingLinksComponent } from
  './common-layout-directives/common-elements/sharing-links.component';
import { StorySummaryTileDirective } from
  './summary-tile/story-summary-tile.directive';
import { SubtopicSummaryTileDirective } from
  './summary-tile/subtopic-summary-tile.directive';
import { SocialButtonsComponent } from
  'components/button-directives/social-buttons.component';
import { NgbModalModule } from '@ng-bootstrap/ng-bootstrap';
import { ExplorationSummaryTileDirective } from
  './summary-tile/exploration-summary-tile.directive';
import { ProfileLinkImageComponent } from
  'components/profile-link-directives/profile-link-image.component';
import { ProfileLinkTextComponent } from
  'components/profile-link-directives/profile-link-text.component';
<<<<<<< HEAD
import { ThumbnailDisplayComponent } from
  './forms/custom-forms-directives/thumbnail-display.component';
=======
import { TakeBreakModalComponent } from
  'pages/exploration-player-page/templates/take-break-modal.component';
>>>>>>> 60cc4ce3


@NgModule({
  imports: [CommonModule, MaterialModule, NgbModalModule, FormsModule],

  declarations: [
    AttributionGuideComponent,
    BackgroundBannerComponent,
    ExplorationEmbedButtonModalComponent,
    ExplorationSummaryTileDirective,
    KeyboardShortcutHelpModalComponent,
    LazyLoadingComponent,
    LoadingDotsComponent,
    ProfileLinkImageComponent,
    ProfileLinkTextComponent,
    SharingLinksComponent,
    SkillMasteryViewerComponent,
    StorySummaryTileDirective,
    SocialButtonsComponent,
    SubtopicSummaryTileDirective,
<<<<<<< HEAD
    ThumbnailDisplayComponent,
    TranslatePipe
=======
    TranslatePipe,
    TakeBreakModalComponent
>>>>>>> 60cc4ce3
  ],

  entryComponents: [
    BackgroundBannerComponent,
    SharingLinksComponent,
    SkillMasteryViewerComponent, AttributionGuideComponent,
    LazyLoadingComponent, LoadingDotsComponent, SocialButtonsComponent,
    ProfileLinkImageComponent, ProfileLinkTextComponent,
    // These elements will remain here even after migration.
    TakeBreakModalComponent,
    ExplorationEmbedButtonModalComponent,
    KeyboardShortcutHelpModalComponent,
    SkillMasteryViewerComponent,
    SocialButtonsComponent,
    ThumbnailDisplayComponent
  ],

  exports: [
    // Modules.
    FormsModule,
    MaterialModule,
    // Components, directives, and pipes.
    BackgroundBannerComponent,
    ExplorationSummaryTileDirective,
    SharingLinksComponent,
    StorySummaryTileDirective,
    SubtopicSummaryTileDirective,
<<<<<<< HEAD
    ThumbnailDisplayComponent,
=======
    TakeBreakModalComponent,
>>>>>>> 60cc4ce3
    TranslatePipe
  ],
})

export class SharedComponentsModule { }<|MERGE_RESOLUTION|>--- conflicted
+++ resolved
@@ -53,13 +53,8 @@
   'components/profile-link-directives/profile-link-image.component';
 import { ProfileLinkTextComponent } from
   'components/profile-link-directives/profile-link-text.component';
-<<<<<<< HEAD
-import { ThumbnailDisplayComponent } from
-  './forms/custom-forms-directives/thumbnail-display.component';
-=======
-import { TakeBreakModalComponent } from
-  'pages/exploration-player-page/templates/take-break-modal.component';
->>>>>>> 60cc4ce3
+import { ThumbnailDisplayComponent } from './forms/custom-forms-directives/thumbnail-display.component';
+import { TakeBreakModalComponent } from 'pages/exploration-player-page/templates/take-break-modal.component';
 
 
 @NgModule({
@@ -80,13 +75,9 @@
     StorySummaryTileDirective,
     SocialButtonsComponent,
     SubtopicSummaryTileDirective,
-<<<<<<< HEAD
     ThumbnailDisplayComponent,
-    TranslatePipe
-=======
     TranslatePipe,
     TakeBreakModalComponent
->>>>>>> 60cc4ce3
   ],
 
   entryComponents: [
@@ -114,11 +105,8 @@
     SharingLinksComponent,
     StorySummaryTileDirective,
     SubtopicSummaryTileDirective,
-<<<<<<< HEAD
     ThumbnailDisplayComponent,
-=======
     TakeBreakModalComponent,
->>>>>>> 60cc4ce3
     TranslatePipe
   ],
 })
