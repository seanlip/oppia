--- conflicted
+++ resolved
@@ -109,15 +109,11 @@
     SubtopicSummaryTileDirective,
     SummaryListHeaderComponent,
     TakeBreakModalComponent,
-<<<<<<< HEAD
-    TranslatePipe,
-    PromoBarComponent
-=======
     ThreadTableComponent,
     ThumbnailDisplayComponent,
     TranslatePipe,
     TruncatePipe,
->>>>>>> 3814a209
+    PromoBarComponent
   ],
 
   entryComponents: [
@@ -133,13 +129,9 @@
     SkillMasteryViewerComponent,
     SocialButtonsComponent,
     SummaryListHeaderComponent,
-<<<<<<< HEAD
+    ThreadTableComponent,
     ThumbnailDisplayComponent,
     PromoBarComponent
-=======
-    ThreadTableComponent,
-    ThumbnailDisplayComponent,
->>>>>>> 3814a209
   ],
 
   exports: [
@@ -157,11 +149,7 @@
     TakeBreakModalComponent,
     ThumbnailDisplayComponent,
     TranslatePipe,
-<<<<<<< HEAD
-    SummaryListHeaderComponent,
     PromoBarComponent
-=======
->>>>>>> 3814a209
   ],
 })
 
