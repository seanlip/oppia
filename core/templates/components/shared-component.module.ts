// Copyright 2021 The Oppia Authors. All Rights Reserved.
//
// Licensed under the Apache License, Version 2.0 (the "License");
// you may not use this file except in compliance with the License.
// You may obtain a copy of the License at
//
//      http://www.apache.org/licenses/LICENSE-2.0
//
// Unless required by applicable law or agreed to in writing, software
// distributed under the License is distributed on an "AS-IS" BASIS,
// WITHOUT WARRANTIES OR CONDITIONS OF ANY KIND, either express or implied.
// See the License for the specific language governing permissions and
// limitations under the License.

/**
 * @fileoverview Module for the shared components.
 */
import 'core-js/es7/reflect';
import 'zone.js';

// Modules.
import { CommonModule } from '@angular/common';
import { NgModule } from '@angular/core';
import { AngularFireModule } from '@angular/fire';
import { AngularFireAuth, AngularFireAuthModule, USE_EMULATOR } from '@angular/fire/auth';
import { CustomFormsComponentsModule } from './forms/custom-forms-directives/custom-form-components.module';
import { DynamicContentModule } from './angular-html-bind/dynamic-content.module';
import { FormsModule, ReactiveFormsModule } from '@angular/forms';
import { MaterialModule } from '../modules/material.module';
import { ObjectComponentsModule } from 'objects/object-components.module';
import { SharedFormsModule } from './forms/shared-forms.module';
import { CommonElementsModule } from './common-layout-directives/common-elements/common-elements.module';
import { RichTextComponentsModule } from 'rich_text_components/rich-text-components.module';
import { CodeMirrorModule } from './code-mirror/codemirror.module';
import { OppiaCkEditor4Module } from './ck-editor-helpers/ckeditor4.module';
import { BaseModule } from '../base-components/base.module';
import { NgBootstrapModule } from 'modules/ng-boostrap.module';

// Components.
import { AudioBarComponent } from 'pages/exploration-player-page/layout-directives/audio-bar.component';
import { DeleteAnswerGroupModalComponent } from 'pages/exploration-editor-page/editor-tab/templates/modal-templates/delete-answer-group-modal.component';
import { ExplorationEmbedButtonModalComponent } from './button-directives/exploration-embed-button-modal.component';
import { BackgroundBannerComponent } from './common-layout-directives/common-elements/background-banner.component';
import { AttributionGuideComponent } from './common-layout-directives/common-elements/attribution-guide.component';
import { LazyLoadingComponent } from './common-layout-directives/common-elements/lazy-loading.component';
import { KeyboardShortcutHelpModalComponent } from 'components/keyboard-shortcut-help/keyboard-shortcut-help-modal.component';
import { StateSkillEditorComponent } from 'components/state-editor/state-skill-editor/state-skill-editor.component';
import { SelectSkillModalComponent } from './skill-selector/select-skill-modal.component';
import { SharingLinksComponent } from './common-layout-directives/common-elements/sharing-links.component';
import { SkillSelectorComponent } from './skill-selector/skill-selector.component';
import { ProfileLinkImageComponent } from 'components/profile-link-directives/profile-link-image.component';
import { ProfileLinkTextComponent } from 'components/profile-link-directives/profile-link-text.component';
import { AudioFileUploaderComponent } from './forms/custom-forms-directives/audio-file-uploader.component';
import { ThumbnailDisplayComponent } from './forms/custom-forms-directives/thumbnail-display.component';
import { SkillMasteryViewerComponent } from './skill-mastery/skill-mastery.component';
import { ExplorationSummaryTileComponent } from './summary-tile/exploration-summary-tile.component';
import { PracticeTabComponent } from 'pages/topic-viewer-page/practice-tab/practice-tab.component';
import { CollectionSummaryTileComponent } from './summary-tile/collection-summary-tile.component';
import { TakeBreakModalComponent } from 'pages/exploration-player-page/templates/take-break-modal.component';
import { TopicsAndSkillsDashboardNavbarBreadcrumbComponent } from 'pages/topics-and-skills-dashboard-page/navbar/topics-and-skills-dashboard-navbar-breadcrumb.component';
import { ThreadTableComponent } from 'pages/exploration-editor-page/feedback-tab/thread-table/thread-table.component';
import { SummaryListHeaderComponent } from './state-directives/answer-group-editor/summary-list-header.component';
import { LearnerDashboardIconsComponent } from 'pages/learner-dashboard-page/learner-dashboard-icons.component';
import { OutcomeFeedbackEditorComponent } from './state-directives/outcome-editor/outcome-feedback-editor.component';
import { OnScreenKeyboardComponent } from './on-screen-keyboard/on-screen-keyboard.component';
import { RubricsEditorComponent } from './rubrics-editor/rubrics-editor.component';
import { CreateNewSkillModalComponent } from 'pages/topics-and-skills-dashboard-page/modals/create-new-skill-modal.component';
import { CreateActivityModalComponent } from 'pages/creator-dashboard-page/modal-templates/create-activity-modal.component';
import { UploadActivityModalComponent } from 'pages/creator-dashboard-page/modal-templates/upload-activity-modal.component';
import { ThumbnailUploaderComponent } from './forms/custom-forms-directives/thumbnail-uploader.component';
import { EditThumbnailModalComponent } from './forms/custom-forms-directives/edit-thumbnail-modal.component';
import { CorrectnessFooterComponent } from 'pages/exploration-player-page/layout-directives/correctness-footer.component';
import { ContinueButtonComponent } from 'pages/exploration-player-page/learner-experience/continue-button.component';
import { DeleteInteractionModalComponent } from 'pages/exploration-editor-page/editor-tab/templates/modal-templates/delete-interaction-modal.component';
import { DeleteHintModalComponent } from 'pages/exploration-editor-page/editor-tab/templates/modal-templates/delete-hint-modal.component';
import { DeleteLastHintModalComponent } from 'pages/exploration-editor-page/editor-tab/templates/modal-templates/delete-last-hint-modal.component';
import { DeleteSolutionModalComponent } from 'pages/exploration-editor-page/editor-tab/templates/modal-templates/delete-solution-modal.component';
import { ProgressNavComponent } from 'pages/exploration-player-page/layout-directives/progress-nav.component';
import { QuestionDifficultySelectorComponent } from './question-difficulty-selector/question-difficulty-selector.component';
import { PreviewThumbnailComponent } from 'pages/topic-editor-page/modal-templates/preview-thumbnail.component';
import { InputResponsePairComponent } from 'pages/exploration-player-page/learner-experience/input-response-pair.component';
import { StorySummaryTileComponent } from './summary-tile/story-summary-tile.component';
import { ExplorationFooterComponent } from 'pages/exploration-player-page/layout-directives/exploration-footer.component';
import { DisplaySolutionModalComponent } from 'pages/exploration-player-page/modals/display-solution-modal.component';
import { DisplaySolutionInterstititalModalComponent } from 'pages/exploration-player-page/modals/display-solution-interstitial-modal.component';
import { DisplayHintModalComponent } from 'pages/exploration-player-page/modals/display-hint-modal.component';
import { HintAndSolutionButtonsComponent } from './button-directives/hint-and-solution-buttons.component';
import { SearchBarComponent } from 'pages/library-page/search-bar/search-bar.component';
import { OppiaAngularRootComponent } from './oppia-angular-root.component';
import { SubtopicSummaryTileComponent } from './summary-tile/subtopic-summary-tile.component';
import { FilteredChoicesFieldComponent } from './filter-fields/filtered-choices-field/filtered-choices-field.component';
import { MultiSelectionFieldComponent } from './filter-fields/multi-selection-field/multi-selection-field.component';
import { ConceptCardComponent } from './concept-card/concept-card.component';
import { ScoreRingComponent } from './score-ring/score-ring.component';
import { CompletionGraphComponent } from './statistics-directives/completion-graph.component';
import { TutorCardComponent } from 'pages/exploration-player-page/learner-experience/tutor-card.component';
import { ContentLanguageSelectorComponent } from 'pages/exploration-player-page/layout-directives/content-language-selector.component';
import { RatingDisplayComponent } from './ratings/rating-display/rating-display.component';
import { SupplementalCardComponent } from 'pages/exploration-player-page/learner-experience/supplemental-card.component';
import { SavePendingChangesModalComponent } from './save-pending-changes/save-pending-changes-modal.component';
import { AddHintModalComponent } from 'pages/exploration-editor-page/editor-tab/templates/modal-templates/add-hint-modal.component';
import { SmoothHeightAnimatorComponent } from './smooth-height/smooth-height-animator.component';
<<<<<<< HEAD
import { HintEditorComponent } from 'components/state-directives/hint-editor/hint-editor.component';
=======
import { ResponseHeaderComponent } from './state-directives/response-header/response-header.component';
>>>>>>> a6e36d9b

// Pipes.
import { TruncatePipe } from 'filters/string-utility-filters/truncate.pipe';
import { TruncateAndCapitalizePipe } from 'filters/string-utility-filters/truncate-and-capitalize.pipe';
import { SummarizeNonnegativeNumberPipe } from 'filters/summarize-nonnegative-number.pipe';
import { SortByPipe } from 'filters/string-utility-filters/sort-by.pipe';
import { FilterForMatchingSubstringPipe } from 'filters/string-utility-filters/filter-for-matching-substring.pipe';
import { WrapTextWithEllipsisPipe } from 'filters/string-utility-filters/wrap-text-with-ellipsis.pipe';


// Services.
import { AuthService } from 'services/auth.service';

// Miscellaneous.
import { HybridRouterModuleProvider } from 'hybrid-router-module-provider';

@NgModule({
  imports: [
    BaseModule,
    CommonModule,
    CustomFormsComponentsModule,
    CommonElementsModule,
    CodeMirrorModule,
    // TODO(#13443): Remove hybrid router module provider once all pages are
    // migrated to angular router.
    HybridRouterModuleProvider.provide(),
    MaterialModule,
    NgBootstrapModule,
    DynamicContentModule,
    FormsModule,
    ReactiveFormsModule,
    RichTextComponentsModule,
    ObjectComponentsModule,
    OppiaCkEditor4Module,
    SharedFormsModule,
    AngularFireModule.initializeApp(AuthService.firebaseConfig),
    AngularFireAuthModule,
  ],

  providers: [
    AngularFireAuth,
    {
      provide: USE_EMULATOR,
      useValue: AuthService.firebaseEmulatorConfig
    }
  ],

  declarations: [
    AudioBarComponent,
    AudioFileUploaderComponent,
    AttributionGuideComponent,
    BackgroundBannerComponent,
    CompletionGraphComponent,
    CorrectnessFooterComponent,
    ContinueButtonComponent,
    ContentLanguageSelectorComponent,
    CreateNewSkillModalComponent,
    CreateActivityModalComponent,
    DeleteAnswerGroupModalComponent,
    DisplaySolutionModalComponent,
    DisplaySolutionInterstititalModalComponent,
    DisplayHintModalComponent,
    ExplorationFooterComponent,
    ExplorationSummaryTileComponent,
    FilteredChoicesFieldComponent,
    PracticeTabComponent,
    CollectionSummaryTileComponent,
    ExplorationEmbedButtonModalComponent,
    FilterForMatchingSubstringPipe,
    HintAndSolutionButtonsComponent,
    InputResponsePairComponent,
    KeyboardShortcutHelpModalComponent,
    LazyLoadingComponent,
    MultiSelectionFieldComponent,
    OnScreenKeyboardComponent,
    OppiaAngularRootComponent,
    OutcomeFeedbackEditorComponent,
    ProfileLinkImageComponent,
    ProfileLinkTextComponent,
    ProgressNavComponent,
    QuestionDifficultySelectorComponent,
    RatingDisplayComponent,
    RubricsEditorComponent,
    ScoreRingComponent,
    SelectSkillModalComponent,
    SearchBarComponent,
    SharingLinksComponent,
    SmoothHeightAnimatorComponent,
    SkillSelectorComponent,
    SkillMasteryViewerComponent,
    StateSkillEditorComponent,
    StorySummaryTileComponent,
    SubtopicSummaryTileComponent,
    SummaryListHeaderComponent,
    TakeBreakModalComponent,
    ThumbnailUploaderComponent,
    EditThumbnailModalComponent,
    WrapTextWithEllipsisPipe,
    SupplementalCardComponent,
    ThumbnailDisplayComponent,
    ThreadTableComponent,
    TopicsAndSkillsDashboardNavbarBreadcrumbComponent,
    TruncateAndCapitalizePipe,
    TutorCardComponent,
    SummarizeNonnegativeNumberPipe,
    TruncatePipe,
    UploadActivityModalComponent,
    SortByPipe,
    LearnerDashboardIconsComponent,
    PreviewThumbnailComponent,
    AddHintModalComponent,
<<<<<<< HEAD
    DeleteInteractionModalComponent,
    DeleteHintModalComponent,
    DeleteLastHintModalComponent,
    DeleteSolutionModalComponent,
    SavePendingChangesModalComponent,
    HintEditorComponent
=======
    ResponseHeaderComponent
>>>>>>> a6e36d9b
  ],

  entryComponents: [
    AudioBarComponent,
    AudioFileUploaderComponent,
    BackgroundBannerComponent,
    CompletionGraphComponent,
    CorrectnessFooterComponent,
    ContinueButtonComponent,
    ConceptCardComponent,
    ContentLanguageSelectorComponent,
    CreateNewSkillModalComponent,
    CreateActivityModalComponent,
    ExplorationFooterComponent,
    ExplorationSummaryTileComponent,
    FilteredChoicesFieldComponent,
    MultiSelectionFieldComponent,
    PracticeTabComponent,
    CollectionSummaryTileComponent,
    SharingLinksComponent,
    SkillMasteryViewerComponent, AttributionGuideComponent,
    LazyLoadingComponent,
    OnScreenKeyboardComponent,
    OppiaAngularRootComponent,
    ProfileLinkImageComponent, ProfileLinkTextComponent,
    // These elements will remain here even after migration.
    DeleteAnswerGroupModalComponent,
    DisplaySolutionModalComponent,
    DisplaySolutionInterstititalModalComponent,
    DisplayHintModalComponent,
    SelectSkillModalComponent,
    SkillSelectorComponent,
    TakeBreakModalComponent,
    StateSkillEditorComponent,
    ExplorationEmbedButtonModalComponent,
    OutcomeFeedbackEditorComponent,
    HintAndSolutionButtonsComponent,
    InputResponsePairComponent,
    KeyboardShortcutHelpModalComponent,
    ProgressNavComponent,
    PreviewThumbnailComponent,
    QuestionDifficultySelectorComponent,
    RatingDisplayComponent,
    RubricsEditorComponent,
    ScoreRingComponent,
    SearchBarComponent,
    StorySummaryTileComponent,
    SubtopicSummaryTileComponent,
    SummaryListHeaderComponent,
    SupplementalCardComponent,
    SmoothHeightAnimatorComponent,
    ThumbnailDisplayComponent,
    TutorCardComponent,
    ThumbnailUploaderComponent,
    EditThumbnailModalComponent,
    UploadActivityModalComponent,
    ThreadTableComponent,
    TopicsAndSkillsDashboardNavbarBreadcrumbComponent,
    LearnerDashboardIconsComponent,
    PreviewThumbnailComponent,
    AddHintModalComponent,
<<<<<<< HEAD
    DeleteInteractionModalComponent,
    DeleteHintModalComponent,
    DeleteLastHintModalComponent,
    DeleteSolutionModalComponent,
    SavePendingChangesModalComponent,
    HintEditorComponent
=======
    ResponseHeaderComponent
>>>>>>> a6e36d9b
  ],

  exports: [
    // Modules.
    BaseModule,
    CommonElementsModule,
    CodeMirrorModule,
    DynamicContentModule,
    FormsModule,
    MaterialModule,
    NgBootstrapModule,
    RichTextComponentsModule,
    ObjectComponentsModule,
    OppiaCkEditor4Module,
    SharedFormsModule,
    // Components, directives, and pipes.
    AttributionGuideComponent,
    AudioBarComponent,
    AudioFileUploaderComponent,
    BackgroundBannerComponent,
    CompletionGraphComponent,
    CorrectnessFooterComponent,
    ContinueButtonComponent,
    ContentLanguageSelectorComponent,
    CreateNewSkillModalComponent,
    CreateActivityModalComponent,
    DeleteAnswerGroupModalComponent,
    DisplaySolutionModalComponent,
    DisplaySolutionInterstititalModalComponent,
    DisplayHintModalComponent,
    ExplorationFooterComponent,
    ExplorationSummaryTileComponent,
    MultiSelectionFieldComponent,
    FilteredChoicesFieldComponent,
    PracticeTabComponent,
    CollectionSummaryTileComponent,
    HintAndSolutionButtonsComponent,
    InputResponsePairComponent,
    LazyLoadingComponent,
    FilterForMatchingSubstringPipe,
    ProfileLinkImageComponent,
    PreviewThumbnailComponent,
    RatingDisplayComponent,
    RubricsEditorComponent,
    FilterForMatchingSubstringPipe,
    OnScreenKeyboardComponent,
    OppiaAngularRootComponent,
    OutcomeFeedbackEditorComponent,
    ProgressNavComponent,
    SearchBarComponent,
    QuestionDifficultySelectorComponent,
    ScoreRingComponent,
    StateSkillEditorComponent,
    SelectSkillModalComponent,
    SharingLinksComponent,
    SkillSelectorComponent,
    StorySummaryTileComponent,
    SubtopicSummaryTileComponent,
    SummaryListHeaderComponent,
    SupplementalCardComponent,
    SmoothHeightAnimatorComponent,
    TakeBreakModalComponent,
    ThreadTableComponent,
    ThumbnailDisplayComponent,
    ThumbnailUploaderComponent,
    EditThumbnailModalComponent,
    TopicsAndSkillsDashboardNavbarBreadcrumbComponent,
    TutorCardComponent,
    UploadActivityModalComponent,
    WrapTextWithEllipsisPipe,
    TruncateAndCapitalizePipe,
    TruncatePipe,
    SummarizeNonnegativeNumberPipe,
    SortByPipe,
    SavePendingChangesModalComponent,
    LearnerDashboardIconsComponent,
<<<<<<< HEAD
    DeleteInteractionModalComponent,
    DeleteHintModalComponent,
    DeleteLastHintModalComponent,
    DeleteSolutionModalComponent,
    HintEditorComponent
=======
    ResponseHeaderComponent
>>>>>>> a6e36d9b
  ],
})

export class SharedComponentsModule { }<|MERGE_RESOLUTION|>--- conflicted
+++ resolved
@@ -100,11 +100,8 @@
 import { SavePendingChangesModalComponent } from './save-pending-changes/save-pending-changes-modal.component';
 import { AddHintModalComponent } from 'pages/exploration-editor-page/editor-tab/templates/modal-templates/add-hint-modal.component';
 import { SmoothHeightAnimatorComponent } from './smooth-height/smooth-height-animator.component';
-<<<<<<< HEAD
 import { HintEditorComponent } from 'components/state-directives/hint-editor/hint-editor.component';
-=======
 import { ResponseHeaderComponent } from './state-directives/response-header/response-header.component';
->>>>>>> a6e36d9b
 
 // Pipes.
 import { TruncatePipe } from 'filters/string-utility-filters/truncate.pipe';
@@ -216,16 +213,13 @@
     LearnerDashboardIconsComponent,
     PreviewThumbnailComponent,
     AddHintModalComponent,
-<<<<<<< HEAD
     DeleteInteractionModalComponent,
     DeleteHintModalComponent,
     DeleteLastHintModalComponent,
     DeleteSolutionModalComponent,
     SavePendingChangesModalComponent,
-    HintEditorComponent
-=======
+    HintEditorComponent,
     ResponseHeaderComponent
->>>>>>> a6e36d9b
   ],
 
   entryComponents: [
@@ -287,16 +281,13 @@
     LearnerDashboardIconsComponent,
     PreviewThumbnailComponent,
     AddHintModalComponent,
-<<<<<<< HEAD
     DeleteInteractionModalComponent,
     DeleteHintModalComponent,
     DeleteLastHintModalComponent,
     DeleteSolutionModalComponent,
     SavePendingChangesModalComponent,
-    HintEditorComponent
-=======
+    HintEditorComponent,
     ResponseHeaderComponent
->>>>>>> a6e36d9b
   ],
 
   exports: [
@@ -373,15 +364,12 @@
     SortByPipe,
     SavePendingChangesModalComponent,
     LearnerDashboardIconsComponent,
-<<<<<<< HEAD
     DeleteInteractionModalComponent,
     DeleteHintModalComponent,
     DeleteLastHintModalComponent,
     DeleteSolutionModalComponent,
-    HintEditorComponent
-=======
+    HintEditorComponent,
     ResponseHeaderComponent
->>>>>>> a6e36d9b
   ],
 })
 
