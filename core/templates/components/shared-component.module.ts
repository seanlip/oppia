// Copyright 2021 The Oppia Authors. All Rights Reserved.
//
// Licensed under the Apache License, Version 2.0 (the "License");
// you may not use this file except in compliance with the License.
// You may obtain a copy of the License at
//
//      http://www.apache.org/licenses/LICENSE-2.0
//
// Unless required by applicable law or agreed to in writing, software
// distributed under the License is distributed on an "AS-IS" BASIS,
// WITHOUT WARRANTIES OR CONDITIONS OF ANY KIND, either express or implied.
// See the License for the specific language governing permissions and
// limitations under the License.

/**
 * @fileoverview Module for the shared components.
 */
import 'core-js/es7/reflect';
import 'zone.js';

// Modules.
import { CommonModule } from '@angular/common';
import { NgModule } from '@angular/core';
import { NgbModalModule, NgbTooltipModule } from '@ng-bootstrap/ng-bootstrap';
import { AngularFireModule } from '@angular/fire';
import { AngularFireAuth, AngularFireAuthModule, USE_EMULATOR } from '@angular/fire/auth';
import { FormsModule } from '@angular/forms';
import { BrowserModule } from '@angular/platform-browser';
import { MaterialModule } from './material.module';
import { DirectivesModule } from 'directives/directives.module';
import { DynamicContentModule } from './angular-html-bind/dynamic-content.module';
import { SharedPipesModule } from 'filters/shared-pipes.module';
import { ToastrModule } from 'ngx-toastr';
import { SharedFormsModule } from './forms/shared-forms.module';
import { ObjectComponentsModule } from 'objects/object-components.module';


// Components.
import { ExplorationEmbedButtonModalComponent } from './button-directives/exploration-embed-button-modal.component';
import { BackgroundBannerComponent } from './common-layout-directives/common-elements/background-banner.component';
import { AttributionGuideComponent } from './common-layout-directives/common-elements/attribution-guide.component';
import { LazyLoadingComponent } from './common-layout-directives/common-elements/lazy-loading.component';
import { LoadingDotsComponent } from './common-layout-directives/common-elements/loading-dots.component';
import { KeyboardShortcutHelpModalComponent } from 'components/keyboard-shortcut-help/keyboard-shortcut-help-modal.component';
import { StateSkillEditorComponent } from 'components/state-editor/state-skill-editor/state-skill-editor.component';
import { SelectSkillModalComponent } from './skill-selector/select-skill-modal.component';
import { SharingLinksComponent } from './common-layout-directives/common-elements/sharing-links.component';
import { SocialButtonsComponent } from 'components/button-directives/social-buttons.component';
import { SkillSelectorComponent } from './skill-selector/skill-selector.component';
import { ProfileLinkImageComponent } from 'components/profile-link-directives/profile-link-image.component';
import { ProfileLinkTextComponent } from 'components/profile-link-directives/profile-link-text.component';
import { AudioFileUploaderComponent } from './forms/custom-forms-directives/audio-file-uploader.component';
import { ThumbnailDisplayComponent } from './forms/custom-forms-directives/thumbnail-display.component';
import { SkillMasteryViewerComponent } from './skill-mastery/skill-mastery.component';
import { ExplorationSummaryTileComponent } from './summary-tile/exploration-summary-tile.component';
import { CollectionSummaryTileComponent } from './summary-tile/collection-summary-tile.component';
import { TakeBreakModalComponent } from 'pages/exploration-player-page/templates/take-break-modal.component';
import { TopicsAndSkillsDashboardNavbarBreadcrumbComponent } from 'pages/topics-and-skills-dashboard-page/navbar/topics-and-skills-dashboard-navbar-breadcrumb.component';
import { ThreadTableComponent } from 'pages/exploration-editor-page/feedback-tab/thread-table/thread-table.component';
import { SummaryListHeaderComponent } from './state-directives/answer-group-editor/summary-list-header.component';
import { LearnerDashboardIconsComponent } from 'pages/learner-dashboard-page/learner-dashboard-icons.component';
import { OutcomeFeedbackEditorComponent } from './state-directives/outcome-editor/outcome-feedback-editor.component';
import { OnScreenKeyboardComponent } from './on-screen-keyboard/on-screen-keyboard.component';
import { RubricsEditorComponent } from './rubrics-editor/rubrics-editor.component';
import { CreateNewSkillModalComponent } from 'pages/topics-and-skills-dashboard-page/create-new-skill-modal.component';
import { PromoBarComponent } from './common-layout-directives/common-elements/promo-bar.component';
import { SideNavigationBarComponent } from './common-layout-directives/navigation-bars/side-navigation-bar.component';
import { AlertMessageComponent } from './common-layout-directives/common-elements/alert-message.component';
import { WarningsAndAlertsComponent } from '../base-components/warnings-and-alerts.component';
import { LoadingMessageComponent } from '../base-components/loading-message.component';
import { CreateActivityButtonComponent } from './button-directives/create-activity-button.component';
import { CreateActivityModalComponent } from 'pages/creator-dashboard-page/modal-templates/create-activity-modal.component';
import { UploadActivityModalComponent } from 'pages/creator-dashboard-page/modal-templates/upload-activity-modal.component';
import { CorrectnessFooterComponent } from 'pages/exploration-player-page/layout-directives/correctness-footer.component';
import { ContinueButtonComponent } from 'pages/exploration-player-page/learner-experience/continue-button.component';
import { OppiaFooterComponent } from 'pages/OppiaFooter.component'

// Directives.
import { StorySummaryTileDirective } from './summary-tile/story-summary-tile.directive';
import { SubtopicSummaryTileDirective } from './summary-tile/subtopic-summary-tile.directive';
import { I18nFooter } from '../I18nFooter'

// Pipes.
import { TruncatePipe } from 'filters/string-utility-filters/truncate.pipe';
import { TruncateAndCapitalizePipe } from 'filters/string-utility-filters/truncate-and-capitalize.pipe';
import { SummarizeNonnegativeNumberPipe } from 'filters/summarize-nonnegative-number.pipe';
import { SortByPipe } from 'filters/string-utility-filters/sort-by.pipe';
import { FilterForMatchingSubstringPipe } from 'filters/string-utility-filters/filter-for-matching-substring.pipe';
import { WrapTextWithEllipsisPipe } from 'filters/string-utility-filters/wrap-text-with-ellipsis.pipe';
import { LimitToPipe } from 'filters/limit-to.pipe';


// Services.
import { AuthService } from 'services/auth.service';
import { CodeMirrorModule } from './code-mirror/codemirror.module';

const toastrConfig = {
  allowHtml: false,
  iconClasses: {
    error: 'toast-error',
    info: 'toast-info',
    success: 'toast-success',
    warning: 'toast-warning'
  },
  positionClass: 'toast-bottom-right',
  messageClass: 'toast-message',
  progressBar: false,
  tapToDismiss: true,
  titleClass: 'toast-title'
};

@NgModule({
  imports: [
    BrowserModule,
    CommonModule,
    CodeMirrorModule,
    MaterialModule,
    DirectivesModule,
    DynamicContentModule,
    NgbTooltipModule,
    NgbModalModule,
    FormsModule,
    ToastrModule.forRoot(toastrConfig),
    ObjectComponentsModule,
    SharedFormsModule,
    SharedPipesModule,
    AngularFireModule.initializeApp(AuthService.firebaseConfig),
    AngularFireAuthModule,
  ],

  providers: [
    AngularFireAuth,
    {provide: USE_EMULATOR, useValue: AuthService.firebaseEmulatorConfig},
  ],

  declarations: [
    AudioFileUploaderComponent,
    AlertMessageComponent,
    AttributionGuideComponent,
    BackgroundBannerComponent,
    CorrectnessFooterComponent,
    ContinueButtonComponent,
    CreateNewSkillModalComponent,
    CreateActivityButtonComponent,
    CreateActivityModalComponent,
    ExplorationSummaryTileComponent,
    CollectionSummaryTileComponent,
    ExplorationEmbedButtonModalComponent,
    I18nFooter,
    FilterForMatchingSubstringPipe,
    KeyboardShortcutHelpModalComponent,
    LazyLoadingComponent,
    LimitToPipe,
    LoadingMessageComponent,
    LoadingDotsComponent,
    OnScreenKeyboardComponent,
    OutcomeFeedbackEditorComponent,
    OppiaFooterComponent,
    ProfileLinkImageComponent,
    ProfileLinkTextComponent,
    PromoBarComponent,
    SelectSkillModalComponent,
    RubricsEditorComponent,
    SharingLinksComponent,
    SideNavigationBarComponent,
    SkillSelectorComponent,
    SkillMasteryViewerComponent,
    StateSkillEditorComponent,
    SocialButtonsComponent,
    StorySummaryTileDirective,
    SubtopicSummaryTileDirective,
    SummaryListHeaderComponent,
    TakeBreakModalComponent,
    WrapTextWithEllipsisPipe,
    WarningsAndAlertsComponent,
    ThumbnailDisplayComponent,
    ThreadTableComponent,
    TopicsAndSkillsDashboardNavbarBreadcrumbComponent,
    TruncateAndCapitalizePipe,
    SummarizeNonnegativeNumberPipe,
    TruncatePipe,
    UploadActivityModalComponent,
    PromoBarComponent,
    SortByPipe,
    LearnerDashboardIconsComponent
  ],

  entryComponents: [
    AudioFileUploaderComponent,
    AlertMessageComponent,
    BackgroundBannerComponent,
    CorrectnessFooterComponent,
    ContinueButtonComponent,
    CreateNewSkillModalComponent,
    CreateActivityButtonComponent,
    CreateActivityModalComponent,
    ExplorationSummaryTileComponent,
    CollectionSummaryTileComponent,
    SharingLinksComponent,
    SkillMasteryViewerComponent, AttributionGuideComponent,
    LazyLoadingComponent, LoadingMessageComponent,
    LoadingDotsComponent, SocialButtonsComponent,
    OnScreenKeyboardComponent,
    ProfileLinkImageComponent, ProfileLinkTextComponent,
    // These elements will remain here even after migration.
    SelectSkillModalComponent,
    SkillSelectorComponent,
    OppiaFooterComponent,
    TakeBreakModalComponent,
    StateSkillEditorComponent,
    ExplorationEmbedButtonModalComponent,
    OutcomeFeedbackEditorComponent,
    KeyboardShortcutHelpModalComponent,
    PromoBarComponent,
    RubricsEditorComponent,
    SideNavigationBarComponent,
    SummaryListHeaderComponent,
    ThumbnailDisplayComponent,
    UploadActivityModalComponent,
    ThreadTableComponent,
    TopicsAndSkillsDashboardNavbarBreadcrumbComponent,
    WarningsAndAlertsComponent,
    LearnerDashboardIconsComponent
  ],

  exports: [
    // Modules.
    CodeMirrorModule,
    DynamicContentModule,
    DirectivesModule,
    I18nFooter,
    FormsModule,
    MaterialModule,
    NgbTooltipModule,
    NgbModalModule,
    ObjectComponentsModule,
    SharedFormsModule,
    SharedPipesModule,
    // Components, directives, and pipes.
    AttributionGuideComponent,
    AudioFileUploaderComponent,
    AlertMessageComponent,
    BackgroundBannerComponent,
    CorrectnessFooterComponent,
    ContinueButtonComponent,
    CreateNewSkillModalComponent,
    CreateActivityButtonComponent,
    CreateActivityModalComponent,
    ExplorationSummaryTileComponent,
    CollectionSummaryTileComponent,
    LazyLoadingComponent,
    LoadingMessageComponent,
    FilterForMatchingSubstringPipe,
    LimitToPipe,
    PromoBarComponent,
    RubricsEditorComponent,
    FilterForMatchingSubstringPipe,
    OnScreenKeyboardComponent,
    OutcomeFeedbackEditorComponent,
<<<<<<< HEAD
    OppiaFooterComponent,
=======
    StateSkillEditorComponent,
    SharingLinksComponent,
    SelectSkillModalComponent,
>>>>>>> 28763c24
    SideNavigationBarComponent,
    SharingLinksComponent,
    SkillSelectorComponent,
    SocialButtonsComponent,
    StorySummaryTileDirective,
    SubtopicSummaryTileDirective,
    SummaryListHeaderComponent,
    TakeBreakModalComponent,
    ThumbnailDisplayComponent,
    TopicsAndSkillsDashboardNavbarBreadcrumbComponent,
    WarningsAndAlertsComponent,
    UploadActivityModalComponent,
    WrapTextWithEllipsisPipe,
    TruncateAndCapitalizePipe,
    TruncatePipe,
    SummarizeNonnegativeNumberPipe,
    SortByPipe,
    LoadingDotsComponent,
    LearnerDashboardIconsComponent
  ],
})

export class SharedComponentsModule { }<|MERGE_RESOLUTION|>--- conflicted
+++ resolved
@@ -257,13 +257,10 @@
     FilterForMatchingSubstringPipe,
     OnScreenKeyboardComponent,
     OutcomeFeedbackEditorComponent,
-<<<<<<< HEAD
     OppiaFooterComponent,
-=======
     StateSkillEditorComponent,
     SharingLinksComponent,
     SelectSkillModalComponent,
->>>>>>> 28763c24
     SideNavigationBarComponent,
     SharingLinksComponent,
     SkillSelectorComponent,
