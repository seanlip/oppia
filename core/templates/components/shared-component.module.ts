--- conflicted
+++ resolved
@@ -273,13 +273,8 @@
     InputResponsePairComponent,
     LazyLoadingComponent,
     FilterForMatchingSubstringPipe,
-<<<<<<< HEAD
-    LimitToPipe,
     ProfileLinkImageComponent,
-    PromoBarComponent,
-=======
     PreviewThumbnailComponent,
->>>>>>> ee31862e
     RubricsEditorComponent,
     FilterForMatchingSubstringPipe,
     OnScreenKeyboardComponent,
