// Copyright 2021 The Oppia Authors. All Rights Reserved.
//
// Licensed under the Apache License, Version 2.0 (the "License");
// you may not use this file except in compliance with the License.
// You may obtain a copy of the License at
//
//      http://www.apache.org/licenses/LICENSE-2.0
//
// Unless required by applicable law or agreed to in writing, software
// distributed under the License is distributed on an "AS-IS" BASIS,
// WITHOUT WARRANTIES OR CONDITIONS OF ANY KIND, either express or implied.
// See the License for the specific language governing permissions and
// limitations under the License.

/**
 * @fileoverview Module for the shared components.
 */
import 'core-js/es7/reflect';
import 'zone.js';

// Modules.
import { CommonModule } from '@angular/common';
import { NgModule } from '@angular/core';
import { NgbModalModule, NgbTooltipModule } from '@ng-bootstrap/ng-bootstrap';
import { AngularFireModule } from '@angular/fire';
import { AngularFireAuth, AngularFireAuthModule, USE_EMULATOR } from '@angular/fire/auth';
import { FormsModule } from '@angular/forms';
import { BrowserModule } from '@angular/platform-browser';
import { MaterialModule } from './material.module';
import { DynamicContentModule } from './angular-html-bind/dynamic-content.module';
import { TranslateModule } from 'filters/translate.module';
import { SharedFormsModule } from './forms/shared-forms.module';
import { DirectivesModule } from 'directives/directives.module';
import { ObjectComponentsModule } from 'objects/object-components.module';


// Components.
import { ExplorationEmbedButtonModalComponent } from './button-directives/exploration-embed-button-modal.component';
import { BackgroundBannerComponent } from './common-layout-directives/common-elements/background-banner.component';
import { AttributionGuideComponent } from './common-layout-directives/common-elements/attribution-guide.component';
import { LazyLoadingComponent } from './common-layout-directives/common-elements/lazy-loading.component';
import { LoadingDotsComponent } from './common-layout-directives/common-elements/loading-dots.component';
import { KeyboardShortcutHelpModalComponent } from 'components/keyboard-shortcut-help/keyboard-shortcut-help-modal.component';
import { SharingLinksComponent } from './common-layout-directives/common-elements/sharing-links.component';
import { SocialButtonsComponent } from 'components/button-directives/social-buttons.component';
import { SkillSelectorComponent } from './skill-selector/skill-selector.component';
import { ProfileLinkImageComponent } from 'components/profile-link-directives/profile-link-image.component';
import { ProfileLinkTextComponent } from 'components/profile-link-directives/profile-link-text.component';
import { PromoBarComponent } from './common-layout-directives/common-elements/promo-bar.component';
import { AudioFileUploaderComponent } from './forms/custom-forms-directives/audio-file-uploader.component';
import { ThumbnailDisplayComponent } from './forms/custom-forms-directives/thumbnail-display.component';
import { SkillMasteryViewerComponent } from './skill-mastery/skill-mastery.component';
import { SummaryListHeaderComponent } from './state-directives/answer-group-editor/summary-list-header.component';
import { ExplorationSummaryTileComponent } from './summary-tile/exploration-summary-tile.component';
import { CollectionSummaryTileComponent } from './summary-tile/collection-summary-tile.component';
import { TakeBreakModalComponent } from 'pages/exploration-player-page/templates/take-break-modal.component';
import { TopicsAndSkillsDashboardNavbarBreadcrumbComponent } from 'pages/topics-and-skills-dashboard-page/navbar/topics-and-skills-dashboard-navbar-breadcrumb.component';
import { ThreadTableComponent } from 'pages/exploration-editor-page/feedback-tab/thread-table/thread-table.component';
<<<<<<< HEAD
import { TruncatePipe } from 'filters/string-utility-filters/truncate.pipe';
import { SummaryListHeaderComponent } from './state-directives/answer-group-editor/summary-list-header.component';
=======
import { LearnerDashboardIconsComponent } from 'pages/learner-dashboard-page/learner-dashboard-icons.component';
import { OnScreenKeyboardComponent } from './on-screen-keyboard/on-screen-keyboard.component';
>>>>>>> a3aae2bb
import { OutcomeFeedbackEditorComponent } from './state-directives/outcome-editor/outcome-feedback-editor.component';

// Directives.
import { StorySummaryTileDirective } from './summary-tile/story-summary-tile.directive';
import { SubtopicSummaryTileDirective } from './summary-tile/subtopic-summary-tile.directive';
import { SchemaBasedEditorDirective } from './forms/schema-based-editors/schema-based-editor.directive';


// Pipes.
import { TruncatePipe } from 'filters/string-utility-filters/truncate.pipe';
import { TruncateAndCapitalizePipe } from 'filters/string-utility-filters/truncate-and-capitalize.pipe';
import { SummarizeNonnegativeNumberPipe } from 'filters/summarize-nonnegative-number.pipe';
import { SortByPipe } from 'filters/string-utility-filters/sort-by.pipe';
import { FilterForMatchingSubstringPipe } from 'filters/string-utility-filters/filter-for-matching-substring.pipe';
import { WrapTextWithEllipsisPipe } from 'filters/string-utility-filters/wrap-text-with-ellipsis.pipe';
<<<<<<< HEAD
import { PromoBarComponent } from './common-layout-directives/common-elements/promo-bar.component';
import { DynamicContentModule } from './angular-html-bind/dynamic-content.module';
import { RubricsEditorComponent } from './rubrics-editor/rubrics-editor.component';
import { CreateNewSkillModalComponent } from 'pages/topics-and-skills-dashboard-page/create-new-skill-modal.component';
import { ObjectComponentsModule } from 'objects/object-components.module';
import { OnScreenKeyboardComponent } from './on-screen-keyboard/on-screen-keyboard.component';
import { TranslateModule } from 'filters/translate.module';
import { SharedFormsModule } from './forms/shared-forms.module';
import { FocusOnDirective } from '../directives/focus-on.directive';
=======


// Services.
import { AuthService } from 'services/auth.service';
>>>>>>> a3aae2bb

// TODO(#11462): Delete these conditional values once firebase auth is launched.
const firebaseAuthModules = AuthService.firebaseAuthIsEnabled ? [
  AngularFireModule.initializeApp(AuthService.firebaseConfig),
  AngularFireAuthModule,
] : [];

const firebaseAuthProviders = AuthService.firebaseAuthIsEnabled ? [
  AngularFireAuth,
  {provide: USE_EMULATOR, useValue: AuthService.firebaseEmulatorConfig},
] : [
  {provide: AngularFireAuth, useValue: null},
];


@NgModule({
  imports: [
    BrowserModule,
    CommonModule,
    MaterialModule,
    DirectivesModule,
    DynamicContentModule,
    NgbTooltipModule,
    NgbModalModule,
    FormsModule,
    MaterialModule,
    ObjectComponentsModule,
    SharedFormsModule,
    TranslateModule,
    ...firebaseAuthModules,
  ],

  providers: [
    ...firebaseAuthProviders,
  ],

  declarations: [
    AudioFileUploaderComponent,
    AttributionGuideComponent,
    BackgroundBannerComponent,
<<<<<<< HEAD
    CreateNewSkillModalComponent,
=======
    ExplorationSummaryTileComponent,
    CollectionSummaryTileComponent,
>>>>>>> a3aae2bb
    ExplorationEmbedButtonModalComponent,
    FilterForMatchingSubstringPipe,
    KeyboardShortcutHelpModalComponent,
    LazyLoadingComponent,
    LoadingDotsComponent,
    OnScreenKeyboardComponent,
    OutcomeFeedbackEditorComponent,
    ProfileLinkImageComponent,
    ProfileLinkTextComponent,
    PromoBarComponent,
    RubricsEditorComponent,
    SharingLinksComponent,
    SkillSelectorComponent,
    SkillMasteryViewerComponent,
    SocialButtonsComponent,
    StorySummaryTileDirective,
    SubtopicSummaryTileDirective,
    SummaryListHeaderComponent,
    TakeBreakModalComponent,
    WrapTextWithEllipsisPipe,
    ThumbnailDisplayComponent,
    ThreadTableComponent,
    TopicsAndSkillsDashboardNavbarBreadcrumbComponent,
    TruncateAndCapitalizePipe,
    SummarizeNonnegativeNumberPipe,
    TruncatePipe,
    SortByPipe,
    PromoBarComponent,
    LearnerDashboardIconsComponent
  ],

  entryComponents: [
    AudioFileUploaderComponent,
    BackgroundBannerComponent,
<<<<<<< HEAD
    CreateNewSkillModalComponent,
=======
    ExplorationSummaryTileComponent,
    CollectionSummaryTileComponent,
>>>>>>> a3aae2bb
    SharingLinksComponent,
    SkillMasteryViewerComponent, AttributionGuideComponent,
    LazyLoadingComponent, LoadingDotsComponent, SocialButtonsComponent,
    OnScreenKeyboardComponent,
    ProfileLinkImageComponent, ProfileLinkTextComponent,
    // These elements will remain here even after migration.
    SkillSelectorComponent,
    TakeBreakModalComponent,
    ExplorationEmbedButtonModalComponent,
    OutcomeFeedbackEditorComponent,
    KeyboardShortcutHelpModalComponent,
    PromoBarComponent,
    RubricsEditorComponent,
    SkillMasteryViewerComponent,
    SocialButtonsComponent,
    SummaryListHeaderComponent,
    ThumbnailDisplayComponent,
    PromoBarComponent,
    ThreadTableComponent,
    TopicsAndSkillsDashboardNavbarBreadcrumbComponent,
    LearnerDashboardIconsComponent
  ],

  exports: [
    // Modules.
    DynamicContentModule,
    DirectivesModule,
    FormsModule,
    MaterialModule,
    NgbTooltipModule,
    NgbModalModule,
    ObjectComponentsModule,
    SharedFormsModule,
    TranslateModule,
    // Components, directives, and pipes.
    AudioFileUploaderComponent,
    BackgroundBannerComponent,
<<<<<<< HEAD
    CreateNewSkillModalComponent,
    ExplorationSummaryTileDirective,
=======
    ExplorationSummaryTileComponent,
    CollectionSummaryTileComponent,
>>>>>>> a3aae2bb
    LazyLoadingComponent,
    FocusOnDirective,
    PromoBarComponent,
    RubricsEditorComponent,
    FilterForMatchingSubstringPipe,
    OnScreenKeyboardComponent,
    OutcomeFeedbackEditorComponent,
    SharingLinksComponent,
    SkillSelectorComponent,
    SocialButtonsComponent,
    StorySummaryTileDirective,
    SubtopicSummaryTileDirective,
    SummaryListHeaderComponent,
    TakeBreakModalComponent,
    ThumbnailDisplayComponent,
    TopicsAndSkillsDashboardNavbarBreadcrumbComponent,
<<<<<<< HEAD
    WrapTextWithEllipsisPipe
=======
    TruncateAndCapitalizePipe,
    TruncatePipe,
    SummarizeNonnegativeNumberPipe,
    SortByPipe,
    LoadingDotsComponent,
    PromoBarComponent,
    WrapTextWithEllipsisPipe,
    PromoBarComponent,
    WrapTextWithEllipsisPipe,
    LearnerDashboardIconsComponent
>>>>>>> a3aae2bb
  ],
})

export class SharedComponentsModule { }<|MERGE_RESOLUTION|>--- conflicted
+++ resolved
@@ -27,11 +27,11 @@
 import { FormsModule } from '@angular/forms';
 import { BrowserModule } from '@angular/platform-browser';
 import { MaterialModule } from './material.module';
-import { DynamicContentModule } from './angular-html-bind/dynamic-content.module';
+import { DirectivesModule } from 'directives/directives.module';
 import { TranslateModule } from 'filters/translate.module';
 import { SharedFormsModule } from './forms/shared-forms.module';
-import { DirectivesModule } from 'directives/directives.module';
 import { ObjectComponentsModule } from 'objects/object-components.module';
+import { DynamicContentModule } from './angular-html-bind/dynamic-content.module';
 
 
 // Components.
@@ -46,29 +46,28 @@
 import { SkillSelectorComponent } from './skill-selector/skill-selector.component';
 import { ProfileLinkImageComponent } from 'components/profile-link-directives/profile-link-image.component';
 import { ProfileLinkTextComponent } from 'components/profile-link-directives/profile-link-text.component';
-import { PromoBarComponent } from './common-layout-directives/common-elements/promo-bar.component';
 import { AudioFileUploaderComponent } from './forms/custom-forms-directives/audio-file-uploader.component';
 import { ThumbnailDisplayComponent } from './forms/custom-forms-directives/thumbnail-display.component';
 import { SkillMasteryViewerComponent } from './skill-mastery/skill-mastery.component';
-import { SummaryListHeaderComponent } from './state-directives/answer-group-editor/summary-list-header.component';
 import { ExplorationSummaryTileComponent } from './summary-tile/exploration-summary-tile.component';
 import { CollectionSummaryTileComponent } from './summary-tile/collection-summary-tile.component';
 import { TakeBreakModalComponent } from 'pages/exploration-player-page/templates/take-break-modal.component';
 import { TopicsAndSkillsDashboardNavbarBreadcrumbComponent } from 'pages/topics-and-skills-dashboard-page/navbar/topics-and-skills-dashboard-navbar-breadcrumb.component';
 import { ThreadTableComponent } from 'pages/exploration-editor-page/feedback-tab/thread-table/thread-table.component';
-<<<<<<< HEAD
-import { TruncatePipe } from 'filters/string-utility-filters/truncate.pipe';
 import { SummaryListHeaderComponent } from './state-directives/answer-group-editor/summary-list-header.component';
-=======
 import { LearnerDashboardIconsComponent } from 'pages/learner-dashboard-page/learner-dashboard-icons.component';
+import { OutcomeFeedbackEditorComponent } from './state-directives/outcome-editor/outcome-feedback-editor.component';
 import { OnScreenKeyboardComponent } from './on-screen-keyboard/on-screen-keyboard.component';
->>>>>>> a3aae2bb
-import { OutcomeFeedbackEditorComponent } from './state-directives/outcome-editor/outcome-feedback-editor.component';
+import { RubricsEditorComponent } from './rubrics-editor/rubrics-editor.component';
+import { CreateNewSkillModalComponent } from 'pages/topics-and-skills-dashboard-page/create-new-skill-modal.component';
+import { PromoBarComponent } from './common-layout-directives/common-elements/promo-bar.component';
+
 
 // Directives.
 import { StorySummaryTileDirective } from './summary-tile/story-summary-tile.directive';
 import { SubtopicSummaryTileDirective } from './summary-tile/subtopic-summary-tile.directive';
 import { SchemaBasedEditorDirective } from './forms/schema-based-editors/schema-based-editor.directive';
+import { FocusOnDirective } from '../directives/focus-on.directive';
 
 
 // Pipes.
@@ -78,22 +77,10 @@
 import { SortByPipe } from 'filters/string-utility-filters/sort-by.pipe';
 import { FilterForMatchingSubstringPipe } from 'filters/string-utility-filters/filter-for-matching-substring.pipe';
 import { WrapTextWithEllipsisPipe } from 'filters/string-utility-filters/wrap-text-with-ellipsis.pipe';
-<<<<<<< HEAD
-import { PromoBarComponent } from './common-layout-directives/common-elements/promo-bar.component';
-import { DynamicContentModule } from './angular-html-bind/dynamic-content.module';
-import { RubricsEditorComponent } from './rubrics-editor/rubrics-editor.component';
-import { CreateNewSkillModalComponent } from 'pages/topics-and-skills-dashboard-page/create-new-skill-modal.component';
-import { ObjectComponentsModule } from 'objects/object-components.module';
-import { OnScreenKeyboardComponent } from './on-screen-keyboard/on-screen-keyboard.component';
-import { TranslateModule } from 'filters/translate.module';
-import { SharedFormsModule } from './forms/shared-forms.module';
-import { FocusOnDirective } from '../directives/focus-on.directive';
-=======
 
 
 // Services.
 import { AuthService } from 'services/auth.service';
->>>>>>> a3aae2bb
 
 // TODO(#11462): Delete these conditional values once firebase auth is launched.
 const firebaseAuthModules = AuthService.firebaseAuthIsEnabled ? [
@@ -119,7 +106,6 @@
     NgbTooltipModule,
     NgbModalModule,
     FormsModule,
-    MaterialModule,
     ObjectComponentsModule,
     SharedFormsModule,
     TranslateModule,
@@ -134,12 +120,9 @@
     AudioFileUploaderComponent,
     AttributionGuideComponent,
     BackgroundBannerComponent,
-<<<<<<< HEAD
     CreateNewSkillModalComponent,
-=======
     ExplorationSummaryTileComponent,
     CollectionSummaryTileComponent,
->>>>>>> a3aae2bb
     ExplorationEmbedButtonModalComponent,
     FilterForMatchingSubstringPipe,
     KeyboardShortcutHelpModalComponent,
@@ -151,6 +134,7 @@
     ProfileLinkTextComponent,
     PromoBarComponent,
     RubricsEditorComponent,
+    SchemaBasedEditorDirective,
     SharingLinksComponent,
     SkillSelectorComponent,
     SkillMasteryViewerComponent,
@@ -167,19 +151,15 @@
     SummarizeNonnegativeNumberPipe,
     TruncatePipe,
     SortByPipe,
-    PromoBarComponent,
     LearnerDashboardIconsComponent
   ],
 
   entryComponents: [
     AudioFileUploaderComponent,
     BackgroundBannerComponent,
-<<<<<<< HEAD
     CreateNewSkillModalComponent,
-=======
     ExplorationSummaryTileComponent,
     CollectionSummaryTileComponent,
->>>>>>> a3aae2bb
     SharingLinksComponent,
     SkillMasteryViewerComponent, AttributionGuideComponent,
     LazyLoadingComponent, LoadingDotsComponent, SocialButtonsComponent,
@@ -193,11 +173,8 @@
     KeyboardShortcutHelpModalComponent,
     PromoBarComponent,
     RubricsEditorComponent,
-    SkillMasteryViewerComponent,
-    SocialButtonsComponent,
     SummaryListHeaderComponent,
     ThumbnailDisplayComponent,
-    PromoBarComponent,
     ThreadTableComponent,
     TopicsAndSkillsDashboardNavbarBreadcrumbComponent,
     LearnerDashboardIconsComponent
@@ -217,13 +194,9 @@
     // Components, directives, and pipes.
     AudioFileUploaderComponent,
     BackgroundBannerComponent,
-<<<<<<< HEAD
     CreateNewSkillModalComponent,
-    ExplorationSummaryTileDirective,
-=======
     ExplorationSummaryTileComponent,
     CollectionSummaryTileComponent,
->>>>>>> a3aae2bb
     LazyLoadingComponent,
     FocusOnDirective,
     PromoBarComponent,
@@ -231,6 +204,7 @@
     FilterForMatchingSubstringPipe,
     OnScreenKeyboardComponent,
     OutcomeFeedbackEditorComponent,
+    SchemaBasedEditorDirective,
     SharingLinksComponent,
     SkillSelectorComponent,
     SocialButtonsComponent,
@@ -240,20 +214,13 @@
     TakeBreakModalComponent,
     ThumbnailDisplayComponent,
     TopicsAndSkillsDashboardNavbarBreadcrumbComponent,
-<<<<<<< HEAD
-    WrapTextWithEllipsisPipe
-=======
+    WrapTextWithEllipsisPipe,
     TruncateAndCapitalizePipe,
     TruncatePipe,
     SummarizeNonnegativeNumberPipe,
     SortByPipe,
     LoadingDotsComponent,
-    PromoBarComponent,
-    WrapTextWithEllipsisPipe,
-    PromoBarComponent,
-    WrapTextWithEllipsisPipe,
     LearnerDashboardIconsComponent
->>>>>>> a3aae2bb
   ],
 })
 
