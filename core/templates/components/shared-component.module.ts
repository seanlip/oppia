// Copyright 2021 The Oppia Authors. All Rights Reserved.
//
// Licensed under the Apache License, Version 2.0 (the "License");
// you may not use this file except in compliance with the License.
// You may obtain a copy of the License at
//
//      http://www.apache.org/licenses/LICENSE-2.0
//
// Unless required by applicable law or agreed to in writing, software
// distributed under the License is distributed on an "AS-IS" BASIS,
// WITHOUT WARRANTIES OR CONDITIONS OF ANY KIND, either express or implied.
// See the License for the specific language governing permissions and
// limitations under the License.

/**
 * @fileoverview Module for the shared components.
 */
import 'core-js/es7/reflect';
import 'zone.js';

// Modules.
import { CommonModule } from '@angular/common';
import { NgModule } from '@angular/core';
import { NgbModalModule, NgbPopoverModule, NgbNavModule, NgbTooltipModule } from '@ng-bootstrap/ng-bootstrap';
import { AngularFireModule } from '@angular/fire';
import { AngularFireAuth, AngularFireAuthModule, USE_EMULATOR } from '@angular/fire/auth';
import { BrowserModule, HAMMER_GESTURE_CONFIG } from '@angular/platform-browser';
import { CustomFormsComponentsModule } from './forms/custom-forms-directives/custom-form-components.module';
import { DirectivesModule } from 'directives/directives.module';
import { DynamicContentModule } from './angular-html-bind/dynamic-content.module';
import { FormsModule } from '@angular/forms';
import { MaterialModule } from './material.module';
import { ObjectComponentsModule } from 'objects/object-components.module';
import { SharedPipesModule } from 'filters/shared-pipes.module';
import { SharedFormsModule } from './forms/shared-forms.module';
import { ToastrModule } from 'ngx-toastr';
import { TranslateModule, TranslateLoader, TranslateService, TranslateDefaultParser, TranslateParser, MissingTranslationHandler } from '@ngx-translate/core';
import { TranslateCacheModule, TranslateCacheService, TranslateCacheSettings } from 'ngx-translate-cache';
import { CommonElementsModule } from './common-layout-directives/common-elements/common-elements.module';


// Components.
import { AudioBarComponent } from 'pages/exploration-player-page/layout-directives/audio-bar.component';
import { ExplorationEmbedButtonModalComponent } from './button-directives/exploration-embed-button-modal.component';
import { BackgroundBannerComponent } from './common-layout-directives/common-elements/background-banner.component';
import { AttributionGuideComponent } from './common-layout-directives/common-elements/attribution-guide.component';
import { LazyLoadingComponent } from './common-layout-directives/common-elements/lazy-loading.component';
import { KeyboardShortcutHelpModalComponent } from 'components/keyboard-shortcut-help/keyboard-shortcut-help-modal.component';
import { StateSkillEditorComponent } from 'components/state-editor/state-skill-editor/state-skill-editor.component';
import { SelectSkillModalComponent } from './skill-selector/select-skill-modal.component';
import { SharingLinksComponent } from './common-layout-directives/common-elements/sharing-links.component';
import { SocialButtonsComponent } from 'components/button-directives/social-buttons.component';
import { SkillSelectorComponent } from './skill-selector/skill-selector.component';
import { ProfileLinkImageComponent } from 'components/profile-link-directives/profile-link-image.component';
import { ProfileLinkTextComponent } from 'components/profile-link-directives/profile-link-text.component';
import { AudioFileUploaderComponent } from './forms/custom-forms-directives/audio-file-uploader.component';
import { ThumbnailDisplayComponent } from './forms/custom-forms-directives/thumbnail-display.component';
import { SkillMasteryViewerComponent } from './skill-mastery/skill-mastery.component';
import { ExplorationSummaryTileComponent } from './summary-tile/exploration-summary-tile.component';
import { CollectionSummaryTileComponent } from './summary-tile/collection-summary-tile.component';
import { TakeBreakModalComponent } from 'pages/exploration-player-page/templates/take-break-modal.component';
import { TopicsAndSkillsDashboardNavbarBreadcrumbComponent } from 'pages/topics-and-skills-dashboard-page/navbar/topics-and-skills-dashboard-navbar-breadcrumb.component';
import { ThreadTableComponent } from 'pages/exploration-editor-page/feedback-tab/thread-table/thread-table.component';
import { SummaryListHeaderComponent } from './state-directives/answer-group-editor/summary-list-header.component';
import { LearnerDashboardIconsComponent } from 'pages/learner-dashboard-page/learner-dashboard-icons.component';
import { OutcomeFeedbackEditorComponent } from './state-directives/outcome-editor/outcome-feedback-editor.component';
import { OnScreenKeyboardComponent } from './on-screen-keyboard/on-screen-keyboard.component';
import { OppiaFooterComponent } from '../base-components/oppia-footer.component';
import { RubricsEditorComponent } from './rubrics-editor/rubrics-editor.component';
import { CreateNewSkillModalComponent } from 'pages/topics-and-skills-dashboard-page/create-new-skill-modal.component';
import { PromoBarComponent } from './common-layout-directives/common-elements/promo-bar.component';
import { SideNavigationBarComponent } from './common-layout-directives/navigation-bars/side-navigation-bar.component';
import { AlertMessageComponent } from './common-layout-directives/common-elements/alert-message.component';
import { WarningsAndAlertsComponent } from '../base-components/warnings-and-alerts.component';
import { LoadingMessageComponent } from '../base-components/loading-message.component';
import { CreateActivityButtonComponent } from './button-directives/create-activity-button.component';
import { CreateActivityModalComponent } from 'pages/creator-dashboard-page/modal-templates/create-activity-modal.component';
import { UploadActivityModalComponent } from 'pages/creator-dashboard-page/modal-templates/upload-activity-modal.component';
import { ThumbnailUploaderComponent } from './forms/custom-forms-directives/thumbnail-uploader.component';
import { EditThumbnailModalComponent } from './forms/custom-forms-directives/edit-thumbnail-modal.component';
import { CorrectnessFooterComponent } from 'pages/exploration-player-page/layout-directives/correctness-footer.component';
import { ContinueButtonComponent } from 'pages/exploration-player-page/learner-experience/continue-button.component';
import { TopNavigationBarWrapperComponent } from 'pages/exploration-editor-page/top-navigation-bar-wrapper.component';
import { SideNavigationBarWrapperComponent } from 'pages/exploration-editor-page/side-navigation-bar-wrapper.component';
import { BaseContentComponent } from '../base-components/base-content.component';
import { PreviewThumbnailComponent } from 'pages/topic-editor-page/modal-templates/preview-thumbnail.component';
import { InputResponsePairComponent } from 'pages/exploration-player-page/learner-experience/input-response-pair.component';
import { I18nLanguageSelectorComponent } from '../base-components/i18n-language-selector.component';
import { ExplorationFooterComponent } from 'pages/exploration-player-page/layout-directives/exploration-footer.component';
import { DisplaySolutionModalComponent } from 'pages/exploration-player-page/modals/display-solution-modal.component';
import { DisplaySolutionInterstititalModalComponent } from 'pages/exploration-player-page/modals/display-solution-interstitial-modal.component';
import { DisplayHintModalComponent } from 'pages/exploration-player-page/modals/display-hint-modal.component';
import { HintAndSolutionButtonsComponent } from './button-directives/hint-and-solution-buttons.component';


// Directives.
import { StorySummaryTileDirective } from './summary-tile/story-summary-tile.directive';
import { SubtopicSummaryTileDirective } from './summary-tile/subtopic-summary-tile.directive';


// Pipes.
import { TruncatePipe } from 'filters/string-utility-filters/truncate.pipe';
import { TruncateAndCapitalizePipe } from 'filters/string-utility-filters/truncate-and-capitalize.pipe';
import { SummarizeNonnegativeNumberPipe } from 'filters/summarize-nonnegative-number.pipe';
import { SortByPipe } from 'filters/string-utility-filters/sort-by.pipe';
import { FilterForMatchingSubstringPipe } from 'filters/string-utility-filters/filter-for-matching-substring.pipe';
import { WrapTextWithEllipsisPipe } from 'filters/string-utility-filters/wrap-text-with-ellipsis.pipe';
import { LimitToPipe } from 'filters/limit-to.pipe';


// Services.
import { AuthService } from 'services/auth.service';
import { RichTextComponentsModule } from 'rich_text_components/rich-text-components.module';
import { CodeMirrorModule } from './code-mirror/codemirror.module';
import { HttpClient } from '@angular/common/http';
import { I18nLanguageCodeService } from 'services/i18n-language-code.service';


// Miscellaneous.
import { TranslateLoaderFactory } from 'pages/translate-loader.factory';
import { TranslateCacheFactory } from 'pages/translate-cache.factory';
import { TranslateCustomParser } from 'pages/translate-custom-parser';
import { MissingTranslationCustomHandler } from 'pages/missing-translation-custom-handler';
import constants from 'assets/constants';

import { HammerGestureConfig } from '@angular/platform-browser';
import * as hammer from 'hammerjs';


export class MyHammerConfig extends HammerGestureConfig {
  overrides = {
    swipe: { direction: hammer.DIRECTION_HORIZONTAL },
    pinch: { enable: false },
    rotate: { enable: false },
  };

  options = {
    cssProps: {
      userSelect: true
    }
  };
}

const toastrConfig = {
  allowHtml: false,
  iconClasses: {
    error: 'toast-error',
    info: 'toast-info',
    success: 'toast-success',
    warning: 'toast-warning'
  },
  positionClass: 'toast-bottom-right',
  messageClass: 'toast-message',
  progressBar: false,
  tapToDismiss: true,
  titleClass: 'toast-title'
};

@NgModule({
  imports: [
    BrowserModule,
    CommonModule,
    CustomFormsComponentsModule,
    CommonElementsModule,
    CodeMirrorModule,
    MaterialModule,
    DirectivesModule,
    DynamicContentModule,
    NgbTooltipModule,
    NgbNavModule,
    NgbModalModule,
    NgbPopoverModule,
    FormsModule,
    RichTextComponentsModule,
    ToastrModule.forRoot(toastrConfig),
    ObjectComponentsModule,
    SharedFormsModule,
    SharedPipesModule,
    /**
     * The Translate Module will look for translations in the following order:
     * 1. Look for translation in primary language (fetched from backend)
     * 2. Look for translation in default language (fetched from backend)
     * 3. Look for translation present in AppConstants.ts (
     *    used until translations after fetched from backend)
     * 4. shows the key, if the translation is not found.
     */
    TranslateModule.forRoot({
      defaultLanguage: constants.DEFAULT_LANGUAGE_CODE,
      missingTranslationHandler: {
        provide: MissingTranslationHandler,
        useClass: MissingTranslationCustomHandler
      },
      loader: {
        provide: TranslateLoader,
        useFactory: TranslateLoaderFactory.createHttpLoader,
        deps: [HttpClient],
      },
      parser: {
        provide: TranslateParser,
        useClass: TranslateCustomParser,
        deps: [TranslateDefaultParser, I18nLanguageCodeService]
      }
    }),
    TranslateCacheModule.forRoot({
      cacheService: {
        provide: TranslateCacheService,
        useFactory: TranslateCacheFactory.createTranslateCacheService,
        deps: [TranslateService, TranslateCacheSettings]
      },
      cacheName: 'NG_TRANSLATE_LANG_KEY',
      cacheMechanism: 'Cookie',
      cookieExpiry: 30
    }),
    AngularFireModule.initializeApp(AuthService.firebaseConfig),
    AngularFireAuthModule,
  ],

  providers: [
    TranslateDefaultParser,
    AngularFireAuth,
    {provide: USE_EMULATOR, useValue: AuthService.firebaseEmulatorConfig},
    {
      provide: HAMMER_GESTURE_CONFIG,
      useClass: MyHammerConfig
    }
  ],

  declarations: [
    AlertMessageComponent,
    AudioBarComponent,
    AudioFileUploaderComponent,
    AlertMessageComponent,
    AttributionGuideComponent,
    BackgroundBannerComponent,
    BaseContentComponent,
    CorrectnessFooterComponent,
    ContinueButtonComponent,
    CreateNewSkillModalComponent,
    CreateActivityButtonComponent,
    CreateActivityModalComponent,
    DisplaySolutionModalComponent,
    DisplaySolutionInterstititalModalComponent,
    DisplayHintModalComponent,
    ExplorationFooterComponent,
    ExplorationSummaryTileComponent,
    CollectionSummaryTileComponent,
    ExplorationEmbedButtonModalComponent,
    FilterForMatchingSubstringPipe,
    HintAndSolutionButtonsComponent,
    I18nLanguageSelectorComponent,
    InputResponsePairComponent,
    KeyboardShortcutHelpModalComponent,
    LazyLoadingComponent,
    LimitToPipe,
    LoadingMessageComponent,
    OnScreenKeyboardComponent,
    OppiaFooterComponent,
    OutcomeFeedbackEditorComponent,
    ProfileLinkImageComponent,
    ProfileLinkTextComponent,
    SideNavigationBarWrapperComponent,
    PromoBarComponent,
    SelectSkillModalComponent,
    RubricsEditorComponent,
    SharingLinksComponent,
    SideNavigationBarComponent,
    SkillSelectorComponent,
    SkillMasteryViewerComponent,
    StateSkillEditorComponent,
    SocialButtonsComponent,
    StorySummaryTileDirective,
    SubtopicSummaryTileDirective,
    SummaryListHeaderComponent,
    TakeBreakModalComponent,
    ThumbnailUploaderComponent,
    EditThumbnailModalComponent,
    WrapTextWithEllipsisPipe,
    WarningsAndAlertsComponent,
    ThumbnailDisplayComponent,
    ThreadTableComponent,
    TopicsAndSkillsDashboardNavbarBreadcrumbComponent,
    TopNavigationBarWrapperComponent,
    TruncateAndCapitalizePipe,
    SummarizeNonnegativeNumberPipe,
    TruncatePipe,
    UploadActivityModalComponent,
    PromoBarComponent,
    SortByPipe,
    LearnerDashboardIconsComponent,
    PreviewThumbnailComponent
  ],

  entryComponents: [
    AlertMessageComponent,
    AudioBarComponent,
    AudioFileUploaderComponent,
    AlertMessageComponent,
    BackgroundBannerComponent,
    CorrectnessFooterComponent,
    ContinueButtonComponent,
    CreateNewSkillModalComponent,
    CreateActivityButtonComponent,
    CreateActivityModalComponent,
    ExplorationFooterComponent,
    ExplorationSummaryTileComponent,
    CollectionSummaryTileComponent,
    BaseContentComponent,
    SharingLinksComponent,
    SkillMasteryViewerComponent, AttributionGuideComponent,
    LazyLoadingComponent, LoadingMessageComponent,
    SocialButtonsComponent,
    OnScreenKeyboardComponent,
    ProfileLinkImageComponent, ProfileLinkTextComponent,
    // These elements will remain here even after migration.
    DisplaySolutionModalComponent,
    DisplaySolutionInterstititalModalComponent,
    DisplayHintModalComponent,
    SelectSkillModalComponent,
    SkillSelectorComponent,
    TakeBreakModalComponent,
    StateSkillEditorComponent,
    ExplorationEmbedButtonModalComponent,
    OutcomeFeedbackEditorComponent,
    HintAndSolutionButtonsComponent,
    InputResponsePairComponent,
    KeyboardShortcutHelpModalComponent,
    I18nLanguageSelectorComponent,
<<<<<<< HEAD
=======
    OppiaFooterComponent,
    PreviewThumbnailComponent,
>>>>>>> dc58e8dc
    PromoBarComponent,
    RubricsEditorComponent,
    SideNavigationBarComponent,
    SideNavigationBarWrapperComponent,
    SummaryListHeaderComponent,
    ThumbnailDisplayComponent,
    ThumbnailUploaderComponent,
    EditThumbnailModalComponent,
    UploadActivityModalComponent,
    ThreadTableComponent,
    TopicsAndSkillsDashboardNavbarBreadcrumbComponent,
    TopNavigationBarWrapperComponent,
    WarningsAndAlertsComponent,
    LearnerDashboardIconsComponent,
    PreviewThumbnailComponent
  ],

  exports: [
    // Modules.
    CommonElementsModule,
    CodeMirrorModule,
    DynamicContentModule,
    DirectivesModule,
    FormsModule,
    MaterialModule,
    NgbTooltipModule,
    NgbNavModule,
    RichTextComponentsModule,
    NgbModalModule,
    ObjectComponentsModule,
    SharedFormsModule,
    SharedPipesModule,
    TranslateModule,
    // Components, directives, and pipes.
    AlertMessageComponent,
    AttributionGuideComponent,
    AudioBarComponent,
    AudioFileUploaderComponent,
    AlertMessageComponent,
    BackgroundBannerComponent,
    BaseContentComponent,
    CorrectnessFooterComponent,
    ContinueButtonComponent,
    CreateNewSkillModalComponent,
    CreateActivityButtonComponent,
    CreateActivityModalComponent,
    DisplaySolutionModalComponent,
    DisplaySolutionInterstititalModalComponent,
    DisplayHintModalComponent,
    ExplorationFooterComponent,
    ExplorationSummaryTileComponent,
    CollectionSummaryTileComponent,
    HintAndSolutionButtonsComponent,
    I18nLanguageSelectorComponent,
    InputResponsePairComponent,
    LazyLoadingComponent,
    LoadingMessageComponent,
    FilterForMatchingSubstringPipe,
    LimitToPipe,
    PreviewThumbnailComponent,
    PromoBarComponent,
    RubricsEditorComponent,
    FilterForMatchingSubstringPipe,
    OnScreenKeyboardComponent,
    OppiaFooterComponent,
    OutcomeFeedbackEditorComponent,
    SideNavigationBarWrapperComponent,
    StateSkillEditorComponent,
    SelectSkillModalComponent,
    SideNavigationBarComponent,
    SharingLinksComponent,
    SkillSelectorComponent,
    SocialButtonsComponent,
    StorySummaryTileDirective,
    SubtopicSummaryTileDirective,
    SummaryListHeaderComponent,
    TakeBreakModalComponent,
    ThumbnailDisplayComponent,
    ThumbnailUploaderComponent,
    EditThumbnailModalComponent,
    TopicsAndSkillsDashboardNavbarBreadcrumbComponent,
    TopNavigationBarWrapperComponent,
    WarningsAndAlertsComponent,
    UploadActivityModalComponent,
    WrapTextWithEllipsisPipe,
    TruncateAndCapitalizePipe,
    TruncatePipe,
    SummarizeNonnegativeNumberPipe,
    SortByPipe,
    LearnerDashboardIconsComponent,
  ],
})

export class SharedComponentsModule { }<|MERGE_RESOLUTION|>--- conflicted
+++ resolved
@@ -325,11 +325,8 @@
     InputResponsePairComponent,
     KeyboardShortcutHelpModalComponent,
     I18nLanguageSelectorComponent,
-<<<<<<< HEAD
-=======
     OppiaFooterComponent,
     PreviewThumbnailComponent,
->>>>>>> dc58e8dc
     PromoBarComponent,
     RubricsEditorComponent,
     SideNavigationBarComponent,
