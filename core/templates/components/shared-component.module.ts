// Copyright 2021 The Oppia Authors. All Rights Reserved.
//
// Licensed under the Apache License, Version 2.0 (the "License");
// you may not use this file except in compliance with the License.
// You may obtain a copy of the License at
//
//      http://www.apache.org/licenses/LICENSE-2.0
//
// Unless required by applicable law or agreed to in writing, software
// distributed under the License is distributed on an "AS-IS" BASIS,
// WITHOUT WARRANTIES OR CONDITIONS OF ANY KIND, either express or implied.
// See the License for the specific language governing permissions and
// limitations under the License.

/**
 * @fileoverview Module for the shared components.
 */
import 'core-js/es7/reflect';
import 'zone.js';

// Modules.
import { CommonModule } from '@angular/common';
import { NgModule } from '@angular/core';
import { NgbModalModule, NgbTooltipModule } from '@ng-bootstrap/ng-bootstrap';
import { AngularFireModule } from '@angular/fire';
import { AngularFireAuth, AngularFireAuthModule, USE_EMULATOR } from '@angular/fire/auth';
import { FormsModule } from '@angular/forms';
import { BrowserModule } from '@angular/platform-browser';
import { MaterialModule } from './material.module';
import { DirectivesModule } from 'directives/directives.module';
import { DynamicContentModule } from './angular-html-bind/dynamic-content.module';
import { SharedPipesModule } from 'filters/shared-pipes.module';
import { ToastrModule } from 'ngx-toastr';
import { SharedFormsModule } from './forms/shared-forms.module';
import { ObjectComponentsModule } from 'objects/object-components.module';


// Components.
import { ExplorationEmbedButtonModalComponent } from './button-directives/exploration-embed-button-modal.component';
import { BackgroundBannerComponent } from './common-layout-directives/common-elements/background-banner.component';
import { AttributionGuideComponent } from './common-layout-directives/common-elements/attribution-guide.component';
import { LazyLoadingComponent } from './common-layout-directives/common-elements/lazy-loading.component';
import { LoadingDotsComponent } from './common-layout-directives/common-elements/loading-dots.component';
import { KeyboardShortcutHelpModalComponent } from 'components/keyboard-shortcut-help/keyboard-shortcut-help-modal.component';
import { SharingLinksComponent } from './common-layout-directives/common-elements/sharing-links.component';
import { SocialButtonsComponent } from 'components/button-directives/social-buttons.component';
import { SkillSelectorComponent } from './skill-selector/skill-selector.component';
import { ProfileLinkImageComponent } from 'components/profile-link-directives/profile-link-image.component';
import { ProfileLinkTextComponent } from 'components/profile-link-directives/profile-link-text.component';
import { AudioFileUploaderComponent } from './forms/custom-forms-directives/audio-file-uploader.component';
import { ThumbnailDisplayComponent } from './forms/custom-forms-directives/thumbnail-display.component';
import { SkillMasteryViewerComponent } from './skill-mastery/skill-mastery.component';
import { ExplorationSummaryTileComponent } from './summary-tile/exploration-summary-tile.component';
import { CollectionSummaryTileComponent } from './summary-tile/collection-summary-tile.component';
import { TakeBreakModalComponent } from 'pages/exploration-player-page/templates/take-break-modal.component';
import { TopicsAndSkillsDashboardNavbarBreadcrumbComponent } from 'pages/topics-and-skills-dashboard-page/navbar/topics-and-skills-dashboard-navbar-breadcrumb.component';
import { ThreadTableComponent } from 'pages/exploration-editor-page/feedback-tab/thread-table/thread-table.component';
import { SummaryListHeaderComponent } from './state-directives/answer-group-editor/summary-list-header.component';
import { LearnerDashboardIconsComponent } from 'pages/learner-dashboard-page/learner-dashboard-icons.component';
import { OutcomeFeedbackEditorComponent } from './state-directives/outcome-editor/outcome-feedback-editor.component';
import { OnScreenKeyboardComponent } from './on-screen-keyboard/on-screen-keyboard.component';
import { RubricsEditorComponent } from './rubrics-editor/rubrics-editor.component';
import { CreateNewSkillModalComponent } from 'pages/topics-and-skills-dashboard-page/create-new-skill-modal.component';
import { PromoBarComponent } from './common-layout-directives/common-elements/promo-bar.component';
import { SideNavigationBarComponent } from './common-layout-directives/navigation-bars/side-navigation-bar.component';
import { AlertMessageComponent } from './common-layout-directives/common-elements/alert-message.component';
import { WarningsAndAlertsComponent } from '../base-components/warnings-and-alerts.component';
import { LoadingMessageComponent } from '../base-components/loading-message.component';
import { CreateActivityButtonComponent } from './button-directives/create-activity-button.component';
import { CreateActivityModalComponent } from 'pages/creator-dashboard-page/modal-templates/create-activity-modal.component';
import { UploadActivityModalComponent } from 'pages/creator-dashboard-page/modal-templates/upload-activity-modal.component';


// Directives.
import { StorySummaryTileComponent } from './summary-tile/story-summary-tile.component';
import { SubtopicSummaryTileDirective } from './summary-tile/subtopic-summary-tile.directive';


// Pipes.
import { TruncatePipe } from 'filters/string-utility-filters/truncate.pipe';
import { TruncateAndCapitalizePipe } from 'filters/string-utility-filters/truncate-and-capitalize.pipe';
import { SummarizeNonnegativeNumberPipe } from 'filters/summarize-nonnegative-number.pipe';
import { SortByPipe } from 'filters/string-utility-filters/sort-by.pipe';
import { FilterForMatchingSubstringPipe } from 'filters/string-utility-filters/filter-for-matching-substring.pipe';
import { WrapTextWithEllipsisPipe } from 'filters/string-utility-filters/wrap-text-with-ellipsis.pipe';
import { LimitToPipe } from 'filters/limit-to.pipe';


// Services.
import { AuthService } from 'services/auth.service';
import { CodeMirrorModule } from './code-mirror/codemirror.module';

// TODO(#11462): Delete these conditional values once firebase auth is launched.
const firebaseAuthModules = AuthService.firebaseAuthIsEnabled ? [
  AngularFireModule.initializeApp(AuthService.firebaseConfig),
  AngularFireAuthModule,
] : [];

const firebaseAuthProviders = AuthService.firebaseAuthIsEnabled ? [
  AngularFireAuth,
  {provide: USE_EMULATOR, useValue: AuthService.firebaseEmulatorConfig},
] : [
  {provide: AngularFireAuth, useValue: null},
];

const toastrConfig = {
  allowHtml: false,
  iconClasses: {
    error: 'toast-error',
    info: 'toast-info',
    success: 'toast-success',
    warning: 'toast-warning'
  },
  positionClass: 'toast-bottom-right',
  messageClass: 'toast-message',
  progressBar: false,
  tapToDismiss: true,
  titleClass: 'toast-title'
};

@NgModule({
  imports: [
    BrowserModule,
    CommonModule,
    CodeMirrorModule,
    MaterialModule,
    DirectivesModule,
    DynamicContentModule,
    NgbTooltipModule,
    NgbModalModule,
    FormsModule,
    ToastrModule.forRoot(toastrConfig),
    ObjectComponentsModule,
    SharedFormsModule,
    SharedPipesModule,
    ...firebaseAuthModules,
  ],

  providers: [
    ...firebaseAuthProviders,
  ],

  declarations: [
    AudioFileUploaderComponent,
    AlertMessageComponent,
    AttributionGuideComponent,
    BackgroundBannerComponent,
    CreateNewSkillModalComponent,
    CreateActivityButtonComponent,
    CreateActivityModalComponent,
    ExplorationSummaryTileComponent,
    CollectionSummaryTileComponent,
    ExplorationEmbedButtonModalComponent,
    FilterForMatchingSubstringPipe,
    KeyboardShortcutHelpModalComponent,
    LazyLoadingComponent,
    LimitToPipe,
    LoadingMessageComponent,
    LoadingDotsComponent,
    OnScreenKeyboardComponent,
    OutcomeFeedbackEditorComponent,
    ProfileLinkImageComponent,
    ProfileLinkTextComponent,
    PromoBarComponent,
    RubricsEditorComponent,
    SharingLinksComponent,
    SideNavigationBarComponent,
    SkillSelectorComponent,
    SkillMasteryViewerComponent,
    SocialButtonsComponent,
    StorySummaryTileComponent,
    SubtopicSummaryTileDirective,
    SummaryListHeaderComponent,
    TakeBreakModalComponent,
    WrapTextWithEllipsisPipe,
    WarningsAndAlertsComponent,
    ThumbnailDisplayComponent,
    ThreadTableComponent,
    TopicsAndSkillsDashboardNavbarBreadcrumbComponent,
    TruncateAndCapitalizePipe,
    SummarizeNonnegativeNumberPipe,
    TruncatePipe,
    UploadActivityModalComponent,
    PromoBarComponent,
    SortByPipe,
    LearnerDashboardIconsComponent
  ],

  entryComponents: [
    AudioFileUploaderComponent,
    AlertMessageComponent,
    BackgroundBannerComponent,
    CreateNewSkillModalComponent,
    CreateActivityButtonComponent,
    CreateActivityModalComponent,
    ExplorationSummaryTileComponent,
    CollectionSummaryTileComponent,
    SharingLinksComponent,
    SkillMasteryViewerComponent, AttributionGuideComponent,
    LazyLoadingComponent, LoadingMessageComponent,
    LoadingDotsComponent, SocialButtonsComponent,
    OnScreenKeyboardComponent,
    ProfileLinkImageComponent, ProfileLinkTextComponent,
    // These elements will remain here even after migration.
    SkillSelectorComponent,
    TakeBreakModalComponent,
    ExplorationEmbedButtonModalComponent,
    OutcomeFeedbackEditorComponent,
    KeyboardShortcutHelpModalComponent,
    PromoBarComponent,
<<<<<<< HEAD
    StorySummaryTileComponent,
=======
    RubricsEditorComponent,
>>>>>>> cd0bb873
    SideNavigationBarComponent,
    SummaryListHeaderComponent,
    ThumbnailDisplayComponent,
    UploadActivityModalComponent,
    ThreadTableComponent,
    TopicsAndSkillsDashboardNavbarBreadcrumbComponent,
    WarningsAndAlertsComponent,
    LearnerDashboardIconsComponent
  ],

  exports: [
    // Modules.
    CodeMirrorModule,
    DynamicContentModule,
    DirectivesModule,
    FormsModule,
    MaterialModule,
    NgbTooltipModule,
    NgbModalModule,
    ObjectComponentsModule,
    SharedFormsModule,
    SharedPipesModule,
    // Components, directives, and pipes.
    AttributionGuideComponent,
    AudioFileUploaderComponent,
    AlertMessageComponent,
    BackgroundBannerComponent,
    CreateNewSkillModalComponent,
    CreateActivityButtonComponent,
    CreateActivityModalComponent,
    ExplorationSummaryTileComponent,
    CollectionSummaryTileComponent,
    LazyLoadingComponent,
    LoadingMessageComponent,
    FilterForMatchingSubstringPipe,
    LimitToPipe,
    PromoBarComponent,
    RubricsEditorComponent,
    FilterForMatchingSubstringPipe,
    OnScreenKeyboardComponent,
    OutcomeFeedbackEditorComponent,
    SideNavigationBarComponent,
    SharingLinksComponent,
    SkillSelectorComponent,
    SocialButtonsComponent,
    StorySummaryTileComponent,
    SubtopicSummaryTileDirective,
    SummaryListHeaderComponent,
    TakeBreakModalComponent,
    ThumbnailDisplayComponent,
    TopicsAndSkillsDashboardNavbarBreadcrumbComponent,
    WarningsAndAlertsComponent,
    UploadActivityModalComponent,
    WrapTextWithEllipsisPipe,
    TruncateAndCapitalizePipe,
    TruncatePipe,
    SummarizeNonnegativeNumberPipe,
    SortByPipe,
    LoadingDotsComponent,
    LearnerDashboardIconsComponent
  ],
})

export class SharedComponentsModule { }<|MERGE_RESOLUTION|>--- conflicted
+++ resolved
@@ -208,11 +208,8 @@
     OutcomeFeedbackEditorComponent,
     KeyboardShortcutHelpModalComponent,
     PromoBarComponent,
-<<<<<<< HEAD
     StorySummaryTileComponent,
-=======
     RubricsEditorComponent,
->>>>>>> cd0bb873
     SideNavigationBarComponent,
     SummaryListHeaderComponent,
     ThumbnailDisplayComponent,
