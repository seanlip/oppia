// Copyright 2021 The Oppia Authors. All Rights Reserved.
//
// Licensed under the Apache License, Version 2.0 (the "License");
// you may not use this file except in compliance with the License.
// You may obtain a copy of the License at
//
//      http://www.apache.org/licenses/LICENSE-2.0
//
// Unless required by applicable law or agreed to in writing, software
// distributed under the License is distributed on an "AS-IS" BASIS,
// WITHOUT WARRANTIES OR CONDITIONS OF ANY KIND, either express or implied.
// See the License for the specific language governing permissions and
// limitations under the License.

/**
 * @fileoverview Module for the shared components.
 */
import 'core-js/es7/reflect';
import 'zone.js';

// Modules.
import { CommonModule } from '@angular/common';
import { NgModule } from '@angular/core';
import { NgbModalModule, NgbTooltipModule } from '@ng-bootstrap/ng-bootstrap';
import { AngularFireModule } from '@angular/fire';
import { AngularFireAuth, AngularFireAuthModule, USE_EMULATOR } from '@angular/fire/auth';
import { FormsModule } from '@angular/forms';
import { BrowserModule } from '@angular/platform-browser';
import { MaterialModule } from './material.module';
import { DynamicContentModule } from './angular-html-bind/dynamic-content.module';
import { TranslateModule } from 'filters/translate.module';
import { SharedFormsModule } from './forms/shared-forms.module';
import { DirectivesModule } from 'directives/directives.module';
import { ObjectComponentsModule } from 'objects/object-components.module';


// Components.
import { ExplorationEmbedButtonModalComponent } from './button-directives/exploration-embed-button-modal.component';
import { BackgroundBannerComponent } from './common-layout-directives/common-elements/background-banner.component';
import { AttributionGuideComponent } from './common-layout-directives/common-elements/attribution-guide.component';
import { LazyLoadingComponent } from './common-layout-directives/common-elements/lazy-loading.component';
import { LoadingDotsComponent } from './common-layout-directives/common-elements/loading-dots.component';
import { KeyboardShortcutHelpModalComponent } from 'components/keyboard-shortcut-help/keyboard-shortcut-help-modal.component';
import { SharingLinksComponent } from './common-layout-directives/common-elements/sharing-links.component';
import { SocialButtonsComponent } from 'components/button-directives/social-buttons.component';
import { SkillSelectorComponent } from './skill-selector/skill-selector.component';
import { ProfileLinkImageComponent } from 'components/profile-link-directives/profile-link-image.component';
import { ProfileLinkTextComponent } from 'components/profile-link-directives/profile-link-text.component';
import { PromoBarComponent } from './common-layout-directives/common-elements/promo-bar.component';
import { AudioFileUploaderComponent } from './forms/custom-forms-directives/audio-file-uploader.component';
import { ThumbnailDisplayComponent } from './forms/custom-forms-directives/thumbnail-display.component';
import { SkillMasteryViewerComponent } from './skill-mastery/skill-mastery.component';
import { SummaryListHeaderComponent } from './state-directives/answer-group-editor/summary-list-header.component';
import { ExplorationSummaryTileComponent } from './summary-tile/exploration-summary-tile.component';
import { CollectionSummaryTileComponent } from './summary-tile/collection-summary-tile.component';
import { TakeBreakModalComponent } from 'pages/exploration-player-page/templates/take-break-modal.component';
import { TopicsAndSkillsDashboardNavbarBreadcrumbComponent } from 'pages/topics-and-skills-dashboard-page/navbar/topics-and-skills-dashboard-navbar-breadcrumb.component';
import { ThreadTableComponent } from 'pages/exploration-editor-page/feedback-tab/thread-table/thread-table.component';
import { LearnerDashboardIconsComponent } from 'pages/learner-dashboard-page/learner-dashboard-icons.component';
import { OnScreenKeyboardComponent } from './on-screen-keyboard/on-screen-keyboard.component';
import { OutcomeFeedbackEditorComponent } from './state-directives/outcome-editor/outcome-feedback-editor.component';

// Directives.
import { StorySummaryTileDirective } from './summary-tile/story-summary-tile.directive';
import { SubtopicSummaryTileDirective } from './summary-tile/subtopic-summary-tile.directive';
import { SchemaBasedEditorDirective } from './forms/schema-based-editors/schema-based-editor.directive';


// Pipes.
import { TruncatePipe } from 'filters/string-utility-filters/truncate.pipe';
import { TruncateAndCapitalizePipe } from 'filters/string-utility-filters/truncate-and-capitalize.pipe';
import { SummarizeNonnegativeNumberPipe } from 'filters/summarize-nonnegative-number.pipe';
import { SortByPipe } from 'filters/string-utility-filters/sort-by.pipe';
import { FilterForMatchingSubstringPipe } from 'filters/string-utility-filters/filter-for-matching-substring.pipe';
import { WrapTextWithEllipsisPipe } from 'filters/string-utility-filters/wrap-text-with-ellipsis.pipe';
<<<<<<< HEAD
import { PromoBarComponent } from './common-layout-directives/common-elements/promo-bar.component';
import { DynamicContentModule } from './angular-html-bind/dynamic-content.module';
import { ObjectComponentsModule } from 'objects/object-components.module';
import { OnScreenKeyboardComponent } from './on-screen-keyboard/on-screen-keyboard.component';
import { ToastrModule } from 'ngx-toastr';
import { AlertMessageComponent } from './common-layout-directives/common-elements/alert-message.component';
import { WarningsAndAlertsComponent } from '../base-components/warnings-and-alerts.component';
import { LimitToPipe } from 'filters/limit-to.pipe';
import { TranslateModule } from 'filters/translate.module';
import { SharedFormsModule } from './forms/shared-forms.module';
=======


// Services.
import { AuthService } from 'services/auth.service';
>>>>>>> 2381f8f1

// TODO(#11462): Delete these conditional values once firebase auth is launched.
const firebaseAuthModules = AuthService.firebaseAuthIsEnabled ? [
  AngularFireModule.initializeApp(AuthService.firebaseConfig),
  AngularFireAuthModule,
] : [];

const firebaseAuthProviders = AuthService.firebaseAuthIsEnabled ? [
  AngularFireAuth,
  {provide: USE_EMULATOR, useValue: AuthService.firebaseEmulatorConfig},
] : [
  {provide: AngularFireAuth, useValue: null},
];

const toastrConfig = {
  allowHtml: false,
  iconClasses: {
    error: 'toast-error',
    info: 'toast-info',
    success: 'toast-success',
    warning: 'toast-warning'
  },
  positionClass: 'toast-bottom-right',
  messageClass: 'toast-message',
  progressBar: false,
  tapToDismiss: true,
  titleClass: 'toast-title'
};

@NgModule({
  imports: [
    BrowserModule,
    CommonModule,
    MaterialModule,
    DirectivesModule,
    DynamicContentModule,
    NgbTooltipModule,
    NgbModalModule,
    FormsModule,
<<<<<<< HEAD
    ToastrModule.forRoot(toastrConfig),
=======
    MaterialModule,
>>>>>>> 2381f8f1
    ObjectComponentsModule,
    SharedFormsModule,
    TranslateModule,
    ...firebaseAuthModules,
  ],

  providers: [
    ...firebaseAuthProviders,
  ],

  declarations: [
    AudioFileUploaderComponent,
    AlertMessageComponent,
    AttributionGuideComponent,
    BackgroundBannerComponent,
    ExplorationSummaryTileComponent,
    CollectionSummaryTileComponent,
    ExplorationEmbedButtonModalComponent,
    FilterForMatchingSubstringPipe,
    KeyboardShortcutHelpModalComponent,
    LazyLoadingComponent,
    LimitToPipe,
    LoadingDotsComponent,
    OnScreenKeyboardComponent,
    OutcomeFeedbackEditorComponent,
    ProfileLinkImageComponent,
    ProfileLinkTextComponent,
    PromoBarComponent,
    SharingLinksComponent,
    SkillSelectorComponent,
    SkillMasteryViewerComponent,
    SocialButtonsComponent,
    StorySummaryTileDirective,
    SubtopicSummaryTileDirective,
    SummaryListHeaderComponent,
    TakeBreakModalComponent,
    WrapTextWithEllipsisPipe,
    WarningsAndAlertsComponent,
    ThumbnailDisplayComponent,
    ThreadTableComponent,
    TopicsAndSkillsDashboardNavbarBreadcrumbComponent,
    TruncateAndCapitalizePipe,
    SummarizeNonnegativeNumberPipe,
    TruncatePipe,
    SortByPipe,
    PromoBarComponent,
    LearnerDashboardIconsComponent
  ],

  entryComponents: [
    AudioFileUploaderComponent,
    AlertMessageComponent,
    BackgroundBannerComponent,
    ExplorationSummaryTileComponent,
    CollectionSummaryTileComponent,
    SharingLinksComponent,
    SkillMasteryViewerComponent, AttributionGuideComponent,
    LazyLoadingComponent, LoadingDotsComponent, SocialButtonsComponent,
    OnScreenKeyboardComponent,
    ProfileLinkImageComponent, ProfileLinkTextComponent,
    // These elements will remain here even after migration.
    SkillSelectorComponent,
    TakeBreakModalComponent,
    ExplorationEmbedButtonModalComponent,
    OutcomeFeedbackEditorComponent,
    KeyboardShortcutHelpModalComponent,
    PromoBarComponent,
    SkillMasteryViewerComponent,
    SocialButtonsComponent,
    SummaryListHeaderComponent,
    ThumbnailDisplayComponent,
    PromoBarComponent,
    ThreadTableComponent,
    TopicsAndSkillsDashboardNavbarBreadcrumbComponent,
<<<<<<< HEAD
    WarningsAndAlertsComponent
=======
    LearnerDashboardIconsComponent
>>>>>>> 2381f8f1
  ],

  exports: [
    // Modules.
    DynamicContentModule,
    DirectivesModule,
    FormsModule,
    MaterialModule,
    NgbTooltipModule,
    NgbModalModule,
    ObjectComponentsModule,
    TranslateModule,
    // Components, directives, and pipes.
    AudioFileUploaderComponent,
    AlertMessageComponent,
    BackgroundBannerComponent,
    ExplorationSummaryTileComponent,
    CollectionSummaryTileComponent,
    LazyLoadingComponent,
    FilterForMatchingSubstringPipe,
    LimitToPipe,
    PromoBarComponent,
    OnScreenKeyboardComponent,
    OutcomeFeedbackEditorComponent,
    SchemaBasedEditorDirective,
    SharingLinksComponent,
    SkillSelectorComponent,
    SocialButtonsComponent,
    StorySummaryTileDirective,
    SubtopicSummaryTileDirective,
    SummaryListHeaderComponent,
    TakeBreakModalComponent,
    ThumbnailDisplayComponent,
    TopicsAndSkillsDashboardNavbarBreadcrumbComponent,
<<<<<<< HEAD
    WarningsAndAlertsComponent,
    WrapTextWithEllipsisPipe,
=======
    TruncateAndCapitalizePipe,
    TruncatePipe,
    SummarizeNonnegativeNumberPipe,
    SortByPipe,
    LoadingDotsComponent,
    PromoBarComponent,
    WrapTextWithEllipsisPipe,
    PromoBarComponent,
    WrapTextWithEllipsisPipe,
    LearnerDashboardIconsComponent
>>>>>>> 2381f8f1
  ],
})

export class SharedComponentsModule { }<|MERGE_RESOLUTION|>--- conflicted
+++ resolved
@@ -28,6 +28,7 @@
 import { BrowserModule } from '@angular/platform-browser';
 import { MaterialModule } from './material.module';
 import { DynamicContentModule } from './angular-html-bind/dynamic-content.module';
+import { ToastrModule } from 'ngx-toastr';
 import { TranslateModule } from 'filters/translate.module';
 import { SharedFormsModule } from './forms/shared-forms.module';
 import { DirectivesModule } from 'directives/directives.module';
@@ -59,6 +60,8 @@
 import { LearnerDashboardIconsComponent } from 'pages/learner-dashboard-page/learner-dashboard-icons.component';
 import { OnScreenKeyboardComponent } from './on-screen-keyboard/on-screen-keyboard.component';
 import { OutcomeFeedbackEditorComponent } from './state-directives/outcome-editor/outcome-feedback-editor.component';
+import { AlertMessageComponent } from './common-layout-directives/common-elements/alert-message.component';
+import { WarningsAndAlertsComponent } from '../base-components/warnings-and-alerts.component';
 
 // Directives.
 import { StorySummaryTileDirective } from './summary-tile/story-summary-tile.directive';
@@ -73,23 +76,10 @@
 import { SortByPipe } from 'filters/string-utility-filters/sort-by.pipe';
 import { FilterForMatchingSubstringPipe } from 'filters/string-utility-filters/filter-for-matching-substring.pipe';
 import { WrapTextWithEllipsisPipe } from 'filters/string-utility-filters/wrap-text-with-ellipsis.pipe';
-<<<<<<< HEAD
-import { PromoBarComponent } from './common-layout-directives/common-elements/promo-bar.component';
-import { DynamicContentModule } from './angular-html-bind/dynamic-content.module';
-import { ObjectComponentsModule } from 'objects/object-components.module';
-import { OnScreenKeyboardComponent } from './on-screen-keyboard/on-screen-keyboard.component';
-import { ToastrModule } from 'ngx-toastr';
-import { AlertMessageComponent } from './common-layout-directives/common-elements/alert-message.component';
-import { WarningsAndAlertsComponent } from '../base-components/warnings-and-alerts.component';
 import { LimitToPipe } from 'filters/limit-to.pipe';
-import { TranslateModule } from 'filters/translate.module';
-import { SharedFormsModule } from './forms/shared-forms.module';
-=======
-
 
 // Services.
 import { AuthService } from 'services/auth.service';
->>>>>>> 2381f8f1
 
 // TODO(#11462): Delete these conditional values once firebase auth is launched.
 const firebaseAuthModules = AuthService.firebaseAuthIsEnabled ? [
@@ -129,11 +119,7 @@
     NgbTooltipModule,
     NgbModalModule,
     FormsModule,
-<<<<<<< HEAD
     ToastrModule.forRoot(toastrConfig),
-=======
-    MaterialModule,
->>>>>>> 2381f8f1
     ObjectComponentsModule,
     SharedFormsModule,
     TranslateModule,
@@ -179,7 +165,6 @@
     SummarizeNonnegativeNumberPipe,
     TruncatePipe,
     SortByPipe,
-    PromoBarComponent,
     LearnerDashboardIconsComponent
   ],
 
@@ -201,18 +186,12 @@
     OutcomeFeedbackEditorComponent,
     KeyboardShortcutHelpModalComponent,
     PromoBarComponent,
-    SkillMasteryViewerComponent,
-    SocialButtonsComponent,
     SummaryListHeaderComponent,
     ThumbnailDisplayComponent,
-    PromoBarComponent,
     ThreadTableComponent,
     TopicsAndSkillsDashboardNavbarBreadcrumbComponent,
-<<<<<<< HEAD
-    WarningsAndAlertsComponent
-=======
+    WarningsAndAlertsComponent,
     LearnerDashboardIconsComponent
->>>>>>> 2381f8f1
   ],
 
   exports: [
@@ -247,21 +226,14 @@
     TakeBreakModalComponent,
     ThumbnailDisplayComponent,
     TopicsAndSkillsDashboardNavbarBreadcrumbComponent,
-<<<<<<< HEAD
     WarningsAndAlertsComponent,
     WrapTextWithEllipsisPipe,
-=======
     TruncateAndCapitalizePipe,
     TruncatePipe,
     SummarizeNonnegativeNumberPipe,
     SortByPipe,
     LoadingDotsComponent,
-    PromoBarComponent,
-    WrapTextWithEllipsisPipe,
-    PromoBarComponent,
-    WrapTextWithEllipsisPipe,
     LearnerDashboardIconsComponent
->>>>>>> 2381f8f1
   ],
 })
 
