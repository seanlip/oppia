// Copyright 2021 The Oppia Authors. All Rights Reserved.
//
// Licensed under the Apache License, Version 2.0 (the "License");
// you may not use this file except in compliance with the License.
// You may obtain a copy of the License at
//
//      http://www.apache.org/licenses/LICENSE-2.0
//
// Unless required by applicable law or agreed to in writing, software
// distributed under the License is distributed on an "AS-IS" BASIS,
// WITHOUT WARRANTIES OR CONDITIONS OF ANY KIND, either express or implied.
// See the License for the specific language governing permissions and
// limitations under the License.

/**
 * @fileoverview Module for the shared components.
 */
import 'core-js/es7/reflect';
import 'zone.js';

// Modules.
import { CommonModule } from '@angular/common';
import { NgModule } from '@angular/core';
<<<<<<< HEAD
import { NgbModalModule, NgbPopoverModule, NgbTooltipModule } from '@ng-bootstrap/ng-bootstrap';
=======
>>>>>>> 70a18c38
import { AngularFireModule } from '@angular/fire';
import { AngularFireAuth, AngularFireAuthModule, USE_EMULATOR } from '@angular/fire/auth';
import { CustomFormsComponentsModule } from './forms/custom-forms-directives/custom-form-components.module';
import { DynamicContentModule } from './angular-html-bind/dynamic-content.module';
import { FormsModule, ReactiveFormsModule } from '@angular/forms';
import { MaterialModule } from '../modules/material.module';
import { ObjectComponentsModule } from 'objects/object-components.module';
import { SharedFormsModule } from './forms/shared-forms.module';
import { CommonElementsModule } from './common-layout-directives/common-elements/common-elements.module';
import { RichTextComponentsModule } from 'rich_text_components/rich-text-components.module';
import { CodeMirrorModule } from './code-mirror/codemirror.module';
import { OppiaCkEditor4Module } from './ck-editor-helpers/ckeditor4.module';
import { BaseModule } from '../base-components/base.module';
import { NgBootstrapModule } from 'modules/ng-boostrap.module';

// Components.
import { AudioBarComponent } from 'pages/exploration-player-page/layout-directives/audio-bar.component';
import { ExplorationEmbedButtonModalComponent } from './button-directives/exploration-embed-button-modal.component';
import { BackgroundBannerComponent } from './common-layout-directives/common-elements/background-banner.component';
import { AttributionGuideComponent } from './common-layout-directives/common-elements/attribution-guide.component';
import { LazyLoadingComponent } from './common-layout-directives/common-elements/lazy-loading.component';
import { KeyboardShortcutHelpModalComponent } from 'components/keyboard-shortcut-help/keyboard-shortcut-help-modal.component';
import { StateSkillEditorComponent } from 'components/state-editor/state-skill-editor/state-skill-editor.component';
import { SelectSkillModalComponent } from './skill-selector/select-skill-modal.component';
import { SharingLinksComponent } from './common-layout-directives/common-elements/sharing-links.component';
import { SkillSelectorComponent } from './skill-selector/skill-selector.component';
import { ProfileLinkImageComponent } from 'components/profile-link-directives/profile-link-image.component';
import { ProfileLinkTextComponent } from 'components/profile-link-directives/profile-link-text.component';
import { AudioFileUploaderComponent } from './forms/custom-forms-directives/audio-file-uploader.component';
import { ThumbnailDisplayComponent } from './forms/custom-forms-directives/thumbnail-display.component';
import { SkillMasteryViewerComponent } from './skill-mastery/skill-mastery.component';
import { ExplorationSummaryTileComponent } from './summary-tile/exploration-summary-tile.component';
import { PracticeTabComponent } from 'pages/topic-viewer-page/practice-tab/practice-tab.component';
import { CollectionSummaryTileComponent } from './summary-tile/collection-summary-tile.component';
import { TakeBreakModalComponent } from 'pages/exploration-player-page/templates/take-break-modal.component';
import { TopicsAndSkillsDashboardNavbarBreadcrumbComponent } from 'pages/topics-and-skills-dashboard-page/navbar/topics-and-skills-dashboard-navbar-breadcrumb.component';
import { ThreadTableComponent } from 'pages/exploration-editor-page/feedback-tab/thread-table/thread-table.component';
import { SummaryListHeaderComponent } from './state-directives/answer-group-editor/summary-list-header.component';
import { LearnerDashboardIconsComponent } from 'pages/learner-dashboard-page/learner-dashboard-icons.component';
import { OutcomeFeedbackEditorComponent } from './state-directives/outcome-editor/outcome-feedback-editor.component';
import { OnScreenKeyboardComponent } from './on-screen-keyboard/on-screen-keyboard.component';
import { RubricsEditorComponent } from './rubrics-editor/rubrics-editor.component';
import { CreateNewSkillModalComponent } from 'pages/topics-and-skills-dashboard-page/modals/create-new-skill-modal.component';
import { CreateActivityModalComponent } from 'pages/creator-dashboard-page/modal-templates/create-activity-modal.component';
import { UploadActivityModalComponent } from 'pages/creator-dashboard-page/modal-templates/upload-activity-modal.component';
import { ThumbnailUploaderComponent } from './forms/custom-forms-directives/thumbnail-uploader.component';
import { EditThumbnailModalComponent } from './forms/custom-forms-directives/edit-thumbnail-modal.component';
import { CorrectnessFooterComponent } from 'pages/exploration-player-page/layout-directives/correctness-footer.component';
import { ContinueButtonComponent } from 'pages/exploration-player-page/learner-experience/continue-button.component';
<<<<<<< HEAD
import { InputResponsePairComponent } from 'pages/exploration-player-page/learner-experience/input-response-pair.component';
import { TutorCardComponent } from 'pages/exploration-player-page/learner-experience/tutor-card.component';


// Directives.
import { StorySummaryTileDirective } from './summary-tile/story-summary-tile.directive';
import { SubtopicSummaryTileDirective } from './summary-tile/subtopic-summary-tile.directive';
=======
import { QuestionDifficultySelectorComponent } from './question-difficulty-selector/question-difficulty-selector.component';
import { PreviewThumbnailComponent } from 'pages/topic-editor-page/modal-templates/preview-thumbnail.component';
import { InputResponsePairComponent } from 'pages/exploration-player-page/learner-experience/input-response-pair.component';
import { StorySummaryTileComponent } from './summary-tile/story-summary-tile.component';
import { ExplorationFooterComponent } from 'pages/exploration-player-page/layout-directives/exploration-footer.component';
import { DisplaySolutionModalComponent } from 'pages/exploration-player-page/modals/display-solution-modal.component';
import { DisplaySolutionInterstititalModalComponent } from 'pages/exploration-player-page/modals/display-solution-interstitial-modal.component';
import { DisplayHintModalComponent } from 'pages/exploration-player-page/modals/display-hint-modal.component';
import { HintAndSolutionButtonsComponent } from './button-directives/hint-and-solution-buttons.component';
import { SearchBarComponent } from 'pages/library-page/search-bar/search-bar.component';
import { OppiaAngularRootComponent } from './oppia-angular-root.component';
import { SubtopicSummaryTileComponent } from './summary-tile/subtopic-summary-tile.component';
import { FilteredChoicesFieldComponent } from './filter-fields/filtered-choices-field/filtered-choices-field.component';
import { MultiSelectionFieldComponent } from './filter-fields/multi-selection-field/multi-selection-field.component';
>>>>>>> 70a18c38


// Pipes.
import { TruncatePipe } from 'filters/string-utility-filters/truncate.pipe';
import { TruncateAndCapitalizePipe } from 'filters/string-utility-filters/truncate-and-capitalize.pipe';
import { SummarizeNonnegativeNumberPipe } from 'filters/summarize-nonnegative-number.pipe';
import { SortByPipe } from 'filters/string-utility-filters/sort-by.pipe';
import { FilterForMatchingSubstringPipe } from 'filters/string-utility-filters/filter-for-matching-substring.pipe';
import { WrapTextWithEllipsisPipe } from 'filters/string-utility-filters/wrap-text-with-ellipsis.pipe';


// Services.
import { AuthService } from 'services/auth.service';
<<<<<<< HEAD
import { CodeMirrorModule } from './code-mirror/codemirror.module';
import { AudioBarComponent } from 'pages/exploration-player-page/layout-directives/audio-bar.component';
import { ContentLanguageSelectorComponent } from 'pages/exploration-player-page/layout-directives/content-language-selector.component';
=======
>>>>>>> 70a18c38

// Miscellaneous.
import { HybridRouterModuleProvider } from 'hybrid-router-module-provider';

@NgModule({
  imports: [
    BaseModule,
    CommonModule,
    CustomFormsComponentsModule,
    CommonElementsModule,
    CodeMirrorModule,
    // TODO(#13443): Remove hybrid router module provider once all pages are
    // migrated to angular router.
    HybridRouterModuleProvider.provide(),
    MaterialModule,
    NgBootstrapModule,
    DynamicContentModule,
<<<<<<< HEAD
    NgbTooltipModule,
    NgbModalModule,
    NgbPopoverModule,
=======
>>>>>>> 70a18c38
    FormsModule,
    ReactiveFormsModule,
    RichTextComponentsModule,
    ObjectComponentsModule,
    OppiaCkEditor4Module,
    SharedFormsModule,
    AngularFireModule.initializeApp(AuthService.firebaseConfig),
    AngularFireAuthModule,
  ],

  providers: [
    AngularFireAuth,
    {
      provide: USE_EMULATOR,
      useValue: AuthService.firebaseEmulatorConfig
    },
  ],

  declarations: [
    AudioBarComponent,
    AudioFileUploaderComponent,
    AttributionGuideComponent,
    AudioBarComponent,
    BackgroundBannerComponent,
    CorrectnessFooterComponent,
    ContinueButtonComponent,
    ContentLanguageSelectorComponent,
    CreateNewSkillModalComponent,
    CreateActivityModalComponent,
    DisplaySolutionModalComponent,
    DisplaySolutionInterstititalModalComponent,
    DisplayHintModalComponent,
    ExplorationFooterComponent,
    ExplorationSummaryTileComponent,
    FilteredChoicesFieldComponent,
    PracticeTabComponent,
    CollectionSummaryTileComponent,
    ExplorationEmbedButtonModalComponent,
    FilterForMatchingSubstringPipe,
<<<<<<< HEAD
=======
    HintAndSolutionButtonsComponent,
>>>>>>> 70a18c38
    InputResponsePairComponent,
    KeyboardShortcutHelpModalComponent,
    LazyLoadingComponent,
    MultiSelectionFieldComponent,
    OnScreenKeyboardComponent,
    OppiaAngularRootComponent,
    OutcomeFeedbackEditorComponent,
    ProfileLinkImageComponent,
    ProfileLinkTextComponent,
    QuestionDifficultySelectorComponent,
    SelectSkillModalComponent,
    RubricsEditorComponent,
    SearchBarComponent,
    SharingLinksComponent,
    SkillSelectorComponent,
    SkillMasteryViewerComponent,
    StateSkillEditorComponent,
    StorySummaryTileComponent,
    SubtopicSummaryTileComponent,
    SummaryListHeaderComponent,
    TakeBreakModalComponent,
    ThumbnailUploaderComponent,
    EditThumbnailModalComponent,
    WrapTextWithEllipsisPipe,
    ThumbnailDisplayComponent,
    ThreadTableComponent,
    TopicsAndSkillsDashboardNavbarBreadcrumbComponent,
    TruncateAndCapitalizePipe,
    TutorCardComponent,
    SummarizeNonnegativeNumberPipe,
    TruncatePipe,
    UploadActivityModalComponent,
    SortByPipe,
    LearnerDashboardIconsComponent,
    PreviewThumbnailComponent
  ],

  entryComponents: [
    AudioBarComponent,
    AudioFileUploaderComponent,
<<<<<<< HEAD
    AlertMessageComponent,
    AudioBarComponent,
=======
>>>>>>> 70a18c38
    BackgroundBannerComponent,
    CorrectnessFooterComponent,
    ContinueButtonComponent,
    ContentLanguageSelectorComponent,
    CreateNewSkillModalComponent,
    CreateActivityModalComponent,
    ExplorationFooterComponent,
    ExplorationSummaryTileComponent,
    FilteredChoicesFieldComponent,
    MultiSelectionFieldComponent,
    PracticeTabComponent,
    CollectionSummaryTileComponent,
    SharingLinksComponent,
    SkillMasteryViewerComponent, AttributionGuideComponent,
    LazyLoadingComponent,
    OnScreenKeyboardComponent,
    OppiaAngularRootComponent,
    ProfileLinkImageComponent, ProfileLinkTextComponent,
    // These elements will remain here even after migration.
    DisplaySolutionModalComponent,
    DisplaySolutionInterstititalModalComponent,
    DisplayHintModalComponent,
    SelectSkillModalComponent,
    SkillSelectorComponent,
    TakeBreakModalComponent,
    StateSkillEditorComponent,
    ExplorationEmbedButtonModalComponent,
    OutcomeFeedbackEditorComponent,
<<<<<<< HEAD
=======
    HintAndSolutionButtonsComponent,
>>>>>>> 70a18c38
    InputResponsePairComponent,
    KeyboardShortcutHelpModalComponent,
    PreviewThumbnailComponent,
    QuestionDifficultySelectorComponent,
    RubricsEditorComponent,
    SearchBarComponent,
    StorySummaryTileComponent,
    SubtopicSummaryTileComponent,
    SummaryListHeaderComponent,
    ThumbnailDisplayComponent,
<<<<<<< HEAD
    TutorCardComponent,
=======
    ThumbnailUploaderComponent,
    EditThumbnailModalComponent,
>>>>>>> 70a18c38
    UploadActivityModalComponent,
    ThreadTableComponent,
    TopicsAndSkillsDashboardNavbarBreadcrumbComponent,
    LearnerDashboardIconsComponent,
    PreviewThumbnailComponent
  ],

  exports: [
    // Modules.
    BaseModule,
    CommonElementsModule,
    CodeMirrorModule,
    DynamicContentModule,
    FormsModule,
    MaterialModule,
    NgBootstrapModule,
    RichTextComponentsModule,
    ObjectComponentsModule,
    OppiaCkEditor4Module,
    SharedFormsModule,
    // Components, directives, and pipes.
    AttributionGuideComponent,
    AudioBarComponent,
    AudioFileUploaderComponent,
<<<<<<< HEAD
    AudioBarComponent,
    AlertMessageComponent,
=======
>>>>>>> 70a18c38
    BackgroundBannerComponent,
    CorrectnessFooterComponent,
    ContinueButtonComponent,
    ContentLanguageSelectorComponent,
    CreateNewSkillModalComponent,
    CreateActivityModalComponent,
    DisplaySolutionModalComponent,
    DisplaySolutionInterstititalModalComponent,
    DisplayHintModalComponent,
    ExplorationFooterComponent,
    ExplorationSummaryTileComponent,
    MultiSelectionFieldComponent,
    FilteredChoicesFieldComponent,
    PracticeTabComponent,
    CollectionSummaryTileComponent,
<<<<<<< HEAD
=======
    HintAndSolutionButtonsComponent,
>>>>>>> 70a18c38
    InputResponsePairComponent,
    LazyLoadingComponent,
    FilterForMatchingSubstringPipe,
    PreviewThumbnailComponent,
    RubricsEditorComponent,
    FilterForMatchingSubstringPipe,
    OnScreenKeyboardComponent,
    OppiaAngularRootComponent,
    OutcomeFeedbackEditorComponent,
    SearchBarComponent,
    QuestionDifficultySelectorComponent,
    StateSkillEditorComponent,
    SelectSkillModalComponent,
    SharingLinksComponent,
    SkillSelectorComponent,
    StorySummaryTileComponent,
    SubtopicSummaryTileComponent,
    SummaryListHeaderComponent,
    TakeBreakModalComponent,
    ThumbnailDisplayComponent,
    ThumbnailUploaderComponent,
    EditThumbnailModalComponent,
    TopicsAndSkillsDashboardNavbarBreadcrumbComponent,
<<<<<<< HEAD
    TutorCardComponent,
    WarningsAndAlertsComponent,
=======
>>>>>>> 70a18c38
    UploadActivityModalComponent,
    WrapTextWithEllipsisPipe,
    TruncateAndCapitalizePipe,
    TruncatePipe,
    SummarizeNonnegativeNumberPipe,
    SortByPipe,
    LearnerDashboardIconsComponent,
  ],
})

export class SharedComponentsModule { }<|MERGE_RESOLUTION|>--- conflicted
+++ resolved
@@ -21,10 +21,6 @@
 // Modules.
 import { CommonModule } from '@angular/common';
 import { NgModule } from '@angular/core';
-<<<<<<< HEAD
-import { NgbModalModule, NgbPopoverModule, NgbTooltipModule } from '@ng-bootstrap/ng-bootstrap';
-=======
->>>>>>> 70a18c38
 import { AngularFireModule } from '@angular/fire';
 import { AngularFireAuth, AngularFireAuthModule, USE_EMULATOR } from '@angular/fire/auth';
 import { CustomFormsComponentsModule } from './forms/custom-forms-directives/custom-form-components.module';
@@ -74,15 +70,6 @@
 import { EditThumbnailModalComponent } from './forms/custom-forms-directives/edit-thumbnail-modal.component';
 import { CorrectnessFooterComponent } from 'pages/exploration-player-page/layout-directives/correctness-footer.component';
 import { ContinueButtonComponent } from 'pages/exploration-player-page/learner-experience/continue-button.component';
-<<<<<<< HEAD
-import { InputResponsePairComponent } from 'pages/exploration-player-page/learner-experience/input-response-pair.component';
-import { TutorCardComponent } from 'pages/exploration-player-page/learner-experience/tutor-card.component';
-
-
-// Directives.
-import { StorySummaryTileDirective } from './summary-tile/story-summary-tile.directive';
-import { SubtopicSummaryTileDirective } from './summary-tile/subtopic-summary-tile.directive';
-=======
 import { QuestionDifficultySelectorComponent } from './question-difficulty-selector/question-difficulty-selector.component';
 import { PreviewThumbnailComponent } from 'pages/topic-editor-page/modal-templates/preview-thumbnail.component';
 import { InputResponsePairComponent } from 'pages/exploration-player-page/learner-experience/input-response-pair.component';
@@ -97,7 +84,6 @@
 import { SubtopicSummaryTileComponent } from './summary-tile/subtopic-summary-tile.component';
 import { FilteredChoicesFieldComponent } from './filter-fields/filtered-choices-field/filtered-choices-field.component';
 import { MultiSelectionFieldComponent } from './filter-fields/multi-selection-field/multi-selection-field.component';
->>>>>>> 70a18c38
 
 
 // Pipes.
@@ -111,15 +97,11 @@
 
 // Services.
 import { AuthService } from 'services/auth.service';
-<<<<<<< HEAD
-import { CodeMirrorModule } from './code-mirror/codemirror.module';
-import { AudioBarComponent } from 'pages/exploration-player-page/layout-directives/audio-bar.component';
-import { ContentLanguageSelectorComponent } from 'pages/exploration-player-page/layout-directives/content-language-selector.component';
-=======
->>>>>>> 70a18c38
 
 // Miscellaneous.
 import { HybridRouterModuleProvider } from 'hybrid-router-module-provider';
+import { TutorCardComponent } from 'pages/exploration-player-page/learner-experience/tutor-card.component';
+import { ContentLanguageSelectorComponent } from 'pages/exploration-player-page/layout-directives/content-language-selector.component';
 
 @NgModule({
   imports: [
@@ -134,12 +116,6 @@
     MaterialModule,
     NgBootstrapModule,
     DynamicContentModule,
-<<<<<<< HEAD
-    NgbTooltipModule,
-    NgbModalModule,
-    NgbPopoverModule,
-=======
->>>>>>> 70a18c38
     FormsModule,
     ReactiveFormsModule,
     RichTextComponentsModule,
@@ -179,10 +155,7 @@
     CollectionSummaryTileComponent,
     ExplorationEmbedButtonModalComponent,
     FilterForMatchingSubstringPipe,
-<<<<<<< HEAD
-=======
     HintAndSolutionButtonsComponent,
->>>>>>> 70a18c38
     InputResponsePairComponent,
     KeyboardShortcutHelpModalComponent,
     LazyLoadingComponent,
@@ -223,11 +196,6 @@
   entryComponents: [
     AudioBarComponent,
     AudioFileUploaderComponent,
-<<<<<<< HEAD
-    AlertMessageComponent,
-    AudioBarComponent,
-=======
->>>>>>> 70a18c38
     BackgroundBannerComponent,
     CorrectnessFooterComponent,
     ContinueButtonComponent,
@@ -256,10 +224,7 @@
     StateSkillEditorComponent,
     ExplorationEmbedButtonModalComponent,
     OutcomeFeedbackEditorComponent,
-<<<<<<< HEAD
-=======
     HintAndSolutionButtonsComponent,
->>>>>>> 70a18c38
     InputResponsePairComponent,
     KeyboardShortcutHelpModalComponent,
     PreviewThumbnailComponent,
@@ -270,12 +235,9 @@
     SubtopicSummaryTileComponent,
     SummaryListHeaderComponent,
     ThumbnailDisplayComponent,
-<<<<<<< HEAD
     TutorCardComponent,
-=======
     ThumbnailUploaderComponent,
     EditThumbnailModalComponent,
->>>>>>> 70a18c38
     UploadActivityModalComponent,
     ThreadTableComponent,
     TopicsAndSkillsDashboardNavbarBreadcrumbComponent,
@@ -300,11 +262,6 @@
     AttributionGuideComponent,
     AudioBarComponent,
     AudioFileUploaderComponent,
-<<<<<<< HEAD
-    AudioBarComponent,
-    AlertMessageComponent,
-=======
->>>>>>> 70a18c38
     BackgroundBannerComponent,
     CorrectnessFooterComponent,
     ContinueButtonComponent,
@@ -320,10 +277,7 @@
     FilteredChoicesFieldComponent,
     PracticeTabComponent,
     CollectionSummaryTileComponent,
-<<<<<<< HEAD
-=======
     HintAndSolutionButtonsComponent,
->>>>>>> 70a18c38
     InputResponsePairComponent,
     LazyLoadingComponent,
     FilterForMatchingSubstringPipe,
@@ -347,11 +301,7 @@
     ThumbnailUploaderComponent,
     EditThumbnailModalComponent,
     TopicsAndSkillsDashboardNavbarBreadcrumbComponent,
-<<<<<<< HEAD
     TutorCardComponent,
-    WarningsAndAlertsComponent,
-=======
->>>>>>> 70a18c38
     UploadActivityModalComponent,
     WrapTextWithEllipsisPipe,
     TruncateAndCapitalizePipe,
