// Copyright 2021 The Oppia Authors. All Rights Reserved.
//
// Licensed under the Apache License, Version 2.0 (the "License");
// you may not use this file except in compliance with the License.
// You may obtain a copy of the License at
//
//      http://www.apache.org/licenses/LICENSE-2.0
//
// Unless required by applicable law or agreed to in writing, software
// distributed under the License is distributed on an "AS-IS" BASIS,
// WITHOUT WARRANTIES OR CONDITIONS OF ANY KIND, either express or implied.
// See the License for the specific language governing permissions and
// limitations under the License.

/**
 * @fileoverview Module for the shared components.
 */
import 'core-js/es7/reflect';
import 'zone.js';

// Modules.
import { CommonModule } from '@angular/common';
import { NgModule } from '@angular/core';
import { AngularFireModule } from '@angular/fire';
import { AngularFireAuth, AngularFireAuthModule, USE_EMULATOR } from '@angular/fire/auth';
import { CustomFormsComponentsModule } from './forms/custom-forms-directives/custom-form-components.module';
import { DynamicContentModule } from './angular-html-bind/dynamic-content.module';
import { FormsModule, ReactiveFormsModule } from '@angular/forms';
import { MaterialModule } from '../modules/material.module';
import { ObjectComponentsModule } from 'objects/object-components.module';
import { SharedFormsModule } from './forms/shared-forms.module';
import { CommonElementsModule } from './common-layout-directives/common-elements/common-elements.module';
import { RichTextComponentsModule } from 'rich_text_components/rich-text-components.module';
import { CodeMirrorModule } from './code-mirror/codemirror.module';
import { OppiaCkEditor4Module } from './ck-editor-helpers/ckeditor4.module';
import { BaseModule } from '../base-components/base.module';
import { NgBootstrapModule } from 'modules/ng-boostrap.module';

// Components.
import { AudioBarComponent } from 'pages/exploration-player-page/layout-directives/audio-bar.component';
import { DeleteAnswerGroupModalComponent } from 'pages/exploration-editor-page/editor-tab/templates/modal-templates/delete-answer-group-modal.component';
import { ExplorationEmbedButtonModalComponent } from './button-directives/exploration-embed-button-modal.component';
import { BackgroundBannerComponent } from './common-layout-directives/common-elements/background-banner.component';
import { AttributionGuideComponent } from './common-layout-directives/common-elements/attribution-guide.component';
import { LazyLoadingComponent } from './common-layout-directives/common-elements/lazy-loading.component';
import { KeyboardShortcutHelpModalComponent } from 'components/keyboard-shortcut-help/keyboard-shortcut-help-modal.component';
import { StateSkillEditorComponent } from 'components/state-editor/state-skill-editor/state-skill-editor.component';
import { SelectSkillModalComponent } from './skill-selector/select-skill-modal.component';
import { SharingLinksComponent } from './common-layout-directives/common-elements/sharing-links.component';
import { SkillSelectorComponent } from './skill-selector/skill-selector.component';
import { ProfileLinkImageComponent } from 'components/profile-link-directives/profile-link-image.component';
import { ProfileLinkTextComponent } from 'components/profile-link-directives/profile-link-text.component';
import { AudioFileUploaderComponent } from './forms/custom-forms-directives/audio-file-uploader.component';
import { ThumbnailDisplayComponent } from './forms/custom-forms-directives/thumbnail-display.component';
import { SkillMasteryViewerComponent } from './skill-mastery/skill-mastery.component';
import { ExplorationSummaryTileComponent } from './summary-tile/exploration-summary-tile.component';
import { PracticeTabComponent } from 'pages/topic-viewer-page/practice-tab/practice-tab.component';
import { CollectionSummaryTileComponent } from './summary-tile/collection-summary-tile.component';
import { TakeBreakModalComponent } from 'pages/exploration-player-page/templates/take-break-modal.component';
import { TopicsAndSkillsDashboardNavbarBreadcrumbComponent } from 'pages/topics-and-skills-dashboard-page/navbar/topics-and-skills-dashboard-navbar-breadcrumb.component';
import { ThreadTableComponent } from 'pages/exploration-editor-page/feedback-tab/thread-table/thread-table.component';
import { SummaryListHeaderComponent } from './state-directives/answer-group-editor/summary-list-header.component';
import { LearnerDashboardIconsComponent } from 'pages/learner-dashboard-page/learner-dashboard-icons.component';
import { OutcomeFeedbackEditorComponent } from './state-directives/outcome-editor/outcome-feedback-editor.component';
import { OnScreenKeyboardComponent } from './on-screen-keyboard/on-screen-keyboard.component';
import { RubricsEditorComponent } from './rubrics-editor/rubrics-editor.component';
import { CreateNewSkillModalComponent } from 'pages/topics-and-skills-dashboard-page/modals/create-new-skill-modal.component';
import { CreateActivityModalComponent } from 'pages/creator-dashboard-page/modal-templates/create-activity-modal.component';
import { UploadActivityModalComponent } from 'pages/creator-dashboard-page/modal-templates/upload-activity-modal.component';
import { ThumbnailUploaderComponent } from './forms/custom-forms-directives/thumbnail-uploader.component';
import { EditThumbnailModalComponent } from './forms/custom-forms-directives/edit-thumbnail-modal.component';
import { CorrectnessFooterComponent } from 'pages/exploration-player-page/layout-directives/correctness-footer.component';
import { ContinueButtonComponent } from 'pages/exploration-player-page/learner-experience/continue-button.component';
import { ProgressNavComponent } from 'pages/exploration-player-page/layout-directives/progress-nav.component';
import { QuestionDifficultySelectorComponent } from './question-difficulty-selector/question-difficulty-selector.component';
import { PreviewThumbnailComponent } from 'pages/topic-editor-page/modal-templates/preview-thumbnail.component';
import { InputResponsePairComponent } from 'pages/exploration-player-page/learner-experience/input-response-pair.component';
import { StorySummaryTileComponent } from './summary-tile/story-summary-tile.component';
import { ExplorationFooterComponent } from 'pages/exploration-player-page/layout-directives/exploration-footer.component';
import { DisplaySolutionModalComponent } from 'pages/exploration-player-page/modals/display-solution-modal.component';
import { DisplaySolutionInterstititalModalComponent } from 'pages/exploration-player-page/modals/display-solution-interstitial-modal.component';
import { DisplayHintModalComponent } from 'pages/exploration-player-page/modals/display-hint-modal.component';
import { HintAndSolutionButtonsComponent } from './button-directives/hint-and-solution-buttons.component';
import { SearchBarComponent } from 'pages/library-page/search-bar/search-bar.component';
import { OppiaAngularRootComponent } from './oppia-angular-root.component';
import { SubtopicSummaryTileComponent } from './summary-tile/subtopic-summary-tile.component';
import { FilteredChoicesFieldComponent } from './filter-fields/filtered-choices-field/filtered-choices-field.component';
import { MultiSelectionFieldComponent } from './filter-fields/multi-selection-field/multi-selection-field.component';
import { ConceptCardComponent } from './concept-card/concept-card.component';
import { ScoreRingComponent } from './score-ring/score-ring.component';
import { CompletionGraphComponent } from './statistics-directives/completion-graph.component';
import { TutorCardComponent } from 'pages/exploration-player-page/learner-experience/tutor-card.component';
import { ContentLanguageSelectorComponent } from 'pages/exploration-player-page/layout-directives/content-language-selector.component';
import { RatingDisplayComponent } from './ratings/rating-display/rating-display.component';
import { SupplementalCardComponent } from 'pages/exploration-player-page/learner-experience/supplemental-card.component';
<<<<<<< HEAD
import { SavePendingChangesModalComponent } from './save-pending-changes/save-pending-changes-modal.component';

=======
import { AddHintModalComponent } from 'pages/exploration-editor-page/editor-tab/templates/modal-templates/add-hint-modal.component';
>>>>>>> 3ea9b9aa
import { SmoothHeightAnimatorComponent } from './smooth-height/smooth-height-animator.component';

// Pipes.
import { TruncatePipe } from 'filters/string-utility-filters/truncate.pipe';
import { TruncateAndCapitalizePipe } from 'filters/string-utility-filters/truncate-and-capitalize.pipe';
import { SummarizeNonnegativeNumberPipe } from 'filters/summarize-nonnegative-number.pipe';
import { SortByPipe } from 'filters/string-utility-filters/sort-by.pipe';
import { FilterForMatchingSubstringPipe } from 'filters/string-utility-filters/filter-for-matching-substring.pipe';
import { WrapTextWithEllipsisPipe } from 'filters/string-utility-filters/wrap-text-with-ellipsis.pipe';


// Services.
import { AuthService } from 'services/auth.service';

// Miscellaneous.
import { HybridRouterModuleProvider } from 'hybrid-router-module-provider';

@NgModule({
  imports: [
    BaseModule,
    CommonModule,
    CustomFormsComponentsModule,
    CommonElementsModule,
    CodeMirrorModule,
    // TODO(#13443): Remove hybrid router module provider once all pages are
    // migrated to angular router.
    HybridRouterModuleProvider.provide(),
    MaterialModule,
    NgBootstrapModule,
    DynamicContentModule,
    FormsModule,
    ReactiveFormsModule,
    RichTextComponentsModule,
    ObjectComponentsModule,
    OppiaCkEditor4Module,
    SharedFormsModule,
    AngularFireModule.initializeApp(AuthService.firebaseConfig),
    AngularFireAuthModule,
  ],

  providers: [
    AngularFireAuth,
    {
      provide: USE_EMULATOR,
      useValue: AuthService.firebaseEmulatorConfig
    }
  ],

  declarations: [
    AudioBarComponent,
    AudioFileUploaderComponent,
    AttributionGuideComponent,
    BackgroundBannerComponent,
    CompletionGraphComponent,
    CorrectnessFooterComponent,
    ContinueButtonComponent,
    ContentLanguageSelectorComponent,
    CreateNewSkillModalComponent,
    CreateActivityModalComponent,
    DeleteAnswerGroupModalComponent,
    DisplaySolutionModalComponent,
    DisplaySolutionInterstititalModalComponent,
    DisplayHintModalComponent,
    ExplorationFooterComponent,
    ExplorationSummaryTileComponent,
    FilteredChoicesFieldComponent,
    PracticeTabComponent,
    CollectionSummaryTileComponent,
    ExplorationEmbedButtonModalComponent,
    FilterForMatchingSubstringPipe,
    HintAndSolutionButtonsComponent,
    InputResponsePairComponent,
    KeyboardShortcutHelpModalComponent,
    LazyLoadingComponent,
    MultiSelectionFieldComponent,
    OnScreenKeyboardComponent,
    OppiaAngularRootComponent,
    OutcomeFeedbackEditorComponent,
    ProfileLinkImageComponent,
    ProfileLinkTextComponent,
    ProgressNavComponent,
    QuestionDifficultySelectorComponent,
    RatingDisplayComponent,
    RubricsEditorComponent,
    ScoreRingComponent,
    SelectSkillModalComponent,
    SearchBarComponent,
    SharingLinksComponent,
    SmoothHeightAnimatorComponent,
    SkillSelectorComponent,
    SkillMasteryViewerComponent,
    StateSkillEditorComponent,
    StorySummaryTileComponent,
    SubtopicSummaryTileComponent,
    SummaryListHeaderComponent,
    TakeBreakModalComponent,
    ThumbnailUploaderComponent,
    EditThumbnailModalComponent,
    WrapTextWithEllipsisPipe,
    SupplementalCardComponent,
    ThumbnailDisplayComponent,
    ThreadTableComponent,
    TopicsAndSkillsDashboardNavbarBreadcrumbComponent,
    TruncateAndCapitalizePipe,
    TutorCardComponent,
    SummarizeNonnegativeNumberPipe,
    TruncatePipe,
    UploadActivityModalComponent,
    SortByPipe,
    LearnerDashboardIconsComponent,
    PreviewThumbnailComponent,
<<<<<<< HEAD
    SavePendingChangesModalComponent
=======
    AddHintModalComponent
>>>>>>> 3ea9b9aa
  ],

  entryComponents: [
    AudioBarComponent,
    AudioFileUploaderComponent,
    BackgroundBannerComponent,
    CompletionGraphComponent,
    CorrectnessFooterComponent,
    ContinueButtonComponent,
    ConceptCardComponent,
    ContentLanguageSelectorComponent,
    CreateNewSkillModalComponent,
    CreateActivityModalComponent,
    ExplorationFooterComponent,
    ExplorationSummaryTileComponent,
    FilteredChoicesFieldComponent,
    MultiSelectionFieldComponent,
    PracticeTabComponent,
    CollectionSummaryTileComponent,
    SharingLinksComponent,
    SkillMasteryViewerComponent, AttributionGuideComponent,
    LazyLoadingComponent,
    OnScreenKeyboardComponent,
    OppiaAngularRootComponent,
    ProfileLinkImageComponent, ProfileLinkTextComponent,
    // These elements will remain here even after migration.
    DeleteAnswerGroupModalComponent,
    DisplaySolutionModalComponent,
    DisplaySolutionInterstititalModalComponent,
    DisplayHintModalComponent,
    SelectSkillModalComponent,
    SkillSelectorComponent,
    TakeBreakModalComponent,
    StateSkillEditorComponent,
    ExplorationEmbedButtonModalComponent,
    OutcomeFeedbackEditorComponent,
    HintAndSolutionButtonsComponent,
    InputResponsePairComponent,
    KeyboardShortcutHelpModalComponent,
    ProgressNavComponent,
    PreviewThumbnailComponent,
    QuestionDifficultySelectorComponent,
    RatingDisplayComponent,
    RubricsEditorComponent,
    ScoreRingComponent,
    SearchBarComponent,
    StorySummaryTileComponent,
    SubtopicSummaryTileComponent,
    SummaryListHeaderComponent,
    SupplementalCardComponent,
    SmoothHeightAnimatorComponent,
    ThumbnailDisplayComponent,
    TutorCardComponent,
    ThumbnailUploaderComponent,
    EditThumbnailModalComponent,
    UploadActivityModalComponent,
    ThreadTableComponent,
    TopicsAndSkillsDashboardNavbarBreadcrumbComponent,
    LearnerDashboardIconsComponent,
    PreviewThumbnailComponent,
<<<<<<< HEAD
    SavePendingChangesModalComponent
=======
    AddHintModalComponent
>>>>>>> 3ea9b9aa
  ],

  exports: [
    // Modules.
    BaseModule,
    CommonElementsModule,
    CodeMirrorModule,
    DynamicContentModule,
    FormsModule,
    MaterialModule,
    NgBootstrapModule,
    RichTextComponentsModule,
    ObjectComponentsModule,
    OppiaCkEditor4Module,
    SharedFormsModule,
    // Components, directives, and pipes.
    AttributionGuideComponent,
    AudioBarComponent,
    AudioFileUploaderComponent,
    BackgroundBannerComponent,
    CompletionGraphComponent,
    CorrectnessFooterComponent,
    ContinueButtonComponent,
    ContentLanguageSelectorComponent,
    CreateNewSkillModalComponent,
    CreateActivityModalComponent,
    DeleteAnswerGroupModalComponent,
    DisplaySolutionModalComponent,
    DisplaySolutionInterstititalModalComponent,
    DisplayHintModalComponent,
    ExplorationFooterComponent,
    ExplorationSummaryTileComponent,
    MultiSelectionFieldComponent,
    FilteredChoicesFieldComponent,
    PracticeTabComponent,
    CollectionSummaryTileComponent,
    HintAndSolutionButtonsComponent,
    InputResponsePairComponent,
    LazyLoadingComponent,
    FilterForMatchingSubstringPipe,
    ProfileLinkImageComponent,
    PreviewThumbnailComponent,
    RatingDisplayComponent,
    RubricsEditorComponent,
    FilterForMatchingSubstringPipe,
    OnScreenKeyboardComponent,
    OppiaAngularRootComponent,
    OutcomeFeedbackEditorComponent,
    ProgressNavComponent,
    SearchBarComponent,
    QuestionDifficultySelectorComponent,
    ScoreRingComponent,
    StateSkillEditorComponent,
    SelectSkillModalComponent,
    SharingLinksComponent,
    SkillSelectorComponent,
    StorySummaryTileComponent,
    SubtopicSummaryTileComponent,
    SummaryListHeaderComponent,
    SupplementalCardComponent,
    SmoothHeightAnimatorComponent,
    TakeBreakModalComponent,
    ThreadTableComponent,
    ThumbnailDisplayComponent,
    ThumbnailUploaderComponent,
    EditThumbnailModalComponent,
    TopicsAndSkillsDashboardNavbarBreadcrumbComponent,
    TutorCardComponent,
    UploadActivityModalComponent,
    WrapTextWithEllipsisPipe,
    TruncateAndCapitalizePipe,
    TruncatePipe,
    SummarizeNonnegativeNumberPipe,
    SortByPipe,
    SavePendingChangesModalComponent,
    LearnerDashboardIconsComponent,
  ],
})

export class SharedComponentsModule { }<|MERGE_RESOLUTION|>--- conflicted
+++ resolved
@@ -93,12 +93,8 @@
 import { ContentLanguageSelectorComponent } from 'pages/exploration-player-page/layout-directives/content-language-selector.component';
 import { RatingDisplayComponent } from './ratings/rating-display/rating-display.component';
 import { SupplementalCardComponent } from 'pages/exploration-player-page/learner-experience/supplemental-card.component';
-<<<<<<< HEAD
 import { SavePendingChangesModalComponent } from './save-pending-changes/save-pending-changes-modal.component';
-
-=======
 import { AddHintModalComponent } from 'pages/exploration-editor-page/editor-tab/templates/modal-templates/add-hint-modal.component';
->>>>>>> 3ea9b9aa
 import { SmoothHeightAnimatorComponent } from './smooth-height/smooth-height-animator.component';
 
 // Pipes.
@@ -210,11 +206,8 @@
     SortByPipe,
     LearnerDashboardIconsComponent,
     PreviewThumbnailComponent,
-<<<<<<< HEAD
-    SavePendingChangesModalComponent
-=======
+    SavePendingChangesModalComponent,
     AddHintModalComponent
->>>>>>> 3ea9b9aa
   ],
 
   entryComponents: [
@@ -275,11 +268,8 @@
     TopicsAndSkillsDashboardNavbarBreadcrumbComponent,
     LearnerDashboardIconsComponent,
     PreviewThumbnailComponent,
-<<<<<<< HEAD
-    SavePendingChangesModalComponent
-=======
+    SavePendingChangesModalComponent,
     AddHintModalComponent
->>>>>>> 3ea9b9aa
   ],
 
   exports: [
