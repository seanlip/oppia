// Copyright 2021 The Oppia Authors. All Rights Reserved.
//
// Licensed under the Apache License, Version 2.0 (the "License");
// you may not use this file except in compliance with the License.
// You may obtain a copy of the License at
//
//      http://www.apache.org/licenses/LICENSE-2.0
//
// Unless required by applicable law or agreed to in writing, software
// distributed under the License is distributed on an "AS-IS" BASIS,
// WITHOUT WARRANTIES OR CONDITIONS OF ANY KIND, either express or implied.
// See the License for the specific language governing permissions and
// limitations under the License.

/**
 * @fileoverview Module for the shared components.
 */
import 'core-js/es7/reflect';
import 'zone.js';

// Modules.
import { CommonModule } from '@angular/common';
import { NgModule } from '@angular/core';
import { NgbModalModule, NgbPopoverModule, NgbNavModule, NgbTooltipModule, NgbDropdownModule } from '@ng-bootstrap/ng-bootstrap';
import { AngularFireModule } from '@angular/fire';
import { AngularFireAuth, AngularFireAuthModule, USE_EMULATOR } from '@angular/fire/auth';
import { BrowserModule, HAMMER_GESTURE_CONFIG } from '@angular/platform-browser';
import { CustomFormsComponentsModule } from './forms/custom-forms-directives/custom-form-components.module';
import { DirectivesModule } from 'directives/directives.module';
import { DynamicContentModule } from './angular-html-bind/dynamic-content.module';
import { FormsModule } from '@angular/forms';
import { MaterialModule } from './material.module';
import { ObjectComponentsModule } from 'objects/object-components.module';
import { SharedPipesModule } from 'filters/shared-pipes.module';
import { SharedFormsModule } from './forms/shared-forms.module';
import { ToastrModule } from 'ngx-toastr';
import { TranslateModule, TranslateLoader, TranslateService, TranslateDefaultParser, TranslateParser, MissingTranslationHandler } from '@ngx-translate/core';
import { TranslateCacheModule, TranslateCacheService, TranslateCacheSettings } from 'ngx-translate-cache';
import { CommonElementsModule } from './common-layout-directives/common-elements/common-elements.module';
import { RichTextComponentsModule } from 'rich_text_components/rich-text-components.module';
import { CodeMirrorModule } from './code-mirror/codemirror.module';
import { OppiaCkEditor4Module } from './ck-editor-helpers/ckeditor4.module';


// Components.
import { AudioBarComponent } from 'pages/exploration-player-page/layout-directives/audio-bar.component';
import { ExplorationEmbedButtonModalComponent } from './button-directives/exploration-embed-button-modal.component';
import { BackgroundBannerComponent } from './common-layout-directives/common-elements/background-banner.component';
import { AttributionGuideComponent } from './common-layout-directives/common-elements/attribution-guide.component';
import { LazyLoadingComponent } from './common-layout-directives/common-elements/lazy-loading.component';
import { KeyboardShortcutHelpModalComponent } from 'components/keyboard-shortcut-help/keyboard-shortcut-help-modal.component';
import { StateSkillEditorComponent } from 'components/state-editor/state-skill-editor/state-skill-editor.component';
import { SelectSkillModalComponent } from './skill-selector/select-skill-modal.component';
import { SharingLinksComponent } from './common-layout-directives/common-elements/sharing-links.component';
import { SocialButtonsComponent } from 'components/button-directives/social-buttons.component';
import { SkillSelectorComponent } from './skill-selector/skill-selector.component';
import { ProfileLinkImageComponent } from 'components/profile-link-directives/profile-link-image.component';
import { ProfileLinkTextComponent } from 'components/profile-link-directives/profile-link-text.component';
import { AudioFileUploaderComponent } from './forms/custom-forms-directives/audio-file-uploader.component';
import { ThumbnailDisplayComponent } from './forms/custom-forms-directives/thumbnail-display.component';
import { SkillMasteryViewerComponent } from './skill-mastery/skill-mastery.component';
import { ExplorationSummaryTileComponent } from './summary-tile/exploration-summary-tile.component';
import { LearnerStorySummaryTileComponent } from './summary-tile/learner-story-summary-tile.component';
import { CollectionSummaryTileComponent } from './summary-tile/collection-summary-tile.component';
import { TakeBreakModalComponent } from 'pages/exploration-player-page/templates/take-break-modal.component';
import { TopicsAndSkillsDashboardNavbarBreadcrumbComponent } from 'pages/topics-and-skills-dashboard-page/navbar/topics-and-skills-dashboard-navbar-breadcrumb.component';
import { ThreadTableComponent } from 'pages/exploration-editor-page/feedback-tab/thread-table/thread-table.component';
import { SummaryListHeaderComponent } from './state-directives/answer-group-editor/summary-list-header.component';
import { LearnerDashboardIconsComponent } from 'pages/learner-dashboard-page/learner-dashboard-icons.component';
import { OutcomeFeedbackEditorComponent } from './state-directives/outcome-editor/outcome-feedback-editor.component';
import { OnScreenKeyboardComponent } from './on-screen-keyboard/on-screen-keyboard.component';
import { OppiaFooterComponent } from '../base-components/oppia-footer.component';
import { RubricsEditorComponent } from './rubrics-editor/rubrics-editor.component';
import { CreateNewSkillModalComponent } from 'pages/topics-and-skills-dashboard-page/create-new-skill-modal.component';
import { PromoBarComponent } from './common-layout-directives/common-elements/promo-bar.component';
import { SideNavigationBarComponent } from './common-layout-directives/navigation-bars/side-navigation-bar.component';
import { AlertMessageComponent } from './common-layout-directives/common-elements/alert-message.component';
import { WarningsAndAlertsComponent } from '../base-components/warnings-and-alerts.component';
import { LoadingMessageComponent } from '../base-components/loading-message.component';
import { CreateActivityButtonComponent } from './button-directives/create-activity-button.component';
import { CreateActivityModalComponent } from 'pages/creator-dashboard-page/modal-templates/create-activity-modal.component';
import { UploadActivityModalComponent } from 'pages/creator-dashboard-page/modal-templates/upload-activity-modal.component';
import { ThumbnailUploaderComponent } from './forms/custom-forms-directives/thumbnail-uploader.component';
import { EditThumbnailModalComponent } from './forms/custom-forms-directives/edit-thumbnail-modal.component';
import { TopNavigationBarComponent } from './common-layout-directives/navigation-bars/top-navigation-bar.component';
import { CorrectnessFooterComponent } from 'pages/exploration-player-page/layout-directives/correctness-footer.component';
import { ContinueButtonComponent } from 'pages/exploration-player-page/learner-experience/continue-button.component';
<<<<<<< HEAD
import { BaseContentComponent, BaseContentNavBarBreadCrumbDirective } from '../base-components/base-content.component';
=======
import { BaseContentComponent, BaseContentNavBarBreadCrumbDirective, BaseContentPageFooterDirective } from '../base-components/base-content.component';
>>>>>>> bd000e84
import { QuestionDifficultySelectorComponent } from './question-difficulty-selector/question-difficulty-selector.component';
import { PreviewThumbnailComponent } from 'pages/topic-editor-page/modal-templates/preview-thumbnail.component';
import { InputResponsePairComponent } from 'pages/exploration-player-page/learner-experience/input-response-pair.component';
import { StorySummaryTileComponent } from './summary-tile/story-summary-tile.component';
import { ExplorationFooterComponent } from 'pages/exploration-player-page/layout-directives/exploration-footer.component';
import { DisplaySolutionModalComponent } from 'pages/exploration-player-page/modals/display-solution-modal.component';
import { DisplaySolutionInterstititalModalComponent } from 'pages/exploration-player-page/modals/display-solution-interstitial-modal.component';
import { DisplayHintModalComponent } from 'pages/exploration-player-page/modals/display-hint-modal.component';
import { HintAndSolutionButtonsComponent } from './button-directives/hint-and-solution-buttons.component';
import { SearchBarComponent } from 'pages/library-page/search-bar/search-bar.component';


// Directives.
import { SubtopicSummaryTileDirective } from './summary-tile/subtopic-summary-tile.directive';


// Pipes.
import { TruncatePipe } from 'filters/string-utility-filters/truncate.pipe';
import { TruncateAndCapitalizePipe } from 'filters/string-utility-filters/truncate-and-capitalize.pipe';
import { SummarizeNonnegativeNumberPipe } from 'filters/summarize-nonnegative-number.pipe';
import { SortByPipe } from 'filters/string-utility-filters/sort-by.pipe';
import { FilterForMatchingSubstringPipe } from 'filters/string-utility-filters/filter-for-matching-substring.pipe';
import { WrapTextWithEllipsisPipe } from 'filters/string-utility-filters/wrap-text-with-ellipsis.pipe';
import { LimitToPipe } from 'filters/limit-to.pipe';


// Services.
import { AuthService } from 'services/auth.service';
import { HttpClient, HttpClientModule } from '@angular/common/http';
import { I18nLanguageCodeService } from 'services/i18n-language-code.service';


// Miscellaneous.
import { TranslateLoaderFactory } from 'pages/translate-loader.factory';
import { TranslateCacheFactory } from 'pages/translate-cache.factory';
import { TranslateCustomParser } from 'pages/translate-custom-parser';
import { MissingTranslationCustomHandler } from 'pages/missing-translation-custom-handler';
import constants from 'assets/constants';

import { HammerGestureConfig } from '@angular/platform-browser';
import * as hammer from 'hammerjs';


export class MyHammerConfig extends HammerGestureConfig {
  overrides = {
    swipe: { direction: hammer.DIRECTION_HORIZONTAL },
    pinch: { enable: false },
    rotate: { enable: false },
  };

  options = {
    cssProps: {
      userSelect: true
    }
  };
}

const toastrConfig = {
  allowHtml: false,
  iconClasses: {
    error: 'toast-error',
    info: 'toast-info',
    success: 'toast-success',
    warning: 'toast-warning'
  },
  positionClass: 'toast-bottom-right',
  messageClass: 'toast-message',
  progressBar: false,
  tapToDismiss: true,
  titleClass: 'toast-title'
};

@NgModule({
  imports: [
    CommonModule,
    CustomFormsComponentsModule,
    CommonElementsModule,
    CodeMirrorModule,
    MaterialModule,
    DirectivesModule,
    DynamicContentModule,
<<<<<<< HEAD
    HttpClientModule,
=======
    NgbDropdownModule,
>>>>>>> bd000e84
    NgbTooltipModule,
    NgbNavModule,
    NgbModalModule,
    NgbPopoverModule,
    FormsModule,
    RichTextComponentsModule,
    ToastrModule.forRoot(toastrConfig),
    ObjectComponentsModule,
    OppiaCkEditor4Module,
    SharedFormsModule,
    SharedPipesModule,
    /**
     * The Translate Module will look for translations in the following order:
     * 1. Look for translation in primary language (fetched from backend)
     * 2. Look for translation in default language (fetched from backend)
     * 3. Look for translation present in AppConstants.ts (
     *    used until translations after fetched from backend)
     * 4. shows the key, if the translation is not found.
     */
    TranslateModule.forRoot({
      defaultLanguage: constants.DEFAULT_LANGUAGE_CODE,
      missingTranslationHandler: {
        provide: MissingTranslationHandler,
        useClass: MissingTranslationCustomHandler
      },
      loader: {
        provide: TranslateLoader,
        useFactory: TranslateLoaderFactory.createHttpLoader,
        deps: [HttpClient],
      },
      parser: {
        provide: TranslateParser,
        useClass: TranslateCustomParser,
        deps: [TranslateDefaultParser, I18nLanguageCodeService]
      }
    }),
    TranslateCacheModule.forRoot({
      cacheService: {
        provide: TranslateCacheService,
        useFactory: TranslateCacheFactory.createTranslateCacheService,
        deps: [TranslateService, TranslateCacheSettings]
      },
      cacheName: 'NG_TRANSLATE_LANG_KEY',
      cacheMechanism: 'Cookie',
      cookieExpiry: 30
    }),
    AngularFireModule.initializeApp(AuthService.firebaseConfig),
    AngularFireAuthModule,
  ],

  providers: [
    TranslateDefaultParser,
    AngularFireAuth,
    {provide: USE_EMULATOR, useValue: AuthService.firebaseEmulatorConfig},
    {
      provide: HAMMER_GESTURE_CONFIG,
      useClass: MyHammerConfig
    }
  ],

  declarations: [
    AlertMessageComponent,
    AudioBarComponent,
    AudioFileUploaderComponent,
    AlertMessageComponent,
    AttributionGuideComponent,
    BackgroundBannerComponent,
    BaseContentComponent,
    BaseContentNavBarBreadCrumbDirective,
<<<<<<< HEAD
=======
    BaseContentPageFooterDirective,
>>>>>>> bd000e84
    CorrectnessFooterComponent,
    ContinueButtonComponent,
    CreateNewSkillModalComponent,
    CreateActivityButtonComponent,
    CreateActivityModalComponent,
    DisplaySolutionModalComponent,
    DisplaySolutionInterstititalModalComponent,
    DisplayHintModalComponent,
    ExplorationFooterComponent,
    ExplorationSummaryTileComponent,
    LearnerStorySummaryTileComponent,
    CollectionSummaryTileComponent,
    ExplorationEmbedButtonModalComponent,
    FilterForMatchingSubstringPipe,
    HintAndSolutionButtonsComponent,
    InputResponsePairComponent,
    KeyboardShortcutHelpModalComponent,
    LazyLoadingComponent,
    LimitToPipe,
    LoadingMessageComponent,
    OnScreenKeyboardComponent,
    OppiaFooterComponent,
    OutcomeFeedbackEditorComponent,
    ProfileLinkImageComponent,
    ProfileLinkTextComponent,
    PromoBarComponent,
    QuestionDifficultySelectorComponent,
    SelectSkillModalComponent,
    RubricsEditorComponent,
    SearchBarComponent,
    SharingLinksComponent,
    SideNavigationBarComponent,
    SkillSelectorComponent,
    SkillMasteryViewerComponent,
    StateSkillEditorComponent,
    SocialButtonsComponent,
    StorySummaryTileComponent,
    SubtopicSummaryTileDirective,
    SummaryListHeaderComponent,
    TakeBreakModalComponent,
    ThumbnailUploaderComponent,
    EditThumbnailModalComponent,
    TopNavigationBarComponent,
    WrapTextWithEllipsisPipe,
    WarningsAndAlertsComponent,
    ThumbnailDisplayComponent,
    ThreadTableComponent,
    TopicsAndSkillsDashboardNavbarBreadcrumbComponent,
    TruncateAndCapitalizePipe,
    SummarizeNonnegativeNumberPipe,
    TruncatePipe,
    UploadActivityModalComponent,
    PromoBarComponent,
    SortByPipe,
    LearnerDashboardIconsComponent,
    PreviewThumbnailComponent
  ],

  entryComponents: [
    AlertMessageComponent,
    AudioBarComponent,
    AudioFileUploaderComponent,
    AlertMessageComponent,
    BackgroundBannerComponent,
    CorrectnessFooterComponent,
    ContinueButtonComponent,
    CreateNewSkillModalComponent,
    CreateActivityButtonComponent,
    CreateActivityModalComponent,
    ExplorationFooterComponent,
    ExplorationSummaryTileComponent,
    LearnerStorySummaryTileComponent,
    CollectionSummaryTileComponent,
    BaseContentComponent,
    SharingLinksComponent,
    SkillMasteryViewerComponent, AttributionGuideComponent,
    LazyLoadingComponent, LoadingMessageComponent,
    SocialButtonsComponent,
    OnScreenKeyboardComponent,
    ProfileLinkImageComponent, ProfileLinkTextComponent,
    // These elements will remain here even after migration.
    DisplaySolutionModalComponent,
    DisplaySolutionInterstititalModalComponent,
    DisplayHintModalComponent,
    SelectSkillModalComponent,
    SkillSelectorComponent,
    TakeBreakModalComponent,
    StateSkillEditorComponent,
    ExplorationEmbedButtonModalComponent,
    OutcomeFeedbackEditorComponent,
    HintAndSolutionButtonsComponent,
    InputResponsePairComponent,
    KeyboardShortcutHelpModalComponent,
    OppiaFooterComponent,
    PreviewThumbnailComponent,
    PromoBarComponent,
    QuestionDifficultySelectorComponent,
    RubricsEditorComponent,
    SearchBarComponent,
    SideNavigationBarComponent,
    StorySummaryTileComponent,
    SummaryListHeaderComponent,
    ThumbnailDisplayComponent,
    ThumbnailUploaderComponent,
    EditThumbnailModalComponent,
    UploadActivityModalComponent,
    ThreadTableComponent,
    TopNavigationBarComponent,
    TopicsAndSkillsDashboardNavbarBreadcrumbComponent,
    WarningsAndAlertsComponent,
    LearnerDashboardIconsComponent,
    PreviewThumbnailComponent
  ],

  exports: [
    // Modules.
    CommonElementsModule,
    CodeMirrorModule,
    DynamicContentModule,
    DirectivesModule,
    FormsModule,
    MaterialModule,
    NgbTooltipModule,
    NgbNavModule,
    NgbModalModule,
    RichTextComponentsModule,
    ObjectComponentsModule,
    OppiaCkEditor4Module,
    SharedFormsModule,
    SharedPipesModule,
    TranslateModule,
    // Components, directives, and pipes.
    AlertMessageComponent,
    AttributionGuideComponent,
    AudioBarComponent,
    AudioFileUploaderComponent,
    AlertMessageComponent,
    BackgroundBannerComponent,
    BaseContentComponent,
    BaseContentNavBarBreadCrumbDirective,
<<<<<<< HEAD
=======
    BaseContentPageFooterDirective,
>>>>>>> bd000e84
    CorrectnessFooterComponent,
    ContinueButtonComponent,
    CreateNewSkillModalComponent,
    CreateActivityButtonComponent,
    CreateActivityModalComponent,
    DisplaySolutionModalComponent,
    DisplaySolutionInterstititalModalComponent,
    DisplayHintModalComponent,
    ExplorationFooterComponent,
    ExplorationSummaryTileComponent,
    LearnerStorySummaryTileComponent,
    CollectionSummaryTileComponent,
    HintAndSolutionButtonsComponent,
    InputResponsePairComponent,
    LazyLoadingComponent,
    LoadingMessageComponent,
    FilterForMatchingSubstringPipe,
    LimitToPipe,
    PreviewThumbnailComponent,
    PromoBarComponent,
    RubricsEditorComponent,
    FilterForMatchingSubstringPipe,
    OnScreenKeyboardComponent,
    OppiaFooterComponent,
    OutcomeFeedbackEditorComponent,
    SearchBarComponent,
    QuestionDifficultySelectorComponent,
    StateSkillEditorComponent,
    SelectSkillModalComponent,
    SideNavigationBarComponent,
    SharingLinksComponent,
    SkillSelectorComponent,
    SocialButtonsComponent,
    StorySummaryTileComponent,
    SubtopicSummaryTileDirective,
    SummaryListHeaderComponent,
    TakeBreakModalComponent,
    ThumbnailDisplayComponent,
    ThumbnailUploaderComponent,
    EditThumbnailModalComponent,
    TopNavigationBarComponent,
    TopicsAndSkillsDashboardNavbarBreadcrumbComponent,
    WarningsAndAlertsComponent,
    UploadActivityModalComponent,
    WrapTextWithEllipsisPipe,
    TruncateAndCapitalizePipe,
    TruncatePipe,
    SummarizeNonnegativeNumberPipe,
    SortByPipe,
    LearnerDashboardIconsComponent,
  ],
})

export class SharedComponentsModule { }<|MERGE_RESOLUTION|>--- conflicted
+++ resolved
@@ -85,11 +85,7 @@
 import { TopNavigationBarComponent } from './common-layout-directives/navigation-bars/top-navigation-bar.component';
 import { CorrectnessFooterComponent } from 'pages/exploration-player-page/layout-directives/correctness-footer.component';
 import { ContinueButtonComponent } from 'pages/exploration-player-page/learner-experience/continue-button.component';
-<<<<<<< HEAD
-import { BaseContentComponent, BaseContentNavBarBreadCrumbDirective } from '../base-components/base-content.component';
-=======
 import { BaseContentComponent, BaseContentNavBarBreadCrumbDirective, BaseContentPageFooterDirective } from '../base-components/base-content.component';
->>>>>>> bd000e84
 import { QuestionDifficultySelectorComponent } from './question-difficulty-selector/question-difficulty-selector.component';
 import { PreviewThumbnailComponent } from 'pages/topic-editor-page/modal-templates/preview-thumbnail.component';
 import { InputResponsePairComponent } from 'pages/exploration-player-page/learner-experience/input-response-pair.component';
@@ -171,11 +167,8 @@
     MaterialModule,
     DirectivesModule,
     DynamicContentModule,
-<<<<<<< HEAD
     HttpClientModule,
-=======
     NgbDropdownModule,
->>>>>>> bd000e84
     NgbTooltipModule,
     NgbNavModule,
     NgbModalModule,
@@ -245,10 +238,7 @@
     BackgroundBannerComponent,
     BaseContentComponent,
     BaseContentNavBarBreadCrumbDirective,
-<<<<<<< HEAD
-=======
     BaseContentPageFooterDirective,
->>>>>>> bd000e84
     CorrectnessFooterComponent,
     ContinueButtonComponent,
     CreateNewSkillModalComponent,
@@ -389,10 +379,7 @@
     BackgroundBannerComponent,
     BaseContentComponent,
     BaseContentNavBarBreadCrumbDirective,
-<<<<<<< HEAD
-=======
     BaseContentPageFooterDirective,
->>>>>>> bd000e84
     CorrectnessFooterComponent,
     ContinueButtonComponent,
     CreateNewSkillModalComponent,
