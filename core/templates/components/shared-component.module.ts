--- conflicted
+++ resolved
@@ -230,11 +230,7 @@
     NgbModalModule,
     ObjectComponentsModule,
     SharedFormsModule,
-<<<<<<< HEAD
     SharedPipesModule,
-=======
-    TranslateModule,
->>>>>>> 5e18c063
     // Components, directives, and pipes.
     AttributionGuideComponent,
     AudioFileUploaderComponent,
