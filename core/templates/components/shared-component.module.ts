// Copyright 2021 The Oppia Authors. All Rights Reserved.
//
// Licensed under the Apache License, Version 2.0 (the "License");
// you may not use this file except in compliance with the License.
// You may obtain a copy of the License at
//
//      http://www.apache.org/licenses/LICENSE-2.0
//
// Unless required by applicable law or agreed to in writing, software
// distributed under the License is distributed on an "AS-IS" BASIS,
// WITHOUT WARRANTIES OR CONDITIONS OF ANY KIND, either express or implied.
// See the License for the specific language governing permissions and
// limitations under the License.

/**
 * @fileoverview Module for the shared components.
 */
import 'core-js/es7/reflect';
import 'zone.js';

// Modules.
import { CommonModule } from '@angular/common';
import { NgModule } from '@angular/core';
import { NgbModalModule, NgbTooltipModule } from '@ng-bootstrap/ng-bootstrap';
import { AngularFireModule } from '@angular/fire';
import { AngularFireAuth, AngularFireAuthModule, USE_EMULATOR } from '@angular/fire/auth';
import { FormsModule } from '@angular/forms';
import { BrowserModule } from '@angular/platform-browser';
import { MaterialModule } from './material.module';
import { DynamicContentModule } from './angular-html-bind/dynamic-content.module';
import { TranslateModule } from 'filters/translate.module';
import { SharedFormsModule } from './forms/shared-forms.module';
import { DirectivesModule } from 'directives/directives.module';
import { ObjectComponentsModule } from 'objects/object-components.module';


// Components.
import { ExplorationEmbedButtonModalComponent } from './button-directives/exploration-embed-button-modal.component';
import { BackgroundBannerComponent } from './common-layout-directives/common-elements/background-banner.component';
import { AttributionGuideComponent } from './common-layout-directives/common-elements/attribution-guide.component';
import { LazyLoadingComponent } from './common-layout-directives/common-elements/lazy-loading.component';
import { LoadingDotsComponent } from './common-layout-directives/common-elements/loading-dots.component';
import { KeyboardShortcutHelpModalComponent } from 'components/keyboard-shortcut-help/keyboard-shortcut-help-modal.component';
import { SharingLinksComponent } from './common-layout-directives/common-elements/sharing-links.component';
import { SocialButtonsComponent } from 'components/button-directives/social-buttons.component';
import { SkillSelectorComponent } from './skill-selector/skill-selector.component';
import { ProfileLinkImageComponent } from 'components/profile-link-directives/profile-link-image.component';
import { ProfileLinkTextComponent } from 'components/profile-link-directives/profile-link-text.component';
import { PromoBarComponent } from './common-layout-directives/common-elements/promo-bar.component';
import { AudioFileUploaderComponent } from './forms/custom-forms-directives/audio-file-uploader.component';
import { ThumbnailDisplayComponent } from './forms/custom-forms-directives/thumbnail-display.component';
<<<<<<< HEAD
import { TakeBreakModalComponent } from 'pages/exploration-player-page/templates/take-break-modal.component';
import { AuthService } from 'services/auth.service';
import { FocusOnDirective } from '../directives/focus-on.directive';
=======
import { SkillMasteryViewerComponent } from './skill-mastery/skill-mastery.component';
>>>>>>> 62972611
import { SummaryListHeaderComponent } from './state-directives/answer-group-editor/summary-list-header.component';
import { ExplorationSummaryTileComponent } from './summary-tile/exploration-summary-tile.component';
import { CollectionSummaryTileComponent } from './summary-tile/collection-summary-tile.component';
import { TakeBreakModalComponent } from 'pages/exploration-player-page/templates/take-break-modal.component';
import { TopicsAndSkillsDashboardNavbarBreadcrumbComponent } from 'pages/topics-and-skills-dashboard-page/navbar/topics-and-skills-dashboard-navbar-breadcrumb.component';
import { ThreadTableComponent } from 'pages/exploration-editor-page/feedback-tab/thread-table/thread-table.component';
import { LearnerDashboardIconsComponent } from 'pages/learner-dashboard-page/learner-dashboard-icons.component';
import { OnScreenKeyboardComponent } from './on-screen-keyboard/on-screen-keyboard.component';
import { OutcomeFeedbackEditorComponent } from './state-directives/outcome-editor/outcome-feedback-editor.component';

// Directives.
import { StorySummaryTileDirective } from './summary-tile/story-summary-tile.directive';
import { SubtopicSummaryTileDirective } from './summary-tile/subtopic-summary-tile.directive';
import { SchemaBasedEditorDirective } from './forms/schema-based-editors/schema-based-editor.directive';


// Pipes.
import { TruncatePipe } from 'filters/string-utility-filters/truncate.pipe';
import { TruncateAndCapitalizePipe } from 'filters/string-utility-filters/truncate-and-capitalize.pipe';
import { SummarizeNonnegativeNumberPipe } from 'filters/summarize-nonnegative-number.pipe';
import { SortByPipe } from 'filters/string-utility-filters/sort-by.pipe';
import { FilterForMatchingSubstringPipe } from 'filters/string-utility-filters/filter-for-matching-substring.pipe';
import { WrapTextWithEllipsisPipe } from 'filters/string-utility-filters/wrap-text-with-ellipsis.pipe';


// Services.
import { AuthService } from 'services/auth.service';

// TODO(#11462): Delete these conditional values once firebase auth is launched.
const firebaseAuthModules = AuthService.firebaseAuthIsEnabled ? [
  AngularFireModule.initializeApp(AuthService.firebaseConfig),
  AngularFireAuthModule,
] : [];

const firebaseAuthProviders = AuthService.firebaseAuthIsEnabled ? [
  AngularFireAuth,
  {provide: USE_EMULATOR, useValue: AuthService.firebaseEmulatorConfig},
] : [
  {provide: AngularFireAuth, useValue: null},
];


@NgModule({
  imports: [
    BrowserModule,
    CommonModule,
    MaterialModule,
    DirectivesModule,
    DynamicContentModule,
    NgbTooltipModule,
    NgbModalModule,
    FormsModule,
    ObjectComponentsModule,
    SharedFormsModule,
    TranslateModule,
    ...firebaseAuthModules,
  ],

  providers: [
    ...firebaseAuthProviders,
  ],

  declarations: [
    AudioFileUploaderComponent,
    AttributionGuideComponent,
    BackgroundBannerComponent,
    ExplorationSummaryTileComponent,
    CollectionSummaryTileComponent,
    ExplorationEmbedButtonModalComponent,
<<<<<<< HEAD
    ExplorationSummaryTileDirective,
    FocusOnDirective,
=======
    FilterForMatchingSubstringPipe,
>>>>>>> 62972611
    KeyboardShortcutHelpModalComponent,
    LazyLoadingComponent,
    LoadingDotsComponent,
    OnScreenKeyboardComponent,
    OutcomeFeedbackEditorComponent,
    ProfileLinkImageComponent,
    ProfileLinkTextComponent,
    PromoBarComponent,
    SharingLinksComponent,
    SkillSelectorComponent,
    SkillMasteryViewerComponent,
    SocialButtonsComponent,
    StorySummaryTileDirective,
    SubtopicSummaryTileDirective,
    SummaryListHeaderComponent,
    TakeBreakModalComponent,
    WrapTextWithEllipsisPipe,
    ThumbnailDisplayComponent,
    ThreadTableComponent,
    TopicsAndSkillsDashboardNavbarBreadcrumbComponent,
    TruncateAndCapitalizePipe,
    SummarizeNonnegativeNumberPipe,
    TruncatePipe,
    SortByPipe,
    LearnerDashboardIconsComponent
  ],

  entryComponents: [
    AudioFileUploaderComponent,
    BackgroundBannerComponent,
    ExplorationSummaryTileComponent,
    CollectionSummaryTileComponent,
    SharingLinksComponent,
    SkillMasteryViewerComponent, AttributionGuideComponent,
    LazyLoadingComponent, LoadingDotsComponent, SocialButtonsComponent,
    OnScreenKeyboardComponent,
    ProfileLinkImageComponent, ProfileLinkTextComponent,
    // These elements will remain here even after migration.
    SkillSelectorComponent,
    TakeBreakModalComponent,
    ExplorationEmbedButtonModalComponent,
    OutcomeFeedbackEditorComponent,
    KeyboardShortcutHelpModalComponent,
    PromoBarComponent,
    SummaryListHeaderComponent,
    ThumbnailDisplayComponent,
    ThreadTableComponent,
    TopicsAndSkillsDashboardNavbarBreadcrumbComponent,
    LearnerDashboardIconsComponent
  ],

  exports: [
    // Modules.
    DynamicContentModule,
    DirectivesModule,
    FormsModule,
    MaterialModule,
    NgbTooltipModule,
    NgbModalModule,
    ObjectComponentsModule,
    SharedFormsModule,
    TranslateModule,
    // Components, directives, and pipes.
    AudioFileUploaderComponent,
    BackgroundBannerComponent,
<<<<<<< HEAD
    ExplorationSummaryTileDirective,
    FocusOnDirective,
=======
    ExplorationSummaryTileComponent,
    CollectionSummaryTileComponent,
    LazyLoadingComponent,
    FilterForMatchingSubstringPipe,
    PromoBarComponent,
    OnScreenKeyboardComponent,
    OutcomeFeedbackEditorComponent,
    SchemaBasedEditorDirective,
>>>>>>> 62972611
    SharingLinksComponent,
    SkillSelectorComponent,
    SocialButtonsComponent,
    StorySummaryTileDirective,
    SubtopicSummaryTileDirective,
    SummaryListHeaderComponent,
    TakeBreakModalComponent,
    ThumbnailDisplayComponent,
    TopicsAndSkillsDashboardNavbarBreadcrumbComponent,
    TruncateAndCapitalizePipe,
    TruncatePipe,
    SummarizeNonnegativeNumberPipe,
    SortByPipe,
    LoadingDotsComponent,
    WrapTextWithEllipsisPipe,
    LearnerDashboardIconsComponent
  ],
})

export class SharedComponentsModule { }<|MERGE_RESOLUTION|>--- conflicted
+++ resolved
@@ -49,13 +49,7 @@
 import { PromoBarComponent } from './common-layout-directives/common-elements/promo-bar.component';
 import { AudioFileUploaderComponent } from './forms/custom-forms-directives/audio-file-uploader.component';
 import { ThumbnailDisplayComponent } from './forms/custom-forms-directives/thumbnail-display.component';
-<<<<<<< HEAD
-import { TakeBreakModalComponent } from 'pages/exploration-player-page/templates/take-break-modal.component';
-import { AuthService } from 'services/auth.service';
-import { FocusOnDirective } from '../directives/focus-on.directive';
-=======
 import { SkillMasteryViewerComponent } from './skill-mastery/skill-mastery.component';
->>>>>>> 62972611
 import { SummaryListHeaderComponent } from './state-directives/answer-group-editor/summary-list-header.component';
 import { ExplorationSummaryTileComponent } from './summary-tile/exploration-summary-tile.component';
 import { CollectionSummaryTileComponent } from './summary-tile/collection-summary-tile.component';
@@ -125,12 +119,7 @@
     ExplorationSummaryTileComponent,
     CollectionSummaryTileComponent,
     ExplorationEmbedButtonModalComponent,
-<<<<<<< HEAD
-    ExplorationSummaryTileDirective,
-    FocusOnDirective,
-=======
     FilterForMatchingSubstringPipe,
->>>>>>> 62972611
     KeyboardShortcutHelpModalComponent,
     LazyLoadingComponent,
     LoadingDotsComponent,
@@ -196,10 +185,6 @@
     // Components, directives, and pipes.
     AudioFileUploaderComponent,
     BackgroundBannerComponent,
-<<<<<<< HEAD
-    ExplorationSummaryTileDirective,
-    FocusOnDirective,
-=======
     ExplorationSummaryTileComponent,
     CollectionSummaryTileComponent,
     LazyLoadingComponent,
@@ -208,7 +193,6 @@
     OnScreenKeyboardComponent,
     OutcomeFeedbackEditorComponent,
     SchemaBasedEditorDirective,
->>>>>>> 62972611
     SharingLinksComponent,
     SkillSelectorComponent,
     SocialButtonsComponent,
