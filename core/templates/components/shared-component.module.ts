// Copyright 2021 The Oppia Authors. All Rights Reserved.
//
// Licensed under the Apache License, Version 2.0 (the "License");
// you may not use this file except in compliance with the License.
// You may obtain a copy of the License at
//
//      http://www.apache.org/licenses/LICENSE-2.0
//
// Unless required by applicable law or agreed to in writing, software
// distributed under the License is distributed on an "AS-IS" BASIS,
// WITHOUT WARRANTIES OR CONDITIONS OF ANY KIND, either express or implied.
// See the License for the specific language governing permissions and
// limitations under the License.

/**
 * @fileoverview Module for the shared components.
 */
import 'core-js/es7/reflect';
import 'zone.js';

// Modules.
<<<<<<< HEAD
=======
import { CommonModule } from '@angular/common';
import { NgModule } from '@angular/core';
import { NgbModalModule, NgbPopoverModule, NgbNavModule, NgbTooltipModule } from '@ng-bootstrap/ng-bootstrap';
import { AngularFireModule } from '@angular/fire';
>>>>>>> 74ff69ce
import { AngularFireAuth, AngularFireAuthModule, USE_EMULATOR } from '@angular/fire/auth';
import { AngularFireModule } from '@angular/fire';
import { BrowserModule } from '@angular/platform-browser';
import { CommonModule } from '@angular/common';
import { DirectivesModule } from 'directives/directives.module';
import { DynamicContentModule } from './angular-html-bind/dynamic-content.module';
import { FormsModule } from '@angular/forms';
import { MaterialModule } from './material.module';
import { NgbModalModule, NgbTooltipModule } from '@ng-bootstrap/ng-bootstrap';
import { NgModule } from '@angular/core';
import { ObjectComponentsModule } from 'objects/object-components.module';
import { SharedFormsModule } from './forms/shared-forms.module';
import { SharedPipesModule } from 'filters/shared-pipes.module';
import { ToastrModule } from 'ngx-toastr';
<<<<<<< HEAD
=======
import { TranslateModule, TranslateLoader, TranslateService, TranslateDefaultParser, TranslateParser, MissingTranslationHandler } from '@ngx-translate/core';
import { SharedFormsModule } from './forms/shared-forms.module';
import { ObjectComponentsModule } from 'objects/object-components.module';
import { TranslateCacheModule, TranslateCacheService, TranslateCacheSettings } from 'ngx-translate-cache';
import { CommonElementsModule } from './common-layout-directives/common-elements/common-elements.module';
>>>>>>> 74ff69ce


// Components.
import { AlertMessageComponent } from './common-layout-directives/common-elements/alert-message.component';
import { AttributionGuideComponent } from './common-layout-directives/common-elements/attribution-guide.component';
import { AudioFileUploaderComponent } from './forms/custom-forms-directives/audio-file-uploader.component';
import { BackgroundBannerComponent } from './common-layout-directives/common-elements/background-banner.component';
import { CollectionSummaryTileComponent } from './summary-tile/collection-summary-tile.component';
import { ContinueButtonComponent } from 'pages/exploration-player-page/learner-experience/continue-button.component';
import { CorrectnessFooterComponent } from 'pages/exploration-player-page/layout-directives/correctness-footer.component';
import { CreateActivityButtonComponent } from './button-directives/create-activity-button.component';
import { CreateActivityModalComponent } from 'pages/creator-dashboard-page/modal-templates/create-activity-modal.component';
import { CreateNewSkillModalComponent } from 'pages/topics-and-skills-dashboard-page/create-new-skill-modal.component';
import { ExplorationEmbedButtonModalComponent } from './button-directives/exploration-embed-button-modal.component';
import { ExplorationSummaryTileComponent } from './summary-tile/exploration-summary-tile.component';
import { LazyLoadingComponent } from './common-layout-directives/common-elements/lazy-loading.component';
<<<<<<< HEAD
import { LearnerDashboardIconsComponent } from 'pages/learner-dashboard-page/learner-dashboard-icons.component';
import { LoadingDotsComponent } from './common-layout-directives/common-elements/loading-dots.component';
import { LoadingMessageComponent } from '../base-components/loading-message.component';
import { OnScreenKeyboardComponent } from './on-screen-keyboard/on-screen-keyboard.component';
import { OutcomeFeedbackEditorComponent } from './state-directives/outcome-editor/outcome-feedback-editor.component';
=======
>>>>>>> 74ff69ce
import { KeyboardShortcutHelpModalComponent } from 'components/keyboard-shortcut-help/keyboard-shortcut-help-modal.component';
import { StateSkillEditorComponent } from 'components/state-editor/state-skill-editor/state-skill-editor.component';
import { SelectSkillModalComponent } from './skill-selector/select-skill-modal.component';
import { ProfileLinkImageComponent } from 'components/profile-link-directives/profile-link-image.component';
import { ProfileLinkTextComponent } from 'components/profile-link-directives/profile-link-text.component';
import { PromoBarComponent } from './common-layout-directives/common-elements/promo-bar.component';
import { RubricsEditorComponent } from './rubrics-editor/rubrics-editor.component';
import { SharingLinksComponent } from './common-layout-directives/common-elements/sharing-links.component';
import { SideNavigationBarComponent } from './common-layout-directives/navigation-bars/side-navigation-bar.component';
import { SkillMasteryViewerComponent } from './skill-mastery/skill-mastery.component';
import { SkillSelectorComponent } from './skill-selector/skill-selector.component';
import { SocialButtonsComponent } from 'components/button-directives/social-buttons.component';
import { SummaryListHeaderComponent } from './state-directives/answer-group-editor/summary-list-header.component';
import { TakeBreakModalComponent } from 'pages/exploration-player-page/templates/take-break-modal.component';
import { ThreadTableComponent } from 'pages/exploration-editor-page/feedback-tab/thread-table/thread-table.component';
import { ThumbnailDisplayComponent } from './forms/custom-forms-directives/thumbnail-display.component';
import { TopicsAndSkillsDashboardNavbarBreadcrumbComponent } from 'pages/topics-and-skills-dashboard-page/navbar/topics-and-skills-dashboard-navbar-breadcrumb.component';
import { UploadActivityModalComponent } from 'pages/creator-dashboard-page/modal-templates/upload-activity-modal.component';
<<<<<<< HEAD
import { WarningsAndAlertsComponent } from '../base-components/warnings-and-alerts.component';
=======
import { CorrectnessFooterComponent } from 'pages/exploration-player-page/layout-directives/correctness-footer.component';
import { ContinueButtonComponent } from 'pages/exploration-player-page/learner-experience/continue-button.component';
import { PreviewThumbnailComponent } from 'pages/topic-editor-page/modal-templates/preview-thumbnail.component';
import { InputResponsePairComponent } from 'pages/exploration-player-page/learner-experience/input-response-pair.component';
import { I18nLanguageSelectorComponent } from '../base-components/i18n-language-selector.component';
>>>>>>> 74ff69ce


// Directives.
import { StorySummaryTileComponent } from './summary-tile/story-summary-tile.component';
import { SubtopicSummaryTileDirective } from './summary-tile/subtopic-summary-tile.directive';


// Pipes.
import { FilterForMatchingSubstringPipe } from 'filters/string-utility-filters/filter-for-matching-substring.pipe';
import { LimitToPipe } from 'filters/limit-to.pipe';
import { SortByPipe } from 'filters/string-utility-filters/sort-by.pipe';
import { SummarizeNonnegativeNumberPipe } from 'filters/summarize-nonnegative-number.pipe';
import { TruncateAndCapitalizePipe } from 'filters/string-utility-filters/truncate-and-capitalize.pipe';
import { TruncatePipe } from 'filters/string-utility-filters/truncate.pipe';
import { WrapTextWithEllipsisPipe } from 'filters/string-utility-filters/wrap-text-with-ellipsis.pipe';


// Services.
import { AuthService } from 'services/auth.service';
import { RichTextComponentsModule } from 'rich_text_components/rich-text-components.module';
import { CodeMirrorModule } from './code-mirror/codemirror.module';
import { HttpClient } from '@angular/common/http';
import { I18nLanguageCodeService } from 'services/i18n-language-code.service';


// Miscellaneous.
import { TranslateLoaderFactory } from 'pages/translate-loader.factory';
import { TranslateCacheFactory } from 'pages/translate-cache.factory';
import { TranslateCustomParser } from 'pages/translate-custom-parser';
import { MissingTranslationCustomHandler } from 'pages/missing-translation-custom-handler';
import constants from 'assets/constants';

const toastrConfig = {
  allowHtml: false,
  iconClasses: {
    error: 'toast-error',
    info: 'toast-info',
    success: 'toast-success',
    warning: 'toast-warning'
  },
  positionClass: 'toast-bottom-right',
  messageClass: 'toast-message',
  progressBar: false,
  tapToDismiss: true,
  titleClass: 'toast-title'
};

@NgModule({
  imports: [
    BrowserModule,
    CommonModule,
    CommonElementsModule,
    CodeMirrorModule,
    MaterialModule,
    DirectivesModule,
    DynamicContentModule,
    NgbTooltipModule,
    NgbNavModule,
    NgbModalModule,
    NgbPopoverModule,
    FormsModule,
    RichTextComponentsModule,
    ToastrModule.forRoot(toastrConfig),
    ObjectComponentsModule,
    SharedFormsModule,
    SharedPipesModule,
    /**
     * The Translate Module will look for translations in the following order:
     * 1. Look for translation in primary language (fetched from backend)
     * 2. Look for translation in default language (fetched from backend)
     * 3. Look for translation present in AppConstants.ts (
     *    used until translations after fetched from backend)
     * 4. shows the key, if the translation is not found.
     */
    TranslateModule.forRoot({
      defaultLanguage: constants.DEFAULT_LANGUAGE_CODE,
      missingTranslationHandler: {
        provide: MissingTranslationHandler,
        useClass: MissingTranslationCustomHandler
      },
      loader: {
        provide: TranslateLoader,
        useFactory: TranslateLoaderFactory.createHttpLoader,
        deps: [HttpClient],
      },
      parser: {
        provide: TranslateParser,
        useClass: TranslateCustomParser,
        deps: [TranslateDefaultParser, I18nLanguageCodeService]
      }
    }),
    TranslateCacheModule.forRoot({
      cacheService: {
        provide: TranslateCacheService,
        useFactory: TranslateCacheFactory.createTranslateCacheService,
        deps: [TranslateService, TranslateCacheSettings]
      },
      cacheName: 'NG_TRANSLATE_LANG_KEY',
      cacheMechanism: 'Cookie',
      cookieExpiry: 30
    }),
    AngularFireModule.initializeApp(AuthService.firebaseConfig),
    AngularFireAuthModule,
  ],

  providers: [
    TranslateDefaultParser,
    AngularFireAuth,
    {provide: USE_EMULATOR, useValue: AuthService.firebaseEmulatorConfig},
  ],

  declarations: [
    AudioFileUploaderComponent,
    AlertMessageComponent,
    AttributionGuideComponent,
    BackgroundBannerComponent,
    CorrectnessFooterComponent,
    ContinueButtonComponent,
    CreateNewSkillModalComponent,
    CreateActivityButtonComponent,
    CreateActivityModalComponent,
    ExplorationSummaryTileComponent,
    CollectionSummaryTileComponent,
    ExplorationEmbedButtonModalComponent,
    FilterForMatchingSubstringPipe,
    I18nLanguageSelectorComponent,
    InputResponsePairComponent,
    KeyboardShortcutHelpModalComponent,
    LazyLoadingComponent,
    LimitToPipe,
    LoadingMessageComponent,
    OnScreenKeyboardComponent,
    OutcomeFeedbackEditorComponent,
    PreviewThumbnailComponent,
    ProfileLinkImageComponent,
    ProfileLinkTextComponent,
    PromoBarComponent,
    SelectSkillModalComponent,
    RubricsEditorComponent,
    SharingLinksComponent,
    SideNavigationBarComponent,
    SkillSelectorComponent,
    SkillMasteryViewerComponent,
    StateSkillEditorComponent,
    SocialButtonsComponent,
    StorySummaryTileComponent,
    SubtopicSummaryTileDirective,
    SummaryListHeaderComponent,
    TakeBreakModalComponent,
    WrapTextWithEllipsisPipe,
    WarningsAndAlertsComponent,
    ThumbnailDisplayComponent,
    ThreadTableComponent,
    TopicsAndSkillsDashboardNavbarBreadcrumbComponent,
    TruncateAndCapitalizePipe,
    SummarizeNonnegativeNumberPipe,
    TruncatePipe,
    UploadActivityModalComponent,
    SortByPipe,
    LearnerDashboardIconsComponent
  ],

  entryComponents: [
    AlertMessageComponent,
    AttributionGuideComponent,
    AudioFileUploaderComponent,
    BackgroundBannerComponent,
    CollectionSummaryTileComponent,
    ContinueButtonComponent,
    CorrectnessFooterComponent,
    CreateActivityButtonComponent,
    CreateActivityModalComponent,
    CreateNewSkillModalComponent,
    ExplorationSummaryTileComponent,
<<<<<<< HEAD
    LazyLoadingComponent,
    LoadingDotsComponent,
    LoadingMessageComponent,
=======
    CollectionSummaryTileComponent,
    SharingLinksComponent,
    SkillMasteryViewerComponent, AttributionGuideComponent,
    LazyLoadingComponent, LoadingMessageComponent,
    SocialButtonsComponent,
>>>>>>> 74ff69ce
    OnScreenKeyboardComponent,
    ProfileLinkImageComponent,
    ProfileLinkTextComponent,
    SharingLinksComponent,
    SkillMasteryViewerComponent,
    SocialButtonsComponent,
    // These elements will remain here even after migration.
    SelectSkillModalComponent,
    SkillSelectorComponent,
    TakeBreakModalComponent,
    StateSkillEditorComponent,
    ExplorationEmbedButtonModalComponent,
<<<<<<< HEAD
    KeyboardShortcutHelpModalComponent,
    LearnerDashboardIconsComponent,
    OutcomeFeedbackEditorComponent,
=======
    OutcomeFeedbackEditorComponent,
    InputResponsePairComponent,
    KeyboardShortcutHelpModalComponent,
    I18nLanguageSelectorComponent,
    PreviewThumbnailComponent,
>>>>>>> 74ff69ce
    PromoBarComponent,
    RubricsEditorComponent,
    SideNavigationBarComponent,
    SkillSelectorComponent,
    StorySummaryTileComponent,
    SummaryListHeaderComponent,
    TakeBreakModalComponent,
    ThreadTableComponent,
    ThumbnailDisplayComponent,
    TopicsAndSkillsDashboardNavbarBreadcrumbComponent,
    UploadActivityModalComponent,
    WarningsAndAlertsComponent,
  ],

  exports: [
    // Modules.
    CommonElementsModule,
    CodeMirrorModule,
    DynamicContentModule,
    DirectivesModule,
    FormsModule,
    MaterialModule,
    NgbTooltipModule,
    NgbNavModule,
    RichTextComponentsModule,
    NgbModalModule,
    ObjectComponentsModule,
    SharedFormsModule,
    SharedPipesModule,
    TranslateModule,
    // Components, directives, and pipes.
    AlertMessageComponent,
    AttributionGuideComponent,
    AudioFileUploaderComponent,
    BackgroundBannerComponent,
    CollectionSummaryTileComponent,
    ContinueButtonComponent,
    CorrectnessFooterComponent,
    CreateActivityButtonComponent,
    CreateActivityModalComponent,
    CreateNewSkillModalComponent,
    ExplorationSummaryTileComponent,
<<<<<<< HEAD
    FilterForMatchingSubstringPipe,
=======
    CollectionSummaryTileComponent,
    I18nLanguageSelectorComponent,
    InputResponsePairComponent,
    LazyLoadingComponent,
    LoadingMessageComponent,
    FilterForMatchingSubstringPipe,
    LimitToPipe,
    PreviewThumbnailComponent,
    PromoBarComponent,
    RubricsEditorComponent,
>>>>>>> 74ff69ce
    FilterForMatchingSubstringPipe,
    LazyLoadingComponent,
    LearnerDashboardIconsComponent,
    LimitToPipe,
    LoadingDotsComponent,
    LoadingMessageComponent,
    OnScreenKeyboardComponent,
    OutcomeFeedbackEditorComponent,
    PromoBarComponent,
    RubricsEditorComponent,
    SelectSkillModalComponent,
    SharingLinksComponent,
    SideNavigationBarComponent,
    SkillSelectorComponent,
    SocialButtonsComponent,
    SortByPipe,
    StateSkillEditorComponent,
    StorySummaryTileComponent,
    SubtopicSummaryTileDirective,
    SummarizeNonnegativeNumberPipe,
    SummaryListHeaderComponent,
    TakeBreakModalComponent,
    ThumbnailDisplayComponent,
    TopicsAndSkillsDashboardNavbarBreadcrumbComponent,
    TruncateAndCapitalizePipe,
    TruncatePipe,
<<<<<<< HEAD
    UploadActivityModalComponent,
    WarningsAndAlertsComponent,
    WrapTextWithEllipsisPipe,
=======
    SummarizeNonnegativeNumberPipe,
    SortByPipe,
    LearnerDashboardIconsComponent
>>>>>>> 74ff69ce
  ],
})

export class SharedComponentsModule { }<|MERGE_RESOLUTION|>--- conflicted
+++ resolved
@@ -19,86 +19,65 @@
 import 'zone.js';
 
 // Modules.
-<<<<<<< HEAD
-=======
 import { CommonModule } from '@angular/common';
 import { NgModule } from '@angular/core';
 import { NgbModalModule, NgbPopoverModule, NgbNavModule, NgbTooltipModule } from '@ng-bootstrap/ng-bootstrap';
 import { AngularFireModule } from '@angular/fire';
->>>>>>> 74ff69ce
 import { AngularFireAuth, AngularFireAuthModule, USE_EMULATOR } from '@angular/fire/auth';
-import { AngularFireModule } from '@angular/fire';
+import { FormsModule } from '@angular/forms';
 import { BrowserModule } from '@angular/platform-browser';
-import { CommonModule } from '@angular/common';
+import { MaterialModule } from './material.module';
 import { DirectivesModule } from 'directives/directives.module';
 import { DynamicContentModule } from './angular-html-bind/dynamic-content.module';
-import { FormsModule } from '@angular/forms';
-import { MaterialModule } from './material.module';
-import { NgbModalModule, NgbTooltipModule } from '@ng-bootstrap/ng-bootstrap';
-import { NgModule } from '@angular/core';
-import { ObjectComponentsModule } from 'objects/object-components.module';
-import { SharedFormsModule } from './forms/shared-forms.module';
 import { SharedPipesModule } from 'filters/shared-pipes.module';
 import { ToastrModule } from 'ngx-toastr';
-<<<<<<< HEAD
-=======
 import { TranslateModule, TranslateLoader, TranslateService, TranslateDefaultParser, TranslateParser, MissingTranslationHandler } from '@ngx-translate/core';
 import { SharedFormsModule } from './forms/shared-forms.module';
 import { ObjectComponentsModule } from 'objects/object-components.module';
 import { TranslateCacheModule, TranslateCacheService, TranslateCacheSettings } from 'ngx-translate-cache';
 import { CommonElementsModule } from './common-layout-directives/common-elements/common-elements.module';
->>>>>>> 74ff69ce
 
 
 // Components.
-import { AlertMessageComponent } from './common-layout-directives/common-elements/alert-message.component';
+import { ExplorationEmbedButtonModalComponent } from './button-directives/exploration-embed-button-modal.component';
+import { BackgroundBannerComponent } from './common-layout-directives/common-elements/background-banner.component';
 import { AttributionGuideComponent } from './common-layout-directives/common-elements/attribution-guide.component';
-import { AudioFileUploaderComponent } from './forms/custom-forms-directives/audio-file-uploader.component';
-import { BackgroundBannerComponent } from './common-layout-directives/common-elements/background-banner.component';
-import { CollectionSummaryTileComponent } from './summary-tile/collection-summary-tile.component';
-import { ContinueButtonComponent } from 'pages/exploration-player-page/learner-experience/continue-button.component';
-import { CorrectnessFooterComponent } from 'pages/exploration-player-page/layout-directives/correctness-footer.component';
-import { CreateActivityButtonComponent } from './button-directives/create-activity-button.component';
-import { CreateActivityModalComponent } from 'pages/creator-dashboard-page/modal-templates/create-activity-modal.component';
-import { CreateNewSkillModalComponent } from 'pages/topics-and-skills-dashboard-page/create-new-skill-modal.component';
-import { ExplorationEmbedButtonModalComponent } from './button-directives/exploration-embed-button-modal.component';
-import { ExplorationSummaryTileComponent } from './summary-tile/exploration-summary-tile.component';
 import { LazyLoadingComponent } from './common-layout-directives/common-elements/lazy-loading.component';
-<<<<<<< HEAD
-import { LearnerDashboardIconsComponent } from 'pages/learner-dashboard-page/learner-dashboard-icons.component';
-import { LoadingDotsComponent } from './common-layout-directives/common-elements/loading-dots.component';
-import { LoadingMessageComponent } from '../base-components/loading-message.component';
-import { OnScreenKeyboardComponent } from './on-screen-keyboard/on-screen-keyboard.component';
-import { OutcomeFeedbackEditorComponent } from './state-directives/outcome-editor/outcome-feedback-editor.component';
-=======
->>>>>>> 74ff69ce
 import { KeyboardShortcutHelpModalComponent } from 'components/keyboard-shortcut-help/keyboard-shortcut-help-modal.component';
 import { StateSkillEditorComponent } from 'components/state-editor/state-skill-editor/state-skill-editor.component';
 import { SelectSkillModalComponent } from './skill-selector/select-skill-modal.component';
+import { SharingLinksComponent } from './common-layout-directives/common-elements/sharing-links.component';
+import { SocialButtonsComponent } from 'components/button-directives/social-buttons.component';
+import { SkillSelectorComponent } from './skill-selector/skill-selector.component';
 import { ProfileLinkImageComponent } from 'components/profile-link-directives/profile-link-image.component';
 import { ProfileLinkTextComponent } from 'components/profile-link-directives/profile-link-text.component';
+import { AudioFileUploaderComponent } from './forms/custom-forms-directives/audio-file-uploader.component';
+import { ThumbnailDisplayComponent } from './forms/custom-forms-directives/thumbnail-display.component';
+import { SkillMasteryViewerComponent } from './skill-mastery/skill-mastery.component';
+import { ExplorationSummaryTileComponent } from './summary-tile/exploration-summary-tile.component';
+import { CollectionSummaryTileComponent } from './summary-tile/collection-summary-tile.component';
+import { TakeBreakModalComponent } from 'pages/exploration-player-page/templates/take-break-modal.component';
+import { TopicsAndSkillsDashboardNavbarBreadcrumbComponent } from 'pages/topics-and-skills-dashboard-page/navbar/topics-and-skills-dashboard-navbar-breadcrumb.component';
+import { ThreadTableComponent } from 'pages/exploration-editor-page/feedback-tab/thread-table/thread-table.component';
+import { SummaryListHeaderComponent } from './state-directives/answer-group-editor/summary-list-header.component';
+import { LearnerDashboardIconsComponent } from 'pages/learner-dashboard-page/learner-dashboard-icons.component';
+import { OutcomeFeedbackEditorComponent } from './state-directives/outcome-editor/outcome-feedback-editor.component';
+import { OnScreenKeyboardComponent } from './on-screen-keyboard/on-screen-keyboard.component';
+import { RubricsEditorComponent } from './rubrics-editor/rubrics-editor.component';
+import { CreateNewSkillModalComponent } from 'pages/topics-and-skills-dashboard-page/create-new-skill-modal.component';
 import { PromoBarComponent } from './common-layout-directives/common-elements/promo-bar.component';
-import { RubricsEditorComponent } from './rubrics-editor/rubrics-editor.component';
-import { SharingLinksComponent } from './common-layout-directives/common-elements/sharing-links.component';
 import { SideNavigationBarComponent } from './common-layout-directives/navigation-bars/side-navigation-bar.component';
-import { SkillMasteryViewerComponent } from './skill-mastery/skill-mastery.component';
-import { SkillSelectorComponent } from './skill-selector/skill-selector.component';
-import { SocialButtonsComponent } from 'components/button-directives/social-buttons.component';
-import { SummaryListHeaderComponent } from './state-directives/answer-group-editor/summary-list-header.component';
-import { TakeBreakModalComponent } from 'pages/exploration-player-page/templates/take-break-modal.component';
-import { ThreadTableComponent } from 'pages/exploration-editor-page/feedback-tab/thread-table/thread-table.component';
-import { ThumbnailDisplayComponent } from './forms/custom-forms-directives/thumbnail-display.component';
-import { TopicsAndSkillsDashboardNavbarBreadcrumbComponent } from 'pages/topics-and-skills-dashboard-page/navbar/topics-and-skills-dashboard-navbar-breadcrumb.component';
+import { AlertMessageComponent } from './common-layout-directives/common-elements/alert-message.component';
+import { WarningsAndAlertsComponent } from '../base-components/warnings-and-alerts.component';
+import { LoadingMessageComponent } from '../base-components/loading-message.component';
+import { CreateActivityButtonComponent } from './button-directives/create-activity-button.component';
+import { CreateActivityModalComponent } from 'pages/creator-dashboard-page/modal-templates/create-activity-modal.component';
 import { UploadActivityModalComponent } from 'pages/creator-dashboard-page/modal-templates/upload-activity-modal.component';
-<<<<<<< HEAD
-import { WarningsAndAlertsComponent } from '../base-components/warnings-and-alerts.component';
-=======
 import { CorrectnessFooterComponent } from 'pages/exploration-player-page/layout-directives/correctness-footer.component';
 import { ContinueButtonComponent } from 'pages/exploration-player-page/learner-experience/continue-button.component';
 import { PreviewThumbnailComponent } from 'pages/topic-editor-page/modal-templates/preview-thumbnail.component';
 import { InputResponsePairComponent } from 'pages/exploration-player-page/learner-experience/input-response-pair.component';
 import { I18nLanguageSelectorComponent } from '../base-components/i18n-language-selector.component';
->>>>>>> 74ff69ce
 
 
 // Directives.
@@ -107,13 +86,13 @@
 
 
 // Pipes.
+import { TruncatePipe } from 'filters/string-utility-filters/truncate.pipe';
+import { TruncateAndCapitalizePipe } from 'filters/string-utility-filters/truncate-and-capitalize.pipe';
+import { SummarizeNonnegativeNumberPipe } from 'filters/summarize-nonnegative-number.pipe';
+import { SortByPipe } from 'filters/string-utility-filters/sort-by.pipe';
 import { FilterForMatchingSubstringPipe } from 'filters/string-utility-filters/filter-for-matching-substring.pipe';
+import { WrapTextWithEllipsisPipe } from 'filters/string-utility-filters/wrap-text-with-ellipsis.pipe';
 import { LimitToPipe } from 'filters/limit-to.pipe';
-import { SortByPipe } from 'filters/string-utility-filters/sort-by.pipe';
-import { SummarizeNonnegativeNumberPipe } from 'filters/summarize-nonnegative-number.pipe';
-import { TruncateAndCapitalizePipe } from 'filters/string-utility-filters/truncate-and-capitalize.pipe';
-import { TruncatePipe } from 'filters/string-utility-filters/truncate.pipe';
-import { WrapTextWithEllipsisPipe } from 'filters/string-utility-filters/wrap-text-with-ellipsis.pipe';
 
 
 // Services.
@@ -166,13 +145,13 @@
     SharedFormsModule,
     SharedPipesModule,
     /**
-     * The Translate Module will look for translations in the following order:
-     * 1. Look for translation in primary language (fetched from backend)
-     * 2. Look for translation in default language (fetched from backend)
-     * 3. Look for translation present in AppConstants.ts (
-     *    used until translations after fetched from backend)
-     * 4. shows the key, if the translation is not found.
-     */
+    * The Translate Module will look for translations in the following order:
+    * 1. Look for translation in primary language (fetched from backend)
+    * 2. Look for translation in default language (fetched from backend)
+    * 3. Look for translation present in AppConstants.ts (
+    *    used until translations after fetched from backend)
+    * 4. shows the key, if the translation is not found.
+    */
     TranslateModule.forRoot({
       defaultLanguage: constants.DEFAULT_LANGUAGE_CODE,
       missingTranslationHandler: {
@@ -257,68 +236,49 @@
     SummarizeNonnegativeNumberPipe,
     TruncatePipe,
     UploadActivityModalComponent,
+    PromoBarComponent,
     SortByPipe,
     LearnerDashboardIconsComponent
   ],
 
   entryComponents: [
+    AudioFileUploaderComponent,
     AlertMessageComponent,
-    AttributionGuideComponent,
-    AudioFileUploaderComponent,
     BackgroundBannerComponent,
-    CollectionSummaryTileComponent,
+    CorrectnessFooterComponent,
     ContinueButtonComponent,
-    CorrectnessFooterComponent,
+    CreateNewSkillModalComponent,
     CreateActivityButtonComponent,
     CreateActivityModalComponent,
-    CreateNewSkillModalComponent,
     ExplorationSummaryTileComponent,
-<<<<<<< HEAD
-    LazyLoadingComponent,
-    LoadingDotsComponent,
-    LoadingMessageComponent,
-=======
     CollectionSummaryTileComponent,
     SharingLinksComponent,
     SkillMasteryViewerComponent, AttributionGuideComponent,
     LazyLoadingComponent, LoadingMessageComponent,
     SocialButtonsComponent,
->>>>>>> 74ff69ce
     OnScreenKeyboardComponent,
-    ProfileLinkImageComponent,
-    ProfileLinkTextComponent,
-    SharingLinksComponent,
-    SkillMasteryViewerComponent,
-    SocialButtonsComponent,
+    ProfileLinkImageComponent, ProfileLinkTextComponent,
     // These elements will remain here even after migration.
     SelectSkillModalComponent,
     SkillSelectorComponent,
     TakeBreakModalComponent,
     StateSkillEditorComponent,
     ExplorationEmbedButtonModalComponent,
-<<<<<<< HEAD
-    KeyboardShortcutHelpModalComponent,
-    LearnerDashboardIconsComponent,
-    OutcomeFeedbackEditorComponent,
-=======
     OutcomeFeedbackEditorComponent,
     InputResponsePairComponent,
     KeyboardShortcutHelpModalComponent,
     I18nLanguageSelectorComponent,
     PreviewThumbnailComponent,
->>>>>>> 74ff69ce
     PromoBarComponent,
     RubricsEditorComponent,
     SideNavigationBarComponent,
-    SkillSelectorComponent,
-    StorySummaryTileComponent,
     SummaryListHeaderComponent,
-    TakeBreakModalComponent,
+    ThumbnailDisplayComponent,
+    UploadActivityModalComponent,
     ThreadTableComponent,
-    ThumbnailDisplayComponent,
     TopicsAndSkillsDashboardNavbarBreadcrumbComponent,
-    UploadActivityModalComponent,
     WarningsAndAlertsComponent,
+    LearnerDashboardIconsComponent
   ],
 
   exports: [
@@ -338,20 +298,16 @@
     SharedPipesModule,
     TranslateModule,
     // Components, directives, and pipes.
-    AlertMessageComponent,
     AttributionGuideComponent,
     AudioFileUploaderComponent,
+    AlertMessageComponent,
     BackgroundBannerComponent,
-    CollectionSummaryTileComponent,
+    CorrectnessFooterComponent,
     ContinueButtonComponent,
-    CorrectnessFooterComponent,
+    CreateNewSkillModalComponent,
     CreateActivityButtonComponent,
     CreateActivityModalComponent,
-    CreateNewSkillModalComponent,
     ExplorationSummaryTileComponent,
-<<<<<<< HEAD
-    FilterForMatchingSubstringPipe,
-=======
     CollectionSummaryTileComponent,
     I18nLanguageSelectorComponent,
     InputResponsePairComponent,
@@ -362,42 +318,30 @@
     PreviewThumbnailComponent,
     PromoBarComponent,
     RubricsEditorComponent,
->>>>>>> 74ff69ce
     FilterForMatchingSubstringPipe,
-    LazyLoadingComponent,
-    LearnerDashboardIconsComponent,
-    LimitToPipe,
-    LoadingDotsComponent,
-    LoadingMessageComponent,
     OnScreenKeyboardComponent,
     OutcomeFeedbackEditorComponent,
-    PromoBarComponent,
-    RubricsEditorComponent,
+    StateSkillEditorComponent,
+    SharingLinksComponent,
     SelectSkillModalComponent,
+    SideNavigationBarComponent,
     SharingLinksComponent,
-    SideNavigationBarComponent,
     SkillSelectorComponent,
     SocialButtonsComponent,
-    SortByPipe,
-    StateSkillEditorComponent,
     StorySummaryTileComponent,
     SubtopicSummaryTileDirective,
-    SummarizeNonnegativeNumberPipe,
     SummaryListHeaderComponent,
     TakeBreakModalComponent,
     ThumbnailDisplayComponent,
     TopicsAndSkillsDashboardNavbarBreadcrumbComponent,
+    WarningsAndAlertsComponent,
+    UploadActivityModalComponent,
+    WrapTextWithEllipsisPipe,
     TruncateAndCapitalizePipe,
     TruncatePipe,
-<<<<<<< HEAD
-    UploadActivityModalComponent,
-    WarningsAndAlertsComponent,
-    WrapTextWithEllipsisPipe,
-=======
     SummarizeNonnegativeNumberPipe,
     SortByPipe,
     LearnerDashboardIconsComponent
->>>>>>> 74ff69ce
   ],
 })
 
