// Copyright 2020 The Oppia Authors. All Rights Reserved.
//
// Licensed under the Apache License, Version 2.0 (the "License");
// you may not use this file except in compliance with the License.
// You may obtain a copy of the License at
//
//      http://www.apache.org/licenses/LICENSE-2.0
//
// Unless required by applicable law or agreed to in writing, software
// distributed under the License is distributed on an "AS-IS" BASIS,
// WITHOUT WARRANTIES OR CONDITIONS OF ANY KIND, either express or implied.
// See the License for the specific language governing permissions and
// limitations under the License.

/**
 * @fileoverview Module for the shared components.
 */
import 'core-js/es7/reflect';
import 'zone.js';

import { CommonModule } from '@angular/common';
import { NgModule } from '@angular/core';
import { AngularFireModule } from '@angular/fire';
import { AngularFireAuth, AngularFireAuthModule, USE_EMULATOR } from '@angular/fire/auth';
import { FormsModule } from '@angular/forms';
import { BrowserModule } from '@angular/platform-browser';

import { BackgroundBannerComponent } from
  './common-layout-directives/common-elements/background-banner.component';
import { AttributionGuideComponent } from
  './common-layout-directives/common-elements/attribution-guide.component';
import { LazyLoadingComponent } from
  './common-layout-directives/common-elements/lazy-loading.component';
import { LoadingDotsComponent } from
  './common-layout-directives/common-elements/loading-dots.component';
import { MaterialModule } from './material.module';
import { TranslatePipe } from 'filters/translate.pipe';
import { SkillMasteryViewerComponent } from
  './skill-mastery/skill-mastery.component';
import { ExplorationEmbedButtonModalComponent } from
  './button-directives/exploration-embed-button-modal.component';
import { KeyboardShortcutHelpModalComponent } from
  'components/keyboard-shortcut-help/keyboard-shortcut-help-modal.component';
import { SharingLinksComponent } from
  './common-layout-directives/common-elements/sharing-links.component';
import { StorySummaryTileDirective } from
  './summary-tile/story-summary-tile.directive';
import { SubtopicSummaryTileDirective } from
  './summary-tile/subtopic-summary-tile.directive';
import { SocialButtonsComponent } from
  'components/button-directives/social-buttons.component';
import { NgbModalModule, NgbTooltipModule } from '@ng-bootstrap/ng-bootstrap';
import { ExplorationSummaryTileDirective } from
  './summary-tile/exploration-summary-tile.directive';
import { ProfileLinkImageComponent } from
  'components/profile-link-directives/profile-link-image.component';
import { ProfileLinkTextComponent } from
  'components/profile-link-directives/profile-link-text.component';
import { ThumbnailDisplayComponent } from './forms/custom-forms-directives/thumbnail-display.component';
import { TakeBreakModalComponent } from 'pages/exploration-player-page/templates/take-break-modal.component';
import { AuthService } from 'services/auth.service';
<<<<<<< HEAD
import { RefresherExplorationConfirmationModalComponent } from 'pages/exploration-player-page/templates/refresher-exploration-confirmation-modal.component';
=======
import { FocusOnDirective } from '../directives/focus-on.directive';
import { ThreadTableComponent } from 'pages/exploration-editor-page/feedback-tab/thread-table/thread-table.component';
import { TruncatePipe } from 'filters/string-utility-filters/truncate.pipe';
import { SummaryListHeaderComponent } from './state-directives/answer-group-editor/summary-list-header.component';
>>>>>>> df16a131


// TODO(#11462): Delete these conditional values once firebase auth is launched.
const firebaseAuthModules = AuthService.firebaseAuthIsEnabled ? [
  AngularFireModule.initializeApp(AuthService.firebaseConfig),
  AngularFireAuthModule,
] : [];

const firebaseAuthProviders = AuthService.firebaseAuthIsEnabled ? [
  AngularFireAuth,
  {provide: USE_EMULATOR, useValue: AuthService.firebaseEmulatorConfig},
] : [
  {provide: AngularFireAuth, useValue: null},
];


@NgModule({
  imports: [
    CommonModule,
    BrowserModule,
    NgbTooltipModule,
    FormsModule,
    ...firebaseAuthModules,
    NgbModalModule
  ],

  providers: [
    ...firebaseAuthProviders,
  ],

  declarations: [
    AttributionGuideComponent,
    BackgroundBannerComponent,
    ExplorationEmbedButtonModalComponent,
    ExplorationSummaryTileDirective,
    FocusOnDirective,
    KeyboardShortcutHelpModalComponent,
    LazyLoadingComponent,
    LoadingDotsComponent,
    ProfileLinkImageComponent,
    ProfileLinkTextComponent,
    SharingLinksComponent,
    SkillMasteryViewerComponent,
    SocialButtonsComponent,
    StorySummaryTileDirective,
    SubtopicSummaryTileDirective,
    SummaryListHeaderComponent,
    TakeBreakModalComponent,
    ThreadTableComponent,
    ThumbnailDisplayComponent,
    TranslatePipe,
<<<<<<< HEAD
    TakeBreakModalComponent,
    RefresherExplorationConfirmationModalComponent
=======
    TruncatePipe,
>>>>>>> df16a131
  ],

  entryComponents: [
    BackgroundBannerComponent,
    SharingLinksComponent,
    SkillMasteryViewerComponent, AttributionGuideComponent,
    LazyLoadingComponent, LoadingDotsComponent, SocialButtonsComponent,
    ProfileLinkImageComponent, ProfileLinkTextComponent,
    // These elements will remain here even after migration.
    TakeBreakModalComponent,
    ExplorationEmbedButtonModalComponent,
    KeyboardShortcutHelpModalComponent,
    SkillMasteryViewerComponent,
    SocialButtonsComponent,
<<<<<<< HEAD
    RefresherExplorationConfirmationModalComponent
=======
    SummaryListHeaderComponent,
    ThreadTableComponent,
    ThumbnailDisplayComponent,
>>>>>>> df16a131
  ],

  exports: [
    // Modules.
    FormsModule,
    MaterialModule,
    NgbTooltipModule,
    // Components, directives, and pipes.
    BackgroundBannerComponent,
    ExplorationSummaryTileDirective,
    FocusOnDirective,
    SharingLinksComponent,
    StorySummaryTileDirective,
    SubtopicSummaryTileDirective,
    SummaryListHeaderComponent,
    TakeBreakModalComponent,
    ThumbnailDisplayComponent,
    TranslatePipe,
  ],
})

export class SharedComponentsModule { }<|MERGE_RESOLUTION|>--- conflicted
+++ resolved
@@ -59,14 +59,11 @@
 import { ThumbnailDisplayComponent } from './forms/custom-forms-directives/thumbnail-display.component';
 import { TakeBreakModalComponent } from 'pages/exploration-player-page/templates/take-break-modal.component';
 import { AuthService } from 'services/auth.service';
-<<<<<<< HEAD
 import { RefresherExplorationConfirmationModalComponent } from 'pages/exploration-player-page/templates/refresher-exploration-confirmation-modal.component';
-=======
 import { FocusOnDirective } from '../directives/focus-on.directive';
 import { ThreadTableComponent } from 'pages/exploration-editor-page/feedback-tab/thread-table/thread-table.component';
 import { TruncatePipe } from 'filters/string-utility-filters/truncate.pipe';
 import { SummaryListHeaderComponent } from './state-directives/answer-group-editor/summary-list-header.component';
->>>>>>> df16a131
 
 
 // TODO(#11462): Delete these conditional values once firebase auth is launched.
@@ -118,12 +115,9 @@
     ThreadTableComponent,
     ThumbnailDisplayComponent,
     TranslatePipe,
-<<<<<<< HEAD
     TakeBreakModalComponent,
-    RefresherExplorationConfirmationModalComponent
-=======
+    RefresherExplorationConfirmationModalComponent,
     TruncatePipe,
->>>>>>> df16a131
   ],
 
   entryComponents: [
@@ -138,13 +132,10 @@
     KeyboardShortcutHelpModalComponent,
     SkillMasteryViewerComponent,
     SocialButtonsComponent,
-<<<<<<< HEAD
-    RefresherExplorationConfirmationModalComponent
-=======
+    RefresherExplorationConfirmationModalComponent,
     SummaryListHeaderComponent,
     ThreadTableComponent,
     ThumbnailDisplayComponent,
->>>>>>> df16a131
   ],
 
   exports: [
