// Copyright 2020 The Oppia Authors. All Rights Reserved.
//
// Licensed under the Apache License, Version 2.0 (the "License");
// you may not use this file except in compliance with the License.
// You may obtain a copy of the License at
//
//      http://www.apache.org/licenses/LICENSE-2.0
//
// Unless required by applicable law or agreed to in writing, software
// distributed under the License is distributed on an "AS-IS" BASIS,
// WITHOUT WARRANTIES OR CONDITIONS OF ANY KIND, either express or implied.
// See the License for the specific language governing permissions and
// limitations under the License.

/**
 * @fileoverview Module for the shared components.
 */
import 'core-js/es7/reflect';
import 'zone.js';

import { CommonModule } from '@angular/common';
import { NgModule } from '@angular/core';
import { AngularFireModule } from '@angular/fire';
import { AngularFireAuth, AngularFireAuthModule, USE_EMULATOR } from '@angular/fire/auth';
import { FormsModule } from '@angular/forms';
import { BrowserModule } from '@angular/platform-browser';

import { BackgroundBannerComponent } from
  './common-layout-directives/common-elements/background-banner.component';
import { AttributionGuideComponent } from
  './common-layout-directives/common-elements/attribution-guide.component';
import { LazyLoadingComponent } from
  './common-layout-directives/common-elements/lazy-loading.component';
import { LoadingDotsComponent } from
  './common-layout-directives/common-elements/loading-dots.component';
import { MaterialModule } from './material.module';
import { TranslatePipe } from 'filters/translate.pipe';
import { SkillMasteryViewerComponent } from
  './skill-mastery/skill-mastery.component';
import { ExplorationEmbedButtonModalComponent } from
  './button-directives/exploration-embed-button-modal.component';
import { KeyboardShortcutHelpModalComponent } from
  'components/keyboard-shortcut-help/keyboard-shortcut-help-modal.component';
import { SharingLinksComponent } from
  './common-layout-directives/common-elements/sharing-links.component';
import { StorySummaryTileDirective } from
  './summary-tile/story-summary-tile.directive';
import { SubtopicSummaryTileDirective } from
  './summary-tile/subtopic-summary-tile.directive';
import { SocialButtonsComponent } from
  'components/button-directives/social-buttons.component';
import { NgbTooltipModule } from '@ng-bootstrap/ng-bootstrap';
import { ExplorationSummaryTileDirective } from
  './summary-tile/exploration-summary-tile.directive';
import { ProfileLinkImageComponent } from
  'components/profile-link-directives/profile-link-image.component';
import { ProfileLinkTextComponent } from
  'components/profile-link-directives/profile-link-text.component';
import { ThumbnailDisplayComponent } from './forms/custom-forms-directives/thumbnail-display.component';
import { TakeBreakModalComponent } from 'pages/exploration-player-page/templates/take-break-modal.component';
import { TopicsAndSkillsDashboardNavbarBreadcrumbComponent } from 'pages/topics-and-skills-dashboard-page/navbar/topics-and-skills-dashboard-navbar-breadcrumb.component';
import { AuthService } from 'services/auth.service';
import { ThreadTableComponent } from 'pages/exploration-editor-page/feedback-tab/thread-table/thread-table.component';
import { TruncatePipe } from 'filters/string-utility-filters/truncate.pipe';
import { SummaryListHeaderComponent } from './state-directives/answer-group-editor/summary-list-header.component';


// TODO(#11462): Delete these conditional values once firebase auth is launched.
const firebaseAuthModules = AuthService.firebaseAuthIsEnabled ? [
  AngularFireModule.initializeApp(AuthService.firebaseConfig),
  AngularFireAuthModule,
] : [];

const firebaseAuthProviders = AuthService.firebaseAuthIsEnabled ? [
  AngularFireAuth,
  {provide: USE_EMULATOR, useValue: AuthService.firebaseEmulatorConfig},
] : [
  {provide: AngularFireAuth, useValue: null},
];


@NgModule({
  imports: [
    CommonModule,
    BrowserModule,
    NgbTooltipModule,
    FormsModule,
    ...firebaseAuthModules,
  ],

  providers: [
    ...firebaseAuthProviders,
  ],

  declarations: [
    AttributionGuideComponent,
    BackgroundBannerComponent,
    ExplorationEmbedButtonModalComponent,
    ExplorationSummaryTileDirective,
    KeyboardShortcutHelpModalComponent,
    LazyLoadingComponent,
    LoadingDotsComponent,
    ProfileLinkImageComponent,
    ProfileLinkTextComponent,
    SharingLinksComponent,
    SkillMasteryViewerComponent,
    SocialButtonsComponent,
    StorySummaryTileDirective,
    SubtopicSummaryTileDirective,
    SummaryListHeaderComponent,
    TakeBreakModalComponent,
<<<<<<< HEAD
    ThumbnailDisplayComponent,
    TopicsAndSkillsDashboardNavbarBreadcrumbComponent,
    TranslatePipe,
=======
    ThreadTableComponent,
    ThumbnailDisplayComponent,
    TranslatePipe,
    TruncatePipe,
>>>>>>> 896466ae
  ],

  entryComponents: [
    BackgroundBannerComponent,
    SharingLinksComponent,
    SkillMasteryViewerComponent, AttributionGuideComponent,
    LazyLoadingComponent, LoadingDotsComponent, SocialButtonsComponent,
    ProfileLinkImageComponent, ProfileLinkTextComponent,
    // These elements will remain here even after migration.
    TakeBreakModalComponent,
    ExplorationEmbedButtonModalComponent,
    KeyboardShortcutHelpModalComponent,
    SkillMasteryViewerComponent,
    SocialButtonsComponent,
    SummaryListHeaderComponent,
<<<<<<< HEAD
    ThumbnailDisplayComponent,
    TopicsAndSkillsDashboardNavbarBreadcrumbComponent,
=======
    ThreadTableComponent,
    ThumbnailDisplayComponent,
>>>>>>> 896466ae
  ],

  exports: [
    // Modules.
    FormsModule,
    MaterialModule,
    NgbTooltipModule,
    // Components, directives, and pipes.
    BackgroundBannerComponent,
    ExplorationSummaryTileDirective,
    SharingLinksComponent,
    StorySummaryTileDirective,
    SubtopicSummaryTileDirective,
    SummaryListHeaderComponent,
    TakeBreakModalComponent,
    ThumbnailDisplayComponent,
<<<<<<< HEAD
    TopicsAndSkillsDashboardNavbarBreadcrumbComponent,
=======
>>>>>>> 896466ae
    TranslatePipe,
  ],
})

export class SharedComponentsModule { }<|MERGE_RESOLUTION|>--- conflicted
+++ resolved
@@ -109,16 +109,11 @@
     SubtopicSummaryTileDirective,
     SummaryListHeaderComponent,
     TakeBreakModalComponent,
-<<<<<<< HEAD
     ThumbnailDisplayComponent,
+    ThreadTableComponent,
     TopicsAndSkillsDashboardNavbarBreadcrumbComponent,
     TranslatePipe,
-=======
-    ThreadTableComponent,
-    ThumbnailDisplayComponent,
-    TranslatePipe,
     TruncatePipe,
->>>>>>> 896466ae
   ],
 
   entryComponents: [
@@ -134,13 +129,9 @@
     SkillMasteryViewerComponent,
     SocialButtonsComponent,
     SummaryListHeaderComponent,
-<<<<<<< HEAD
     ThumbnailDisplayComponent,
+    ThreadTableComponent,
     TopicsAndSkillsDashboardNavbarBreadcrumbComponent,
-=======
-    ThreadTableComponent,
-    ThumbnailDisplayComponent,
->>>>>>> 896466ae
   ],
 
   exports: [
@@ -157,10 +148,7 @@
     SummaryListHeaderComponent,
     TakeBreakModalComponent,
     ThumbnailDisplayComponent,
-<<<<<<< HEAD
     TopicsAndSkillsDashboardNavbarBreadcrumbComponent,
-=======
->>>>>>> 896466ae
     TranslatePipe,
   ],
 })
