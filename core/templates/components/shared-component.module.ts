// Copyright 2021 The Oppia Authors. All Rights Reserved.
//
// Licensed under the Apache License, Version 2.0 (the "License");
// you may not use this file except in compliance with the License.
// You may obtain a copy of the License at
//
//      http://www.apache.org/licenses/LICENSE-2.0
//
// Unless required by applicable law or agreed to in writing, software
// distributed under the License is distributed on an "AS-IS" BASIS,
// WITHOUT WARRANTIES OR CONDITIONS OF ANY KIND, either express or implied.
// See the License for the specific language governing permissions and
// limitations under the License.

/**
 * @fileoverview Module for the shared components.
 */
import 'core-js/es7/reflect';
import 'zone.js';

// Modules.
import { CommonModule } from '@angular/common';
import { NgModule } from '@angular/core';
import { NgbModalModule, NgbTooltipModule } from '@ng-bootstrap/ng-bootstrap';
import { AngularFireModule } from '@angular/fire';
import { AngularFireAuth, AngularFireAuthModule, USE_EMULATOR } from '@angular/fire/auth';
import { FormsModule } from '@angular/forms';
import { BrowserModule } from '@angular/platform-browser';
import { MaterialModule } from './material.module';
import { DirectivesModule } from 'directives/directives.module';
import { DynamicContentModule } from './angular-html-bind/dynamic-content.module';
import { SharedPipesModule } from 'filters/shared-pipes.module';
import { ToastrModule } from 'ngx-toastr';
import { SharedFormsModule } from './forms/shared-forms.module';
import { ObjectComponentsModule } from 'objects/object-components.module';


// Components.
import { ExplorationEmbedButtonModalComponent } from './button-directives/exploration-embed-button-modal.component';
import { BackgroundBannerComponent } from './common-layout-directives/common-elements/background-banner.component';
import { AttributionGuideComponent } from './common-layout-directives/common-elements/attribution-guide.component';
import { LazyLoadingComponent } from './common-layout-directives/common-elements/lazy-loading.component';
import { LoadingDotsComponent } from './common-layout-directives/common-elements/loading-dots.component';
import { KeyboardShortcutHelpModalComponent } from 'components/keyboard-shortcut-help/keyboard-shortcut-help-modal.component';
import { SharingLinksComponent } from './common-layout-directives/common-elements/sharing-links.component';
import { SocialButtonsComponent } from 'components/button-directives/social-buttons.component';
import { SkillSelectorComponent } from './skill-selector/skill-selector.component';
import { ProfileLinkImageComponent } from 'components/profile-link-directives/profile-link-image.component';
import { ProfileLinkTextComponent } from 'components/profile-link-directives/profile-link-text.component';
import { AudioFileUploaderComponent } from './forms/custom-forms-directives/audio-file-uploader.component';
import { ThumbnailDisplayComponent } from './forms/custom-forms-directives/thumbnail-display.component';
import { SkillMasteryViewerComponent } from './skill-mastery/skill-mastery.component';
import { ExplorationSummaryTileComponent } from './summary-tile/exploration-summary-tile.component';
import { CollectionSummaryTileComponent } from './summary-tile/collection-summary-tile.component';
import { TakeBreakModalComponent } from 'pages/exploration-player-page/templates/take-break-modal.component';
import { TopicsAndSkillsDashboardNavbarBreadcrumbComponent } from 'pages/topics-and-skills-dashboard-page/navbar/topics-and-skills-dashboard-navbar-breadcrumb.component';
import { ThreadTableComponent } from 'pages/exploration-editor-page/feedback-tab/thread-table/thread-table.component';
import { SummaryListHeaderComponent } from './state-directives/answer-group-editor/summary-list-header.component';
import { LearnerDashboardIconsComponent } from 'pages/learner-dashboard-page/learner-dashboard-icons.component';
import { OutcomeFeedbackEditorComponent } from './state-directives/outcome-editor/outcome-feedback-editor.component';
import { OnScreenKeyboardComponent } from './on-screen-keyboard/on-screen-keyboard.component';
import { RubricsEditorComponent } from './rubrics-editor/rubrics-editor.component';
import { CreateNewSkillModalComponent } from 'pages/topics-and-skills-dashboard-page/create-new-skill-modal.component';
import { PromoBarComponent } from './common-layout-directives/common-elements/promo-bar.component';
import { SideNavigationBarComponent } from './common-layout-directives/navigation-bars/side-navigation-bar.component';
import { AlertMessageComponent } from './common-layout-directives/common-elements/alert-message.component';
import { WarningsAndAlertsComponent } from '../base-components/warnings-and-alerts.component';
import { LoadingMessageComponent } from '../base-components/loading-message.component';
import { CreateActivityButtonComponent } from './button-directives/create-activity-button.component';
import { CreateActivityModalComponent } from 'pages/creator-dashboard-page/modal-templates/create-activity-modal.component';
import { UploadActivityModalComponent } from 'pages/creator-dashboard-page/modal-templates/upload-activity-modal.component';
<<<<<<< HEAD
import { CorrectnessFooterComponent } from 'pages/exploration-player-page/layout-directives/correctness-footer.component';
=======
import { ContinueButtonComponent } from 'pages/exploration-player-page/learner-experience/continue-button.component';
>>>>>>> c4610fa8


// Directives.
import { StorySummaryTileDirective } from './summary-tile/story-summary-tile.directive';
import { SubtopicSummaryTileDirective } from './summary-tile/subtopic-summary-tile.directive';


// Pipes.
import { TruncatePipe } from 'filters/string-utility-filters/truncate.pipe';
import { TruncateAndCapitalizePipe } from 'filters/string-utility-filters/truncate-and-capitalize.pipe';
import { SummarizeNonnegativeNumberPipe } from 'filters/summarize-nonnegative-number.pipe';
import { SortByPipe } from 'filters/string-utility-filters/sort-by.pipe';
import { FilterForMatchingSubstringPipe } from 'filters/string-utility-filters/filter-for-matching-substring.pipe';
import { WrapTextWithEllipsisPipe } from 'filters/string-utility-filters/wrap-text-with-ellipsis.pipe';
import { LimitToPipe } from 'filters/limit-to.pipe';


// Services.
import { AuthService } from 'services/auth.service';
import { CodeMirrorModule } from './code-mirror/codemirror.module';

// TODO(#11462): Delete these conditional values once firebase auth is launched.
const firebaseAuthModules = AuthService.firebaseAuthIsEnabled ? [
  AngularFireModule.initializeApp(AuthService.firebaseConfig),
  AngularFireAuthModule,
] : [];

const firebaseAuthProviders = AuthService.firebaseAuthIsEnabled ? [
  AngularFireAuth,
  {provide: USE_EMULATOR, useValue: AuthService.firebaseEmulatorConfig},
] : [
  {provide: AngularFireAuth, useValue: null},
];

const toastrConfig = {
  allowHtml: false,
  iconClasses: {
    error: 'toast-error',
    info: 'toast-info',
    success: 'toast-success',
    warning: 'toast-warning'
  },
  positionClass: 'toast-bottom-right',
  messageClass: 'toast-message',
  progressBar: false,
  tapToDismiss: true,
  titleClass: 'toast-title'
};

@NgModule({
  imports: [
    BrowserModule,
    CommonModule,
    CodeMirrorModule,
    MaterialModule,
    DirectivesModule,
    DynamicContentModule,
    NgbTooltipModule,
    NgbModalModule,
    FormsModule,
    ToastrModule.forRoot(toastrConfig),
    ObjectComponentsModule,
    SharedFormsModule,
    SharedPipesModule,
    ...firebaseAuthModules,
  ],

  providers: [
    ...firebaseAuthProviders,
  ],

  declarations: [
    AudioFileUploaderComponent,
    AlertMessageComponent,
    AttributionGuideComponent,
    BackgroundBannerComponent,
<<<<<<< HEAD
    CorrectnessFooterComponent,
=======
    ContinueButtonComponent,
>>>>>>> c4610fa8
    CreateNewSkillModalComponent,
    CreateActivityButtonComponent,
    CreateActivityModalComponent,
    ExplorationSummaryTileComponent,
    CollectionSummaryTileComponent,
    ExplorationEmbedButtonModalComponent,
    FilterForMatchingSubstringPipe,
    KeyboardShortcutHelpModalComponent,
    LazyLoadingComponent,
    LimitToPipe,
    LoadingMessageComponent,
    LoadingDotsComponent,
    OnScreenKeyboardComponent,
    OutcomeFeedbackEditorComponent,
    ProfileLinkImageComponent,
    ProfileLinkTextComponent,
    PromoBarComponent,
    RubricsEditorComponent,
    SharingLinksComponent,
    SideNavigationBarComponent,
    SkillSelectorComponent,
    SkillMasteryViewerComponent,
    SocialButtonsComponent,
    StorySummaryTileDirective,
    SubtopicSummaryTileDirective,
    SummaryListHeaderComponent,
    TakeBreakModalComponent,
    WrapTextWithEllipsisPipe,
    WarningsAndAlertsComponent,
    ThumbnailDisplayComponent,
    ThreadTableComponent,
    TopicsAndSkillsDashboardNavbarBreadcrumbComponent,
    TruncateAndCapitalizePipe,
    SummarizeNonnegativeNumberPipe,
    TruncatePipe,
    UploadActivityModalComponent,
    PromoBarComponent,
    SortByPipe,
    LearnerDashboardIconsComponent
  ],

  entryComponents: [
    AudioFileUploaderComponent,
    AlertMessageComponent,
    BackgroundBannerComponent,
<<<<<<< HEAD
    CorrectnessFooterComponent,
=======
    ContinueButtonComponent,
>>>>>>> c4610fa8
    CreateNewSkillModalComponent,
    CreateActivityButtonComponent,
    CreateActivityModalComponent,
    ExplorationSummaryTileComponent,
    CollectionSummaryTileComponent,
    SharingLinksComponent,
    SkillMasteryViewerComponent, AttributionGuideComponent,
    LazyLoadingComponent, LoadingMessageComponent,
    LoadingDotsComponent, SocialButtonsComponent,
    OnScreenKeyboardComponent,
    ProfileLinkImageComponent, ProfileLinkTextComponent,
    // These elements will remain here even after migration.
    SkillSelectorComponent,
    TakeBreakModalComponent,
    ExplorationEmbedButtonModalComponent,
    OutcomeFeedbackEditorComponent,
    KeyboardShortcutHelpModalComponent,
    PromoBarComponent,
    RubricsEditorComponent,
    SideNavigationBarComponent,
    SummaryListHeaderComponent,
    ThumbnailDisplayComponent,
    UploadActivityModalComponent,
    ThreadTableComponent,
    TopicsAndSkillsDashboardNavbarBreadcrumbComponent,
    WarningsAndAlertsComponent,
    LearnerDashboardIconsComponent
  ],

  exports: [
    // Modules.
    CodeMirrorModule,
    DynamicContentModule,
    DirectivesModule,
    FormsModule,
    MaterialModule,
    NgbTooltipModule,
    NgbModalModule,
    ObjectComponentsModule,
    SharedFormsModule,
    SharedPipesModule,
    // Components, directives, and pipes.
    AttributionGuideComponent,
    AudioFileUploaderComponent,
    AlertMessageComponent,
    BackgroundBannerComponent,
<<<<<<< HEAD
    CorrectnessFooterComponent,
=======
    ContinueButtonComponent,
>>>>>>> c4610fa8
    CreateNewSkillModalComponent,
    CreateActivityButtonComponent,
    CreateActivityModalComponent,
    ExplorationSummaryTileComponent,
    CollectionSummaryTileComponent,
    LazyLoadingComponent,
    LoadingMessageComponent,
    FilterForMatchingSubstringPipe,
    LimitToPipe,
    PromoBarComponent,
    RubricsEditorComponent,
    FilterForMatchingSubstringPipe,
    OnScreenKeyboardComponent,
    OutcomeFeedbackEditorComponent,
    SideNavigationBarComponent,
    SharingLinksComponent,
    SkillSelectorComponent,
    SocialButtonsComponent,
    StorySummaryTileDirective,
    SubtopicSummaryTileDirective,
    SummaryListHeaderComponent,
    TakeBreakModalComponent,
    ThumbnailDisplayComponent,
    TopicsAndSkillsDashboardNavbarBreadcrumbComponent,
    WarningsAndAlertsComponent,
    UploadActivityModalComponent,
    WrapTextWithEllipsisPipe,
    TruncateAndCapitalizePipe,
    TruncatePipe,
    SummarizeNonnegativeNumberPipe,
    SortByPipe,
    LoadingDotsComponent,
    LearnerDashboardIconsComponent
  ],
})

export class SharedComponentsModule { }<|MERGE_RESOLUTION|>--- conflicted
+++ resolved
@@ -69,11 +69,8 @@
 import { CreateActivityButtonComponent } from './button-directives/create-activity-button.component';
 import { CreateActivityModalComponent } from 'pages/creator-dashboard-page/modal-templates/create-activity-modal.component';
 import { UploadActivityModalComponent } from 'pages/creator-dashboard-page/modal-templates/upload-activity-modal.component';
-<<<<<<< HEAD
 import { CorrectnessFooterComponent } from 'pages/exploration-player-page/layout-directives/correctness-footer.component';
-=======
 import { ContinueButtonComponent } from 'pages/exploration-player-page/learner-experience/continue-button.component';
->>>>>>> c4610fa8
 
 
 // Directives.
@@ -150,11 +147,8 @@
     AlertMessageComponent,
     AttributionGuideComponent,
     BackgroundBannerComponent,
-<<<<<<< HEAD
     CorrectnessFooterComponent,
-=======
     ContinueButtonComponent,
->>>>>>> c4610fa8
     CreateNewSkillModalComponent,
     CreateActivityButtonComponent,
     CreateActivityModalComponent,
@@ -200,11 +194,8 @@
     AudioFileUploaderComponent,
     AlertMessageComponent,
     BackgroundBannerComponent,
-<<<<<<< HEAD
     CorrectnessFooterComponent,
-=======
     ContinueButtonComponent,
->>>>>>> c4610fa8
     CreateNewSkillModalComponent,
     CreateActivityButtonComponent,
     CreateActivityModalComponent,
@@ -251,11 +242,8 @@
     AudioFileUploaderComponent,
     AlertMessageComponent,
     BackgroundBannerComponent,
-<<<<<<< HEAD
     CorrectnessFooterComponent,
-=======
     ContinueButtonComponent,
->>>>>>> c4610fa8
     CreateNewSkillModalComponent,
     CreateActivityButtonComponent,
     CreateActivityModalComponent,
