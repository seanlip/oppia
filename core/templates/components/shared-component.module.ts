--- conflicted
+++ resolved
@@ -204,11 +204,8 @@
     // These elements will remain here even after migration.
     SelectSkillModalComponent,
     SkillSelectorComponent,
-<<<<<<< HEAD
     StateSkillEditorComponent,
-=======
     ResponseHeaderComponent,
->>>>>>> 1c068971
     TakeBreakModalComponent,
     ExplorationEmbedButtonModalComponent,
     OutcomeFeedbackEditorComponent,
@@ -252,15 +249,12 @@
     OnScreenKeyboardComponent,
     OutcomeFeedbackEditorComponent,
     SchemaBasedEditorDirective,
-<<<<<<< HEAD
     StateSkillEditorComponent,
     SharingLinksComponent,
     SelectSkillModalComponent,
-=======
     SideNavigationBarComponent,
     SharingLinksComponent,
     ResponseHeaderComponent,
->>>>>>> 1c068971
     SkillSelectorComponent,
     SocialButtonsComponent,
     StorySummaryTileDirective,
