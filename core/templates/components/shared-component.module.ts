--- conflicted
+++ resolved
@@ -38,26 +38,19 @@
 
 
 @NgModule({
-<<<<<<< HEAD
-  imports: [CommonModule],
-  declarations: [BackgroundBannerComponent, TranslatePipe, LazyLoadingComponent,
-    LoadingDotsComponent, AttributionGuideComponent],
-  entryComponents: [BackgroundBannerComponent, LazyLoadingComponent,
-    LoadingDotsComponent, AttributionGuideComponent],
-  exports: [BackgroundBannerComponent, TranslatePipe]
-=======
   imports: [CommonModule, NgbModalModule],
   declarations: [BackgroundBannerComponent, TranslatePipe,
-    SharingLinksComponent, ExplorationEmbedButtonModalComponent],
+    SharingLinksComponent, ExplorationEmbedButtonModalComponent,
+    LazyLoadingComponent, LoadingDotsComponent, AttributionGuideComponent],
   entryComponents: [BackgroundBannerComponent, SharingLinksComponent,
     // These elements will remain here even after migration.
-    ExplorationEmbedButtonModalComponent
+    ExplorationEmbedButtonModalComponent, LazyLoadingComponent,
+    LoadingDotsComponent, AttributionGuideComponent
   ],
   exports: [
     BackgroundBannerComponent, TranslatePipe,
     SharingLinksComponent,
   ],
->>>>>>> 2153c04c
 })
 
 export class SharedComponentsModule { }