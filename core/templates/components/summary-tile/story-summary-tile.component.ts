--- conflicted
+++ resolved
@@ -1,4 +1,3 @@
-<<<<<<< HEAD
 // Copyright 2021 The Oppia Authors. All Rights Reserved.
 //
 // Licensed under the Apache License, Version 2.0 (the "License");
@@ -63,11 +62,11 @@
   EXPLORE_PAGE_PREFIX = '/explore/';
 
   constructor(
+    private i18nLanguageCodeService: I18nLanguageCodeService,
     private urlInterpolationService: UrlInterpolationService,
     private urlService: UrlService,
     private windowDimensionsService: WindowDimensionsService,
-    private assetsBackendApiService: AssetsBackendApiService,
-    private i18nLanguageCodeService: I18nLanguageCodeService
+    private assetsBackendApiService: AssetsBackendApiService
   ) {}
 
   checkTabletView(): boolean {
@@ -104,6 +103,10 @@
 
   isChapterCompleted(title: string): boolean {
     return this.storySummary.isNodeCompleted(title);
+  }
+
+  isLanguageRTL(): boolean {
+    return this.i18nLanguageCodeService.isCurrentLanguageRTL();
   }
 
   isPreviousChapterCompleted(index: number): boolean {
@@ -253,265 +256,4 @@
 
 angular.module('oppia').directive(
   'oppiaStorySummaryTile', downgradeComponent(
-    {component: StorySummaryTileComponent}));
-=======
-// Copyright 2021 The Oppia Authors. All Rights Reserved.
-//
-// Licensed under the Apache License, Version 2.0 (the "License");
-// you may not use this file except in compliance with the License.
-// You may obtain a copy of the License at
-//
-//      http://www.apache.org/licenses/LICENSE-2.0
-//
-// Unless required by applicable law or agreed to in writing, software
-// distributed under the License is distributed on an "AS-IS" BASIS,
-// WITHOUT WARRANTIES OR CONDITIONS OF ANY KIND, either express or implied.
-// See the License for the specific language governing permissions and
-// limitations under the License.
-
-/**
- * @fileoverview Component for a canonical story tile.
- */
-
-import { Component, OnInit } from '@angular/core';
-import { UrlInterpolationService } from 'domain/utilities/url-interpolation.service';
-import { TopicViewerDomainConstants } from 'domain/topic_viewer/topic-viewer-domain.constants';
-import { Input } from '@angular/core';
-import { UrlService } from 'services/contextual/url.service';
-import { WindowDimensionsService } from 'services/contextual/window-dimensions.service';
-import { downgradeComponent } from '@angular/upgrade/static';
-import { AssetsBackendApiService } from 'services/assets-backend-api.service';
-import { AppConstants } from 'app.constants';
-import { StorySummary } from 'domain/story/story-summary.model';
-import { I18nLanguageCodeService, TranslationKeyType } from 'services/i18n-language-code.service';
-import { StoryNode } from 'domain/story/story-node.model';
-
-@Component({
-  selector: 'oppia-story-summary-tile',
-  templateUrl: 'story-summary-tile.component.html'
-})
-export class StorySummaryTileComponent implements OnInit {
-  // These properties are initialized using Angular lifecycle hooks
-  // and component interactions, therefore we need to do non-null assertion,
-  // for more information see
-  // https://github.com/oppia/oppia/wiki/Guide-on-defining-types#ts-7-1
-  @Input() classroomUrlFragment!: string;
-  @Input() storySummary!: StorySummary;
-  @Input() topicUrlFragment!: string;
-  initialCount!: number;
-  chaptersDisplayed!: number;
-  nodeCount!: number;
-  completedStoriesCount!: number;
-  storyProgress!: number;
-  storyStatus!: string;
-  storyTitle!: string;
-  storyTitleTranslationKey!: string;
-  strokeDashArrayValues!: string | number;
-  completedStrokeDashArrayValues!: string;
-  thumbnailBgColor!: string;
-  nodeTitles!: string[];
-  nodeTitlesTranslationKeys: string[] = [];
-  storyLink!: string;
-  thumbnailUrl: string | null = null;
-  showButton: boolean = false;
-  circumference = (20 * 2 * Math.PI);
-  gapLength = 5;
-  EXPLORE_PAGE_PREFIX = '/explore/';
-
-  constructor(
-    private i18nLanguageCodeService: I18nLanguageCodeService,
-    private urlInterpolationService: UrlInterpolationService,
-    private urlService: UrlService,
-    private windowDimensionsService: WindowDimensionsService,
-    private assetsBackendApiService: AssetsBackendApiService
-  ) {}
-
-  checkTabletView(): boolean {
-    return this.windowDimensionsService.getWidth() < 768;
-  }
-
-  getStoryLink(): string {
-    // This component is being used in the topic editor as well and
-    // we want to disable the linking in this case.
-    if (!this.classroomUrlFragment || !this.topicUrlFragment) {
-      return '#';
-    }
-    let storyLink = this.urlInterpolationService.interpolateUrl(
-      TopicViewerDomainConstants.STORY_VIEWER_URL_TEMPLATE, {
-        classroom_url_fragment: this.classroomUrlFragment,
-        story_url_fragment: this.storySummary.getUrlFragment(),
-        topic_url_fragment: this.topicUrlFragment
-      });
-    if (storyLink === null) {
-      return '#';
-    }
-    return storyLink;
-  }
-
-  getStoryStatus(): void {
-    if (this.storyProgress === 0) {
-      this.storyStatus = 'Not Started';
-    } else if (this.storyProgress < 100 && this.storyProgress > 0) {
-      this.storyStatus = 'In Progress';
-    } else if (this.storyProgress === 100) {
-      this.storyStatus = 'Completed';
-    }
-  }
-
-  isChapterCompleted(title: string): boolean {
-    return this.storySummary.isNodeCompleted(title);
-  }
-
-  isLanguageRTL(): boolean {
-    return this.i18nLanguageCodeService.isCurrentLanguageRTL();
-  }
-
-  isPreviousChapterCompleted(index: number): boolean {
-    if (index === 0) {
-      return true;
-    }
-    let previousNodeTitle = (
-      this.storySummary.getNodeTitles()[index - 1]);
-    return this.storySummary.isNodeCompleted(previousNodeTitle);
-  }
-
-  showAllChapters(): void {
-    this.initialCount = this.chaptersDisplayed;
-    this.chaptersDisplayed = this.nodeCount;
-  }
-
-  hideExtraChapters(): void {
-    this.chaptersDisplayed = this.initialCount;
-  }
-
-  getStrokeDashArrayValues(): number | string {
-    if (this.nodeCount === 1) {
-      return '';
-    }
-    let segmentLength = (
-      (
-        this.circumference -
-        (this.nodeCount * this.gapLength)) / this.nodeCount);
-    return segmentLength.toString() + ' ' + this.gapLength.toString();
-  }
-
-  // Returns the exploration page URL for the provided chapter title.
-  getChapterUrl(nodeTitle: string): string {
-    let node = this.storySummary.getAllNodes().find(node => {
-      return node.getTitle() === nodeTitle;
-    });
-    if (!node) {
-      return '';
-    }
-    let urlParams = this.urlService.addField(
-      '', 'story_url_fragment', this.storySummary.getUrlFragment());
-    urlParams = this.urlService.addField(
-      urlParams, 'topic_url_fragment', this.topicUrlFragment);
-    urlParams = this.urlService.addField(
-      urlParams, 'classroom_url_fragment', this.classroomUrlFragment);
-    urlParams = this.urlService.addField(
-      urlParams, 'node_id', node.getId());
-    return (
-      `${this.EXPLORE_PAGE_PREFIX}${node.getExplorationId()}${urlParams}`);
-  }
-
-  getCompletedStrokeDashArrayValues(): string {
-    let completedStrokeValues = '';
-    let remainingCircumference = this.circumference;
-    if (this.completedStoriesCount === 0) {
-      return '0 ' + this.circumference.toString();
-    }
-    if (this.completedStoriesCount === 1 && this.nodeCount === 1) {
-      return '';
-    }
-    let segmentLength = (
-      (
-        this.circumference -
-        (this.nodeCount * this.gapLength)) / this.nodeCount);
-    for (let i = 1; i <= this.completedStoriesCount - 1; i++) {
-      completedStrokeValues += (
-        segmentLength.toString() + ' ' + this.gapLength.toString() + ' ');
-      remainingCircumference -= (segmentLength + this.gapLength);
-    }
-    completedStrokeValues += (
-      segmentLength.toString() + ' ' +
-      (remainingCircumference - segmentLength).toString());
-    return completedStrokeValues;
-  }
-
-  ngOnInit(): void {
-    this.nodeCount = this.storySummary.getNodeTitles().length;
-    this.completedStoriesCount = 0;
-    for (let idx in this.storySummary.getNodeTitles()) {
-      if (
-        this.storySummary.isNodeCompleted(
-          this.storySummary.getNodeTitles()[idx])) {
-        this.completedStoriesCount++;
-      }
-    }
-    this.storyProgress = Math.floor(
-      (this.completedStoriesCount / this.nodeCount) * 100);
-
-    this.chaptersDisplayed = 3;
-    if (this.windowDimensionsService.getWidth() <= 768 &&
-      this.windowDimensionsService.getWidth() > 500) {
-      this.chaptersDisplayed = 2;
-    }
-    if (this.windowDimensionsService.getWidth() <= 500) {
-      this.chaptersDisplayed = 1;
-    }
-    this.showButton = false;
-    if (this.chaptersDisplayed !== this.nodeCount) {
-      this.showButton = true;
-    }
-
-    if (this.storySummary.getThumbnailFilename()) {
-      this.thumbnailUrl = (
-        this.assetsBackendApiService.getThumbnailUrlForPreview(
-          AppConstants.ENTITY_TYPE.STORY, this.storySummary.getId(),
-          this.storySummary.getThumbnailFilename()));
-    } else {
-      this.thumbnailUrl = null;
-    }
-    this.getStrokeDashArrayValues();
-    this.storyLink = this.getStoryLink();
-    this.storyTitle = this.storySummary.getTitle();
-    this.storyTitleTranslationKey = this.i18nLanguageCodeService
-      .getStoryTranslationKey(
-        this.storySummary.getId(), TranslationKeyType.TITLE);
-    this.strokeDashArrayValues = this.getStrokeDashArrayValues();
-    this.completedStrokeDashArrayValues =
-      this.getCompletedStrokeDashArrayValues();
-    this.thumbnailBgColor = this.storySummary.getThumbnailBgColor();
-    this.nodeTitles = this.storySummary.getNodeTitles();
-    for (let idx in this.storySummary.getAllNodes()) {
-      let storyNode: StoryNode = this.storySummary.getAllNodes()[idx];
-      let storyNodeTranslationKey = this.i18nLanguageCodeService.
-        getExplorationTranslationKey(
-          storyNode.getExplorationId() as string, TranslationKeyType.TITLE);
-      this.nodeTitlesTranslationKeys.push(storyNodeTranslationKey);
-    }
-    this.getStoryStatus();
-  }
-
-  isHackyStoryTitleTranslationDisplayed(): boolean {
-    return (
-      this.i18nLanguageCodeService.isHackyTranslationAvailable(
-        this.storyTitleTranslationKey
-      ) && !this.i18nLanguageCodeService.isCurrentLanguageEnglish()
-    );
-  }
-
-  isHackyNodeTitleTranslationDisplayed(index: number): boolean {
-    return (
-      this.i18nLanguageCodeService.isHackyTranslationAvailable(
-        this.nodeTitlesTranslationKeys[index]
-      ) && !this.i18nLanguageCodeService.isCurrentLanguageEnglish()
-    );
-  }
-}
-
-angular.module('oppia').directive(
-  'oppiaStorySummaryTile', downgradeComponent(
-    {component: StorySummaryTileComponent}));
->>>>>>> cb2f7d4c
+    {component: StorySummaryTileComponent}));