--- conflicted
+++ resolved
@@ -1,19 +1,3 @@
-<<<<<<< HEAD
-<div class="topic-card" ng-click="$ctrl.openTopicPage()" ng-style="{background: $ctrl.getTopicSummary().getThumbnailBgColor()}">
-  <div class="topic-thumbnail">
-    <picture>
-      <img ng-src="<[$ctrl.thumbnailUrl]>" alt="" class="img-thumbnail" ng-style="{background: $ctrl.getTopicSummary().getThumbnailBgColor()}">
-    </picture>
-  </div>
-  <div class="topic-details" ng-style="{background: $ctrl.getDarkerThumbnailBgColor()}">
-    <span class="topic-name"> <[$ctrl.getTopicSummary().getName()]> </span>
-    <span class="topic-story-count">
-      <[$ctrl.getTopicSummary().getCanonicalStoryCount()]>
-      <span ng-if="$ctrl.getTopicSummary().getCanonicalStoryCount() === 1" translate="I18N_TOPIC_VIEWER_STORY"></span>
-      <span ng-if="$ctrl.getTopicSummary().getCanonicalStoryCount() !== 1" translate="I18N_TOPIC_VIEWER_STORIES"></span>
-    </span>
-  </div>
-=======
 
 
 <div class="topic-card"  ng-style="{background: $ctrl.getTopicSummary().getThumbnailBgColor()}">
@@ -27,12 +11,11 @@
       <span class="topic-name"> <[$ctrl.getTopicSummary().getName()]> </span>
       <span class="topic-story-count">
         <[$ctrl.getTopicSummary().getCanonicalStoryCount()]>
-        <span ng-if="topicSummary.getCanonicalStoryCount() === 1" translate="I18N_TOPIC_VIEWER_STORY"></span>
-        <span ng-if="topicSummary.getCanonicalStoryCount() !== 1" translate="I18N_TOPIC_VIEWER_STORIES"></span>
+        <span ng-if="$ctrl.getTopicSummary().getCanonicalStoryCount() === 1" translate="I18N_TOPIC_VIEWER_STORY"></span>
+        <span ng-if="$ctrl.getTopicSummary().getCanonicalStoryCount() !== 1" translate="I18N_TOPIC_VIEWER_STORIES"></span>
       </span>
     </div>
   </a>
->>>>>>> bdc73eba
 </div>
 <style>
   .topic-card {
