<mat-card class="oppia-topic-dashboard-card">
  <a [href]="getTopicLink()"
     target="{{ openInNewWindow ? '_blank' : '_self' }}"
     class="oppia-topic-link">
    <div class="oppia-title-section" [ngStyle]="{'background-color': thumbnailBgColor}">
<<<<<<< HEAD
      <img class="oppia-thumbnail-image" [src]="thumbnailUrl">
=======
      <!-- We add an empty alt text so that the screen reader does not read the thumbnail image filename and ignores it as the thumbnail does not convey any significant information. -->
      <img alt="" class="oppia-thumbnail-image" [src]="thumbnailUrl">
>>>>>>> b550fab5
    </div>
    <div class="oppia-summary-section">
      <span class="oppia-topic-title e2e-test-learner-topic-summary-tile-title">
        {{topicTitle}}
      </span>
      <div class="oppia-topic-lessons">
        {{totalPublishedNodeCount}}
        <div *ngIf="totalPublishedNodeCount === 1" class="lesson-title">
          <span translate="I18N_TOPIC_VIEWER_LESSON"></span>
        </div>
        <div *ngIf="totalPublishedNodeCount !== 1" class="lesson-title">
          <span translate="I18N_TOPIC_VIEWER_LESSONS"></span>
        </div>
      </div>
    </div>
  </a>
</mat-card>
<style>
  .oppia-topic-dashboard-card .oppia-topic-link {
    text-decoration: none;
  }
  .oppia-topic-dashboard-card .oppia-topic-lessons {
    font-size: 14px;
    left: -1px;
    position: relative;
    top: 0px;
  }
  .oppia-topic-dashboard-card .oppia-summary-section {
    color: #fff;
    padding: 15px 15px 0px 15px;
    position: absolute;
  }
  .oppia-topic-dashboard-card .lesson-title {
    display: inline-block;
  }
  .oppia-topic-dashboard-card .oppia-topic-title {
    display: block;
    font-size: 16px;
    font-weight: 700;
    height: 16px;
    letter-spacing: 0.25px;
    text-align: left;
    text-transform: capitalize;
  }
  .oppia-topic-dashboard-card {
    background-color: #205d86;
    border-radius: 4px;
    display: inline-block;
    height: 220px;
    margin: 0 2px 30px 0;
    padding: 0;
    position: relative;
    width: 210px;
    z-index: 5;
  }
  .oppia-topic-dashboard-card .oppia-title-section {
    border-top-left-radius: 4px;
    border-top-right-radius: 4px;
    height: 120px;
    width: 210px;
  }
  .oppia-topic-dashboard-card .oppia-thumbnail-image {
    height: 120px;
    width: 210px;
  }
</style><|MERGE_RESOLUTION|>--- conflicted
+++ resolved
@@ -3,12 +3,9 @@
      target="{{ openInNewWindow ? '_blank' : '_self' }}"
      class="oppia-topic-link">
     <div class="oppia-title-section" [ngStyle]="{'background-color': thumbnailBgColor}">
-<<<<<<< HEAD
       <img class="oppia-thumbnail-image" [src]="thumbnailUrl">
-=======
       <!-- We add an empty alt text so that the screen reader does not read the thumbnail image filename and ignores it as the thumbnail does not convey any significant information. -->
       <img alt="" class="oppia-thumbnail-image" [src]="thumbnailUrl">
->>>>>>> b550fab5
     </div>
     <div class="oppia-summary-section">
       <span class="oppia-topic-title e2e-test-learner-topic-summary-tile-title">
