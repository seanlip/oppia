// Copyright 2021 The Oppia Authors. All Rights Reserved.
//
// Licensed under the Apache License, Version 2.0 (the "License");
// you may not use this file except in compliance with the License.
// You may obtain a copy of the License at
//
//      http://www.apache.org/licenses/LICENSE-2.0
//
// Unless required by applicable law or agreed to in writing, software
// distributed under the License is distributed on an "AS-IS" BASIS,
// WITHOUT WARRANTIES OR CONDITIONS OF ANY KIND, either express or implied.
// See the License for the specific language governing permissions and
// limitations under the License.

/**
 * @fileoverview Component for a canonical story tile.
 */

import { Component, OnInit } from '@angular/core';
import { UrlInterpolationService } from 'domain/utilities/url-interpolation.service';
import { TopicViewerDomainConstants } from 'domain/topic_viewer/topic-viewer-domain.constants';
import { Input } from '@angular/core';
import { downgradeComponent } from '@angular/upgrade/static';
import { AssetsBackendApiService } from 'services/assets-backend-api.service';
import { AppConstants } from 'app.constants';
import { StorySummary } from 'domain/story/story-summary.model';

@Component({
  selector: 'oppia-learner-story-summary-tile',
  templateUrl: 'learner-story-summary-tile.component.html'
})
export class LearnerStorySummaryTileComponent implements OnInit {
  @Input() storySummary: StorySummary;
<<<<<<< HEAD
  @Input() displayArea: string;
=======
  @Input() topicName?: string;
>>>>>>> 25509ea5
  nodeCount: number;
  completedNodeCount: number;
  storyProgress: number;
  thumbnailUrl: string = null;
  storyLink: string;
  storyTitle: string;
<<<<<<< HEAD
  nextIncompleteNodeTitle: string;
  thumbnailBgColor: string;
  topicName: string;
=======
>>>>>>> 25509ea5
  storyCompleted: boolean = false;
  starImageUrl: string = '';

  constructor(
    private urlInterpolationService: UrlInterpolationService,
    private assetsBackendApiService: AssetsBackendApiService
  ) {}

  getStoryLink(): string {
    if (!this.storySummary.getClassroomUrlFragment() ||
      !this.storySummary.getTopicUrlFragment()) {
      return '#';
    }
    return this.urlInterpolationService.interpolateUrl(
      TopicViewerDomainConstants.STORY_VIEWER_URL_TEMPLATE, {
        classroom_url_fragment: this.storySummary.getClassroomUrlFragment(),
        story_url_fragment: this.storySummary.getUrlFragment(),
        topic_url_fragment: this.storySummary.getTopicUrlFragment()
      });
  }

  ngOnInit(): void {
    this.nodeCount = this.storySummary.getNodeTitles().length;
    this.completedNodeCount = this.storySummary.getCompletedNodeTitles().length;
    this.storyProgress = Math.floor(
      (this.completedNodeCount / this.nodeCount) * 100);
    if (this.storyProgress === 100) {
      this.storyCompleted = true;
    }

    if (this.storySummary.getThumbnailFilename()) {
      this.thumbnailUrl = (
        this.assetsBackendApiService.getThumbnailUrlForPreview(
          AppConstants.ENTITY_TYPE.STORY, this.storySummary.getId(),
          this.storySummary.getThumbnailFilename()));
    }
    this.storyLink = this.getStoryLink();
    this.storyTitle = this.storySummary.getTitle();
    this.thumbnailBgColor = this.storySummary.getThumbnailBgColor();
<<<<<<< HEAD
    let nextIncompleteNode = this.storySummary.getNodeTitles()[
      this.completedNodeCount];
    this.nextIncompleteNodeTitle = (
      `Chapter ${this.completedNodeCount + 1}: ${nextIncompleteNode}`);
    this.topicName = this.storySummary.getTopicName();
=======
    if (!this.topicName) {
      this.topicName = this.storySummary.getTopicName();
    }
>>>>>>> 25509ea5
    this.starImageUrl = this.getStaticImageUrl('/learner_dashboard/star.svg');
  }

  getStaticImageUrl(imagePath: string): string {
    return this.urlInterpolationService.getStaticImageUrl(imagePath);
  }
}

angular.module('oppia').directive(
  'oppiaLearnerStorySummaryTile', downgradeComponent(
    {component: LearnerStorySummaryTileComponent}));<|MERGE_RESOLUTION|>--- conflicted
+++ resolved
@@ -31,23 +31,16 @@
 })
 export class LearnerStorySummaryTileComponent implements OnInit {
   @Input() storySummary: StorySummary;
-<<<<<<< HEAD
   @Input() displayArea: string;
-=======
   @Input() topicName?: string;
->>>>>>> 25509ea5
   nodeCount: number;
   completedNodeCount: number;
   storyProgress: number;
   thumbnailUrl: string = null;
   storyLink: string;
   storyTitle: string;
-<<<<<<< HEAD
   nextIncompleteNodeTitle: string;
   thumbnailBgColor: string;
-  topicName: string;
-=======
->>>>>>> 25509ea5
   storyCompleted: boolean = false;
   starImageUrl: string = '';
 
@@ -87,17 +80,13 @@
     this.storyLink = this.getStoryLink();
     this.storyTitle = this.storySummary.getTitle();
     this.thumbnailBgColor = this.storySummary.getThumbnailBgColor();
-<<<<<<< HEAD
     let nextIncompleteNode = this.storySummary.getNodeTitles()[
       this.completedNodeCount];
     this.nextIncompleteNodeTitle = (
       `Chapter ${this.completedNodeCount + 1}: ${nextIncompleteNode}`);
-    this.topicName = this.storySummary.getTopicName();
-=======
     if (!this.topicName) {
       this.topicName = this.storySummary.getTopicName();
     }
->>>>>>> 25509ea5
     this.starImageUrl = this.getStaticImageUrl('/learner_dashboard/star.svg');
   }
 
