--- conflicted
+++ resolved
@@ -10,10 +10,8 @@
       <div>
       <div class="story-card">
         <div class="oppia-title-section" [ngStyle]="{'background-color': thumbnailBgColor}">
-<<<<<<< HEAD
           <!-- <img class="oppia-thumbnail-image" [src]="thumbnailUrl" [attr.style]="isCardHovered()"> -->
           <img class="oppia-thumbnail-image" [src]="thumbnailUrl">
-=======
             <!-- We add an empty alt text so that the screen reader does not read the thumbnail image filename and ignores it as the thumbnail does not convey any significant information. -->
           <img class="oppia-thumbnail-image" alt="" [src]="thumbnailUrl" [attr.style]="isCardHovered()">
           <div class="oppia-story-completion">
@@ -22,7 +20,6 @@
               {{storyProgress}}% Complete
             </p>
           </div>
->>>>>>> b550fab5
         </div>
         <div class="oppia-summary-section">
           <span class="next-incomplete-chapter" *ngIf="isDisplayAreaHome()">
