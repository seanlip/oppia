<div *ngIf="!displayAreaIsLearnerDashboard" class="learner-story-summary-tile">
  <div class="next-incomplete-chapter" *ngIf="isDisplayAreaHome()">
    {{nextIncompleteNodeTitle}}
  </div>
  <mat-card class="oppia-story-dashboard-card" (mouseenter)="cardIsHovered=true" (mouseleave)="cardIsHovered=false">
    <a [href]="getStoryLink()" target="{{ openInNewWindow ? '_blank' : '_self' }}" class="oppia-story-link">
      <div class="story-card">
        <div class="oppia-title-section" [ngStyle]="{'background-color': thumbnailBgColor}">
          <!-- We add an empty alt text so that the screen reader does not read the thumbnail image filename and ignores it as the thumbnail does not convey any significant information. -->
          <img class="oppia-thumbnail-image" alt="" [src]="thumbnailUrl" [attr.style]="isCardHovered()">
          <div class="oppia-story-completion">
            <img [src]="starImageUrl" alt="star image" class="oppia-svg-star-image" *ngIf="storyCompleted">
            <p class="oppia-percent-story-completed" [ngClass]="{'oppia-story-completed-percent': storyCompleted}">
              {{storyProgress}}% Complete
            </p>
          </div>
        </div>
        <div class="oppia-summary-section">
          <span class="oppia-story-title e2e-test-story-name-in-learner-story-summary-tile">
            {{storyTitle}}
          </span>
          <span class="oppia-topic-title e2e-test-topic-name-in-learner-story-summary-tile">
            {{topicName}}
          </span>
        </div>
      </div>
      <div class="continue-button" *ngIf="isDisplayAreaHome()">
        <p class="continue-button-text">
          Continue
        </p>
      </div>
    </a>
  </mat-card>
</div>
<div *ngIf="displayAreaIsLearnerDashboard" class="new-learner-story-summary-tile">
  <mat-card class="oppia-story-dashboard-card" [attr.style]="isButtonHovered()">
    <div class="oppia-title-section" [ngStyle]="{'background-color': thumbnailBgColor}">
      <div class="oppia-story-tags">
        <span *ngIf="learnerGroupTitle.length !== 0" class="oppia-learnergroup-title-tag">
          <img [src]="learnerGroupImageUrl" alt="learnergroup image">
          <span>
            {{ learnerGroupTitle }}
          </span>
        </span>
        <span *ngIf="markTileAsGoal" class="oppia-goal-tag">
          <img [src]="todolistImageUrl" alt="todolist image" class="oppia-goal-svg-image">
          <span>Goals</span>
        </span>
      </div>
      <img class="oppia-thumbnail-image" alt="" [src]="thumbnailUrl" [attr.style]="isButtonHovered()">
    </div>
    <div class="oppia-summary-section">
      <div class="next-incomplete-chapter" *ngIf="isDisplayAreaHome()">
<<<<<<< HEAD
        {{nextIncompleteNodeTitle}}
      </div>
      <div class="oppia-topic-title e2e-test-topic-name-in-learner-story-summary-tile">
        {{topicName}}
      </div>
      <div class="oppia-story-title e2e-test-story-name-in-learner-story-summary-tile">
=======
        {{ nextIncompleteNodeTitle }}
      </div>
      <div class="oppia-topic-title e2e-test-topic-name-in-new-new-learner-story-summary-tile">
        {{topicName}}
      </div>
      <div class="oppia-story-title e2e-test-story-name-in-new-new-learner-story-summary-tile">
>>>>>>> 2ad51160
        {{storyTitle}}
      </div>
    </div>
    <div class="story-card-footer">
      <span class="story-progress">
        <svg class="story-progress-svg" width="50" height="50">
          <circle class="story-progress-circle total-circle" cx="25" cy="25" r="18"/>
          <circle class="story-progress-circle completed-circle" cx="25" cy="25" r="18"
                  [ngStyle]="{'stroke-dashoffset': getStrokeDashOffSet,'stroke-dasharray': circumference}"/>
          <text x="25" y="-20" text-anchor="middle" stroke="#00645c" stroke-width="0.5" font-size="0.9em"
                transform="rotate(90)">
            {{ storyProgress }}%
          </text>
        </svg>
      </span>
      <span class="continue-button" *ngIf="isDisplayAreaHome()" (mouseenter)="buttonIsHovered=true"
            (mouseleave)="buttonIsHovered=false">
        <a [href]="getStoryLink()" target="{{ openInNewWindow ? '_blank' : '_self' }}" class="oppia-story-link">
          <p *ngIf="storyProgress !== 0" class="button-text">
            Resume
          </p>
          <p *ngIf="storyProgress === 0" class="button-text">
            Start
          </p>
        </a>
      </span>
    </div>
  </mat-card>
</div>

<style>
  .learner-story-summary-tile .oppia-story-title {
    color: #333;
    display: inline-block;
    font-size: 16px;
    height: 40px;
    letter-spacing: 0;
    margin: 8px 8px 0 8px;
    opacity: 1;
    text-align: left;
  }
  .learner-story-summary-tile .next-incomplete-chapter {
    color: #333;
    font-size: 17px;
    font-weight: 500;
    margin: 24px 0 12px 6px;
    text-align: left;
  }
  .learner-story-summary-tile .continue-button {
    background: #00645c 0% 0% no-repeat padding-box;
    border-radius: 4px;
    bottom: 217px;
    box-shadow: 0 2px 2px #0000003d;
    display: none;
    height: 28px;
    left: 40px;
    position: relative;
    width: 112px;
  }
  .learner-story-summary-tile .continue-button-text {
    color: #fff;
    font-size: 14px;
    left: 1px;
    letter-spacing: 0;
    position: relative;
    text-align: center;
    text-transform: uppercase;
    top: 6px;
  }
  .learner-story-summary-tile .oppia-story-completion {
    background: #000c 0% 0% no-repeat padding-box;
    border-radius: 2px;
    bottom: 23px;
    float: right;
    height: 19px;
    margin: 0 8px 0 8px;
    position: relative;
    right: 4px;
    text-align: left;
    width: 90px;
  }
  .learner-story-summary-tile .story-completion {
    bottom: 52px;
  }
  .learner-story-summary-tile .oppia-svg-star-image {
    bottom: 3px;
    filter: invert(95%) sepia(49%) saturate(2374%) hue-rotate(320deg) brightness(91%) contrast(89%);
    left: 3px;
    position: relative;
    width: 11px;
  }
  .learner-story-summary-tile .oppia-story-link {
    text-decoration: none;
  }
  .learner-story-summary-tile .story-card {
    height: 100%;
  }
  .learner-story-summary-tile .oppia-summary-section {
    position: absolute;
    width: 100%;
  }
  .learner-story-summary-tile .oppia-topic-title {
    color: #333;
    display: block;
    font-size: 14px;
    font-weight: 300;
    height: 16px;
    letter-spacing: 0.05px;
    margin: 4px 8px 12px 8px;
    padding-bottom: 12px;
    text-align: left;
    text-transform: uppercase;
    width: 188px;
  }
  .learner-story-summary-tile .oppia-story-completed-percent {
    color: #fff;
    font-size: 10px;
    letter-spacing: 0;
    margin: 2px;
    padding: 2px;
    position: absolute;
    width: 100%;
  }
  .learner-story-summary-tile .oppia-percent-story-completed {
    color: #fff;
    font-size: 10px;
    letter-spacing: 0;
    margin: 2px;
    padding: 2px;
    position: absolute;
    width: 100%;
  }
  .learner-story-summary-tile .oppia-story-dashboard-card {
    border-radius: 4px;
    box-shadow: 0 3px 6px #00000029;
    display: inline-block;
    height: 270px;
    margin: 0 2px 30px 6px;
    padding: 0;
    position: relative;
    width: 192px;
    z-index: 5;
  }
  .learner-story-summary-tile .oppia-title-section {
    border-top-left-radius: 4px;
    border-top-right-radius: 4px;
    height: 144px;
    width: 192px;
  }
  .learner-story-summary-tile .oppia-thumbnail-image {
    height: 144px;
    width: 192px;
  }
  .learner-story-summary-tile .oppia-story-dashboard-card .continue-button:hover {
    display: block;
    float: left;
  }
  .learner-story-summary-tile .oppia-story-dashboard-card:hover .continue-button {
    display: block;
    float: left;
  }

/* redesigned learner story summary tile css*/

  .new-learner-story-summary-tile .story-progress-svg {
    transform: rotate(-90deg);
  }

  .new-learner-story-summary-tile .story-progress-circle {
    fill: none;
  }

  .new-learner-story-summary-tile .total-circle {
    stroke: #adadad;
    stroke-width: 3;
  }

  .new-learner-story-summary-tile .completed-circle {
    stroke: #00645c;
    stroke-width: 3;
  }

  .new-learner-story-summary-tile .story-progress {
    position: relative;
    top: 99px;
  }
  .new-learner-story-summary-tile .oppia-story-title {
    color: #333;
    display: inline-block;
    font-size: 11px;
    height: 40px;
    letter-spacing: 0;
    margin: 0 8px 0 8px;
    opacity: 1;
    text-align: left;
  }
  .new-learner-story-summary-tile .next-incomplete-chapter {
    color: #00645c;
    font-family: Capriola, Roboto, Arial, sans-serif;
    font-size: 15px;
    font-weight: 400;
    padding-left: 8px;
    text-align: left;
  }
  .new-learner-story-summary-tile .continue-button {
<<<<<<< HEAD
    background: #fff 0% 0% no-repeat padding-box;
=======
    background: white 0% 0% no-repeat padding-box;
>>>>>>> 2ad51160
    border: 1px solid #00645c;
    border-radius: 4px;
    bottom: 7px;
    height: 36px;
    left: 86px;
    position: absolute;
    width: 122px;
  }
  .new-learner-story-summary-tile .button-text {
    color: #00645c;
    font-size: 14px;
    font-weight: 500;
    left: 1px;
    letter-spacing: 0;
    position: relative;
    text-align: center;
    top: 10px;
  }
  .new-learner-story-summary-tile .story-completion {
    bottom: 52px;
  }
  .new-learner-story-summary-tile .oppia-svg-star-image {
    bottom: 3px;
    filter: invert(95%) sepia(49%) saturate(2374%) hue-rotate(320deg) brightness(91%) contrast(89%);
    left: 3px;
    position: relative;
    width: 11px;
  }
  .new-learner-story-summary-tile .oppia-story-link {
    text-decoration: none;
  }
  .new-learner-story-summary-tile .story-card {
    height: 100%;
  }
  .new-learner-story-summary-tile .oppia-summary-section {
    margin-top: 8px;
    position: absolute;
    width: 100%;
  }
  .new-learner-story-summary-tile .oppia-topic-title {
    color: #333;
    display: block;
<<<<<<< HEAD
    font-family: 'Roboto', sans-serif;
=======
    font-family: 'Roboto'sans-serif;
>>>>>>> 2ad51160
    font-size: 12px;
    font-weight: 600;
    height: 16px;
    letter-spacing: 0.05px;
    margin: 4px 8px 0 8px;
    padding-bottom: 12px;
    text-align: left;
    text-transform: uppercase;
    width: 188px;
  }
  .new-learner-story-summary-tile .oppia-story-completed-percent {
    color: #fff;
    font-size: 10px;
    letter-spacing: 0;
    margin: 2px;
    padding: 2px;
    position: absolute;
    width: 100%;
  }
  .new-learner-story-summary-tile .oppia-percent-story-completed {
    color: #fff;
    font-size: 10px;
    letter-spacing: 0;
    margin: 2px;
    padding: 2px;
    position: absolute;
    width: 100%;
  }
  .new-learner-story-summary-tile .oppia-story-dashboard-card {
    border-radius: 4px;
    box-shadow: 0 3px 6px #00000029;
    display: inline-block;
    height: 286px;
    margin: 0 2px 1px 1px;
    padding: 0;
    position: relative;
    width: 216px;
    z-index: 5;
  }
  .new-learner-story-summary-tile .oppia-title-section {
    border-top-left-radius: 4px;
    border-top-right-radius: 4px;
    height: 136px;
    width: 216px;
  }
  .new-learner-story-summary-tile .oppia-thumbnail-image {
    height: 136px;
    width: 216px;
  }
  .new-learner-story-summary-tile .oppia-story-dashboard-card .continue-button:hover {
    background-color: #35ada3;
  }
  .new-learner-story-summary-tile .story-card-footer {
    display: flex;
  }
  .new-learner-story-summary-tile .oppia-goal-tag,
  .new-learner-story-summary-tile .oppia-learnergroup-title-tag {
    align-items: center;
    backdrop-filter: blur(2px);
    background: rgba(255, 255, 255, 0.60);
    border-radius: 4px;
    color: #333;
    display: flex;
    font-size: 12px;
    font-weight: 500;
    gap: 4px;
    line-height: 13px;
    padding: 2px 4px;
    text-transform: capitalize;
  }
  .new-learner-story-summary-tile .oppia-story-tags {
    display: grid;
    gap: 4px;
    left: 8px;
    position: absolute;
    top: 8px;
  }
  .new-learner-story-summary-tile .oppia-goal-tag {
    width: 64px;
  }
  .new-learner-story-summary-tile .oppia-learnergroup-title-tag {
    width: 200px;
  }
  .new-learner-story-summary-tile .oppia-svg-image {
    height: 20px;
    width: 20px;
  }
  .new-learner-story-summary-tile .oppia-goal-svg-image {
    filter: invert(27%) sepia(108%) saturate(4263%) hue-rotate(500deg) brightness(60%) contrast(131%);
  }
</style><|MERGE_RESOLUTION|>--- conflicted
+++ resolved
@@ -51,21 +51,12 @@
     </div>
     <div class="oppia-summary-section">
       <div class="next-incomplete-chapter" *ngIf="isDisplayAreaHome()">
-<<<<<<< HEAD
-        {{nextIncompleteNodeTitle}}
+        {{ nextIncompleteNodeTitle }}
       </div>
       <div class="oppia-topic-title e2e-test-topic-name-in-learner-story-summary-tile">
         {{topicName}}
       </div>
       <div class="oppia-story-title e2e-test-story-name-in-learner-story-summary-tile">
-=======
-        {{ nextIncompleteNodeTitle }}
-      </div>
-      <div class="oppia-topic-title e2e-test-topic-name-in-new-new-learner-story-summary-tile">
-        {{topicName}}
-      </div>
-      <div class="oppia-story-title e2e-test-story-name-in-new-new-learner-story-summary-tile">
->>>>>>> 2ad51160
         {{storyTitle}}
       </div>
     </div>
@@ -271,11 +262,7 @@
     text-align: left;
   }
   .new-learner-story-summary-tile .continue-button {
-<<<<<<< HEAD
     background: #fff 0% 0% no-repeat padding-box;
-=======
-    background: white 0% 0% no-repeat padding-box;
->>>>>>> 2ad51160
     border: 1px solid #00645c;
     border-radius: 4px;
     bottom: 7px;
@@ -318,11 +305,7 @@
   .new-learner-story-summary-tile .oppia-topic-title {
     color: #333;
     display: block;
-<<<<<<< HEAD
     font-family: 'Roboto', sans-serif;
-=======
-    font-family: 'Roboto'sans-serif;
->>>>>>> 2ad51160
     font-size: 12px;
     font-weight: 600;
     height: 16px;
