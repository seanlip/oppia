--- conflicted
+++ resolved
@@ -26,16 +26,10 @@
       restrict: 'E',
       scope: {},
       bindToController: {
-<<<<<<< HEAD
-        getTopicUrlFragment: '&topicUrlFragment',
-        getClassroomUrlFragment: '&classroomUrlFragment',
-        getSubtopic: '&subtopic',
-        getTopicId: '&topicId'
-=======
+        classroomUrlFragment: '<',
         subtopic: '<',
         topicId: '<',
-        topicName: '<'
->>>>>>> 9138dfd2
+        topicUrlFragment: '<'
       },
       template: require('./subtopic-summary-tile.directive.html'),
       controllerAs: '$ctrl',
@@ -50,14 +44,9 @@
             $window.open(
               UrlInterpolationService.interpolateUrl(
                 SUBTOPIC_VIEWER_URL_TEMPLATE, {
-<<<<<<< HEAD
-                  topic_url_fragment: ctrl.getTopicUrlFragment(),
-                  classroom_url_fragment: ctrl.getClassroomUrlFragment(),
-                  subtopic_url_fragment: ctrl.getSubtopic().getUrlFragment()
-=======
-                  topic_name: ctrl.topicName,
-                  subtopic_id: ctrl.subtopic.getId().toString()
->>>>>>> 9138dfd2
+                  classroom_url_fragment: ctrl.classroomUrlFragment,
+                  topic_url_fragment: ctrl.topicUrlFragment,
+                  subtopic_url_fragment: ctrl.subtopic.getUrlFragment()
                 }
               ), '_self'
             );
@@ -67,7 +56,7 @@
             if (ctrl.subtopic.getThumbnailFilename()) {
               ctrl.thumbnailUrl = (
                 AssetsBackendApiService.getThumbnailUrlForPreview(
-                  ENTITY_TYPE.TOPIC, ctrl.getTopicId(),
+                  ENTITY_TYPE.TOPIC, ctrl.topicId,
                   ctrl.subtopic.getThumbnailFilename()));
             } else {
               ctrl.thumbnailUrl = null;
@@ -85,9 +74,10 @@
   selector: 'subtopic-summary-tile'
 })
 export class SubtopicSummaryTileDirective extends UpgradeComponent {
+  @Input() classroomUrlFragment;
   @Input() subtopic;
   @Input() topicId;
-  @Input() topicName;
+  @Input() topicUrlFragment;
   constructor(elementRef: ElementRef, injector: Injector) {
     super('subtopicSummaryTile', elementRef, injector);
   }
