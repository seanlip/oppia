// Copyright 2015 The Oppia Authors. All Rights Reserved.
//
// Licensed under the Apache License, Version 2.0 (the "License");
// you may not use this file except in compliance with the License.
// You may obtain a copy of the License at
//
//      http://www.apache.org/licenses/LICENSE-2.0
//
// Unless required by applicable law or agreed to in writing, software
// distributed under the License is distributed on an "AS-IS" BASIS,
// WITHOUT WARRANTIES OR CONDITIONS OF ANY KIND, either express or implied.
// See the License for the specific language governing permissions and
// limitations under the License.

/**
 * @fileoverview Component for a subtopic tile.
 */

require('domain/topic_viewer/topic-viewer-domain.constants.ajs.ts');
require('domain/utilities/url-interpolation.service.ts');
require('services/assets-backend-api.service.ts');

angular.module('oppia').directive('subtopicSummaryTile', [
  'UrlInterpolationService', function(UrlInterpolationService) {
    return {
      restrict: 'E',
      scope: {},
      bindToController: {
        getSubtopic: '&subtopic',
        getTopicId: '&topicId',
        getTopicName: '&topicName'
      },
      templateUrl: UrlInterpolationService.getDirectiveTemplateUrl(
        '/components/summary-tile/subtopic-summary-tile.directive.html'),
      controllerAs: '$ctrl',
      controller: [
<<<<<<< HEAD
        'AssetsBackendApiService', 'ENTITY_TYPE',
        'SUBTOPIC_VIEWER_URL_TEMPLATE',
        function(
            AssetsBackendApiService, ENTITY_TYPE,
            SUBTOPIC_VIEWER_URL_TEMPLATE) {
          var ctrl = this;
          ctrl.openSubtopicPage = function() {
            window.location.href = UrlInterpolationService.interpolateUrl(
              SUBTOPIC_VIEWER_URL_TEMPLATE, {
                topic_name: ctrl.getTopicName(),
                subtopic_id: ctrl.getSubtopic().getId().toString()
              });
=======
        '$window', 'AssetsBackendApiService', 'ENTITY_TYPE',
        'SUBTOPIC_VIEWER_URL_TEMPLATE',
        function(
            $window, AssetsBackendApiService, ENTITY_TYPE,
            SUBTOPIC_VIEWER_URL_TEMPLATE) {
          var ctrl = this;
          ctrl.openSubtopicPage = function() {
            $window.open(
              UrlInterpolationService.interpolateUrl(
                SUBTOPIC_VIEWER_URL_TEMPLATE, {
                  topic_name: ctrl.getTopicName(),
                  subtopic_id: ctrl.getSubtopic().getId().toString()
                }
              ), '_self'
            );
>>>>>>> b70145a5
          };

          ctrl.$onInit = function() {
            ctrl.thumbnailUrl = (
              AssetsBackendApiService.getThumbnailUrlForPreview(
                ENTITY_TYPE.TOPIC, ctrl.getTopicId(),
                ctrl.getSubtopic().getThumbnailFilename()));
          };
        }
      ]
    };
  }]);<|MERGE_RESOLUTION|>--- conflicted
+++ resolved
@@ -34,20 +34,6 @@
         '/components/summary-tile/subtopic-summary-tile.directive.html'),
       controllerAs: '$ctrl',
       controller: [
-<<<<<<< HEAD
-        'AssetsBackendApiService', 'ENTITY_TYPE',
-        'SUBTOPIC_VIEWER_URL_TEMPLATE',
-        function(
-            AssetsBackendApiService, ENTITY_TYPE,
-            SUBTOPIC_VIEWER_URL_TEMPLATE) {
-          var ctrl = this;
-          ctrl.openSubtopicPage = function() {
-            window.location.href = UrlInterpolationService.interpolateUrl(
-              SUBTOPIC_VIEWER_URL_TEMPLATE, {
-                topic_name: ctrl.getTopicName(),
-                subtopic_id: ctrl.getSubtopic().getId().toString()
-              });
-=======
         '$window', 'AssetsBackendApiService', 'ENTITY_TYPE',
         'SUBTOPIC_VIEWER_URL_TEMPLATE',
         function(
@@ -63,7 +49,6 @@
                 }
               ), '_self'
             );
->>>>>>> b70145a5
           };
 
           ctrl.$onInit = function() {
