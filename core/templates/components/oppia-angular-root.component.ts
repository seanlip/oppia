--- conflicted
+++ resolved
@@ -78,57 +78,8 @@
   'domain/review_test/review-test-backend-api.service';
 import { StoryViewerBackendApiService } from
   'domain/story_viewer/story-viewer-backend-api.service';
-<<<<<<< HEAD
-import { SubtitledUnicodeObjectFactory } from
-  'domain/exploration/SubtitledUnicodeObjectFactory';
-import { SubtopicViewerBackendApiService } from
-  'domain/subtopic_viewer/subtopic-viewer-backend-api.service';
-import { SuggestionModalService } from 'services/suggestion-modal.service';
-import { SuggestionThreadObjectFactory } from
-  'domain/suggestion/SuggestionThreadObjectFactory';
-import { SuggestionsService } from 'services/suggestions.service';
-import { TextInputPredictionService } from
-  'interactions/TextInput/text-input-prediction.service';
-import { TextInputRulesService } from
-  'interactions/TextInput/directives/text-input-rules.service';
-import { TextInputTokenizer } from 'classifiers/text-input.tokenizer';
-import { TextInputValidationService } from
-  'interactions/TextInput/directives/text-input-validation.service';
-import { ThreadStatusDisplayService } from 'pages/exploration-editor-page/feedback-tab/services/thread-status-display.service';
-import { TopicCreationBackendApiService } from
-  'domain/topic/topic-creation-backend-api.service';
-import { TopicObjectFactory } from 'domain/topic/TopicObjectFactory';
-import { TopicsAndSkillsDashboardBackendApiService } from 'domain/topics_and_skills_dashboard/topics-and-skills-dashboard-backend-api.service';
-import { TopicsAndSkillsDashboardPageService } from 'pages/topics-and-skills-dashboard-page/topics-and-skills-dashboard-page.service';
-import { TopicViewerBackendApiService } from
-  'domain/topic_viewer/topic-viewer-backend-api.service';
-import { UnitsObjectFactory } from 'domain/objects/UnitsObjectFactory';
-import { UrlInterpolationService } from
-  'domain/utilities/url-interpolation.service';
-import { UrlService } from 'services/contextual/url.service';
-import { UserService } from 'services/user.service';
-import { UserExplorationPermissionsService } from
-  'pages/exploration-editor-page/services/user-exploration-permissions.service';
-import { UtilsService } from 'services/utils.service';
-import { ValidatorsService } from 'services/validators.service';
-import { VersionTreeService } from
-  'pages/exploration-editor-page/history-tab/services/version-tree.service';
-import { WindowDimensionsService } from
-  'services/contextual/window-dimensions.service';
-import { WindowRef } from 'services/contextual/window-ref.service';
-import { WinnowingPreprocessingService } from
-  'classifiers/winnowing-preprocessing.service';
-import { WorkedExampleObjectFactory } from
-  'domain/skill/WorkedExampleObjectFactory';
-import { WrittenTranslationObjectFactory } from
-  'domain/exploration/WrittenTranslationObjectFactory';
-import { WrittenTranslationsObjectFactory } from
-  'domain/exploration/WrittenTranslationsObjectFactory';
-import { AppConstants } from 'app.constants';
-=======
 import { ServicesConstants } from 'services/services.constants';
 import 'third-party-imports/ckeditor.import.ts';
->>>>>>> 2f7b0c38
 
 import { NoninteractiveCollapsible } from 'rich_text_components/Collapsible/directives/oppia-noninteractive-collapsible.component';
 import { NoninteractiveImage } from 'rich_text_components/Image/directives/oppia-noninteractive-image.component';
@@ -140,6 +91,11 @@
 import { NoninteractiveVideo } from 'rich_text_components/Video/directives/oppia-noninteractive-video.component';
 import { CkEditorInitializerService } from './ck-editor-helpers/ck-editor-4-widgets.initializer';
 import { HtmlEscaperService } from 'services/html-escaper.service';
+import { MetaTagCustomizationService } from 'services/contextual/meta-tag-customization.service';
+import { AppConstants } from 'app.constants';
+import { UrlInterpolationService } from 'domain/utilities/url-interpolation.service';
+import { UrlService } from 'services/contextual/url.service';
+import { DocumentAttributeCustomizationService } from 'services/contextual/document-attribute-customization.service';
 
 const componentMap = {
   Collapsible: {
@@ -174,38 +130,9 @@
 export class OppiaAngularRootComponent implements AfterViewInit {
   @Output()
     public initialized: EventEmitter<void> = new EventEmitter();
-<<<<<<< HEAD
   direction: string = 'ltr';
   currentLang = 'en';
 
-  static adminBackendApiService: AdminBackendApiService;
-  static adminDataService: AdminDataService;
-  static adminRouterService: AdminRouterService;
-  static adminTaskManagerService: AdminTaskManagerService;
-  static alertsService: AlertsService;
-  static algebraicExpressionInputRulesService:
-    AlgebraicExpressionInputRulesService;
-  static algebraicExpressionInputValidationService:
-    AlgebraicExpressionInputValidationService;
-  static angularNameService: AngularNameService;
-  static answerClassificationService: AnswerClassificationService;
-  static answerGroupObjectFactory: AnswerGroupObjectFactory;
-  static appService: AppService;
-  static audioBarStatusService: AudioBarStatusService;
-  static audioTranslationLanguageService: AudioTranslationLanguageService;
-  static audioTranslationManagerService: AudioTranslationManagerService;
-  static authService: AuthService;
-  static autogeneratedAudioPlayerService: AutogeneratedAudioPlayerService;
-  static autoplayedVideosService: AutoplayedVideosService;
-  static backgroundMaskService: BackgroundMaskService;
-  static baseInteractionValidationService: baseInteractionValidationService;
-  static bottomNavbarStatusService: BottomNavbarStatusService;
-  static browserCheckerService: BrowserCheckerService;
-  static camelCaseToHyphensPipe: CamelCaseToHyphensPipe;
-  static ckEditorCopyContentService: CkEditorCopyContentService;
-=======
-  static ajsTranslate;
->>>>>>> 2f7b0c38
   static classroomBackendApiService: ClassroomBackendApiService;
   static contextService: ContextService;
   static i18nLanguageCodeService: I18nLanguageCodeService;
@@ -222,309 +149,12 @@
   static injector: Injector;
 
   constructor(
-<<<<<<< HEAD
-    private adminBackendApiService: AdminBackendApiService,
-    private adminDataService: AdminDataService,
-    private adminRouterService: AdminRouterService,
-    private adminTaskManagerService: AdminTaskManagerService,
-    private alertsService: AlertsService,
-    private algebraicExpressionInputRulesService:
-      AlgebraicExpressionInputRulesService,
-    private algebraicExpressionInputValidationService:
-      AlgebraicExpressionInputValidationService,
-    private angularNameService: AngularNameService,
-    private answerClassificationService: AnswerClassificationService,
-    private answerGroupObjectFactory: AnswerGroupObjectFactory,
-    private appService: AppService,
-    private audioBarStatusService: AudioBarStatusService,
-    private audioTranslationLanguageService: AudioTranslationLanguageService,
-    private audioTranslationManagerService: AudioTranslationManagerService,
-    private authService: AuthService,
-    private autogeneratedAudioPlayerService: AutogeneratedAudioPlayerService,
-    private autoplayedVideosService: AutoplayedVideosService,
-    private backgroundMaskService: BackgroundMaskService,
-    private baseInteractionValidationService: baseInteractionValidationService,
-    private bottomNavbarStatusService: BottomNavbarStatusService,
-    private browserCheckerService: BrowserCheckerService,
-    private camelCaseToHyphensPipe: CamelCaseToHyphensPipe,
-    private ckEditorCopyContentService: CkEditorCopyContentService,
     private classroomBackendApiService: ClassroomBackendApiService,
-    private codeNormalizerService: CodeNormalizerService,
-    private codeReplRulesService: CodeReplRulesService,
-    private codeReplValidationService: CodeReplValidationService,
-    private collectionCreationBackendService: CollectionCreationBackendService,
-    private collectionCreationService: CollectionCreationService,
-    private collectionRightsBackendApiService:
-      CollectionRightsBackendApiService,
-    private collectionValidationService: CollectionValidationService,
-    private computeGraphService: ComputeGraphService,
-    private conceptCardObjectFactory: ConceptCardObjectFactory,
-    private contextService: ContextService,
-    private continueRulesService: ContinueRulesService,
-    private continueValidationService: ContinueValidationService,
-    private contributionOpportunitiesBackendApiService:
-      ContributionOpportunitiesBackendApiService,
-    private constructTranslationIdsService: ConstructTranslationIdsService,
-    private countVectorizerService: CountVectorizerService,
-    private creatorDashboardBackendApiService:
-      CreatorDashboardBackendApiService,
-    private csrfTokenService: CsrfTokenService,
-    private currentInteractionService: CurrentInteractionService,
-    private dateTimeFormatService: DateTimeFormatService,
-    private debouncerService: DebouncerService,
-    private deviceInfoService: DeviceInfoService,
     private documentAttributeCustomizationService:
       DocumentAttributeCustomizationService,
-    private dragAndDropSortInputRulesService: DragAndDropSortInputRulesService,
-    private dragAndDropSortInputValidationService:
-      DragAndDropSortInputValidationService,
-    private editableCollectionBackendApiService:
-      EditableCollectionBackendApiService,
-    private editabilityService: EditabilityService,
-    private editorFirstTimeEventsService: EditorFirstTimeEventsService,
-    private emailDashboardBackendApiService: EmailDashboardBackendApiService,
-    private emailDashboardDataService: EmailDashboardDataService,
-    private endExplorationRulesService: EndExplorationRulesService,
-    private endExplorationValidationService: EndExplorationValidationService,
-    private explorationDiffService: ExplorationDiffService,
-    private explorationCreationBackendApiService:
-      ExplorationCreationBackendApiService,
-    private explorationCreationService:
-      ExplorationCreationService,
-    private explorationFeaturesBackendApiService:
-      ExplorationFeaturesBackendApiService,
-    private explorationFeaturesService: ExplorationFeaturesService,
-    private explorationHtmlFormatterService: ExplorationHtmlFormatterService,
-    private explorationImprovementsBackendApiService:
-      ExplorationImprovementsBackendApiService,
-    private explorationImprovementsTaskRegistryService:
-      ExplorationImprovementsTaskRegistryService,
-    private explorationObjectFactory: ExplorationObjectFactory,
-    private expressionParserService: ExpressionParserService,
-    private explorationPermissionsBackendApiService:
-      ExplorationPermissionsBackendApiService,
-    private explorationRecommendationsBackendApiService:
-      ExplorationRecommendationsBackendApiService,
-    private explorationRecommendationsService:
-      ExplorationRecommendationsService,
-    private explorationStatsBackendApiService:
-      ExplorationStatsBackendApiService,
-    private explorationStatsService: ExplorationStatsService,
-    private expressionSyntaxTreeService: ExpressionSyntaxTreeService,
-    private extensionTagAssemblerService: ExtensionTagAssemblerService,
-    private externalSaveService: ExternalSaveService,
-    private extractImageFilenamesFromStateService:
-      ExtractImageFilenamesFromStateService,
-    private feedbackThreadObjectFactory: FeedbackThreadObjectFactory,
-    private formatTimePipe: FormatTimePipe,
-    private fractionInputRulesService: FractionInputRulesService,
-    private fractionInputValidationService: FractionInputValidationService,
-    private fractionObjectFactory: FractionObjectFactory,
-    private generateContentIdService: GenerateContentIdService,
-    private graphDetailService: GraphDetailService,
-    private graphInputRulesService: GraphInputRulesService,
-    private graphInputValidationService: GraphInputValidationService,
-    private graphUtilsService: GraphUtilsService,
-    private guppyConfigurationService: GuppyConfigurationService,
-    private guppyInitializationService: GuppyInitializationService,
-    private guestCollectionProgressService: GuestCollectionProgressService,
-    private hintObjectFactory: HintObjectFactory,
-    private htmlEscaperService: HtmlEscaperService,
-    private i18nLanguageCodeService: I18nLanguageCodeService,
-    private idGenerationService: IdGenerationService,
-    private imageClickInputRulesService: ImageClickInputRulesService,
-    private imageClickInputValidationService: ImageClickInputValidationService,
-    private improvementsService: ImprovementsService,
-    private interactionAttributesExtractorService:
-      InteractionAttributesExtractorService,
-    private interactionDetailsCacheService: InteractionDetailsCacheService,
-    private interactionObjectFactory: InteractionObjectFactory,
-    private interactionRulesRegistryService: InteractionRulesRegistryService,
-    private interactionSpecsService: InteractionSpecsService,
-    private interactiveMapRulesService: InteractiveMapRulesService,
-    private interactiveMapValidationService: InteractiveMapValidationService,
-    private itemSelectionInputRulesService: ItemSelectionInputRulesService,
-    private itemSelectionInputValidationService:
-      ItemSelectionInputValidationService,
-    private languageUtilService: LanguageUtilService,
-    private learnerActionObjectFactory: LearnerActionObjectFactory,
-    private learnerAnswerDetailsBackendApiService:
-      LearnerAnswerDetailsBackendApiService,
-    private learnerDashboardBackendApiService:
-      LearnerDashboardBackendApiService,
-    private learnerDashboardIdsBackendApiService:
-      LearnerDashboardIdsBackendApiService,
-    private learnerParamsService: LearnerParamsService,
-    private localStorageService: LocalStorageService,
-    private loaderService: LoaderService,
-    private loggerService: LoggerService,
-    private logicProofRulesService: LogicProofRulesService,
-    private logicProofValidationService: LogicProofValidationService,
-    private lostChangeObjectFactory: LostChangeObjectFactory,
-    private mathEquationInputRulesService: MathEquationInputRulesService,
-    private mathEquationInputValidationService:
-      MathEquationInputValidationService,
-    private mathInteractionsService: MathInteractionsService,
-    private messengerService: MessengerService,
-    private metaTagCustomizationService: MetaTagCustomizationService,
-    private misconceptionObjectFactory: MisconceptionObjectFactory,
-    private multipleChoiceInputRulesService: MultipleChoiceInputRulesService,
-    private multipleChoiceInputValidationService:
-      MultipleChoiceInputValidationService,
-    private musicNotesInputRulesService: MusicNotesInputRulesService,
-    private musicNotesInputValidationService: MusicNotesInputValidationService,
-    private musicPhrasePlayerService: MusicPhrasePlayerService,
-    private ngZone: NgZone,
-    private normalizeWhitespacePipe: NormalizeWhitespacePipe,
-    private normalizeWhitespacePunctuationAndCasePipe:
-      NormalizeWhitespacePunctuationAndCasePipe,
-    private numberAttemptsService: NumberAttemptsService,
-    private numericExpressionInputRulesService:
-      NumericExpressionInputRulesService,
-    private numericExpressionInputValidationService:
-      NumericExpressionInputValidationService,
-    private numericInputRulesService: NumericInputRulesService,
-    private numericInputValidationService: NumericInputValidationService,
-    private numberWithUnitsObjectFactory: NumberWithUnitsObjectFactory,
-    private numberWithUnitsRulesService: NumberWithUnitsRulesService,
-    private numberWithUnitsValidationService: NumberWithUnitsValidationService,
-    private outcomeObjectFactory: OutcomeObjectFactory,
-    private pageTitleService: PageTitleService,
-    private paramChangeObjectFactory: ParamChangeObjectFactory,
-    private paramChangesObjectFactory: ParamChangesObjectFactory,
-    private paramSpecObjectFactory: ParamSpecObjectFactory,
-    private paramSpecsObjectFactory: ParamSpecsObjectFactory,
-    private paramTypeObjectFactory: ParamTypeObjectFactory,
-    private pencilCodeEditorRulesService: PencilCodeEditorRulesService,
-    private pencilCodeEditorValidationService:
-      PencilCodeEditorValidationService,
-    private platformFeatureAdminBackendApiService:
-      PlatformFeatureAdminBackendApiService,
-    private platformFeatureBackendApiService: PlatformFeatureBackendApiService,
-    private platformFeatureDummyBackendApiService:
-      PlatformFeatureDummyBackendApiService,
-    private platformFeatureService: PlatformFeatureService,
-    private playerCorrectnessFeedbackEnabledService:
-      PlayerCorrectnessFeedbackEnabledService,
-    private playerPositionService: PlayerPositionService,
-    private playerTranscriptService: PlayerTranscriptService,
-    private playthroughBackendApiService: PlaythroughBackendApiService,
-    private playthroughIssueObjectFactory: PlaythroughIssueObjectFactory,
-    private playthroughIssuesBackendApiService:
-      PlaythroughIssuesBackendApiService,
-    private playthroughObjectFactory: PlaythroughObjectFactory,
-    private playthroughService: PlaythroughService,
-    private predictionAlgorithmRegistryService:
-      PredictionAlgorithmRegistryService,
-    private pretestQuestionBackendApiService: PretestQuestionBackendApiService,
-    private profileLinkImageBackendApiService:
-      ProfileLinkImageBackendApiService,
-    private profilePageBackendApiService: ProfilePageBackendApiService,
-    private pythonProgramTokenizer: PythonProgramTokenizer,
-    private questionBackendApiService: QuestionBackendApiService,
-    private readOnlyCollectionBackendApiService:
-      ReadOnlyCollectionBackendApiService,
-    private ratioExpressionInputRulesService: RatioExpressionInputRulesService,
-    private ratioExpressionInputValidationService:
-      RatioExpressionInputValidationService,
-    private ratingComputationService: RatingComputationService,
-    private readOnlyTopicObjectFactory: ReadOnlyTopicObjectFactory,
-    private reviewTestBackendApiService: ReviewTestBackendApiService,
-    private reviewTestEngineService: ReviewTestEngineService,
-    private ruleObjectFactory: RuleObjectFactory,
-    private schemaDefaultValueService: SchemaDefaultValueService,
-    private schemaFormSubmittedService: SchemaFormSubmittedService,
-    private schemaUndefinedLastElementService:
-      SchemaUndefinedLastElementService,
-    private searchExplorationsBackendApiService:
-      SearchExplorationsBackendApiService,
-    private searchBackendApiService: SearchBackendApiService,
-    private setInputRulesService: SetInputRulesService,
-    private setInputValidationService: SetInputValidationService,
-    private sVMPredictionService: SVMPredictionService,
-    private sidebarStatusService: SidebarStatusService,
-    private siteAnalyticsService: SiteAnalyticsService,
-    private skillCreationBackendApiService: SkillCreationBackendApiService,
-    private skillMasteryBackendApiService: SkillMasteryBackendApiService,
-    private skillObjectFactory: SkillObjectFactory,
-    private skillRightsBackendApiService: SkillRightsBackendApiService,
-    private solutionObjectFactory: SolutionObjectFactory,
-    private solutionValidityService: SolutionValidityService,
-    private speechSynthesisChunkerService: SpeechSynthesisChunkerService,
-    private stateCardObjectFactory: StateCardObjectFactory,
-    private stateClassifierMappingService: StateClassifierMappingService,
-    private stateContentService: StateContentService,
-    private stateCustomizationArgsService: StateCustomizationArgsService,
-    private stateEditorRefreshService: StateEditorRefreshService,
-    private stateEditorService: StateEditorService,
-    private keyboardShortcutService: KeyboardShortcutService,
-    private stateGraphLayoutService: StateGraphLayoutService,
-    private stateHintsService: StateHintsService,
-    private stateInteractionIdService: StateInteractionIdService,
-    private stateInteractionStatsBackendApiService:
-      StateInteractionStatsBackendApiService,
-    private stateInteractionStatsService: StateInteractionStatsService,
-    private stateNameService: StateNameService,
-    private stateNextContentIdIndexService: StateNextContentIdIndexService,
-    private stateObjectFactory: StateObjectFactory,
-    private stateParamChangesService: StateParamChangesService,
-    private stateRecordedVoiceoversService: StateRecordedVoiceoversService,
-    private stateSolicitAnswerDetailsService: StateSolicitAnswerDetailsService,
-    private stateSolutionService: StateSolutionService,
-    private stateTopAnswersStatsBackendApiService:
-      StateTopAnswersStatsBackendApiService,
-    private stateTopAnswersStatsObjectFactory:
-      StateTopAnswersStatsObjectFactory,
-    private stateTopAnswersStatsService: StateTopAnswersStatsService,
-    private stateWrittenTranslationsService: StateWrittenTranslationsService,
-    private statesObjectFactory: StatesObjectFactory,
-    private statsReportingBackendApiService: StatsReportingBackendApiService,
-    private statsReportingService: StatsReportingService,
-    private storyContentsObjectFactory: StoryContentsObjectFactory,
-    private storyEditorNavigationService: StoryEditorNavigationService,
-    private storyObjectFactory: StoryObjectFactory,
-    private storyReferenceObjectFactory: StoryReferenceObjectFactory,
-    private storyViewerBackendApiService: StoryViewerBackendApiService,
-    private subtitledUnicodeObjectFactory: SubtitledUnicodeObjectFactory,
-    private subtopicViewerBackendApiService: SubtopicViewerBackendApiService,
-    private suggestionModalService: SuggestionModalService,
-    private suggestionThreadObjectFactory: SuggestionThreadObjectFactory,
-    private suggestionsService: SuggestionsService,
-    private textInputPredictionService: TextInputPredictionService,
-    private textInputRulesService: TextInputRulesService,
-    private textInputTokenizer: TextInputTokenizer,
-    private textInputValidationService: TextInputValidationService,
-    private threadStatusDisplayService: ThreadStatusDisplayService,
-    private topicCreationBackendApiService: TopicCreationBackendApiService,
-    private topicObjectFactory: TopicObjectFactory,
-    private topicsAndSkillsDashboardBackendApiService:
-      TopicsAndSkillsDashboardBackendApiService,
-    private topicsAndSkillsDashboardPageService:
-      TopicsAndSkillsDashboardPageService,
-    private topicViewerBackendApiService: TopicViewerBackendApiService,
-    private translateService: TranslateService,
-    private translateCacheService: TranslateCacheService,
-    private unitsObjectFactory: UnitsObjectFactory,
-    private urlInterpolationService: UrlInterpolationService,
-    private urlService: UrlService,
-    private userService: UserService,
-    private userExplorationPermissionsService:
-      UserExplorationPermissionsService,
-    private utilsService: UtilsService,
-    private validatorsService: ValidatorsService,
-    private versionTreeService: VersionTreeService,
-    private windowDimensionsService: WindowDimensionsService,
-    private windowRef: WindowRef,
-    private winnowingPreprocessingService: WinnowingPreprocessingService,
-    private workedExampleObjectFactory: WorkedExampleObjectFactory,
-    private writtenTranslationObjectFactory: WrittenTranslationObjectFactory,
-    private writtenTranslationsObjectFactory: WrittenTranslationsObjectFactory,
-    private injector: Injector
-  ) {}
-=======
-    private classroomBackendApiService: ClassroomBackendApiService,
     private i18nLanguageCodeService: I18nLanguageCodeService,
     private htmlEscaperService: HtmlEscaperService,
+    private metaTagCustomizationService: MetaTagCustomizationService,
     private ngZone: NgZone,
     private pageTitleService: PageTitleService,
     private profilePageBackendApiService: ProfilePageBackendApiService,
@@ -533,6 +163,8 @@
     private storyViewerBackendApiService: StoryViewerBackendApiService,
     private translateService: TranslateService,
     private translateCacheService: TranslateCacheService,
+    private urlInterpolationService: UrlInterpolationService,
+    private urlService: UrlService,
     private injector: Injector
   ) {
     for (const rteKey of Object.keys(ServicesConstants.RTE_COMPONENT_SPECS)) {
@@ -546,7 +178,6 @@
       );
     }
   }
->>>>>>> 2f7b0c38
 
   public ngAfterViewInit(): void {
     this.ngZone.runOutsideAngular(() => {
