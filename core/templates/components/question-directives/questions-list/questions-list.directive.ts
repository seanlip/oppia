--- conflicted
+++ resolved
@@ -447,13 +447,8 @@
             _reInitializeSelectedSkillIds();
             // For the case when, it is in the skill editor.
             if (ctrl.getAllSkillSummaries().length === 0) {
-<<<<<<< HEAD
-              EditableQuestionBackendApiService.editQuestionSkillLinks(
+              EditableQuestionBackendApiService.editQuestionSkillLinksAsync(
                 questionId, [{ id: ctrl.selectedSkillId, task: 'remove' }]
-=======
-              EditableQuestionBackendApiService.editQuestionSkillLinksAsync(
-                questionId, [{id: ctrl.selectedSkillId, task: 'remove'}]
->>>>>>> d6754ca5
               ).then(function() {
                 QuestionsListService.resetPageNumber();
                 QuestionsListService.getQuestionSummariesAsync(
@@ -464,13 +459,8 @@
             } else {
               ctrl.getAllSkillSummaries().forEach(function(summary) {
                 if (summary.getDescription() === skillDescription) {
-<<<<<<< HEAD
-                  EditableQuestionBackendApiService.editQuestionSkillLinks(
+                  EditableQuestionBackendApiService.editQuestionSkillLinksAsync(
                     questionId, [{ id: summary.getId(), task: 'remove' }]
-=======
-                  EditableQuestionBackendApiService.editQuestionSkillLinksAsync(
-                    questionId, [{id: summary.getId(), task: 'remove'}]
->>>>>>> d6754ca5
                   ).then(function() {
                     QuestionsListService.resetPageNumber();
                     QuestionsListService.getQuestionSummariesAsync(
