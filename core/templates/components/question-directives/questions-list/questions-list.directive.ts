--- conflicted
+++ resolved
@@ -461,11 +461,7 @@
             var associatedSkillSummaries = ctrl.associatedSkillSummaries;
             var newQuestionIsBeingCreated = ctrl.newQuestionIsBeingCreated;
             var categorizedSkills = ctrl.getSkillsCategorizedByTopics;
-<<<<<<< HEAD
-            var untriagedSkillSummaries = ctrl.untriagedSkillSummaries;
-=======
             var untriagedSkillSummaries = ctrl.getUntriagedSkillSummaries;
->>>>>>> 0042aa54
             QuestionUndoRedoService.clearChanges();
             ctrl.editorIsOpen = true;
             var groupedSkillSummaries = ctrl.getGroupedSkillSummaries();
