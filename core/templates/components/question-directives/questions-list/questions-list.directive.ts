--- conflicted
+++ resolved
@@ -615,15 +615,8 @@
                             }
                           };
                         }
-<<<<<<< HEAD
-                      ], windowClass: 'skill-select-modal'
-                    });
-
-                    modalInstance.result.then(function(summary) {
-=======
                       ]
                     }).result.then(function(summary) {
->>>>>>> 8ccecf14
                       for (var idx in $scope.associatedSkillSummaries) {
                         if (
                           $scope.associatedSkillSummaries[idx].getId() ===
