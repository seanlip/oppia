// Copyright 2018 The Oppia Authors. All Rights Reserved.
//
// Licensed under the Apache License, Version 2.0 (the "License");
// you may not use this file except in compliance with the License.
// You may obtain a copy of the License at
//
//      http://www.apache.org/licenses/LICENSE-2.0
//
// Unless required by applicable law or agreed to in writing, software
// distributed under the License is distributed on an "AS-IS" BASIS,
// WITHOUT WARRANTIES OR CONDITIONS OF ANY KIND, either express or implied.
// See the License for the specific language governing permissions and
// limitations under the License.

/**
 * @fileoverview Controller for the questions list.
 */
import { Misconception } from 'domain/skill/Misconception.model';
import { ShortSkillSummary } from 'domain/skill/ShortSkillSummary.model';

require('directives/angular-html-bind.directive.ts');
require(
  'components/common-layout-directives/common-elements/' +
  'confirm-or-cancel-modal.controller.ts');
require(
  'components/question-difficulty-selector/' +
  'question-difficulty-selector.directive.ts');
require(
  'components/question-directives/question-editor/' +
  'question-editor.directive.ts');
require(
  'components/question-directives/questions-list/' +
  'questions-list.constants.ajs.ts');
require(
  'components/skill-selector/' +
  'questions-list-select-skill-modal.controller.ts');
require(
  'components/skill-selector/skill-selector.directive.ts');

require(
  'components/question-directives/modal-templates/' +
  'change-question-difficulty-modal.controller.ts');
require(
  'components/question-directives/modal-templates/' +
  'question-editor-modal.controller.ts');
require(
  'pages/topic-editor-page/modal-templates/' +
  'questions-list-select-skill-and-difficulty-modal.controller.ts');

require('domain/editor/undo_redo/undo-redo.service.ts');
require('domain/question/editable-question-backend-api.service.ts');
require('domain/question/QuestionObjectFactory.ts');
require('domain/skill/skill-backend-api.service.ts');
require('domain/skill/SkillDifficultyObjectFactory.ts');
require('domain/utilities/url-interpolation.service.ts');
require('filters/format-rte-preview.filter.ts');
require('filters/string-utility-filters/truncate.filter.ts');
require('pages/skill-editor-page/services/question-creation.service.ts');
require('pages/topic-editor-page/services/topic-editor-state.service.ts');
require('services/alerts.service.ts');
require('services/context.service.ts');
require('services/contextual/url.service.ts');
require('services/image-local-storage.service.ts');
require('services/question-validation.service.ts');
require('services/contextual/window-dimensions.service.ts');

import { Subscription } from 'rxjs';

angular.module('oppia').directive('questionsList', [
  'UrlInterpolationService', function(UrlInterpolationService) {
    return {
      restrict: 'E',
      scope: {},
      bindToController: {
        skillDescriptionsAreShown: '&skillDescriptionsAreShown',
        selectSkillModalIsShown: '&selectSkillModalIsShown',
        getSkillIds: '&skillIds',
        getQuestionSummariesAsync: '=',
        isLastPage: '=isLastQuestionBatch',
        getAllSkillSummaries: '&allSkillSummaries',
        canEditQuestion: '&',
        getSkillIdToRubricsObject: '&skillIdToRubricsObject',
        getSelectedSkillId: '&selectedSkillId',
        getGroupedSkillSummaries: '=',
        getSkillsCategorizedByTopics: '=',
        getUntriagedSkillSummaries: '='
      },
      templateUrl: UrlInterpolationService.getDirectiveTemplateUrl(
        '/components/question-directives/questions-list/' +
        'questions-list.directive.html'),
      controllerAs: '$ctrl',
      controller: [
        '$location', '$rootScope', '$timeout', '$uibModal', 'AlertsService',
        'ContextService', 'EditableQuestionBackendApiService',
        'ImageLocalStorageService', 'QuestionCreationService',
        'QuestionObjectFactory', 'QuestionUndoRedoService',
        'QuestionValidationService', 'QuestionsListService',
        'SkillBackendApiService', 'SkillDifficultyObjectFactory',
<<<<<<< HEAD
        'WindowDimensionsService', 'NUM_QUESTIONS_PER_PAGE', function(
=======
        'UtilsService', 'WindowDimensionsService', 'INTERACTION_SPECS',
        'NUM_QUESTIONS_PER_PAGE',
        function(
>>>>>>> 2048c950
            $location, $rootScope, $timeout, $uibModal, AlertsService,
            ContextService, EditableQuestionBackendApiService,
            ImageLocalStorageService, QuestionCreationService,
            QuestionObjectFactory, QuestionUndoRedoService,
            QuestionValidationService, QuestionsListService,
            SkillBackendApiService, SkillDifficultyObjectFactory,
            UtilsService, WindowDimensionsService, INTERACTION_SPECS,
            NUM_QUESTIONS_PER_PAGE) {
          var ctrl = this;
          ctrl.directiveSubscriptions = new Subscription();
          var _reInitializeSelectedSkillIds = function() {
            ctrl.selectedSkillId = ctrl.getSelectedSkillId();
            if (ctrl.selectedSkillId !== null) {
              ctrl.selectedSkillIds = [ctrl.selectedSkillId];
            } else {
              ctrl.selectedSkillIds = [];
            }
          };

          var _initTab = function(resetHistoryAndFetch) {
            ctrl.skillIds = ctrl.getSkillIds();
            ctrl.questionEditorIsShown = false;
            ctrl.question = null;
            _reInitializeSelectedSkillIds();
            ctrl.getQuestionSummariesAsync(
              ctrl.selectedSkillIds, resetHistoryAndFetch,
              resetHistoryAndFetch
            );
            ctrl.questionIsBeingUpdated = false;
            ctrl.misconceptionsBySkill = {};
            ctrl.misconceptionIdsForSelectedSkill = [];
            if (ctrl.getSelectedSkillId()) {
              SkillBackendApiService.fetchSkill(
                ctrl.getSelectedSkillId()
              ).then(responseObject => {
                ctrl.misconceptionIdsForSelectedSkill = (
                  responseObject.skill.getMisconceptions().map(
                    misconception => misconception.getId()));
                $rootScope.$apply();
              });
            }
          };

          ctrl.getQuestionIndex = function(index) {
            return (
              QuestionsListService.getCurrentPageNumber() *
              NUM_QUESTIONS_PER_PAGE + index + 1);
          };

          ctrl.goToNextPage = function() {
            _reInitializeSelectedSkillIds();
            QuestionsListService.incrementPageNumber();
            ctrl.getQuestionSummariesAsync(
              ctrl.selectedSkillIds, true, false
            );
          };

          ctrl.goToPreviousPage = function() {
            _reInitializeSelectedSkillIds();
            QuestionsListService.decrementPageNumber();
            ctrl.getQuestionSummariesAsync(
              ctrl.selectedSkillIds, false, false
            );
          };

          ctrl.showUnaddressedSkillMisconceptionWarning = function(
              skillMisconceptionIds) {
            var skillId = ctrl.getSelectedSkillId();
            var expectedMisconceptionIds = (
              ctrl.misconceptionIdsForSelectedSkill);
            var actualMisconceptionIds = (
              skillMisconceptionIds.map(skillMisconceptionId => {
                if (skillMisconceptionId.startsWith(skillId)) {
                  return parseInt(skillMisconceptionId.split('-')[1]);
                }
              }));
            return UtilsService.isEquivalent(
              actualMisconceptionIds.sort(), expectedMisconceptionIds.sort());
          };

          ctrl.getDifficultyString = (
            QuestionCreationService.getDifficultyString);

          ctrl.saveAndPublishQuestion = function(commitMessage) {
            var validationErrors = ctrl.question.getValidationErrorMessage();
            var unaddressedMisconceptions = (
              ctrl.question.getUnaddressedMisconceptionNames(
                ctrl.misconceptionsBySkill));
            var unaddressedMisconceptionsErrorString = (
              `Remaining misconceptions that need to be addressed: ${
                unaddressedMisconceptions.join(', ')}`);

            if (validationErrors || unaddressedMisconceptions.length) {
              AlertsService.addWarning(
                validationErrors || unaddressedMisconceptionsErrorString);
              return;
            }
            _reInitializeSelectedSkillIds();
            if (!ctrl.questionIsBeingUpdated) {
              var imagesData = ImageLocalStorageService.getStoredImagesData();
              ImageLocalStorageService.flushStoredImagesData();
              EditableQuestionBackendApiService.createQuestion(
                ctrl.newQuestionSkillIds, ctrl.newQuestionSkillDifficulties,
                ctrl.question.toBackendDict(true), imagesData
              ).then(function() {
                QuestionsListService.resetPageNumber();
                ctrl.getQuestionSummariesAsync(
                  ctrl.selectedSkillIds, true, true
                );
                ctrl.questionIsBeingSaved = false;
                ctrl.editorIsOpen = false;
                AlertsService.addSuccessMessage(
                  'Question created successfully.');
                _initTab(true);
              });
            } else {
              if (QuestionUndoRedoService.hasChanges()) {
                if (commitMessage) {
                  ctrl.questionIsBeingSaved = true;
                  EditableQuestionBackendApiService.updateQuestion(
                    ctrl.questionId, ctrl.question.getVersion(), commitMessage,
                    QuestionUndoRedoService.getCommittableChangeList()).then(
                    function() {
                      QuestionUndoRedoService.clearChanges();
                      ctrl.editorIsOpen = false;
                      ctrl.questionIsBeingSaved = false;
                      ctrl.getQuestionSummariesAsync(
                        ctrl.selectedSkillIds, true, true
                      );
                    }, function(error) {
                      AlertsService.addWarning(
                        error || 'There was an error saving the question.');
                      ctrl.questionIsBeingSaved = false;
                      ctrl.editorIsOpen = false;
                    });
                } else {
                  AlertsService.addWarning(
                    'Please provide a valid commit message.');
                  ctrl.questionIsBeingSaved = false;
                  ctrl.editorIsOpen = false;
                }
              }
            }
          };

          ctrl.getSkillEditorUrl = function(skillId) {
            return `/skill_editor/${skillId}`;
          };

          ctrl.cancel = function() {
            $uibModal.open({
              templateUrl:
                  UrlInterpolationService.getDirectiveTemplateUrl(
                    '/components/question-directives' +
                      '/modal-templates/' +
                      'confirm-question-modal-exit-modal.directive.html'),
              backdrop: true,
              controller: 'ConfirmOrCancelModalController'
            }).result.then(function() {
              ContextService.resetImageSaveDestination();
              ctrl.editorIsOpen = false;
              $location.hash(null);
            }, function() {
              // Note to developers:
              // This callback is triggered when the Cancel button is
              // clicked. No further action is needed.
            });
          };

          ctrl.initializeNewQuestionCreation = function(skillIds) {
            ctrl.question =
              QuestionObjectFactory.createDefaultQuestion(skillIds);
            ctrl.questionId = ctrl.question.getId();
            ctrl.questionStateData = ctrl.question.getStateData();
            ctrl.questionIsBeingUpdated = false;
            ctrl.newQuestionIsBeingCreated = true;
          };

          ctrl.createQuestion = function() {
            ctrl.newQuestionSkillIds = [];
            ctrl.skillIdToRubricsObject = ctrl.getSkillIdToRubricsObject();
            if (!ctrl.selectSkillModalIsShown()) {
              ctrl.newQuestionSkillIds = ctrl.skillIds;
            } else {
              ctrl.newQuestionSkillIds = [ctrl.getSelectedSkillId()];
            }
            ctrl.linkedSkillsWithDifficulty = [];
            ctrl.newQuestionSkillIds.forEach(function(skillId) {
              ctrl.linkedSkillsWithDifficulty.push(
                SkillDifficultyObjectFactory.create(
                  skillId, '', null));
            });
            ctrl.showDifficultyChoices = true;
            ctrl.editorIsOpen = true;
            ctrl.initiateQuestionCreation();
          };

          ctrl.changeLinkedSkillDifficulty = function() {
            if (ctrl.newQuestionSkillIds.length === 1) {
              ctrl.newQuestionSkillDifficulties = (
                [ctrl.linkedSkillsWithDifficulty[0].getDifficulty()]);
            } else {
              ctrl.linkedSkillsWithDifficulty.forEach(
                (linkedSkillWithDifficulty) => {
                  if (!ctrl.newQuestionSkillIds.includes(
                    linkedSkillWithDifficulty.getId())) {
                    ctrl.newQuestionSkillIds.push(
                      linkedSkillWithDifficulty.getId());
                    ctrl.newQuestionSkillDifficulties.push(
                      linkedSkillWithDifficulty.getDifficulty());
                  }
                });
            }
          };

          ctrl.initiateQuestionCreation = function() {
            ctrl.showDifficultyChoices = true;
            ctrl.newQuestionSkillIds = [];
            ctrl.associatedSkillSummaries = [];
            ctrl.newQuestionSkillDifficulties = [];
            ctrl.linkedSkillsWithDifficulty.forEach(
              (linkedSkillWithDifficulty) => {
                ctrl.newQuestionSkillIds.push(
                  linkedSkillWithDifficulty.getId());
                if (linkedSkillWithDifficulty.getDifficulty()) {
                  ctrl.newQuestionSkillDifficulties.push(
                    linkedSkillWithDifficulty.getDifficulty());
                }
              });
            ctrl.populateMisconceptions(ctrl.newQuestionSkillIds);
            if (AlertsService.warnings.length === 0) {
              ctrl.initializeNewQuestionCreation(
                ctrl.newQuestionSkillIds);
              ctrl.editorIsOpen = true;
            }
            ctrl.skillLinkageModificationsArray = [];
          };

          ctrl.populateMisconceptions = function(skillIds) {
            ctrl.misconceptionsBySkill = {};
            SkillBackendApiService.fetchMultiSkills(
              skillIds).then(
              function(skills) {
                skills.forEach(function(skill) {
                  ctrl.misconceptionsBySkill[skill.getId()] =
                    skill.getMisconceptions();
                });
                $rootScope.$apply();
              }, function(error) {
                AlertsService.addWarning();
              });
          };

          ctrl.editQuestion = function(
              questionSummaryForOneSkill, skillDescription, difficulty) {
            if (ctrl.editorIsOpen) {
              return;
            }
            if (!ctrl.canEditQuestion()) {
              AlertsService.addWarning(
                'User does not have enough rights to delete the question');
              return;
            }
            ctrl.newQuestionSkillIds = [];
            ctrl.skillIdToRubricsObject = ctrl.getSkillIdToRubricsObject();
            if (!ctrl.selectSkillModalIsShown()) {
              ctrl.newQuestionSkillIds = ctrl.skillIds;
            } else {
              ctrl.newQuestionSkillIds = [ctrl.getSelectedSkillId()];
            }
            ctrl.linkedSkillsWithDifficulty = [];
            ctrl.newQuestionSkillIds.forEach(function(skillId) {
              ctrl.linkedSkillsWithDifficulty.push(
                SkillDifficultyObjectFactory.create(
                  skillId, skillDescription, difficulty));
            });
            ctrl.difficulty = difficulty;
            ctrl.misconceptionsBySkill = {};
            ctrl.associatedSkillSummaries = [];
            EditableQuestionBackendApiService.fetchQuestion(
              questionSummaryForOneSkill.getQuestionId()).then(
              function(response) {
                if (response.associated_skill_dicts) {
                  response.associated_skill_dicts.forEach(function(skillDict) {
                    ctrl.misconceptionsBySkill[skillDict.id] =
                      skillDict.misconceptions.map(function(misconception) {
                        return Misconception.createFromBackendDict(
                          misconception);
                      });
                    ctrl.associatedSkillSummaries.push(
                      ShortSkillSummary.create(
                        skillDict.id, skillDict.description));
                  });
                }
                ctrl.question = angular.copy(response.questionObject);
                ctrl.questionId = ctrl.question.getId();
                ctrl.questionStateData = ctrl.question.getStateData();
                ctrl.questionIsBeingUpdated = true;
                ctrl.newQuestionIsBeingCreated = false;
                ctrl.openQuestionEditor();
              }, function(errorResponse) {
                AlertsService.addWarning(
                  errorResponse.error || 'Failed to fetch question.');
              });
          };

          ctrl.openQuestionEditor = function() {
            QuestionUndoRedoService.clearChanges();
            ctrl.editorIsOpen = true;
            ImageLocalStorageService.flushStoredImagesData();
            if (ctrl.newQuestionIsBeingCreated) {
              ContextService.setImageSaveDestinationToLocalStorage();
            }
            $location.hash(ctrl.questionId);
          };

          ctrl.deleteQuestionFromSkill = function(
              questionId, skillDescription) {
            if (!ctrl.canEditQuestion()) {
              AlertsService.addWarning(
                'User does not have enough rights to delete the question');
              return;
            }
            _reInitializeSelectedSkillIds();
            // For the case when, it is in the skill editor.
            if (ctrl.getAllSkillSummaries().length === 0) {
              EditableQuestionBackendApiService.editQuestionSkillLinks(
                questionId, [{id: ctrl.selectedSkillId, task: 'remove'}]
              ).then(function() {
                QuestionsListService.resetPageNumber();
                ctrl.getQuestionSummariesAsync(
                  ctrl.selectedSkillIds, true, true
                );
                AlertsService.addSuccessMessage('Deleted Question');
              });
            } else {
              ctrl.getAllSkillSummaries().forEach(function(summary) {
                if (summary.getDescription() === skillDescription) {
                  EditableQuestionBackendApiService.editQuestionSkillLinks(
                    questionId, [{id: summary.getId(), task: 'remove'}]
                  ).then(function() {
                    QuestionsListService.resetPageNumber();
                    ctrl.getQuestionSummariesAsync(
                      ctrl.selectedSkillIds, true, true
                    );
                    AlertsService.addSuccessMessage('Deleted Question');
                  });
                }
              });
            }
          };

          ctrl.changeDifficulty = function(
              questionId, skillDescription, skillDifficulty) {
            if (!ctrl.canEditQuestion()) {
              AlertsService.addWarning(
                'User does not have enough rights to edit the question');
              return;
            }
            var linkedSkillsWithDifficulty = [];
            if (ctrl.getAllSkillSummaries().length === 0) {
              linkedSkillsWithDifficulty.push(
                SkillDifficultyObjectFactory.create(
                  ctrl.selectedSkillId, skillDescription,
                  skillDifficulty)
              );
            } else {
              var allSkillSummaries = ctrl.getAllSkillSummaries().filter(
                function(summary) {
                  return skillDescription === summary.getDescription();
                });
              for (var idx in allSkillSummaries) {
                linkedSkillsWithDifficulty.push(
                  SkillDifficultyObjectFactory.create(
                    allSkillSummaries[idx].getId(),
                    allSkillSummaries[idx].getDescription(),
                    skillDifficulty));
              }
            }
            var oldLinkedSkillWithDifficulty = angular.copy(
              linkedSkillsWithDifficulty);
            var skillIdToRubricsObject = ctrl.getSkillIdToRubricsObject();
            $uibModal.open({
              templateUrl: UrlInterpolationService.getDirectiveTemplateUrl(
                '/components/question-directives/modal-templates/' +
                'change-question-difficulty-modal.template.html'),
              backdrop: true,
              resolve: {
                linkedSkillsWithDifficulty: () => linkedSkillsWithDifficulty,
                skillIdToRubricsObject: () => skillIdToRubricsObject
              },
              controller: 'ChangeQuestionDifficultyModalController'
            }).result.then(function(linkedSkillsWithDifficulty) {
              var changedDifficultyCount = 0, count = 0;
              _reInitializeSelectedSkillIds();
              for (var idx in linkedSkillsWithDifficulty) {
                var object = linkedSkillsWithDifficulty[idx];
                if (
                  object.getDifficulty() !==
                  oldLinkedSkillWithDifficulty[idx].getDifficulty()) {
                  changedDifficultyCount++;
                }
              }
              for (var idx in linkedSkillsWithDifficulty) {
                var object = linkedSkillsWithDifficulty[idx];
                if (
                  object.getDifficulty() !==
                  oldLinkedSkillWithDifficulty[idx].getDifficulty()) {
                  EditableQuestionBackendApiService.changeDifficulty(
                    questionId, object.getId(), object.getDifficulty()).then(
                    function() {
                      count++;
                      if (count === changedDifficultyCount) {
                        $timeout(function() {
                          QuestionsListService.resetPageNumber();
                          ctrl.getQuestionSummariesAsync(
                            ctrl.selectedSkillIds, true, true
                          );
                          AlertsService.addSuccessMessage('Updated Difficulty');
                        }, 100 * count);
                      }
                    });
                }
              }
            }, function() {
              // Note to developers:
              // This callback is triggered when the Cancel button is clicked.
              // No further action is needed.
            });
          };

          ctrl.removeSkill = function(skillId) {
            if (ctrl.associatedSkillSummaries.length === 1) {
              AlertsService.addInfoMessage(
                'A question should be linked to at least one skill.');
              return;
            }
            ctrl.skillLinkageModificationsArray.push({
              id: skillId,
              task: 'remove'
            });
            ctrl.associatedSkillSummaries =
                ctrl.associatedSkillSummaries.filter(function(summary) {
                  return summary.getId() !== skillId;
                });
          };
          ctrl.isQuestionValid = function() {
            return Boolean(QuestionValidationService.isQuestionValid(
              ctrl.question, ctrl.misconceptionsBySkill) &&
                ctrl.newQuestionSkillDifficulties &&
                ctrl.newQuestionSkillDifficulties.length);
          };

          ctrl.showSolutionCheckpoint = function() {
            const interactionId = ctrl.question.getStateData().interaction.id;
            return (
              interactionId && INTERACTION_SPECS[
                interactionId].can_have_solution);
          };

          ctrl.addSkill = function() {
            var skillsInSameTopicCount =
                ctrl.getGroupedSkillSummaries().current.length;
            var sortedSkillSummaries =
                ctrl.getGroupedSkillSummaries().current.concat(
                  ctrl.getGroupedSkillSummaries().others);
            var allowSkillsFromOtherTopics = true;
            $uibModal.open({
              templateUrl:
                  UrlInterpolationService.getDirectiveTemplateUrl(
                    '/components/skill-selector/' +
                      'select-skill-modal.template.html'),
              backdrop: true,
              resolve: {
                skillsInSameTopicCount: () => skillsInSameTopicCount,
                sortedSkillSummaries: () => sortedSkillSummaries,
                categorizedSkills: () => ctrl.getSkillsCategorizedByTopics,
                allowSkillsFromOtherTopics: () => allowSkillsFromOtherTopics,
                untriagedSkillSummaries: () => ctrl.getUntriagedSkillSummaries
              },
              controller: 'SelectSkillModalController',
              windowClass: 'skill-select-modal',
              size: 'xl'
            }).result.then(function(summary) {
              for (var idx in ctrl.associatedSkillSummaries) {
                if (
                  ctrl.associatedSkillSummaries[idx].getId() ===
                    summary.id) {
                  AlertsService.addInfoMessage(
                    'Skill already linked to question');
                  return;
                }
              }

              ctrl.associatedSkillSummaries.push(
                ShortSkillSummary.create(
                  summary.id, summary.description));
              ctrl.skillLinkageModificationsArray = [];
              ctrl.skillLinkageModificationsArray.push({
                id: summary.id,
                task: 'add'
              });
            }, function() {
              // Note to developers:
              // This callback is triggered when the Cancel button is
              // clicked. No further action is needed.
            });
          };

          ctrl.updateSkillLinkage = function(commitMsg) {
            EditableQuestionBackendApiService.editQuestionSkillLinks(
              ctrl.questionId, ctrl.skillLinkageModificationsArray,
              ctrl.difficulty).then(
              data => {
                $timeout(function() {
                  QuestionsListService.resetPageNumber();
                  _reInitializeSelectedSkillIds();
                  ctrl.getQuestionSummariesAsync(
                    ctrl.selectedSkillIds, true, true
                  );
                  ctrl.editorIsOpen = false;
                  ctrl.saveAndPublishQuestion(commitMsg);
                }, 500);
              });
          };

          ctrl.saveQuestion = function() {
            ContextService.resetImageSaveDestination();
            $location.hash(null);
            if (ctrl.questionIsBeingUpdated) {
              $uibModal.open({
                templateUrl:
                      UrlInterpolationService.getDirectiveTemplateUrl(
                        '/components/question-directives' +
                          '/modal-templates/' +
                          'question-editor-save-modal.template.html'),
                backdrop: true,
                controller: 'ConfirmOrCancelModalController'
              }).result.then(function(commitMessage) {
                if (ctrl.skillLinkageModificationsArray &&
                    ctrl.skillLinkageModificationsArray.length > 0) {
                  ctrl.updateSkillLinkage(commitMessage);
                } else {
                  ContextService.resetImageSaveDestination();
                  ctrl.saveAndPublishQuestion(commitMessage);
                }
              });
            } else {
              if (ctrl.skillLinkageModificationsArray.length > 0) {
                ctrl.updateSkillLinkage(null);
              } else {
                ContextService.resetImageSaveDestination();
                ctrl.saveAndPublishQuestion(null);
              }
            }
          };

          ctrl.getQuestionSummariesForOneSkill = function() {
            return QuestionsListService.getCachedQuestionSummaries();
          };
          ctrl.getCurrentPageNumber = function() {
            return QuestionsListService.getCurrentPageNumber();
          };

          ctrl.toggleDifficultyCard = function() {
            if (!WindowDimensionsService.isWindowNarrow()) {
              return;
            }
            ctrl.difficultyCardIsShown = !ctrl.difficultyCardIsShown;
          };

          ctrl.$onInit = function() {
            ctrl.directiveSubscriptions.add(
              QuestionsListService.onQuestionSummariesInitialized.subscribe(
                () => _initTab(false)));
            ctrl.showDifficultyChoices = false;
            ctrl.difficultyCardIsShown = (
              !WindowDimensionsService.isWindowNarrow());
            ctrl.skillIds = [];
            ctrl.selectedSkillIds = [];
            ctrl.associatedSkillSummaries = [];
            ctrl.selectedSkillId = ctrl.getSelectedSkillId();
            ctrl.editorIsOpen = false;
            // The _initTab function is written separately since it is also
            // called in subscription when some external events are triggered.
            _initTab(true);
          };

          ctrl.$onDestroy = function() {
            ctrl.directiveSubscriptions.unsubscribe();
          };
        }
      ]
    };
  }]);<|MERGE_RESOLUTION|>--- conflicted
+++ resolved
@@ -96,13 +96,9 @@
         'QuestionObjectFactory', 'QuestionUndoRedoService',
         'QuestionValidationService', 'QuestionsListService',
         'SkillBackendApiService', 'SkillDifficultyObjectFactory',
-<<<<<<< HEAD
-        'WindowDimensionsService', 'NUM_QUESTIONS_PER_PAGE', function(
-=======
         'UtilsService', 'WindowDimensionsService', 'INTERACTION_SPECS',
         'NUM_QUESTIONS_PER_PAGE',
         function(
->>>>>>> 2048c950
             $location, $rootScope, $timeout, $uibModal, AlertsService,
             ContextService, EditableQuestionBackendApiService,
             ImageLocalStorageService, QuestionCreationService,
