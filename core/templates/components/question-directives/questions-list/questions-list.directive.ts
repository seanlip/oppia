// Copyright 2018 The Oppia Authors. All Rights Reserved.
//
// Licensed under the Apache License, Version 2.0 (the "License");
// you may not use this file except in compliance with the License.
// You may obtain a copy of the License at
//
//      http://www.apache.org/licenses/LICENSE-2.0
//
// Unless required by applicable law or agreed to in writing, software
// distributed under the License is distributed on an "AS-IS" BASIS,
// WITHOUT WARRANTIES OR CONDITIONS OF ANY KIND, either express or implied.
// See the License for the specific language governing permissions and
// limitations under the License.

/**
 * @fileoverview Controller for the questions list.
 */

require('directives/angular-html-bind.directive.ts');
require(
  'components/common-layout-directives/common-elements/' +
  'confirm-or-cancel-modal.controller.ts');
require(
  'components/question-difficulty-selector/' +
  'question-difficulty-selector.directive.ts');
require(
  'components/question-directives/question-editor/' +
  'question-editor.directive.ts');
require(
  'components/question-directives/questions-list/' +
  'questions-list.constants.ajs.ts');
require(
  'components/skill-selector/' +
  'questions-list-select-skill-modal.controller.ts');
require(
  'components/skill-selector/skill-selector.directive.ts');

require(
  'components/question-directives/modal-templates/' +
  'question-editor-modal.controller.ts');
require(
  'pages/topic-editor-page/modal-templates/' +
  'questions-list-select-skill-and-difficulty-modal.controller.ts');

require('domain/editor/undo_redo/undo-redo.service.ts');
require('domain/question/editable-question-backend-api.service.ts');
require('domain/question/QuestionObjectFactory.ts');
require('domain/skill/MisconceptionObjectFactory.ts');
require('domain/skill/ShortSkillSummaryObjectFactory.ts');
require('domain/skill/skill-backend-api.service.ts');
require('domain/utilities/url-interpolation.service.ts');
require('filters/format-rte-preview.filter.ts');
require('filters/string-utility-filters/truncate.filter.ts');
require('pages/skill-editor-page/services/question-creation.service.ts');
require('pages/topic-editor-page/services/topic-editor-state.service.ts');
require('services/alerts.service.ts');
require('services/context.service.ts');
require('services/contextual/url.service.ts');
require('services/image-local-storage.service.ts');
require('services/question-validation.service.ts');
require('services/contextual/window-dimensions.service.ts');

import { SkillDifficulty } from 'domain/skill/skill-difficulty.model';
import { Subscription } from 'rxjs';

angular.module('oppia').directive('questionsList', [
  'UrlInterpolationService', function(UrlInterpolationService) {
    return {
      restrict: 'E',
      scope: {},
      bindToController: {
        skillDescriptionsAreShown: '&skillDescriptionsAreShown',
        selectSkillModalIsShown: '&selectSkillModalIsShown',
        getSkillIds: '&skillIds',
        getAllSkillSummaries: '&allSkillSummaries',
        canEditQuestion: '&',
        getSkillIdToRubricsObject: '&skillIdToRubricsObject',
        getSelectedSkillId: '&selectedSkillId',
        getGroupedSkillSummaries: '=',
        getSkillsCategorizedByTopics: '=',
        getUntriagedSkillSummaries: '='
      },
      templateUrl: UrlInterpolationService.getDirectiveTemplateUrl(
        '/components/question-directives/questions-list/' +
        'questions-list.directive.html'),
      controllerAs: '$ctrl',
      controller: [
        '$location', '$rootScope', '$timeout', '$uibModal', 'AlertsService',
        'ContextService', 'EditableQuestionBackendApiService',
        'ImageLocalStorageService', 'MisconceptionObjectFactory',
        'QuestionObjectFactory', 'QuestionUndoRedoService',
        'QuestionValidationService', 'QuestionsListService',
        'ShortSkillSummaryObjectFactory', 'SkillBackendApiService',
        'UtilsService', 'WindowDimensionsService',
        'INTERACTION_SPECS', 'NUM_QUESTIONS_PER_PAGE',
        function(
            $location, $rootScope, $timeout, $uibModal, AlertsService,
            ContextService, EditableQuestionBackendApiService,
            ImageLocalStorageService, MisconceptionObjectFactory,
            QuestionObjectFactory, QuestionUndoRedoService,
            QuestionValidationService, QuestionsListService,
            ShortSkillSummaryObjectFactory, SkillBackendApiService,
            UtilsService, WindowDimensionsService,
            INTERACTION_SPECS, NUM_QUESTIONS_PER_PAGE) {
          var ctrl = this;
          ctrl.directiveSubscriptions = new Subscription();
          var _reInitializeSelectedSkillIds = function() {
            ctrl.selectedSkillId = ctrl.getSelectedSkillId();
          };

          var _initTab = function(resetHistoryAndFetch) {
            ctrl.skillIds = ctrl.getSkillIds();
            ctrl.questionEditorIsShown = false;
            ctrl.question = null;
            _reInitializeSelectedSkillIds();
            QuestionsListService.getQuestionSummariesAsync(
              ctrl.selectedSkillId, resetHistoryAndFetch,
              resetHistoryAndFetch
            );
            ctrl.questionIsBeingUpdated = false;
            ctrl.misconceptionsBySkill = {};
            ctrl.misconceptionIdsForSelectedSkill = [];
            if (ctrl.getSelectedSkillId()) {
              SkillBackendApiService.fetchSkill(
                ctrl.getSelectedSkillId()
              ).then(responseObject => {
                ctrl.misconceptionIdsForSelectedSkill = (
                  responseObject.skill.getMisconceptions().map(
                    misconception => misconception.getId()));
                $rootScope.$apply();
              });
            }
          };

          ctrl.getQuestionIndex = function(index) {
            return (
              QuestionsListService.getCurrentPageNumber() *
              NUM_QUESTIONS_PER_PAGE + index + 1);
          };

          ctrl.goToNextPage = function() {
            _reInitializeSelectedSkillIds();
            QuestionsListService.incrementPageNumber();
            QuestionsListService.getQuestionSummariesAsync(
              ctrl.selectedSkillId, true, false
            );
          };

          ctrl.goToPreviousPage = function() {
            _reInitializeSelectedSkillIds();
            QuestionsListService.decrementPageNumber();
            QuestionsListService.getQuestionSummariesAsync(
              ctrl.selectedSkillId, false, false
            );
          };

          ctrl.showUnaddressedSkillMisconceptionWarning = function(
              skillMisconceptionIds) {
            var skillId = ctrl.getSelectedSkillId();
            var expectedMisconceptionIds = (
              ctrl.misconceptionIdsForSelectedSkill);
            var actualMisconceptionIds = (
              skillMisconceptionIds.map(skillMisconceptionId => {
                if (skillMisconceptionId.startsWith(skillId)) {
                  return parseInt(skillMisconceptionId.split('-')[1]);
                }
              }));
            return UtilsService.isEquivalent(
              actualMisconceptionIds.sort(), expectedMisconceptionIds.sort());
          };

          ctrl.saveAndPublishQuestion = function(commitMessage) {
            var validationErrors = ctrl.question.getValidationErrorMessage();
            var unaddressedMisconceptions = (
              ctrl.question.getUnaddressedMisconceptionNames(
                ctrl.misconceptionsBySkill));
            var unaddressedMisconceptionsErrorString = (
              `Remaining misconceptions that need to be addressed: ${
                unaddressedMisconceptions.join(', ')}`);

            if (validationErrors || unaddressedMisconceptions.length) {
              AlertsService.addWarning(
                validationErrors || unaddressedMisconceptionsErrorString);
              return;
            }
            _reInitializeSelectedSkillIds();
            if (!ctrl.questionIsBeingUpdated) {
              var imagesData = ImageLocalStorageService.getStoredImagesData();
              ImageLocalStorageService.flushStoredImagesData();
              EditableQuestionBackendApiService.createQuestion(
                ctrl.newQuestionSkillIds, ctrl.newQuestionSkillDifficulties,
                ctrl.question.toBackendDict(true), imagesData
              ).then(function() {
                QuestionsListService.resetPageNumber();
                QuestionsListService.getQuestionSummariesAsync(
                  ctrl.selectedSkillId, true, true
                );
                ctrl.questionIsBeingSaved = false;
                ctrl.editorIsOpen = false;
                AlertsService.addSuccessMessage(
                  'Question created successfully.');
                _initTab(true);
              });
            } else {
              if (QuestionUndoRedoService.hasChanges()) {
                if (commitMessage) {
                  ctrl.questionIsBeingSaved = true;
                  EditableQuestionBackendApiService.updateQuestion(
                    ctrl.questionId, ctrl.question.getVersion(), commitMessage,
                    QuestionUndoRedoService.getCommittableChangeList()).then(
                    function() {
                      QuestionUndoRedoService.clearChanges();
                      ctrl.editorIsOpen = false;
                      ctrl.questionIsBeingSaved = false;
                      QuestionsListService.getQuestionSummariesAsync(
                        ctrl.selectedSkillId, true, true
                      );
                    }, function(error) {
                      AlertsService.addWarning(
                        error || 'There was an error saving the question.');
                      ctrl.questionIsBeingSaved = false;
                      ctrl.editorIsOpen = false;
                    });
                } else {
                  AlertsService.addWarning(
                    'Please provide a valid commit message.');
                  ctrl.questionIsBeingSaved = false;
                  ctrl.editorIsOpen = false;
                }
              }
            }
          };

          ctrl.getSkillEditorUrl = function(skillId) {
            return `/skill_editor/${skillId}`;
          };

          ctrl.isLastPage = function() {
            return QuestionsListService.isLastQuestionBatch();
          };

          ctrl.cancel = function() {
            $uibModal.open({
              templateUrl:
                  UrlInterpolationService.getDirectiveTemplateUrl(
                    '/components/question-directives' +
                      '/modal-templates/' +
                      'confirm-question-modal-exit-modal.directive.html'),
              backdrop: true,
              controller: 'ConfirmOrCancelModalController'
            }).result.then(function() {
              ContextService.resetImageSaveDestination();
              ctrl.editorIsOpen = false;
              $location.hash(null);
            }, function() {
              // Note to developers:
              // This callback is triggered when the Cancel button is
              // clicked. No further action is needed.
            });
          };

          ctrl.initializeNewQuestionCreation = function(skillIds) {
            ctrl.question =
              QuestionObjectFactory.createDefaultQuestion(skillIds);
            ctrl.questionId = ctrl.question.getId();
            ctrl.questionStateData = ctrl.question.getStateData();
            ctrl.questionIsBeingUpdated = false;
            ctrl.newQuestionIsBeingCreated = true;
          };

          ctrl.createQuestion = function() {
            ctrl.newQuestionSkillIds = [];
            ctrl.skillIdToRubricsObject = ctrl.getSkillIdToRubricsObject();
            if (!ctrl.selectSkillModalIsShown()) {
              ctrl.newQuestionSkillIds = ctrl.skillIds;
            } else {
              ctrl.newQuestionSkillIds = [ctrl.getSelectedSkillId()];
            }
            ctrl.linkedSkillsWithDifficulty = [];
            ctrl.newQuestionSkillIds.forEach(function(skillId) {
              ctrl.linkedSkillsWithDifficulty.push(
                SkillDifficulty.create(
                  skillId, '', null));
            });
            ctrl.showDifficultyChoices = true;
            ctrl.editorIsOpen = true;
            ctrl.initiateQuestionCreation();
          };

          ctrl.changeLinkedSkillDifficulty = function() {
            if (ctrl.newQuestionSkillIds.length === 1) {
              ctrl.newQuestionSkillDifficulties = (
                [ctrl.linkedSkillsWithDifficulty[0].getDifficulty()]);
            } else {
              ctrl.linkedSkillsWithDifficulty.forEach(
                (linkedSkillWithDifficulty) => {
                  if (!ctrl.newQuestionSkillIds.includes(
                    linkedSkillWithDifficulty.getId())) {
                    ctrl.newQuestionSkillIds.push(
                      linkedSkillWithDifficulty.getId());
                    ctrl.newQuestionSkillDifficulties.push(
                      linkedSkillWithDifficulty.getDifficulty());
                  }
                });
            }
          };

          ctrl.initiateQuestionCreation = function() {
            ctrl.showDifficultyChoices = true;
            ctrl.newQuestionSkillIds = [];
            ctrl.associatedSkillSummaries = [];
            ctrl.newQuestionSkillDifficulties = [];
            ctrl.linkedSkillsWithDifficulty.forEach(
              (linkedSkillWithDifficulty) => {
                ctrl.newQuestionSkillIds.push(
                  linkedSkillWithDifficulty.getId());
                if (linkedSkillWithDifficulty.getDifficulty()) {
                  ctrl.newQuestionSkillDifficulties.push(
                    linkedSkillWithDifficulty.getDifficulty());
                }
              });
            ctrl.populateMisconceptions(ctrl.newQuestionSkillIds);
            if (AlertsService.warnings.length === 0) {
              ctrl.initializeNewQuestionCreation(
                ctrl.newQuestionSkillIds);
              ctrl.editorIsOpen = true;
            }
            ctrl.skillLinkageModificationsArray = [];
          };

          ctrl.populateMisconceptions = function(skillIds) {
            ctrl.misconceptionsBySkill = {};
            SkillBackendApiService.fetchMultiSkills(
              skillIds).then(
              function(skills) {
                skills.forEach(function(skill) {
                  ctrl.misconceptionsBySkill[skill.getId()] =
                    skill.getMisconceptions();
                });
                $rootScope.$apply();
              }, function(error) {
                AlertsService.addWarning();
              });
          };

          ctrl.editQuestion = function(
              questionSummaryForOneSkill, skillDescription, difficulty) {
            if (ctrl.editorIsOpen) {
              return;
            }
            if (!ctrl.canEditQuestion()) {
              AlertsService.addWarning(
                'User does not have enough rights to delete the question');
              return;
            }
            ctrl.newQuestionSkillIds = [];
            ctrl.skillIdToRubricsObject = ctrl.getSkillIdToRubricsObject();
            if (!ctrl.selectSkillModalIsShown()) {
              ctrl.newQuestionSkillIds = ctrl.skillIds;
            } else {
              ctrl.newQuestionSkillIds = [ctrl.getSelectedSkillId()];
            }
            ctrl.linkedSkillsWithDifficulty = [];
            ctrl.newQuestionSkillIds.forEach(function(skillId) {
              ctrl.linkedSkillsWithDifficulty.push(
                SkillDifficulty.create(
                  skillId, skillDescription, difficulty));
            });
            ctrl.difficulty = difficulty;
            ctrl.misconceptionsBySkill = {};
            ctrl.associatedSkillSummaries = [];
            EditableQuestionBackendApiService.fetchQuestion(
              questionSummaryForOneSkill.getQuestionId()).then(
              function(response) {
                if (response.associated_skill_dicts) {
                  response.associated_skill_dicts.forEach(function(skillDict) {
                    ctrl.misconceptionsBySkill[skillDict.id] =
                      skillDict.misconceptions.map(function(misconception) {
                        return MisconceptionObjectFactory.createFromBackendDict(
                          misconception);
                      });
                    ctrl.associatedSkillSummaries.push(
                      ShortSkillSummaryObjectFactory.create(
                        skillDict.id, skillDict.description));
                  });
                }
                ctrl.question = angular.copy(response.questionObject);
                ctrl.questionId = ctrl.question.getId();
                ctrl.questionStateData = ctrl.question.getStateData();
                ctrl.questionIsBeingUpdated = true;
                ctrl.newQuestionIsBeingCreated = false;
                ctrl.openQuestionEditor();
              }, function(errorResponse) {
                AlertsService.addWarning(
                  errorResponse.error || 'Failed to fetch question.');
              });
          };

          ctrl.openQuestionEditor = function() {
            QuestionUndoRedoService.clearChanges();
            ctrl.editorIsOpen = true;
            ImageLocalStorageService.flushStoredImagesData();
            if (ctrl.newQuestionIsBeingCreated) {
              ContextService.setImageSaveDestinationToLocalStorage();
            }
            $location.hash(ctrl.questionId);
          };

          ctrl.deleteQuestionFromSkill = function(
              questionId, skillDescription) {
            if (!ctrl.canEditQuestion()) {
              AlertsService.addWarning(
                'User does not have enough rights to delete the question');
              return;
            }
            _reInitializeSelectedSkillIds();
            // For the case when, it is in the skill editor.
            if (ctrl.getAllSkillSummaries().length === 0) {
              EditableQuestionBackendApiService.editQuestionSkillLinks(
                questionId, [{id: ctrl.selectedSkillId, task: 'remove'}]
              ).then(function() {
                QuestionsListService.resetPageNumber();
                QuestionsListService.getQuestionSummariesAsync(
                  ctrl.selectedSkillId, true, true
                );
                AlertsService.addSuccessMessage('Deleted Question');
              });
            } else {
              ctrl.getAllSkillSummaries().forEach(function(summary) {
                if (summary.getDescription() === skillDescription) {
                  EditableQuestionBackendApiService.editQuestionSkillLinks(
                    questionId, [{id: summary.getId(), task: 'remove'}]
                  ).then(function() {
                    QuestionsListService.resetPageNumber();
                    QuestionsListService.getQuestionSummariesAsync(
                      ctrl.selectedSkillId, true, true
                    );
                    AlertsService.addSuccessMessage('Deleted Question');
                  });
                }
              });
            }
          };

<<<<<<< HEAD
          ctrl.changeDifficulty = function(
              questionId, skillDescription, skillDifficulty) {
            if (!ctrl.canEditQuestion()) {
              AlertsService.addWarning(
                'User does not have enough rights to edit the question');
              return;
            }
            var linkedSkillsWithDifficulty = [];
            if (ctrl.getAllSkillSummaries().length === 0) {
              linkedSkillsWithDifficulty.push(
                SkillDifficulty.create(
                  ctrl.selectedSkillId, skillDescription,
                  skillDifficulty)
              );
            } else {
              var allSkillSummaries = ctrl.getAllSkillSummaries().filter(
                function(summary) {
                  return skillDescription === summary.getDescription();
                });
              for (var idx in allSkillSummaries) {
                linkedSkillsWithDifficulty.push(
                  SkillDifficulty.create(
                    allSkillSummaries[idx].getId(),
                    allSkillSummaries[idx].getDescription(),
                    skillDifficulty));
              }
            }
            var oldLinkedSkillWithDifficulty = angular.copy(
              linkedSkillsWithDifficulty);
            var skillIdToRubricsObject = ctrl.getSkillIdToRubricsObject();
            $uibModal.open({
              templateUrl: UrlInterpolationService.getDirectiveTemplateUrl(
                '/components/question-directives/modal-templates/' +
                'change-question-difficulty-modal.template.html'),
              backdrop: 'static',
              resolve: {
                linkedSkillsWithDifficulty: () => linkedSkillsWithDifficulty,
                skillIdToRubricsObject: () => skillIdToRubricsObject
              },
              controller: 'ChangeQuestionDifficultyModalController'
            }).result.then(function(linkedSkillsWithDifficulty) {
              var changedDifficultyCount = 0, count = 0;
              _reInitializeSelectedSkillIds();
              for (var idx in linkedSkillsWithDifficulty) {
                var object = linkedSkillsWithDifficulty[idx];
                if (
                  object.getDifficulty() !==
                  oldLinkedSkillWithDifficulty[idx].getDifficulty()) {
                  changedDifficultyCount++;
                }
              }
              for (var idx in linkedSkillsWithDifficulty) {
                var object = linkedSkillsWithDifficulty[idx];
                if (
                  object.getDifficulty() !==
                  oldLinkedSkillWithDifficulty[idx].getDifficulty()) {
                  EditableQuestionBackendApiService.changeDifficulty(
                    questionId, object.getId(), object.getDifficulty()).then(
                    function() {
                      count++;
                      if (count === changedDifficultyCount) {
                        $timeout(function() {
                          QuestionsListService.resetPageNumber();
                          QuestionsListService.getQuestionSummariesAsync(
                            ctrl.selectedSkillId, true, true
                          );
                          AlertsService.addSuccessMessage('Updated Difficulty');
                        }, 100 * count);
                      }
                    });
                }
              }
            }, function() {
              // Note to developers:
              // This callback is triggered when the Cancel button is clicked.
              // No further action is needed.
            });
          };

=======
>>>>>>> f88cdf9b
          ctrl.removeSkill = function(skillId) {
            if (ctrl.associatedSkillSummaries.length === 1) {
              AlertsService.addInfoMessage(
                'A question should be linked to at least one skill.');
              return;
            }
            ctrl.skillLinkageModificationsArray.push({
              id: skillId,
              task: 'remove'
            });
            ctrl.associatedSkillSummaries =
                ctrl.associatedSkillSummaries.filter(function(summary) {
                  return summary.getId() !== skillId;
                });
          };
          ctrl.isQuestionValid = function() {
            return Boolean(QuestionValidationService.isQuestionValid(
              ctrl.question, ctrl.misconceptionsBySkill) &&
                ctrl.newQuestionSkillDifficulties &&
                ctrl.newQuestionSkillDifficulties.length);
          };

          ctrl.showSolutionCheckpoint = function() {
            const interactionId = ctrl.question.getStateData().interaction.id;
            return (
              interactionId && INTERACTION_SPECS[
                interactionId].can_have_solution);
          };

          ctrl.addSkill = function() {
            var skillsInSameTopicCount =
                ctrl.getGroupedSkillSummaries().current.length;
            var sortedSkillSummaries =
                ctrl.getGroupedSkillSummaries().current.concat(
                  ctrl.getGroupedSkillSummaries().others);
            var allowSkillsFromOtherTopics = true;
            $uibModal.open({
              templateUrl:
                  UrlInterpolationService.getDirectiveTemplateUrl(
                    '/components/skill-selector/' +
                      'select-skill-modal.template.html'),
              backdrop: 'static',
              resolve: {
                skillsInSameTopicCount: () => skillsInSameTopicCount,
                sortedSkillSummaries: () => sortedSkillSummaries,
                categorizedSkills: () => ctrl.getSkillsCategorizedByTopics,
                allowSkillsFromOtherTopics: () => allowSkillsFromOtherTopics,
                untriagedSkillSummaries: () => ctrl.getUntriagedSkillSummaries
              },
              controller: 'SelectSkillModalController',
              windowClass: 'skill-select-modal',
              size: 'xl'
            }).result.then(function(summary) {
              for (var idx in ctrl.associatedSkillSummaries) {
                if (
                  ctrl.associatedSkillSummaries[idx].getId() ===
                    summary.id) {
                  AlertsService.addInfoMessage(
                    'Skill already linked to question');
                  return;
                }
              }

              ctrl.associatedSkillSummaries.push(
                ShortSkillSummaryObjectFactory.create(
                  summary.id, summary.description));
              ctrl.skillLinkageModificationsArray = [];
              ctrl.skillLinkageModificationsArray.push({
                id: summary.id,
                task: 'add'
              });
            }, function() {
              // Note to developers:
              // This callback is triggered when the Cancel button is
              // clicked. No further action is needed.
            });
          };

          ctrl.updateSkillLinkage = function(commitMsg) {
            EditableQuestionBackendApiService.editQuestionSkillLinks(
              ctrl.questionId, ctrl.skillLinkageModificationsArray,
              ctrl.difficulty).then(
              data => {
                $timeout(function() {
                  QuestionsListService.resetPageNumber();
                  _reInitializeSelectedSkillIds();
                  QuestionsListService.getQuestionSummariesAsync(
                    ctrl.selectedSkillId, true, true
                  );
                  ctrl.editorIsOpen = false;
                  ctrl.saveAndPublishQuestion(commitMsg);
                }, 500);
              });
          };

          ctrl.saveQuestion = function() {
            ContextService.resetImageSaveDestination();
            $location.hash(null);
            if (ctrl.questionIsBeingUpdated) {
              $uibModal.open({
                templateUrl:
                      UrlInterpolationService.getDirectiveTemplateUrl(
                        '/components/question-directives' +
                          '/modal-templates/' +
                          'question-editor-save-modal.template.html'),
                backdrop: 'static',
                controller: 'ConfirmOrCancelModalController'
              }).result.then(function(commitMessage) {
                if (ctrl.skillLinkageModificationsArray &&
                    ctrl.skillLinkageModificationsArray.length > 0) {
                  ctrl.updateSkillLinkage(commitMessage);
                } else {
                  ContextService.resetImageSaveDestination();
                  ctrl.saveAndPublishQuestion(commitMessage);
                }
              }, () => {
                // Note to developers:
                // This callback is triggered when the Cancel button is
                // clicked. No further action is needed.
              });
            } else {
              if (ctrl.skillLinkageModificationsArray.length > 0) {
                ctrl.updateSkillLinkage(null);
              } else {
                ContextService.resetImageSaveDestination();
                ctrl.saveAndPublishQuestion(null);
              }
            }
          };

          ctrl.getQuestionSummariesForOneSkill = function() {
            return QuestionsListService.getCachedQuestionSummaries();
          };
          ctrl.getCurrentPageNumber = function() {
            return QuestionsListService.getCurrentPageNumber();
          };

          ctrl.toggleDifficultyCard = function() {
            if (!WindowDimensionsService.isWindowNarrow()) {
              return;
            }
            ctrl.difficultyCardIsShown = !ctrl.difficultyCardIsShown;
          };

          ctrl.$onInit = function() {
            ctrl.directiveSubscriptions.add(
              QuestionsListService.onQuestionSummariesInitialized.subscribe(
                () => {
                  _initTab(false);
                  $rootScope.$apply();
                }));
            ctrl.showDifficultyChoices = false;
            ctrl.difficultyCardIsShown = (
              !WindowDimensionsService.isWindowNarrow());
            ctrl.skillIds = [];
            ctrl.associatedSkillSummaries = [];
            ctrl.selectedSkillId = ctrl.getSelectedSkillId();
            ctrl.editorIsOpen = false;
            // The _initTab function is written separately since it is also
            // called in subscription when some external events are triggered.
            _initTab(true);
          };

          ctrl.$onDestroy = function() {
            ctrl.directiveSubscriptions.unsubscribe();
          };
        }
      ]
    };
  }]);<|MERGE_RESOLUTION|>--- conflicted
+++ resolved
@@ -442,88 +442,6 @@
             }
           };
 
-<<<<<<< HEAD
-          ctrl.changeDifficulty = function(
-              questionId, skillDescription, skillDifficulty) {
-            if (!ctrl.canEditQuestion()) {
-              AlertsService.addWarning(
-                'User does not have enough rights to edit the question');
-              return;
-            }
-            var linkedSkillsWithDifficulty = [];
-            if (ctrl.getAllSkillSummaries().length === 0) {
-              linkedSkillsWithDifficulty.push(
-                SkillDifficulty.create(
-                  ctrl.selectedSkillId, skillDescription,
-                  skillDifficulty)
-              );
-            } else {
-              var allSkillSummaries = ctrl.getAllSkillSummaries().filter(
-                function(summary) {
-                  return skillDescription === summary.getDescription();
-                });
-              for (var idx in allSkillSummaries) {
-                linkedSkillsWithDifficulty.push(
-                  SkillDifficulty.create(
-                    allSkillSummaries[idx].getId(),
-                    allSkillSummaries[idx].getDescription(),
-                    skillDifficulty));
-              }
-            }
-            var oldLinkedSkillWithDifficulty = angular.copy(
-              linkedSkillsWithDifficulty);
-            var skillIdToRubricsObject = ctrl.getSkillIdToRubricsObject();
-            $uibModal.open({
-              templateUrl: UrlInterpolationService.getDirectiveTemplateUrl(
-                '/components/question-directives/modal-templates/' +
-                'change-question-difficulty-modal.template.html'),
-              backdrop: 'static',
-              resolve: {
-                linkedSkillsWithDifficulty: () => linkedSkillsWithDifficulty,
-                skillIdToRubricsObject: () => skillIdToRubricsObject
-              },
-              controller: 'ChangeQuestionDifficultyModalController'
-            }).result.then(function(linkedSkillsWithDifficulty) {
-              var changedDifficultyCount = 0, count = 0;
-              _reInitializeSelectedSkillIds();
-              for (var idx in linkedSkillsWithDifficulty) {
-                var object = linkedSkillsWithDifficulty[idx];
-                if (
-                  object.getDifficulty() !==
-                  oldLinkedSkillWithDifficulty[idx].getDifficulty()) {
-                  changedDifficultyCount++;
-                }
-              }
-              for (var idx in linkedSkillsWithDifficulty) {
-                var object = linkedSkillsWithDifficulty[idx];
-                if (
-                  object.getDifficulty() !==
-                  oldLinkedSkillWithDifficulty[idx].getDifficulty()) {
-                  EditableQuestionBackendApiService.changeDifficulty(
-                    questionId, object.getId(), object.getDifficulty()).then(
-                    function() {
-                      count++;
-                      if (count === changedDifficultyCount) {
-                        $timeout(function() {
-                          QuestionsListService.resetPageNumber();
-                          QuestionsListService.getQuestionSummariesAsync(
-                            ctrl.selectedSkillId, true, true
-                          );
-                          AlertsService.addSuccessMessage('Updated Difficulty');
-                        }, 100 * count);
-                      }
-                    });
-                }
-              }
-            }, function() {
-              // Note to developers:
-              // This callback is triggered when the Cancel button is clicked.
-              // No further action is needed.
-            });
-          };
-
-=======
->>>>>>> f88cdf9b
           ctrl.removeSkill = function(skillId) {
             if (ctrl.associatedSkillSummaries.length === 1) {
               AlertsService.addInfoMessage(
