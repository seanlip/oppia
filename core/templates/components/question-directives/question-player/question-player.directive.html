--- conflicted
+++ resolved
@@ -2,21 +2,15 @@
   <!-- Question Player -->
   <div class="oppia-question-player" ng-if="!resultsLoaded">
     <div class="oppia-question-player-card">
-<<<<<<< HEAD
-      <h3 class="oppia-question-player-header">Question <[$ctrl.currentQuestion]>/<[$ctrl.totalQuestions]></h3>
-      <div class="oppia-question-player-progress">
-        <div class="current-progress" ng-style="{width: $ctrl.currentProgress + '%'}"></div>
-=======
       <div ng-show="$ctrl.totalQuestions > 0">
         <h3 class="oppia-question-player-header">Question <[$ctrl.currentQuestion]>/<[$ctrl.totalQuestions]></h3>
         <div class="oppia-question-player-progress">
-          <div class="current-progress" style="width: <[$ctrl.currentProgress]>%"></div>
+          <div class="current-progress" ng-style="{width: $ctrl.currentProgress + '%'}"></div>
         </div>
       </div>
       <div ng-show="$ctrl.totalQuestions === 0">
         <h4 class="practice-questions-coming-soon-header">Coming Soon!</h4>
         <div class="practice-questions-coming-soon-text">There are no questions created yet for the selected subtopic(s). Please check back later!</div>
->>>>>>> e93ed02d
       </div>
     </div>
     <div class="oppia-question-player-body">
@@ -245,15 +239,6 @@
     padding: 2px 10px 0;
   }
 
-<<<<<<< HEAD
-  .oppia-question-player-container .oppia-col-width {
-    width: 50%;
-  }
-
-  .oppia-question-player-container .oppia-review-and-retry-button-text {
-    background-color: #11776D;
-    color: #FFFFFF;
-=======
   .oppia-question-player-container .practice-questions-coming-soon-header {
     color: #01645c;
     font-family: Capriola, Roboto, Arial, sans-serif;
@@ -266,6 +251,9 @@
   .oppia-question-player-container .practice-questions-coming-soon-text {
     font-family: Roboto, Arial, sans-serif;
     font-size: 18px;
->>>>>>> e93ed02d
+  }
+
+  .oppia-question-player-container .oppia-col-width {
+    width: 50%;
   }
 </style>