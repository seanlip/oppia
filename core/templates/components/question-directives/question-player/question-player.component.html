--- conflicted
+++ resolved
@@ -177,11 +177,7 @@
     font-weight: normal;
     line-height: normal;
     margin-bottom: 0;
-<<<<<<< HEAD
-    padding-top: 10px;
-=======
     padding: 10px;
->>>>>>> 9fbbcea1
     text-align: center;
   }
 
