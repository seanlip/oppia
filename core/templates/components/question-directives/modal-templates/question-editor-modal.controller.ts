--- conflicted
+++ resolved
@@ -30,29 +30,17 @@
 
 angular.module('oppia').controller('QuestionEditorModalController', [
   '$scope', '$uibModal', '$uibModalInstance', 'AlertsService',
-<<<<<<< HEAD
-  'QuestionUndoRedoService', 'SkillSummaryObjectFactory', 'StateEditorService',
-  'UrlInterpolationService', 'associatedSkillSummaries', 'canEditQuestion',
-  'categorizedSkills', 'groupedSkillSummaries', 'misconceptionsBySkill',
-  'newQuestionIsBeingCreated', 'question', 'questionId', 'questionStateData',
-  function(
-      $scope, $uibModal, $uibModalInstance, AlertsService,
-      QuestionUndoRedoService, SkillSummaryObjectFactory, StateEditorService,
-      UrlInterpolationService, associatedSkillSummaries, canEditQuestion,
-      categorizedSkills, groupedSkillSummaries, misconceptionsBySkill,
-=======
   'QuestionUndoRedoService', 'QuestionValidationService',
   'SkillSummaryObjectFactory', 'UrlInterpolationService',
   'associatedSkillSummaries', 'canEditQuestion',
-  'groupedSkillSummaries', 'misconceptionsBySkill',
+  'categorizedSkills', 'groupedSkillSummaries', 'misconceptionsBySkill',
   'newQuestionIsBeingCreated', 'question', 'questionId', 'questionStateData',
   function(
       $scope, $uibModal, $uibModalInstance, AlertsService,
       QuestionUndoRedoService, QuestionValidationService,
       SkillSummaryObjectFactory, UrlInterpolationService,
       associatedSkillSummaries, canEditQuestion,
-      groupedSkillSummaries, misconceptionsBySkill,
->>>>>>> 6c37e827
+      categorizedSkills, groupedSkillSummaries, misconceptionsBySkill,
       newQuestionIsBeingCreated, question, questionId, questionStateData) {
     var returnModalObject = {
       skillLinkageModificationsArray: [],
