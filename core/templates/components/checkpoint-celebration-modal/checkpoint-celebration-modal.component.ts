// Copyright 2022 The Oppia Authors. All Rights Reserved.
//
// Licensed under the Apache License, Version 2.0 (the "License");
// you may not use this file except in compliance with the License.
// You may obtain a copy of the License at
//
//      http://www.apache.org/licenses/LICENSE-2.0
//
// Unless required by applicable law or agreed to in writing, software
// distributed under the License is distributed on an "AS-IS" BASIS,
// WITHOUT WARRANTIES OR CONDITIONS OF ANY KIND, either express or implied.
// See the License for the specific language governing permissions and
// limitations under the License.

/**
 * @fileoverview Component for the checkpoint celebration modal.
 */

import {
  Component,
  OnInit,
  OnDestroy,
  ViewChild,
  ElementRef,
} from '@angular/core';
import {Subscription} from 'rxjs';

import {ContextService} from 'services/context.service';
import {I18nLanguageCodeService} from 'services/i18n-language-code.service';
import {UrlInterpolationService} from 'domain/utilities/url-interpolation.service';
import {
  ReadOnlyExplorationBackendApiService,
  ReadOnlyExplorationBackendDict,
} from 'domain/exploration/read-only-exploration-backend-api.service';
import {CheckpointCelebrationUtilityService} from 'pages/exploration-player-page/services/checkpoint-celebration-utility.service';
import {PlayerPositionService} from 'pages/exploration-player-page/services/player-position.service';
import {StateCard} from 'domain/state_card/state-card.model';
import {WindowDimensionsService} from 'services/contextual/window-dimensions.service';
import {PlatformFeatureService} from 'services/platform-feature.service';
import {ExplorationPlayerStateService} from 'pages/exploration-player-page/services/exploration-player-state.service';

import './checkpoint-celebration-modal.component.css';

const CHECKPOINT_STATUS_INCOMPLETE = 'incomplete';
const CHECKPOINT_STATUS_COMPLETED = 'completed';
const CHECKPOINT_STATUS_IN_PROGRESS = 'in-progress';

const MESSAGE_MODAL_APPROX_TRIGGER_AND_DISMISSAL_DURATION_MS = 2200;
const MESSAGE_MODAL_APPROX_COMPLETE_ANIMATION_DURATION_MS = 15000;
const MINI_MESSAGE_MODAL_APPROX_COMPLETE_ANIMATION_DURATION_MS = 6500;
const SCREEN_WIDTH_FOR_STANDARD_SIZED_MESSAGE_MODAL_CUTOFF_PX = 1370;

@Component({
  selector: 'oppia-checkpoint-celebration-modal',
  templateUrl: './checkpoint-celebration-modal.component.html',
  styleUrls: ['./checkpoint-celebration-modal.component.css'],
})
export class CheckpointCelebrationModalComponent implements OnInit, OnDestroy {
  @ViewChild('checkpointCelebrationModalTimer')
  checkpointTimerTemplateRef!: ElementRef<SVGPolylineElement>;

  // These properties below are initialized using Angular lifecycle hooks
  // where we need to do non-null assertion. For more information see
  // https://github.com/oppia/oppia/wiki/Guide-on-defining-types#ts-7-1
  explorationId!: string;
  checkpointStatusArray!: string[];
  oppiaAvatarImageUrl!: string;
  checkpointNodeFadeInDelays!: number[];
  orderedCheckpointList!: string[];
  checkpointStatusArrayPlaceholder!: string[];
  checkpointTimer: SVGPolylineElement | null = null;
  directiveSubscriptions = new Subscription();
  exploration: ReadOnlyExplorationBackendDict | undefined;
  hasViewedLessonInfoOnce: boolean | undefined;
  currentStateName: string | undefined;
  mostRecentlyReachedCheckpointStateName: string | null = null;
  translatedCurrentCheckpointMessage: string | null = null;
  translatedCurrentCheckpointMessageTitle: string | null = null;
  currentCheckpointPosition: number = 0;
  totalNumberOfCheckpoints: number = 0;
  checkpointNodesAreVisible: boolean = false;
  messageModalIsShown: boolean = false;
  messageModalIsDismissed: boolean = false;
  miniMessageTooltipIsShown: boolean = false;
  miniMessageTooltipIsDismissed: boolean = false;
  shouldDisplayFullScaleMessage: boolean = true;
  autoMessageDismissalTimeout: NodeJS.Timeout | undefined;

  constructor(
    private contextService: ContextService,
    private readOnlyExplorationBackendApiService: ReadOnlyExplorationBackendApiService,
    private checkpointCelebrationUtilityService: CheckpointCelebrationUtilityService,
    private playerPositionService: PlayerPositionService,
    private i18nLanguageCodeService: I18nLanguageCodeService,
    private urlInterpolationService: UrlInterpolationService,
    private windowDimensionsService: WindowDimensionsService,
    private platformFeatureService: PlatformFeatureService,
    private explorationPlayerStateService: ExplorationPlayerStateService
  ) {}

  ngOnInit(): void {
    this.explorationId = this.contextService.getExplorationId();
<<<<<<< HEAD
    this.oppiaAvatarImageUrl = (
      this.urlInterpolationService
        .getStaticCopyrightedImageUrl('/avatar/oppia_avatar_100px.svg'));
    this.readOnlyExplorationBackendApiService.fetchExplorationAsync(
      this.explorationId, null).then((response) => {
      this.exploration = response.exploration;
      this.hasViewedLessonInfoOnce = response.has_viewed_lesson_info_modal_once;
      this.mostRecentlyReachedCheckpointStateName = (
        response.most_recently_reached_checkpoint_state_name);
=======
    this.oppiaAvatarImageUrl = this.urlInterpolationService.getStaticImageUrl(
      '/avatar/oppia_avatar_100px.svg'
    );
    this.readOnlyExplorationBackendApiService
      .fetchExplorationAsync(this.explorationId, null)
      .then(response => {
        this.exploration = response.exploration;
        this.hasViewedLessonInfoOnce =
          response.has_viewed_lesson_info_modal_once;
        this.mostRecentlyReachedCheckpointStateName =
          response.most_recently_reached_checkpoint_state_name;
>>>>>>> d54f9069

        this.orderedCheckpointList =
          this.checkpointCelebrationUtilityService.getStateListForCheckpointMessages(
            this.exploration.states,
            this.exploration.init_state_name
          );
        this.totalNumberOfCheckpoints = this.orderedCheckpointList.length;
        this.checkpointStatusArrayPlaceholder = new Array(
          this.totalNumberOfCheckpoints
        );
        this.checkpointStatusArray = new Array(this.totalNumberOfCheckpoints);
        this.checkpointNodeFadeInDelays = new Array(
          this.totalNumberOfCheckpoints
        );
        this.setFadeInDelaysForCheckpointNodes();
        this.currentStateName = this.exploration.init_state_name;
        this.subscribeToCardChangeEmitter();
      });
    this.shouldDisplayFullScaleMessage =
      this.windowDimensionsService.getWidth() >
      SCREEN_WIDTH_FOR_STANDARD_SIZED_MESSAGE_MODAL_CUTOFF_PX;
    this.subscribeToWindowResizeEmitter();
  }

  ngOnDestroy(): void {
    this.directiveSubscriptions.unsubscribe();
  }

  subscribeToCardChangeEmitter(): void {
    this.directiveSubscriptions.add(
      this.playerPositionService.onNewCardOpened.subscribe(
        (nextStateCard: StateCard) => {
          this.checkpointCelebrationUtilityService.setIsOnCheckpointedState(
            false
          );
          if (this.miniMessageTooltipIsShown) {
            this.dismissMiniMessage();
            setTimeout(() => {
              this.checkIfCheckpointMessageIsToBeTriggered(
                nextStateCard.getStateName()
              );
            }, MESSAGE_MODAL_APPROX_TRIGGER_AND_DISMISSAL_DURATION_MS);
          } else if (this.messageModalIsShown) {
            this.dismissMessage();
            setTimeout(() => {
              this.checkIfCheckpointMessageIsToBeTriggered(
                nextStateCard.getStateName()
              );
            }, MESSAGE_MODAL_APPROX_TRIGGER_AND_DISMISSAL_DURATION_MS);
          } else {
            this.checkIfCheckpointMessageIsToBeTriggered(
              nextStateCard.getStateName()
            );
          }
        }
      )
    );
  }

  subscribeToWindowResizeEmitter(): void {
    this.directiveSubscriptions.add(
      this.windowDimensionsService.getResizeEvent().subscribe(() => {
        this.shouldDisplayFullScaleMessage =
          this.windowDimensionsService.getWidth() >
          SCREEN_WIDTH_FOR_STANDARD_SIZED_MESSAGE_MODAL_CUTOFF_PX;
      })
    );
  }

  checkIfCheckpointMessageIsToBeTriggered(newStateName: string): void {
    if (
      newStateName === this.currentStateName ||
      newStateName === this.mostRecentlyReachedCheckpointStateName ||
      !this.platformFeatureService.status.CheckpointCelebration.isEnabled ||
      !this.explorationPlayerStateService.isInStoryChapterMode()
    ) {
      return;
    }
    this.currentStateName = newStateName;
    let checkpointPos = this.orderedCheckpointList.indexOf(
      this.currentStateName
    );
    if (checkpointPos === -1 || checkpointPos === 0) {
      return;
    }
    if (!this.hasViewedLessonInfoOnce) {
      this.hasViewedLessonInfoOnce = true;
      return;
    }

    this.translatedCurrentCheckpointMessage =
      this.checkpointCelebrationUtilityService.getCheckpointMessage(
        checkpointPos,
        this.orderedCheckpointList.length
      );
    this.translatedCurrentCheckpointMessageTitle =
      this.checkpointCelebrationUtilityService.getCheckpointTitle();
    this.currentCheckpointPosition = checkpointPos;
    this.generateCheckpointStatusArray();

    this.checkpointCelebrationUtilityService.setIsOnCheckpointedState(true);
    if (this.shouldDisplayFullScaleMessage) {
      this.triggerStandardMessage();
    } else {
      this.triggerMiniMessage();
    }
  }

  generateCheckpointStatusArray(): void {
    for (let i = 0; i < this.currentCheckpointPosition; i++) {
      this.checkpointStatusArray[i] = CHECKPOINT_STATUS_COMPLETED;
    }
    if (this.totalNumberOfCheckpoints > this.currentCheckpointPosition) {
      this.checkpointStatusArray[this.currentCheckpointPosition] =
        CHECKPOINT_STATUS_IN_PROGRESS;
    }
    for (
      let i = this.currentCheckpointPosition + 1;
      i < this.totalNumberOfCheckpoints;
      i++
    ) {
      this.checkpointStatusArray[i] = CHECKPOINT_STATUS_INCOMPLETE;
    }
    this.checkpointNodesAreVisible = true;
  }

  getCompletedProgressBarWidth(): number {
    if (!this.messageModalIsShown || this.messageModalIsDismissed) {
      return 0;
    }
    if (this.currentCheckpointPosition === 0) {
      return 0;
    }
    const spaceBetweenEachNode = 100 / (this.totalNumberOfCheckpoints - 1);
    return (
      (this.currentCheckpointPosition - 1) * spaceBetweenEachNode +
      spaceBetweenEachNode / 2
    );
  }

  setFadeInDelaysForCheckpointNodes(): void {
    for (let i = 0; i < this.totalNumberOfCheckpoints; i++) {
      this.checkpointNodeFadeInDelays[i] =
        i * (1.5 / this.totalNumberOfCheckpoints) + 2.2;
    }
  }

  triggerStandardMessage(): void {
    this.resetTimer();
    this.messageModalIsShown = true;
    this.autoMessageDismissalTimeout = setTimeout(() => {
      this.messageModalIsShown = false;
      this.checkpointNodesAreVisible = false;
    }, MESSAGE_MODAL_APPROX_COMPLETE_ANIMATION_DURATION_MS);
  }

  triggerMiniMessage(): void {
    this.miniMessageTooltipIsShown = true;
    setTimeout(() => {
      this.miniMessageTooltipIsShown = false;
    }, MINI_MESSAGE_MODAL_APPROX_COMPLETE_ANIMATION_DURATION_MS);
  }

  dismissMessage(): void {
    if (this.autoMessageDismissalTimeout) {
      clearTimeout(this.autoMessageDismissalTimeout);
    }
    this.messageModalIsShown = false;
    this.messageModalIsDismissed = true;
    this.checkpointNodesAreVisible = false;
    setTimeout(() => {
      this.messageModalIsDismissed = false;
    }, MESSAGE_MODAL_APPROX_TRIGGER_AND_DISMISSAL_DURATION_MS);
  }

  dismissMiniMessage(): void {
    this.miniMessageTooltipIsShown = false;
    this.miniMessageTooltipIsDismissed = true;
    setTimeout(() => {
      this.miniMessageTooltipIsDismissed = false;
    }, MESSAGE_MODAL_APPROX_TRIGGER_AND_DISMISSAL_DURATION_MS);
  }

  resetTimer(): void {
    if (!this.shouldDisplayFullScaleMessage) {
      return;
    }
    this.checkpointTimer = this.checkpointTimerTemplateRef.nativeElement;
    // This function is meant to reset the timer SVG to its initial position,
    // i.e. completely filled. This needs to happen instantly, as opposed to the
    // depleting of the timer which happens over a 12 second (approx.) period.
    // Hence we set the transition duration to 0s, reset the stroke-dashoffset
    // to 0, and then set the transition duration back to 12s before changing
    // the stroke-dashoffset to 10, which begins the normal depleting of the
    // timer.
    // However, changing the transition duration to 0s isn't immediately
    // picked up by the browser and so the timer can still be seen animating up
    // to its initial position.
    // To force the browser to pick up this change, we need to trigger a reflow.
    // The clientHeight property is one of the properties that causes a
    // reflow.
    if (this.checkpointTimer) {
      this.checkpointTimer.style.transitionDuration = '0s';
      this.checkpointTimer.style.strokeDashoffset = '0';
      this.checkpointTimer.clientHeight;
      this.checkpointTimer.style.transitionDuration = '12.14s';
      this.checkpointTimer.clientHeight;
      if (this.isLanguageRTL()) {
        this.checkpointTimer.style.strokeDashoffset = '-10';
      } else {
        this.checkpointTimer.style.strokeDashoffset = '10';
      }
    }
  }

  openLessonInfoModal(): void {
    if (!this.platformFeatureService.status.CheckpointCelebration.isEnabled) {
      return;
    }
    this.checkpointCelebrationUtilityService.openLessonInformationModal();
  }

  isLanguageRTL(): boolean {
    return this.i18nLanguageCodeService.isCurrentLanguageRTL();
  }
}<|MERGE_RESOLUTION|>--- conflicted
+++ resolved
@@ -100,20 +100,10 @@
 
   ngOnInit(): void {
     this.explorationId = this.contextService.getExplorationId();
-<<<<<<< HEAD
-    this.oppiaAvatarImageUrl = (
-      this.urlInterpolationService
-        .getStaticCopyrightedImageUrl('/avatar/oppia_avatar_100px.svg'));
-    this.readOnlyExplorationBackendApiService.fetchExplorationAsync(
-      this.explorationId, null).then((response) => {
-      this.exploration = response.exploration;
-      this.hasViewedLessonInfoOnce = response.has_viewed_lesson_info_modal_once;
-      this.mostRecentlyReachedCheckpointStateName = (
-        response.most_recently_reached_checkpoint_state_name);
-=======
-    this.oppiaAvatarImageUrl = this.urlInterpolationService.getStaticImageUrl(
-      '/avatar/oppia_avatar_100px.svg'
-    );
+    this.oppiaAvatarImageUrl =
+      this.urlInterpolationService.getStaticCopyrightedImageUrl(
+        '/avatar/oppia_avatar_100px.svg'
+      );
     this.readOnlyExplorationBackendApiService
       .fetchExplorationAsync(this.explorationId, null)
       .then(response => {
@@ -122,7 +112,6 @@
           response.has_viewed_lesson_info_modal_once;
         this.mostRecentlyReachedCheckpointStateName =
           response.most_recently_reached_checkpoint_state_name;
->>>>>>> d54f9069
 
         this.orderedCheckpointList =
           this.checkpointCelebrationUtilityService.getStateListForCheckpointMessages(
