--- conflicted
+++ resolved
@@ -43,11 +43,7 @@
           </span>
         </div>
       </div>
-<<<<<<< HEAD
-      <div class="oppia-thumbnail-container protractor-test-thumbnail-container" ng-show="uploadedImage" ng-style="{background: getPreviewDescriptionBgColor(), color: getPreviewDescriptionBgColor() ? '#FFFFFF' : '', width: aspectRatio === '4:3' ? '248px' : '320px' }">
-=======
       <div class="oppia-thumbnail-container protractor-test-thumbnail-container" ng-if="uploadedImage" ng-style="{background: getPreviewDescriptionBgColor(), color: getPreviewDescriptionBgColor() ? '#FFFFFF' : '', width: aspectRatio === '4:3' ? '248px' : '320px' }">
->>>>>>> 89001c40
         <button class="btn btn-secondary oppia-thumbnail-reset-button protractor-thumbnail-reset-button" ng-click="reset()">
           <i class="material-icons oppia-vcenter">&#xE14C;</i>
         </button>
