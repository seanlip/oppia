// Copyright 2014 The Oppia Authors. All Rights Reserved.
//
// Licensed under the Apache License, Version 2.0 (the "License");
// you may not use this file except in compliance with the License.
// You may obtain a copy of the License at
//
//      http://www.apache.org/licenses/LICENSE-2.0
//
// Unless required by applicable law or agreed to in writing, software
// distributed under the License is distributed on an "AS-IS" BASIS,
// WITHOUT WARRANTIES OR CONDITIONS OF ANY KIND, either express or implied.
// See the License for the specific language governing permissions and
// limitations under the License.

/**
 * @fileoverview Directives for the object editors.
 */

// Individual object editor directives are in extensions/objects/templates.

import { AfterViewInit, Component, ComponentFactoryResolver, EventEmitter, forwardRef, Input, OnChanges, OnDestroy, Output, SimpleChanges, ViewContainerRef } from '@angular/core';
import { AbstractControl, ControlValueAccessor, NG_VALIDATORS, NG_VALUE_ACCESSOR, ValidationErrors, Validator } from '@angular/forms';
import { AlgebraicExpressionEditorComponent } from 'objects/templates/algebraic-expression-editor.component';
import { BooleanEditorComponent } from 'objects/templates/boolean-editor.component';
import { CodeStringEditorComponent } from 'objects/templates/code-string-editor.component';
import { CoordTwoDimEditorComponent } from 'objects/templates/coord-two-dim-editor.component';
import { CustomOskLettersEditorComponent } from 'objects/templates/custom-osk-letters-editor.component';
import { DragAndDropPositiveIntEditorComponent } from 'objects/templates/drag-and-drop-positive-int-editor.component';
import { FilepathEditorComponent } from 'objects/templates/filepath-editor.component';
import { FractionEditorComponent } from 'objects/templates/fraction-editor.component';
import { GraphEditorComponent } from 'objects/templates/graph-editor.component';
import { HtmlEditorComponent } from 'objects/templates/html-editor.component';
import { ImageWithRegionsEditorComponent } from 'objects/templates/image-with-regions-editor.component';
import { ListOfSetsOfTranslatableHtmlContentIdsEditorComponent } from 'objects/templates/list-of-sets-of-translatable-html-content-ids-editor.component';
import { ListOfTabsEditorComponent } from 'objects/templates/list-of-tabs-editor.component';
import { ListOfUnicodeStringEditorComponent } from 'objects/templates/list-of-unicode-string-editor.component';
import { MathEquationEditorComponent } from 'objects/templates/math-equation-editor.component';
import { MathExpressionContentEditorComponent } from 'objects/templates/math-expression-content-editor.component';
import { MusicPhraseEditorComponent } from 'objects/templates/music-phrase-editor.component';
import { NonnegativeIntEditorComponent } from 'objects/templates/nonnegative-int-editor.component';
import { NormalizedStringEditorComponent } from 'objects/templates/normalized-string-editor.component';
import { NumberWithUnitsEditorComponent } from 'objects/templates/number-with-units-editor.component';
import { NumericExpressionEditorComponent } from 'objects/templates/numeric-expression-editor.component';
import { ParameterNameEditorComponent } from 'objects/templates/parameter-name-editor.component';
import { PositionOfTermsEditorComponent } from 'objects/templates/position-of-terms-editor.component';
import { PositiveIntEditorComponent } from 'objects/templates/positive-int-editor.component';
import { RatioExpressionEditorComponent } from 'objects/templates/ratio-expression-editor.component';
import { RealEditorComponent } from 'objects/templates/real-editor.component';
import { SanitizedUrlEditorComponent } from 'objects/templates/sanitized-url-editor.component';
import { SetOfAlgebraicIdentifierEditorComponent } from 'objects/templates/set-of-algebraic-identifier-editor.component';
import { SetOfTranslatableHtmlContentIdsEditorComponent } from 'objects/templates/set-of-translatable-html-content-ids-editor.component';
import { SetOfUnicodeStringEditorComponent } from 'objects/templates/set-of-unicode-string-editor.component';
import { SkillSelectorEditorComponent } from 'objects/templates/skill-selector-editor.component';
import { SubtitledHtmlEditorComponent } from 'objects/templates/subtitled-html-editor.component';
import { SubtitledUnicodeEditorComponent } from 'objects/templates/subtitled-unicode-editor.component';
import { SvgEditorComponent } from 'objects/templates/svg-editor.component';
import { TranslatableHtmlContentIdEditorComponent } from 'objects/templates/translatable-html-content-id.component';
import { TranslatableSetOfNormalizedStringEditorComponent } from 'objects/templates/translatable-set-of-normalized-string-editor.component';
import { TranslatableSetOfUnicodeStringEditorComponent } from 'objects/templates/translatable-set-of-unicode-string-editor.component';
import { UnicodeStringEditorComponent } from 'objects/templates/unicode-string-editor.component';
import { IntEditorComponent } from 'objects/templates/int-editor.component';
import { LoggerService } from 'services/contextual/logger.service';
import { ComponentRef } from '@angular/core';
import { Subscription } from 'rxjs';
import { downgradeComponent } from '@angular/upgrade/static';
const EDITORS = {
  'algebraic-expression': AlgebraicExpressionEditorComponent,
  'boolean': BooleanEditorComponent,
  'code-string': CodeStringEditorComponent,
  'coord-two-dim': CoordTwoDimEditorComponent,
  'custom-osk-letters': CustomOskLettersEditorComponent,
  'drag-and-drop-positive-int': DragAndDropPositiveIntEditorComponent,
  filepath: FilepathEditorComponent,
  fraction: FractionEditorComponent,
  graph: GraphEditorComponent,
  html: HtmlEditorComponent,
  'image-with-regions': ImageWithRegionsEditorComponent,
  'int': IntEditorComponent,
  'list-of-sets-of-translatable-html-content-ids':
    ListOfSetsOfTranslatableHtmlContentIdsEditorComponent,
  'list-of-tabs': ListOfTabsEditorComponent,
  'list-of-unicode-string': ListOfUnicodeStringEditorComponent,
  'math-equation': MathEquationEditorComponent,
  'math-expression-content': MathExpressionContentEditorComponent,
  'set-of-unicode-string': SetOfUnicodeStringEditorComponent,
  'music-phrase': MusicPhraseEditorComponent,
  'number-with-units': NumberWithUnitsEditorComponent,
  'nonnegative-int': NonnegativeIntEditorComponent,
  'normalized-string': NormalizedStringEditorComponent,
  'numeric-expression': NumericExpressionEditorComponent,
  'parameter-name': ParameterNameEditorComponent,
  'position-of-terms': PositionOfTermsEditorComponent,
  'positive-int': PositiveIntEditorComponent,
  'ratio-expression': RatioExpressionEditorComponent,
  real: RealEditorComponent,
  'sanitized-url': SanitizedUrlEditorComponent,
  'set-of-algebraic-identifier': SetOfAlgebraicIdentifierEditorComponent,
  'set-of-translatable-html-content-ids':
    SetOfTranslatableHtmlContentIdsEditorComponent,
  'skill-selector': SkillSelectorEditorComponent,
  'subtitled-html': SubtitledHtmlEditorComponent,
  'subtitled-unicode': SubtitledUnicodeEditorComponent,
  svg: SvgEditorComponent,
  'translatable-html-content-id': TranslatableHtmlContentIdEditorComponent,
  'translatable-set-of-normalized-string':
    TranslatableSetOfNormalizedStringEditorComponent,
  'translatable-set-of-unicode-string':
    TranslatableSetOfUnicodeStringEditorComponent,
  'unicode-string': UnicodeStringEditorComponent,
};

interface ObjectEditor {
  alwaysEditable: string;
  initArgs: unknown;
  isEditable: string;
  modalId: symbol;
  objType: string;
  schema: unknown;
  value: unknown;
  valueChanged?: EventEmitter<unknown>;
  validityChange?: EventEmitter<Record<string, boolean>>;
  ngOnChanges?: (changes: SimpleChanges) => void;
}

@Component({
  selector: 'object-editor',
  template: '',
  providers: [
    {
      provide: NG_VALUE_ACCESSOR,
      useExisting: forwardRef(() => ObjectEditorComponent),
      multi: true
    },
    {
      provide: NG_VALIDATORS,
      multi: true,
      useExisting: forwardRef(() => ObjectEditorComponent)
    }
  ]
})
export class ObjectEditorComponent
implements AfterViewInit, OnChanges, OnDestroy,
ControlValueAccessor, Validator {
  private _value;
  @Input() alwaysEditable: string;
  @Input() initArgs;
  @Input() isEditable: string;
  @Input() modalId: symbol;
  @Input() objType: string;
  @Input() schema;
  @Input() form;
  @Output() validityChange: EventEmitter<void> = new EventEmitter();
  get value(): unknown {
    return this._value;
  }

  @Input() set value(val: unknown) {
    this._value = val;
    if (this.ref) {
      this.ref.instance.value = this._value;
      this.onChange(this._value);
      this.valueChange.emit(this._value);
    }
  }

  @Output() valueChange = new EventEmitter();
  ref: ComponentRef<ObjectEditor>;
  componentSubscriptions = new Subscription();
  onChange: (_: unknown) => void = () => {};
  onTouch: () => void;
  onValidatorChange: () => void = () => {};

  componentValidationState: Record<string, boolean> = {};

  getComponentValidationState(): Record<string, boolean> {
    return this.componentValidationState;
  }


  registerOnTouched(fn: () => void): void {
    this.onTouch = fn;
  }

  registerOnValidatorChange?(fn: () => void): void {
    this.onValidatorChange = fn;
  }

  writeValue(obj: string | number): void {
    if (obj === null || obj === undefined) {
      return;
    }
    this.value = obj;
  }

  registerOnChange(fn: (_: unknown) => void): void {
    this.onChange = fn;
  }

  constructor(
    private loggerService: LoggerService,
    private componentFactoryResolver: ComponentFactoryResolver,
    private viewContainerRef: ViewContainerRef
  ) { }

  ngAfterViewInit(): void {
    const editorName = this.objType.replace(
      /([a-z])([A-Z])/g, '$1-$2').toLowerCase();
    if (EDITORS[editorName]) {
      const componentFactory = (
        this.componentFactoryResolver.resolveComponentFactory(
          EDITORS[editorName])
      );
      this.viewContainerRef.clear();
      const ref = this.viewContainerRef.createComponent<unknown>(
        componentFactory) as ComponentRef<ObjectEditor>;
      ref.instance.alwaysEditable = this.alwaysEditable;
      ref.instance.initArgs = this.initArgs;
      ref.instance.isEditable = this.isEditable;
      ref.instance.modalId = this.modalId;
      ref.instance.objType = this.objType;
      if (this.schema && !ref.instance.schema) {
        ref.instance.schema = this.schema;
      }
      ref.instance.value = this.value;
      if (ref.instance.valueChanged) {
        this.componentSubscriptions.add(
          ref.instance.valueChanged.subscribe((e) => {
            if (Array.isArray(e)) {
              this.value = [...e];
              return;
            }
            // SetTimeout(() => this.value = e, 0);
            this.value = e;
          })
        );
      }
      if (ref.instance.validityChange) {
        this.componentSubscriptions.add(
          ref.instance.validityChange.subscribe((e) => {
            for (const key of Object.keys(e)) {
              if (e[key] !== true) {
                if (this.componentValidationState[key] === undefined) {
                  this.componentValidationState[key] = e[key];
                }
              } else {
                if (this.componentValidationState[key] !== undefined) {
                  delete this.componentValidationState[key];
                }
              }
              if (this.form) {
                this.form.$setValidity(key, e[key]);
                this.validityChange.emit();
              }
            }
            this.onValidatorChange();
          })
        );
      }
      this.ref = ref;
      this.ref.changeDetectorRef.detectChanges();
    } else {
      this.loggerService.error('Editor: ' + editorName + ' not supported');
    }
  }

  validate(control: AbstractControl): ValidationErrors | null {
    return Object.keys(
      this.componentValidationState
    ).length > 0 ? this.componentValidationState : null;
  }

  ngOnChanges(changes: SimpleChanges): void {
  }

  ngOnDestroy(): void {
    this.componentSubscriptions.unsubscribe();
    this.viewContainerRef.clear();
    this.ref.changeDetectorRef.detach();
  }
}

<<<<<<< HEAD
angular.module('oppia').directive('objectEditor', downgradeComponent({
  component: ObjectEditorComponent
}));
=======
angular.module('oppia').directive('objectEditor', [
  '$compile', '$log', '$rootScope', function($compile, $log, $rootScope) {
    return {
      scope: {
        alwaysEditable: '@',
        initArgs: '=',
        isEditable: '@',
        modalId: '<',
        objType: '@',
        getSchema: '&schema',
        value: '='
      },
      link: function(scope: ObjectEditorCustomScope, element) {
        const MIGRATED_EDITORS: string[] = [
          'algebraic-expression',
          'boolean',
          'code-string',
          'coord-two-dim',
          'custom-osk-letters',
          'drag-and-drop-positive-int',
          'filepath',
          'fraction',
          'graph',
          'html',
          'image-with-regions',
          'int',
          'list-of-sets-of-translatable-html-content-ids',
          'list-of-tabs',
          'list-of-unicode-string',
          'math-equation',
          'math-expression-content',
          'set-of-unicode-string',
          'music-phrase',
          'number-with-units',
          'nonnegative-int',
          'normalized-string',
          'numeric-expression',
          'position-of-terms',
          'positive-int',
          'ratio-expression',
          'real',
          'sanitized-url',
          'set-of-algebraic-identifier',
          'set-of-translatable-html-content-ids',
          'skill-selector',
          'subtitled-html',
          'subtitled-unicode',
          'svg-filename',
          'translatable-html-content-id',
          'translatable-set-of-normalized-string',
          'translatable-set-of-unicode-string',
          'unicode-string'
        ];
        // Converts a camel-cased string to a lower-case hyphen-separated
        // string.
        var directiveName = scope.objType.replace(
          /([a-z])([A-Z])/g, '$1-$2').toLowerCase();
        scope.getInitArgs = function() {
          return scope.initArgs;
        };
        scope.getAlwaysEditable = function() {
          return scope.alwaysEditable;
        };
        scope.getIsEditable = function() {
          return scope.isEditable;
        };
        scope.updateValue = function(e) {
          scope.value = e;
          $rootScope.$applyAsync();
        };
        scope.updateValid = function(e) {
          if (!scope.ngModelController) {
            return;
          }
          for (const key of Object.keys(e)) {
            scope.ngModelController.$setValidity(key, e[key]);
          }
          scope.$applyAsync();
        };
        if (directiveName) {
          if (MIGRATED_EDITORS.indexOf(directiveName) >= 0) {
            if (directiveName === (
              'list-of-sets-of-translatable-html-content-ids'
            ) && !scope.initArgs) {
              throw new Error('\nProvided initArgs: ' + scope.initArgs);
            }
            element.html(
              '<' + directiveName +
              '-editor [always-editable]="alwaysEditable"' +
              ' [init-args]="initArgs" [is-editable]="' +
              'isEditable" [schema]="getSchema()"' +
              '[modal-id]="modalId" (validity-change)="updateValid($event)"' +
              '(value-changed)="updateValue($event)" [value]="value"></' +
              directiveName + '-editor>' +
              '<input ng-show="false" style="height: 0; width: 0"' +
              ' ng-model="value">');
            $compile(element.contents())(scope);
          } else {
            element.html(
              '<' + directiveName +
              '-editor get-always-editable="getAlwaysEditable()"' +
              ' get-init-args="getInitArgs()" get-is-editable=' +
              '"getIsEditable()" get-schema="getSchema()" value="value"></' +
              directiveName + '-editor>');
            $compile(element.contents())(scope);
          }
        } else {
          $log.error('Error in objectEditor: no editor type supplied.');
        }
        if (element[0]) {
          scope.ngModelController = angular.element(
            element[0].lastElementChild).controller('ngModel');
        }
      },
      restrict: 'E'
    };
  }]);
>>>>>>> 09842f5a
<|MERGE_RESOLUTION|>--- conflicted
+++ resolved
@@ -205,6 +205,12 @@
   ngAfterViewInit(): void {
     const editorName = this.objType.replace(
       /([a-z])([A-Z])/g, '$1-$2').toLowerCase();
+    if (editorName === (
+              'list-of-sets-of-translatable-html-content-ids'
+         ) && !this.initArgs
+    ) {
+      throw new Error('\nProvided initArgs: ' + this.initArgs);
+    }
     if (EDITORS[editorName]) {
       const componentFactory = (
         this.componentFactoryResolver.resolveComponentFactory(
@@ -279,126 +285,6 @@
   }
 }
 
-<<<<<<< HEAD
 angular.module('oppia').directive('objectEditor', downgradeComponent({
   component: ObjectEditorComponent
-}));
-=======
-angular.module('oppia').directive('objectEditor', [
-  '$compile', '$log', '$rootScope', function($compile, $log, $rootScope) {
-    return {
-      scope: {
-        alwaysEditable: '@',
-        initArgs: '=',
-        isEditable: '@',
-        modalId: '<',
-        objType: '@',
-        getSchema: '&schema',
-        value: '='
-      },
-      link: function(scope: ObjectEditorCustomScope, element) {
-        const MIGRATED_EDITORS: string[] = [
-          'algebraic-expression',
-          'boolean',
-          'code-string',
-          'coord-two-dim',
-          'custom-osk-letters',
-          'drag-and-drop-positive-int',
-          'filepath',
-          'fraction',
-          'graph',
-          'html',
-          'image-with-regions',
-          'int',
-          'list-of-sets-of-translatable-html-content-ids',
-          'list-of-tabs',
-          'list-of-unicode-string',
-          'math-equation',
-          'math-expression-content',
-          'set-of-unicode-string',
-          'music-phrase',
-          'number-with-units',
-          'nonnegative-int',
-          'normalized-string',
-          'numeric-expression',
-          'position-of-terms',
-          'positive-int',
-          'ratio-expression',
-          'real',
-          'sanitized-url',
-          'set-of-algebraic-identifier',
-          'set-of-translatable-html-content-ids',
-          'skill-selector',
-          'subtitled-html',
-          'subtitled-unicode',
-          'svg-filename',
-          'translatable-html-content-id',
-          'translatable-set-of-normalized-string',
-          'translatable-set-of-unicode-string',
-          'unicode-string'
-        ];
-        // Converts a camel-cased string to a lower-case hyphen-separated
-        // string.
-        var directiveName = scope.objType.replace(
-          /([a-z])([A-Z])/g, '$1-$2').toLowerCase();
-        scope.getInitArgs = function() {
-          return scope.initArgs;
-        };
-        scope.getAlwaysEditable = function() {
-          return scope.alwaysEditable;
-        };
-        scope.getIsEditable = function() {
-          return scope.isEditable;
-        };
-        scope.updateValue = function(e) {
-          scope.value = e;
-          $rootScope.$applyAsync();
-        };
-        scope.updateValid = function(e) {
-          if (!scope.ngModelController) {
-            return;
-          }
-          for (const key of Object.keys(e)) {
-            scope.ngModelController.$setValidity(key, e[key]);
-          }
-          scope.$applyAsync();
-        };
-        if (directiveName) {
-          if (MIGRATED_EDITORS.indexOf(directiveName) >= 0) {
-            if (directiveName === (
-              'list-of-sets-of-translatable-html-content-ids'
-            ) && !scope.initArgs) {
-              throw new Error('\nProvided initArgs: ' + scope.initArgs);
-            }
-            element.html(
-              '<' + directiveName +
-              '-editor [always-editable]="alwaysEditable"' +
-              ' [init-args]="initArgs" [is-editable]="' +
-              'isEditable" [schema]="getSchema()"' +
-              '[modal-id]="modalId" (validity-change)="updateValid($event)"' +
-              '(value-changed)="updateValue($event)" [value]="value"></' +
-              directiveName + '-editor>' +
-              '<input ng-show="false" style="height: 0; width: 0"' +
-              ' ng-model="value">');
-            $compile(element.contents())(scope);
-          } else {
-            element.html(
-              '<' + directiveName +
-              '-editor get-always-editable="getAlwaysEditable()"' +
-              ' get-init-args="getInitArgs()" get-is-editable=' +
-              '"getIsEditable()" get-schema="getSchema()" value="value"></' +
-              directiveName + '-editor>');
-            $compile(element.contents())(scope);
-          }
-        } else {
-          $log.error('Error in objectEditor: no editor type supplied.');
-        }
-        if (element[0]) {
-          scope.ngModelController = angular.element(
-            element[0].lastElementChild).controller('ngModel');
-        }
-      },
-      restrict: 'E'
-    };
-  }]);
->>>>>>> 09842f5a
+}));