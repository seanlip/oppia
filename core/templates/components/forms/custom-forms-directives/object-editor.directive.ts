// Copyright 2014 The Oppia Authors. All Rights Reserved.
//
// Licensed under the Apache License, Version 2.0 (the "License");
// you may not use this file except in compliance with the License.
// You may obtain a copy of the License at
//
//      http://www.apache.org/licenses/LICENSE-2.0
//
// Unless required by applicable law or agreed to in writing, software
// distributed under the License is distributed on an "AS-IS" BASIS,
// WITHOUT WARRANTIES OR CONDITIONS OF ANY KIND, either express or implied.
// See the License for the specific language governing permissions and
// limitations under the License.

/**
 * @fileoverview Directives for the object editors.
 */

// Individual object editor directives are in extensions/objects/templates.

import { CustomSchema } from 'services/schema-default-value.service';

interface ObjectEditorCustomScope extends ng.IScope {
  objType?: string;
  schema: CustomSchema;
  initArgs?: Object;
  modalId: symbol;
  getInitArgs?: (() => Object);
  alwaysEditable?: boolean;
  isEditable?: boolean;
  getAlwaysEditable?: (() => boolean);
  getIsEditable?: (() => boolean);
  getSchema?: (() => CustomSchema);
  updateValue: (unknown) => void;
  value: unknown;
}

angular.module('oppia').directive('objectEditor', [
  '$compile', '$log', '$rootScope', function($compile, $log, $rootScope) {
    return {
      scope: {
        alwaysEditable: '@',
        initArgs: '=',
        isEditable: '@',
        modalId: '<',
        objType: '@',
        getSchema: '&schema',
        value: '='
      },
      link: function(scope: ObjectEditorCustomScope, element) {
        const MIGRATED_EDITORS: string[] = [
          'algebraic-expression',
          'boolean',
          'code-string',
          'coord-two-dim',
          'custom-osk-letters',
          'drag-and-drop-positive-int',
          'filepath',
          'fraction',
          'graph',
          'html',
          'image-with-regions',
          'int-editor',
          'list-of-sets-of-translatable-html-content-ids',
          'list-of-tabs',
          'list-of-unicode-string',
          'logic-error-category',
          'logic-question',
          'math-equation',
          'math-expression-content',
          'set-of-unicode-string',
          'music-phrase',
          'number-with-units',
<<<<<<< HEAD
          'non-negative-int',
          'svg-filename'
=======
          'nonnegative-int',
          'normalized-string',
          'numeric-expression',
          'position-of-terms',
          'positive-int',
          'ratio-expression',
          'real',
          'sanitized-url',
          'set-of-algebraic-identifier',
          'set-of-translatable-html-content-ids',
          'skill-selector',
          'subtitled-html',
          'subtitled-unicode',
          'translatable-html-content-id',
          'translatable-set-of-normalized-string',
          'translatable-set-of-unicode-string',
          'unicode-string'
>>>>>>> e286f5a0
        ];
        // Converts a camel-cased string to a lower-case hyphen-separated
        // string.
        var directiveName = scope.objType.replace(
          /([a-z])([A-Z])/g, '$1-$2').toLowerCase();
        scope.getInitArgs = function() {
          return scope.initArgs;
        };
        scope.getAlwaysEditable = function() {
          return scope.alwaysEditable;
        };
        scope.getIsEditable = function() {
          return scope.isEditable;
        };
        scope.updateValue = function(e) {
          scope.value = e;
          $rootScope.$applyAsync();
        };
        if (directiveName) {
          if (MIGRATED_EDITORS.indexOf(directiveName) >= 0) {
            element.html(
              '<' + directiveName +
              '-editor [always-editable]="alwaysEditable"' +
              ' [init-args]="initArgs" [is-editable]="' +
              'isEditable" [schema]="getSchema()"' +
              '[modal-id]="modalId"' +
              '(value-changed)="updateValue($event)" [value]="value"></' +
              directiveName + '-editor>');
            $compile(element.contents())(scope);
          } else {
            element.html(
              '<' + directiveName +
              '-editor get-always-editable="getAlwaysEditable()"' +
              ' get-init-args="getInitArgs()" get-is-editable=' +
              '"getIsEditable()" get-schema="getSchema()" value="value"></' +
              directiveName + '-editor>');
            $compile(element.contents())(scope);
          }
        } else {
          $log.error('Error in objectEditor: no editor type supplied.');
        }
      },
      restrict: 'E'
    };
  }]);<|MERGE_RESOLUTION|>--- conflicted
+++ resolved
@@ -71,10 +71,6 @@
           'set-of-unicode-string',
           'music-phrase',
           'number-with-units',
-<<<<<<< HEAD
-          'non-negative-int',
-          'svg-filename'
-=======
           'nonnegative-int',
           'normalized-string',
           'numeric-expression',
@@ -88,11 +84,11 @@
           'skill-selector',
           'subtitled-html',
           'subtitled-unicode',
+          'svg-filename',
           'translatable-html-content-id',
           'translatable-set-of-normalized-string',
           'translatable-set-of-unicode-string',
           'unicode-string'
->>>>>>> e286f5a0
         ];
         // Converts a camel-cased string to a lower-case hyphen-separated
         // string.
