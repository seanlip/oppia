--- conflicted
+++ resolved
@@ -1,4 +1,3 @@
-<<<<<<< HEAD
 // Copyright 2020 The Oppia Authors. All Rights Reserved.
 //
 // Licensed under the Apache License, Version 2.0 (the "License");
@@ -57,6 +56,7 @@
         return 'Fake onload executed';
       };
     }
+
     readAsDataURL(file: File) {
       this.onload();
       return 'The file is loaded';
@@ -71,6 +71,7 @@
         return 'Fake onload executed';
       };
     }
+
     set src(url: string) {
       this.onload();
     }
@@ -284,294 +285,4 @@
     component.onFileChanged(file);
     expect(component.thumbnailHasChanged).toBeTrue();
   });
-});
-=======
-// Copyright 2020 The Oppia Authors. All Rights Reserved.
-//
-// Licensed under the Apache License, Version 2.0 (the "License");
-// you may not use this file except in compliance with the License.
-// You may obtain a copy of the License at
-//
-//      http://www.apache.org/licenses/LICENSE-2.0
-//
-// Unless required by applicable law or agreed to in writing, software
-// distributed under the License is distributed on an "AS-IS" BASIS,
-// WITHOUT WARRANTIES OR CONDITIONS OF ANY KIND, either express or implied.
-// See the License for the specific language governing permissions and
-// limitations under the License.
-
-/**
- * @fileoverview Unit tests for Edit Thumbnail Modal Component.
- */
-
-import { HttpClientTestingModule } from '@angular/common/http/testing';
-import { ComponentFixture, TestBed, waitForAsync } from '@angular/core/testing';
-import { EditThumbnailModalComponent } from './edit-thumbnail-modal.component';
-import { NgbActiveModal } from '@ng-bootstrap/ng-bootstrap';
-import { NO_ERRORS_SCHEMA, Pipe } from '@angular/core';
-import { SvgSanitizerService } from 'services/svg-sanitizer.service';
-
-@Pipe({name: 'translate'})
-class MockTranslatePipe {
-  transform(value: string): string {
-    return value;
-  }
-}
-
-class MockActiveModal {
-  dismiss(): void {
-    return;
-  }
-
-  close(): void {
-    return;
-  }
-}
-
-describe('Edit Thumbnail Modal Component', () => {
-  let component: EditThumbnailModalComponent;
-  let fixture: ComponentFixture<EditThumbnailModalComponent>;
-  let ngbActiveModal: NgbActiveModal;
-  let svgSanitizerService: SvgSanitizerService;
-  let closeSpy: jasmine.Spy;
-  let dismissSpy: jasmine.Spy;
-
-  class MockReaderObject {
-    result = null;
-    onload: () => string;
-    constructor() {
-      this.onload = () => {
-        return 'Fake onload executed';
-      };
-    }
-
-    readAsDataURL(file: File) {
-      this.onload();
-      return 'The file is loaded';
-    }
-  }
-
-  class MockImageObject {
-    source = null;
-    onload: () => string;
-    constructor() {
-      this.onload = () => {
-        return 'Fake onload executed';
-      };
-    }
-
-    set src(url: string) {
-      this.onload();
-    }
-  }
-
-  let mockSvgSanitizerService = {
-    getInvalidSvgTagsAndAttrsFromDataUri: (dataUri: string) => {
-      return { tags: ['script'], attrs: [] };
-    },
-  };
-
-  const fileContent = (
-    'data:image/svg+xml;base64,PHN2ZyB4bWxucz0iaHR0cDovL3d3dy53My5vcmcvMjA' +
-    'wMC9zdmciICB3aWR0aD0iMTAwIiBoZWlnaHQ9IjEwMCI+PGNpcmNsZSBjeD0iNTAiIGN5' +
-    'PSI1MCIgcj0iNDAiIHN0cm9rZT0iZ3JlZW4iIHN0cm9rZS13aWR0aD0iNCIgZmlsbD0ie' +
-    'WVsbG93IiAvPjwvc3ZnPg==');
-
-  beforeEach(waitForAsync(() => {
-    TestBed.configureTestingModule({
-      imports: [HttpClientTestingModule],
-      declarations: [
-        EditThumbnailModalComponent,
-        MockTranslatePipe
-      ],
-      providers: [
-        {
-          provide: NgbActiveModal,
-          useClass: MockActiveModal
-        },
-        {
-          provide: SvgSanitizerService,
-          useValue: mockSvgSanitizerService
-        }
-      ],
-      schemas: [NO_ERRORS_SCHEMA]
-    }).compileComponents();
-    fixture = TestBed.createComponent(EditThumbnailModalComponent);
-    component = fixture.componentInstance;
-    ngbActiveModal = TestBed.inject(NgbActiveModal);
-    svgSanitizerService = TestBed.inject(SvgSanitizerService);
-    closeSpy = spyOn(ngbActiveModal, 'close').and.callThrough();
-    dismissSpy = spyOn(ngbActiveModal, 'dismiss').and.callThrough();
-    // This throws "Argument of type 'mockImageObject' is not assignable to
-    // parameter of type 'HTMLImageElement'.". We need to suppress this
-    // error because 'HTMLImageElement' has around 250 more properties.
-    // We have only defined the properties we need in 'mockImageObject'.
-    // @ts-expect-error
-    spyOn(window, 'Image').and.returnValue(new MockImageObject());
-    // This throws "Argument of type 'mockReaderObject' is not assignable to
-    // parameter of type 'HTMLImageElement'.". We need to suppress this
-    // error because 'HTMLImageElement' has around 250 more properties.
-    // We have only defined the properties we need in 'mockReaderObject'.
-    // @ts-expect-error
-    spyOn(window, 'FileReader').and.returnValue(new MockReaderObject());
-    spyOn(component, 'updateBackgroundColor').and.callThrough();
-    spyOn(component, 'setImageDimensions').and.callThrough();
-  }));
-
-  it('should load a image file in onchange event and save it if it\'s a' +
-    ' svg file', () => {
-    spyOn(component, 'isUploadedImageSvg').and.returnValue(true);
-    spyOn(component, 'isValidFilename').and.returnValue(true);
-    const resetSpy = spyOn(component, 'reset').and.callThrough();
-    let file = new File([fileContent], 'circle.svg', {type: 'image/svg'});
-    component.invalidImageWarningIsShown = false;
-    component.invalidFilenameWarningIsShown = false;
-    component.uploadedImageMimeType = 'image/svg+xml';
-    component.imgSrc = 'source';
-
-    component.onFileChanged(file);
-    expect(component.invalidImageWarningIsShown).toBe(false);
-    expect(component.invalidFilenameWarningIsShown).toBe(false);
-    expect(component.tags).toEqual(['script']);
-    expect(component.attrs).toEqual([]);
-    expect(resetSpy).toHaveBeenCalled();
-  });
-
-  it('should not load file if it is not a svg type', () => {
-    spyOn(component, 'isUploadedImageSvg').and.returnValue(false);
-    spyOn(component, 'isValidFilename').and.returnValue(false);
-    expect(component.invalidImageWarningIsShown).toBe(false);
-    expect(component.invalidFilenameWarningIsShown).toBe(false);
-    // This is just a mocked base 64 in order to test the FileReader event
-    // and its result property.
-    const dataBase64Mock = 'PHN2ZyB4bWxucz0iaHR0cDo';
-    const arrayBuffer = Uint8Array.from(
-      window.atob(dataBase64Mock), c => c.charCodeAt(0));
-    const file = new File([arrayBuffer], 'thumbnail.png');
-
-    component.onFileChanged(file);
-
-    expect(component.uploadedImage).toBeNull();
-    expect(component.invalidFilenameWarningIsShown).toBeFalse();
-    expect(component.invalidImageWarningIsShown).toBeTrue();
-  });
-
-  it('should not load file if it does not have a proper filename', () => {
-    spyOn(component, 'isUploadedImageSvg').and.returnValue(true);
-    spyOn(component, 'isValidFilename').and.returnValue(false);
-    expect(component.invalidImageWarningIsShown).toBe(false);
-    expect(component.invalidFilenameWarningIsShown).toBe(false);
-    // This is just a mocked base 64 in order to test the FileReader event
-    // and its result property.
-    const dataBase64Mock = 'PHN2ZyB4bWxucz0iaHR0cDo';
-    const arrayBuffer = Uint8Array.from(
-      window.atob(dataBase64Mock), c => c.charCodeAt(0));
-    var file = new File([arrayBuffer], 'thumb..nail.svg');
-    component.onFileChanged(file);
-    expect(component.uploadedImage).toBeNull();
-    expect(component.invalidFilenameWarningIsShown).toBeTrue();
-    expect(component.invalidImageWarningIsShown).toBeFalse();
-
-    file = new File([arrayBuffer], 'thumb/nail.svg');
-    component.onFileChanged(file);
-    expect(component.uploadedImage).toBeNull();
-    expect(component.invalidFilenameWarningIsShown).toBeTrue();
-    expect(component.invalidImageWarningIsShown).toBeFalse();
-
-    file = new File([arrayBuffer], '.thumbnail.svg');
-    component.onFileChanged(file);
-    expect(component.uploadedImage).toBeNull();
-    expect(component.invalidFilenameWarningIsShown).toBeTrue();
-    expect(component.invalidImageWarningIsShown).toBeFalse();
-  });
-
-  it('should update bgColor on changing background color', () => {
-    component.bgColor = '#FFFFFF';
-    component.thumbnailHasChanged = false;
-
-    component.updateBackgroundColor('#B3D8F1');
-
-    expect(component.bgColor).toBe('#B3D8F1');
-    expect(component.thumbnailHasChanged).toBeTrue();
-  });
-
-  it('should check for uploaded image to be svg', () => {
-    component.uploadedImageMimeType = 'image/svg+xml';
-    let result = component.isUploadedImageSvg();
-    expect(result).toBeTrue();
-  });
-
-  it('should check for uploaded image to have correct filename', () => {
-    const dataBase64Mock = 'PHN2ZyB4bWxucz0iaHR0cDo';
-    const arrayBuffer = Uint8Array.from(
-      window.atob(dataBase64Mock), c => c.charCodeAt(0));
-    const file = new File([arrayBuffer], 'thumbnail.svg');
-    let result = component.isValidFilename(file);
-    expect(result).toBeTrue();
-  });
-
-  it('should set image dimensions', () => {
-    component.dimensions = {
-      height: 0,
-      width: 0
-    };
-    component.setImageDimensions(180, 180);
-    expect(component.dimensions).toEqual({ height: 180, width: 180 });
-  });
-
-  it('should reset the uploaded image on clicking reset button', () => {
-    component.reset();
-    expect(component.uploadedImage).toBeNull();
-    expect(component.openInUploadMode).toBeTrue();
-  });
-
-  it('should reset the uploaded Image and show a warning', () => {
-    component.onInvalidImageLoaded();
-    expect(component.uploadedImage).toBeNull();
-    expect(component.invalidImageWarningIsShown).toBeTrue();
-  });
-
-  it('should close the modal when clicking on Add Thumbnail Button', () => {
-    component.thumbnailHasChanged = true;
-    component.uploadedImage = 'uploaded_img.svg';
-    component.bgColor = '#fff';
-    component.openInUploadMode = false;
-    component.dimensions = {
-      height: 180,
-      width: 180
-    };
-    component.confirm();
-    expect(component.thumbnailHasChanged).toBeFalse();
-    expect(closeSpy).toHaveBeenCalledWith({
-      newThumbnailDataUrl: 'uploaded_img.svg',
-      newBgColor: '#fff',
-      openInUploadMode: false,
-      dimensions: {
-        height: 180,
-        width: 180
-      }
-    });
-  });
-
-  it('should close the modal on clicking cancel button', () => {
-    component.cancel();
-    expect(dismissSpy).toHaveBeenCalled();
-  });
-
-  it('should disable \'Add Thumbnail\' button unless a new image is' +
-    ' uploaded', () => {
-    spyOn(component, 'isUploadedImageSvg').and.returnValue(true);
-    spyOn(component, 'isValidFilename').and.returnValue(true);
-    spyOn(
-      svgSanitizerService, 'getInvalidSvgTagsAndAttrsFromDataUri'
-    ).and.callFake(() => {
-      return { tags: [], attrs: [] };
-    });
-    let file = new File([fileContent], 'triangle.svg', {type: 'image/svg'});
-    component.uploadedImageMimeType = 'image/svg+xml';
-    expect(component.thumbnailHasChanged).toBeFalse();
-    component.onFileChanged(file);
-    expect(component.thumbnailHasChanged).toBeTrue();
-  });
-});
->>>>>>> bac0d14f
+});