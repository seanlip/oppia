--- conflicted
+++ resolved
@@ -1,16 +1,9 @@
 <mat-form-field class="oppia-html-select" appearance="fill">
   <mat-label>Parameter:</mat-label>
-<<<<<<< HEAD
-  <mat-select class="protractor-test-main-html-select-selector"
-              [(value)]="selectionAsString"
-              disableRipple>
-    <mat-option class="protractor-test-html-select-selector"
-=======
   <mat-select class="e2e-test-main-html-select-selector"
               [(value)]="selectionAsString"
               disableRipple>
     <mat-option class="e2e-test-html-select-selector"
->>>>>>> 51582deb
                 *ngFor="let choice of options; index as index"
                 value="{{(choice.id)}}"
                 (click)="updatedSelection()">
