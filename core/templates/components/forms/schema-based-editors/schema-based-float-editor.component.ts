// Copyright 2022 The Oppia Authors. All Rights Reserved.
//
// Licensed under the Apache License, Version 2.0 (the "License");
// you may not use this file except in compliance with the License.
// You may obtain a copy of the License at
//
//      http://www.apache.org/licenses/LICENSE-2.0
//
// Unless required by applicable law or agreed to in writing, software
// distributed under the License is distributed on an "AS-IS" BASIS,
// WITHOUT WARRANTIES OR CONDITIONS OF ANY KIND, either express or implied.
// See the License for the specific language governing permissions and
// limitations under the License.

/**
 * @fileoverview Component for a schema-based editor for floats.
 */

import { Component, EventEmitter, forwardRef, Input, OnInit, Output, ViewChild } from '@angular/core';
import { AbstractControl, ControlValueAccessor, NgForm, NG_VALIDATORS, NG_VALUE_ACCESSOR, ValidationErrors, Validator } from '@angular/forms';
import { downgradeComponent } from '@angular/upgrade/static';
import { NumericInputValidationService } from 'interactions/NumericInput/directives/numeric-input-validation.service';
import { NumberConversionService } from 'services/number-conversion.service';
import { SchemaFormSubmittedService } from 'services/schema-form-submitted.service';
import { FocusManagerService } from 'services/stateful/focus-manager.service';

interface OppiaValidator {
  id: string;
  'min_value': number;
  'max_value': number;
}

@Component({
  selector: 'schema-based-float-editor',
  templateUrl: './schema-based-float-editor.component.html',
  styleUrls: [],
  providers: [
    {
      provide: NG_VALUE_ACCESSOR,
      useExisting: forwardRef(() => SchemaBasedFloatEditorComponent),
      multi: true
    },
    {
      provide: NG_VALIDATORS,
      useExisting: forwardRef(() => SchemaBasedFloatEditorComponent),
      multi: true
    },
  ]
})
export class SchemaBasedFloatEditorComponent
implements ControlValueAccessor, OnInit, Validator {
  localValue: number;
  @Input() disabled: boolean = false;
  @Input() validators: OppiaValidator[];
  @Input() labelForFocusTarget: string;
  @Output() inputBlur = new EventEmitter<void>();
  @Output() inputFocus = new EventEmitter<void>();
  @ViewChild('floatform', {'static': true}) floatForm: NgForm;
  userHasFocusedAtLeastOnce: boolean;
  userIsCurrentlyTyping: boolean;
  errorStringI18nKey: string = '';
  labelForErrorFocusTarget: string;
  hasLoaded: boolean;
  onChange: (value: number) => void = () => {};
  @Input() uiConfig: {checkRequireNonnegativeInput: boolean};
  checkRequireNonnegativeInputValue: boolean = false;
  minValue: number;
  localStringValue: string;

  constructor(
    private focusManagerService: FocusManagerService,
    private numberConversionService: NumberConversionService,
    private numericInputValidationService: NumericInputValidationService,
    private schemaFormSubmittedService: SchemaFormSubmittedService
  ) { }

  // Implemented as a part of ControlValueAccessor interface.
  writeValue(value: number): void {
    this.localValue = value;
  }

  // Implemented as a part of ControlValueAccessor interface.
  registerOnChange(fn: (value: number) => void): void {
    this.onChange = fn;
  }

  // Implemented as a part of ControlValueAccessor interface.
  registerOnTouched(fn: unknown): void {
  }

  // Implemented as a part of Validator interface.
  validate(control: AbstractControl): ValidationErrors {
    if (this._validate(control.value, this.uiConfig)) {
      return {};
    }
    return { error: 'invalid' };
  }

  private _validate(
      localValue: number | string,
      customizationArg: {checkRequireNonnegativeInput: unknown}): boolean {
    let { checkRequireNonnegativeInput } = customizationArg || {};

    return (
      localValue !== undefined &&
      localValue !== null &&
      localValue !== '' &&
      this.numericInputValidationService.validateNumber(
        +localValue, Boolean(checkRequireNonnegativeInput || false)
      ) === undefined);
  }

  updateLocalValue(value: number): void {
    this.localValue = value;
    this.generateErrors();
    this.onChange(this.localValue);
  }

  ngOnInit(): void {
    this.hasLoaded = false;
    this.userIsCurrentlyTyping = false;
    this.userHasFocusedAtLeastOnce = false;
    this.errorStringI18nKey = '';
    this.labelForErrorFocusTarget = (
      this.focusManagerService.generateFocusLabel()
    );
    if (this.localValue === undefined) {
      this.localValue = 0.0;
    }
    if (this.localStringValue === undefined) {
      this.localStringValue = '';
    }
    // To check checkRequireNonnegativeInput customization argument
    // value of numeric input interaction.
    let { checkRequireNonnegativeInput } = this.uiConfig || {};
    this.checkRequireNonnegativeInputValue = (
      checkRequireNonnegativeInput === undefined ? false :
      checkRequireNonnegativeInput);
    // If customization argument of numeric input interaction is true,
    // set Min value as 0 to not let down key go below 0.
    this.minValue = checkRequireNonnegativeInput && 0;
    // So that focus is applied after all the functions in
    // main thread have executed.
    setTimeout(() => {
      this.focusManagerService.setFocusWithoutScroll(this.labelForFocusTarget);
    }, 50);
    // This timeout prevents the red 'invalid input' warning message from
    // flashing at the outset.
    setTimeout(() => {
      this.hasLoaded = true;
    });
  }

  onFocus(): void {
    this.userHasFocusedAtLeastOnce = true;
    this.inputFocus.emit();
  }

  onBlur(): void {
    this.userIsCurrentlyTyping = false;
    this.inputBlur.emit();
  }

  getMinValue(): number {
    for (var i = 0; i < this.validators.length; i++) {
      if (this.validators[i].id === 'is_at_least') {
        return this.validators[i].min_value;
      }
    }
  }

  getMaxValue(): number {
    for (var i = 0; i < this.validators.length; i++) {
      if (this.validators[i].id === 'is_at_most') {
        return this.validators[i].max_value;
      }
    }
  }

  generateErrors(): void {
    this.errorStringI18nKey = (
      this.numericInputValidationService.validateNumber(
        this.localValue,
        this.checkRequireNonnegativeInputValue,
<<<<<<< HEAD
        this.currentDecimalSeparator()));
=======
        this.getCurrentDecimalSeparator())) || '';
>>>>>>> b606cee6
  }

  onKeypress(evt: KeyboardEvent): void {
    if (evt.keyCode === 13) {
      if (
        Object.keys(
          this.floatForm.form.controls.floatValue.errors
        ).length !== 0
      ) {
        this.userIsCurrentlyTyping = false;
        this.focusManagerService.setFocus(this.labelForErrorFocusTarget);
      } else {
        this.schemaFormSubmittedService.onSubmittedSchemaBasedForm.emit();
      }
    } else {
      this.userIsCurrentlyTyping = true;
    }
  }

  currentDecimalSeparator(): string {
    return this.numberConversionService.currentDecimalSeparator();
  }

  parseInput(): void {
    let regex = this.numberConversionService.getInputValidationRegex();

    // Remove anything that isn't a number,
    // minus sign, exponent (e) sign or a decimal separator.
    this.localStringValue = this.localStringValue
      .replace(regex, '');

    // If input is empty, the number value should be null.
    if (this.localStringValue === '') {
      this.localValue = null;
      // Clear errors if input is empty.
      this.errorStringI18nKey = '';
    } else {
      // Make sure number is in a correct format.
      let error = this.numericInputValidationService
        .validateNumericString(
          this.localStringValue,
          this.currentDecimalSeparator());
      if (error !== undefined) {
        this.localValue = null;
        this.errorStringI18nKey = error || '';
      } else {
        // Parse number if the string is in proper format.
        this.localValue = this.numberConversionService
          .convertToEnglishDecimal(this.localStringValue);

        // Generate errors (if any).
        this.generateErrors();
      }
    }
  }
}

angular.module('oppia').directive('schemaBasedFloatEditor', downgradeComponent({
  component: SchemaBasedFloatEditorComponent
}));<|MERGE_RESOLUTION|>--- conflicted
+++ resolved
@@ -90,6 +90,7 @@
 
   // Implemented as a part of Validator interface.
   validate(control: AbstractControl): ValidationErrors {
+    // TODO(#15458): Move template driven validation into code.
     if (this._validate(control.value, this.uiConfig)) {
       return {};
     }
@@ -101,6 +102,8 @@
       customizationArg: {checkRequireNonnegativeInput: unknown}): boolean {
     let { checkRequireNonnegativeInput } = customizationArg || {};
 
+    // TODO(#15462): Move the type base checks (like the ones done below) to
+    // schema-validator's isFloat method.
     return (
       localValue !== undefined &&
       localValue !== null &&
@@ -182,11 +185,7 @@
       this.numericInputValidationService.validateNumber(
         this.localValue,
         this.checkRequireNonnegativeInputValue,
-<<<<<<< HEAD
-        this.currentDecimalSeparator()));
-=======
         this.getCurrentDecimalSeparator())) || '';
->>>>>>> b606cee6
   }
 
   onKeypress(evt: KeyboardEvent): void {
@@ -206,7 +205,7 @@
     }
   }
 
-  currentDecimalSeparator(): string {
+  getCurrentDecimalSeparator(): string {
     return this.numberConversionService.currentDecimalSeparator();
   }
 
@@ -228,7 +227,7 @@
       let error = this.numericInputValidationService
         .validateNumericString(
           this.localStringValue,
-          this.currentDecimalSeparator());
+          this.getCurrentDecimalSeparator());
       if (error !== undefined) {
         this.localValue = null;
         this.errorStringI18nKey = error || '';
