<style>
  .schema-based-list-editor .oppia-delete-list-entry-button {
    background: none;
    border: 0;
    color: #000;
    cursor: pointer;
    height: 30px;
    margin-top: 6px;
    opacity: 0.5;
    width: 30px;
  }
  .schema-based-list-editor .oppia-delete-list-entry-button:hover {
    opacity: 1;
  }
  .schema-based-list-editor .oppia-new-tab-button-container {
    height: 30px;
    margin-top: 4px;
  }
</style>
<div class="schema-based-list-editor">
  <form #listEditorForm="ngForm">
    <table class="w-100">
      <tr *ngFor="let item of localValue; let idx = index" id="e2e-test-schema-based-list-editor-table-row">
        <td class="e2e-test-schema-based-list-editor-table-data">
          <schema-based-editor [schema]="itemSchema"
                               [disabled]="disabled"
                               [ngModel]="localValue[idx]"
                               [ngModelOptions]="{standalone: true}"
                               (localValueChange)="setValue($event, idx)"
                               [name]="idx"
                               [labelForFocusTarget]="getFocusLabel(idx)"
                               (inputBlur)="(idx === localValue.length - 1 ? lastElementOnBlur() : showAddItemButton())"
                               (inputFocus)="(idx === localValue.length - 1 ? hideAddItemButton() : showAddItemButton())">
          </schema-based-editor>
        </td>
        <div *ngIf="!len && (!minListLength || localValue.length > minListLength) && localValue.length > 0" class="align-top">
          <button class="oppia-delete-list-entry-button oppia-transition-200 e2e-test-delete-list-entry" type="button"
                  (click)="deleteElement(idx)"
                  [disabled]="disabled">
            <i class="material-icons md-18">&#xE5CD;</i>
            <span class="oppia-icon-accessibility-label">Delete this list entry</span>
          </button>
        </div>
      </tr>
    </table>

    <div *ngIf="showDuplicatesWarning && hasDuplicates()" class="oppia-form-error" aria-live="assertive">
      Please ensure that the list has no duplicates.
    </div>

    <!-- The margin-left is added here to left-align the button with the previous list items. -->
    <div class="oppia-new-tab-button-container">
<<<<<<< HEAD
      <button [style.opacity]="(!isOneLineInput || isAddItemButtonPresent || (localValue && localValue.length && localValue[localValue.length - 1].length)) ? 1 : 0"
              *ngIf="!len && (maxListLength === null || localValue && localValue.length < maxListLength)"
              type="button" class="btn btn-secondary btn-sm ml-0 protractor-test-add-list-entry" (click)="addElement()"
=======
      <button [style.opacity]="(!isOneLineInput || isAddItemButtonPresent || (localValue.length && localValue[localValue.length - 1].length)) ? 1 : 0"
              *ngIf="!len && (maxListLength === null || localValue.length < maxListLength)"
              type="button" class="btn btn-secondary btn-sm ml-0 e2e-test-add-list-entry" (click)="addElement()"
>>>>>>> 6493f6b7
              [disabled]="disabled">
        {{ addElementText | translate }}
      </button>
    </div>
  </form>
</div><|MERGE_RESOLUTION|>--- conflicted
+++ resolved
@@ -50,15 +50,9 @@
 
     <!-- The margin-left is added here to left-align the button with the previous list items. -->
     <div class="oppia-new-tab-button-container">
-<<<<<<< HEAD
       <button [style.opacity]="(!isOneLineInput || isAddItemButtonPresent || (localValue && localValue.length && localValue[localValue.length - 1].length)) ? 1 : 0"
               *ngIf="!len && (maxListLength === null || localValue && localValue.length < maxListLength)"
-              type="button" class="btn btn-secondary btn-sm ml-0 protractor-test-add-list-entry" (click)="addElement()"
-=======
-      <button [style.opacity]="(!isOneLineInput || isAddItemButtonPresent || (localValue.length && localValue[localValue.length - 1].length)) ? 1 : 0"
-              *ngIf="!len && (maxListLength === null || localValue.length < maxListLength)"
               type="button" class="btn btn-secondary btn-sm ml-0 e2e-test-add-list-entry" (click)="addElement()"
->>>>>>> 6493f6b7
               [disabled]="disabled">
         {{ addElementText | translate }}
       </button>
