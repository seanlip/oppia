// Copyright 2021 The Oppia Authors. All Rights Reserved.
//
// Licensed under the Apache License, Version 2.0 (the "License");
// you may not use this file except in compliance with the License.
// You may obtain a copy of the License at
//
//      http://www.apache.org/licenses/LICENSE-2.0
//
// Unless required by applicable law or agreed to in writing, software
// distributed under the License is distributed on an "AS-IS" BASIS,
// WITHOUT WARRANTIES OR CONDITIONS OF ANY KIND, either express or implied.
// See the License for the specific language governing permissions and
// limitations under the License.

/**
 * @fileoverview Unit tests for Schema Based Float Editor Directive
 */

import { NumberConversionService } from 'services/number-conversion.service';
import { NumericInputValidationService } from 'interactions/NumericInput/directives/numeric-input-validation.service';
import { importAllAngularServices } from 'tests/unit-test-utils.ajs';

describe('Schema Based Float Editor Directive', () => {
  let ctrl = null;
  let $rootScope = null;
  let $scope = null;
  let $timeout = null;
  let directive = null;
  let SchemaFormSubmittedService = null;
  let numberConversionService: NumberConversionService;
  let validator: NumericInputValidationService;

  beforeEach(angular.mock.module('oppia'));
  importAllAngularServices();

  beforeEach(angular.mock.inject(function($injector) {
    numberConversionService = $injector.get('NumberConversionService');
    validator = $injector.get('NumericInputValidationService');
    $rootScope = $injector.get('$rootScope');
    SchemaFormSubmittedService = $injector.get('SchemaFormSubmittedService');
    $timeout = $injector.get('$timeout');
    $scope = $rootScope.$new();

    $scope.labelForFocusTarget = () => {};

    directive = $injector.get('schemaBasedFloatEditorDirective')[0];
    ctrl = $injector.instantiate(directive.controller, {
      $scope: $scope
    });
    ctrl.onInputFocus = () => {};
    ctrl.onInputBlur = () => {};
    ctrl.validators = () => {
      return [
        {
          id: 'is_at_least',
          min_value: 1.1
        },
        {
          id: 'is_at_most',
          max_value: 3.5
        }
      ];
    };
  }));

  it('should set directive properties on initialization', () => {
    ctrl.uiConfig = () => {
      return {
        checkRequireNonnegativeInput: false
      };
    };

    expect(ctrl.hasLoaded).toBe(undefined);
    expect(ctrl.isUserCurrentlyTyping).toBe(undefined);
    expect(ctrl.hasFocusedAtLeastOnce).toBe(undefined);
    expect(ctrl.errorStringI18nKey).toBe(undefined);
    expect(ctrl.localValue).toBe(undefined);
    expect(ctrl.checkRequireNonnegativeInputValue).toBe(undefined);

    ctrl.$onInit();
    $timeout.flush(50);

    expect(ctrl.hasLoaded).toBe(true);
    expect(ctrl.isUserCurrentlyTyping).toBe(false);
    expect(ctrl.hasFocusedAtLeastOnce).toBe(false);
    expect(ctrl.errorStringI18nKey).toBe('');
    expect(ctrl.localValue).toBe(0.0);
    expect(ctrl.checkRequireNonnegativeInputValue).toBe(false);
    expect(ctrl.uiConfig().checkRequireNonnegativeInput).toBe(false);
  });

  it('should validate float value', () => {
    expect(ctrl.validate(undefined)).toBe(false);
    expect(ctrl.validate(null)).toBe(false);
    expect(ctrl.validate('')).toBe(false);
    expect(ctrl.validate(7.7)).toBe(true);
  });

  it('should call input focus when user selects the input field', () => {
    spyOn(ctrl, 'onInputFocus');

    ctrl.onFocus();

    expect(ctrl.onInputFocus).toHaveBeenCalled();
  });

  it('should call input blur user deselects the input field', () => {
    spyOn(ctrl, 'onInputBlur');

    ctrl.onBlur();

    expect(ctrl.onInputBlur).toHaveBeenCalled();
  });

  it('should get minimum and maximum values', () => {
    expect(ctrl.getMinValue()).toBe(1.1);
    expect(ctrl.getMaxValue()).toBe(3.5);
  });

  it('should not register keyboard event when user is typing', () => {
    let evt = new KeyboardEvent('', {
      keyCode: 14
    });

    ctrl.isUserCurrentlyTyping = false;

    ctrl.onKeypress(evt);

    expect(ctrl.isUserCurrentlyTyping).toBe(true);
  });

  it('should not submit form if there is an error', () => {
    spyOn(SchemaFormSubmittedService.onSubmittedSchemaBasedForm, 'emit');
    ctrl.floatForm = {
      floatValue: {
        $error: 'Error exists'
      }
    };
    let evt = new KeyboardEvent('', {
      keyCode: 13
    });
    ctrl.isUserCurrentlyTyping = true;

    ctrl.onKeypress(evt);

    expect(ctrl.isUserCurrentlyTyping).toBe(false);
    expect(SchemaFormSubmittedService.onSubmittedSchemaBasedForm.emit)
      .not.toHaveBeenCalled();
  });

  it('should not submit form if there is an error', () => {
    spyOn(SchemaFormSubmittedService.onSubmittedSchemaBasedForm, 'emit');
    ctrl.floatForm = {
      floatValue: {
        $error: ''
      }
    };
    let evt = new KeyboardEvent('', {
      keyCode: 13
    });

    ctrl.onKeypress(evt);

    expect(SchemaFormSubmittedService.onSubmittedSchemaBasedForm.emit)
      .toHaveBeenCalled();
  });

  it('should generate error for wrong input', () => {
    ctrl.localValue = null;
    ctrl.generateErrors();

<<<<<<< HEAD
    expect(ctrl.errorString)
      .toBe(
        'The answer should be a valid number ' +
        'and can contain at most 15 digits (0-9) or symbols(. or -).');
  });

  it('should get current decimal separator', ()=>{
    spyOn(numberConversionService, 'currentDecimalSeparator')
      .and.returnValues('.', ',');

    expect(ctrl.currentDecimalSeparator()).toEqual('.');
    expect(ctrl.currentDecimalSeparator()).toEqual(',');
  });

  it('should remove any invalid character from the input', ()=>{
    spyOn(numberConversionService, 'getInputValidationRegex')
      .and.returnValues(/[^e0-9\.\-]/g, /[^e0-9\,\-]/g);

    ctrl.localStringValue = 'a';
    ctrl.parseInput();
    expect(ctrl.localStringValue).toEqual('');

    ctrl.localStringValue = '12.';
    ctrl.parseInput();
    expect(ctrl.localStringValue).toEqual('12');
  });

  it('should parse the string to a number on input', ()=>{
    spyOn(numberConversionService, 'getInputValidationRegex')
      .and.returnValue(/[^e0-9\.\-]/g);
    spyOn(ctrl, 'currentDecimalSeparator').and.returnValues('.', ',');

    ctrl.localStringValue = '';
    ctrl.parseInput();
    expect(ctrl.localValue).toEqual(null);

    ctrl.localStringValue = '-12';
    ctrl.parseInput();
    expect(ctrl.localValue).toEqual(-12);

    ctrl.localStringValue = '-12e1';
    ctrl.parseInput();
    expect(ctrl.localValue).toEqual(-120);

    spyOn(validator, 'getError').and.returnValue('Error');
    ctrl.localStringValue = '--12';
    ctrl.parseInput();
    expect(ctrl.localValue).toEqual(null);
    expect(ctrl.errorString).toEqual('Error');
=======
    expect(ctrl.errorStringI18nKey)
      .toBe('I18N_INTERACTIONS_NUMERIC_INPUT_ERROR_MESSAGE_2');
>>>>>>> 9df1ad52
  });
});<|MERGE_RESOLUTION|>--- conflicted
+++ resolved
@@ -169,7 +169,6 @@
     ctrl.localValue = null;
     ctrl.generateErrors();
 
-<<<<<<< HEAD
     expect(ctrl.errorString)
       .toBe(
         'The answer should be a valid number ' +
@@ -214,14 +213,10 @@
     ctrl.parseInput();
     expect(ctrl.localValue).toEqual(-120);
 
-    spyOn(validator, 'getError').and.returnValue('Error');
+    spyOn(validator, 'validateNumericString').and.returnValue('Error');
     ctrl.localStringValue = '--12';
     ctrl.parseInput();
     expect(ctrl.localValue).toEqual(null);
     expect(ctrl.errorString).toEqual('Error');
-=======
-    expect(ctrl.errorStringI18nKey)
-      .toBe('I18N_INTERACTIONS_NUMERIC_INPUT_ERROR_MESSAGE_2');
->>>>>>> 9df1ad52
   });
 });