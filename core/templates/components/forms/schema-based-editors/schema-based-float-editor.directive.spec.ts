// Copyright 2021 The Oppia Authors. All Rights Reserved.
//
// Licensed under the Apache License, Version 2.0 (the "License");
// you may not use this file except in compliance with the License.
// You may obtain a copy of the License at
//
//      http://www.apache.org/licenses/LICENSE-2.0
//
// Unless required by applicable law or agreed to in writing, software
// distributed under the License is distributed on an "AS-IS" BASIS,
// WITHOUT WARRANTIES OR CONDITIONS OF ANY KIND, either express or implied.
// See the License for the specific language governing permissions and
// limitations under the License.

/**
 * @fileoverview Unit tests for Schema Based Float Editor Directive
 */

import { NumberConversionService } from 'services/number-conversion.service';
import { NumericInputValidationService } from 'interactions/NumericInput/directives/numeric-input-validation.service';
import { importAllAngularServices } from 'tests/unit-test-utils.ajs';

describe('Schema Based Float Editor Directive', () => {
  let ctrl = null;
  let $rootScope = null;
  let $scope = null;
  let $timeout = null;
  let directive = null;
  let SchemaFormSubmittedService = null;
  let numberConversionService: NumberConversionService;
  let validator: NumericInputValidationService;

  beforeEach(angular.mock.module('oppia'));
  importAllAngularServices();

  beforeEach(angular.mock.inject(function($injector) {
    numberConversionService = $injector.get('NumberConversionService');
    validator = $injector.get('NumericInputValidationService');
    $rootScope = $injector.get('$rootScope');
    SchemaFormSubmittedService = $injector.get('SchemaFormSubmittedService');
    $timeout = $injector.get('$timeout');
    $scope = $rootScope.$new();

    $scope.labelForFocusTarget = () => {};

    directive = $injector.get('schemaBasedFloatEditorDirective')[0];
    ctrl = $injector.instantiate(directive.controller, {
      $scope: $scope
    });
    ctrl.onInputFocus = () => {};
    ctrl.onInputBlur = () => {};
    ctrl.validators = () => {
      return [
        {
          id: 'is_at_least',
          min_value: 1.1
        },
        {
          id: 'is_at_most',
          max_value: 3.5
        }
      ];
    };
  }));

  it('should set directive properties on initialization', () => {
    ctrl.uiConfig = () => {
      return {
        checkRequireNonnegativeInput: false
      };
    };

    expect(ctrl.hasLoaded).toBe(undefined);
    expect(ctrl.isUserCurrentlyTyping).toBe(undefined);
    expect(ctrl.hasFocusedAtLeastOnce).toBe(undefined);
    expect(ctrl.errorStringI18nKey).toBe(undefined);
    expect(ctrl.localValue).toBe(undefined);
    expect(ctrl.checkRequireNonnegativeInputValue).toBe(undefined);

    ctrl.$onInit();
    $timeout.flush(50);

    expect(ctrl.hasLoaded).toBe(true);
    expect(ctrl.isUserCurrentlyTyping).toBe(false);
    expect(ctrl.hasFocusedAtLeastOnce).toBe(false);
    expect(ctrl.errorStringI18nKey).toBe('');
    expect(ctrl.localValue).toBe(0.0);
    expect(ctrl.checkRequireNonnegativeInputValue).toBe(false);
    expect(ctrl.uiConfig().checkRequireNonnegativeInput).toBe(false);
  });

  it('should validate float value', () => {
    expect(ctrl.validate(undefined)).toBe(false);
    expect(ctrl.validate(null)).toBe(false);
    expect(ctrl.validate('')).toBe(false);
    expect(ctrl.validate(7.7)).toBe(true);
  });

  it('should call input focus when user selects the input field', () => {
    spyOn(ctrl, 'onInputFocus');

    ctrl.onFocus();

    expect(ctrl.onInputFocus).toHaveBeenCalled();
  });

  it('should call input blur user deselects the input field', () => {
    spyOn(ctrl, 'onInputBlur');

    ctrl.onBlur();

    expect(ctrl.onInputBlur).toHaveBeenCalled();
  });

  it('should get minimum and maximum values', () => {
    expect(ctrl.getMinValue()).toBe(1.1);
    expect(ctrl.getMaxValue()).toBe(3.5);
  });

  it('should not register keyboard event when user is typing', () => {
    let evt = new KeyboardEvent('', {
      keyCode: 14
    });

    ctrl.isUserCurrentlyTyping = false;

    ctrl.onKeypress(evt);

    expect(ctrl.isUserCurrentlyTyping).toBe(true);
  });

  it('should not submit form if there is an error', () => {
    spyOn(SchemaFormSubmittedService.onSubmittedSchemaBasedForm, 'emit');
    ctrl.floatForm = {
      floatValue: {
        $error: 'Error exists'
      }
    };
    let evt = new KeyboardEvent('', {
      keyCode: 13
    });
    ctrl.isUserCurrentlyTyping = true;

    ctrl.onKeypress(evt);

    expect(ctrl.isUserCurrentlyTyping).toBe(false);
    expect(SchemaFormSubmittedService.onSubmittedSchemaBasedForm.emit)
      .not.toHaveBeenCalled();
  });

  it('should not submit form if there is an error', () => {
    spyOn(SchemaFormSubmittedService.onSubmittedSchemaBasedForm, 'emit');
    ctrl.floatForm = {
      floatValue: {
        $error: ''
      }
    };
    let evt = new KeyboardEvent('', {
      keyCode: 13
    });

    ctrl.onKeypress(evt);

    expect(SchemaFormSubmittedService.onSubmittedSchemaBasedForm.emit)
      .toHaveBeenCalled();
  });

  it('should generate error for wrong input', () => {
    ctrl.localValue = null;
    ctrl.generateErrors();

<<<<<<< HEAD
    expect(ctrl.errorString)
      .toBe('I18N_INTERACTIONS_NUMERIC_INPUT_ERROR_MESSAGE_1');
  });

  it('should get current decimal separator', ()=>{
    spyOn(numberConversionService, 'currentDecimalSeparator')
      .and.returnValues('.', ',');

    expect(ctrl.currentDecimalSeparator()).toEqual('.');
    expect(ctrl.currentDecimalSeparator()).toEqual(',');
  });

  it('should remove any invalid character from the input', ()=>{
    spyOn(numberConversionService, 'getInputValidationRegex')
      .and.returnValues(/[^e0-9\.\-]/g, /[^e0-9\,\-]/g);

    ctrl.localStringValue = 'a';
    ctrl.parseInput();
    expect(ctrl.localStringValue).toEqual('');

    ctrl.localStringValue = '12.';
    ctrl.parseInput();
    expect(ctrl.localStringValue).toEqual('12');
  });

  it('should parse the string to a number on input', ()=>{
    spyOn(numberConversionService, 'getInputValidationRegex')
      .and.returnValue(/[^e0-9\.\-]/g);
    spyOn(ctrl, 'currentDecimalSeparator').and.returnValues('.', ',');

    ctrl.localStringValue = '';
    ctrl.parseInput();
    expect(ctrl.localValue).toEqual(null);

    ctrl.localStringValue = '-12';
    ctrl.parseInput();
    expect(ctrl.localValue).toEqual(-12);

    ctrl.localStringValue = '-12e1';
    ctrl.parseInput();
    expect(ctrl.localValue).toEqual(-120);

    spyOn(validator, 'validateNumericString').and.returnValue('Error');
    ctrl.localStringValue = '--12';
    ctrl.parseInput();
    expect(ctrl.localValue).toEqual(null);
    expect(ctrl.errorString).toEqual('Error');
=======
    expect(ctrl.errorStringI18nKey)
      .toBe('I18N_INTERACTIONS_NUMERIC_INPUT_INVALID_NUMBER');
>>>>>>> a4476215
  });
});<|MERGE_RESOLUTION|>--- conflicted
+++ resolved
@@ -169,9 +169,8 @@
     ctrl.localValue = null;
     ctrl.generateErrors();
 
-<<<<<<< HEAD
     expect(ctrl.errorString)
-      .toBe('I18N_INTERACTIONS_NUMERIC_INPUT_ERROR_MESSAGE_1');
+      .toBe('I18N_INTERACTIONS_NUMERIC_INPUT_INVALID_NUMBER');
   });
 
   it('should get current decimal separator', ()=>{
@@ -217,9 +216,5 @@
     ctrl.parseInput();
     expect(ctrl.localValue).toEqual(null);
     expect(ctrl.errorString).toEqual('Error');
-=======
-    expect(ctrl.errorStringI18nKey)
-      .toBe('I18N_INTERACTIONS_NUMERIC_INPUT_INVALID_NUMBER');
->>>>>>> a4476215
   });
 });