--- conflicted
+++ resolved
@@ -66,14 +66,11 @@
 
   // Implemented as a part of Validator interface.
   validate(control: AbstractControl): ValidationErrors {
-<<<<<<< HEAD
-=======
     // Currently, the validation for this component is handled by the
     // apply-validation directive, so this method returns an empty
     // object. However, when we move to reactive forms, that validation should
     // be moved here instead (see the Todo below).
     // TODO(#15458): Move template driven validation into code.
->>>>>>> b606cee6
     return {};
   }
 
