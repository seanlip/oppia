// Copyright 2021 The Oppia Authors. All Rights Reserved.
//
// Licensed under the Apache License, Version 2.0 (the "License");
// you may not use this file except in compliance with the License.
// You may obtain a copy of the License at
//
//      http://www.apache.org/licenses/LICENSE-2.0
//
// Unless required by applicable law or agreed to in writing, software
// distributed under the License is distributed on an "AS-IS" BASIS,
// WITHOUT WARRANTIES OR CONDITIONS OF ANY KIND, either express or implied.
// See the License for the specific language governing permissions and
// limitations under the License.

/**
 * @fileoverview Module for the Custom Form components.
 */

import 'core-js/es7/reflect';
import 'zone.js';
import { CommonModule } from '@angular/common';
import { NgModule } from '@angular/core';
import { FormsModule } from '@angular/forms';
import { BrowserModule } from '@angular/platform-browser';
import { NgbTooltipModule, NgbModalModule } from '@ng-bootstrap/ng-bootstrap';
import { DynamicContentModule } from 'components/angular-html-bind/dynamic-content.module';
import { MaterialModule } from 'components/material.module';
import { SharedPipesModule } from 'filters/shared-pipes.module';
import { CustomFormsComponentsModule } from './custom-forms-directives/custom-form-components.module';
import { SchemaBasedEditorDirective } from './schema-based-editors/schema-based-editor.directive';
import { AudioSliderComponent } from './slider/audio-slider.component';

@NgModule({
  imports: [
    CommonModule,
    BrowserModule,
    CustomFormsComponentsModule,
    DynamicContentModule,
    FormsModule,
    MaterialModule,
    NgbTooltipModule,
    NgbModalModule,
    SharedPipesModule
  ],
  declarations: [
<<<<<<< HEAD
    SchemaBasedEditorDirective,
    AudioSliderComponent
=======
    AudioSliderComponent,
    SchemaBasedEditorDirective
>>>>>>> 40a8f823
  ],
  entryComponents: [
    AudioSliderComponent
  ],
  exports: [
    AudioSliderComponent,
    CustomFormsComponentsModule,
    AudioSliderComponent,
    SchemaBasedEditorDirective
  ],
})

export class SharedFormsModule { }<|MERGE_RESOLUTION|>--- conflicted
+++ resolved
@@ -43,13 +43,8 @@
     SharedPipesModule
   ],
   declarations: [
-<<<<<<< HEAD
-    SchemaBasedEditorDirective,
-    AudioSliderComponent
-=======
     AudioSliderComponent,
     SchemaBasedEditorDirective
->>>>>>> 40a8f823
   ],
   entryComponents: [
     AudioSliderComponent
