--- conflicted
+++ resolved
@@ -41,14 +41,10 @@
     MaterialModule,
     NgbTooltipModule,
     NgbModalModule,
-<<<<<<< HEAD
     FormsModule,
     SharedPipesModule,
     TranslateModule,
     CustomFormsComponentsModule
-=======
-    SharedPipesModule
->>>>>>> 40a8f823
   ],
   declarations: [
     AudioSliderComponent,
