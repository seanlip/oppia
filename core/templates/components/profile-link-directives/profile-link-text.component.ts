// Copyright 2014 The Oppia Authors. All Rights Reserved.
//
// Licensed under the Apache License, Version 2.0 (the "License");
// you may not use this file except in compliance with the License.
// You may obtain a copy of the License at
//
//      http://www.apache.org/licenses/LICENSE-2.0
//
// Unless required by applicable law or agreed to in writing, software
// distributed under the License is distributed on an "AS-IS" BASIS,
// WITHOUT WARRANTIES OR CONDITIONS OF ANY KIND, either express or implied.
// See the License for the specific language governing permissions and
// limitations under the License.

/**
 * @fileoverview Directives for creating text links to a user's profile page.
 */

import { Component, Input } from '@angular/core';
import { downgradeComponent } from '@angular/upgrade/static';

@Component({
  selector: 'profile-link-text',
  templateUrl: './profile-link-text.component.html',
  styleUrls: []
})
export class ProfileLinkTextComponent {
<<<<<<< HEAD
  // Angular lifecycle hooks are used to populate values, see
  // https://github.com/oppia/oppia/wiki/Guide-on-defining-types.
=======
  // These properties are initialized using Angular lifecycle hooks 
  // and we need to do non-null assertion, for more information see
  // https://github.com/oppia/oppia/wiki/Guide-on-defining-types#ts-7-1.
>>>>>>> d8f21db2
  @Input() username!: string;
  constructor() {}
  isUsernameLinkable(username: string): boolean {
    return ['admin', 'OppiaMigrationBot'].indexOf(username) === -1;
  }
}

angular.module('oppia').directive(
  'profileLinkText', downgradeComponent(
    {component: ProfileLinkTextComponent}));<|MERGE_RESOLUTION|>--- conflicted
+++ resolved
@@ -25,14 +25,9 @@
   styleUrls: []
 })
 export class ProfileLinkTextComponent {
-<<<<<<< HEAD
-  // Angular lifecycle hooks are used to populate values, see
-  // https://github.com/oppia/oppia/wiki/Guide-on-defining-types.
-=======
   // These properties are initialized using Angular lifecycle hooks 
   // and we need to do non-null assertion, for more information see
   // https://github.com/oppia/oppia/wiki/Guide-on-defining-types#ts-7-1.
->>>>>>> d8f21db2
   @Input() username!: string;
   constructor() {}
   isUsernameLinkable(username: string): boolean {
