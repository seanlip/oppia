--- conflicted
+++ resolved
@@ -214,39 +214,9 @@
         this.LEARNER_GROUPS_FEATURE_IS_ENABLED = featureIsEnabled;
       });
 
-<<<<<<< HEAD
     this.FEEDBACK_UPDATES_IN_PROFILE_PIC_DROP_DOWN_IS_ENABLED =
     this.isShowFeedbackUpdatesInProfilepicDropdownFeatureFlagEnable();
 
-    let service = this.classroomBackendApiService;
-    service.fetchClassroomPromosAreEnabledStatusAsync().then(
-      (classroomPromosAreEnabled) => {
-        this.CLASSROOM_PROMOS_ARE_ENABLED = classroomPromosAreEnabled;
-        if (classroomPromosAreEnabled) {
-          this.accessValidationBackendApiService.validateAccessToClassroomPage(
-            this.DEFAULT_CLASSROOM_URL_FRAGMENT).then(()=>{
-            this.classroomBackendApiService.fetchClassroomDataAsync(
-              this.DEFAULT_CLASSROOM_URL_FRAGMENT)
-              .then((classroomData) => {
-                this.classroomData = classroomData.getTopicSummaries();
-                this.classroomBackendApiService.onInitializeTranslation.emit();
-                // Store hacky tranlation keys of topics.
-                for (let i = 0; i < this.classroomData.length; i++) {
-                  let topicSummary = this.classroomData[i];
-                  let hackyTopicTranslationKey = (
-                    this.i18nLanguageCodeService.getTopicTranslationKey(
-                      topicSummary.getId(), TranslationKeyType.TITLE
-                    )
-                  );
-                  this.topicTitlesTranslationKeys.push(
-                    hackyTopicTranslationKey
-                  );
-                }
-              });
-          });
-        }
-      });
-=======
     // TODO(#18362): Resolve the console error on the signup page and then
     // add the error catch block to the 'validateAccessToClassroomPage'
     // and 'fetchClassroomDataAsync'.
@@ -271,7 +241,7 @@
           }
         });
     });
->>>>>>> 08fa7660
+
     // Inside a setTimeout function call, 'this' points to the global object.
     // To access the context in which the setTimeout call is made, we need to
     // first save a reference to that context in a variable, and then use that
