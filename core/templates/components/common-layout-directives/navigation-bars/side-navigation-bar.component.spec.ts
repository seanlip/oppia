// Copyright 2021 The Oppia Authors. All Rights Reserved.
//
// Licensed under the Apache License, Version 2.0 (the "License");
// you may not use this file except in compliance with the License.
// You may obtain a copy of the License at
//
//      http://www.apache.org/licenses/LICENSE-2.0
//
// Unless required by applicable law or agreed to in writing, software
// distributed under the License is distributed on an "AS-IS" BASIS,
// WITHOUT WARRANTIES OR CONDITIONS OF ANY KIND, either express or implied.
// See the License for the specific language governing permissions and
// limitations under the License.

/**
 * @fileoverview Unit tests for SideNavigationBarComponent.
 */

import { HttpClientModule } from '@angular/common/http';
import { ComponentFixture, TestBed, waitForAsync } from '@angular/core/testing';
<<<<<<< HEAD
import { MockRouterModule } from './../../../hybrid-router-module-provider';
=======
import { MockRouterModule } from '../../../hybrid-router-module-provider';
>>>>>>> 3f457a35
import { UrlInterpolationService } from 'domain/utilities/url-interpolation.service';
import { WindowRef } from 'services/contextual/window-ref.service';
import { MockTranslatePipe } from 'tests/unit-test-utils';
import { SideNavigationBarComponent } from './side-navigation-bar.component';

describe('Side Navigation Bar Component', () => {
  let fixture: ComponentFixture<SideNavigationBarComponent>;
  let componentInstance: SideNavigationBarComponent;
  let currentUrl: string = '/test';
  let imageUrl: string = 'image_url';

  class MockWindowRef {
    nativeWindow = {
      location: {
        pathname: currentUrl
      }
    };
  }

  class MockUrlInterpolationService {
    getStaticImageUrl(imagePath: string): string {
      return imageUrl;
    }
  }

  beforeEach(waitForAsync(() => {
    TestBed.configureTestingModule({
      imports: [
        HttpClientModule,
<<<<<<< HEAD
=======
        // TODO(#13443): Remove hybrid router module provider once all pages are
        // migrated to angular router.
>>>>>>> 3f457a35
        MockRouterModule
      ],
      declarations: [
        SideNavigationBarComponent,
        MockTranslatePipe
      ],
      providers: [
        {
          provide: WindowRef,
          useClass: MockWindowRef
        },
        {
          provide: UrlInterpolationService,
          useClass: MockUrlInterpolationService
        }
      ]
    });
  }));

  beforeEach(() => {
    fixture = TestBed.createComponent(SideNavigationBarComponent);
    componentInstance = fixture.componentInstance;
  });

  it('should create', () => {
    expect(componentInstance).toBeDefined();
  });

  it('should initialize', () => {
    componentInstance.ngOnInit();
    expect(componentInstance.currentUrl).toEqual(currentUrl);
  });

  it('should toggle classroom submenu', () => {
    componentInstance.classroomSubmenuIsShown = false;
    componentInstance.toggleClassroomSubmenu();
    expect(componentInstance.classroomSubmenuIsShown).toBeTrue();
  });

  it('should get static image url', () => {
    expect(componentInstance.getStaticImageUrl('test')).toEqual(imageUrl);
  });
});<|MERGE_RESOLUTION|>--- conflicted
+++ resolved
@@ -18,11 +18,7 @@
 
 import { HttpClientModule } from '@angular/common/http';
 import { ComponentFixture, TestBed, waitForAsync } from '@angular/core/testing';
-<<<<<<< HEAD
-import { MockRouterModule } from './../../../hybrid-router-module-provider';
-=======
 import { MockRouterModule } from '../../../hybrid-router-module-provider';
->>>>>>> 3f457a35
 import { UrlInterpolationService } from 'domain/utilities/url-interpolation.service';
 import { WindowRef } from 'services/contextual/window-ref.service';
 import { MockTranslatePipe } from 'tests/unit-test-utils';
@@ -52,11 +48,8 @@
     TestBed.configureTestingModule({
       imports: [
         HttpClientModule,
-<<<<<<< HEAD
-=======
         // TODO(#13443): Remove hybrid router module provider once all pages are
         // migrated to angular router.
->>>>>>> 3f457a35
         MockRouterModule
       ],
       declarations: [
