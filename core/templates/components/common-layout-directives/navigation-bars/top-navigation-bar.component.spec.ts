// Copyright 2021 The Oppia Authors. All Rights Reserved.
//
// Licensed under the Apache License, Version 2.0 (the "License");
// you may not use this file except in compliance with the License.
// You may obtain a copy of the License at
//
//      http://www.apache.org/licenses/LICENSE-2.0
//
// Unless required by applicable law or agreed to in writing, software
// distributed under the License is distributed on an "AS-IS" BASIS,
// WITHOUT WARRANTIES OR CONDITIONS OF ANY KIND, either express or implied.
// See the License for the specific language governing permissions and
// limitations under the License.

/**
 * @fileoverview Unit tests for TopNavigationBarComponent.
 */

import { HttpClientTestingModule } from '@angular/common/http/testing';
import { EventEmitter, NO_ERRORS_SCHEMA } from '@angular/core';
import { ComponentFixture, fakeAsync, TestBed, tick, waitForAsync } from '@angular/core/testing';
import { DeviceInfoService } from 'services/contextual/device-info.service';
import { WindowDimensionsService } from 'services/contextual/window-dimensions.service';
import { WindowRef } from 'services/contextual/window-ref.service';
import { EventToCodes, NavigationService } from 'services/navigation.service';
import { SearchService } from 'services/search.service';
import { SiteAnalyticsService } from 'services/site-analytics.service';
import { UserService } from 'services/user.service';
import { MockI18nService, MockTranslatePipe } from 'tests/unit-test-utils';
import { TopNavigationBarComponent } from './top-navigation-bar.component';
import { DebouncerService } from 'services/debouncer.service';
import { SidebarStatusService } from 'services/sidebar-status.service';
import { UserInfo } from 'domain/user/user-info.model';
import { ClassroomBackendApiService } from 'domain/classroom/classroom-backend-api.service';
import { I18nLanguageCodeService } from 'services/i18n-language-code.service';
import { I18nService } from 'i18n/i18n.service';
import { CookieService } from 'ngx-cookie';
import { CreatorTopicSummary } from 'domain/topic/creator-topic-summary.model';
import { ClassroomData } from 'domain/classroom/classroom-data.model';
import { AccessValidationBackendApiService } from 'pages/oppia-root/routing/access-validation-backend-api.service';

class MockWindowRef {
  nativeWindow = {
    location: {
      pathname: '/learn/math',
      href: '',
      reload: () => {},
      toString: () => {
        return 'http://localhost:8181/?lang=es';
      }
    },
    localStorage: {
      last_uploaded_audio_lang: 'en',
      removeItem: (name: string) => {}
    },
    gtag: () => {},
    history: {
      pushState(data: object, title: string, url?: string | null) {}
    }
  };
}

describe('TopNavigationBarComponent', () => {
  let accessValidationBackendApiService: AccessValidationBackendApiService;
  let fixture: ComponentFixture<TopNavigationBarComponent>;
  let component: TopNavigationBarComponent;
  let mockWindowRef: MockWindowRef;
  let searchService: SearchService;
  let wds: WindowDimensionsService;
  let userService: UserService;
  let siteAnalyticsService: SiteAnalyticsService;
  let navigationService: NavigationService;
  let deviceInfoService: DeviceInfoService;
  let debouncerService: DebouncerService;
  let sidebarStatusService: SidebarStatusService;
  let classroomBackendApiService: ClassroomBackendApiService;
  let i18nLanguageCodeService: I18nLanguageCodeService;
  let i18nService: I18nService;

  let mockResizeEmitter: EventEmitter<void>;

  beforeEach(waitForAsync(() => {
    mockResizeEmitter = new EventEmitter();
    mockWindowRef = new MockWindowRef();
    TestBed.configureTestingModule({
      imports: [
        HttpClientTestingModule
      ],
      declarations: [
        TopNavigationBarComponent,
        MockTranslatePipe
      ],
      providers: [
        NavigationService,
        CookieService,
        UserService,
        {
          provide: I18nService,
          useClass: MockI18nService
        },
        {
          provide: WindowRef,
          useValue: mockWindowRef
        },
        {
          provide: WindowDimensionsService,
          useValue: {
            getWidth: () => 700,
            getResizeEvent: () => mockResizeEmitter,
            isWindowNarrow: () => false
          }
        }
      ],
      schemas: [NO_ERRORS_SCHEMA]
    }).compileComponents();
  }));

  beforeEach(() => {
    fixture = TestBed.createComponent(TopNavigationBarComponent);
    component = fixture.componentInstance;
    searchService = TestBed.inject(SearchService);
    wds = TestBed.inject(WindowDimensionsService);
    userService = TestBed.inject(UserService);
    siteAnalyticsService = TestBed.inject(SiteAnalyticsService);
    navigationService = TestBed.inject(NavigationService);
    deviceInfoService = TestBed.inject(DeviceInfoService);
    debouncerService = TestBed.inject(DebouncerService);
    sidebarStatusService = TestBed.inject(SidebarStatusService);
    i18nService = TestBed.inject(I18nService);
    classroomBackendApiService = TestBed.inject(ClassroomBackendApiService);
    i18nLanguageCodeService = TestBed.inject(I18nLanguageCodeService);
    accessValidationBackendApiService = TestBed
      .inject(AccessValidationBackendApiService);

    spyOn(searchService, 'onSearchBarLoaded')
      .and.returnValue(new EventEmitter<string>());
  });

  it('should truncate navbar after search bar is loaded', fakeAsync(() => {
    spyOn(component, 'truncateNavbar').and.stub();

    component.ngOnInit();
    tick(10);

    searchService.onSearchBarLoaded.emit();
    tick(101);

    fixture.whenStable().then(() => {
      expect(component.truncateNavbar).toHaveBeenCalled();
    });
  }));

  it('should try displaying the hidden navbar elements if resized' +
    ' window is larger', fakeAsync(() => {
    let donateElement = 'I18N_TOPNAV_DONATE';
    spyOn(component, 'truncateNavbar').and.stub();
    spyOn(debouncerService, 'debounce').and.stub();

    component.ngOnInit();
    tick(10);

    component.currentWindowWidth = 600;
    component.navElementsVisibilityStatus[donateElement] = false;

    mockResizeEmitter.emit();
    tick(501);

    fixture.whenStable().then(() => {
      expect(component.navElementsVisibilityStatus[donateElement]).toBe(true);
    });
  }));

  it('should show Oppia\'s logos', () => {
    expect(component.getStaticImageUrl('/logo/288x128_logo_white.webp'))
      .toBe('/assets/images/logo/288x128_logo_white.webp');

    expect(component.getStaticImageUrl('/logo/288x128_logo_white.png'))
      .toBe('/assets/images/logo/288x128_logo_white.png');
  });

  it('should fetch login URL and redirect user to login page when user' +
    ' clicks on \'Sign In\'', fakeAsync(() => {
    spyOn(userService, 'getLoginUrlAsync').and.resolveTo('/login/url');

    expect(mockWindowRef.nativeWindow.location.href).toBe('');

    component.onLoginButtonClicked();
    tick(151);

    fixture.whenStable().then(() => {
      expect(mockWindowRef.nativeWindow.location.href).toBe('/login/url');
    });
  }));

  it('should reload window if fetched login URL is null', fakeAsync(() => {
    spyOn(userService, 'getLoginUrlAsync').and.resolveTo('');
    spyOn(mockWindowRef.nativeWindow.location, 'reload');

    expect(mockWindowRef.nativeWindow.location.href).toBe('');

    component.onLoginButtonClicked();
    tick(151);

    fixture.whenStable().then(() => {
      expect(mockWindowRef.nativeWindow.location.reload).toHaveBeenCalled();
    });
  }));

  it('should register start login event when user is being redirected to' +
    ' the login page', fakeAsync(() => {
    spyOn(userService, 'getLoginUrlAsync').and.resolveTo('/login/url');
    spyOn(siteAnalyticsService, 'registerStartLoginEvent');

    component.onLoginButtonClicked();
    tick(151);

    fixture.whenStable().then(() => {
      expect(siteAnalyticsService.registerStartLoginEvent)
        .toHaveBeenCalledWith('loginButton');
    });
  }));

  it('should clear last uploaded audio language on logout', () => {
    spyOn(mockWindowRef.nativeWindow.localStorage, 'removeItem');

    expect(mockWindowRef.nativeWindow.localStorage.last_uploaded_audio_lang)
      .toBe('en');

    component.onLogoutButtonClicked();

    expect(mockWindowRef.nativeWindow.localStorage.removeItem)
      .toHaveBeenCalledWith('last_uploaded_audio_lang');
  });

  it('should open submenu when user hovers over the menu button', () => {
    let mouseoverEvent = new KeyboardEvent('mouseover');
    spyOn(navigationService, 'openSubmenu');
    spyOn(deviceInfoService, 'isMobileDevice').and.returnValue(false);

    component.openSubmenu(mouseoverEvent, 'learnMenu');

    expect(navigationService.openSubmenu).toHaveBeenCalledWith(
      mouseoverEvent, 'learnMenu');
  });

  it('should close submenu when user moves the mouse away' +
    ' from the menu button', () => {
    let mouseleaveEvent = new KeyboardEvent('mouseleave');
    spyOn(navigationService, 'closeSubmenu');
    spyOn(deviceInfoService, 'isMobileDevice').and.returnValue(false);

    component.closeSubmenuIfNotMobile(mouseleaveEvent);

    expect(navigationService.closeSubmenu).toHaveBeenCalledWith(
      mouseleaveEvent);
  });

  it('should not close the submenu is the user is on a mobile device', () =>{
    spyOn(deviceInfoService, 'isMobileDevice').and.returnValue(true);
    spyOn(navigationService, 'closeSubmenu');

    component.closeSubmenuIfNotMobile(new KeyboardEvent('mouseleave'));

    expect(navigationService.closeSubmenu).not.toHaveBeenCalled();
  });

  it('should handle keydown events on menus', () => {
    let keydownEvent = new KeyboardEvent('click', {
      shiftKey: true,
      keyCode: 9
    });

    expect(component.activeMenuName).toBe(undefined);

    component.onMenuKeypress(keydownEvent, 'aboutMenu', {
      shiftTab: 'open',
    } as EventToCodes);

    expect(component.activeMenuName).toBe('aboutMenu');
  });

  it('should toggle side bar', () => {
    spyOn(sidebarStatusService, 'isSidebarShown').and.returnValues(false, true);
    spyOn(wds, 'isWindowNarrow').and.returnValue(true);
    expect(component.isSidebarShown()).toBe(false);

    component.toggleSidebar();

    expect(component.isSidebarShown()).toBe(true);
  });

  it('should navigate to classroom page when user clicks' +
    ' on \'Basic Mathematics\'', fakeAsync(() => {
    expect(mockWindowRef.nativeWindow.location.href).toBe('');

    component.navigateToClassroomPage('/classroom/url');
    tick(151);

    expect(mockWindowRef.nativeWindow.location.href).toBe('/classroom/url');
  }));

  it('should registers classroom header click event when user clicks' +
    ' on \'Basic Mathematics\'', () => {
    spyOn(siteAnalyticsService, 'registerClassroomHeaderClickEvent');

    component.navigateToClassroomPage('/classroom/url');

    expect(siteAnalyticsService.registerClassroomHeaderClickEvent)
      .toHaveBeenCalled();
  });

  it('should check if i18n has been run', () => {
    spyOn(document, 'querySelectorAll')
      .withArgs('.oppia-navbar-tab-content').and.returnValues(
        [
          {
            // This throws "Type '{ innerText: string; }' is not assignable to
            // type 'Element'.". We need to suppress this error because if i18n
            // has not run, then the tabs will not have text content and so
            // their innerText.length value will be 0.
            // @ts-expect-error
            innerText: ''
          }
        ],
        [
          {
            innerText: 'About'
          }
        ]
      );

    expect(component.checkIfI18NCompleted()).toBe(false);
    expect(component.checkIfI18NCompleted()).toBe(true);
  });

  it('should not truncate navbar if the window is narrow', () => {
    // The truncateNavbar() function returns, as soon as the check for
    // narrow window passes.
    spyOn(wds, 'isWindowNarrow').and.returnValue(true);
    spyOn(component, 'checkIfI18NCompleted');
    spyOn(document, 'querySelector');

    // We also, check if the subsequent function calls have been made or not,
    // thus confirming that the returned 'undefined' value is because of
    // narrow window.
    expect(component.truncateNavbar()).toBe(undefined);
    expect(component.checkIfI18NCompleted).not.toHaveBeenCalled();
    expect(document.querySelector).not.toHaveBeenCalled();
  });

  it('should retry calling truncate navbar if i18n is not' +
  ' complete', fakeAsync(() => {
    spyOn(wds, 'isWindowNarrow').and.returnValues(false, true);
    spyOn(document, 'querySelector').and.stub();
    spyOn(component, 'checkIfI18NCompleted').and.returnValue(false);

    component.truncateNavbar();
    tick(101);

    fixture.whenStable().then(() => {
      expect(document.querySelector).not.toHaveBeenCalled();
    });
  }));

  it('should hide navbar if it\'s height more than 60px', fakeAsync(() => {
    spyOn(wds, 'isWindowNarrow').and.returnValues(false, true);
    spyOn(document, 'querySelector')
    // This throws "Type '{ clientWidth: number; }' is missing the following
    // properties from type 'Element': assignedSlot, attributes, classList,
    // className, and 122 more.". We need to suppress this error because
    // typescript expects around 120 more properties than just one
    // (clientWidth). We need only one 'clientWidth' for
    // testing purposes.
    // @ts-expect-error
      .withArgs('div.collapse.navbar-collapse').and.returnValue({
        clientHeight: 61
      });

    component.navElementsVisibilityStatus = {
      I18N_TOPNAV_DONATE: true,
      I18N_TOPNAV_LEARN: true,
      I18N_TOPNAV_ABOUT: true,
      I18N_CREATE_EXPLORATION_CREATE: true,
      I18N_TOPNAV_LIBRARY: true
    };

    component.truncateNavbar();
    tick(51);

    fixture.whenStable().then(() => {
      expect(component.navElementsVisibilityStatus).toEqual({
        I18N_TOPNAV_DONATE: false,
        I18N_TOPNAV_LEARN: true,
        I18N_TOPNAV_ABOUT: true,
        I18N_CREATE_EXPLORATION_CREATE: true,
        I18N_TOPNAV_LIBRARY: true
      });
    });
  }));

  it('should get profile image data asynchronously', fakeAsync(() => {
    spyOn(userService, 'getProfileImageDataUrlAsync')
      .and.resolveTo('%2Fimages%2Furl%2F1');
    expect(component.profilePictureDataUrl).toBe(undefined);

    component.getProfileImageDataAsync();
    tick();

    expect(component.profilePictureDataUrl).toBe('/images/url/1');
  }));

  it('should change the language when user clicks on new language' +
    ' from dropdown', () => {
    let langCode = 'hi';
    spyOn(i18nService, 'updateUserPreferredLanguage');
    component.changeLanguage(langCode);
    expect(i18nService.updateUserPreferredLanguage).toHaveBeenCalledWith(
      langCode);
  });

  it('should check if classroom promos are enabled', fakeAsync(() => {
    spyOn(component, 'truncateNavbar').and.stub();
    spyOn(
      classroomBackendApiService, 'fetchClassroomPromosAreEnabledStatusAsync')
      .and.resolveTo(true);

    component.ngOnInit();
    tick();

    expect(component.CLASSROOM_PROMOS_ARE_ENABLED).toBe(true);
  }));

  it('should change current language code on' +
    ' I18nLanguageCode change', fakeAsync(() => {
    let onI18nLanguageCodeChangeEmitter = new EventEmitter();
    spyOnProperty(i18nLanguageCodeService, 'onI18nLanguageCodeChange')
      .and.returnValue(onI18nLanguageCodeChangeEmitter);
    spyOn(component, 'truncateNavbar').and.stub();

    component.ngOnInit();

    component.currentLanguageCode = 'hi';

    onI18nLanguageCodeChangeEmitter.emit('en');
    tick();

    expect(component.currentLanguageCode).toBe('en');
  }));

  it('should get user information on initialization', fakeAsync(() => {
    let userInfo = new UserInfo(
      ['USER_ROLE'], true, false, false, false, true,
      'en', 'username1', 'tester@example.com', true
    );
    spyOn(component, 'truncateNavbar').and.stub();
    spyOn(userService, 'getUserInfoAsync').and.resolveTo(userInfo);
    spyOn(i18nLanguageCodeService, 'getCurrentI18nLanguageCode')
      .and.returnValue('en');

    expect(component.isModerator).toBe(false);
    expect(component.isCurriculumAdmin).toBe(false);
    expect(component.isTopicManager).toBe(false);
    expect(component.isSuperAdmin).toBe(false);
    expect(component.userIsLoggedIn).toBe(false);
    expect(component.username).toBe(undefined);
    expect(component.profilePageUrl).toBe(undefined);

    component.ngOnInit();
    tick();

    expect(component.isModerator).toBe(true);
    expect(component.isCurriculumAdmin).toBe(false);
    expect(component.isTopicManager).toBe(false);
    expect(component.isSuperAdmin).toBe(false);
    expect(component.userIsLoggedIn).toBe(true);
    expect(component.username).toBe('username1');
    expect(component.profilePageUrl).toBe('/profile/username1');
  }));

<<<<<<< HEAD
  it('should return proper offset for dropdown', ()=>{
=======
  it('should return proper offset for learn dropdown', ()=>{
>>>>>>> 5b26edf2
    var dummyElement = document.createElement('div');
    spyOn(document, 'querySelector').and.returnValue(dummyElement);

    spyOn(Element.prototype, 'getBoundingClientRect').and.callFake(
      jasmine.createSpy('getBoundingClientRect').and
        .returnValue({ top: 1, height: 100, left: 0, width: 200, right: 202 })
    );

<<<<<<< HEAD
    expect(component.getDropdownOffset('.dummy', 0, 0)).toBe(0);
  });

  it('should return proper offset for dropdown when element is undefined',
    ()=>{
      spyOn(document, 'querySelector').and.returnValue(null);

      expect(component.getDropdownOffset('.dummy', 0, 10)).toBe(10);
=======
    expect(component.getDropdownOffset('.dummy', 0)).toBe(0);
  });

  it('should return proper offset for learn dropdown when element is undefined',
    ()=>{
      spyOn(document, 'querySelector').and.returnValue(null);

      expect(component.getDropdownOffset('.dummy', 0)).toBe(0);
>>>>>>> 5b26edf2
    });

  it('should check if navbar dropdown offsets are updated', fakeAsync (()=>{
    spyOn(component, 'truncateNavbar').and.stub();
    spyOn(component, 'getDropdownOffset')
<<<<<<< HEAD
      .withArgs('.get-involved', 574, 0).and.returnValue(-10);

    expect(component.getInvolvedMenuOffset).toBe(0);
=======
      .withArgs('.learn-tab', 688).and.returnValue(-10)
      .withArgs('.learn-tab', 300).and.returnValue(-10);

    expect(component.learnDropdownOffset).toBe(0);
>>>>>>> 5b26edf2

    component.ngAfterViewChecked();
    tick();

<<<<<<< HEAD
    expect(component.getInvolvedMenuOffset).toBe(-10);
=======
    expect(component.learnDropdownOffset).toBe(-10);
  }));

  it('should check if classroom data is fetched', fakeAsync(() => {
    spyOn(component, 'truncateNavbar').and.stub();
    component.CLASSROOM_PROMOS_ARE_ENABLED = true;
    spyOn(
      classroomBackendApiService, 'fetchClassroomPromosAreEnabledStatusAsync').
      and.resolveTo(true);
    spyOn(accessValidationBackendApiService, 'validateAccessToClassroomPage')
      .and.returnValue(Promise.resolve());
    let array: CreatorTopicSummary[] = [];
    let classroomData = new ClassroomData('test', array, 'dummy', 'dummy');
    spyOn(
      classroomBackendApiService, 'fetchClassroomDataAsync')
      .and.resolveTo(classroomData);

    component.ngOnInit();
    tick();

    expect(component.classroomData).toEqual(array);
>>>>>>> 5b26edf2
  }));
});<|MERGE_RESOLUTION|>--- conflicted
+++ resolved
@@ -477,11 +477,7 @@
     expect(component.profilePageUrl).toBe('/profile/username1');
   }));
 
-<<<<<<< HEAD
   it('should return proper offset for dropdown', ()=>{
-=======
-  it('should return proper offset for learn dropdown', ()=>{
->>>>>>> 5b26edf2
     var dummyElement = document.createElement('div');
     spyOn(document, 'querySelector').and.returnValue(dummyElement);
 
@@ -490,16 +486,6 @@
         .returnValue({ top: 1, height: 100, left: 0, width: 200, right: 202 })
     );
 
-<<<<<<< HEAD
-    expect(component.getDropdownOffset('.dummy', 0, 0)).toBe(0);
-  });
-
-  it('should return proper offset for dropdown when element is undefined',
-    ()=>{
-      spyOn(document, 'querySelector').and.returnValue(null);
-
-      expect(component.getDropdownOffset('.dummy', 0, 10)).toBe(10);
-=======
     expect(component.getDropdownOffset('.dummy', 0)).toBe(0);
   });
 
@@ -508,29 +494,19 @@
       spyOn(document, 'querySelector').and.returnValue(null);
 
       expect(component.getDropdownOffset('.dummy', 0)).toBe(0);
->>>>>>> 5b26edf2
     });
 
   it('should check if navbar dropdown offsets are updated', fakeAsync (()=>{
     spyOn(component, 'truncateNavbar').and.stub();
     spyOn(component, 'getDropdownOffset')
-<<<<<<< HEAD
-      .withArgs('.get-involved', 574, 0).and.returnValue(-10);
-
-    expect(component.getInvolvedMenuOffset).toBe(0);
-=======
       .withArgs('.learn-tab', 688).and.returnValue(-10)
       .withArgs('.learn-tab', 300).and.returnValue(-10);
 
     expect(component.learnDropdownOffset).toBe(0);
->>>>>>> 5b26edf2
 
     component.ngAfterViewChecked();
     tick();
 
-<<<<<<< HEAD
-    expect(component.getInvolvedMenuOffset).toBe(-10);
-=======
     expect(component.learnDropdownOffset).toBe(-10);
   }));
 
@@ -552,6 +528,5 @@
     tick();
 
     expect(component.classroomData).toEqual(array);
->>>>>>> 5b26edf2
   }));
 });