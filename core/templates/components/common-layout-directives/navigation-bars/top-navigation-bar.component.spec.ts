--- conflicted
+++ resolved
@@ -409,34 +409,6 @@
     expect(component.isSidebarShown()).toBe(false);
   });
 
-<<<<<<< HEAD
-  it(
-    'should navigate to classroom page when user clicks' +
-      " on 'Basic Mathematics'",
-    fakeAsync(() => {
-      expect(mockWindowRef.nativeWindow.location.href).toBe('');
-
-      component.navigateToClassroomPage('/classroom/url');
-      tick(151);
-
-      expect(mockWindowRef.nativeWindow.location.href).toBe('/classroom/url');
-    })
-  );
-
-  it(
-    'should registers classroom header click event when user clicks' +
-      " on 'Basic Mathematics'",
-    () => {
-      spyOn(siteAnalyticsService, 'registerClassroomHeaderClickEvent');
-
-      component.navigateToClassroomPage('/classroom/url');
-
-      expect(
-        siteAnalyticsService.registerClassroomHeaderClickEvent
-      ).toHaveBeenCalled();
-    }
-  );
-
   it('should register About header click event', () => {
     spyOn(siteAnalyticsService, 'registerClickNavbarButtonEvent');
     expect(mockWindowRef.nativeWindow.location.href).toBe('');
@@ -476,8 +448,6 @@
     expect(mockWindowRef.nativeWindow.location.href).toBe('/teach');
   });
 
-=======
->>>>>>> bb407e32
   it('should check if i18n has been run', () => {
     spyOn(document, 'querySelectorAll')
       .withArgs('.oppia-navbar-tab-content')
