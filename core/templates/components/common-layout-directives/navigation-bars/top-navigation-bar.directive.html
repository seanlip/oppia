<div class="float-left navbar-header protractor-test-navbar-header">
  <a ng-if="$ctrl.windowIsNarrow" ng-click="$ctrl.toggleSidebar()"
     class="navbar-brand oppia-navbar-menu oppia-transition-200 protractor-mobile-test-navbar-button"
     tabindex="0">
    <i class="material-icons oppia-navbar-menu-icon" ng-if="!$ctrl.isSidebarShown()" >&#xE5D2;</i>
    <i class="material-icons oppia-navbar-close-icon" ng-if="$ctrl.isSidebarShown()" >&#10005;</i>
  </a>

  <a class="oppia-navbar-brand-name oppia-transition-200 protractor-test-oppia-main-logo d-none d-sm-block" href="/"
<<<<<<< HEAD
     focus-on="<[::$ctrl.LABEL_FOR_CLEARING_FOCUS]>">
    <picture>
      <source type="image/webp" ng-srcset="<[$ctrl.getStaticImageUrl('/logo/288x128_logo_white.webp')]>">
      <source type="image/png" ng-srcset="<[$ctrl.getStaticImageUrl('/logo/288x128_logo_white.png')]>">
      <img ng-src="<[$ctrl.getStaticImageUrl('/logo/288x128_logo_white.png')]>" class="oppia-logo"
           ng-class="$ctrl.windowIsNarrow ? 'oppia-logo-small' : 'oppia-logo-wide'" alt="Oppia Home">
    </picture>
=======
     focus-on="<[::$ctrl.LABEL_FOR_CLEARING_FOCUS]>"
     ng-class="$ctrl.windowIsNarrow ? 'oppia-logo-small' : 'oppia-logo-wide'">
    <img ng-src="<[$ctrl.getStaticImageUrl('/logo/288x128_logo_white.png')]>" class="oppia-logo"
         alt="Oppia Home" ng-style="!$ctrl.windowIsNarrow && {'width': '90px'}">
  </a>
  <!-- This is needed for the correct image to appear when an exploration is shared using G+. -->
  <a style="display: none;">
    <img ng-src="<[$ctrl.getStaticImageUrl('/logo/288x128_logo_mint.png')]>" itemprop="image" alt="Oppia Home">
>>>>>>> 6b2f5d74
  </a>
</div>

<div ng-cloak class="float-right navbar-header" ng-if="$ctrl.userMenuIsShown">
  <ul class="nav oppia-navbar-nav" ng-if="$ctrl.standardNavIsShown">
    <ul ng-if="$ctrl.windowIsNarrow" class="nav oppia-navbar-tabs-narrow">
      <create-activity-button></create-activity-button>
    </ul>
    <ul ng-if="!$ctrl.windowIsNarrow" class="nav oppia-navbar-tabs">
      <li ng-show="$ctrl.navElementsVisibilityStatus.I18N_TOPNAV_LIBRARY" class="nav-item oppia-clickable-navbar-element">
        <a ng-mouseover="$ctrl.blurNavigationLinks($event)" class="nav-link oppia-navbar-tab oppia-navbar-tab-content" href="/library" translate="I18N_TOPNAV_LIBRARY"></a>
      </li>
      <li ng-class="{'open' : $ctrl.activeMenuName === 'aboutMenu'}" uib-dropdown ng-show="$ctrl.navElementsVisibilityStatus.I18N_TOPNAV_ABOUT" class="nav-item  oppia-navbar-clickable-dropdown protractor-test-about-oppia-list-item">
        <a ng-keydown="$ctrl.onMenuKeypress($event, 'aboutMenu', {shiftTab: $ctrl.ACTION_CLOSE, enter: $ctrl.ACTION_OPEN})" class="nav-link oppia-navbar-tab dropdown-toggle"
           role="menuitem"
           aria-haspopup="true"
           aria-expanded="false"
           tabindex="0"
           ng-mouseover="$ctrl.openSubmenu($event, 'aboutMenu')"
           ng-mouseleave="$ctrl.closeSubmenuIfNotMobile($event)">
          <span class="oppia-navbar-tab-content" translate="I18N_TOPNAV_ABOUT"></span>
        </a>
        <ul uib-dropdown-menu class="uib-dropdown-menu oppia-navbar-dropdown"
            ng-mouseover="$ctrl.openSubmenu($event, 'aboutMenu')"
            ng-mouseleave="$ctrl.closeSubmenuIfNotMobile($event)"
            role="menu">
          <li class="nav-item"> <a ng-keydown="$ctrl.onMenuKeypress($event, 'aboutMenu', {shiftTab: $ctrl.ACTION_CLOSE})" class="dropdown-item nav-link oppia-navbar-tab-content protractor-test-about-link" href="/about" translate="I18N_TOPNAV_ABOUT_OPPIA"></a></li>
          <li class="nav-item"> <a class="dropdown-item nav-link oppia-navbar-tab-content protractor-test-get-started-link " href="/get_started" translate="I18N_TOPNAV_GET_STARTED"></a></li>
          <li class="nav-item"> <a class="dropdown-item nav-link oppia-navbar-tab-content protractor-test-playbook-link " href="/teach#playbook" translate="I18N_TOPNAV_PARTICIPATION_PLAYBOOK"></a></li>
          <li class="nav-item"> <a class="dropdown-item nav-link oppia-navbar-tab-content" href="https://medium.com/oppia-org" target="_blank" rel="noopener" translate="I18N_TOPNAV_BLOG">Blog</a></li>
          <li class="nav-item"> <a class="dropdown-item nav-link oppia-navbar-tab-content"  href="/contact" translate="I18N_TOPNAV_CONTACT_US"></a></li>
          <li class="nav-item"> <a class="dropdown-item nav-link oppia-navbar-tab-content" href="http://oppiafoundation.org"  target="_blank" rel="noopener" translate="I18N_TOPNAV_OPPIA_FOUNDATION"></a></li>
          <li class="nav-item"> <a ng-keydown="$ctrl.onMenuKeypress($event, 'aboutMenu', {tab: $ctrl.ACTION_CLOSE})" class="dropdown-item nav-link oppia-navbar-tab-content" href="https://oppiafoundation.org/volunteer" target="_blank" rel="noopener" translate="I18N_TOPNAV_GET_INVOLVED"></a></li>
        </ul>
      </li>
      <li ng-if="$ctrl.CLASSROOM_PAGE_IS_SHOWN"
          ng-class="{'open' : $ctrl.activeMenuName === 'classroomMenu'}"
          uib-dropdown
          ng-show="$ctrl.navElementsVisibilityStatus.I18N_TOPNAV_CLASSROOM"
          aria-hidden="false"
          class="nav-item  oppia-navbar-clickable-dropdown protractor-test-classroom-oppia-list-item">
        <a ng-keydown="$ctrl.onMenuKeypress($event, 'classroomMenu', {shiftTab: $ctrl.ACTION_CLOSE, enter: $ctrl.ACTION_OPEN})" class="nav-link oppia-navbar-tab dropdown-toggle"
           role="menuitem"
           aria-haspopup="true"
           aria-expanded="false"
           aria-hidden="false"
           tabindex="0"
           ng-mouseover="$ctrl.openSubmenu($event, 'classroomMenu')"
           ng-mouseleave="$ctrl.closeSubmenuIfNotMobile($event)">
          <span class="oppia-navbar-tab-content" translate="I18N_TOPNAV_CLASSROOM"></span>
        </a>
        <ul uib-dropdown-menu class="uib-dropdown-menu oppia-navbar-dropdown"
            ng-mouseover="$ctrl.openSubmenu($event, 'classroomMenu')"
            ng-mouseleave="$ctrl.closeSubmenuIfNotMobile($event)"
            role="menu">
          <li class="nav-item"> <a ng-keydown="$ctrl.onMenuKeypress($event, 'classroomMenu', {shiftTab: $ctrl.ACTION_CLOSE})" class="dropdown-item nav-link oppia-navbar-tab-content protractor-test-classroom-link" href="/math" translate="I18N_TOPNAV_CLASSROOM_BASIC_MATHS"></a></li>
        </ul>
      </li>
      <li class="nav-item" ng-mouseover="$ctrl.blurNavigationLinks($event)" ng-show="$ctrl.navElementsVisibilityStatus.I18N_TOPNAV_DONATE">
        <div class="oppia-navbar-button-container">
          <a href="/donate"
             class="btn oppia-navbar-button nav-link oppia-navbar-hide-on-small-width oppia-transition-200">
            <span class="oppia-navbar-tab-content" translate="I18N_TOPNAV_DONATE"></span>
          </a>
        </div>
      </li>
      <create-activity-button ng-mouseover="$ctrl.blurNavigationLinks($event)" ng-show="$ctrl.navElementsVisibilityStatus.I18N_CREATE_EXPLORATION_CREATE"></create-activity-button>
    </ul>
  </ul>
  <ul class="nav oppia-navbar-nav oppia-navbar-profile">
    <li ng-class="{'open' : $ctrl.activeMenuName === 'profileMenu'}" uib-dropdown ng-if="$ctrl.userIsLoggedIn" class="nav-item protractor-test-profile-dropdown oppia-navbar-clickable-dropdown">
      <a ng-keydown="$ctrl.onMenuKeypress($event, 'profileMenu', {shiftTab: $ctrl.ACTION_CLOSE, enter: $ctrl.ACTION_OPEN})"
         class="nav-link oppia-navbar-dropdown-toggle"
         role="menuitem"
         aria-haspopup="true"
         aria-expanded="false"
         aria-label="User Menu"
         tabindex="0"
         ng-mouseover="$ctrl.openSubmenu($event, 'profileMenu')"
         ng-mouseleave="$ctrl.closeSubmenuIfNotMobile($event)">
        <div class="oppia-navbar-profile-picture-container dropdown-toggle">
          <span ng-if="$ctrl.profilePictureDataUrl">
            <img ng-src="<[$ctrl.profilePictureDataUrl]>" class="oppia-navbar-profile-picture rounded-circle" alt="User Avatar">
          </span>
          <span ng-if="!$ctrl.profilePictureDataUrl">
            <i class="material-icons md-40" style="margin-top: -1px;">&#xE853;</i>
            <span class="oppia-icon-accessibility-label">User Avatar</span>
          </span>

          <div class="oppia-navbar-dashboard-indicator ng-cloak" ng-if="$ctrl.numUnseenNotifications > 0">
            <span class="oppia-navbar-dashboard-indicator-text">
              <[$ctrl.numUnseenNotifications]>
            </span>
          </div>

          <div class="oppia-navbar-role-indicator" ng-if="$ctrl.isAdmin || $ctrl.isModerator">
            <!--
             "right: 4px;" is necessary here but not in moderator to prevent 'A'
             from appearing off-center because 'A' is slightly thinner than 'M' in
             this font.
            -->
            <span ng-if="$ctrl.isAdmin" class="oppia-navbar-role-text protractor-test-admin-text" style="right: 4px;">A</span>
            <span ng-if="$ctrl.isModerator && !$ctrl.isAdmin" class="oppia-navbar-role-text protract-test-moderator-text">M</span>
          </div>
        </div>
      </a>

      <ul uib-dropdown-menu class="ng-cloak oppia-navbar-dropdown uib-dropdown-menu" role="menu"
          ng-mouseover="$ctrl.openSubmenu($event, 'profileMenu')"
          ng-mouseleave="$ctrl.closeSubmenuIfNotMobile($event)">
        <li class="nav-item">
          <a ng-click="$ctrl.closeSubmenuIfNotMobile($event)" ng-href="<[$ctrl.profilePageUrl]>"
             class="dropdown-item nav-link protractor-test-profile-link"
             ng-keydown="$ctrl.onMenuKeypress($event, 'profileMenu', {shiftTab: $ctrl.ACTION_CLOSE})">
            <strong><[$ctrl.username]></strong>
          </a>
        </li>
        <hr class="oppia-top-right-menu-item-separator">
        <li class="nav-item">
          <a ng-click="$ctrl.closeSubmenuIfNotMobile($event)" href="/community_dashboard"
             class="dropdown-item nav-link protractor-test-community-dashboard-link">
            <span translate="I18N_TOPNAV_COMMUNITY_DASHBOARD"></span>
          </a>
        </li>
        <li class="nav-item">
          <a ng-click="$ctrl.closeSubmenuIfNotMobile($event)" href="/creator_dashboard"
             class="dropdown-item nav-link protractor-test-creator-dashboard-link">
            <span translate="I18N_TOPNAV_CREATOR_DASHBOARD"></span>
          </a>
        </li>
        <li class="nav-item">
          <a ng-click="$ctrl.closeSubmenuIfNotMobile($event)" href="/learner_dashboard"
             class="dropdown-item nav-link protractor-test-learner-dashboard-link">
            <span translate="I18N_TOPNAV_LEARNER_DASHBOARD"></span>
          </a>
        </li>
        <li class="nav-item">
          <a ng-if="($ctrl.isAdmin || $ctrl.isTopicManager)" ng-click="$ctrl.closeSubmenuIfNotMobile($event)"
             href="/topics_and_skills_dashboard" class="dropdown-item nav-link protractor-test-topics-and-skills-dashboard-link">
            <span translate="I18N_TOPNAV_TOPICS_AND_SKILLS_DASHBOARD"></span>
          </a>
        </li>
        <li class="nav-item">
          <a ng-click="$ctrl.closeSubmenuIfNotMobile($event)" href="/notifications_dashboard"
             class="dropdown-item nav-link protractor-test-notifications-link">
            <span translate="I18N_TOPNAV_NOTIFICATIONS"></span>
            <span ng-if="$ctrl.numUnseenNotifications > 0">
              (<[$ctrl.numUnseenNotifications]>)
            </span>
          </a>
        </li>
        <li class="nav-item">
          <a ng-click="$ctrl.closeSubmenuIfNotMobile($event)" href="/preferences"
             class="dropdown-item nav-link protractor-test-preferences-link">
            <span translate="I18N_TOPNAV_PREFERENCES"></span>
          </a>
        </li>
        <li class="nav-item" ng-if="$ctrl.isModerator">
          <a class="dropdown-item nav-link" ng-click="$ctrl.closeSubmenuIfNotMobile($event)" href="/moderator" target="_blank" rel="noopener">
            <span translate="I18N_TOPNAV_MODERATOR_PAGE"></span>
          </a>
        </li>
        <li class="nav-item" ng-if="$ctrl.isSuperAdmin">
          <a class="dropdown-item nav-link protractor-test-admin-link" ng-click="$ctrl.closeSubmenuIfNotMobile($event)"
             href="/admin" target="_blank" rel="noopener">
            <span translate="I18N_TOPNAV_ADMIN_PAGE"></span>
          </a>
        </li>
        <hr class="oppia-top-right-menu-item-separator">
        <li class="nav-item">
          <a ng-click="$ctrl.closeSubmenuIfNotMobile($event);$ctrl.onLogoutButtonClicked()" ng-href="<[$ctrl.logoutUrl]>"
             class="dropdown-item nav-link"
             ng-keydown="$ctrl.onMenuKeypress($event, 'profileMenu', {tab: $ctrl.ACTION_CLOSE})">
            <span translate="I18N_TOPNAV_LOGOUT"></span>
          </a>
        </li>
      </ul>
    </li>

    <li uib-dropdown ng-if="!$ctrl.userIsLoggedIn && $ctrl.username !== ''" class="nav-item
     oppia-navbar-clickable-dropdown">
      <div class="oppia-navbar-button-container" style="margin-right: 10px;">
        <button class="btn dropdown-toggle oppia-navbar-button protractor-mobile-test-login"
                ng-click="$ctrl.onLoginButtonClicked()">
          <span translate="I18N_TOPNAV_SIGN_IN"></span>
        </button>
      </div>
      <ul uib-dropdown-menu class="uib-dropdown-menu oppia-navbar-dropdown" role="menu"
          style="margin-right: 15px; padding: 0;">
        <li class="nav-item">
          <a href="" style="padding: 0; width: 190px;" ng-click="$ctrl.onLoginButtonClicked()"
             class="nav-link">
            <div class="oppia-signin-google">
              <div class="oppia-signin-g-icon">
                <img ng-src="<[$ctrl.googleSignInIconUrl]>">
              </div>
              <span class="oppia-signin-text" translate="I18N_TOPNAV_SIGN_IN_WITH_GOOGLE"></span>
            </div>
          </a>
        </li>
      </ul>
    </li>

    <li uib-dropdown ng-if="$ctrl.username === ''" class="oppia-navbar-clickable-dropdown">
      <div class="oppia-navbar-button-container" style="margin-right: 10px;">
      </div>
    </li>
  </ul>
</div>
<style>
  .oppia-navbar-brand-name:focus {
    outline: 1px dotted #fff;
    outline: auto 5px -webkit-focus-ring-color;
  }
  top-navigation-bar .oppia-signin-google {
    background-color: #FFFFFF;
    border-radius: 5px;
    border-width: 0;
    box-shadow: 1px 1px 0px 1px rgba(0,0,0,0.05);
    color: #737373;
    font-family: Roboto, arial, sans-serif;
    font-size: 14px;
    font-weight: bold;
    height: 40px;
    padding-left: 8px;
    padding-right: 8px;
    vertical-align: middle;
    white-space: nowrap;
  }
  top-navigation-bar .oppia-signin-google:focus,
  top-navigation-bar .oppia-signin-google:hover {
    box-shadow: 1px 4px 5px 1px rgba(0,0,0,0.1);
  }
  top-navigation-bar .oppia-signin-google:active {
    background-color: #e5e5e5;
    box-shadow: none;
    transition-duration: 10ms;
  }
  top-navigation-bar .oppia-signin-g-icon {
    float: left;
    padding: 10px 24px 10px 0;
  }
  top-navigation-bar .oppia-navbar-menu-icon {
    color: #fff;
    margin-top: -5px;
  }
  top-navigation-bar .oppia-navbar-dashboard-indicator-text {
    bottom: 0;
    color: white;
    font-size: 1.12rem;
    font-weight: bold;
    position: absolute;
    right: 4px;
  }
  top-navigation-bar .oppia-navbar-clickable-dropdown:hover ul.uib-dropdown-menu {
    display: block;
  }
  top-navigation-bar .oppia-navbar-role-text {
    bottom: 0;
    color: white;
    font-size: 11px;
    font-weight: bold;
    position: absolute;
    right: 3px;
  }
  top-navigation-bar .oppia-navbar-dashboard-indicator {
    background-color: #f7a541;
    border-radius: 20px;
    height: 15px;
    position: absolute;
    right: 25px;
    top: 8px;
    width: 15px;
  }
  top-navigation-bar .oppia-navbar-menu {
    margin-left: 10px;
    opacity: 0.9;
    outline-color: transparent;
    padding-top: 20px;
  }
  top-navigation-bar .oppia-navbar-menu:hover {
    opacity: 1;
  }
  top-navigation-bar .oppia-navbar-menu:focus {
    outline: 1px dotted #212121;
    outline: auto 5px -webkit-focus-ring-color;
  }
  top-navigation-bar .oppia-navbar-profile {
    float: right;
  }
  top-navigation-bar .oppia-navbar-role-indicator {
    background-color: #f7a541;
    border-radius: 20px;
    bottom: 10px;
    height: 15px;
    position: absolute;
    right: 25px;
    width: 15px;
  }
  top-navigation-bar .oppia-navbar-close-icon {
    color: #fff;
    margin-right: 4px;
    margin-top: -10px;
  }
  top-navigation-bar .oppia-signin-text {
    font-family: Roboto, arial, sans-serif;
    font-size: 14px;
    font-weight: 500;
    letter-spacing: .21px;
    line-height: 38px;
  }
  .oppia-navbar-profile > li:hover {
    background-color: #fff;
   }
</style><|MERGE_RESOLUTION|>--- conflicted
+++ resolved
@@ -7,24 +7,14 @@
   </a>
 
   <a class="oppia-navbar-brand-name oppia-transition-200 protractor-test-oppia-main-logo d-none d-sm-block" href="/"
-<<<<<<< HEAD
-     focus-on="<[::$ctrl.LABEL_FOR_CLEARING_FOCUS]>">
-    <picture>
+     focus-on="<[::$ctrl.LABEL_FOR_CLEARING_FOCUS]>"
+     ng-class="$ctrl.windowIsNarrow ? 'oppia-logo-small' : 'oppia-logo-wide'">
+     <picture>
       <source type="image/webp" ng-srcset="<[$ctrl.getStaticImageUrl('/logo/288x128_logo_white.webp')]>">
       <source type="image/png" ng-srcset="<[$ctrl.getStaticImageUrl('/logo/288x128_logo_white.png')]>">
       <img ng-src="<[$ctrl.getStaticImageUrl('/logo/288x128_logo_white.png')]>" class="oppia-logo"
-           ng-class="$ctrl.windowIsNarrow ? 'oppia-logo-small' : 'oppia-logo-wide'" alt="Oppia Home">
+        alt="Oppia Home" ng-style="!$ctrl.windowIsNarrow && {'width': '90px'}">
     </picture>
-=======
-     focus-on="<[::$ctrl.LABEL_FOR_CLEARING_FOCUS]>"
-     ng-class="$ctrl.windowIsNarrow ? 'oppia-logo-small' : 'oppia-logo-wide'">
-    <img ng-src="<[$ctrl.getStaticImageUrl('/logo/288x128_logo_white.png')]>" class="oppia-logo"
-         alt="Oppia Home" ng-style="!$ctrl.windowIsNarrow && {'width': '90px'}">
-  </a>
-  <!-- This is needed for the correct image to appear when an exploration is shared using G+. -->
-  <a style="display: none;">
-    <img ng-src="<[$ctrl.getStaticImageUrl('/logo/288x128_logo_mint.png')]>" itemprop="image" alt="Oppia Home">
->>>>>>> 6b2f5d74
   </a>
 </div>
 
