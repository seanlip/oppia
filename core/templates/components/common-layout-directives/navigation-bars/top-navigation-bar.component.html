--- conflicted
+++ resolved
@@ -88,11 +88,7 @@
                 <div *ngIf="CLASSROOM_PROMOS_ARE_ENABLED" class="nav-item-left d-flex flex-column justify-content-between">
                   <div class="nav-item-top d-flex justify-content-between">
                     <div class="nav-content d-flex flex-column">
-<<<<<<< HEAD
-                      <a (keydown)="onMenuKeypress($event, 'learnMenu', {shiftTab: ACTION_CLOSE})"
-=======
                       <a (keydown)="onMenuKeypress($event, 'learnMenu', {shiftTab: ACTION_CLOSE, enter: ACTION_CLOSE})"
->>>>>>> da4c7336
                          (click)="navigateToClassroomPage('/learn/math')"
                          class="dropdown-item nav-link oppia-navbar-tab-content protractor-test-classroom-link nav-item-top-link"
                          href="#">
@@ -113,33 +109,21 @@
                   <div class="nav-item-bottom d-flex flex-column" *ngIf="!userIsLoggedIn">
                     <div *ngIf="classroomData.length > 0">
                       <div class="nav-item-links"  *ngFor="let topicSummary of classroomData.slice(0, 3)">
-<<<<<<< HEAD
-                        <a (click)="navigateToClassroomPage('/learn/math/' + topicSummary.getUrlFragment())"
-                           tabindex="0">
-=======
                         <a (keydown)="onMenuKeypress($event, 'learnMenu', {enter: ACTION_CLOSE})"
                            (click)="navigateToClassroomPage('/learn/math/' + topicSummary.getUrlFragment())"
                            tabindex="0"
                            href="/learn/math/{{topicSummary.getUrlFragment()}}">
->>>>>>> da4c7336
                             {{ topicSummary.getName() }}
                         </a>
                       </div>
                     </div>
-<<<<<<< HEAD
-                    <a class="nav-item-bottom-link" href="/learn/math">
-=======
                     <a (keydown)="onMenuKeypress($event, 'learnMenu', {enter: ACTION_CLOSE})" class="nav-item-bottom-link" href="/learn/math">
->>>>>>> da4c7336
                       <span>{{ 'I18N_TOPNAV_LEARN_LINK_1' | translate }} </span>
                       <span class="material-icons">arrow_right_alt</span>
                     </a>
                   </div>
                   <a *ngIf="userIsLoggedIn"
-<<<<<<< HEAD
-=======
                      (keydown)="onMenuKeypress($event, 'learnMenu', {enter: ACTION_CLOSE})"
->>>>>>> da4c7336
                      class="nav-item-bottom-link-logged"
                      href="/learn/math">
                     <span>{{ 'I18N_TOPNAV_LEARN_LINK_2' | translate }} </span>
@@ -149,11 +133,7 @@
                 <div class="nav-content nav-item-right d-flex flex-column">
                   <div class="nav-item-right-head">{{ 'I18N_TOPNAV_LEARN_HEADING' | translate }}</div>
                   <div class="des">{{ 'I18N_TOPNAV_LIBRARY_DESCRIPTION' | translate }}</div>
-<<<<<<< HEAD
-                  <a class="nav-item-bottom-link" href="/community-library">
-=======
                   <a (keydown)="onMenuKeypress($event, 'learnMenu', {action: ACTION_CLOSE})" class="nav-item-bottom-link" href="/community-library">
->>>>>>> da4c7336
                     <span>{{ 'I18N_TOPNAV_LIBRARY' | translate }} </span>
                     <span class="material-icons">arrow_right_alt</span>
                   </a>
@@ -550,11 +530,6 @@
     background-color: #fff;
     color: #00645C;
   }
-<<<<<<< HEAD
-  .dropdown-menu a:focus {
-    text-decoration: underline;
-  }
-=======
   .get-involved-dropdown {
     min-width: 574px;
     padding: 0;
@@ -618,7 +593,6 @@
   .bottom-section .item {
     padding-top: 27px;
   }
->>>>>>> da4c7336
   .rtl-navbar-header {
     display: flex;
     margin-left: -30px;
