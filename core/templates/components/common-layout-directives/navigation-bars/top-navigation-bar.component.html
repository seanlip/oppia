--- conflicted
+++ resolved
@@ -30,15 +30,9 @@
     </picture>
   </a>
 </div>
-<<<<<<< HEAD
-<div class="nav-mobile-header-text-container oppia-top-navigation-bar"
-     *ngIf="headerText?.length">
-  <span class="nav-mobile-header-editor">
-=======
 <div class="nav-mobile-header-text-container">
   <span *ngIf="headerText?.length"
         class="nav-mobile-header-editor">
->>>>>>> 279a6a2b
     {{ headerText }}
   </span>
   <span *ngIf="subheaderText?.length"
