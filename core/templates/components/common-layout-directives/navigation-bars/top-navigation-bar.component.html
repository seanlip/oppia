<div [ngClass]="{'rtl-navbar-header': isLanguageRTL(), 'float-right': isLanguageRTL(), 'float-left': !isLanguageRTL()}"
     class="navbar-header protractor-test-navbar-header">
  <a *ngIf="windowIsNarrow"
     (click)="toggleSidebar($event)"
     class="navbar-brand oppia-navbar-menu oppia-transition-200 protractor-mobile-test-navbar-button ml-0"
     tabindex="0">
    <i class="material-icons oppia-navbar-menu-icon"
       *ngIf="!isSidebarShown()"
       [ngClass]="{ 'oppia-stop-scroll': !isSidebarShown() }" >
       &#xE5D2;
    </i>
    <i class="material-icons oppia-navbar-close-icon"
       *ngIf="isSidebarShown()"
       [ngClass]="{ 'oppia-stop-scroll': isSidebarShown() }" >
       &#10005;
    </i>
  </a>
  <a class="oppia-navbar-brand-name oppia-transition-200 protractor-test-oppia-main-logo d-sm-block"
     href="/"
     [routerLink]="'/' + PAGES_REGISTERED_WITH_FRONTEND.SPLASH.ROUTE"
     [oppiaFocusOn]="labelForClearingFocus"
     [ngClass]="windowIsNarrow ? 'oppia-logo-small ml-0' : 'oppia-logo-wide'">
    <picture>
      <source type="image/webp"
              [srcset]="getStaticImageUrl('/logo/288x128_logo_white.webp')">
      <source type="image/png"
              [srcset]="getStaticImageUrl('/logo/288x128_logo_white.png')">
      <img [src]="getStaticImageUrl('/logo/288x128_logo_white.png')"
           class="oppia-logo"
           alt="Oppia Home"
           [ngStyle]="!windowIsNarrow && {'width': '90px'}">
    </picture>
  </a>
</div>
<div class="nav-mobile-header-text-container"
     *ngIf="headerText?.length">
  <span class="nav-mobile-header-editor">
    {{ headerText }}
  </span>
  <span class="nav-mobile-header-text">
    {{ subheaderText }}
  </span>
</div>
<div [ngClass]="{'rtl-navbar-header': isLanguageRTL(), 'float-left': isLanguageRTL(), 'float-right': !isLanguageRTL()}"
     class="navbar-header"
     *ngIf="userMenuIsShown">
  <ul class="nav oppia-navbar-nav"
      *ngIf="standardNavIsShown">
    <li>
      <ul *ngIf="!windowIsNarrow"
          class="nav oppia-navbar-tabs">
        <li [ngClass]="{'open' : activeMenuName === 'homeMenu'}"
            *ngIf="userIsLoggedIn"
            [hidden]="!navElementsVisibilityStatus.I18N_TOPNAV_HOME"
            aria-hidden="false"
            class="nav-item  oppia-navbar-clickable-dropdown protractor-test-home-oppia-list-item">
          <a (keydown)="onMenuKeypress($event, 'homeMenu', {shiftTab: ACTION_CLOSE, enter: ACTION_OPEN})"
             class="nav-link oppia-navbar-tab"
             role="menuitem"
             aria-haspopup="true"
             aria-expanded="false"
             aria-hidden="false"
             tabindex="0"
             href="/"
             [routerLink]="'/' + PAGES_REGISTERED_WITH_FRONTEND.SPLASH.ROUTE"
             autofocus>
            <span class="oppia-navbar-tab-content">
              {{ 'I18N_TOPNAV_HOME' | translate }}
            </span>
          </a>
        </li>
        <li [ngClass]="{'open' : activeMenuName === 'learnMenu'}"
            ngbDropdown
            [hidden]="!navElementsVisibilityStatus.I18N_TOPNAV_LEARN"
            aria-hidden="false"
            class="nav-item  dropdown oppia-navbar-clickable-dropdown protractor-test-classroom-oppia-list-item">
          <a ngbDropdownToggle
             (keydown)="onMenuKeypress($event, 'learnMenu', {shiftTab: ACTION_CLOSE, enter: ACTION_OPEN})"
             class="nav-link oppia-navbar-tab dropdown-toggle learn-tab"
             role="menuitem"
             aria-haspopup="true"
             aria-expanded="false"
             aria-hidden="false"
             tabindex="0"
             (mouseover)="openSubmenu($event, 'learnMenu')"
             (mouseleave)="closeSubmenuIfNotMobile($event)"
             autofocus>
            <span class="oppia-navbar-tab-content">
              {{ 'I18N_TOPNAV_LEARN' | translate }}
            </span>
          </a>
          <ul ngbDropdownMenu
              [ngStyle]="{'left.px': learnDropdownOffset}"
              [ngClass]="{'classroom-disabled': !CLASSROOM_PROMOS_ARE_ENABLED, 'classroom-enabled': CLASSROOM_PROMOS_ARE_ENABLED}"
              class="dropdown-menu oppia-navbar-dropdown learn-dropdown-menu"
              (mouseover)="openSubmenu($event, 'learnMenu')"
              (mouseleave)="closeSubmenuIfNotMobile($event)"
              role="menu"
              autofocus>
            <li class="nav-item">
              <div class="nav-item-main d-flex">
                <a *ngIf="CLASSROOM_PROMOS_ARE_ENABLED" class="nav-item-left d-flex flex-column justify-content-between"
                   tabindex="0" href="/learn/{{DEFAULT_CLASSROOM_URL_FRAGMENT}}"
                   (click)="navigateToClassroomPage('/learn/' + DEFAULT_CLASSROOM_URL_FRAGMENT)">
                  <div class="nav-item-top d-flex justify-content-between">
                    <div class="nav-content d-flex flex-column">
                      <div class="dropdown-item nav-link oppia-navbar-tab-content protractor-test-classroom-link nav-item-top-link">
                        <div (keydown)="onMenuKeypress($event, 'learnMenu', {shiftTab: ACTION_CLOSE, enter: ACTION_CLOSE})"
                             class="nav-item-left-head">
                             {{ 'I18N_TOPNAV_CLASSROOM_BASIC_MATHS' | translate }}
                        </div>
                      </div>
                      <div class="des">{{ 'I18N_TOPNAV_LEARN_DESCRIPTION_1' | translate }}</div>
                    </div>
                    <picture>
                      <source type="image/png"
                              [srcset]="getStaticImageUrl('/topnav/learn.png')">
                      <source type="image/webp"
                              [srcset]="getStaticImageUrl('/ltopnav/learn.webp')">
                      <img [src]="getStaticImageUrl('/topnav/learn.png')"
                           class="learn"
                           alt="Learn">
                    </picture>
                  </div>
                  <div class="nav-item-bottom d-flex flex-column" *ngIf="!userIsLoggedIn">
                    <div *ngIf="classroomData.length > 0">
                      <div class="nav-item-links"  *ngFor="let topicSummary of classroomData.slice(0, 3); index as idx">
                        <a (keydown)="onMenuKeypress($event, 'learnMenu', {enter: ACTION_CLOSE})"
                           (click)="navigateToClassroomPage('/learn/' + DEFAULT_CLASSROOM_URL_FRAGMENT + '/' + topicSummary.getUrlFragment())"
                           tabindex="0"
                           class="underline"
                           href="/learn/{{DEFAULT_CLASSROOM_URL_FRAGMENT}}/{{topicSummary.getUrlFragment()}}">
                          <span *ngIf="!isHackyTopicTitleTranslationDisplayed(idx)">
                            {{ topicSummary.getName() }}
                          </span>
                          <span *ngIf="isHackyTopicTitleTranslationDisplayed(idx)">
                            {{ topicTitlesTranslationKeys[idx] | translate }}
                          </span>
                        </a>
                      </div>
                    </div>
                    <div (keydown)="onMenuKeypress($event, 'learnMenu', {enter: ACTION_CLOSE})"
                         class="nav-item-bottom-link">
                      <span class="link">{{ 'I18N_TOPNAV_LEARN_LINK_1' | translate }}</span>
                      <span class="material-icons arrow-forward">arrow_forward</span>
                    </div>
                  </div>
                  <div *ngIf="userIsLoggedIn"
                       (keydown)="onMenuKeypress($event, 'learnMenu', {enter: ACTION_CLOSE})"
                       class="nav-item-bottom-link-logged">
                    <span class="link">{{ 'I18N_TOPNAV_LEARN_LINK_2' | translate }}</span>
                    <span class="material-icons arrow-forward">arrow_forward</span>
                  </div>
                </a>
                <a class="nav-content nav-item-right d-flex flex-column" tabindex="0"
                   href="/community-library" (click)="navigateToClassroomPage('/community-library')">
                  <div class="nav-item-right-head">{{ 'I18N_TOPNAV_LEARN_HEADING' | translate }}</div>
                  <div class="des">{{ 'I18N_TOPNAV_LIBRARY_DESCRIPTION' | translate }}</div>
                  <div (keydown)="onMenuKeypress($event, 'learnMenu', {enter: ACTION_CLOSE})"
                       class="nav-item-bottom-link">
                    <span class="link">{{ 'I18N_TOPNAV_LIBRARY' | translate }}</span>
                    <span class="material-icons arrow-forward">arrow_forward</span>
                  </div>
                </a>
              </div>
            </li>
          </ul>
        </li>
        <li [ngClass]="{'open': activeMenuName === 'aboutMenu'}"
            ngbDropdown
            [hidden]="!navElementsVisibilityStatus.I18N_TOPNAV_ABOUT"
            class="nav-item dropdown oppia-navbar-clickable-dropdown protractor-test-about-oppia-list-item">
          <a (keydown)="onMenuKeypress($event, 'aboutMenu', {shiftTab: ACTION_CLOSE, enter: ACTION_OPEN})"
             ngbDropdownToggle
             class="nav-link oppia-navbar-tab dropdown-toggle"
             aria-haspopup="true"
             aria-expanded="false"
             tabindex="0"
             (mouseover)="openSubmenu($event, 'aboutMenu')"
             (mouseleave)="closeSubmenuIfNotMobile($event)"
             autofocus>
            <span class="oppia-navbar-tab-content"
                  [innerHTML]="'I18N_TOPNAV_ABOUT' | translate">
            </span>
          </a>
          <ul ngbDropdownMenu
              class="dropdown-menu dropdown-menu oppia-navbar-dropdown about-dropdown-menu"
              (mouseover)="openSubmenu($event, 'aboutMenu')"
              (mouseleave)="closeSubmenuIfNotMobile($event)"
              autofocus>
            <li class="nav-item">
              <a (keydown)="onMenuKeypress($event, 'aboutMenu', {shiftTab: ACTION_CLOSE, enter: ACTION_CLOSE})"
                 class="dropdown-item nav-link oppia-navbar-tab-content protractor-test-about-link about-link"
                 href="/about"
                 [routerLink]="'/' + PAGES_REGISTERED_WITH_FRONTEND.ABOUT.ROUTE">
                <span class="link">{{'I18N_TOPNAV_ABOUT_OPPIA' | translate}}</span>
              </a>
            </li>
            <li class="nav-item">
              <a class="dropdown-item nav-link oppia-navbar-tab-content about-link"
                 href="/about-foundation"
                 (keydown)="onMenuKeypress($event, 'aboutMenu', {enter: ACTION_CLOSE})"
                 rel="noopener">
                <span class="link">{{'I18N_TOPNAV_OPPIA_FOUNDATION' | translate}}</span>
              </a>
            </li>
            <li class="nav-item">
              <a class="dropdown-item nav-link oppia-navbar-tab-content about-link"
                 href="https://medium.com/oppia-org"
                 (keydown)="onMenuKeypress($event, 'aboutMenu', {enter: ACTION_CLOSE})"
                 rel="noopener">
                <span class="link">{{'I18N_TOPNAV_BLOG' | translate}}</span>
              </a>
            </li>
          </ul>
        </li>
        <li [ngClass]="{'open': activeMenuName === 'getInvolvedMenu'}"
            ngbDropdown
            [hidden]="navElementsVisibilityStatus.I18N_TOPNAV_GET_INVOLVED"
            class="nav-item oppia-navbar-clickable-dropdown protractor-test-about-oppia-list-item">
          <a ngbDropdownToggle (keydown)="onMenuKeypress($event, 'getInvolvedMenu', {shiftTab: ACTION_CLOSE, enter: ACTION_OPEN})"
             class="nav-link oppia-navbar-tab dropdown-toggle get-involved"
             aria-haspopup="true"
             aria-expanded="false"
             tabindex="0"
             (mouseover)="openSubmenu($event, 'getInvolvedMenu')"
             (mouseleave)="closeSubmenuIfNotMobile($event)"
             autofocus>
            <span class="oppia-navbar-tab-content"
                 [innerHTML]="'I18N_TOPNAV_GET_INVOLVED' | translate">
            </span>
          </a>
          <ul ngbDropdownMenu
              [ngStyle]="{'left.px': getInvolvedMenuOffset}"
              class="dropdown-menu oppia-navbar-dropdown get-involved-dropdown"
              (mouseover)="openSubmenu($event, 'getInvolvedMenu')"
              (mouseleave)="closeSubmenuIfNotMobile($event)">
            <div class="d-flex flex-column">
              <div class="top-section d-flex">
                <a class="item item-border d-flex flex-column innvolved-item"
                   (click)="navigateToPage('/partnerships')" href="/partnerships"
                   [routerLink]="'/' + PAGES_REGISTERED_WITH_FRONTEND.PARTNERSHIPS.ROUTE"
                   rel="noopener"
                   (keydown)="onMenuKeypress($event, 'getInvolvedMenu', {shiftTab: ACTION_CLOSE, enter: ACTION_CLOSE})">
                  <div class="heading">
                    <span class="material-icons language mx-1">language</span>
                    <span class="heading-text">{{'I18N_TOPNAV_PARTNERSHIPS' | translate}}</span>
                  </div>
                  <div class="des">
                    {{'I18N_TOPNAV_PARTNERSHIPS_DESCRIPTION' | translate}}
                  </div>
                </a>
                <a class="item d-flex flex-column innvolved-item"
                   (click)="navigateToPage('/volunteer')"
                   href="/volunteer"
                   [routerLink]="'/' + PAGES_REGISTERED_WITH_FRONTEND.VOLUNTEER.ROUTE"
                   (keydown)="onMenuKeypress($event, 'getInvolvedMenu', {enter: ACTION_CLOSE})"
                   rel="noopener">
                  <div class="heading">
                    <span class="material-icons volunteer mx-1">supervisor_account</span>
                    <span class="heading-text">{{'I18N_HEADING_VOLUNTEER'| translate}}</span>
                  </div>
                  <div class="des">
                    {{'I18N_TOPNAV_VOLUNTEER_DESCRIPTION' | translate}}
                  </div>
                </a>
              </div>
              <div class="bottom-section d-flex">
                <a class="item item-border d-flex flex-column innvolved-item"
                   (click)="navigateToPage('/contact')"
                   href="/contact"
                   [routerLink]="'/' + PAGES_REGISTERED_WITH_FRONTEND.CONTACT.ROUTE"
                   (keydown)="onMenuKeypress($event, 'getInvolvedMenu', {enter: ACTION_CLOSE})"
                   rel="noopener">
                  <div class="heading">
                    <span class="material-icons contact mx-1">mail</span>
                    <span class="heading-text">{{'I18N_TOPNAV_CONTACT_US' | translate}}</span>
                  </div>
                  <div class="des">
                    {{'I18N_TOPNAV_CONTACT_US_DESCRIPTION' | translate}}
                  </div>
                </a>
                <a class="item d-flex flex-column innvolved-item"
                   (click)="navigateToPage('/donate')"
                   href="/donate"
                   [routerLink]="'/' + PAGES_REGISTERED_WITH_FRONTEND.DONATE.ROUTE"
                   (keydown)="onMenuKeypress($event, 'getInvolvedMenu', {enter: ACTION_CLOSE})"
                   rel="noopener">
                  <div class="heading">
                    <span class="material-icons fav mx-1">favorite</span>
                    <span class="heading-text">{{'I18N_TOPNAV_DONATE' | translate}}</span>
                  </div>
                  <div class="des">
                    {{'I18N_TOPNAV_DONATE_DESCRIPTION' | translate}}
                  </div>
                </a>
              </div>
            </div>
          </ul>
        </li>
        <li [ngClass]="{'open': activeMenuName === 'donateMenu'}"
            ngbDropdown
            [hidden]="!navElementsVisibilityStatus.I18N_TOPNAV_DONATE"
            class="nav-item protractor-test-about-oppia-list-item">
          <a class="nav-link oppia-navbar-tab donate-tab"
             aria-haspopup="true"
             aria-expanded="false"
             tabindex="0"
             href="/donate"
             [routerLink]="'/' + PAGES_REGISTERED_WITH_FRONTEND.DONATE.ROUTE"
             rel="noopener"
             autofocus>
            <span class="oppia-navbar-tab-content"
                 [innerHTML]="'I18N_TOPNAV_DONATE' | translate">
            </span>
          </a>
        </li>
      </ul>
    </li>
  </ul>
  <ul class="nav oppia-navbar-nav oppia-navbar-profile">
    <li ngbDropdown class="nav-item oppia-navbar-clickable-dropdown dropdown" *ngIf="showLanguageSelector"
        [ngClass]="{'open': activeMenuName === 'languageMenu'}"
        (mouseover)="openSubmenu($event, 'languageMenu')"
        (mouseleave)="closeSubmenuIfNotMobile($event)"
        autofocus>
      <div class="oppia-navbar-button-container dropdown">
        <button ngbDropdownToggle
                class="btn dropdown-toggle oppia-navbar-button protractor-test-language-dropdown"
                (keydown)="onMenuKeypress($event, 'languageMenu', {shiftTab: ACTION_CLOSE, enter: ACTION_OPEN})">
          <i class="material-icons language-icon"> &#xE894; </i>
          <span class="mobile-view-language-code" *ngIf="windowIsNarrow"> {{ currentLanguageCode }} </span>
          <span class="desktop-view-language-code" *ngIf="!windowIsNarrow"> {{ currentLanguageText }} </span>
        </button>
      </div>
      <ul ngbDropdownMenu
          class="dropdown-menu oppia-navbar-dropdown language-dropdown"
          [style.margin-top]="userIsLoggedIn ? '-10px': '0'"
          (mouseover)="openSubmenu($event, 'languageMenu')"
          (mouseleave)="closeSubmenuIfNotMobile($event)">
        <li class="nav-item" [ngClass]="'protractor-test-i18n-language-' + language.id" *ngFor="let language of supportedSiteLanguages">
          <a (click)="changeLanguage(language.id)" tabindex="0" (keydown.enter)="changeLanguage(language.id)"
             (keydown)="onMenuKeypress($event, 'languageMenu', {enter: ACTION_CLOSE})">
            <div class="language-element oppia-nav-right-dropdown" [ngClass]="{'language-element-selected': currentLanguageCode === language.id}">
              <span *ngIf="currentLanguageCode === language.id">
                <i class="material-icons"> &#xE876; </i>
              </span>
              <span [ngClass]="{'language-padding-left': currentLanguageCode !== language.id}">
                {{ language.text }}
              </span>
            </div>
          </a>
        </li>
      </ul>
    </li>
    <li [ngClass]="{'open' : activeMenuName === 'profileMenu'}"
        ngbDropdown
        *ngIf="userIsLoggedIn"
        class="nav-item protractor-test-profile-dropdown oppia-navbar-clickable-dropdown profile-dropdown">
      <a (keydown)="onMenuKeypress($event, 'profileMenu', {shiftTab: ACTION_CLOSE, enter: ACTION_OPEN})"
         class="nav-link oppia-navbar-dropdown-toggle protractor-test-navbar-dropdown-toggle"
         aria-haspopup="true"
         aria-expanded="false"
         aria-label="User Menu"
         tabindex="0"
         (mouseover)="openSubmenu($event, 'profileMenu')"
         (mouseleave)="closeSubmenuIfNotMobile($event)"
         autofocus>
        <div class="oppia-navbar-profile-picture-container dropdown-toggle">
          <span *ngIf="profilePictureDataUrl">
            <img [src]="profilePictureDataUrl"
                 class="oppia-navbar-profile-picture rounded-circle"
                 alt="User Avatar">
          </span>
          <span *ngIf="!profilePictureDataUrl">
            <i class="material-icons md-40 oppia-user-avatar-icon">
              &#xE853;
            </i>
            <span class="oppia-icon-accessibility-label">
              User Avatar
            </span>
          </span>
          <div class="oppia-navbar-role-indicator"
               *ngIf="isCurriculumAdmin || isModerator">
            <!--
             "right: 4px;" is necessary here but not in moderator to prevent 'A'
             from appearing off-center because 'A' is slightly thinner than 'M' in
             this font.
            -->
            <span *ngIf="isCurriculumAdmin"
                  class="oppia-navbar-role-text oppia-admin-text protractor-test-admin-text">
                  A
            </span>
            <span *ngIf="isModerator && !isCurriculumAdmin"
                  class="oppia-navbar-role-text protract-test-moderator-text">
                  M
            </span>
          </div>
        </div>
      </a>
      <ul ngbDropdownMenu
          class="dropdown-menu dropdown-menu oppia-navbar-dropdown"
          (mouseover)="openSubmenu($event, 'profileMenu')"
          (mouseleave)="closeSubmenuIfNotMobile($event)"
          autofocus>
        <li class="nav-item">
          <a (click)="closeSubmenuIfNotMobile($event)"
             [href]="profilePageUrl"
             [routerLink]="profilePageUrl"
             class="dropdown-item nav-link protractor-test-profile-link"
             (keydown)="onMenuKeypress($event, 'profileMenu', {shiftTab: ACTION_CLOSE})">
            <strong>
              {{ username }}
            </strong>
          </a>
        </li>
        <hr class="oppia-top-right-menu-item-separator">
        <li class="nav-item">
          <a (click)="closeSubmenuIfNotMobile($event)"
             href="/creator-dashboard"
             class="dropdown-item nav-link protractor-test-creator-dashboard-link">
            <span [innerHTML]="'I18N_TOPNAV_CREATOR_DASHBOARD' | translate"></span>
          </a>
        </li>
        <li class="nav-item">
          <a (click)="closeSubmenuIfNotMobile($event)"
             href="/learner-dashboard"
             class="dropdown-item nav-link protractor-test-learner-dashboard-link">
            <span [innerHTML]="'I18N_TOPNAV_LEARNER_DASHBOARD' | translate"></span>
          </a>
        </li>
        <li class="nav-item">
          <a (click)="closeSubmenuIfNotMobile($event)"
             href="/contributor-dashboard"
             class="dropdown-item nav-link protractor-test-learner-dashboard-link">
            <span [innerHTML]="'I18N_TOPNAV_CONTRIBUTOR_DASHBOARD' | translate"></span>
          </a>
        </li>
        <li class="nav-item">
          <a *ngIf="(isCurriculumAdmin || isTopicManager)"
             (click)="closeSubmenuIfNotMobile($event)"
             href="/topics-and-skills-dashboard"
             class="dropdown-item nav-link protractor-test-topics-and-skills-dashboard-link">
            <span [innerHTML]="'I18N_TOPNAV_TOPICS_AND_SKILLS_DASHBOARD' | translate"></span>
          </a>
        </li>
        <li class="nav-item">
          <a *ngIf="(isBlogAdmin || isBlogPostEditor)"
             (click)="closeSubmenuIfNotMobile($event)"
             href="/blog-dashboard"
             class="dropdown-item nav-link protractor-test-blog-dashboard-link">
            <span [innerHTML]="'I18N_TOPNAV_BLOG_DASHBOARD' | translate"></span>
          </a>
        </li>
        <li class="nav-item">
          <a (click)="closeSubmenuIfNotMobile($event)"
             href="/preferences"
             [routerLink]="'/' + PAGES_REGISTERED_WITH_FRONTEND.PREFERENCES.ROUTE"
             class="dropdown-item nav-link protractor-test-preferences-link">
            <span [innerHTML]="'I18N_TOPNAV_PREFERENCES' | translate"></span>
          </a>
        </li>
        <li class="nav-item"
            *ngIf="isModerator">
          <a class="dropdown-item nav-link"
             (click)="closeSubmenuIfNotMobile($event)"
             href="/moderator"
             rel="noopener">
            <span [innerHTML]="'I18N_TOPNAV_MODERATOR_PAGE' | translate"></span>
          </a>
        </li>
        <li class="nav-item"
            *ngIf="isSuperAdmin">
          <a class="dropdown-item nav-link protractor-test-admin-link"
             (click)="closeSubmenuIfNotMobile($event)"
             href="/admin"
             rel="noopener">
            <span [innerHTML]="'I18N_TOPNAV_ADMIN_PAGE' | translate"></span>
          </a>
        </li>
        <hr class="oppia-top-right-menu-item-separator">
        <li class="nav-item">
          <a (click)="closeSubmenuIfNotMobile($event);onLogoutButtonClicked()"
             [href]="'/' + PAGES_REGISTERED_WITH_FRONTEND.LOGOUT.ROUTE"
             [routerLink]="'/' + PAGES_REGISTERED_WITH_FRONTEND.LOGOUT.ROUTE"
             class="dropdown-item nav-link protractor-test-logout-link"
             (keydown)="onMenuKeypress($event, 'profileMenu', {tab: ACTION_CLOSE})">
            <span [innerHTML]="'I18N_TOPNAV_LOGOUT' | translate"></span>
          </a>
        </li>
      </ul>
    </li>

    <li ngbDropdown
        *ngIf="!userIsLoggedIn && username !== ''"
        class="nav-item oppia-navbar-clickable-dropdown dropdown">
      <div [ngStyle]="isLanguageRTL() ? {'margin-left': '10px'} : {'margin-right': '10px'}"
           class="oppia-navbar-button-container dropdown oppia-navbar-button-container-extra-info">
        <button ngbDropdownToggle
                class="btn dropdown-toggle oppia-navbar-button protractor-mobile-test-login"
                (click)="onLoginButtonClicked()">
          <span [innerHTML]="'I18N_TOPNAV_SIGN_IN' | translate"></span>
        </button>
      </div>
      <ul ngbDropdownMenu
          class="dropdown-menu oppia-navbar-dropdown oppia-navbar-dropdown-menu">
        <li class="nav-item">
          <a (click)="onLoginButtonClicked()"
             class="nav-link oppia-nav-link">
            <div class="signin-dropdown oppia-nav-right-dropdown">
              <div class="oppia-signin-g-icon">
                <img [src]="googleSignInIconUrl" alt="Google signin icon">
              </div>
              <span class="oppia-signin-text"
                    [innerHTML]="'I18N_TOPNAV_SIGN_IN_WITH_GOOGLE' | translate">
              </span>
            </div>
          </a>
        </li>
      </ul>
    </li>

    <li ngbDropdown
        *ngIf="username === ''"
        class="oppia-navbar-clickable-dropdown dropdown">
      <div class="oppia-navbar-button-container oppia-navbar-button-container-extra-info">
      </div>
    </li>
  </ul>
</div>
<style>
  .arrow-forward {
    color: #00645c;
    font-size: 14px;
    margin-left: 4px;
  }
  .underline:hover,
  .underline:focus {
    border-bottom: 2px solid #333;
    transition: 50ms;
  }
  .get-involved-dropdown a {
    text-decoration: none;
  }
  .heading a {
    color: #212121;
  }
  .nav-item-links a {
    color: #212121;
    text-decoration: none;
  }
  .learn-dropdown-menu a,
  .about-dropdown-menu a,
  .get-involved-dropdown a {
    text-decoration: none;
  }
  .learn-dropdown-menu .nav-item-top-link a {
    color: #333;
    font-family: 'Roboto', sans-serif;
    font-size: 16px;
    font-weight: 500;
    line-height: 18.75px;
  }
  .dropdown-menu .innvolved-item:hover a {
    border-bottom: #333 solid 2px;
    transition: 50ms;
  }
  .nav-link:focus {
    background-color: #fff;
    color: #00645c;
  }
  .get-involved-dropdown {
    min-width: 574px;
    padding: 0;
  }
  .get-involved-dropdown .nav-item {
    width: 100%;
  }
  .get-involved-dropdown .heading {
    color: #333;
    font-family: 'Roboto', sans-serif;
    font-size: 16px;
    font-weight: 500;
    line-height: 18.75px;
    padding: 0;
  }
  .get-involved-dropdown .language {
    color: #f2994a;
  }
  .get-involved-dropdown .volunteer {
    color: #2d9cdb;
  }
  .get-involved-dropdown .contact {
    color: #b4bbc3;
  }
  .get-involved-dropdown .fav {
    color: #eb5757;
  }
  .get-involved-dropdown .des {
    color: #767676;
    font-family: 'Roboto', sans-serif;
    font-size: 14px;
    font-weight: 400;
    line-height: 20px;
    padding: 0;
    padding-left: 28px;
    text-overflow: clip;
  }
  .top-section {
    border-bottom: 1px solid rgba(33, 33, 33, 0.102);
  }
  .item-border {
    border-right: 1px solid rgba(33, 33, 33, 0.102);
  }
  .item {
    padding: 32px;
    width: 287px;
  }
  .item:hover,
  .item:focus {
    background-color: rgba(33, 33, 33, 0.027);
<<<<<<< HEAD
=======
  }
  .dropdown-menu .signin-dropdown {
    border-radius: 1px;
    height: 41px;
    width: 200px;
>>>>>>> 3b4a257d
  }
  .top-section .item {
    padding-bottom: 27px;
  }
  .bottom-section .item {
    padding-top: 27px;
  }
  .rtl-navbar-header {
    display: flex;
    margin-left: -30px;
  }
  .dropdown-toggle::after {
    margin-right: 0.255em;
  }
  .learn-dropdown-menu {
    border-radius: 3px;
    padding: 0;
  }
  .classroom-enabled {
    min-width: 688px;
  }
  .classroom-disabled {
    min-width: 300px;
  }

  .language-dropdown {
    max-height: 60vh;
    overflow-y: auto;
  }

  .learn {
    height: 66.5px;
  }
  .learn-dropdown-menu .nav-item-top-link {
    padding: 0;
    padding-bottom: 8px;
  }
  .learn-dropdown-menu .nav-item-right-head {
    color: #333;
    font-family: 'Roboto', sans-serif;
    font-size: 12px;
    font-weight: 500;
    letter-spacing: 0.2px;
    line-height: 14.06px;
    padding: 0;
    padding-bottom: 8px;
    text-transform: uppercase;
  }
  .learn-dropdown-menu .nav-item-links {
    color: #333;
    font-family: 'Roboto', sans-serif;
    font-size: 14px;
    font-weight: 500;
    line-height: 16.41px;
    padding: 0;
    padding-top: 16px;
    text-transform: capitalize;
  }
  .learn-dropdown-menu .nav-item-left {
    border-right: 1px solid rgba(0, 0, 0, 0.051);
    padding: 32px;
    width: 388px;
  }
  .learn-dropdown-menu .nav-item-left:hover,
  .learn-dropdown-menu .nav-item-right:hover,
  .learn-dropdown-menu .nav-item-left:focus,
  .learn-dropdown-menu .nav-item-right:focus {
    background-color: rgba(33, 33, 33, 0.027);
  }
  .about-dropdown-menu .nav-item a:hover,
  .about-dropdown-menu .nav-item a:focus {
    background-color: rgba(33, 33, 33, 0.027);
  }
  .about-dropdown-menu .about-link:hover,
  .about-dropdown-menu .about-link:focus {
    color: #009688 !important;
  }
  .nav-item-left-head {
    color: #333;
    font-family: 'Roboto', sans-serif;
    font-size: 16px;
    font-weight: 500;
    line-height: 18.75px;
  }
  .learn-dropdown-menu .nav-item-right {
    min-width: 300px;
    padding: 32px;
  }
  .learn-dropdown-menu .nav-content {
    color: #767676;
    font-family: 'Roboto', sans-serif;
    font-size: 14px;
    font-weight: 400;
    line-height: 20px;
    width: 224px;
  }
  .learn-dropdown-menu .nav-item-bottom-link {
    color: #00645c;
    font-family: 'Inter', 'Roboto', sans-serif;
    font-size: 14px;
    font-weight: 500;
    line-height: 16.41px;
    padding: 0;
    padding-top: 16px;
  }
  .learn-dropdown-menu .nav-item-bottom-link-logged {
    color: #00645c;
    font-family: 'Inter', 'Roboto', sans-serif;
    font-size: 14px;
    font-weight: 500;
    line-height: 16.41px;
    padding: 0;
  }
  .dropdown-menu {
    border-radius: 3px;
    border-top-left-radius: 0;
    border-top-right-radius: 0;
  }
  .rtl-navbar-header .dropdown-menu {
    left: 0 !important;
    right: auto !important;
    text-align: right;
  }
  .language-icon {
    margin-top: -3px;
  }
  .language-padding-left {
    padding-left: 26px;
  }
  .oppia-navbar-brand-name:focus {
    outline: 1px dotted #fff;
    outline: auto 5px -webkit-focus-ring-color;
  }
  .oppia-nav-right-dropdown {
    background-color: #fff;
    border-radius: 5px;
    border-width: 0;
    box-shadow: 1px 1px 0 1px rgba(0,0,0,0.05);
    color: #737373;
    font-family: Roboto, arial, sans-serif;
    font-size: 14px;
    font-weight: bold;
    height: 40px;
    padding-left: 8px;
    padding-right: 8px;
    vertical-align: middle;
    white-space: nowrap;
  }
  .language-element {
    border-radius: 0;
    box-shadow: 0 0;
    color: #34665c;
  }
  .language-element:hover {
    background-color: rgb(52, 102, 92, 0.1);
  }
  .language-element-selected {
    background-color: rgb(52, 102, 92, 0.1);
  }
  .oppia-nav-right-dropdown:focus,
  .oppia-nav-right-dropdown:hover {
    box-shadow: 1px 4px 5px 1px rgba(0,0,0,0.1);
  }
  .oppia-nav-right-dropdown:active {
    background-color: #e5e5e5;
    box-shadow: none;
    transition-duration: 10ms;
  }
  .oppia-signin-g-icon {
    float: left;
    padding: 10px 15px 10px 0;
  }
  .oppia-navbar-menu-icon {
    color: #fff;
    margin-top: -5px;
  }
  .oppia-navbar-dashboard-indicator-text {
    bottom: 0;
    color: white;
    font-size: 1.12rem;
    font-weight: bold;
    position: absolute;
    right: 4px;
  }
  .nav-mobile-header-text-container {
    display: none;
  }
  .oppia-navbar-clickable-dropdown:hover ul.dropdown-menu {
    display: block;
  }
  .oppia-navbar-role-text {
    bottom: 0;
    color: white;
    font-size: 11px;
    font-weight: bold;
    position: absolute;
    right: 3px;
  }
  .oppia-navbar-dashboard-indicator {
    background-color: #f7a541;
    border-radius: 20px;
    height: 15px;
    position: absolute;
    right: 25px;
    top: 8px;
    width: 15px;
  }
  .oppia-navbar-menu {
    margin-left: 10px;
    opacity: 0.9;
    outline-color: transparent;
    padding-top: 20px;
  }
  .oppia-navbar-menu:hover {
    opacity: 1;
  }
  .oppia-navbar-menu:focus {
    outline: 1px dotted #212121;
    outline: 5px -webkit-focus-ring-color;
  }
  .oppia-navbar-profile {
    float: right;
  }
  .oppia-navbar-role-indicator {
    background-color: #f7a541;
    border-radius: 20px;
    bottom: 10px;
    height: 15px;
    position: absolute;
    right: 25px;
    width: 15px;
  }
  .oppia-navbar-close-icon {
    color: #fff;
    margin-right: 4px;
    margin-top: -10px;
  }
  .oppia-signin-text {
    font-family: Roboto, arial, sans-serif;
    font-size: 14px;
    font-weight: 500;
    letter-spacing: .21px;
    line-height: 41px;
  }
  .oppia-user-avatar-icon {
    margin-top: -1px;
  }
  .oppia-admin-text {
    right: 4px;
  }
  .oppia-navbar-button-container-extra-info {
    margin-right: 10px;
  }
  .oppia-navbar-dropdown-menu {
    margin-right: 15px;
    padding: 0;
  }
  .oppia-nav-link {
    padding: 0;
    width: 190px;
  }
  .oppia-navbar-dropdown-item {
    display: flex;
    flex-direction: column;
    gap: 2px;
    padding: 30px;
  }
  .oppia-navbar-tab-content-heading {
    color: #212121;
    font-size: 16px;
    font-weight: 500;
    padding: 0;
  }
  .oppia-navbar-tab-content-heading:after {
    border-style: solid;
    border-width: 0 0 1.59px;
    bottom: 1px;
    content: '';
    left: 28px;
    position: absolute;
    width: 50.5px;
  }
  .rtl-navbar-header .oppia-navbar-tab-content-heading:after {
    right: 28px;
  }
  .oppia-navbar-dropdown-heart-icon {
    color: #eb5757;
    font-size: 22px;
    padding-right: 6px;
  }
  .oppia-navbar-tab-content-desc {
    color: #767676;
    line-height: 20px;
    margin-left: 28px;
    opacity: 0.9;
  }
  .oppia-navbar-dropdown-right {
    left: 0;
    min-width: 285px;
    padding: 0;
    right: auto;
  }
  .oppia-navbar-profile .profile-dropdown:hover {
    background-color: #fff;
  }

  @media screen and (max-width: 880px) {
    .oppia-logo-wide {
      margin-left: 0;
    }
  }

  @media screen and (max-width: 840px) {
    .desktop-view-language-code {
      display: none;
    }
  }

  @media screen and (max-width: 768px) {
    .nav-mobile-header-text-container {
      display: inline-block;
      font-size: 1px;
      margin-top: 2px;
      max-height: 56px;
      text-overflow: ellipsis;
      width: 50%;
    }
    .nav-mobile-header-editor {
      color: #fff;
      display: block;
      font-family: Roboto, arial, sans-serif;
      font-size: 19px;
    }
    .nav-mobile-header-text {
      color: #fff;
      display: inline-block;
      font-size: 15px;
      max-width: 205px;
      overflow: hidden;
      text-overflow: ellipsis;
      white-space: nowrap;
      width: 100%;
    }
  }
</style><|MERGE_RESOLUTION|>--- conflicted
+++ resolved
@@ -619,14 +619,13 @@
   .item:hover,
   .item:focus {
     background-color: rgba(33, 33, 33, 0.027);
-<<<<<<< HEAD
-=======
+
   }
   .dropdown-menu .signin-dropdown {
     border-radius: 1px;
     height: 41px;
     width: 200px;
->>>>>>> 3b4a257d
+
   }
   .top-section .item {
     padding-bottom: 27px;
