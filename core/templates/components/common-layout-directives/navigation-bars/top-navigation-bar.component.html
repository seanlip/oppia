--- conflicted
+++ resolved
@@ -104,20 +104,17 @@
                   <div class="nav-item-top d-flex justify-content-between">
                     <div class="nav-content d-flex flex-column">
                       <div class="dropdown-item nav-link oppia-navbar-tab-content e2e-test-classroom-link nav-item-top-link">
-<<<<<<< HEAD
                         <a href="/learn/{{DEFAULT_CLASSROOM_URL_FRAGMENT}}"
                            (keydown)="onMenuKeypress($event, 'learnMenu', {shiftTab: ACTION_CLOSE, enter: ACTION_CLOSE})"
                            class="nav-item-left-head underline" tabindex="0">
                            {{ 'I18N_TOPNAV_CLASSROOM_BASIC_MATHS' | translate }}
                         </a>
-=======
                         <div (keydown)="onMenuKeypress($event, 'learnMenu', {shiftTab: ACTION_CLOSE, enter: ACTION_CLOSE})"
                              class="nav-item-left-head">
                           <span class="underline">
                             {{ 'I18N_TOPNAV_CLASSROOM_BASIC_MATHS' | translate }}
                           </span>
                         </div>
->>>>>>> fca8aa87
                       </div>
                       <div class="des">
                         {{ 'I18N_TOPNAV_LEARN_DESCRIPTION_1' | translate }}
