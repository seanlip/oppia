--- conflicted
+++ resolved
@@ -201,12 +201,7 @@
         *ngIf="userIsLoggedIn"
         class="nav-item protractor-test-profile-dropdown oppia-navbar-clickable-dropdown">
       <a (keydown)="onMenuKeypress($event, 'profileMenu', {shiftTab: ACTION_CLOSE, enter: ACTION_OPEN})"
-<<<<<<< HEAD
-         class="nav-link oppia-navbar-dropdown-toggle"
-=======
-         ngbDropdownToggle
          class="nav-link oppia-navbar-dropdown-toggle protractor-test-navbar-dropdown-toggle"
->>>>>>> 62da95dd
          aria-haspopup="true"
          aria-expanded="false"
          aria-label="User Menu"
