--- conflicted
+++ resolved
@@ -76,24 +76,15 @@
             </span>
           </a>
           <ul ngbDropdownMenu
-<<<<<<< HEAD
-              class="dropdown-menu oppia-navbar-dropdown learn-dropdown-menu"
-=======
               [ngClass]="{'classroom-disabled': !CLASSROOM_PROMOS_ARE_ENABLED, 'classroom-enabled': CLASSROOM_PROMOS_ARE_ENABLED}"
               class="dropdown-menu oppia-navbar-dropdown classroom-dropdown-menu"
->>>>>>> 900a28e2
               (mouseover)="openSubmenu($event, 'classroomMenu')"
               (mouseleave)="closeSubmenuIfNotMobile($event)"
               role="menu"
               autofocus>
             <li class="nav-item">
-<<<<<<< HEAD
-              <div class="nav-item-main d-flex">
-                <div class="nav-item-left d-flex flex-column">
-=======
               <div class="nav-item-main d-flex justify-content-between">
                 <div *ngIf="CLASSROOM_PROMOS_ARE_ENABLED" class="nav-item-left d-flex flex-column">
->>>>>>> 900a28e2
                   <div class="nav-item-top d-flex justify-content-between">
                     <div class="nav-content d-flex flex-column">
                       <a (keydown)="onMenuKeypress($event, 'classroomMenu', {shiftTab: ACTION_CLOSE})"
@@ -115,20 +106,12 @@
                     </picture>
                   </div>
                   <div class="nav-item-bottom d-flex flex-column" *ngIf="!userIsLoggedIn">
-<<<<<<< HEAD
-                    <div class="nav-item-links"  *ngFor="let topicSummary of classroomData.getTopicSummaries().slice(0, 3)">
-                      <a (keydown)="onMenuKeypress($event, 'classroomMenu', {shiftTab: ACTION_CLOSE})"
-                         (click)="navigateToClassroomPage('/learn/math/' + topicSummary.getUrlFragment())">
-                          {{ topicSummary.getName() }}
-                      </a>
-=======
                     <div *ngIf="classroomData.getTopicSummaries().length > 0" class="nav-lists">
                       <div class="nav-item-links"  *ngFor="let topicSummary of classroomData.getTopicSummaries().slice(0, 3)">
                         <a (keydown)="onMenuKeypress($event, 'classroomMenu', {shiftTab: ACTION_CLOSE})" (click)="navigateToClassroomPage('/learn/math/' + topicSummary.getUrlFragment())">
                       {{ topicSummary.getName() }}
                         </a>
                       </div>
->>>>>>> 900a28e2
                     </div>
                     <a class="nav-item-bottom-link" href="/learn/math">
                       <span>{{ 'I18N_TOPNAV_LEARN_LINK_1' | translate }} </span>
@@ -145,14 +128,10 @@
                 <div class="nav-content nav-item-right d-flex flex-column">
                   <div class="nav-item-right-head">{{ 'I18N_TOPNAV_LEARN_HEADING' | translate }}</div>
                   <div class="des">{{ 'I18N_TOPNAV_LIBRARY_DESCRIPTION' | translate }}</div>
-<<<<<<< HEAD
                   <a class="nav-item-bottom-link" href="/community-library">
                     <span>{{ 'I18N_TOPNAV_LIBRARY' | translate }} </span>
                     <span class="material-icons">arrow_right_alt</span>
                   </a>
-=======
-                  <a class="nav-item-bottom-link nav-item-bottom-link-right" href="/community-library"><span>{{ 'I18N_TOPNAV_LIBRARY' | translate }}</span> <span class="material-icons">arrow_right_alt</span></a>
->>>>>>> 900a28e2
                 </div>
               </div>
             </li>
@@ -511,12 +490,6 @@
   .learn-dropdown-menu {
     border-radius: 3px;
     left: 0 !important;
-<<<<<<< HEAD
-    min-width: 582px;
-    padding: 0;
-  }
-  .learn-dropdown-menu .nav-item-top-link {
-=======
     padding: 0;
   }
   .classroom-enabled {
@@ -529,7 +502,6 @@
     padding-top: 8px;
   }
   .classroom-dropdown-menu .nav-item-top-link {
->>>>>>> 900a28e2
     color: #333;
     font-family: 'Roboto', sans-serif;
     font-size: 16px;
