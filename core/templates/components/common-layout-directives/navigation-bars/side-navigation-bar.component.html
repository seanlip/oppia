--- conflicted
+++ resolved
@@ -299,44 +299,28 @@
       <div [hidden]="!getinvolvedSubmenuIsShown">
         <div class="oppia-sidebar-submenu-upperborder">
           <a href="/partnerships" [smartRouterLink]="'/' + PAGES_REGISTERED_WITH_FRONTEND.PARTNERSHIPS.ROUTE">
-<<<<<<< HEAD
-            <i class="material-icons oppia-sidebar-submenu-icon partnerships-icon">language</i>
-=======
             <i class="fas fa-globe oppia-sidebar-submenu-icon partnerships-icon"></i>
->>>>>>> b7f88852
             <span class="oppia-sidebar-submenu-title">{{ 'I18N_SIDEBAR_PARTNERSHIPS' | translate }}</span>
             <p class="oppia-sidebar-submenu-text">{{ 'I18N_SIDEBAR_PARTNERSHIPS_DESCRIPTION' | translate }}</p>
           </a>
         </div>
         <div class="oppia-sidebar-submenu-upperborder">
           <a href="/volunteer" smartRouterLink="/volunteer">
-<<<<<<< HEAD
-            <i class="material-icons oppia-sidebar-submenu-icon volunteer-icon">people</i>
-=======
             <i class="fas fa-user-friends oppia-sidebar-submenu-icon volunteer-icon"></i>
->>>>>>> b7f88852
             <span class="oppia-sidebar-submenu-title">{{ 'I18N_SIDEBAR_VOLUNTEER' | translate }}</span>
             <p class="oppia-sidebar-submenu-text">{{ 'I18N_SIDEBAR_VOLUNTEER_DESCRIPTION' | translate }}</p>
           </a>
         </div>
         <div class="oppia-sidebar-submenu-upperborder">
           <a href="/donate" [smartRouterLink]="'/' + PAGES_REGISTERED_WITH_FRONTEND.DONATE.ROUTE">
-<<<<<<< HEAD
-            <i class="material-icons oppia-sidebar-submenu-icon donate-icon">favorite</i>
-=======
             <i class="fas fa-heart oppia-sidebar-submenu-icon donate-icon"></i>
->>>>>>> b7f88852
             <span class="oppia-sidebar-submenu-title">{{ 'I18N_SIDEBAR_DONATE' | translate }}</span>
             <p class="oppia-sidebar-submenu-text">{{ 'I18N_SIDEBAR_DONATE_DESCRIPTION' | translate }}</p>
           </a>
         </div>
         <div class="oppia-sidebar-submenu-upperborder">
           <a href="/contact" [smartRouterLink]="'/' + PAGES_REGISTERED_WITH_FRONTEND.CONTACT.ROUTE">
-<<<<<<< HEAD
-            <i class="material-icons oppia-sidebar-submenu-icon contact-icon">email</i>
-=======
             <i class="fas fa-envelope oppia-sidebar-submenu-icon contact-icon"></i>
->>>>>>> b7f88852
             <span class="oppia-sidebar-submenu-title">{{ 'I18N_SIDEBAR_CONTACT_US' | translate }}</span>
             <p class="oppia-sidebar-submenu-text">{{ 'I18N_SIDEBAR_CONTACT_US_DESCRIPTION' | translate }}</p>
           </a>
