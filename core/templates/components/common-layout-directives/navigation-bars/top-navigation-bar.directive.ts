--- conflicted
+++ resolved
@@ -292,16 +292,6 @@
               // once the controller is migrated to angular.
               $rootScope.$applyAsync();
             });
-<<<<<<< HEAD
-=======
-            UserService.getProfileImageDataUrlAsync().then(
-              function(dataUrl) {
-                ctrl.profilePictureDataUrl = dataUrl;
-                // TODO(#8521): Remove the use of $rootScope.$apply()
-                // once the controller is migrated to angular.
-                $rootScope.$applyAsync();
-              });
->>>>>>> 2ca24661
 
             for (var i = 0; i < NAV_ELEMENTS_ORDER.length; i++) {
               ctrl.navElementsVisibilityStatus[NAV_ELEMENTS_ORDER[i]] = true;
