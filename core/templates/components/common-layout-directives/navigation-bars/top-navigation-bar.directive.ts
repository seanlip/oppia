// Copyright 2016 The Oppia Authors. All Rights Reserved.
//
// Licensed under the Apache License, Version 2.0 (the "License");
// you may not use this file except in compliance with the License.
// You may obtain a copy of the License at
//
//      http://www.apache.org/licenses/LICENSE-2.0
//
// Unless required by applicable law or agreed to in writing, software
// distributed under the License is distributed on an "AS-IS" BASIS,
// WITHOUT WARRANTIES OR CONDITIONS OF ANY KIND, either express or implied.
// See the License for the specific language governing permissions and
// limitations under the License.

/**
 * @fileoverview Directive for the top navigation bar. This excludes the part
 * of the navbar that is used for local navigation (such as the various tabs in
 * the editor pages).
 */

require('domain/classroom/classroom-backend-api.service');
require('domain/sidebar/sidebar-status.service.ts');
require('domain/utilities/url-interpolation.service.ts');
require('services/debouncer.service.ts');
require('services/navigation.service.ts');
require('services/site-analytics.service.ts');
require('services/user.service.ts');
require('services/contextual/device-info.service.ts');
require('services/contextual/window-dimensions.service.ts');
require('constants.ts');

angular.module('oppia').directive('topNavigationBar', [
  'UrlInterpolationService', function(UrlInterpolationService) {
    return {
      restrict: 'E',
      scope: {},
      bindToController: {},
      templateUrl: UrlInterpolationService.getDirectiveTemplateUrl(
        '/components/common-layout-directives/navigation-bars/top-navigation' +
        '-bar.directive.html'),
      controllerAs: '$ctrl',
      controller: [
<<<<<<< HEAD
        '$scope', '$http', '$window', '$timeout', '$translate',
        'I18nLanguageCodeService',
        'SidebarStatusService', 'LABEL_FOR_CLEARING_FOCUS', 'UserService',
        'SiteAnalyticsService', 'NavigationService', 'WindowDimensionsService',
        'DebouncerService', 'DeviceInfoService', 'LOGOUT_URL',
        'SHOW_CLASSROOM_CALLOUT',
        function(
            $scope, $http, $window, $timeout, $translate,
            I18nLanguageCodeService,
            SidebarStatusService, LABEL_FOR_CLEARING_FOCUS, UserService,
            SiteAnalyticsService, NavigationService, WindowDimensionsService,
            DebouncerService, DeviceInfoService, LOGOUT_URL,
            SHOW_CLASSROOM_CALLOUT) {
          $scope.SHOW_CLASSROOM_CALLOUT = SHOW_CLASSROOM_CALLOUT;
=======
        '$http', '$scope', '$timeout', '$translate', '$window',
        'ClassroomBackendApiService', 'DebouncerService', 'DeviceInfoService',
        'NavigationService', 'SidebarStatusService', 'SiteAnalyticsService',
        'UserService', 'WindowDimensionsService',
        'LABEL_FOR_CLEARING_FOCUS', 'LOGOUT_URL',
        function(
            $http, $scope, $timeout, $translate, $window,
            ClassroomBackendApiService, DebouncerService, DeviceInfoService,
            NavigationService, SidebarStatusService, SiteAnalyticsService,
            UserService, WindowDimensionsService,
            LABEL_FOR_CLEARING_FOCUS, LOGOUT_URL) {
>>>>>>> 7d15d813
          var ctrl = this;
          var NAV_MODE_SIGNUP = 'signup';
          var NAV_MODES_WITH_CUSTOM_LOCAL_NAV = [
            'create', 'explore', 'collection', 'collection_editor',
            'topics_and_skills_dashboard', 'topic_editor', 'skill_editor',
            'story_editor'];
          var currentWindowWidth = WindowDimensionsService.getWidth();
          // The order of the elements in this array specifies the order in
          // which they will be hidden. Earlier elements will be hidden first.
          var NAV_ELEMENTS_ORDER = [
            'I18N_TOPNAV_DONATE', 'I18N_TOPNAV_CLASSROOM', 'I18N_TOPNAV_ABOUT',
            'I18N_CREATE_EXPLORATION_CREATE', 'I18N_TOPNAV_LIBRARY'];
          var truncateNavbarDebounced =
            DebouncerService.debounce(truncateNavbar, 500);

          ctrl.CLASSROOM_PAGE_IS_SHOWN = false;

          ctrl.getStaticImageUrl = function(imagePath) {
            return UrlInterpolationService.getStaticImageUrl(imagePath);
          };
          ctrl.onLoginButtonClicked = function() {
            UserService.getLoginUrlAsync().then(
              function(loginUrl) {
                if (loginUrl) {
                  SiteAnalyticsService.registerStartLoginEvent('loginButton');
                  $timeout(function() {
                    $window.location = loginUrl;
                  }, 150);
                } else {
                  $window.location.reload();
                }
              }
            );
          };
          ctrl.onLogoutButtonClicked = function() {
            $window.localStorage.removeItem('last_uploaded_audio_lang');
          };
          /**
           * Opens the submenu.
           * @param {object} evt
           * @param {String} menuName - name of menu, on which
           * open/close action to be performed (aboutMenu,profileMenu).
           */
          ctrl.openSubmenu = function(evt, menuName) {
            // Focus on the current target before opening its submenu.
            NavigationService.openSubmenu(evt, menuName);
          };
          ctrl.blurNavigationLinks = function(evt) {
            // This is required because if about submenu is in open state
            // and when you hover on library, both will be highlighted,
            // To avoid that, blur all the a's in nav, so that only one
            // will be highlighted.
            $('nav a').blur();
          };
          ctrl.closeSubmenu = function(evt) {
            NavigationService.closeSubmenu(evt);
          };
          ctrl.closeSubmenuIfNotMobile = function(evt) {
            if (DeviceInfoService.isMobileDevice()) {
              return;
            }
            ctrl.closeSubmenu(evt);
          };
          /**
           * Handles keydown events on menus.
           * @param {object} evt
           * @param {String} menuName - name of menu to perform action
           * on(aboutMenu/profileMenu)
           * @param {object} eventsTobeHandled - Map keyboard events('Enter')
           * to corresponding actions to be performed(open/close).
           *
           * @example
           *  onMenuKeypress($event, 'aboutMenu', {enter: 'open'})
           */
          ctrl.onMenuKeypress = function(evt, menuName, eventsTobeHandled) {
            NavigationService.onMenuKeypress(evt, menuName, eventsTobeHandled);
            ctrl.activeMenuName = NavigationService.activeMenuName;
          };

          ctrl.isSidebarShown = function() {
            if (SidebarStatusService.isSidebarShown()) {
              angular.element(document.body).addClass('oppia-stop-scroll');
            } else {
              angular.element(document.body).removeClass('oppia-stop-scroll');
            }
            return SidebarStatusService.isSidebarShown();
          };
          ctrl.toggleSidebar = function() {
            SidebarStatusService.toggleSidebar();
          };

          /**
           * Checks if i18n has been run.
           * If i18n has not yet run, the <a> and <span> tags will have
           * no text content, so their innerText.length value will be 0.
           * @returns {boolean}
           */
          var checkIfI18NCompleted = function() {
            var i18nCompleted = true;
            var tabs = document.querySelectorAll('.oppia-navbar-tab-content');
            for (var i = 0; i < tabs.length; i++) {
              if ((<HTMLElement>tabs[i]).innerText.length === 0) {
                i18nCompleted = false;
                break;
              }
            }
            return i18nCompleted;
          };

          /**
           * Checks if window is >768px and i18n is completed, then checks
           * for overflow. If overflow is detected, hides the least important
           * tab and then calls itself again after a 50ms delay.
           */
          var truncateNavbar = function() {
            // If the window is narrow, the standard nav tabs are not shown.
            if (WindowDimensionsService.isWindowNarrow()) {
              return;
            }

            // If i18n hasn't completed, retry after 100ms.
            if (!checkIfI18NCompleted()) {
              $timeout(truncateNavbar, 100);
              return;
            }

            // The value of 60px used here comes from measuring the normal
            // height of the navbar (56px) in Chrome's inspector and rounding
            // up. If the height of the navbar is changed in the future this
            // will need to be updated.
            if (document.querySelector('div.collapse.navbar-collapse')
              .clientHeight > 60) {
              for (var i = 0; i < NAV_ELEMENTS_ORDER.length; i++) {
                if (
                  ctrl.navElementsVisibilityStatus[NAV_ELEMENTS_ORDER[i]]) {
                  // Hide one element, then check again after 50ms.
                  // This gives the browser time to render the visibility
                  // change.
                  ctrl.navElementsVisibilityStatus[NAV_ELEMENTS_ORDER[i]] =
                    false;
                  // Force a digest cycle to hide element immediately.
                  // Otherwise it would be hidden after the next call.
                  // This is due to $timeout use in debounce.
                  $scope.$applyAsync();
                  $timeout(truncateNavbar, 50);
                  return;
                }
              }
            }
          };

          ctrl.$onInit = function() {
            ctrl.isModerator = null;
            ctrl.isAdmin = null;
            ctrl.isTopicManager = null;
            ctrl.isSuperAdmin = null;
            ctrl.userIsLoggedIn = null;
            ctrl.username = '';
            ctrl.currentUrl = window.location.pathname.split('/')[1];
            ctrl.LABEL_FOR_CLEARING_FOCUS = LABEL_FOR_CLEARING_FOCUS;
            ctrl.logoutUrl = LOGOUT_URL;
            ctrl.userMenuIsShown = (ctrl.currentUrl !== NAV_MODE_SIGNUP);
            ctrl.standardNavIsShown = (
              NAV_MODES_WITH_CUSTOM_LOCAL_NAV.indexOf(ctrl.currentUrl) === -1);
            ctrl.googleSignInIconUrl = (
              UrlInterpolationService.getStaticImageUrl(
                '/google_signin_buttons/google_signin.svg'));
            ctrl.ACTION_OPEN = NavigationService.ACTION_OPEN;
            ctrl.ACTION_CLOSE = NavigationService.ACTION_CLOSE;
            ctrl.KEYBOARD_EVENT_TO_KEY_CODES =
            NavigationService.KEYBOARD_EVENT_TO_KEY_CODES;
            ctrl.windowIsNarrow = WindowDimensionsService.isWindowNarrow();
            ctrl.navElementsVisibilityStatus = {};

            ClassroomBackendApiService.fetchClassroomPageIsShownStatus().then(
              function(classroomIsShown) {
                ctrl.CLASSROOM_PAGE_IS_SHOWN = classroomIsShown;
              });

            // Close the submenu if focus or click occurs anywhere outside of
            // the menu or outside of its parent (which opens submenu on hover).
            angular.element(document).on('click', function(evt) {
              if (!angular.element(evt.target).closest('li').length) {
                ctrl.activeMenuName = '';
                $scope.$applyAsync();
              }
            });

            $scope.$on('searchBarLoaded', function() {
              $timeout(truncateNavbar, 100);
            });

            UserService.getUserInfoAsync().then(function(userInfo) {
              if (userInfo.getPreferredSiteLanguageCode()) {
                I18nLanguageCodeService.setI18nLanguageCodeSubject(
                  userInfo.getPreferredSiteLanguageCode());
                $translate.use(userInfo.getPreferredSiteLanguageCode());
              }
              ctrl.isModerator = userInfo.isModerator();
              ctrl.isAdmin = userInfo.isAdmin();
              ctrl.isTopicManager = userInfo.isTopicManager();
              ctrl.isSuperAdmin = userInfo.isSuperAdmin();
              ctrl.userIsLoggedIn = userInfo.isLoggedIn();
              ctrl.username = userInfo.getUsername();
              if (ctrl.username) {
                ctrl.profilePageUrl = UrlInterpolationService.interpolateUrl(
                  '/profile/<username>', {
                    username: ctrl.username
                  });
              }

              if (ctrl.userIsLoggedIn) {
                // Show the number of unseen notifications in the navbar and
                // page title, unless the user is already on the dashboard page.
                $http.get('/notificationshandler').then(function(response) {
                  var data = response.data;
                  if ($window.location.pathname !== '/') {
                    ctrl.numUnseenNotifications = data.num_unseen_notifications;
                    if (ctrl.numUnseenNotifications > 0) {
                      $window.document.title = (
                        '(' + ctrl.numUnseenNotifications + ') ' +
                        $window.document.title);
                    }
                  }
                });
              }
            });
            UserService.getProfileImageDataUrlAsync().then(function(dataUrl) {
              ctrl.profilePictureDataUrl = dataUrl;
            });

            for (var i = 0; i < NAV_ELEMENTS_ORDER.length; i++) {
              ctrl.navElementsVisibilityStatus[NAV_ELEMENTS_ORDER[i]] = true;
            }

            WindowDimensionsService.registerOnResizeHook(function() {
              ctrl.windowIsNarrow = WindowDimensionsService.isWindowNarrow();
              $scope.$applyAsync();
              // If window is resized larger, try displaying the hidden
              // elements.
              if (
                currentWindowWidth < WindowDimensionsService.getWidth()) {
                for (var i = 0; i < NAV_ELEMENTS_ORDER.length; i++) {
                  if (
                    !ctrl.navElementsVisibilityStatus[NAV_ELEMENTS_ORDER[i]]) {
                    ctrl.navElementsVisibilityStatus[NAV_ELEMENTS_ORDER[i]] =
                      true;
                  }
                }
              }

              // Close the sidebar, if necessary.
              SidebarStatusService.closeSidebar();
              ctrl.sidebarIsShown = SidebarStatusService.isSidebarShown();
              currentWindowWidth = WindowDimensionsService.getWidth();
              truncateNavbarDebounced();
            });
            // The function needs to be run after i18n. A timeout of 0 appears
            // to run after i18n in Chrome, but not other browsers. The function
            // will check if i18n is complete and set a new timeout if it is
            // not. Since a timeout of 0 works for at least one browser,
            // it is used here.
            $timeout(truncateNavbar, 0);
          };
        }
      ]
    };
  }]);<|MERGE_RESOLUTION|>--- conflicted
+++ resolved
@@ -40,34 +40,17 @@
         '-bar.directive.html'),
       controllerAs: '$ctrl',
       controller: [
-<<<<<<< HEAD
-        '$scope', '$http', '$window', '$timeout', '$translate',
-        'I18nLanguageCodeService',
-        'SidebarStatusService', 'LABEL_FOR_CLEARING_FOCUS', 'UserService',
-        'SiteAnalyticsService', 'NavigationService', 'WindowDimensionsService',
-        'DebouncerService', 'DeviceInfoService', 'LOGOUT_URL',
-        'SHOW_CLASSROOM_CALLOUT',
-        function(
-            $scope, $http, $window, $timeout, $translate,
-            I18nLanguageCodeService,
-            SidebarStatusService, LABEL_FOR_CLEARING_FOCUS, UserService,
-            SiteAnalyticsService, NavigationService, WindowDimensionsService,
-            DebouncerService, DeviceInfoService, LOGOUT_URL,
-            SHOW_CLASSROOM_CALLOUT) {
-          $scope.SHOW_CLASSROOM_CALLOUT = SHOW_CLASSROOM_CALLOUT;
-=======
         '$http', '$scope', '$timeout', '$translate', '$window',
-        'ClassroomBackendApiService', 'DebouncerService', 'DeviceInfoService',
-        'NavigationService', 'SidebarStatusService', 'SiteAnalyticsService',
-        'UserService', 'WindowDimensionsService',
-        'LABEL_FOR_CLEARING_FOCUS', 'LOGOUT_URL',
+        'I18nLanguageCodeService', 'ClassroomBackendApiService',
+        'DebouncerService', 'DeviceInfoService', 'NavigationService',
+        'SidebarStatusService', 'SiteAnalyticsService', 'UserService',
+        'WindowDimensionsService', 'LABEL_FOR_CLEARING_FOCUS', 'LOGOUT_URL',
         function(
             $http, $scope, $timeout, $translate, $window,
-            ClassroomBackendApiService, DebouncerService, DeviceInfoService,
-            NavigationService, SidebarStatusService, SiteAnalyticsService,
-            UserService, WindowDimensionsService,
-            LABEL_FOR_CLEARING_FOCUS, LOGOUT_URL) {
->>>>>>> 7d15d813
+            I18nLanguageCodeService, ClassroomBackendApiService,
+            DebouncerService, DeviceInfoService, NavigationService,
+            SidebarStatusService, SiteAnalyticsService, UserService,
+            WindowDimensionsService, LABEL_FOR_CLEARING_FOCUS, LOGOUT_URL) {
           var ctrl = this;
           var NAV_MODE_SIGNUP = 'signup';
           var NAV_MODES_WITH_CUSTOM_LOCAL_NAV = [
