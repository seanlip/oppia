--- conflicted
+++ resolved
@@ -42,15 +42,12 @@
   </span>
 </div>
 
-<<<<<<< HEAD
 <span class="oppia-delete-response-button oppia-transition-200 e2e-test-delete-response"
       *ngIf="editabilityService.isEditable() && !defaultOutcome"
       (click)="deleteResponse($event)">
   <i class="fas fa-times"></i>
 </span>
 
-=======
->>>>>>> 4d89cf80
 <style>
   .oppia-response-header-block {
     margin-left: 39px;
