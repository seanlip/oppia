--- conflicted
+++ resolved
@@ -89,19 +89,11 @@
   .oppia-response-tick-cross {
     margin-bottom: 7px;
   }
-<<<<<<< HEAD
   .oppia-response-cross {
-    color: #C55F45;
+    color: #c55f45;
   }
   .oppia-response-tick {
-    color: #00645C;
-=======
-  response-header .oppia-response-cross {
-    color: #c55f45;
-  }
-  response-header .oppia-response-tick {
     color: #00645c;
->>>>>>> 475103c5
   }
   .oppia-response-summary {
     display: flex;
@@ -138,13 +130,8 @@
       position: absolute;
       right: 0;
     }
-<<<<<<< HEAD
     .oppia-response-mobile-item-incorrect {
-      background-color: #FFA500;
-=======
-    response-header .oppia-response-mobile-item-incorrect {
       background-color: #ffa500;
->>>>>>> 475103c5
     }
     .oppia-response-mobile-item-correct {
       background-color: #449d44;
