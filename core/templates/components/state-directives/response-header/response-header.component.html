--- conflicted
+++ resolved
@@ -45,11 +45,6 @@
 <style>
   .oppia-response-header-block {
     margin-left: 39px;
-<<<<<<< HEAD
-    overflow: hidden;
-    padding: 10px 0;
-=======
->>>>>>> 135e85b4
   }
 
   .oppia-nested-link {
