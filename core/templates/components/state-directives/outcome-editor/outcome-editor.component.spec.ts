// Copyright 2021 The Oppia Authors. All Rights Reserved.
//
// Licensed under the Apache License, Version 2.0 (the "License");
// you may not use this file except in compliance with the License.
// You may obtain a copy of the License at
//
//      http://www.apache.org/licenses/LICENSE-2.0
//
// Unless required by applicable law or agreed to in writing, software
// distributed under the License is distributed on an "AS-IS" BASIS,
// WITHOUT WARRANTIES OR CONDITIONS OF ANY KIND, either express or implied.
// See the License for the specific language governing permissions and
// limitations under the License.

/**
 * @fileoverview Unit tests for outcome editor component.
 */

import { HttpClientTestingModule } from '@angular/common/http/testing';
import { EventEmitter, NO_ERRORS_SCHEMA } from '@angular/core';
import { ComponentFixture, TestBed, waitForAsync } from '@angular/core/testing';
import { StateEditorService } from 'components/state-editor/state-editor-properties-services/state-editor.service';
import { StateInteractionIdService } from 'components/state-editor/state-editor-properties-services/state-interaction-id.service';
import { Outcome, OutcomeObjectFactory } from 'domain/exploration/OutcomeObjectFactory';
import { SubtitledHtml } from 'domain/exploration/subtitled-html.model';
import { ExternalSaveService } from 'services/external-save.service';
import { OutcomeEditorComponent } from './outcome-editor.component';

describe('Outcome Editor Component', () => {
  let component: OutcomeEditorComponent;
  let fixture: ComponentFixture<OutcomeEditorComponent>;
  let externalSaveService: ExternalSaveService;
  let outcomeObjectFactory: OutcomeObjectFactory;
  let stateEditorService: StateEditorService;
  let stateInteractionIdService: StateInteractionIdService;

  beforeEach(waitForAsync(() => {
    TestBed.configureTestingModule({
      imports: [HttpClientTestingModule],
      declarations: [
        OutcomeEditorComponent
      ],
      providers: [
        ExternalSaveService,
        StateEditorService,
        StateInteractionIdService,
      ],
      schemas: [NO_ERRORS_SCHEMA]
    }).compileComponents();
  }));

  beforeEach(() => {
    fixture = TestBed.createComponent(OutcomeEditorComponent);
    component = fixture.componentInstance;
    externalSaveService = TestBed.inject(ExternalSaveService);
    outcomeObjectFactory = TestBed.inject(OutcomeObjectFactory);
    stateEditorService = TestBed.inject(StateEditorService);
    stateInteractionIdService = TestBed.inject(StateInteractionIdService);

    spyOn(stateEditorService, 'isExplorationWhitelisted').and.returnValue(true);
  });

  afterEach(() => {
    component.ngOnDestroy();
  });

  it('should set component properties on initialization', () => {
    let outcome = new Outcome(
      'Introduction',
      null,
      new SubtitledHtml('<p> Previous HTML string </p>', 'Id'),
      true,
      [],
      null,
      null,
    );
    component.outcome = outcome;

    expect(component.savedOutcome).toBeUndefined();

    component.ngOnInit();

    expect(component.savedOutcome).toEqual(outcome);
  });

  it('should save feedback on external save event when editFeedbackForm is' +
    ' valid and state is not invalid after feedback save', () => {
    let onExternalSaveEmitter = new EventEmitter();
    spyOnProperty(externalSaveService, 'onExternalSave')
      .and.returnValue(onExternalSaveEmitter);
    spyOn(component, 'invalidStateAfterFeedbackSave').and.returnValue(false);
    spyOn(component, 'saveThisFeedback');

    component.ngOnInit();

    component.feedbackEditorIsOpen = true;

    onExternalSaveEmitter.emit();

    expect(component.saveThisFeedback).toHaveBeenCalledWith(false);
  });

  it('should cancel feedback edit on external save event when' +
    ' editFeedbackForm is not valid or state us not valid after' +
    ' feedback save', () => {
    let onExternalSaveEmitter = new EventEmitter();
    spyOnProperty(externalSaveService, 'onExternalSave')
      .and.returnValue(onExternalSaveEmitter);
    spyOn(component, 'invalidStateAfterFeedbackSave').and.returnValue(true);

    component.ngOnInit();

    // Setup. No pre-check as we are setting up values below.
    component.feedbackEditorIsOpen = true;
    component.savedOutcome = new Outcome(
      'Introduction',
      null,
      new SubtitledHtml('<p>Saved Outcome</p>', 'Id'),
      true,
      [],
      null,
      null,
    );
    component.outcome = new Outcome(
      'Introduction',
      null,
      new SubtitledHtml('<p>Outcome</p>', 'Id'),
      true,
      [],
      null,
      null,
    );

    // Action.
    onExternalSaveEmitter.emit();

    // Post-check.
    expect(component.feedbackEditorIsOpen).toBeFalse();
    expect(component.outcome.feedback).toEqual(
      new SubtitledHtml('<p>Saved Outcome</p>', 'Id'));
  });

  it('should save destination on interaction change when edit destination' +
    ' form is valid and state is not invalid after destination save', () => {
    let onInteractionIdChangedEmitter = new EventEmitter();
    spyOnProperty(stateInteractionIdService, 'onInteractionIdChanged')
      .and.returnValue(onInteractionIdChangedEmitter);
    spyOn(component, 'invalidStateAfterDestinationSave').and.returnValue(false);
    spyOn(component, 'saveThisDestination');

    component.ngOnInit();

    component.destinationEditorIsOpen = true;

    onInteractionIdChangedEmitter.emit();

    expect(component.saveThisDestination).toHaveBeenCalled();
  });

  it('should cancel destination edit on interaction change when edit' +
    ' destination form is not valid or state is invalid after' +
    ' destination save', () => {
    let onInteractionIdChangedEmitter = new EventEmitter();
    spyOnProperty(stateInteractionIdService, 'onInteractionIdChanged')
      .and.returnValue(onInteractionIdChangedEmitter);
    spyOn(component, 'invalidStateAfterDestinationSave').and.returnValue(true);

    component.ngOnInit();

    // Setup. No pre-check as we are setting up values below.
    component.destinationEditorIsOpen = true;
    component.savedOutcome = new Outcome(
      'Introduction',
      null,
      new SubtitledHtml('<p>Saved Outcome</p>', 'Id'),
      true,
      [],
      'ExpId',
      'SkillId',
    );
    component.outcome = new Outcome(
      'Saved Outcome',
      null,
      new SubtitledHtml('<p>Outcome</p>', 'Id'),
      true,
      [],
      '',
      '',
    );

    // Action.
    onInteractionIdChangedEmitter.emit();

    // Post-check.
    expect(component.destinationEditorIsOpen).toBeFalse();
    expect(component.outcome.dest).toBe('Introduction');
    expect(component.outcome.refresherExplorationId).toBe('ExpId');
    expect(component.outcome.missingPrerequisiteSkillId).toBe('SkillId');
  });

  it('should check if state is in question mode', () => {
    spyOn(stateEditorService, 'isInQuestionMode').and.returnValue(true);

    expect(component.isInQuestionMode()).toBeTrue();
  });

  it('should get current interaction\'s ID', () => {
    stateInteractionIdService.savedMemento = 'TextInput';

    expect(component.getCurrentInteractionId()).toBe('TextInput');
  });

  it('should check if correctness feedback is enabled', () => {
    spyOn(stateEditorService, 'getCorrectnessFeedbackEnabled')
      .and.returnValue(true);

    expect(component.isCorrectnessFeedbackEnabled()).toBeTrue();
  });

  it('should check if current interaction is linear or not', () => {
    stateInteractionIdService.savedMemento = 'TextInput';

    expect(component.isCurrentInteractionLinear()).toBeFalse();
  });

  it('should check if current interaction is linear or not', () => {
    stateInteractionIdService.savedMemento = 'TextInput';

    expect(component.isCurrentInteractionLinear()).toBeFalse();
  });

  it('should check if a state is in self loop', () => {
    let outcome = new Outcome(
      'Hola',
      null,
      new SubtitledHtml('<p> Previous HTML string </p>', 'Id'),
      true,
      [],
      null,
      null,
    );
    component.outcome = outcome;
    spyOn(stateEditorService, 'getActiveStateName')
      .and.returnValue('Hola');

    expect(component.isSelfLoop(outcome)).toBeTrue();

    outcome = new Outcome(
      'Introduction',
      null,
      new SubtitledHtml('<p> Previous HTML string </p>', 'Id'),
      true,
      [],
      null,
      null,
    );
    component.outcome = outcome;
    expect(component.isSelfLoop(outcome)).toBeFalse();
  });

  it('should check if state if of self loop with no feedback', () => {
    spyOn(stateEditorService, 'getActiveStateName')
      .and.returnValue('State Name');
    let outcome = outcomeObjectFactory.createNew(
      'State Name', '1', '', []);

    expect(component.isSelfLoopWithNoFeedback(outcome)).toBe(true);

    outcome = outcomeObjectFactory.createNew(
      '', '', '', []);

    expect(component.isSelfLoopWithNoFeedback(outcome)).toBe(false);
  });

  it('should check if state will become invalid after feedback' +
    ' is saved', () => {
    spyOn(stateEditorService, 'getActiveStateName')
      .and.returnValue('State Name');
    component.outcome = outcomeObjectFactory.createNew(
      'Introduction', '1', '', []);
    component.savedOutcome = outcomeObjectFactory.createNew(
      'State Name', '1', '', []);

    expect(component.invalidStateAfterFeedbackSave()).toBeTrue();
  });

  it('should check if state will become invalid after destination' +
    ' is saved', () => {
    spyOn(stateEditorService, 'getActiveStateName')
      .and.returnValue('Introduction');
    component.outcome = outcomeObjectFactory.createNew(
      'Introduction', '1', '', []);
    component.savedOutcome = outcomeObjectFactory.createNew(
      'State Name', '1', '', []);

    expect(component.invalidStateAfterDestinationSave()).toBeTrue();
  });

  it('should open feedback editor if it is editable', () => {
    component.feedbackEditorIsOpen = false;
    component.isEditable = true;

    component.openFeedbackEditor();

    expect(component.feedbackEditorIsOpen).toBeTrue();
  });

  it('should open destination editor if it is editable', () => {
    component.destinationEditorIsOpen = false;
    component.isEditable = true;

    component.openDestinationEditor();

    expect(component.destinationEditorIsOpen).toBeTrue();
  });

  it('should save correctness label when it is changed', () => {
    component.savedOutcome = new Outcome(
      'Introduction',
      null,
      new SubtitledHtml('<p>Saved Outcome</p>', 'Id'),
      false,
      [],
      'ExpId',
      'SkillId',
    );
    component.outcome = new Outcome(
      'Introduction',
      null,
      new SubtitledHtml('<p>Outcome</p>', 'Id'),
      true,
      [],
      '',
      '',
    );

    component.onChangeCorrectnessLabel();

    expect(component.savedOutcome.labelledAsCorrect).toBeTrue();
  });

  it('should set destination when saving feedback not in question mode', () => {
    component.savedOutcome = new Outcome(
<<<<<<< HEAD
      'Saved Dest',
      null,
=======
      'Dest',
>>>>>>> 14cebfad
      new SubtitledHtml('<p>Saved Outcome</p>', 'savedContentId'),
      false,
      [],
      'ExpId',
      'SkillId',
    );
    component.outcome = new Outcome(
      'Dest',
      null,
      new SubtitledHtml('<p>Outcome</p>', 'contentId'),
      true,
      [],
      '',
      '',
    );
    spyOn(stateEditorService, 'isInQuestionMode').and.returnValue(false);
    spyOn(stateEditorService, 'getActiveStateName').and.returnValue('Hola');

    component.saveThisFeedback(false);

    expect(component.savedOutcome.dest).toBe('Hola');
  });

  it('should throw error when saving feedback with invalid state name', () => {
    component.savedOutcome = new Outcome(
      'Dest',
      null,
      new SubtitledHtml('<p>Saved Outcome</p>', 'savedContentId'),
      false,
      [],
      'ExpId',
      'SkillId',
    );
    component.outcome = new Outcome(
      'Dest',
      null,
      new SubtitledHtml('<p>Outcome</p>', 'contentId'),
      true,
      [],
      '',
      '',
    );
    spyOn(stateEditorService, 'isInQuestionMode').and.returnValue(false);
    spyOn(stateEditorService, 'getActiveStateName').and.returnValue(null);

    expect(() => {
      component.saveThisFeedback(false);
    }).toThrowError('The active state name is null in the outcome editor.');
  });

  it('should throw error when saving feedback with invalid content id', () => {
    component.savedOutcome = new Outcome(
      'Dest',
      new SubtitledHtml('<p>Saved Outcome</p>', null),
      false,
      [],
      'ExpId',
      'SkillId',
    );
    component.outcome = new Outcome(
      'Dest',
      new SubtitledHtml('<p>Outcome</p>', null),
      true,
      [],
      '',
      '',
    );
    spyOn(stateEditorService, 'isInQuestionMode').and.returnValue(true);

    expect(() => {
      component.saveThisFeedback(true);
    }).toThrowError('The content ID is null in the outcome editor.');
  });

  it('should emit showMarkAllAudioAsNeedingUpdateModalIfRequired', () => {
    component.savedOutcome = new Outcome(
      'Saved Dest',
      new SubtitledHtml('<p>Saved Outcome</p>', 'savedContentId'),
      false,
      [],
      'ExpId',
      'SkillId',
    );
    component.outcome = new Outcome(
      'Dest',
      new SubtitledHtml('<p>Outcome</p>', 'contentId'),
      true,
      [],
      '',
      '',
    );
    spyOn(stateEditorService, 'isInQuestionMode').and.returnValue(true);
    spyOn(component.showMarkAllAudioAsNeedingUpdateModalIfRequired, 'emit');

    component.saveThisFeedback(true);

    expect(component.showMarkAllAudioAsNeedingUpdateModalIfRequired.emit)
      .toHaveBeenCalledWith(['contentId']);
  });

  it('should set refresher exploration ID as null on saving destination' +
    ' when state is not in self loop', () => {
    component.savedOutcome = new Outcome(
      'Saved Dest',
      null,
      new SubtitledHtml('<p>Saved Outcome</p>', 'savedContentId'),
      false,
      [],
      'ExpId',
      '',
    );
    component.outcome = new Outcome(
      'Dest',
      null,
      new SubtitledHtml('<p>Outcome</p>', 'contentId'),
      true,
      [],
      'OutcomeExpId',
      'SkillId',
    );
    spyOn(stateEditorService, 'getActiveStateName').and.returnValue('Dest1');

    component.saveThisDestination();

    expect(component.outcome.refresherExplorationId).toBe(null);
    expect(component.savedOutcome.refresherExplorationId).toBe(null);
    expect(component.savedOutcome.missingPrerequisiteSkillId).toBe('SkillId');
  });

  it('should check if outcome feedback exceeds 10000 characters', () => {
    component.outcome = new Outcome(
      'Dest',
      null,
      new SubtitledHtml('a'.repeat(10000), 'contentId'),
      true,
      [],
      'OutcomeExpId',
      'SkillId',
    );
    expect(component.isFeedbackLengthExceeded()).toBeFalse();

    component.outcome = new Outcome(
      'Dest',
      null,
      new SubtitledHtml('a'.repeat(10001), 'contentId'),
      true,
      [],
      'OutcomeExpId',
      'SkillId',
    );
    expect(component.isFeedbackLengthExceeded()).toBeTrue();
  });
});<|MERGE_RESOLUTION|>--- conflicted
+++ resolved
@@ -341,12 +341,8 @@
 
   it('should set destination when saving feedback not in question mode', () => {
     component.savedOutcome = new Outcome(
-<<<<<<< HEAD
-      'Saved Dest',
-      null,
-=======
-      'Dest',
->>>>>>> 14cebfad
+      'Dest',
+      null,
       new SubtitledHtml('<p>Saved Outcome</p>', 'savedContentId'),
       false,
       [],
@@ -400,6 +396,7 @@
   it('should throw error when saving feedback with invalid content id', () => {
     component.savedOutcome = new Outcome(
       'Dest',
+      null,
       new SubtitledHtml('<p>Saved Outcome</p>', null),
       false,
       [],
@@ -408,6 +405,7 @@
     );
     component.outcome = new Outcome(
       'Dest',
+      null,
       new SubtitledHtml('<p>Outcome</p>', null),
       true,
       [],
@@ -423,7 +421,8 @@
 
   it('should emit showMarkAllAudioAsNeedingUpdateModalIfRequired', () => {
     component.savedOutcome = new Outcome(
-      'Saved Dest',
+      'Dest',
+      null,
       new SubtitledHtml('<p>Saved Outcome</p>', 'savedContentId'),
       false,
       [],
@@ -432,6 +431,7 @@
     );
     component.outcome = new Outcome(
       'Dest',
+      null,
       new SubtitledHtml('<p>Outcome</p>', 'contentId'),
       true,
       [],
