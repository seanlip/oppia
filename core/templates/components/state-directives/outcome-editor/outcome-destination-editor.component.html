<div class="form-inline oppia-form-inline protractor-test-dest-bubble">
  <div class="oppia-rule-details-header">
    <strong *ngIf="outcomeHasFeedback">And afterwards, directs the learner to...</strong>
    <strong *ngIf="!outcomeHasFeedback">Oppia directs the learner to...</strong>
  </div>
  <div class="form-group oppia-form-group">
    <span>
      <select class="form-control oppia-form-control"
              [(ngModel)]="outcome.dest"
              (ngModelChange)="onDestSelectorChange()">
<<<<<<< HEAD
        <option class="protractor-afterward-dest-selector" *ngFor="let choice of destinationChoices" [value]="choice.id">{{ choice.text }}</option>
=======
        <option class="protractor-test-afterward-dest-selector" *ngFor="let choice of destinationChoices" [value]="choice.id">{{ choice.text }}</option>
>>>>>>> d23b2031
      </select>
    </span>
  </div>
  <form #newStateNameForm="ngForm">
    <span *ngIf="isCreatingNewState()">
      <input class="form-control protractor-test-add-state-input"
             type="text"
             name="newStateNameInput"
             [ngModel]="outcomeNewStateName"
             (ngModelChange)="updateChanges($event)"
             [oppiaFocusOn]="newStateNameInputField"
             [attr.maxlength]="maxLen"
             [pattern]="newStateNamePattern"
             tabindex="0"
             [attr.aria-invalid]="false" required>
    </span>
  </form>
  <p [hidden]="newStateNameForm.form.valid ||  outcomeNewStateName === undefined" class="form-text oppia-form-error oppia-form-error-text">Please pick a card name consisting of alphanumeric characters, spaces and/or hyphens.</p>

  <div *ngIf="isSelfLoop() && canEditRefresherExplorationId && !!outcome.refresherExplorationId" class="oppia-id-text">
    <b>Refresher exploration ID (optional):</b>
    <input type="text"
           class="form-control protractor-test-add-refresher-exploration-id"
           [(ngModel)]="outcome.refresherExplorationId"
           [pattern]="explorationAndSkillIdPattern"
           tabindex="0"
           [attr.aria-invalid]="false">
    <div class="refresher-error-message">
      Refresher exploration id should be removed.
    </div>
  </div>
  <div class="oppia-id-text" *ngIf="canAddPrerequisiteSkill">
    <b>Prerequisite skill ID (optional):&nbsp;</b>
    <input class="form-control"
           type="text"
           [(ngModel)]="outcome.missingPrerequisiteSkillId"
           tabindex="0"
           [attr.aria-invalid]="false"
           [ngModelOptions]="{allowInvalid: true}">
    <p class="oppia-prerequisite-explanation-text">
      <i> Mention the skill that this state requires so that a learner who is stuck in the state can quickly learn the
          required material and continue with the exploration.
      </i>
    </p>
  </div>
</div>

<style>
  .oppia-form-inline {
    margin-bottom: 10px;
  }
  .oppia-form-group {
    font-size: 1.1em;
  }
  .form-control.oppia-form-control {
    width: 200px;
  }
  .oppia-form-error-text {
    font-size: 0.85em;
  }
  .oppia-id-text {
    margin-top: 12px;
  }
  .oppia-prerequisite-explanation-text {
    font-size: 0.8em;
  }
  .refresher-error-message {
    color: #f00;
    display: block;
    font-size: 0.8em;
  }
</style><|MERGE_RESOLUTION|>--- conflicted
+++ resolved
@@ -8,11 +8,7 @@
       <select class="form-control oppia-form-control"
               [(ngModel)]="outcome.dest"
               (ngModelChange)="onDestSelectorChange()">
-<<<<<<< HEAD
-        <option class="protractor-afterward-dest-selector" *ngFor="let choice of destinationChoices" [value]="choice.id">{{ choice.text }}</option>
-=======
         <option class="protractor-test-afterward-dest-selector" *ngFor="let choice of destinationChoices" [value]="choice.id">{{ choice.text }}</option>
->>>>>>> d23b2031
       </select>
     </span>
   </div>
