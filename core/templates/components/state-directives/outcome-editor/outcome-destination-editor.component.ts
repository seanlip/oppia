--- conflicted
+++ resolved
@@ -16,12 +16,8 @@
  * @fileoverview Component for the outcome destination editor.
  */
 
-<<<<<<< HEAD
-import { Component, Input, OnInit } from '@angular/core';
-=======
 import { Component, EventEmitter, Input, OnInit, Output } from '@angular/core';
 import { downgradeComponent } from '@angular/upgrade/static';
->>>>>>> 7b1701c7
 import { Subscription } from 'rxjs';
 import cloneDeep from 'lodash/cloneDeep';
 import { StateGraphLayoutService } from 'components/graph-services/graph-layout.service';
@@ -31,15 +27,11 @@
 import { UserService } from 'services/user.service';
 import { AppConstants } from 'app.constants';
 import { Outcome } from 'domain/exploration/OutcomeObjectFactory';
-<<<<<<< HEAD
-import { downgradeComponent } from '@angular/upgrade/static';
-=======
 
 interface DestChoices {
   id: string;
   text: string;
 }
->>>>>>> 7b1701c7
 
 @Component({
   selector: 'oppia-outcome-destination-editor',
@@ -48,22 +40,6 @@
 export class OutcomeDestinationEditorComponent implements OnInit {
   @Input() outcome: Outcome;
   @Input() outcomeHasFeedback: boolean;
-<<<<<<< HEAD
-  @Input() addState;
-  directiveSubscriptions = new Subscription();
-  ENABLE_PREREQUISITE_SKILLS = AppConstants.ENABLE_PREREQUISITE_SKILLS;
-  EXPLORATION_AND_SKILL_ID_PATTERN = (
-    AppConstants.EXPLORATION_AND_SKILL_ID_PATTERN);
-  MAX_STATE_NAME_LENGTH = AppConstants.MAX_STATE_NAME_LENGTH;
-  PLACEHOLDER_OUTCOME_DEST = AppConstants.PLACEHOLDER_OUTCOME_DEST;
-  canAddPrerequisiteSkill;
-  canEditRefresherExplorationId;
-  explorationAndSkillIdPattern;
-  newStateNamePattern;
-  destChoices;
-  currentStateName = null;
-  maxLen: number;
-=======
   @Output() addState:
   EventEmitter<string> = new EventEmitter<string>();
   @Output() getChanges:
@@ -85,7 +61,6 @@
     AppConstants.MAX_STATE_NAME_LENGTH);
   PLACEHOLDER_OUTCOME_DEST: string = (
     AppConstants.PLACEHOLDER_OUTCOME_DEST);
->>>>>>> 7b1701c7
 
   constructor(
     private editorFirstTimeEventsService: EditorFirstTimeEventsService,
@@ -99,109 +74,6 @@
     return this.outcome.dest === this.currentStateName;
   }
 
-<<<<<<< HEAD
-  onDestSelectorChange(): void {
-    if (this.outcome.dest === this.PLACEHOLDER_OUTCOME_DEST) {
-      this.focusManagerService.setFocus('newStateNameInputField');
-    }
-  }
-
-  isCreatingNewState(outcome: {dest: string}): boolean {
-    this.maxLen = this.MAX_STATE_NAME_LENGTH;
-    return outcome.dest === this.PLACEHOLDER_OUTCOME_DEST;
-  }
-
-
-  updateOptionNames(): void {
-    this.currentStateName = this.stateEditorService.getActiveStateName();
-    let questionModeEnabled = this.stateEditorService.isInQuestionMode();
-    // This is a list of objects, each with an ID and name. These
-    // represent all states, as well as an option to create a
-    // new state.
-    this.destChoices = [{
-      id: (questionModeEnabled ? null : this.currentStateName),
-      text: '(try again)'
-    }];
-
-    // Arrange the remaining states based on their order in the state
-    // graph.
-    let lastComputedArrangement = (
-      this.stateGraphLayoutService.getLastComputedArrangement());
-    let allStateNames = this.stateEditorService.getStateNames();
-
-    // It is possible that lastComputedArrangement is null if the
-    // graph has never been rendered at the time this computation is
-    // being carried out.
-    let stateNames = cloneDeep(allStateNames);
-    let stateName = null;
-    if (lastComputedArrangement) {
-      let maxDepth = 0;
-      let maxOffset = 0;
-      for (let stateName in lastComputedArrangement) {
-        maxDepth = Math.max(
-          maxDepth, lastComputedArrangement[stateName].depth);
-        maxOffset = Math.max(
-          maxOffset, lastComputedArrangement[stateName].offset);
-      }
-
-      // Higher scores come later.
-      let allStateScores = {};
-      let unarrangedStateCount = 0;
-      for (let i = 0; i < allStateNames.length; i++) {
-        stateName = allStateNames[i];
-        if (lastComputedArrangement.hasOwnProperty(stateName)) {
-          allStateScores[stateName] = (
-            lastComputedArrangement[stateName].depth *
-            (maxOffset + 1) +
-            lastComputedArrangement[stateName].offset);
-        } else {
-          // States that have just been added in the rule 'create new'
-          // modal are not yet included as part of
-          // lastComputedArrangement so we account for them here.
-          allStateScores[stateName] = (
-            (maxDepth + 1) * (maxOffset + 1) + unarrangedStateCount);
-          unarrangedStateCount++;
-        }
-      }
-
-      stateNames = allStateNames.sort((a, b) => {
-        return allStateScores[a] - allStateScores[b];
-      });
-    }
-
-    for (let i = 0; i < stateNames.length; i++) {
-      if (stateNames[i] !== this.currentStateName) {
-        this.destChoices.push({
-          id: stateNames[i],
-          text: stateNames[i]
-        });
-      }
-    }
-
-    if (!questionModeEnabled) {
-      this.destChoices.push({
-        id: this.PLACEHOLDER_OUTCOME_DEST,
-        text: 'A New Card Called...'
-      });
-    }
-  }
-
-  ngOnInit(): void {
-    this.directiveSubscriptions.add(
-      this.stateEditorService.onSaveOutcomeDestDetails.subscribe(() => {
-        if (this.isSelfLoop()) {
-          this.outcome.dest = this.stateEditorService.getActiveStateName();
-        }
-        // Create new state if specified.
-        if (this.outcome.dest === this.PLACEHOLDER_OUTCOME_DEST) {
-          this.editorFirstTimeEventsService
-            .registerFirstCreateSecondStateEvent();
-
-          let newStateName = this.stateEditorService.getActiveStateName();
-          this.outcome.dest = newStateName;
-
-          this.addState(newStateName);
-=======
   updateChanges($event: string): void {
     this.outcomeNewStateName = $event;
     this.getChanges.emit();
@@ -315,7 +187,6 @@
           delete this.outcomeNewStateName;
 
           this.addState.emit(newStateName);
->>>>>>> 7b1701c7
         }
       }));
     this.updateOptionNames();
@@ -335,16 +206,10 @@
         userInfo.isCurriculumAdmin() || userInfo.isModerator());
     });
 
-<<<<<<< HEAD
-    this.explorationAndSkillIdPattern =
-      this.EXPLORATION_AND_SKILL_ID_PATTERN;
-    this.newStateNamePattern = /^[a-zA-Z0-9.\s-]+$/;
-=======
     this.explorationAndSkillIdPattern = (
       this.EXPLORATION_AND_SKILL_ID_PATTERN);
     this.newStateNamePattern = /^[a-zA-Z0-9.\s-]+$/;
     this.destChoices = [];
->>>>>>> 7b1701c7
   }
 
   ngOnDestroy(): void {
@@ -352,13 +217,7 @@
   }
 }
 
-<<<<<<< HEAD
-angular.module('oppia').directive(
-  'oppiaOutcomeDestinationEditor', downgradeComponent(
-    {component: OutcomeDestinationEditorComponent}));
-=======
 angular.module('oppia').directive('oppiaOutcomeDestinationEditor',
   downgradeComponent({
     component: OutcomeDestinationEditorComponent
-  }) as angular.IDirectiveFactory);
->>>>>>> 7b1701c7
+  }) as angular.IDirectiveFactory);