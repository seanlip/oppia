// Copyright 2021 The Oppia Authors. All Rights Reserved.
//
// Licensed under the Apache License, Version 2.0 (the "License");
// you may not use this file except in compliance with the License.
// You may obtain a copy of the License at
//
//      http://www.apache.org/licenses/LICENSE-2.0
//
// Unless required by applicable law or agreed to in writing, software
// distributed under the License is distributed on an "AS-IS" BASIS,
// WITHOUT WARRANTIES OR CONDITIONS OF ANY KIND, either express or implied.
// See the License for the specific language governing permissions and
// limitations under the License.

/**
 * @fileoverview Component for the rubric editor for skills.
 */

import { ChangeDetectorRef, Component, EventEmitter, Input, Output } from '@angular/core';
import { downgradeComponent } from '@angular/upgrade/static';
import constants from 'assets/constants';
import { SkillCreationService } from 'components/entity-creation-services/skill-creation.service';
import { Rubric } from 'domain/skill/rubric.model';
import { TopicsAndSkillsDashboardPageConstants } from 'pages/topics-and-skills-dashboard-page/topics-and-skills-dashboard-page.constants';

interface Explanation {
  [key: string]: string[];
}

<<<<<<< HEAD
interface explanationEditorIsOpenInterface {
  [key: string]: boolean[];
}

interface explanationsMementoInterface {
  [key: string]: string[];
}

=======
>>>>>>> 8a5498e3
interface ExplanationFormSchema {
  type: string;
  'ui_config': object;
}

interface RubricsOptions {
  id: number;
  difficulty: string;
}

interface RubricData {
  difficulty: string;
  data: string[];
}

interface SkillDescriptionStatusValuesInterface {
  STATUS_CHANGED: string;
  STATUS_UNCHANGED: string;
  STATUS_DISABLED: string;
}

@Component({
  selector: 'oppia-rubrics-editor',
  templateUrl: './rubrics-editor.component.html'
})
export class RubricsEditorComponent {
<<<<<<< HEAD
  @Input() rubrics!: Rubric[];
  @Input() newSkillBeingCreated!: boolean;
=======
  @Input() rubrics: Rubric[];
  @Input() newSkillBeingCreated: boolean;
>>>>>>> 8a5498e3
  @Output() saveRubric: EventEmitter<unknown> = (
    new EventEmitter());
  skillDescriptionStatusValues: SkillDescriptionStatusValuesInterface = (
    TopicsAndSkillsDashboardPageConstants.SKILL_DESCRIPTION_STATUS_VALUES);
  skillDifficultyMedium: string = (
    constants.SKILL_DIFFICULTY_MEDIUM);
<<<<<<< HEAD
  explanationsMemento: explanationsMementoInterface = {};
  explanationEditorIsOpen: explanationEditorIsOpenInterface = {};
  editableExplanations: Explanation = {};
  selectedRubricIndex!: number;
  EXPLANATION_FORM_SCHEMA: ExplanationFormSchema = {type: 'html',
    ui_config: {}};
  rubricsOptions!: RubricsOptions[];
  rubric!: Rubric;
=======
  explanationsMemento: object = {};
  explanationEditorIsOpen: object = {};
  editableExplanations: Explanation = {};
  selectedRubricIndex: number;
  EXPLANATION_FORM_SCHEMA: ExplanationFormSchema = {type: 'html',
    ui_config: {}};
  rubricsOptions: RubricsOptions[];
  rubric: Rubric;
  maximumNumberofExplanations: number = 10;
  maximumCharacterLengthOfExplanation: number = 300;
  MEDIUM_EXPLANATION_INDEX: number = 1;
>>>>>>> 8a5498e3

  constructor(
    private skillCreationService: SkillCreationService,
    private changeDetectorRef: ChangeDetectorRef
  ) {}

  isEditable(): boolean {
    return true;
  }

  getSchema(): ExplanationFormSchema {
    return this.EXPLANATION_FORM_SCHEMA;
  }

  isExplanationEmpty(explanation: string): boolean {
    return explanation === '<p></p>' || explanation === '';
  }

  openExplanationEditor(difficulty: string, index: number): void {
    this.explanationEditorIsOpen[difficulty][index] = true;
  }

  isExplanationValid(difficulty: string, index: number): boolean {
    return Boolean(this.editableExplanations[difficulty][index]);
  }

<<<<<<< HEAD
=======
  isExplanationLengthValid(difficulty: string, idx: number): boolean {
    return this.editableExplanations[difficulty][idx].length <=
    this.maximumCharacterLengthOfExplanation;
  }

  isMediumLevelExplanationValid(): boolean {
    // Checking if medium level rubrics have at least one explantion.
    return (
      this.rubrics[this.MEDIUM_EXPLANATION_INDEX] &&
      this.rubrics[this.MEDIUM_EXPLANATION_INDEX].getExplanations().length >=
      1);
  }

  hasReachedExplanationCountLimit(): boolean {
    let totalExplanations: number = 0;
    for (let difficulty in this.editableExplanations) {
      if (this.editableExplanations[difficulty]) {
        totalExplanations += this.editableExplanations[difficulty].length;
      }
    }
    return totalExplanations >= this.maximumNumberofExplanations;
  }

>>>>>>> 8a5498e3
  updateExplanation($event: string, idx: number): void {
    if (this.editableExplanations[this.rubric.getDifficulty()][idx] !==
    $event) {
      this.editableExplanations[this.rubric.getDifficulty()][idx] = $event;
      this.changeDetectorRef.detectChanges();
    }
  }

  saveExplanation(difficulty: string, index: number): void {
    if (difficulty === this.skillDifficultyMedium && index === 0) {
      this.skillCreationService.disableSkillDescriptionStatusMarker();
    }
    this.explanationEditorIsOpen[difficulty][index] = false;
    let explanationHasChanged: boolean = (
      this.editableExplanations[difficulty][index] !==
      this.explanationsMemento[difficulty][index]);

    if (explanationHasChanged) {
      const rubricData: RubricData = {
        difficulty: difficulty,
        data: this.editableExplanations[difficulty]
      };
      this.saveRubric.emit(rubricData);
      this.explanationsMemento[difficulty][index] = (
        this.editableExplanations[difficulty][index]);
    }
  }

  cancelEditExplanation(difficulty: string, index: number): void {
    this.editableExplanations[difficulty][index] = (
      this.explanationsMemento[difficulty][index]);
    if (!this.editableExplanations[difficulty][index]) {
      this.deleteExplanation(difficulty, index);
    }
    this.explanationEditorIsOpen[difficulty][index] = false;
  }

  addExplanationForDifficulty(difficulty: string): void {
    this.editableExplanations[difficulty].push('');
    const rubricData: RubricData = {
      difficulty: difficulty,
      data: this.editableExplanations[difficulty]
    };
    this.saveRubric.emit(rubricData);
    this.explanationsMemento[difficulty] =
    [...this.editableExplanations[difficulty]];
    this.explanationEditorIsOpen[
      difficulty][
      this.editableExplanations[difficulty].length - 1] = true;
  }

  deleteExplanation(difficulty: string, index: number): void {
    if (difficulty === this.skillDifficultyMedium && index === 0) {
      this.skillCreationService.disableSkillDescriptionStatusMarker();
    }
    this.explanationEditorIsOpen[difficulty][index] = false;
    this.editableExplanations[difficulty].splice(index, 1);
    const rubricData: RubricData = {
      difficulty: difficulty,
      data: this.editableExplanations[difficulty]
    };
    this.saveRubric.emit(rubricData);
    this.explanationsMemento[difficulty] =
    [...this.editableExplanations[difficulty]];
  }


  isAnyExplanationEmptyForDifficulty(difficulty: string): boolean {
    for (let idx in this.explanationsMemento[difficulty]) {
      if (
        this.isExplanationEmpty(
          this.explanationsMemento[difficulty][idx])) {
        return true;
      }
    }
    return false;
  }

  ngOnInit(): void {
    for (let idx in this.rubrics) {
      let explanations = this.rubrics[idx].getExplanations();
      let difficulty = this.rubrics[idx].getDifficulty();
      this.explanationsMemento[difficulty] = [...explanations];
      this.explanationEditorIsOpen[difficulty] = (
        Array(explanations.length).fill(false));
      this.editableExplanations[difficulty] = [...explanations];
    }
<<<<<<< HEAD
    this.selectedRubricIndex;
=======
    this.selectedRubricIndex = null;
>>>>>>> 8a5498e3
    this.rubricsOptions = [
      {id: 0, difficulty: 'Easy'},
      {id: 1, difficulty: 'Medium'},
      {id: 2, difficulty: 'Hard'}
    ];
    this.selectedRubricIndex = 1;
    this.rubric = this.rubrics[1];
  }

  onRubricSelectionChange(): void {
    this.rubric = this.rubrics[this.selectedRubricIndex];
  }
}

angular.module('oppia').directive('oppiaRubricsEditor',
  downgradeComponent({ component: RubricsEditorComponent }));
<|MERGE_RESOLUTION|>--- conflicted
+++ resolved
@@ -1,261 +1,235 @@
-// Copyright 2021 The Oppia Authors. All Rights Reserved.
-//
-// Licensed under the Apache License, Version 2.0 (the "License");
-// you may not use this file except in compliance with the License.
-// You may obtain a copy of the License at
-//
-//      http://www.apache.org/licenses/LICENSE-2.0
-//
-// Unless required by applicable law or agreed to in writing, software
-// distributed under the License is distributed on an "AS-IS" BASIS,
-// WITHOUT WARRANTIES OR CONDITIONS OF ANY KIND, either express or implied.
-// See the License for the specific language governing permissions and
-// limitations under the License.
-
-/**
- * @fileoverview Component for the rubric editor for skills.
- */
-
-import { ChangeDetectorRef, Component, EventEmitter, Input, Output } from '@angular/core';
-import { downgradeComponent } from '@angular/upgrade/static';
-import constants from 'assets/constants';
-import { SkillCreationService } from 'components/entity-creation-services/skill-creation.service';
-import { Rubric } from 'domain/skill/rubric.model';
-import { TopicsAndSkillsDashboardPageConstants } from 'pages/topics-and-skills-dashboard-page/topics-and-skills-dashboard-page.constants';
-
-interface Explanation {
-  [key: string]: string[];
-}
-
-<<<<<<< HEAD
-interface explanationEditorIsOpenInterface {
-  [key: string]: boolean[];
-}
-
-interface explanationsMementoInterface {
-  [key: string]: string[];
-}
-
-=======
->>>>>>> 8a5498e3
-interface ExplanationFormSchema {
-  type: string;
-  'ui_config': object;
-}
-
-interface RubricsOptions {
-  id: number;
-  difficulty: string;
-}
-
-interface RubricData {
-  difficulty: string;
-  data: string[];
-}
-
-interface SkillDescriptionStatusValuesInterface {
-  STATUS_CHANGED: string;
-  STATUS_UNCHANGED: string;
-  STATUS_DISABLED: string;
-}
-
-@Component({
-  selector: 'oppia-rubrics-editor',
-  templateUrl: './rubrics-editor.component.html'
-})
-export class RubricsEditorComponent {
-<<<<<<< HEAD
-  @Input() rubrics!: Rubric[];
-  @Input() newSkillBeingCreated!: boolean;
-=======
-  @Input() rubrics: Rubric[];
-  @Input() newSkillBeingCreated: boolean;
->>>>>>> 8a5498e3
-  @Output() saveRubric: EventEmitter<unknown> = (
-    new EventEmitter());
-  skillDescriptionStatusValues: SkillDescriptionStatusValuesInterface = (
-    TopicsAndSkillsDashboardPageConstants.SKILL_DESCRIPTION_STATUS_VALUES);
-  skillDifficultyMedium: string = (
-    constants.SKILL_DIFFICULTY_MEDIUM);
-<<<<<<< HEAD
-  explanationsMemento: explanationsMementoInterface = {};
-  explanationEditorIsOpen: explanationEditorIsOpenInterface = {};
-  editableExplanations: Explanation = {};
-  selectedRubricIndex!: number;
-  EXPLANATION_FORM_SCHEMA: ExplanationFormSchema = {type: 'html',
-    ui_config: {}};
-  rubricsOptions!: RubricsOptions[];
-  rubric!: Rubric;
-=======
-  explanationsMemento: object = {};
-  explanationEditorIsOpen: object = {};
-  editableExplanations: Explanation = {};
-  selectedRubricIndex: number;
-  EXPLANATION_FORM_SCHEMA: ExplanationFormSchema = {type: 'html',
-    ui_config: {}};
-  rubricsOptions: RubricsOptions[];
-  rubric: Rubric;
-  maximumNumberofExplanations: number = 10;
-  maximumCharacterLengthOfExplanation: number = 300;
-  MEDIUM_EXPLANATION_INDEX: number = 1;
->>>>>>> 8a5498e3
-
-  constructor(
-    private skillCreationService: SkillCreationService,
-    private changeDetectorRef: ChangeDetectorRef
-  ) {}
-
-  isEditable(): boolean {
-    return true;
-  }
-
-  getSchema(): ExplanationFormSchema {
-    return this.EXPLANATION_FORM_SCHEMA;
-  }
-
-  isExplanationEmpty(explanation: string): boolean {
-    return explanation === '<p></p>' || explanation === '';
-  }
-
-  openExplanationEditor(difficulty: string, index: number): void {
-    this.explanationEditorIsOpen[difficulty][index] = true;
-  }
-
-  isExplanationValid(difficulty: string, index: number): boolean {
-    return Boolean(this.editableExplanations[difficulty][index]);
-  }
-
-<<<<<<< HEAD
-=======
-  isExplanationLengthValid(difficulty: string, idx: number): boolean {
-    return this.editableExplanations[difficulty][idx].length <=
-    this.maximumCharacterLengthOfExplanation;
-  }
-
-  isMediumLevelExplanationValid(): boolean {
-    // Checking if medium level rubrics have at least one explantion.
-    return (
-      this.rubrics[this.MEDIUM_EXPLANATION_INDEX] &&
-      this.rubrics[this.MEDIUM_EXPLANATION_INDEX].getExplanations().length >=
-      1);
-  }
-
-  hasReachedExplanationCountLimit(): boolean {
-    let totalExplanations: number = 0;
-    for (let difficulty in this.editableExplanations) {
-      if (this.editableExplanations[difficulty]) {
-        totalExplanations += this.editableExplanations[difficulty].length;
-      }
-    }
-    return totalExplanations >= this.maximumNumberofExplanations;
-  }
-
->>>>>>> 8a5498e3
-  updateExplanation($event: string, idx: number): void {
-    if (this.editableExplanations[this.rubric.getDifficulty()][idx] !==
-    $event) {
-      this.editableExplanations[this.rubric.getDifficulty()][idx] = $event;
-      this.changeDetectorRef.detectChanges();
-    }
-  }
-
-  saveExplanation(difficulty: string, index: number): void {
-    if (difficulty === this.skillDifficultyMedium && index === 0) {
-      this.skillCreationService.disableSkillDescriptionStatusMarker();
-    }
-    this.explanationEditorIsOpen[difficulty][index] = false;
-    let explanationHasChanged: boolean = (
-      this.editableExplanations[difficulty][index] !==
-      this.explanationsMemento[difficulty][index]);
-
-    if (explanationHasChanged) {
-      const rubricData: RubricData = {
-        difficulty: difficulty,
-        data: this.editableExplanations[difficulty]
-      };
-      this.saveRubric.emit(rubricData);
-      this.explanationsMemento[difficulty][index] = (
-        this.editableExplanations[difficulty][index]);
-    }
-  }
-
-  cancelEditExplanation(difficulty: string, index: number): void {
-    this.editableExplanations[difficulty][index] = (
-      this.explanationsMemento[difficulty][index]);
-    if (!this.editableExplanations[difficulty][index]) {
-      this.deleteExplanation(difficulty, index);
-    }
-    this.explanationEditorIsOpen[difficulty][index] = false;
-  }
-
-  addExplanationForDifficulty(difficulty: string): void {
-    this.editableExplanations[difficulty].push('');
-    const rubricData: RubricData = {
-      difficulty: difficulty,
-      data: this.editableExplanations[difficulty]
-    };
-    this.saveRubric.emit(rubricData);
-    this.explanationsMemento[difficulty] =
-    [...this.editableExplanations[difficulty]];
-    this.explanationEditorIsOpen[
-      difficulty][
-      this.editableExplanations[difficulty].length - 1] = true;
-  }
-
-  deleteExplanation(difficulty: string, index: number): void {
-    if (difficulty === this.skillDifficultyMedium && index === 0) {
-      this.skillCreationService.disableSkillDescriptionStatusMarker();
-    }
-    this.explanationEditorIsOpen[difficulty][index] = false;
-    this.editableExplanations[difficulty].splice(index, 1);
-    const rubricData: RubricData = {
-      difficulty: difficulty,
-      data: this.editableExplanations[difficulty]
-    };
-    this.saveRubric.emit(rubricData);
-    this.explanationsMemento[difficulty] =
-    [...this.editableExplanations[difficulty]];
-  }
-
-
-  isAnyExplanationEmptyForDifficulty(difficulty: string): boolean {
-    for (let idx in this.explanationsMemento[difficulty]) {
-      if (
-        this.isExplanationEmpty(
-          this.explanationsMemento[difficulty][idx])) {
-        return true;
-      }
-    }
-    return false;
-  }
-
-  ngOnInit(): void {
-    for (let idx in this.rubrics) {
-      let explanations = this.rubrics[idx].getExplanations();
-      let difficulty = this.rubrics[idx].getDifficulty();
-      this.explanationsMemento[difficulty] = [...explanations];
-      this.explanationEditorIsOpen[difficulty] = (
-        Array(explanations.length).fill(false));
-      this.editableExplanations[difficulty] = [...explanations];
-    }
-<<<<<<< HEAD
-    this.selectedRubricIndex;
-=======
-    this.selectedRubricIndex = null;
->>>>>>> 8a5498e3
-    this.rubricsOptions = [
-      {id: 0, difficulty: 'Easy'},
-      {id: 1, difficulty: 'Medium'},
-      {id: 2, difficulty: 'Hard'}
-    ];
-    this.selectedRubricIndex = 1;
-    this.rubric = this.rubrics[1];
-  }
-
-  onRubricSelectionChange(): void {
-    this.rubric = this.rubrics[this.selectedRubricIndex];
-  }
-}
-
-angular.module('oppia').directive('oppiaRubricsEditor',
-  downgradeComponent({ component: RubricsEditorComponent }));
+// Copyright 2021 The Oppia Authors. All Rights Reserved.
+//
+// Licensed under the Apache License, Version 2.0 (the "License");
+// you may not use this file except in compliance with the License.
+// You may obtain a copy of the License at
+//
+//      http://www.apache.org/licenses/LICENSE-2.0
+//
+// Unless required by applicable law or agreed to in writing, software
+// distributed under the License is distributed on an "AS-IS" BASIS,
+// WITHOUT WARRANTIES OR CONDITIONS OF ANY KIND, either express or implied.
+// See the License for the specific language governing permissions and
+// limitations under the License.
+
+/**
+ * @fileoverview Component for the rubric editor for skills.
+ */
+
+import { ChangeDetectorRef, Component, EventEmitter, Input, Output } from '@angular/core';
+import { downgradeComponent } from '@angular/upgrade/static';
+import constants from 'assets/constants';
+import { SkillCreationService } from 'components/entity-creation-services/skill-creation.service';
+import { Rubric } from 'domain/skill/rubric.model';
+import { TopicsAndSkillsDashboardPageConstants } from 'pages/topics-and-skills-dashboard-page/topics-and-skills-dashboard-page.constants';
+
+interface Explanation {
+  [key: string]: string[];
+}
+
+interface explanationEditorIsOpenInterface {
+  [key: string]: boolean[];
+}
+
+interface explanationsMementoInterface {
+  [key: string]: string[];
+}
+
+interface ExplanationFormSchema {
+  type: string;
+  'ui_config': object;
+}
+
+interface RubricsOptions {
+  id: number;
+  difficulty: string;
+}
+
+interface RubricData {
+  difficulty: string;
+  data: string[];
+}
+
+interface SkillDescriptionStatusValuesInterface {
+  STATUS_CHANGED: string;
+  STATUS_UNCHANGED: string;
+  STATUS_DISABLED: string;
+}
+
+@Component({
+  selector: 'oppia-rubrics-editor',
+  templateUrl: './rubrics-editor.component.html'
+})
+export class RubricsEditorComponent {
+  @Input() rubrics!: Rubric[];
+  @Input() newSkillBeingCreated!: boolean;
+  @Output() saveRubric: EventEmitter<unknown> = (
+    new EventEmitter());
+  skillDescriptionStatusValues: SkillDescriptionStatusValuesInterface = (
+    TopicsAndSkillsDashboardPageConstants.SKILL_DESCRIPTION_STATUS_VALUES);
+  skillDifficultyMedium: string = (
+    constants.SKILL_DIFFICULTY_MEDIUM);
+  explanationsMemento: explanationsMementoInterface = {};
+  explanationEditorIsOpen: explanationEditorIsOpenInterface = {};
+  editableExplanations: Explanation = {};
+  selectedRubricIndex!: number;
+  EXPLANATION_FORM_SCHEMA: ExplanationFormSchema = {type: 'html',
+    ui_config: {}};
+  rubricsOptions!: RubricsOptions[];
+  rubric!: Rubric;
+  maximumNumberofExplanations!:number;
+  maximumCharacterLengthOfExplanation!:number;
+  MEDIUM_EXPLANATION_INDEX!:number;
+  
+  constructor(
+    private skillCreationService: SkillCreationService,
+    private changeDetectorRef: ChangeDetectorRef
+  ) {}
+
+  isEditable(): boolean {
+    return true;
+  }
+
+  getSchema(): ExplanationFormSchema {
+    return this.EXPLANATION_FORM_SCHEMA;
+  }
+
+  isExplanationEmpty(explanation: string): boolean {
+    return explanation === '<p></p>' || explanation === '';
+  }
+
+  openExplanationEditor(difficulty: string, index: number): void {
+    this.explanationEditorIsOpen[difficulty][index] = true;
+  }
+
+  isExplanationValid(difficulty: string, index: number): boolean {
+    return Boolean(this.editableExplanations[difficulty][index]);
+  }
+
+  isExplanationLengthValid(difficulty: string, idx: number): boolean {
+    return this.editableExplanations[difficulty][idx].length <=
+    this.maximumCharacterLengthOfExplanation;
+  }
+
+  isMediumLevelExplanationValid(): boolean {
+    // Checking if medium level rubrics have at least one explantion.
+    return (
+      this.rubrics[this.MEDIUM_EXPLANATION_INDEX] &&
+      this.rubrics[this.MEDIUM_EXPLANATION_INDEX].getExplanations().length >=
+      1);
+  }
+
+  hasReachedExplanationCountLimit(): boolean {
+    let totalExplanations: number = 0;
+    for (let difficulty in this.editableExplanations) {
+      if (this.editableExplanations[difficulty]) {
+        totalExplanations += this.editableExplanations[difficulty].length;
+      }
+    }
+    return totalExplanations >= this.maximumNumberofExplanations;
+  }
+
+  updateExplanation($event: string, idx: number): void {
+    if (this.editableExplanations[this.rubric.getDifficulty()][idx] !==
+    $event) {
+      this.editableExplanations[this.rubric.getDifficulty()][idx] = $event;
+      this.changeDetectorRef.detectChanges();
+    }
+  }
+
+  saveExplanation(difficulty: string, index: number): void {
+    if (difficulty === this.skillDifficultyMedium && index === 0) {
+      this.skillCreationService.disableSkillDescriptionStatusMarker();
+    }
+    this.explanationEditorIsOpen[difficulty][index] = false;
+    let explanationHasChanged: boolean = (
+      this.editableExplanations[difficulty][index] !==
+      this.explanationsMemento[difficulty][index]);
+
+    if (explanationHasChanged) {
+      const rubricData: RubricData = {
+        difficulty: difficulty,
+        data: this.editableExplanations[difficulty]
+      };
+      this.saveRubric.emit(rubricData);
+      this.explanationsMemento[difficulty][index] = (
+        this.editableExplanations[difficulty][index]);
+    }
+  }
+
+  cancelEditExplanation(difficulty: string, index: number): void {
+    this.editableExplanations[difficulty][index] = (
+      this.explanationsMemento[difficulty][index]);
+    if (!this.editableExplanations[difficulty][index]) {
+      this.deleteExplanation(difficulty, index);
+    }
+    this.explanationEditorIsOpen[difficulty][index] = false;
+  }
+
+  addExplanationForDifficulty(difficulty: string): void {
+    this.editableExplanations[difficulty].push('');
+    const rubricData: RubricData = {
+      difficulty: difficulty,
+      data: this.editableExplanations[difficulty]
+    };
+    this.saveRubric.emit(rubricData);
+    this.explanationsMemento[difficulty] =
+    [...this.editableExplanations[difficulty]];
+    this.explanationEditorIsOpen[
+      difficulty][
+      this.editableExplanations[difficulty].length - 1] = true;
+  }
+
+  deleteExplanation(difficulty: string, index: number): void {
+    if (difficulty === this.skillDifficultyMedium && index === 0) {
+      this.skillCreationService.disableSkillDescriptionStatusMarker();
+    }
+    this.explanationEditorIsOpen[difficulty][index] = false;
+    this.editableExplanations[difficulty].splice(index, 1);
+    const rubricData: RubricData = {
+      difficulty: difficulty,
+      data: this.editableExplanations[difficulty]
+    };
+    this.saveRubric.emit(rubricData);
+    this.explanationsMemento[difficulty] =
+    [...this.editableExplanations[difficulty]];
+  }
+
+
+  isAnyExplanationEmptyForDifficulty(difficulty: string): boolean {
+    for (let idx in this.explanationsMemento[difficulty]) {
+      if (
+        this.isExplanationEmpty(
+          this.explanationsMemento[difficulty][idx])) {
+        return true;
+      }
+    }
+    return false;
+  }
+
+  ngOnInit(): void {
+    for (let idx in this.rubrics) {
+      let explanations = this.rubrics[idx].getExplanations();
+      let difficulty = this.rubrics[idx].getDifficulty();
+      this.explanationsMemento[difficulty] = [...explanations];
+      this.explanationEditorIsOpen[difficulty] = (
+        Array(explanations.length).fill(false));
+      this.editableExplanations[difficulty] = [...explanations];
+    }
+
+    this.rubricsOptions = [
+      {id: 0, difficulty: 'Easy'},
+      {id: 1, difficulty: 'Medium'},
+      {id: 2, difficulty: 'Hard'}
+    ];
+    this.selectedRubricIndex = 1;
+    this.rubric = this.rubrics[1];
+  }
+
+  onRubricSelectionChange(): void {
+    this.rubric = this.rubrics[this.selectedRubricIndex];
+  }
+}
+
+angular.module('oppia').directive('oppiaRubricsEditor',
+  downgradeComponent({ component: RubricsEditorComponent }));