<<<<<<< HEAD
<div class="skill-container oppia-skill-container-extra">
  <div class="list-group oppia-list-group">
=======
<div class="skill-selector-parent skill-container" style="display:flex;  flex-direction: row;">
  <div class="list-group" style="width:70%">
>>>>>>> baaf74cf
    <md-card layout="row" class="list-view-item protractor-test-skill-select-header">
      Search By Skill
      <input type="text" class="form-control protractor-test-skill-name-input" placeholder="Enter a skill name" ng-model="skillFilterText" autofocus>
    </md-card>
<<<<<<< HEAD
    <div class="oppia-selected-skill-container">
=======
    <div class="skill-list-box">
>>>>>>> baaf74cf
      <md-radio-group ng-model="selectedSkill" ng-change="setSelectedSkillId()">
        <md-card ng-if="!hasUntriagedSkills(topicName)" ng-repeat="(topicName, subtopics) in categorizedSkills" class="list-view-item">
          <md-card layout="row" class="list-view-item">
            <h2><label class="oppia-skill-selector-text"><[topicName]></label></h2>
          </md-card>
          <div ng-if="!checkIfEmpty(skills)" ng-repeat="(subtopicName, skills) in subtopics" class="list-view-item ">
            <md-card class="list-view-item">
              <label class="oppia-subtopic-name"><[subtopicName]></label>
              <md-radio-button class="oppia-skills-list-item-text protractor-test-skills-list-item" ng-repeat="skill in skills | filter:skillFilterText" ng-value="skill.skill_id" aria-label="<[skill.skill_description]>">
                <[skill.skill_description]>
              </md-radio-button>
            </md-card>
          </div>
        </md-card>
        <md-card ng-if="hasUntriagedSkills(topicName)" ng-repeat="(topicName, skills) in categorizedSkills" class="list-view-item">
          <md-card layout="row" class="list-view-item">
            <h2><label class="oppia-skill-selector-text">Untriaged Skills</label></h2>
          </md-card>
          <div ng-if="!checkIfEmpty(skills)" class="list-view-item ">
            <md-card class="list-view-item">
              <md-radio-button class="oppia-skill-selector-text protractor-test-skills-list-item" ng-repeat="skill in skills | filter:skillFilterText" ng-value="skill.skill_id" aria-label="<[skill.skill_description]>">
                <[skill.skill_description]>
              </md-radio-button>
            </md-card>
          </div>
        </md-card>
      </md-radio-group>
    </div>
  </div>
  <div class="list-group oppia-list-group-extra">
    <md-card ng-if="canAllowSkillsFromOtherTopics()" layout="row" class="list-view-item oppia-list-view-item">
      <label>Filter By Topics</label>
    </md-card>
    <div ng-if="canAllowSkillsFromOtherTopics()" class="oppia-allow-skills">
      <md-card class="list-view-item ">
        <md-checkbox class="oppia-skills-list-item-text" ng-repeat="topic in topicFilterList" ng-model="topic.checked" ng-change="updateSkillsListOnTopicFilterChange()"><[topic.topicName]></md-checkbox>
      </md-card>
    </div>
    <br>
    <md-card layout="row" class="list-view-item oppia-skill-selector-text">
      <label>Filter By Subtopic</label>
    </md-card>
    <div class="oppia-allow-skills">
      <md-card class="list-view-item">
        <div ng-repeat="(topicName, subtopics) in subTopicFilterDict">
          <h3><label class="list-group-item-heading oppia-list-view-item"><[topicName]></label></h3>
          <md-card class="list-view-item">
            <md-checkbox class="oppia-skills-list-item-text" ng-repeat="subtopic in subtopics" ng-model="subtopic.checked" ng-change="updateSkillsListOnSubtopicFilterChange()"><[subtopic.subTopicName]></md-checkbox>
          </md-card>
        </div>
      </md-card>
    </div>
    <br>
    <button class="btn btn-secondary" ng-click="clearAllFilters()">Clear All Filters</button>
  </div>
</div>
<<<<<<< HEAD

<style>
  .oppia-skill-container-extra {
    display: flex;
    flex-direction: row;
  }
  .oppia-list-group {
    width: 70%;
  }
  .oppia-selected-skill-container {
    max-height: 50vh;
    overflow-y: auto;
  }
  .oppia-skill-selector-text {
    padding-left: 10px;
  }
  .oppia-subtopic-name {
    padding-bottom: 20px;
    padding-left: 10px;
    padding-top: 20px;
  }
  .oppia-skills-list-item-text {
    margin-left: 10px;
  }
  .oppia-list-group-extra {
    padding-left: 20px;
    width: 30%;
  }
  .oppia-list-view-item {
    padding-left: 10px;
  }
  .oppia-allow-skills {
    max-height: 25vh;
    overflow-y: auto;
=======
<style>
  .skill-selector-parent .skill-list-box {
    max-height: 50vh;
    overflow-y: auto;
  }
  @media screen and (max-width: 768px) {
    .skill-selector-parent .skill-list-box {
      max-height: initial;
    }
>>>>>>> baaf74cf
  }
</style><|MERGE_RESOLUTION|>--- conflicted
+++ resolved
@@ -1,19 +1,10 @@
-<<<<<<< HEAD
-<div class="skill-container oppia-skill-container-extra">
-  <div class="list-group oppia-list-group">
-=======
 <div class="skill-selector-parent skill-container" style="display:flex;  flex-direction: row;">
   <div class="list-group" style="width:70%">
->>>>>>> baaf74cf
     <md-card layout="row" class="list-view-item protractor-test-skill-select-header">
       Search By Skill
       <input type="text" class="form-control protractor-test-skill-name-input" placeholder="Enter a skill name" ng-model="skillFilterText" autofocus>
     </md-card>
-<<<<<<< HEAD
-    <div class="oppia-selected-skill-container">
-=======
     <div class="skill-list-box">
->>>>>>> baaf74cf
       <md-radio-group ng-model="selectedSkill" ng-change="setSelectedSkillId()">
         <md-card ng-if="!hasUntriagedSkills(topicName)" ng-repeat="(topicName, subtopics) in categorizedSkills" class="list-view-item">
           <md-card layout="row" class="list-view-item">
@@ -70,42 +61,6 @@
     <button class="btn btn-secondary" ng-click="clearAllFilters()">Clear All Filters</button>
   </div>
 </div>
-<<<<<<< HEAD
-
-<style>
-  .oppia-skill-container-extra {
-    display: flex;
-    flex-direction: row;
-  }
-  .oppia-list-group {
-    width: 70%;
-  }
-  .oppia-selected-skill-container {
-    max-height: 50vh;
-    overflow-y: auto;
-  }
-  .oppia-skill-selector-text {
-    padding-left: 10px;
-  }
-  .oppia-subtopic-name {
-    padding-bottom: 20px;
-    padding-left: 10px;
-    padding-top: 20px;
-  }
-  .oppia-skills-list-item-text {
-    margin-left: 10px;
-  }
-  .oppia-list-group-extra {
-    padding-left: 20px;
-    width: 30%;
-  }
-  .oppia-list-view-item {
-    padding-left: 10px;
-  }
-  .oppia-allow-skills {
-    max-height: 25vh;
-    overflow-y: auto;
-=======
 <style>
   .skill-selector-parent .skill-list-box {
     max-height: 50vh;
@@ -115,6 +70,5 @@
     .skill-selector-parent .skill-list-box {
       max-height: initial;
     }
->>>>>>> baaf74cf
   }
 </style>