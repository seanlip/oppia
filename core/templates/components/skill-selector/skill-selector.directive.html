<div class="skill-selector-parent skill-container" style="display:flex;  flex-direction: row;">
  <div class="list-group" style="width:70%">
    <md-card layout="row" class="list-view-item protractor-test-skill-select-header">
      Search By Skill
      <input type="text" class="form-control protractor-test-skill-name-input" placeholder="Enter a skill name" ng-model="skillFilterText" autofocus>
    </md-card>
    <div class="skill-list-box">
      <md-radio-group ng-model="selectedSkill" ng-change="setSelectedSkillId()">
        <md-card ng-repeat="(topicName, subtopics) in categorizedSkills" class="list-view-item">
          <md-card layout="row" class="list-view-item">
            <h2><label class="oppia-skill-selector-text"><[topicName]></label></h2>
          </md-card>
          <div ng-if="!checkIfEmpty(skills)" ng-repeat="(subtopicName, skills) in subtopics" class="list-view-item ">
            <md-card class="list-view-item">
<<<<<<< HEAD
              <label class="oppia-subtopic-name"><[subtopicName]></label>
              <md-radio-button class="oppia-skills-list-item-text protractor-test-skills-list-item" ng-repeat="skill in skills | filter:skillFilterText" ng-value="skill.skill_id" aria-label="<[skill.skill_description]>">
                <[skill.skill_description]>
=======
              <label style="padding-top:20px;padding-bottom:20px;padding-left:10px"><[subtopicName]></label>
              <md-radio-button style="margin-left:10px" class="protractor-test-skills-list-item" ng-repeat="skill in skills | filter:skillFilterText" ng-value="skill.id" aria-label="<[skill.description]>">
                <[skill.description]>
>>>>>>> 7d310237
              </md-radio-button>
            </md-card>
          </div>
        </md-card>
        <md-card ng-if="untriagedSkillSummaries" class="list-view-item">
          <md-card layout="row" class="list-view-item">
            <h2><label class="oppia-skill-selector-text">Untriaged Skills</label></h2>
          </md-card>
          <div ng-if="!checkIfEmpty(untriagedSkillSummaries)" class="list-view-item ">
            <md-card class="list-view-item">
<<<<<<< HEAD
              <md-radio-button class="oppia-skill-selector-text protractor-test-skills-list-item" ng-repeat="skill in skills | filter:skillFilterText" ng-value="skill.skill_id" aria-label="<[skill.skill_description]>">
                <[skill.skill_description]>
=======
              <md-radio-button style="margin-left:10px" class="protractor-test-skills-list-item" ng-repeat="skill in untriagedSkillSummaries | filter:skillFilterText" ng-value="skill.id" aria-label="<[skill.description]>">
                <[skill.description]>
>>>>>>> 7d310237
              </md-radio-button>
            </md-card>
          </div>
        </md-card>
      </md-radio-group>
    </div>
  </div>
  <div class="list-group oppia-list-group-extra">
    <md-card ng-if="canAllowSkillsFromOtherTopics()" layout="row" class="list-view-item oppia-list-view-item">
      <label>Filter By Topics</label>
    </md-card>
    <div ng-if="canAllowSkillsFromOtherTopics()" class="oppia-allow-skills">
      <md-card class="list-view-item ">
        <md-checkbox class="oppia-skills-list-item-text" ng-repeat="topic in topicFilterList" ng-model="topic.checked" ng-change="updateSkillsListOnTopicFilterChange()"><[topic.topicName]></md-checkbox>
      </md-card>
    </div>
    <br>
    <md-card layout="row" class="list-view-item oppia-skill-selector-text">
      <label>Filter By Subtopic</label>
    </md-card>
    <div class="oppia-allow-skills">
      <md-card class="list-view-item">
        <div ng-repeat="(topicName, subtopics) in subTopicFilterDict">
          <h3><label class="list-group-item-heading oppia-list-view-item"><[topicName]></label></h3>
          <md-card class="list-view-item">
            <md-checkbox class="oppia-skills-list-item-text" ng-repeat="subtopic in subtopics" ng-model="subtopic.checked" ng-change="updateSkillsListOnSubtopicFilterChange()"><[subtopic.subTopicName]></md-checkbox>
          </md-card>
        </div>
      </md-card>
    </div>
    <br>
    <button class="btn btn-secondary" ng-click="clearAllFilters()">Clear All Filters</button>
  </div>
</div>
<style>
  .skill-selector-parent .skill-list-box {
    max-height: 50vh;
    overflow-y: auto;
  }
  @media screen and (max-width: 768px) {
    .skill-selector-parent .skill-list-box {
      max-height: initial;
    }
  }
</style><|MERGE_RESOLUTION|>--- conflicted
+++ resolved
@@ -12,15 +12,9 @@
           </md-card>
           <div ng-if="!checkIfEmpty(skills)" ng-repeat="(subtopicName, skills) in subtopics" class="list-view-item ">
             <md-card class="list-view-item">
-<<<<<<< HEAD
-              <label class="oppia-subtopic-name"><[subtopicName]></label>
-              <md-radio-button class="oppia-skills-list-item-text protractor-test-skills-list-item" ng-repeat="skill in skills | filter:skillFilterText" ng-value="skill.skill_id" aria-label="<[skill.skill_description]>">
-                <[skill.skill_description]>
-=======
               <label style="padding-top:20px;padding-bottom:20px;padding-left:10px"><[subtopicName]></label>
               <md-radio-button style="margin-left:10px" class="protractor-test-skills-list-item" ng-repeat="skill in skills | filter:skillFilterText" ng-value="skill.id" aria-label="<[skill.description]>">
                 <[skill.description]>
->>>>>>> 7d310237
               </md-radio-button>
             </md-card>
           </div>
@@ -31,13 +25,8 @@
           </md-card>
           <div ng-if="!checkIfEmpty(untriagedSkillSummaries)" class="list-view-item ">
             <md-card class="list-view-item">
-<<<<<<< HEAD
-              <md-radio-button class="oppia-skill-selector-text protractor-test-skills-list-item" ng-repeat="skill in skills | filter:skillFilterText" ng-value="skill.skill_id" aria-label="<[skill.skill_description]>">
-                <[skill.skill_description]>
-=======
               <md-radio-button style="margin-left:10px" class="protractor-test-skills-list-item" ng-repeat="skill in untriagedSkillSummaries | filter:skillFilterText" ng-value="skill.id" aria-label="<[skill.description]>">
                 <[skill.description]>
->>>>>>> 7d310237
               </md-radio-button>
             </md-card>
           </div>
