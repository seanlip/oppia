// Copyright 2020 The Oppia Authors. All Rights Reserved.
//
// Licensed under the Apache License, Version 2.0 (the "License");
// you may not use this file except in compliance with the License.
// You may obtain a copy of the License at
//
//      http://www.apache.org/licenses/LICENSE-2.0
//
// Unless required by applicable law or agreed to in writing, software
// distributed under the License is distributed on an "AS-IS" BASIS,
// WITHOUT WARRANTIES OR CONDITIONS OF ANY KIND, either express or implied.
// See the License for the specific language governing permissions and
// limitations under the License.

/**
 * @fileoverview Component for select skill modal.
 */
import { Component } from '@angular/core';
import { NgbActiveModal } from '@ng-bootstrap/ng-bootstrap';
import { ConfirmOrCancelModal } from 'components/common-layout-directives/common-elements/confirm-or-cancel-modal.component';
import { SkillSummaryBackendDict } from 'domain/skill/skill-summary.model';

export interface CategorizedSkills {
  [topic: string]: {
    [subtopic: string]: SkillSummaryBackendDict[];
  };
}

@Component({
  selector: 'oppia-select-skill',
  templateUrl: './select-skill-modal.component.html',
})
export class SelectSkillModalComponent extends ConfirmOrCancelModal {
<<<<<<< HEAD
  categorizedSkills!: SkillsCategorizedByTopics;
  skillsInSameTopicCount!: number;
  skillSummaries!: SkillSummaryBackendDict[];
  untriagedSkillSummaries!: ShortSkillSummary[];
  allowSkillsFromOtherTopics!: boolean;
  selectedSkillId: string | null = null;
=======
  // These properties are initialized using Angular lifecycle hooks
  // and we need to do non-null assertion. For more information, see
  // https://github.com/oppia/oppia/wiki/Guide-on-defining-types#ts-7-1
  categorizedSkills!: CategorizedSkills;
  skillsInSameTopicCount!: number;
  skillSummaries!: SkillSummaryBackendDict[];
  untriagedSkillSummaries!: SkillSummaryBackendDict[];
  selectedSkillId!: string;
  allowSkillsFromOtherTopics: boolean = false;
>>>>>>> a826dfbb

  constructor(
    private ngbActiveModal: NgbActiveModal
  ) {
    super(ngbActiveModal);
  }

  confirm(): void {
<<<<<<< HEAD
    let totalSkills:
    (ShortSkillSummary | SkillSummaryBackendDict)[] = [];
=======
    let totalSkills: SkillSummaryBackendDict[] = [];
>>>>>>> a826dfbb
    if (this.skillSummaries) {
      totalSkills = [...this.skillSummaries];
    }
    if (this.untriagedSkillSummaries) {
      totalSkills.push(...this.untriagedSkillSummaries);
    }
    for (let topic in this.categorizedSkills) {
      for (let subtopic in this.categorizedSkills[topic]) {
        totalSkills.push(...this.categorizedSkills[topic][subtopic]);
      }
    }

    let summary = totalSkills.find(
      summary => summary.id === this.selectedSkillId);

    this.ngbActiveModal.close(summary);
  }

  setSelectedSkillId(skillId: string): void {
    this.selectedSkillId = skillId;
  }
}<|MERGE_RESOLUTION|>--- conflicted
+++ resolved
@@ -19,26 +19,16 @@
 import { NgbActiveModal } from '@ng-bootstrap/ng-bootstrap';
 import { ConfirmOrCancelModal } from 'components/common-layout-directives/common-elements/confirm-or-cancel-modal.component';
 import { SkillSummaryBackendDict } from 'domain/skill/skill-summary.model';
-
 export interface CategorizedSkills {
   [topic: string]: {
     [subtopic: string]: SkillSummaryBackendDict[];
   };
 }
-
 @Component({
   selector: 'oppia-select-skill',
   templateUrl: './select-skill-modal.component.html',
 })
 export class SelectSkillModalComponent extends ConfirmOrCancelModal {
-<<<<<<< HEAD
-  categorizedSkills!: SkillsCategorizedByTopics;
-  skillsInSameTopicCount!: number;
-  skillSummaries!: SkillSummaryBackendDict[];
-  untriagedSkillSummaries!: ShortSkillSummary[];
-  allowSkillsFromOtherTopics!: boolean;
-  selectedSkillId: string | null = null;
-=======
   // These properties are initialized using Angular lifecycle hooks
   // and we need to do non-null assertion. For more information, see
   // https://github.com/oppia/oppia/wiki/Guide-on-defining-types#ts-7-1
@@ -48,7 +38,6 @@
   untriagedSkillSummaries!: SkillSummaryBackendDict[];
   selectedSkillId!: string;
   allowSkillsFromOtherTopics: boolean = false;
->>>>>>> a826dfbb
 
   constructor(
     private ngbActiveModal: NgbActiveModal
@@ -57,12 +46,7 @@
   }
 
   confirm(): void {
-<<<<<<< HEAD
-    let totalSkills:
-    (ShortSkillSummary | SkillSummaryBackendDict)[] = [];
-=======
     let totalSkills: SkillSummaryBackendDict[] = [];
->>>>>>> a826dfbb
     if (this.skillSummaries) {
       totalSkills = [...this.skillSummaries];
     }
