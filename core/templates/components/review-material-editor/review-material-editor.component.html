--- conflicted
+++ resolved
@@ -19,16 +19,11 @@
   </div>
 </div>
 
-<<<<<<< HEAD
-<div ng-if="$ctrl.conceptCardExplanationEditorIsShown">
-  <schema-based-editor [schema]="$ctrl.HTML_SCHEMA" class="protractor-test-concept-card-text" ng-model="$ctrl.editableExplanation" ng-model-change="$applyAsync()">
-=======
 <div *ngIf="conceptCardExplanationEditorIsShown">
   <schema-based-editor class="protractor-test-concept-card-text"
-                       [schema]="getSchema.bind(this)"
+                       [schema]="getSchema()"
                        [localValue]="editableExplanation"
                        (localValueChange)="updateLocalExp($event)">
->>>>>>> 526968ed
   </schema-based-editor>
   <div class="editor-buttons">
     <button type="button"
