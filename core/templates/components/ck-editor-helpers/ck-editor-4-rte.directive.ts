--- conflicted
+++ resolved
@@ -137,19 +137,11 @@
           var hideComplexExtensionFlag = (
             scope.uiConfig() &&
             scope.uiConfig().hide_complex_extensions &&
-<<<<<<< HEAD
             componentDefn.isComplex);
-          var notRelatedToLessonsFlag = (
-            !canReferToSkills && componentDefn.isLessonRelated);
           var notSupportedOnAndroidFlag = (
             ContextService.isExplorationLinkedToStory() &&
             VALID_RTE_COMPONENTS_FOR_ANDROID.indexOf(componentDefn.id) === -1);
-          if (
-            !(hideComplexExtensionFlag || notRelatedToLessonsFlag ||
-              notSupportedOnAndroidFlag)) {
-=======
-            componentDefn.isComplex))) {
->>>>>>> 91e66b35
+          if (!(hideComplexExtensionFlag || notSupportedOnAndroidFlag)) {
             names.push(componentDefn.id);
             icons.push(componentDefn.iconDataUrl);
           }
