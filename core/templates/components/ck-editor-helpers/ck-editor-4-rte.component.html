<div>
  <div class="d-flex flex-column-reverse">
    <span class="oppia-cke-offline-warning" *ngIf="!connectedToInternet">* Tools with dark background can not be used when offline.</span>
  </div>
  <div contenteditable="true" class="oppia-rte-resizer oppia-rte e2e-test-rte" #oppiaRTE></div>
</div>

<style>
  .oppia-rte {
    max-height: 500px;
<<<<<<< HEAD
    overflow: scroll;
=======
    overflow-y: auto;
>>>>>>> d7f3745e
  }
  .oppia-cke-offline-warning {
    background: #eee;
    border: 1px solid #ddd;
    border-radius: 4px;
    border-top: none;
    color: #5a5a5a;
    font-size: small;
    padding: 0 3px;
  }
  @media screen and (max-width: 700px) {
    .oppia-rte {
      font-size: 16px;
    }
  }
</style><|MERGE_RESOLUTION|>--- conflicted
+++ resolved
@@ -8,11 +8,7 @@
 <style>
   .oppia-rte {
     max-height: 500px;
-<<<<<<< HEAD
-    overflow: scroll;
-=======
     overflow-y: auto;
->>>>>>> d7f3745e
   }
   .oppia-cke-offline-warning {
     background: #eee;
