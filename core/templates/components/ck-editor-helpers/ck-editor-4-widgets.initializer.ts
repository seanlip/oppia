// Copyright 2019 The Oppia Authors. All Rights Reserved.
//
// Licensed under the Apache License, Version 2.0 (the "License");
// you may not use this file except in compliance with the License.
// You may obtain a copy of the License at
//
//      http://www.apache.org/licenses/LICENSE-2.0
//
// Unless required by applicable law or agreed to in writing, software
// distributed under the License is distributed on an "AS-IS" BASIS,
// WITHOUT WARRANTIES OR CONDITIONS OF ANY KIND, either express or implied.
// See the License for the specific language governing permissions and
// limitations under the License.

/**
 * @fileoverview Code to dynamically generate CKEditor widgets for the rich
 * text components.
 */

import {NgZone} from '@angular/core';
import {ContextService} from 'services/context.service';
import {HtmlEscaperService} from 'services/html-escaper.service';

export interface RteComponentSpecs {
  backendId: string;
  customizationArgSpecs: {
    name: string;
    value: string;
    default_value: string;
    default_value_obtainable_from_highlight: boolean;
  }[];
  id: string;
  iconDataUrl: string;
  isComplex: boolean;
  isBlockElement: boolean;
  requiresFs: boolean;
  tooltip: string;
}

export interface RteHelperService {
  createCustomizationArgDictFromAttrs: (attrs) => Record<string, string>;
  getRichTextComponents: () => RteComponentSpecs[];
  isInlineComponent: (string) => boolean;
  openCustomizationModal: (
    componentIsNewlyCreated,
    customizationArgSpecs,
    attrsCustomizationArgsDict,
    onSubmitCallback,
    onDismissCallback
  ) => void;
}

import {Injectable} from '@angular/core';

@Injectable({
  providedIn: 'root',
})
export class CkEditorInitializerService {
  static initialized = true;
  static ckEditorInitializer(
    rteHelperService: RteHelperService,
    htmlEscaperService: HtmlEscaperService,
    contextService: ContextService,
    ngZone: NgZone
  ): void {
    if (rteHelperService === undefined) {
      return;
    }
    ngZone.runOutsideAngular(() => {
      var _RICH_TEXT_COMPONENTS = rteHelperService.getRichTextComponents();
      _RICH_TEXT_COMPONENTS.forEach(function (componentDefn) {
        // The name of the CKEditor widget corresponding to this component.
        var ckName = 'oppia' + componentDefn.id;

        // Check to ensure that a plugin is not registered more than once.
        if (CKEDITOR.plugins.registered[ckName] !== undefined) {
          return;
        }
        var tagName = 'oppia-noninteractive-ckeditor-' + componentDefn.id;
        var customizationArgSpecs = componentDefn.customizationArgSpecs;
        var isInline = rteHelperService.isInlineComponent(componentDefn.id);

        // Inline components will be wrapped in a span, while block components
        // will be wrapped in a div.
        if (isInline) {
          var componentTemplate =
            '<span type="' +
            tagName +
            '">' +
            '<' +
            tagName +
            '></' +
            tagName +
            '>' +
            '</span>';
        } else {
          var componentTemplate =
            '<div class="oppia-rte-component-container"' +
            ' type="' +
            tagName +
            '">' +
            '<' +
            tagName +
            '></' +
            tagName +
            '>' +
            '<div class="component-overlay"></div>' +
            '</div>';
        }
        CKEDITOR.plugins.add(ckName, {
          init: function (editor) {
            // Create the widget itself.
            editor.widgets.add(ckName, {
              button: componentDefn.tooltip,
              inline: isInline,
              template: componentTemplate,
              draggable: false,
              edit: function () {
                // The following check allows the editing of the RTE components
                // only in editor pages.
                if (!contextService.canAddOrEditComponents()) {
                  return;
                }
                editor.fire('lockSnapshot', {
                  dontUpdate: true,
                });
                // Save this for creating the widget later.
                var container = this.wrapper.getParent(true);
                var that = this;
                var customizationArgs = {};
<<<<<<< HEAD
                customizationArgSpecs.forEach(function(spec) {
                  customizationArgs[spec.name] = that.data[spec.name] ||
                    spec.default_value;
=======
                customizationArgSpecs.forEach(function (spec) {
                  customizationArgs[spec.name] =
                    that.data[spec.name] || spec.default_value;
>>>>>>> d7f3745e
                });

                const componentIsNewlyCreated: boolean = !that.isReady();

                rteHelperService.openCustomizationModal(
                  componentIsNewlyCreated,
                  customizationArgSpecs,
                  customizationArgs,
                  function (customizationArgsDict) {
                    that.data.isCopied = false;
                    for (var arg in customizationArgsDict) {
                      if (customizationArgsDict.hasOwnProperty(arg)) {
                        that.setData(arg, customizationArgsDict[arg]);
                      }
                    }
                    /**
                     * This checks whether the widget has already been inited
                     * and set up before (if we are editing a widget that
                     * has already been inserted into the RTE, we do not
                     * need to finalizeCreation again).
                     */
                    if (componentIsNewlyCreated) {
                      // Actually create the widget, if we have not already.
                      editor.widgets.finalizeCreation(container);
                    }

                    if (isInline) {
                      var range = editor.createRange();
                      var widgetContainer = that.element.getParent();
                      range.moveToPosition(
                        widgetContainer,
                        CKEDITOR.POSITION_AFTER_END
                      );
                      editor.getSelection().selectRanges([range]);
                      // Another timeout needed so the undo snapshot is
                      // not taken until the caret is in the right place.
                      setTimeout(function () {
                        editor.fire('unlockSnapshot');
                        editor.fire('saveSnapshot');
                      });
                    } else {
                      editor.fire('unlockSnapshot');
                      editor.fire('saveSnapshot');
                    }
                  },
                  function (widgetShouldBeRemoved) {
                    if (widgetShouldBeRemoved || that.data.isCopied) {
                      const defaultValueObtainableFromHighlight =
                        customizationArgSpecs.some(function (spec) {
                          return spec.default_value_obtainable_from_highlight;
                        });

                      that.data.isCopied = false;
                      var newWidgetSelector =
                        '[data-cke-widget-id="' + that.id + '"]';
                      if (newWidgetSelector === null) {
                        return;
                      }
                      var widgetElement = editor
                        .editable()
                        .findOne(newWidgetSelector);

                      if (!widgetElement) {
                        return;
                      }

                      /**
                       * If the component's default value was not obtained from
                       * a highlighted text or was not newly created, then
                       * simply remove the component. Otherwise, load the
                       * initial snapshot to revert back to the original text.
                       */
                      if (
                        !defaultValueObtainableFromHighlight ||
                        !componentIsNewlyCreated
                      ) {
                        widgetElement.remove();
                        editor.fire('change');
                      } else {
                        editor.loadSnapshot(that.initialSnapshot);
                        editor.fire('change');
                      }
                    }
                  }
                );
              },
              /**
               * This is how the widget will be represented in the outputs
               * source, so it is called when we call editor.getData().
               */
              downcast: function (element) {
                // Clear the angular rendering content, which we don't
                // want in the output.
                (element.children[0] as CKEDITOR.htmlParser.element).setHtml(
                  ''
                );
                // Return just the rich text component, without its wrapper.
                return element.children[0];
              },
              /**
               * This is how a widget is recognized by CKEditor, for example
               * when we first load data in. Returns a boolean,
               * true iff "element" is an instance of this widget.
               */
              upcast: function (element) {
                return (
                  element.name !== 'p' &&
                  element.children.length > 0 &&
                  (element.children[0] as CKEDITOR.htmlParser.element).name ===
                    tagName
                );
              },
              data: function () {
                var that = this;
                // Set attributes of component according to data values.
                customizationArgSpecs.forEach(function (spec) {
                  let arr = spec.name.split('_');
                  let capital = arr.map((item, index) =>
                    // eslint-disable-next-line max-len
                    index
                      ? item.charAt(0).toUpperCase() +
                        item.slice(1).toLowerCase()
                      : item.toLowerCase()
                  );

                  /**
                   * If the component has not been initialized before with data,
                   * then set the default value or highlighted value as the
                   * component's data.
                   */
                  const selection = that.editor
                    .getSelection()
                    .getSelectedText();
                  if (!that.data[spec.name]) {
                    if (
                      spec.default_value_obtainable_from_highlight &&
                      selection
                    ) {
                      that.setData(spec.name, selection);
                    }
                  }

                  capital.join('');
                  const customEl = that.element.getChild(0).$;
                  customEl[capital.join('') + 'WithValue'] =
                    htmlEscaperService.objToEscapedJson(
                      that.data[spec.name] !== undefined
                        ? that.data[spec.name]
                        : ''
                    );
                  that.element
                    .getChild(0)
                    .setAttribute(
                      spec.name + '-with-value',
                      htmlEscaperService.objToEscapedJson(
                        that.data[spec.name] !== undefined
                          ? that.data[spec.name]
                          : ''
                      )
                    );
                });
              },
              init: function () {
                editor.fire('lockSnapshot', {
                  dontUpdate: true,
                });
                var that = this;
                that.initialSnapshot = editor.getSnapshot();
                // On init, read values from component attributes and save them.
                customizationArgSpecs.forEach(function (spec) {
                  var value = that.element
                    .getChild(0)
                    .getAttribute(spec.name + '-with-value');
                  if (value) {
                    that.setData(
                      spec.name,
                      htmlEscaperService.escapedJsonToObj(value)
                    );
                  }
                });
                setTimeout(() => {
                  editor.fire('unlockSnapshot');
                  editor.fire('saveSnapshot');
                });
              },
            });
          },
        });
      });
    });
  }
}<|MERGE_RESOLUTION|>--- conflicted
+++ resolved
@@ -128,15 +128,9 @@
                 var container = this.wrapper.getParent(true);
                 var that = this;
                 var customizationArgs = {};
-<<<<<<< HEAD
-                customizationArgSpecs.forEach(function(spec) {
-                  customizationArgs[spec.name] = that.data[spec.name] ||
-                    spec.default_value;
-=======
                 customizationArgSpecs.forEach(function (spec) {
                   customizationArgs[spec.name] =
                     that.data[spec.name] || spec.default_value;
->>>>>>> d7f3745e
                 });
 
                 const componentIsNewlyCreated: boolean = !that.isReady();
