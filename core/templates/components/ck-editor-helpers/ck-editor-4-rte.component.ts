--- conflicted
+++ resolved
@@ -278,12 +278,8 @@
               AppConstants.VALID_RTE_COMPONENTS_FOR_ANDROID.indexOf(
                 componentDefn.id) === -1);
       if (!(
-<<<<<<< HEAD
-        hideComplexExtensionFlag || notSupportedOnAndroidFlag ||
-=======
         hideComplexExtensionFlag ||
         notSupportedOnAndroidFlag ||
->>>>>>> d14feaac
         this.isInvalidForBlogPostEditorRTE(componentDefn)
       )) {
         names.push(componentDefn.id);
@@ -542,27 +538,16 @@
     });
   }
 
-<<<<<<< HEAD
-  // Returns true if a rte component should not be shown in blog post editor
-  // RTE to remove it from rte configuration for the blog post editor RTE.
-  isInvalidForBlogPostEditorRTE(compDefn: RteComponentSpecs): boolean {
-    var invalidComponents = (
-=======
   // Returns whether the component should be shown in the 'Blog Post Editor
   // RTE'. Return true if component should be hidden in the RTE.
   isInvalidForBlogPostEditorRTE(compDefn: RteComponentSpecs): boolean {
     let invalidComponents = (
->>>>>>> d14feaac
       AppConstants.INVALID_RTE_COMPONENTS_FOR_BLOG_POST_EDITOR);
     return (
       this.contextService.isInBlogPostEditorPage() && (
         invalidComponents.some(
-<<<<<<< HEAD
-          (invalidComponents) => invalidComponents === compDefn.id)
-=======
           (invalidComponents) => invalidComponents === compDefn.id
         )
->>>>>>> d14feaac
       )
     );
   }
