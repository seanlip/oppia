--- conflicted
+++ resolved
@@ -16,11 +16,7 @@
  * @fileoverview Directive for CK Editor.
  */
 
-<<<<<<< HEAD
-import { AfterViewInit, Component, ElementRef, EventEmitter, Input, OnDestroy, OnInit, Output } from '@angular/core';
-=======
-import { AfterViewInit, Component, ElementRef, EventEmitter, Input, OnChanges, OnDestroy, Output, SimpleChanges } from '@angular/core';
->>>>>>> f3354073
+import { AfterViewInit, Component, ElementRef, EventEmitter, Input, OnChanges, OnDestroy, Output, SimpleChanges, OnInit } from '@angular/core';
 import { downgradeComponent } from '@angular/upgrade/static';
 import { AppConstants } from 'app.constants';
 import { OppiaAngularRootComponent } from 'components/oppia-angular-root.component';
@@ -49,29 +45,22 @@
             '</div></div>',
   styleUrls: []
 })
-<<<<<<< HEAD
-export class CkEditor4RteComponent implements AfterViewInit, OnDestroy, OnInit {
-=======
 export class CkEditor4RteComponent implements AfterViewInit, OnChanges,
-    OnDestroy {
->>>>>>> f3354073
+    OnDestroy, OnInit {
   @Input() uiConfig: UiConfig;
   @Input() value;
   @Input() headersEnabled = false;
   @Output() valueChange: EventEmitter<string> = new EventEmitter();
   rteHelperService;
   ck: CKEDITOR.editor;
-<<<<<<< HEAD
   connectionStatus: string = AppConstants.CONNECTION_STATUS_ONLINE;
   disableOnOfflineNames: string[] = [
     'image', 'skillreview', 'svgdiagram', 'video'];
-=======
   currentValue: string;
   // A RegExp for matching rich text components.
   componentRe = (
     /(<(oppia-noninteractive-(.+?))\b[^>]*>)[\s\S]*?<\/\2>/g
   );
->>>>>>> f3354073
   constructor(
     private ckEditorCopyContentService: CkEditorCopyContentService,
     private contextService: ContextService,
@@ -81,7 +70,6 @@
     this.rteHelperService = OppiaAngularRootComponent.rteHelperService;
   }
 
-<<<<<<< HEAD
   ngOnInit(): void {
     this.connectionService.onInternetStateChange.subscribe(currentState => {
       let {hasNetworkConnection, hasInternetAccess} = currentState;
@@ -97,7 +85,7 @@
         this.connectionStatus = AppConstants.CONNECTION_STATUS_OFFLINE;
       }
     });
-=======
+  }
   ngOnChanges(changes: SimpleChanges): void {
     // Ckeditor 'change' event gets triggered when a user types. In the
     // change listener, value is set and it triggers the ngOnChanges
@@ -118,7 +106,6 @@
     if (this.ck && this.ck.status === 'ready' && changes.value) {
       this.ck.setData(this.wrapComponents(this.value));
     }
->>>>>>> f3354073
   }
 
   /**
