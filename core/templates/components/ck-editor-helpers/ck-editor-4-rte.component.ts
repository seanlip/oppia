// Copyright 2018 The Oppia Authors. All Rights Reserved.
//
// Licensed under the Apache License, Version 2.0 (the "License");
// you may not use this file except in compliance with the License.
// You may obtain a copy of the License at
//
//      http://www.apache.org/licenses/LICENSE-2.0
//
// Unless required by applicable law or agreed to in writing, software
// distributed under the License is distributed on an "AS-IS" BASIS,
// WITHOUT WARRANTIES OR CONDITIONS OF ANY KIND, either express or implied.
// See the License for the specific language governing permissions and
// limitations under the License.

/**
 * @fileoverview Directive for CK Editor.
 * NOTE: The way we show rich text components in CKEditor is by using Web
 * components. We don't create an angular view inside ckeditor. In our case,
 * the web components can't have the same selector as the angular component even
 * though they are literally the same component and use the same class. This is
 * because using the same selector is causing issues in the angular view as
 * angular creates a component instance and adds it to the view. When adding to
 * the view, it will also create a node with the selector we have specified.
 * Usually, this has no effect as there is no element in the web-browser
 * registered by the selector. But in our case, we did it to show rte components
 * in the ck-editor view.
 *
 * In order to overcome this situation, ck-editor uses the same component but we
 * register it with a different selector. The selector prefix is now
 * oppia-noninteractive-ckeditor-* instead of oppia-noninteractive we have for
 * the angular counterpart. This just an internal representation and the value
 * emitted to the parent component doesn't have oppia-noninteractive-ckeditor-*
 * tags, They have the normal oppia-noninteractive tags in them. Similarly, for
 * the value that's passed in, we don't expect oppia-noninteractive-ckeditor-*
 * tags. We expect the normal angular version of our tags and that is converted
 * on the fly.
 */

import { AfterViewInit, Component, ElementRef, EventEmitter, Input, OnChanges, OnDestroy, Output, SimpleChanges, OnInit } from '@angular/core';
import { downgradeComponent } from '@angular/upgrade/static';
import { AppConstants } from 'app.constants';
import { OppiaAngularRootComponent } from 'components/oppia-angular-root.component';
import { ContextService } from 'services/context.service';
import { CkEditorCopyContentService } from './ck-editor-copy-content.service';
import { InternetConnectivityService } from 'services/internet-connectivity.service';
import { Subscription } from 'rxjs';

interface UiConfig {
  (): UiConfig;
  'hide_complex_extensions': boolean;
  'startupFocusEnabled'?: boolean;
  'language'?: string;
  'languageDirection'?: string;
}

interface RteConfig extends CKEDITOR.config {
  'format_heading'?: CKEDITOR.config.styleObject;
  'format_normal'?: CKEDITOR.config.styleObject;
}

@Component({
  selector: 'ck-editor-4-rte',
  templateUrl: './ck-editor-4-rte.component.html',
  styleUrls: []
})
export class CkEditor4RteComponent implements AfterViewInit, OnChanges,
    OnDestroy, OnInit {
  @Input() uiConfig: UiConfig;
  @Input() value;
  @Input() headersEnabled = false;
  @Output() valueChange: EventEmitter<string> = new EventEmitter();
  rteHelperService;
  ck: CKEDITOR.editor;
  currentValue: string;
  connectedToInternet = true;
  componentsThatRequireInternet: string[] = [];
  subscriptions: Subscription;
  // A RegExp for matching rich text components.
  componentRe = (
    /(<(oppia-noninteractive-(.+?))\b[^>]*>)[\s\S]*?<\/\2>/g
  );
  constructor(
    private ckEditorCopyContentService: CkEditorCopyContentService,
    private contextService: ContextService,
    private elementRef: ElementRef,
    private internetConnectivityService: InternetConnectivityService
  ) {
    this.rteHelperService = OppiaAngularRootComponent.rteHelperService;
    this.subscriptions = new Subscription();
  }

  ngOnInit(): void {
    this.subscriptions.add(
      this.internetConnectivityService.onInternetStateChange.subscribe(
        internetAccessible => {
          if (internetAccessible) {
            this.enableRTEicons();
            this.connectedToInternet = internetAccessible;
          } else {
            this.disableRTEicons();
            this.connectedToInternet = internetAccessible;
          }
        }));
  }
  ngOnChanges(changes: SimpleChanges): void {
    // Ckeditor 'change' event gets triggered when a user types. In the
    // change listener, value is set and it triggers the ngOnChanges
    // lifecycle hook. This cannot be avoided so we check if the currentValue
    // is the same as the detected change passed to ngOnChanges. If so, return.
    if (this.currentValue === changes.value?.currentValue) {
      return;
    }
    // If ngOnChanges is called first, it means that the input 'value' to
    // this component has changed without a user manually typing something.
    // In such cases, call ck.setData() to update ckeditor with the latest
    // input value. This can happen, for example, if there exists a list of
    // ck-editor-4-rte components on a page, and the list is reordered or
    // certain elements are deleted, then the values passed to the individual
    // components may change without re-rendering each of the components,
    // in such cases, it is sufficient to update the ckeditor instance manually
    // with the latest value.
    if (this.ck && this.ck.status === 'ready' && changes.value) {
      this.ck.setData(this.wrapComponents(this.value));
    }
  }

  /**
   * Creates a CKEditor configuration.
   * @param config CKEditor config to add to
   * @param uiConfig Parameters to add to CKEditor config
   * @param pluginNames Comma separated list of plugin names
   * @param buttonNames Array of button names for RTE components
   * @param extraAllowedContentRules Additional allowed content rules for
   * CKEDITOR.editor.filter
   * @param sharedSpaces IDs of the page elements that will store the editor
   * UI elements
   */
  private _createCKEditorConfig(
      uiConfig: UiConfig,
      pluginNames: string,
      buttonNames: string[],
      extraAllowedContentRules: string,
      sharedSpaces: CKEDITOR.sharedSpace
  ): CKEDITOR.config {
    // Language configs use default language when undefined.
    const ckConfig: RteConfig = {
      extraPlugins: 'pre,sharedspace,' + pluginNames,
      startupFocus: true,
      removePlugins: 'indentblock',
      title: false,
      floatSpaceDockedOffsetY: 15,
      extraAllowedContent: extraAllowedContentRules,
      forcePasteAsPlainText: true,
      sharedSpaces: sharedSpaces,
      skin: (
        'bootstrapck,' +
      '/third_party/static/ckeditor-bootstrapck-1.0.0/skins/bootstrapck/'
      ),
      toolbar: [
        {
          name: 'basicstyles',
          items: ['Bold', '-', 'Italic']
        },
        {
          name: 'paragraph',
          items: [
            'NumberedList', '-',
            'BulletedList', '-',
            'Pre', '-',
            'Blockquote', '-',
            'Indent', '-',
            'Outdent',
            'Format',
          ]
        },
        {
          name: 'rtecomponents',
          items: buttonNames
        },
        {
          name: 'document',
          items: ['Source']
        }
      ],
      format_tags: 'heading;normal',
      format_heading: {
        element: 'h1',
        name: 'Heading'
      },
      format_normal: {
        element: 'div',
        name: 'Normal'
      },
    };

    if (!uiConfig) {
      return ckConfig;
    }

    if (uiConfig.language) {
      ckConfig.language = uiConfig.language;
      ckConfig.contentsLanguage = uiConfig.language;
    }
    if (uiConfig.languageDirection) {
      ckConfig.contentsLangDirection = (
        uiConfig.languageDirection);
    }
    if (uiConfig.startupFocusEnabled !== undefined) {
      ckConfig.startupFocus = uiConfig.startupFocusEnabled;
    }

    return ckConfig;
  }

  /**
   * Before data is loaded into CKEditor, we need to wrap every rte
   * component in a span (inline) or div (block).
   * For block elements, we add an overlay div as well.
   */
  wrapComponents(html: string): string {
    if (html === undefined) {
      return html;
    }
    return html.replace(this.componentRe, (match, p1, p2, p3) => {
      if (this.rteHelperService.isInlineComponent(p3)) {
        return `<span type="oppia-noninteractive-${p3}">${match}</span>`;
      } else {
        return (
          '<div type="oppia-noninteractive-' + p3 + '"' +
          'class="oppia-rte-component-container">' + match +
          '</div>');
      }
    });
  }

  ngAfterViewInit(): void {
    let value = this.value;
    value = value.replace(
      /<oppia-noninteractive-/g,
      '<oppia-noninteractive-ckeditor-'
    );
    value = value.replace(
      /<\/oppia-noninteractive-/g,
      '</oppia-noninteractive-ckeditor-'
    );
    this.value = value;
    var _RICH_TEXT_COMPONENTS = this.rteHelperService.getRichTextComponents();
    var names = [];
    var icons = [];
    this.componentsThatRequireInternet = [];

    _RICH_TEXT_COMPONENTS.forEach((componentDefn) => {
      var hideComplexExtensionFlag = (
        this.uiConfig &&
              this.uiConfig.hide_complex_extensions &&
              componentDefn.isComplex);
      var notSupportedOnAndroidFlag = (
        this.contextService.isExplorationLinkedToStory() &&
              AppConstants.VALID_RTE_COMPONENTS_FOR_ANDROID.indexOf(
                componentDefn.id) === -1);
      if (!(hideComplexExtensionFlag || notSupportedOnAndroidFlag)) {
        names.push(componentDefn.id);
        icons.push(componentDefn.iconDataUrl);
      }
      if (componentDefn.requiresInternet) {
        this.componentsThatRequireInternet.push(componentDefn.id);
      }
    });

    var editable = document.querySelectorAll('.oppia-rte-resizer');
    var resize = () => {
      // TODO(#12882): Remove the use of jQuery.
      $('.oppia-rte-resizer').css({
        width: '100%'
      });
    };
    for (let i of Object.keys(editable)) {
      (editable[i] as HTMLElement).onchange = () => {
        resize();
      };
      (editable[i] as HTMLElement).onclick = () => {
        resize();
      };
    }

    /**
       * Create rules to whitelist all the rich text components and
       * their wrappers and overlays.
       * See format of filtering rules here:
       * http://docs.ckeditor.com/#!/guide/dev_allowed_content_rules
       */
    // Whitelist the component tags with any attributes and classes.
    var componentRule = names.map((name) => {
      return 'oppia-noninteractive-ckeditor-' + name;
    }).join(' ') + '(*)[*];';
      // Whitelist the inline component wrapper, which is a
      // span with a "type" attribute.
    var inlineWrapperRule = ' span[type];';
    // Whitelist the block component wrapper, which is a div
    // with a "type" attribute and a CSS class.
    var blockWrapperRule = ' div(oppia-rte-component-container)[type];';
    // Whitelist the transparent block component overlay, which is
    // a div with a CSS class.
    var blockOverlayRule = ' div(oppia-rte-component-overlay);';
    // Put all the rules together.
    var extraAllowedContentRules = componentRule +
                                         inlineWrapperRule +
                                         blockWrapperRule +
                                         blockOverlayRule;
    var pluginNames = names.map((name) => {
      return 'oppia' + name;
    }).join(',');
    var buttonNames = [];
    if (this.contextService.canAddOrEditComponents()) {
      names.forEach((name) => {
        buttonNames.push('Oppia' + name);
        buttonNames.push('-');
      });
    }
    buttonNames.pop();

    // Add external plugins.
    CKEDITOR.plugins.addExternal(
      'sharedspace',
      '/third_party/static/ckeditor-4.12.1/plugins/sharedspace/',
      'plugin.js');
    // Pre plugin is not available for 4.12.1 version of CKEditor. This is
    // a self created plugin (other plugins are provided by CKEditor).
    CKEDITOR.plugins.addExternal(
      'pre', '/extensions/ckeditor_plugins/pre/', 'plugin.js');

    const sharedSpaces = {
      top: (
        this.elementRef.nativeElement.children[0].children[0] as HTMLElement)
    };

    const ckConfig = this._createCKEditorConfig(
      this.uiConfig, pluginNames, buttonNames, extraAllowedContentRules,
      sharedSpaces);

    // Initialize CKEditor.
    var ck = CKEDITOR.inline(
      (
        this.elementRef.nativeElement.children[0].children[1] as HTMLElement
      ),
      ckConfig
    );

    // Hide the editor until it is fully loaded after `instanceReady`
    // is fired. This sets the style for `ck-editor-4-rte`.
    this.elementRef.nativeElement.setAttribute('style', 'display: None');
    // Show the loading text.
    let loadingDiv = document.createElement('div');
    loadingDiv.innerText = 'Loading...';
    // This div is placed as a child of `schema-based-editor`.
    this.elementRef.nativeElement.parentElement.appendChild(loadingDiv);

<<<<<<< HEAD
    // A RegExp for matching rich text components.
    var componentRe = (
      /(<(oppia-noninteractive-ckeditor-(.+?))\b[^>]*>)[\s\S]*?<\/\2>/g
    );

    /**
       * Before data is loaded into CKEditor, we need to wrap every rte
       * component in a span (inline) or div (block).
       * For block elements, we add an overlay div as well.
       */
    var wrapComponents = (html) => {
      if (html === undefined) {
        return html;
      }
      return html.replace(componentRe, (match, p1, p2, p3) => {
        if (this.rteHelperService.isInlineComponent(p3)) {
          return '<span type="oppia-noninteractive-' + p3 + '">' +
                      match + '</span>';
        } else {
          return '<div type="oppia-noninteractive-' + p3 + '"' +
                       'class="oppia-rte-component-container">' + match +
                       '</div>';
        }
      });
    };

=======
>>>>>>> e277a9e4
    ck.on('instanceReady', () => {
      // Show the editor now that it is fully loaded.
      (
        this.elementRef.nativeElement as HTMLElement
      ).setAttribute('style', 'display: block');
      // Focus on the CK editor text box.
      (
        this.elementRef.nativeElement.children[0].children[1] as HTMLElement
      ).focus();
      // Remove the loading text.
      this.elementRef.nativeElement.parentElement.removeChild(loadingDiv);
      // Set the css and icons for each toolbar button.
      names.forEach((name, index) => {
        var icon = icons[index];
        // TODO(#12882): Remove the use of jQuery.
        $('.cke_button__oppia' + name)
          .css('background-image', 'url("/extensions' + icon + '")')
          .css('background-position', 'center')
          .css('background-repeat', 'no-repeat')
          .css('height', '24px')
          .css('width', '24px')
          .css('padding', '0px 0px');
      });

      // TODO(#12882): Remove the use of jQuery.
      $('.cke_toolbar_separator')
        .css('height', '22px');

      // TODO(#12882): Remove the use of jQuery.
      $('.cke_button_icon')
        .css('height', '24px')
        .css('width', '24px');

      var changeComboPanel = () => {
        // TODO(#12882): Remove the use of jQuery.
        $('.cke_combopanel')
          .css('height', '100px')
          .css('width', '120px');
      };

      // TODO(#12882): Remove the use of jQuery.
      $('.cke_combo_button')
        .css('height', '29px')
        .css('width', '62px')
        .on('click', () => {
          // Timeout is required to ensure that the format dropdown
          // has been initialized and the iframe has been loaded into DOM.
          setTimeout(() => changeComboPanel(), 25);
        });

      // TODO(#12882): Remove the use of jQuery.
      $('.cke_combo_open')
        .css('margin-left', '-20px')
        .css('margin-top', '2px');

      // TODO(#12882): Remove the use of jQuery.
      $('.cke_combo_text')
        .css('padding', '2px 5px 0px');

      if (!this.headersEnabled) {
        // TODO(#12882): Remove the use of jQuery.
        $('.cke_combo_button')
          .css('display', 'none');
      }
      if (!this.internetConnectivityService.isOnline()) {
        this.connectedToInternet = false;
        this.disableRTEicons();
      }
      ck.setData(this.wrapComponents(this.value));
    });

    // Angular rendering of components confuses CKEditor's undo system, so
    // we hide all of that stuff away from CKEditor.
    ck.on('getSnapshot', (event) => {
      if (event.data === undefined) {
        return;
      }
      event.data = event.data.replace(this.componentRe, (match, p1, p2) => {
        return p1 + '</' + p2 + '>';
      });
    }, null, null, 20);

    ck.on('change', () => {
      if (ck.getData() === this.value) {
        return;
      }

      // TODO(#12882): Remove the use of jQuery.
      var elt = $('<div>' + ck.getData() + '</div>');
      var textElt = elt[0].childNodes;
      for (var i = textElt.length; i > 0; i--) {
        for (var j = textElt[i - 1].childNodes.length; j > 0; j--) {
          if (textElt[i - 1].childNodes[j - 1].nodeName === 'BR' ||
                  (textElt[i - 1].childNodes[j - 1].nodeName === '#text' &&
                    textElt[i - 1].childNodes[j - 1].nodeValue.trim() === '')) {
            textElt[i - 1].childNodes[j - 1].remove();
          } else {
            break;
          }
        }
        if (textElt[i - 1].childNodes.length === 0) {
          if (textElt[i - 1].nodeName === 'BR' ||
                  (textElt[i - 1].nodeName === '#text' &&
                    textElt[i - 1].nodeValue.trim() === '') ||
                    textElt[i - 1].nodeName === 'P') {
            textElt[i - 1].remove();
            continue;
          }
        } else {
          break;
        }
      }
<<<<<<< HEAD
      let html = elt.html();
      this.value = html;
      html = html.replace(
        /<oppia-noninteractive-ckeditor-/g,
        '<oppia-noninteractive-'
      );
      html = html.replace(
        /<\/oppia-noninteractive-ckeditor-/g,
        '</oppia-noninteractive-'
      );
      this.valueChange.emit(html);
=======
      this.valueChange.emit(elt.html());
      this.value = elt.html();
      this.currentValue = this.value;
>>>>>>> e277a9e4
    });
    ck.setData(this.value);
    this.ck = ck;
    this.ckEditorCopyContentService.bindPasteHandler(ck);
  }

  disableRTEicons(): void {
    // Add disabled cursor pointer to the icons.
    this.componentsThatRequireInternet.forEach((name) => {
      let buttons = this.elementRef.nativeElement.getElementsByClassName(
        'cke_button__oppia' + name);
      for (let i = 0; i < buttons.length; i++) {
        buttons[i].style.backgroundColor = '#cccccc';
        buttons[i].style.pointerEvents = 'none';
      }
    });
  }
  enableRTEicons(): void {
    this.componentsThatRequireInternet.forEach((name) => {
      let buttons = this.elementRef.nativeElement.getElementsByClassName(
        'cke_button__oppia' + name);
      for (let i = 0; i < buttons.length; i++) {
        buttons[i].style.backgroundColor = '';
        buttons[i].style.pointerEvents = '';
      }
    });
  }

  ngOnDestroy(): void {
    this.ck.destroy();
    this.subscriptions.unsubscribe();
  }
}

angular.module('oppia').directive('ckEditor4Rte', downgradeComponent({
  component: CkEditor4RteComponent
}));<|MERGE_RESOLUTION|>--- conflicted
+++ resolved
@@ -355,35 +355,7 @@
     // This div is placed as a child of `schema-based-editor`.
     this.elementRef.nativeElement.parentElement.appendChild(loadingDiv);
 
-<<<<<<< HEAD
-    // A RegExp for matching rich text components.
-    var componentRe = (
-      /(<(oppia-noninteractive-ckeditor-(.+?))\b[^>]*>)[\s\S]*?<\/\2>/g
-    );
-
-    /**
-       * Before data is loaded into CKEditor, we need to wrap every rte
-       * component in a span (inline) or div (block).
-       * For block elements, we add an overlay div as well.
-       */
-    var wrapComponents = (html) => {
-      if (html === undefined) {
-        return html;
-      }
-      return html.replace(componentRe, (match, p1, p2, p3) => {
-        if (this.rteHelperService.isInlineComponent(p3)) {
-          return '<span type="oppia-noninteractive-' + p3 + '">' +
-                      match + '</span>';
-        } else {
-          return '<div type="oppia-noninteractive-' + p3 + '"' +
-                       'class="oppia-rte-component-container">' + match +
-                       '</div>';
-        }
-      });
-    };
-
-=======
->>>>>>> e277a9e4
+
     ck.on('instanceReady', () => {
       // Show the editor now that it is fully loaded.
       (
@@ -496,7 +468,6 @@
           break;
         }
       }
-<<<<<<< HEAD
       let html = elt.html();
       this.value = html;
       html = html.replace(
@@ -508,11 +479,6 @@
         '</oppia-noninteractive-'
       );
       this.valueChange.emit(html);
-=======
-      this.valueChange.emit(elt.html());
-      this.value = elt.html();
-      this.currentValue = this.value;
->>>>>>> e277a9e4
     });
     ck.setData(this.value);
     this.ck = ck;
