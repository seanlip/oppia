// Copyright 2020 The Oppia Authors. All Rights Reserved.
//
// Licensed under the Apache License, Version 2.0 (the "License");
// you may not use this file except in compliance with the License.
// You may obtain a copy of the License at
//
//      http://www.apache.org/licenses/LICENSE-2.0
//
// Unless required by applicable law or agreed to in writing, software
// distributed under the License is distributed on an "AS-IS" BASIS,
// WITHOUT WARRANTIES OR CONDITIONS OF ANY KIND, either express or implied.
// See the License for the specific language governing permissions and
// limitations under the License.

/**
 * @fileoverview Unit tests for the OppiaAngularRootComponent.
 */

import { TranslateService } from '@ngx-translate/core';
import { TranslateCacheService } from 'ngx-translate-cache';

import { ComponentFixture, TestBed, async} from
  '@angular/core/testing';
import { HttpClientTestingModule } from '@angular/common/http/testing';
import { AngularFireAuth } from '@angular/fire/auth';

import { OppiaAngularRootComponent } from './oppia-angular-root.component';
import { I18nLanguageCodeService } from 'services/i18n-language-code.service';
<<<<<<< HEAD
=======
import { NO_ERRORS_SCHEMA } from '@angular/core';
import { RichTextComponentsModule } from 'rich_text_components/rich-text-components.module';
import { CkEditorInitializerService } from './ck-editor-helpers/ck-editor-4-widgets.initializer';
>>>>>>> 3bc654ea

let component: OppiaAngularRootComponent;
let fixture: ComponentFixture<OppiaAngularRootComponent>;

describe('OppiaAngularRootComponent', function() {
  let emitSpy: jasmine.Spy;

  beforeEach(async(() => {
    TestBed.configureTestingModule({
      imports: [HttpClientTestingModule, RichTextComponentsModule],
      declarations: [OppiaAngularRootComponent],
      providers: [
        {
          provide: AngularFireAuth,
          useValue: null
        },
        {
          provide: TranslateCacheService,
          useValue: {
<<<<<<< HEAD
            init: () => {}
=======
            init: () => {},
            getCachedLanguage: () => {
              return 'en';
            }
>>>>>>> 3bc654ea
          }
        },
        {
          provide: TranslateService,
          useValue: {
            use: () => {}
          }
        }
      ],
      schemas: [NO_ERRORS_SCHEMA]
    }).compileComponents();

    fixture = TestBed.createComponent(OppiaAngularRootComponent);
    component = fixture.componentInstance;

    emitSpy = spyOn(component.initialized, 'emit');
  }));

<<<<<<< HEAD
  describe('.initialized', () => {
    it('should emit once ngAfterViewInit is called', () => {
      component.ngAfterViewInit();
      TestBed.inject(I18nLanguageCodeService).setI18nLanguageCode('en');
      expect(emitSpy).toHaveBeenCalled();
    });
=======
  it('should emit once ngAfterViewInit is called', () => {
    spyOn(CkEditorInitializerService, 'ckEditorInitializer').and.callFake(
      () => {});
    component.ngAfterViewInit();
    TestBed.inject(I18nLanguageCodeService).setI18nLanguageCode('en');

    expect(emitSpy).toHaveBeenCalled();
>>>>>>> 3bc654ea
  });
});<|MERGE_RESOLUTION|>--- conflicted
+++ resolved
@@ -26,12 +26,9 @@
 
 import { OppiaAngularRootComponent } from './oppia-angular-root.component';
 import { I18nLanguageCodeService } from 'services/i18n-language-code.service';
-<<<<<<< HEAD
-=======
 import { NO_ERRORS_SCHEMA } from '@angular/core';
 import { RichTextComponentsModule } from 'rich_text_components/rich-text-components.module';
 import { CkEditorInitializerService } from './ck-editor-helpers/ck-editor-4-widgets.initializer';
->>>>>>> 3bc654ea
 
 let component: OppiaAngularRootComponent;
 let fixture: ComponentFixture<OppiaAngularRootComponent>;
@@ -51,14 +48,10 @@
         {
           provide: TranslateCacheService,
           useValue: {
-<<<<<<< HEAD
-            init: () => {}
-=======
             init: () => {},
             getCachedLanguage: () => {
               return 'en';
             }
->>>>>>> 3bc654ea
           }
         },
         {
@@ -77,14 +70,6 @@
     emitSpy = spyOn(component.initialized, 'emit');
   }));
 
-<<<<<<< HEAD
-  describe('.initialized', () => {
-    it('should emit once ngAfterViewInit is called', () => {
-      component.ngAfterViewInit();
-      TestBed.inject(I18nLanguageCodeService).setI18nLanguageCode('en');
-      expect(emitSpy).toHaveBeenCalled();
-    });
-=======
   it('should emit once ngAfterViewInit is called', () => {
     spyOn(CkEditorInitializerService, 'ckEditorInitializer').and.callFake(
       () => {});
@@ -92,6 +77,5 @@
     TestBed.inject(I18nLanguageCodeService).setI18nLanguageCode('en');
 
     expect(emitSpy).toHaveBeenCalled();
->>>>>>> 3bc654ea
   });
 });