// Copyright 2021 The Oppia Authors. All Rights Reserved.
//
// Licensed under the Apache License, Version 2.0 (the "License");
// you may not use this file except in compliance with the License.
// You may obtain a copy of the License at
//
//      http://www.apache.org/licenses/LICENSE-2.0
//
// Unless required by applicable law or agreed to in writing, software
// distributed under the License is distributed on an "AS-IS" BASIS,
// WITHOUT WARRANTIES OR CONDITIONS OF ANY KIND, either express or implied.
// See the License for the specific language governing permissions and
// limitations under the License.

import { HttpClientTestingModule } from '@angular/common/http/testing';
import { ChangeDetectorRef, EventEmitter } from '@angular/core';
import { ComponentFixture, fakeAsync, TestBed, tick, waitForAsync } from '@angular/core/testing';
import { NgbModalRef } from '@ng-bootstrap/ng-bootstrap';
import { InteractionObjectFactory } from 'domain/exploration/InteractionObjectFactory';
import { RecordedVoiceovers } from 'domain/exploration/recorded-voiceovers.model';
import { WrittenTranslationsObjectFactory } from 'domain/exploration/WrittenTranslationsObjectFactory';
import { StateCard } from 'domain/state_card/state-card.model';
import { AudioTranslationLanguageService } from 'pages/exploration-player-page/services/audio-translation-language.service';
import { ExplorationPlayerStateService } from 'pages/exploration-player-page/services/exploration-player-state.service';
import { HintAndSolutionModalService } from 'pages/exploration-player-page/services/hint-and-solution-modal.service';
import { HintsAndSolutionManagerService } from 'pages/exploration-player-page/services/hints-and-solution-manager.service';
import { PlayerPositionService } from 'pages/exploration-player-page/services/player-position.service';
import { PlayerTranscriptService } from 'pages/exploration-player-page/services/player-transcript.service';
import { StatsReportingService } from 'pages/exploration-player-page/services/stats-reporting.service';
import { HintAndSolutionButtonsComponent } from './hint-and-solution-buttons.component';

/**
 * @fileoverview Unit tests for HintAndSolutionButtonsComponent
 */

describe('HintAndSolutionButtonsComponent', () => {
  let component: HintAndSolutionButtonsComponent;
  let fixture: ComponentFixture<HintAndSolutionButtonsComponent>;
  let playerPositionService: PlayerPositionService;
  let hintsAndSolutionManagerService: HintsAndSolutionManagerService;
  let writtenTranslationsObjectFactory: WrittenTranslationsObjectFactory;
  let interactionObjectFactory: InteractionObjectFactory;
  let playerTranscriptService: PlayerTranscriptService;
  let hintAndSolutionModalService: HintAndSolutionModalService;
  let explorationPlayerStateService: ExplorationPlayerStateService;
  let statsReportingService: StatsReportingService;
  let audioTranslationLanguageService: AudioTranslationLanguageService;

  let newCard: StateCard;
  let audioTranslationLanguageService: AudioTranslationLanguageService;

  beforeEach(waitForAsync(() => {
    TestBed.configureTestingModule({
      imports: [HttpClientTestingModule],
      declarations: [HintAndSolutionButtonsComponent]
    }).compileComponents();
  }));

  beforeEach(() => {
    fixture = TestBed.createComponent(HintAndSolutionButtonsComponent);
    component = fixture.componentInstance;
    playerPositionService = TestBed.inject(PlayerPositionService);
    hintsAndSolutionManagerService = TestBed
      .inject(HintsAndSolutionManagerService);
    writtenTranslationsObjectFactory = TestBed.inject(
      WrittenTranslationsObjectFactory);
    interactionObjectFactory = TestBed.inject(InteractionObjectFactory);
    playerTranscriptService = TestBed.inject(PlayerTranscriptService);
    hintAndSolutionModalService = TestBed.inject(HintAndSolutionModalService);
    explorationPlayerStateService = TestBed.inject(
      ExplorationPlayerStateService);
    statsReportingService = TestBed.inject(StatsReportingService);
<<<<<<< HEAD
    audioTranslationLanguageService = TestBed.inject(
      AudioTranslationLanguageService);
=======
    audioTranslationLanguageService = (
      TestBed.inject(AudioTranslationLanguageService));
>>>>>>> 78626a99

    spyOn(playerPositionService, 'onNewCardOpened').and.returnValue(
      new EventEmitter<StateCard>());
    spyOn(playerPositionService, 'onActiveCardChanged').and.returnValue(
      new EventEmitter<void>());
    spyOn(hintsAndSolutionManagerService, 'onHintConsumed').and.returnValue(
      new EventEmitter<void>());
    spyOn(hintsAndSolutionManagerService, 'onSolutionViewedEventEmitter')
      .and.returnValue(new EventEmitter<void>());

    // A StateCard which supports hints.
    newCard = StateCard.createNewCard(
      'State 2', '<p>Content</p>', '<interaction></interaction>',
      interactionObjectFactory.createFromBackendDict({
        id: 'TextInput',
        answer_groups: [
          {
            outcome: {
              dest: 'State',
              feedback: {
                html: '',
                content_id: 'This is a new feedback text',
              },
              refresher_exploration_id: 'test',
              missing_prerequisite_skill_id: 'test_skill_id',
              labelled_as_correct: true,
              param_changes: [],
            },
            rule_specs: [],
            training_data: [],
            tagged_skill_misconception_id: '',
          },
        ],
        default_outcome: {
          dest: 'Hola',
          feedback: {
            content_id: '',
            html: '',
          },
          labelled_as_correct: true,
          param_changes: [],
          refresher_exploration_id: 'test',
          missing_prerequisite_skill_id: 'test_skill_id',
        },
        confirmed_unclassified_answers: [],
        customization_args: {
          rows: {
            value: true,
          },
          placeholder: {
            value: 1,
          },
        },
        hints: [],
        solution: {
          answer_is_exclusive: true,
          correct_answer: 'test_answer',
          explanation: {
            content_id: '2',
            html: 'test_explanation1',
          },
        },
      }),
      RecordedVoiceovers.createEmpty(),
      writtenTranslationsObjectFactory.createEmpty(),
      'content', audioTranslationLanguageService);
  });

  it('should subscribe to events on initialization', () => {
    spyOn(playerPositionService.onNewCardOpened, 'subscribe');
    spyOn(playerPositionService.onActiveCardChanged, 'subscribe');
    spyOn(hintsAndSolutionManagerService.onHintConsumed, 'subscribe');
    spyOn(
      hintsAndSolutionManagerService.onSolutionViewedEventEmitter, 'subscribe');

    component.ngOnInit();

    expect(playerPositionService.onNewCardOpened.subscribe).toHaveBeenCalled();
    expect(playerPositionService.onActiveCardChanged.subscribe)
      .toHaveBeenCalled();
    expect(hintsAndSolutionManagerService.onHintConsumed.subscribe)
      .toHaveBeenCalled();
    expect(
      hintsAndSolutionManagerService.onSolutionViewedEventEmitter.subscribe)
      .toHaveBeenCalled();
  });

  it('should reset hints and solutions when new' +
    ' card is opened', fakeAsync(() => {
    let oldCard: StateCard = StateCard.createNewCard(
      'State 1', '<p>Content</p>', '<interaction></interaction>',
      null, RecordedVoiceovers.createEmpty(),
<<<<<<< HEAD
      writtenTranslationsObjectFactory.createEmpty(),
      'content', audioTranslationLanguageService);
=======
      writtenTranslationsObjectFactory.createEmpty(), 'content',
      audioTranslationLanguageService);
>>>>>>> 78626a99
    spyOn(hintsAndSolutionManagerService, 'getNumHints').and.returnValue(1);

    component.displayedCard = oldCard;

    component.ngOnInit();
    playerPositionService.onNewCardOpened.emit(newCard);
    tick();

    expect(component.displayedCard).toEqual(newCard);
  }));

  it('should reset local hints array if active card is' +
    ' changed to the last one', fakeAsync(() => {
    spyOn(playerTranscriptService, 'isLastCard').and.returnValue(true);
    spyOn(component, 'resetLocalHintsArray');

    component.ngOnInit();
    playerPositionService.onActiveCardChanged.emit();
    tick();

    expect(component.resetLocalHintsArray).toHaveBeenCalledTimes(2);
    component.ngOnDestroy();
  }));

  it('should not reset local hints array if new active card is' +
    ' not the last one', fakeAsync(() => {
    spyOn(playerTranscriptService, 'isLastCard').and.returnValue(false);
    spyOn(component, 'resetLocalHintsArray');

    component.ngOnInit();
    playerPositionService.onActiveCardChanged.emit();
    tick();

    expect(component.resetLocalHintsArray).toHaveBeenCalledTimes(1);
    component.ngOnDestroy();
  }));

  it('should fire change detection when hint is used', fakeAsync(() => {
    const changeDetectorRef =
      fixture.debugElement.injector.get(ChangeDetectorRef);
    const detectChangesSpy =
      spyOn(changeDetectorRef.constructor.prototype, 'detectChanges');

    component.ngOnInit();
    hintsAndSolutionManagerService.onHintConsumed.emit();
    tick();

    expect(detectChangesSpy).toHaveBeenCalled();
    component.ngOnDestroy();
  }));

  it('should fire change detection when solution is viewed', fakeAsync(() => {
    const changeDetectorRef =
      fixture.debugElement.injector.get(ChangeDetectorRef);
    const detectChangesSpy =
      spyOn(changeDetectorRef.constructor.prototype, 'detectChanges');

    component.ngOnInit();
    hintsAndSolutionManagerService.onSolutionViewedEventEmitter.emit();
    tick();

    expect(detectChangesSpy).toHaveBeenCalled();
    component.ngOnDestroy();
  }));

  it('should show hint button if hint is viewable and displayed card\'s' +
    ' interaction supports hints', () => {
    spyOn(hintsAndSolutionManagerService, 'isHintViewable')
      .and.returnValues(false, true, true);

    component.displayedCard = null;

    expect(component.isHintButtonVisible(0)).toBe(false);

    // StateCard with EndExploration interaction, which does not supports hints.
    component.displayedCard = StateCard.createNewCard(
      'State 1', '<p>Content</p>', '<interaction></interaction>',
      interactionObjectFactory.createFromBackendDict({
        id: 'EndExploration',
        answer_groups: [],
        default_outcome: null,
        confirmed_unclassified_answers: [],
        customization_args: {},
        hints: [],
        solution: null,
      }), RecordedVoiceovers.createEmpty(),
      writtenTranslationsObjectFactory.createEmpty(), 'content',
      audioTranslationLanguageService);

    expect(component.isHintButtonVisible(0)).toBe(false);

    // StateCard which supports hints.
    component.displayedCard = newCard;

    expect(component.isHintButtonVisible(0)).toBe(true);
  });

  it('should show solution button if solution is released', () => {
    spyOn(hintsAndSolutionManagerService, 'isSolutionViewable')
      .and.returnValue(true);

    expect(component.isSolutionButtonVisible()).toBe(true);
  });

  it('should show solution button if solution is released', () => {
    spyOn(hintsAndSolutionManagerService, 'isSolutionViewable')
      .and.returnValue(true);

    expect(component.isSolutionButtonVisible()).toBe(true);
  });

  it('should not show solution button if solution is not released', () => {
    spyOn(hintsAndSolutionManagerService, 'isSolutionViewable')
      .and.returnValue(false);

    expect(component.isSolutionButtonVisible()).toBe(false);
  });

  it('should display hint modal when user clicks on hints icon',
    fakeAsync(() => {
      spyOn(hintAndSolutionModalService, 'displayHintModal').and.returnValue(
        <NgbModalRef>{
          result: Promise.resolve('success')
        }
      );

      expect(component.activeHintIndex).toBe(undefined);
      expect(component.isVisible).toBe(true);

      component.displayHintModal(0);

      expect(component.activeHintIndex).toBe(0);
      expect(component.isVisible).toBe(false);
    }));

  it('should close display hint modal and reset active hint index when modal' +
    ' is closed', fakeAsync(() => {
    spyOn(hintAndSolutionModalService, 'displayHintModal').and.returnValue(
      <NgbModalRef>{
        result: Promise.reject('failure')
      }
    );

    expect(component.activeHintIndex).toBe(undefined);
    expect(component.isVisible).toBe(true);

    component.displayHintModal(0);
    tick();

    expect(component.activeHintIndex).toBe(null);
    expect(component.isVisible).toBe(false);
  }));

  it('should display solution modal if solution is' +
    ' already consumed', fakeAsync(() => {
    spyOn(hintsAndSolutionManagerService, 'isSolutionConsumed').and.returnValue(
      true);
    spyOn(explorationPlayerStateService, 'isInQuestionMode').and.returnValue(
      false);
    spyOn(statsReportingService, 'recordSolutionHit');
    spyOn(playerPositionService, 'getCurrentStateName')
      .and.returnValue('state1');
    spyOn(hintAndSolutionModalService, 'displaySolutionModal').and.returnValue(
      <NgbModalRef>{
        result: Promise.resolve('success')
      }
    );

    expect(component.solutionModalIsActive).toBe(false);

    component.onClickSolutionButton();
    tick();

    expect(component.solutionModalIsActive).toBe(true);
  }));

  it('should close solution modal', fakeAsync(() => {
    spyOn(hintsAndSolutionManagerService, 'isSolutionConsumed').and.returnValue(
      true);
    spyOn(explorationPlayerStateService, 'isInQuestionMode').and.returnValue(
      false);
    spyOn(statsReportingService, 'recordSolutionHit');
    spyOn(playerPositionService, 'getCurrentStateName')
      .and.returnValue('state1');
    spyOn(hintAndSolutionModalService, 'displaySolutionModal').and.returnValue(
      <NgbModalRef>{
        result: Promise.reject()
      }
    );

    component.onClickSolutionButton();
    tick();

    expect(component.solutionModalIsActive).toBe(false);
  }));

  it('should open interstitial modal if solution has not' +
    ' been consumed before and then display solution modal' +
    ' after user confirms', fakeAsync(() => {
    spyOn(hintsAndSolutionManagerService, 'isSolutionConsumed').and.returnValue(
      false);
    spyOn(hintAndSolutionModalService, 'displaySolutionInterstitialModal')
      .and.returnValue(
        <NgbModalRef>{
          result: Promise.resolve('success')
        }
      );
    spyOn(component, 'displaySolutionModal').and.callFake(() => {});

    component.onClickSolutionButton();
    tick();

    expect(component.displaySolutionModal).toHaveBeenCalled();
  }));

  it('should close interstitial modal if solution has not' +
    ' been consumed before and user click cancel', fakeAsync(() => {
    spyOn(hintsAndSolutionManagerService, 'isSolutionConsumed').and.returnValue(
      false);
    spyOn(hintAndSolutionModalService, 'displaySolutionInterstitialModal')
      .and.returnValue(
        <NgbModalRef>{
          result: Promise.reject('failure')
        }
      );
    spyOn(component, 'displaySolutionModal').and.callFake(() => {});

    component.solutionModalIsActive = true;
    component.onClickSolutionButton();
    tick();

    expect(component.solutionModalIsActive).toBe(false);
    expect(component.displaySolutionModal).not.toHaveBeenCalled();
  }));

  it('should show \'Need help? View a hint for this' +
    ' problem!\' tooltip', () => {
    spyOn(hintsAndSolutionManagerService, 'isHintTooltipOpen')
      .and.returnValues(true, false);

    expect(component.isTooltipVisible()).toBe(true);
    expect(component.isTooltipVisible()).toBe(false);
  });

  it('should show if hint is consumed or not', () => {
    spyOn(hintsAndSolutionManagerService, 'isHintConsumed')
      .and.returnValues(true, false);

    expect(component.isHintConsumed(0)).toBe(true);
    expect(component.isHintConsumed(0)).toBe(false);
  });

  it('should show solution is consumed or not', () => {
    spyOn(hintsAndSolutionManagerService, 'isSolutionConsumed')
      .and.returnValues(true, false);

    expect(component.isSolutionConsumed()).toBe(true);
    expect(component.isSolutionConsumed()).toBe(false);
  });
});<|MERGE_RESOLUTION|>--- conflicted
+++ resolved
@@ -44,7 +44,6 @@
   let hintAndSolutionModalService: HintAndSolutionModalService;
   let explorationPlayerStateService: ExplorationPlayerStateService;
   let statsReportingService: StatsReportingService;
-  let audioTranslationLanguageService: AudioTranslationLanguageService;
 
   let newCard: StateCard;
   let audioTranslationLanguageService: AudioTranslationLanguageService;
@@ -70,13 +69,8 @@
     explorationPlayerStateService = TestBed.inject(
       ExplorationPlayerStateService);
     statsReportingService = TestBed.inject(StatsReportingService);
-<<<<<<< HEAD
-    audioTranslationLanguageService = TestBed.inject(
-      AudioTranslationLanguageService);
-=======
     audioTranslationLanguageService = (
       TestBed.inject(AudioTranslationLanguageService));
->>>>>>> 78626a99
 
     spyOn(playerPositionService, 'onNewCardOpened').and.returnValue(
       new EventEmitter<StateCard>());
@@ -169,13 +163,8 @@
     let oldCard: StateCard = StateCard.createNewCard(
       'State 1', '<p>Content</p>', '<interaction></interaction>',
       null, RecordedVoiceovers.createEmpty(),
-<<<<<<< HEAD
       writtenTranslationsObjectFactory.createEmpty(),
       'content', audioTranslationLanguageService);
-=======
-      writtenTranslationsObjectFactory.createEmpty(), 'content',
-      audioTranslationLanguageService);
->>>>>>> 78626a99
     spyOn(hintsAndSolutionManagerService, 'getNumHints').and.returnValue(1);
 
     component.displayedCard = oldCard;
