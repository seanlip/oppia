--- conflicted
+++ resolved
@@ -68,13 +68,8 @@
     explorationPlayerStateService = TestBed.inject(
       ExplorationPlayerStateService);
     statsReportingService = TestBed.inject(StatsReportingService);
-<<<<<<< HEAD
-    audioTranslationLanguageService =
-      TestBed.inject(AudioTranslationLanguageService);
-=======
     audioTranslationLanguageService = (
       TestBed.inject(AudioTranslationLanguageService));
->>>>>>> 02d038d8
 
     spyOn(playerPositionService, 'onNewCardOpened').and.returnValue(
       new EventEmitter<StateCard>());
