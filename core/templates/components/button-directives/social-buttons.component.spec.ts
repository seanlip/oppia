// Copyright 2022 The Oppia Authors. All Rights Reserved.
//
// Licensed under the Apache License, Version 2.0 (the "License");
// you may not use this file except in compliance with the License.
// You may obtain a copy of the License at
//
//      http://www.apache.org/licenses/LICENSE-2.0
//
// Unless required by applicable law or agreed to in writing, software
// distributed under the License is distributed on an "AS-IS" BASIS,
// WITHOUT WARRANTIES OR CONDITIONS OF ANY KIND, either express or implied.
// See the License for the specific language governing permissions and
// limitations under the License.

/**
 * @fileoverview Unit tests for SocialButtonsComponent
 */

import { MockTranslatePipe } from 'tests/unit-test-utils';
import { I18nLanguageCodeService } from 'services/i18n-language-code.service';
import { SocialButtonsComponent } from './social-buttons.component';
import { TestBed, waitForAsync } from '@angular/core/testing';
import { HttpClientTestingModule } from '@angular/common/http/testing';

describe('SocialButtonsComponent', () => {
  let i18nLanguageCodeService: I18nLanguageCodeService;

  beforeEach(waitForAsync(() => {
    TestBed.configureTestingModule({
      imports: [HttpClientTestingModule],
      declarations: [SocialButtonsComponent, MockTranslatePipe],
<<<<<<< HEAD
=======
      providers: []
>>>>>>> 322fd94b
    }).compileComponents();
  }));

  beforeEach(() => {
    i18nLanguageCodeService = TestBed.inject(I18nLanguageCodeService);
    spyOn(i18nLanguageCodeService, 'isCurrentLanguageRTL').and.returnValue(
      true);
  });
});<|MERGE_RESOLUTION|>--- conflicted
+++ resolved
@@ -29,10 +29,7 @@
     TestBed.configureTestingModule({
       imports: [HttpClientTestingModule],
       declarations: [SocialButtonsComponent, MockTranslatePipe],
-<<<<<<< HEAD
-=======
       providers: []
->>>>>>> 322fd94b
     }).compileComponents();
   }));
 
