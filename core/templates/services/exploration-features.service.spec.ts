--- conflicted
+++ resolved
@@ -38,12 +38,8 @@
     ExplorationFeaturesService.serviceIsInitialized = false;
 
     featureData = {
-<<<<<<< HEAD
-      isExplorationWhitelisted: true
-=======
       explorationIsCurated: true,
       alwaysAskLearnersForAnswerDetails: false
->>>>>>> 63f4a19f
     };
     explorationData = {
       param_changes: [testParamChange],
