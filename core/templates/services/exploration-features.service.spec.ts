--- conflicted
+++ resolved
@@ -25,19 +25,11 @@
 import { ExplorationFeatures } from './exploration-features-backend-api.service';
 
 describe('ExplorationFeatureService', () => {
-<<<<<<< HEAD
-  let explorationFeatureService: ExplorationFeaturesService = null;
-  let featureData = null;
-  let explorationData: ExplorationBackendDict = null;
-  let explorationData2: ExplorationBackendDict = null;
-  let testParamChanges: ParamChanges = null;
-=======
   let explorationFeatureService: ExplorationFeaturesService;
   let featureData: ExplorationFeatures;
   let explorationData: ExplorationDataDict;
   let explorationData2: ExplorationDataDict;
   let testParamChanges: ParamChanges;
->>>>>>> 210f5661
 
   beforeEach(() => {
     explorationFeatureService = TestBed.get(ExplorationFeaturesService);
