--- conflicted
+++ resolved
@@ -364,22 +364,15 @@
     }));
   });
 
-<<<<<<< HEAD
-  describe('on production mode', () => {
-=======
   describe('on emulator mode', () => {
->>>>>>> 2ec823b0
     let assetsBackendApiService: AssetsBackendApiService = null;
     let httpTestingController: HttpTestingController = null;
     let urlInterpolationService: UrlInterpolationService;
     const gcsPrefix: string = 'https://storage.googleapis.com/None-resources';
 
     beforeEach(() => {
-<<<<<<< HEAD
-=======
       spyOnProperty(AssetsBackendApiService, 'EMULATOR_MODE', 'get')
         .and.returnValue(false);
->>>>>>> 2ec823b0
       TestBed.configureTestingModule({
         imports: [HttpClientTestingModule],
         providers: [AssetsBackendApiService]
