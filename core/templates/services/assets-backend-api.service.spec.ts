// Copyright 2017 The Oppia Authors. All Rights Reserved.
//
// Licensed under the Apache License, Version 2.0 (the "License");
// you may not use this file except in compliance with the License.
// You may obtain a copy of the License at
//
//      http://www.apache.org/licenses/LICENSE-2.0
//
// Unless required by applicable law or agreed to in writing, software
// distributed under the License is distributed on an "AS-IS" BASIS,
// WITHOUT WARRANTIES OR CONDITIONS OF ANY KIND, either express or implied.
// See the License for the specific language governing permissions and
// limitations under the License.

/**
 * @fileoverview Unit tests for AssetsBackendApiService
 */

// TODO(#7222): Remove the following block of unnnecessary imports once
// AssetsBackendApiService.ts is upgraded to Angular 8.
import { AudioFileObjectFactory } from
  'domain/utilities/AudioFileObjectFactory';
import { FileDownloadRequestObjectFactory } from
  'domain/utilities/FileDownloadRequestObjectFactory';
import { ImageFileObjectFactory } from
  'domain/utilities/ImageFileObjectFactory';
import { UpgradedServices } from 'services/UpgradedServices';
// ^^^ This block is to be removed.
// Jquery is needed in this file because some tests will spyOn Jquery methods.
// The spies won't actually spy Jquery methods without the import.
import $ from 'jquery';

require('domain/utilities/url-interpolation.service.ts');
require('services/assets-backend-api.service.ts');
require('services/csrf-token.service.ts');

describe('Assets Backend API Service', function() {
  describe('on dev mode', function() {
    var AssetsBackendApiService = null;
    var fileDownloadRequestObjectFactory = null;
    var UrlInterpolationService = null;
    var audioFileObjectFactory = null;
    var imageFileObjectFactory = null;
    var CsrfService = null;
    var $httpBackend = null;
    var $rootScope = null;
    var $q = null;
    var ENTITY_TYPE = null;
    var audioRequestUrl = null;
    var imageRequestUrl = null;

    beforeEach(angular.mock.module('oppia'));
    beforeEach(angular.mock.module('oppia', function($provide) {
      $provide.value('AudioFileObjectFactory', new AudioFileObjectFactory());
      $provide.value(
        'FileDownloadRequestObjectFactory',
        new FileDownloadRequestObjectFactory());
      $provide.value('ImageFileObjectFactory', new ImageFileObjectFactory());
    }));
    beforeEach(angular.mock.module('oppia', function($provide) {
      var ugs = new UpgradedServices();
      for (let [key, value] of Object.entries(ugs.getUpgradedServices())) {
        $provide.value(key, value);
      }
    }));

    beforeEach(angular.mock.inject(function($injector) {
      AssetsBackendApiService = $injector.get(
        'AssetsBackendApiService');
      fileDownloadRequestObjectFactory = $injector.get(
        'FileDownloadRequestObjectFactory');
      audioFileObjectFactory = $injector.get('AudioFileObjectFactory');
      imageFileObjectFactory = $injector.get('ImageFileObjectFactory');
      UrlInterpolationService = $injector.get(
        'UrlInterpolationService');
      $httpBackend = $injector.get('$httpBackend');
      $rootScope = $injector.get('$rootScope');
      ENTITY_TYPE = $injector.get('ENTITY_TYPE');
      $q = $injector.get('$q');

      CsrfService = $injector.get('CsrfTokenService');

      spyOn(CsrfService, 'getTokenAsync').and.callFake(function() {
        var deferred = $q.defer();
        deferred.resolve('sample-csrf-token');
        return deferred.promise;
      });

      audioRequestUrl = UrlInterpolationService.interpolateUrl(
        '/assetsdevhandler/exploration/<exploration_id>/assets/audio/' +
        '<filename>',
        {
          exploration_id: '0',
          filename: 'myfile.mp3'
        });

      imageRequestUrl = UrlInterpolationService.interpolateUrl(
        '/assetsdevhandler/exploration/<exploration_id>/assets/image/' +
        '<filename>',
        {
          exploration_id: '0',
          filename: 'myfile.png'
        });
    }));

    afterEach(function() {
      $httpBackend.verifyNoOutstandingRequest();
    });

    it('should correctly formulate the download URL for audio', function() {
      expect(
        AssetsBackendApiService.getAudioDownloadUrl(
          ENTITY_TYPE.EXPLORATION, 'expid12345', 'a.mp3')
      ).toEqual('/assetsdevhandler/exploration/expid12345/assets/audio/a.mp3');
    });

    it('should correctly formulate the preview URL for images', function() {
      expect(
        AssetsBackendApiService.getImageUrlForPreview(
          ENTITY_TYPE.EXPLORATION, 'expid12345', 'a.png')
      ).toEqual('/assetsdevhandler/exploration/expid12345/assets/image/a.png');
    });

    it('should correctly formulate the thumbnail url for preview', function() {
      expect(
        AssetsBackendApiService.getThumbnailUrlForPreview(
          ENTITY_TYPE.EXPLORATION, 'expid12345', 'thumbnail.png')).toEqual(
        '/assetsdevhandler/exploration/expid12345/assets/' +
        'thumbnail/thumbnail.png');
    });

    it('should successfully fetch and cache audio', function() {
      var successHandler = jasmine.createSpy('success');
      var failHandler = jasmine.createSpy('fail');

      $httpBackend.expect('GET', audioRequestUrl).respond(201, 'audio data');
      expect(AssetsBackendApiService.isCached('myfile.mp3')).toBe(false);


      AssetsBackendApiService.loadAudio('0', 'myfile.mp3').then(
        successHandler, failHandler);
      expect((AssetsBackendApiService.getAssetsFilesCurrentlyBeingRequested())
        .audio.length).toBe(1);
      $httpBackend.flush();
      expect((AssetsBackendApiService.getAssetsFilesCurrentlyBeingRequested())
        .audio.length).toBe(0);
      expect(AssetsBackendApiService.isCached('myfile.mp3')).toBe(true);
      expect(successHandler).toHaveBeenCalled();
      expect(failHandler).not.toHaveBeenCalled();
      $httpBackend.verifyNoOutstandingExpectation();
    });

    it('should not fetch an audio if it is already cached', function() {
      var successHandler = jasmine.createSpy('success');
      var failHandler = jasmine.createSpy('fail');

      $httpBackend.expect('GET', audioRequestUrl).respond(201, 'audio data');
      expect(AssetsBackendApiService.isCached('myfile.mp3')).toBe(false);
      AssetsBackendApiService.loadAudio('0', 'myfile.mp3').then(
        successHandler, failHandler);
      $httpBackend.flush();
      expect(AssetsBackendApiService.isCached('myfile.mp3')).toBe(true);

      expect(successHandler).toHaveBeenCalled();
      expect(failHandler).not.toHaveBeenCalled();
      $httpBackend.verifyNoOutstandingExpectation();

      AssetsBackendApiService.loadAudio('0', 'myfile.mp3').then(
        function(cachedFile) {
          expect(cachedFile).toEqual(audioFileObjectFactory.createNew(
            'myfile.mp3',
            new Blob()
          ));
        });
      $httpBackend.verifyNoOutstandingExpectation();
    });

    it('should handler rejection when fetching a file fails', function() {
      var successHandler = jasmine.createSpy('success');
      var failHandler = jasmine.createSpy('fail');

      $httpBackend.expect('GET', audioRequestUrl).respond(
        500, 'File not found.');
      expect(AssetsBackendApiService.isCached('myfile.mp3')).toBe(false);

      AssetsBackendApiService.loadAudio('0', 'myfile.mp3').then(
        successHandler, failHandler);
      $httpBackend.flush();
      expect(successHandler).not.toHaveBeenCalled();
      expect(failHandler).toHaveBeenCalledWith('myfile.mp3');
      expect(AssetsBackendApiService.isCached('myfile.mp3')).toBe(false);
      $httpBackend.verifyNoOutstandingExpectation();
    });

    it('should successfully save an audio', function(done) {
      var successMessage = 'Audio was successfully saved.';
      // This throws "Argument of type '() => Promise<any, any, any>' is not
      // assignable to parameter of type '{ (url: string, ...):
      // jqXHR<any>; ...}'.". We need to suppress this error because we need
      // to mock $.ajax to this function for testing purposes.
      // @ts-expect-error
      spyOn($, 'ajax').and.callFake(function() {
        var d = $.Deferred();
        d.resolve(successMessage);
        return d.promise();
      });

      AssetsBackendApiService.saveAudio('0', 'a.mp3', new File([], 'a.mp3'))
        .then(function(response) {
          expect(response).toBe(successMessage);
        }).then(done, done.fail);

      // $q Promises need to be forcibly resolved through a JavaScript digest,
      // which is what $apply helps kick-start.
      $rootScope.$apply();
    });

    it('should successfully save a math SVG', function(done) {
      var successMessage = 'Math SVG was successfully saved.';
<<<<<<< HEAD
      // @ts-ignore in order to ignore JQuery properties that should
      // be declarated.
=======
      // This throws "Argument of type '() => Promise<any, any, any>' is not
      // assignable to parameter of type '{ (url: string, ...):
      // jqXHR<any>; ...}'.". We need to suppress this error because we need
      // to mock $.ajax to this function for testing purposes.
      // @ts-expect-error
>>>>>>> 0042aa54
      spyOn($, 'ajax').and.callFake(function() {
        var d = $.Deferred();
        d.resolve(successMessage);
        return d.promise();
      });
      var imageFile = new Blob();
      AssetsBackendApiService.saveMathExpresionImage(
        imageFile, 'newMathExpression.svg', 'exploration', 'expid12345')
        .then(function(response) {
          // Below checks assert that the correct data is sent to the backend.
          var dataArguementForAjaxCall = (
<<<<<<< HEAD
            // @ts-ignore in order to ignore JQuery properties that should
            // be declarated.
=======
            // This throws "Property 'calls' does not exist on type
            // '{ (url: string, ...): jqXHR<any>; ... }'." This is because
            // $.ajax is not the actual $.ajax, it is the mocked to the function
            // which has this property. We did this for testing purposes.
            // @ts-expect-error
>>>>>>> 0042aa54
            $.ajax.calls.mostRecent().args[0].data);
          expect(dataArguementForAjaxCall instanceof FormData).toBeTruthy();
          var rawImageSentToBackend = null;
          var payLoadSentoBackend = null;
          dataArguementForAjaxCall.forEach((value, key) => {
            if (key === 'image') {
              rawImageSentToBackend = value;
            } else if (key === 'payload') {
              payLoadSentoBackend = value;
            }
          });
          expect(rawImageSentToBackend instanceof File).toBeTruthy();
          expect(payLoadSentoBackend).toEqual(JSON.stringify({
            filename: 'newMathExpression.svg',
            filename_prefix: 'image'
          }));
          expect(response).toBe(successMessage);
        }).then(done, done.fail);

      // $q Promises need to be forcibly resolved through a JavaScript digest,
      // which is what $apply helps kick-start.
      $rootScope.$apply();
    });

    it('should handle rejection when saving a math SVG fails ', function(done) {
      var errorMessage = 'Math SVG was not successfully saved.';
<<<<<<< HEAD
      // @ts-ignore in order to ignore JQuery properties that should
      // be declarated.
=======
      // This throws "Argument of type '() => Promise<any, any, any>' is not
      // assignable to parameter of type '{ (url: string, ...):
      // jqXHR<any>; ...}'.". We need to suppress this error because we need
      // to mock $.ajax to this function for testing purposes.
      // @ts-expect-error
>>>>>>> 0042aa54
      spyOn($, 'ajax').and.callFake(function() {
        var d = $.Deferred();
        d.reject({
          // The responseText contains a XSSI Prefix, which is represented by
          // )]}' string. That's why double quotes is being used here. It's not
          // possible to use \' instead of ' so the XSSI Prefix won't be
          // evaluated correctly.
          /* eslint-disable quotes */
          responseText: ")]}'\n{ \"message\": \"" + errorMessage + "\" }"
          /* eslint-enable quotes */
        });
        return d.promise();
      });
      var imageFile = new Blob();
      AssetsBackendApiService.saveMathExpresionImage(
        imageFile, 'new.svg', 'exploration', 'expid12345')
        .then(done, function(response) {
          expect(response).toEqual({
            message: errorMessage
          });
          done();
        });
      // $q Promises need to be forcibly resolved through a JavaScript digest,
      // which is what $apply helps kick-start.
      $rootScope.$apply();
    });

    it('should handle rejection when saving a file fails', function(done) {
      var errorMessage = 'Error on saving audio';
      // This throws "Argument of type '() => Promise<any, any, any>' is not
      // assignable to parameter of type '{ (url: string, ...):
      // jqXHR<any>; ...}'.". We need to suppress this error because we need
      // to mock $.ajax to this function for testing purposes.
      // @ts-expect-error
      spyOn($, 'ajax').and.callFake(function() {
        var d = $.Deferred();
        d.reject({
          // The responseText contains a XSSI Prefix, which is represented by
          // )]}' string. That's why double quotes is being used here. It's not
          // possible to use \' instead of ' so the XSSI Prefix won't be
          // evaluated correctly.
          /* eslint-disable quotes */
          responseText: ")]}'\n{ \"message\": \"" + errorMessage + "\" }"
          /* eslint-enable quotes */
        });
        return d.promise();
      });

      AssetsBackendApiService.saveAudio('0', 'a.mp3', new File([], 'a.mp3'))
        .then(done, function(response) {
          expect(response).toEqual({
            message: errorMessage
          });
          done();
        });

      // $q Promises need to be forcibly resolved through a JavaScript digest,
      // which is what $apply helps kick-start.
      $rootScope.$apply();
    });

    it('should successfully fetch and cache image', function() {
      var successHandler = jasmine.createSpy('success');
      var failHandler = jasmine.createSpy('fail');

      $httpBackend.expect('GET', imageRequestUrl).respond(201, 'image data');
      expect(AssetsBackendApiService.isCached('myfile.png')).toBe(false);

      AssetsBackendApiService.loadImage(
        ENTITY_TYPE.EXPLORATION, '0', 'myfile.png').then(
        successHandler, failHandler);
      expect((AssetsBackendApiService.getAssetsFilesCurrentlyBeingRequested())
        .image.length).toBe(1);
      $httpBackend.flush();
      expect((AssetsBackendApiService.getAssetsFilesCurrentlyBeingRequested())
        .image.length).toBe(0);
      expect(AssetsBackendApiService.isCached('myfile.png')).toBe(true);
      expect(successHandler).toHaveBeenCalled();
      expect(failHandler).not.toHaveBeenCalled();
      $httpBackend.verifyNoOutstandingExpectation();
    });

    it('should not fetch an image if it is already cached', function() {
      var successHandler = jasmine.createSpy('success');
      var failHandler = jasmine.createSpy('fail');

      $httpBackend.expect('GET', imageRequestUrl).respond(201, 'image data');
      expect(AssetsBackendApiService.isCached('myfile.png')).toBe(false);

      AssetsBackendApiService.loadImage(
        ENTITY_TYPE.EXPLORATION, '0', 'myfile.png').then(
        successHandler, failHandler);
      $httpBackend.flush();
      expect(AssetsBackendApiService.isCached('myfile.png')).toBe(true);
      expect(successHandler).toHaveBeenCalled();
      expect(failHandler).not.toHaveBeenCalled();
      $httpBackend.verifyNoOutstandingExpectation();

      AssetsBackendApiService.loadImage(
        ENTITY_TYPE.EXPLORATION, '0', 'myfile.png').then(
        function(cachedFile) {
          expect(cachedFile).toEqual(imageFileObjectFactory.createNew(
            'myfile.png',
            new Blob()
          ));
        });
      $httpBackend.verifyNoOutstandingExpectation();
    });

    it('should call the provided failure handler on HTTP failure for an audio',
      function() {
        var successHandler = jasmine.createSpy('success');
        var failHandler = jasmine.createSpy('fail');

        $httpBackend.expect('GET', audioRequestUrl).respond(
          500, 'MutagenError');
        AssetsBackendApiService.loadAudio('0', 'myfile.mp3').then(
          successHandler, failHandler);
        $httpBackend.flush();

        expect(successHandler).not.toHaveBeenCalled();
        expect(failHandler).toHaveBeenCalled();
        $httpBackend.verifyNoOutstandingExpectation();
      });

    it('should call the provided failure handler on HTTP failure for an image',
      function() {
        var successHandler = jasmine.createSpy('success');
        var failHandler = jasmine.createSpy('fail');

        $httpBackend.expect('GET', imageRequestUrl).respond(500, 'Error');
        AssetsBackendApiService.loadImage(
          ENTITY_TYPE.EXPLORATION, '0', 'myfile.png').then(
          successHandler, failHandler);
        $httpBackend.flush();

        expect(successHandler).not.toHaveBeenCalled();
        expect(failHandler).toHaveBeenCalled();
        $httpBackend.verifyNoOutstandingExpectation();
      });

    it('should successfully abort the download of all the audio files',
      function() {
        var successHandler = jasmine.createSpy('success');
        var failHandler = jasmine.createSpy('fail');

        $httpBackend.expect('GET', audioRequestUrl).respond(201, 'audio data');

        AssetsBackendApiService.loadAudio('0', 'myfile.mp3').then(
          successHandler, failHandler);

        expect(AssetsBackendApiService.getAssetsFilesCurrentlyBeingRequested()
          .audio.length).toBe(1);

        AssetsBackendApiService.abortAllCurrentAudioDownloads();
        $httpBackend.verifyNoOutstandingRequest();
        expect(AssetsBackendApiService.getAssetsFilesCurrentlyBeingRequested()
          .audio.length).toBe(0);
        expect(AssetsBackendApiService.isCached('myfile.mp3')).toBe(false);
      });

    it('should successfully abort the download of the all the image files',
      function() {
        var successHandler = jasmine.createSpy('success');
        var failHandler = jasmine.createSpy('fail');

        $httpBackend.expect('GET', imageRequestUrl).respond(201, 'image data');

        AssetsBackendApiService.loadImage(
          ENTITY_TYPE.EXPLORATION, '0', 'myfile.png').then(
          successHandler, failHandler);

        expect(AssetsBackendApiService.getAssetsFilesCurrentlyBeingRequested()
          .image.length).toBe(1);

        AssetsBackendApiService.abortAllCurrentImageDownloads();
        $httpBackend.verifyNoOutstandingRequest();
        expect(AssetsBackendApiService.getAssetsFilesCurrentlyBeingRequested()
          .image.length).toBe(0);
        expect(AssetsBackendApiService.isCached('myfile.png')).toBe(false);
      });

    it('should use the correct blob type for audio assets', function() {
      var successHandler = jasmine.createSpy('success');
      var failHandler = jasmine.createSpy('fail');

      $httpBackend.expect('GET', audioRequestUrl).respond(
        201, {type: 'audio/mpeg'});
      AssetsBackendApiService.loadAudio('0', 'myfile.mp3').then(
        successHandler, failHandler);
      expect((AssetsBackendApiService.getAssetsFilesCurrentlyBeingRequested())
        .audio.length).toBe(1);
      $httpBackend.flush();
      expect((AssetsBackendApiService.getAssetsFilesCurrentlyBeingRequested())
        .audio.length).toBe(0);

      expect(successHandler).toHaveBeenCalled();
      expect(failHandler).not.toHaveBeenCalled();
      expect(successHandler.calls.first().args[0].data.type).toBe('audio/mpeg');
      $httpBackend.verifyNoOutstandingExpectation();
    });
  });

  describe('without dev mode settings', function() {
    beforeEach(angular.mock.module('oppia'));
    beforeEach(angular.mock.module('oppia', function($provide) {
      $provide.value('AudioFileObjectFactory', new AudioFileObjectFactory());
      $provide.value(
        'FileDownloadRequestObjectFactory',
        new FileDownloadRequestObjectFactory());
      $provide.value('ImageFileObjectFactory', new ImageFileObjectFactory());
      $provide.constant('DEV_MODE', false);
      $provide.constant('GCS_RESOURCE_BUCKET_NAME', false);
    }));
    beforeEach(angular.mock.module('oppia', function($provide) {
      var ugs = new UpgradedServices();
      for (let [key, value] of Object.entries(ugs.getUpgradedServices())) {
        $provide.value(key, value);
      }
    }));

    it('should throw an error when is not on dev mode and Google Cloud' +
      ' Service bucket name is not set', angular.mock.inject(
      function($injector) {
        expect(function() {
          var service = $injector.get(
            'AssetsBackendApiService');
        }).toThrowError('GCS_RESOURCE_BUCKET_NAME is not set in prod.');
      }));
  });

  describe('on production mode', function() {
    var AssetsBackendApiService = null;
    var ENTITY_TYPE = null;
    var gcsPrefix = 'https://storage.googleapis.com/None-resources';

    beforeEach(angular.mock.module('oppia'));
    beforeEach(angular.mock.module('oppia', function($provide) {
      $provide.value('AudioFileObjectFactory', new AudioFileObjectFactory());
      $provide.value(
        'FileDownloadRequestObjectFactory',
        new FileDownloadRequestObjectFactory());
      $provide.value('ImageFileObjectFactory', new ImageFileObjectFactory());
      $provide.constant('DEV_MODE', false);
    }));
    beforeEach(angular.mock.module('oppia', function($provide) {
      var ugs = new UpgradedServices();
      for (let [key, value] of Object.entries(ugs.getUpgradedServices())) {
        $provide.value(key, value);
      }
    }));

    beforeEach(angular.mock.inject(function($injector) {
      AssetsBackendApiService = $injector.get(
        'AssetsBackendApiService');
      ENTITY_TYPE = $injector.get('ENTITY_TYPE');
    }));

    it('should correctly formulate the download URL for audios', function() {
      expect(
        AssetsBackendApiService.getAudioDownloadUrl(
          ENTITY_TYPE.EXPLORATION, 'expid12345', 'a.mp3')
      ).toEqual(gcsPrefix +
        '/exploration/expid12345/assets/audio/a.mp3');
    });

    it('should correctly formulate the preview URL for images', function() {
      expect(
        AssetsBackendApiService.getImageUrlForPreview(
          ENTITY_TYPE.EXPLORATION, 'expid12345', 'a.png')
      ).toEqual(gcsPrefix + '/exploration/expid12345/assets/image/a.png');
    });

    it('should correctly formulate the thumbnail url for preview', function() {
      expect(
        AssetsBackendApiService.getThumbnailUrlForPreview(
          ENTITY_TYPE.EXPLORATION, 'expid12345', 'thumbnail.png')
      ).toEqual(gcsPrefix +
        '/exploration/expid12345/assets/thumbnail/thumbnail.png');
    });
  });
});<|MERGE_RESOLUTION|>--- conflicted
+++ resolved
@@ -217,16 +217,11 @@
 
     it('should successfully save a math SVG', function(done) {
       var successMessage = 'Math SVG was successfully saved.';
-<<<<<<< HEAD
-      // @ts-ignore in order to ignore JQuery properties that should
-      // be declarated.
-=======
       // This throws "Argument of type '() => Promise<any, any, any>' is not
       // assignable to parameter of type '{ (url: string, ...):
       // jqXHR<any>; ...}'.". We need to suppress this error because we need
       // to mock $.ajax to this function for testing purposes.
       // @ts-expect-error
->>>>>>> 0042aa54
       spyOn($, 'ajax').and.callFake(function() {
         var d = $.Deferred();
         d.resolve(successMessage);
@@ -238,16 +233,11 @@
         .then(function(response) {
           // Below checks assert that the correct data is sent to the backend.
           var dataArguementForAjaxCall = (
-<<<<<<< HEAD
-            // @ts-ignore in order to ignore JQuery properties that should
-            // be declarated.
-=======
             // This throws "Property 'calls' does not exist on type
             // '{ (url: string, ...): jqXHR<any>; ... }'." This is because
             // $.ajax is not the actual $.ajax, it is the mocked to the function
             // which has this property. We did this for testing purposes.
             // @ts-expect-error
->>>>>>> 0042aa54
             $.ajax.calls.mostRecent().args[0].data);
           expect(dataArguementForAjaxCall instanceof FormData).toBeTruthy();
           var rawImageSentToBackend = null;
@@ -274,16 +264,11 @@
 
     it('should handle rejection when saving a math SVG fails ', function(done) {
       var errorMessage = 'Math SVG was not successfully saved.';
-<<<<<<< HEAD
-      // @ts-ignore in order to ignore JQuery properties that should
-      // be declarated.
-=======
       // This throws "Argument of type '() => Promise<any, any, any>' is not
       // assignable to parameter of type '{ (url: string, ...):
       // jqXHR<any>; ...}'.". We need to suppress this error because we need
       // to mock $.ajax to this function for testing purposes.
       // @ts-expect-error
->>>>>>> 0042aa54
       spyOn($, 'ajax').and.callFake(function() {
         var d = $.Deferred();
         d.reject({
