--- conflicted
+++ resolved
@@ -39,10 +39,6 @@
 describe('InsertScriptService', () => {
   let insertScriptService: InsertScriptService;
   let rendererFactory: RendererFactory2;
-<<<<<<< HEAD
-
-=======
->>>>>>> 065c57e6
   beforeEach(() => {
     TestBed.configureTestingModule({
       providers: [
