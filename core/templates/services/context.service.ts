// Copyright 2014 The Oppia Authors. All Rights Reserved.
//
// Licensed under the Apache License, Version 2.0 (the "License");
// you may not use this file except in compliance with the License.
// You may obtain a copy of the License at
//
//      http://www.apache.org/licenses/LICENSE-2.0
//
// Unless required by applicable law or agreed to in writing, software
// distributed under the License is distributed on an "AS-IS" BASIS,
// WITHOUT WARRANTIES OR CONDITIONS OF ANY KIND, either express or implied.
// See the License for the specific language governing permissions and
// limitations under the License.

/**
 * @fileoverview Service for returning information about a page's
 * context.
 */

import { downgradeInjectable } from '@angular/upgrade/static';
import { Injectable } from '@angular/core';

import { AppConstants } from 'app.constants';
import { EntityContext, EntityContextObjectFactory } from
  'domain/utilities/EntityContextObjectFactory.ts';
import { ServicesConstants } from 'services/services.constants';
import { UrlService } from 'services/contextual/url.service';

@Injectable({
  providedIn: 'root'
})
export class ContextService {
  constructor(
    private urlService: UrlService,
    private entityContextObjectFactory: EntityContextObjectFactory) {}

<<<<<<< HEAD
  pageContext: string = null;
  explorationIsLinkedToStory: boolean = false;
  explorationId: string = null;
  questionId: string = null;
  editorContext: string = null;
  customEntityContext: EntityContext = null;
=======
  pageContext = null;
  explorationIsLinkedToStory = false;
  explorationId = null;
  questionId = null;
  editorContext = null;
  customEntityContext = null;
  imageSaveDestination = AppConstants.IMAGE_SAVE_DESTINATION_SERVER;
>>>>>>> f1c1ca4b

  init(editorName: string): void {
    this.editorContext = editorName;
  }
  // Following method helps to know the whether the context of editor is
  // question editor or exploration editor. The variable editorContext is
  // set from the init function that is called upon initialization in the
  // respective editors.
  getEditorContext(): string {
    return this.editorContext;
  }
  // Returns a string representing the current tab of the editor (either
  // 'editor' or 'preview'), or null if the current tab is neither of these,
  // or the current page is not the editor.
  getEditorTabContext(): string | null {
    let hash = this.urlService.getHash();
    if (hash.indexOf('#/gui') === 0) {
      return ServicesConstants.EXPLORATION_EDITOR_TAB_CONTEXT.EDITOR;
    } else if (hash.indexOf('#/preview') === 0) {
      return ServicesConstants.EXPLORATION_EDITOR_TAB_CONTEXT.PREVIEW;
    } else {
      return null;
    }
  }
  // Returns a string representing the context of the current page.
  // This is PAGE_CONTEXT.EXPLORATION_EDITOR or
  // PAGE_CONTEXT.EXPLORATION_PLAYER or PAGE_CONTEXT.QUESTION_EDITOR.
  // If the current page is not one in either EXPLORATION_EDITOR or
  // EXPLORATION_PLAYER or QUESTION_EDITOR then return PAGE_CONTEXT.OTHER
  getPageContext(): string {
    if (this.pageContext) {
      return this.pageContext;
    } else {
      let pathnameArray = this.urlService.getPathname().split('/');
      for (let i = 0; i < pathnameArray.length; i++) {
        if (pathnameArray[i] === 'explore' ||
            (pathnameArray[i] === 'embed' &&
                pathnameArray[i + 1] === 'exploration')) {
          this.pageContext = ServicesConstants.PAGE_CONTEXT.EXPLORATION_PLAYER;
          return ServicesConstants.PAGE_CONTEXT.EXPLORATION_PLAYER;
        } else if (pathnameArray[i] === 'create') {
          this.pageContext = ServicesConstants.PAGE_CONTEXT.EXPLORATION_EDITOR;
          return ServicesConstants.PAGE_CONTEXT.EXPLORATION_EDITOR;
        } else if (pathnameArray[i] === 'question_editor') {
          this.pageContext = ServicesConstants.PAGE_CONTEXT.QUESTION_EDITOR;
          return ServicesConstants.PAGE_CONTEXT.QUESTION_EDITOR;
        } else if (pathnameArray[i] === 'topic_editor') {
          this.pageContext = ServicesConstants.PAGE_CONTEXT.TOPIC_EDITOR;
          return ServicesConstants.PAGE_CONTEXT.TOPIC_EDITOR;
        } else if (pathnameArray[i] === 'story_editor') {
          this.pageContext = ServicesConstants.PAGE_CONTEXT.STORY_EDITOR;
          return ServicesConstants.PAGE_CONTEXT.STORY_EDITOR;
        } else if (pathnameArray[i] === 'skill_editor') {
          this.pageContext = ServicesConstants.PAGE_CONTEXT.SKILL_EDITOR;
          return ServicesConstants.PAGE_CONTEXT.SKILL_EDITOR;
        } else if (
          pathnameArray[i] === 'practice_session' ||
            pathnameArray[i] === 'review_test') {
          this.pageContext = ServicesConstants.PAGE_CONTEXT.QUESTION_PLAYER;
          return ServicesConstants.PAGE_CONTEXT.QUESTION_PLAYER;
        } else if (pathnameArray[i] === 'collection_editor') {
          this.pageContext = ServicesConstants.PAGE_CONTEXT.COLLECTION_EDITOR;
          return ServicesConstants.PAGE_CONTEXT.COLLECTION_EDITOR;
        } else if (pathnameArray[i] === 'topics_and_skills_dashboard') {
          this.pageContext = (
            ServicesConstants.PAGE_CONTEXT.TOPICS_AND_SKILLS_DASHBOARD);
          return ServicesConstants.PAGE_CONTEXT.TOPICS_AND_SKILLS_DASHBOARD;
        }
      }

      return ServicesConstants.PAGE_CONTEXT.OTHER;
    }
  }

  canEntityReferToSkills(): boolean {
    return (
      this.getPageContext() === ServicesConstants.PAGE_CONTEXT.TOPIC_EDITOR ||
      this.getPageContext() === ServicesConstants.PAGE_CONTEXT.SKILL_EDITOR ||
      (
        this.getPageContext() === (
          ServicesConstants.PAGE_CONTEXT.EXPLORATION_EDITOR) &&
        this.explorationIsLinkedToStory
      )
    );
  }

  setExplorationIsLinkedToStory(): void {
    this.explorationIsLinkedToStory = true;
  }

  isInExplorationContext(): boolean {
    return (this.getPageContext() ===
        ServicesConstants.PAGE_CONTEXT.EXPLORATION_EDITOR ||
        this.getPageContext() ===
        ServicesConstants.PAGE_CONTEXT.EXPLORATION_PLAYER);
  }

  // This function is used in cases where the URL does not specify the
  // correct context for some case. eg: Viewing a skill's concept card on
  // any page via the RTE.
  setCustomEntityContext(entityType: string, entityId: string): void {
    this.customEntityContext = this.entityContextObjectFactory.create(
      entityId, entityType);
  }

  removeCustomEntityContext(): void {
    this.customEntityContext = null;
  }

  getEntityId(): string {
    if (this.customEntityContext !== null) {
      return this.customEntityContext.getId();
    }
    let pathnameArray = this.urlService.getPathname().split('/');
    let hashValues = this.urlService.getHash().split('#');
    for (let i = 0; i < pathnameArray.length; i++) {
      if (pathnameArray[i] === 'embed') {
        return decodeURI(pathnameArray[i + 2]);
      }
      if (hashValues.length === 3 && hashValues[1] === '/questions') {
        return decodeURI(hashValues[2]);
      }
    }
    return decodeURI(pathnameArray[2]);
  }

  // add constants for entity type
  getEntityType(): string {
    if (this.customEntityContext !== null) {
      return this.customEntityContext.getType();
    }
    let pathnameArray = this.urlService.getPathname().split('/');
    let hashValues = this.urlService.getHash().split('#');
    for (let i = 0; i < pathnameArray.length; i++) {
      if (pathnameArray[i] === 'create' || pathnameArray[i] === 'explore' ||
          (pathnameArray[i] === 'embed' &&
              pathnameArray[i + 1] === 'exploration')) {
        return AppConstants.ENTITY_TYPE.EXPLORATION;
      }
      if (pathnameArray[i] === 'topic_editor') {
        if (hashValues.length >= 2 && hashValues[1] === '/questions') {
          return AppConstants.ENTITY_TYPE.QUESTION;
        }
        return AppConstants.ENTITY_TYPE.TOPIC;
      }
      if (pathnameArray[i] === 'subtopic') {
        return AppConstants.ENTITY_TYPE.SUBTOPIC;
      }
      if (pathnameArray[i] === 'story_editor') {
        return AppConstants.ENTITY_TYPE.STORY;
      }
      if (pathnameArray[i] === 'skill_editor') {
        if (hashValues.length >= 2 && hashValues[1] === '/questions') {
          return AppConstants.ENTITY_TYPE.QUESTION;
        }
        return AppConstants.ENTITY_TYPE.SKILL;
      }
    }
  }

  // Returns a string representing the explorationId (obtained from the
  // URL).
  getExplorationId(): string {
    if (this.explorationId) {
      return this.explorationId;
    } else if (!this.isInQuestionPlayerMode()) {
      // The pathname should be one of /explore/{exploration_id} or
      // /create/{exploration_id} or /embed/exploration/{exploration_id}.
      let pathnameArray = this.urlService.getPathname().split('/');
      for (let i = 0; i < pathnameArray.length; i++) {
        if (pathnameArray[i] === 'explore' ||
            pathnameArray[i] === 'create') {
          this.explorationId = pathnameArray[i + 1];
          return pathnameArray[i + 1];
        }
        if (pathnameArray[i] === 'embed') {
          this.explorationId = pathnameArray[i + 2];
          return this.explorationId;
        }
      }

      throw new Error(
        'ContextService should not be used outside the ' +
        'context of an exploration or a question.');
    }
  }

  // Following method helps to know whether exploration editor is
  // in main editing mode or preview mode.
  isInExplorationEditorMode(): boolean {
    return (this.getPageContext() ===
        ServicesConstants.PAGE_CONTEXT.EXPLORATION_EDITOR &&
        this.getEditorTabContext() === (
          ServicesConstants.EXPLORATION_EDITOR_TAB_CONTEXT.EDITOR));
  }

  isInQuestionPlayerMode(): boolean {
    return (
      this.getPageContext() === ServicesConstants.PAGE_CONTEXT.QUESTION_PLAYER);
  }

  isInExplorationEditorPage(): boolean {
    return (
      this.getPageContext() ===
        ServicesConstants.PAGE_CONTEXT.EXPLORATION_EDITOR);
  }

  canAddOrEditComponents(): boolean {
    var currentPageContext = this.getPageContext();
    var allowedPageContext = [
      ServicesConstants.PAGE_CONTEXT.EXPLORATION_EDITOR,
      ServicesConstants.PAGE_CONTEXT.QUESTION_EDITOR,
      ServicesConstants.PAGE_CONTEXT.COLLECTION_EDITOR,
      ServicesConstants.PAGE_CONTEXT.TOPIC_EDITOR,
      ServicesConstants.PAGE_CONTEXT.STORY_EDITOR,
      ServicesConstants.PAGE_CONTEXT.SKILL_EDITOR,
      ServicesConstants.PAGE_CONTEXT.TOPICS_AND_SKILLS_DASHBOARD
    ];
    return (allowedPageContext.includes(currentPageContext));
  }

  // Sets the current context to save images in local storage. Depending on this
  // value, new images can be either saved in the localStorage or uploaded
  // directly to the datastore.
  resetImageSaveDestination(): void {
    this.imageSaveDestination = AppConstants.IMAGE_SAVE_DESTINATION_SERVER;
  }

  setImageSaveDestinationToLocalStorage(): void {
    this.imageSaveDestination = (
      AppConstants.IMAGE_SAVE_DESTINATION_LOCAL_STORAGE);
  }

  getImageSaveDestination(): string {
    return this.imageSaveDestination;
  }
}

angular.module('oppia').factory(
  'ContextService', downgradeInjectable(ContextService));<|MERGE_RESOLUTION|>--- conflicted
+++ resolved
@@ -34,14 +34,6 @@
     private urlService: UrlService,
     private entityContextObjectFactory: EntityContextObjectFactory) {}
 
-<<<<<<< HEAD
-  pageContext: string = null;
-  explorationIsLinkedToStory: boolean = false;
-  explorationId: string = null;
-  questionId: string = null;
-  editorContext: string = null;
-  customEntityContext: EntityContext = null;
-=======
   pageContext = null;
   explorationIsLinkedToStory = false;
   explorationId = null;
@@ -49,7 +41,6 @@
   editorContext = null;
   customEntityContext = null;
   imageSaveDestination = AppConstants.IMAGE_SAVE_DESTINATION_SERVER;
->>>>>>> f1c1ca4b
 
   init(editorName: string): void {
     this.editorContext = editorName;
