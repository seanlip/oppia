// Copyright 2018 The Oppia Authors. All Rights Reserved.
//
// Licensed under the Apache License, Version 2.0 (the "License");
// you may not use this file except in compliance with the License.
// You may obtain a copy of the License at
//
//      http://www.apache.org/licenses/LICENSE-2.0
//
// Unless required by applicable law or agreed to in writing, software
// distributed under the License is distributed on an "AS-IS" BASIS,
// WITHOUT WARRANTIES OR CONDITIONS OF ANY KIND, either express or implied.
// See the License for the specific language governing permissions and
// limitations under the License.

/**
 * @fileoverview Service for user data.
 */

import { HttpClient } from '@angular/common/http';
import { Injectable } from '@angular/core';
import { downgradeInjectable } from '@angular/upgrade/static';
import { UserInfo, UserInfoBackendDict } from 'domain/user/user-info.model';
import { WindowRef } from './contextual/window-ref.service';
import { Title } from '@angular/platform-browser';

interface SubscriptionSummary {
  'creator_picture_data_url': string;
  'creator_username': string;
  'creator_impact': number;
}

export interface PreferencesBackendDict {
  'preferred_language_codes': string[];
  'preferred_site_language_code': string;
  'preferred_audio_language_code': string;
  'profile_picture_data_url': string;
  'default_dashboard': string;
  'user_bio': string;
  'subject_interests': string;
  'can_receive_email_updates': boolean;
  'can_receive_editor_role_email': boolean;
  'can_receive_feedback_message_email': boolean;
  'can_receive_subscription_email': boolean;
  'subscription_list': SubscriptionSummary[];
}

interface LoginUrlResponseDict {
  'login_url': string;
}

export interface UserContributionRightsDataBackendDict {
  'can_review_translation_for_language_codes': boolean;
  'can_review_voiceover_for_language_codes': boolean;
  'can_review_questions': boolean;
}

interface UnseenNotifications {
  'num_unseen_notifications': number
}

@Injectable({
  providedIn: 'root'
})
export class UserBackendApiService {
  constructor(
    private http: HttpClient,
    private windowRef: WindowRef,
    private titleService: Title) {}

  private USER_INFO_URL = '/userinfohandler';
  private PROFILE_PICTURE_URL = '/preferenceshandler/profile_picture';
  private PREFERENCES_DATA_URL = '/preferenceshandler/data';
  private USER_CONTRIBUTION_RIGHTS_DATA_URL = (
    '/usercontributionrightsdatahandler');
<<<<<<< HEAD
  numUnseenNotifications: string | number;
=======
  private SITE_LANGUAGE_URL = '/save_site_language';
>>>>>>> bf6d36e9

  async getUserInfoAsync(): Promise<UserInfo> {
    return this.http.get<UserInfoBackendDict>(
      this.USER_INFO_URL).toPromise().then(
      (backendDict) => {
        return backendDict.user_is_logged_in ? UserInfo.createFromBackendDict(
          backendDict) : UserInfo.createDefault();
      });
  }

  async getProfileImageDataUrlAsync(defaultUrl: string): Promise<string> {
    return this.http.get<PreferencesBackendDict>(
      this.PROFILE_PICTURE_URL).toPromise().then(
      (backendDict) => {
        return backendDict.profile_picture_data_url || defaultUrl;
      });
  }

  async setProfileImageDataUrlAsync(
      newProfileImageDataUrl: string): Promise<PreferencesBackendDict> {
    const profileImageUpdateUrlData = {
      update_type: 'profile_picture_data_url',
      data: newProfileImageDataUrl
    };
    return this.http.put<PreferencesBackendDict>(
      this.PREFERENCES_DATA_URL, profileImageUpdateUrlData).toPromise();
  }

  async getLoginUrlAsync(currentUrl: string): Promise<string> {
    const urlParameters = {
      current_url: currentUrl
    };
    return this.http.get<LoginUrlResponseDict>(
      '/url_handler', { params: urlParameters }).toPromise().then(
      (backendDict) => {
        return backendDict.login_url;
      });
  }

  async getUserContributionRightsDataAsync():
    Promise<UserContributionRightsDataBackendDict> {
    return this.http.get<UserContributionRightsDataBackendDict>(
      this.USER_CONTRIBUTION_RIGHTS_DATA_URL).toPromise();
  }

<<<<<<< HEAD
  showUnseenNotifications(): void {
    this.http.get<UnseenNotifications>(
      '/notificationshandler').toPromise().then(
      (response: UnseenNotifications) => {
        if (this.windowRef.nativeWindow.location.pathname !== '/') {
          this.numUnseenNotifications =
               response.num_unseen_notifications;
          if (this.numUnseenNotifications > 0) {
            this.titleService.setTitle(
              '(' + this.numUnseenNotifications + ') ' +
                  this.titleService.getTitle());
          }
        }
      });
=======
  async updatePreferredSiteLanguageAsync(
      currentLanguageCode: string
  ): Promise<Object> {
    return this.http.put(this.SITE_LANGUAGE_URL, {
      site_language_code: currentLanguageCode
    }).toPromise();
>>>>>>> bf6d36e9
  }
}

angular.module('oppia').factory(
  'UserBackendApiService',
  downgradeInjectable(UserBackendApiService));<|MERGE_RESOLUTION|>--- conflicted
+++ resolved
@@ -72,11 +72,8 @@
   private PREFERENCES_DATA_URL = '/preferenceshandler/data';
   private USER_CONTRIBUTION_RIGHTS_DATA_URL = (
     '/usercontributionrightsdatahandler');
-<<<<<<< HEAD
   numUnseenNotifications: string | number;
-=======
   private SITE_LANGUAGE_URL = '/save_site_language';
->>>>>>> bf6d36e9
 
   async getUserInfoAsync(): Promise<UserInfo> {
     return this.http.get<UserInfoBackendDict>(
@@ -122,7 +119,6 @@
       this.USER_CONTRIBUTION_RIGHTS_DATA_URL).toPromise();
   }
 
-<<<<<<< HEAD
   showUnseenNotifications(): void {
     this.http.get<UnseenNotifications>(
       '/notificationshandler').toPromise().then(
@@ -137,17 +133,15 @@
           }
         }
       });
-=======
+  }
   async updatePreferredSiteLanguageAsync(
       currentLanguageCode: string
   ): Promise<Object> {
     return this.http.put(this.SITE_LANGUAGE_URL, {
       site_language_code: currentLanguageCode
     }).toPromise();
->>>>>>> bf6d36e9
   }
 }
-
 angular.module('oppia').factory(
   'UserBackendApiService',
   downgradeInjectable(UserBackendApiService));