// Copyright 2019 The Oppia Authors. All Rights Reserved.
//
// Licensed under the Apache License, Version 2.0 (the "License");
// you may not use this file except in compliance with the License.
// You may obtain a copy of the License at
//
//      http://www.apache.org/licenses/LICENSE-2.0
//
// Unless required by applicable law or agreed to in writing, software
// distributed under the License is distributed on an "AS-IS" BASIS,
// WITHOUT WARRANTIES OR CONDITIONS OF ANY KIND, either express or implied.
// See the License for the specific language governing permissions and
// limitations under the License.

/**
 * @fileoverview Service for storing all upgraded services
 */

import { downgradeInjectable } from '@angular/upgrade/static';
import { Injectable } from '@angular/core';
import {
  HttpClient,
  HttpXhrBackend,
  /* eslint-disable camelcase */
  ɵangular_packages_common_http_http_d
  /* eslint-enable camelcase */
} from '@angular/common/http';

import { AlertsService } from 'services/alerts.service';
import { AngularNameService } from
  'pages/exploration-editor-page/services/angular-name.service';
import { AnswerClassificationResultObjectFactory } from
  'domain/classifier/AnswerClassificationResultObjectFactory';
import { AnswerGroupObjectFactory } from
  'domain/exploration/AnswerGroupObjectFactory';
import { AnswerGroupsCacheService } from
// eslint-disable-next-line max-len
  'pages/exploration-editor-page/editor-tab/services/answer-groups-cache.service';
import { AudioLanguageObjectFactory } from
  'domain/utilities/AudioLanguageObjectFactory';
import { AutogeneratedAudioLanguageObjectFactory } from
  'domain/utilities/AutogeneratedAudioLanguageObjectFactory';
import { AudioTranslationLanguageService } from
  'pages/exploration-player-page/services/audio-translation-language.service';
import { BackgroundMaskService } from
  'services/stateful/background-mask.service';
import { baseInteractionValidationService } from
  'interactions/base-interaction-validation.service';
import { BrowserCheckerService } from
  'domain/utilities/browser-checker.service';
import { CamelCaseToHyphensPipe } from
  'filters/string-utility-filters/camel-case-to-hyphens.pipe';
import { ChangesInHumanReadableFormService } from
  // eslint-disable-next-line max-len
  'pages/exploration-editor-page/services/changes-in-human-readable-form.service';
import { ClassifierObjectFactory } from
  'domain/classifier/ClassifierObjectFactory';
import { CodeNormalizerService } from 'services/code-normalizer.service';
import { CodeReplPredictionService } from
  'interactions/CodeRepl/code-repl-prediction.service';
import { CodeReplRulesService } from
  'interactions/CodeRepl/directives/code-repl-rules.service';
import { ComputeGraphService } from 'services/compute-graph.service';
import { ConceptCardObjectFactory } from
  'domain/skill/ConceptCardObjectFactory';
import { ContextService } from 'services/context.service';
import { CountVectorizerService } from 'classifiers/count-vectorizer.service';
import { CsrfTokenService } from 'services/csrf-token.service';
import { DateTimeFormatService } from 'services/date-time-format.service';
import { DebouncerService } from 'services/debouncer.service';
import { DebugInfoTrackerService } from 'services/debug-info-tracker.service';
import { DeviceInfoService } from 'services/contextual/device-info.service';
import { DocumentAttributeCustomizationService } from
  'services/contextual/document-attribute-customization.service';
import { EditabilityService } from 'services/editability.service';
import { EditorFirstTimeEventsService } from
  'pages/exploration-editor-page/services/editor-first-time-events.service';
import { EmailDashboardDataService } from
  'pages/email-dashboard-pages/email-dashboard-data.service';
import { EntityContextObjectFactory } from
  'domain/utilities/EntityContextObjectFactory';
import { ExplorationDiffService } from
  'pages/exploration-editor-page/services/exploration-diff.service';
import { ExplorationDraftObjectFactory } from
  'domain/exploration/ExplorationDraftObjectFactory';
import { ExplorationFeaturesService } from
  'services/exploration-features.service';
import { ExplorationHtmlFormatterService } from
  'services/exploration-html-formatter.service';
import { ExplorationObjectFactory } from
  'domain/exploration/ExplorationObjectFactory';
import { ExpressionParserService } from 'expressions/expression-parser.service';
import { ExtensionTagAssemblerService } from
  'services/extension-tag-assembler.service';
import { ExtractImageFilenamesFromStateService } from
  // eslint-disable-next-line max-len
  'pages/exploration-player-page/services/extract-image-filenames-from-state.service';
import { FeedbackThreadObjectFactory } from
  'domain/feedback_thread/FeedbackThreadObjectFactory';
import { FormatTimePipe } from 'filters/format-timer.pipe';
import { FractionObjectFactory } from 'domain/objects/FractionObjectFactory';
import { GenerateContentIdService } from 'services/generate-content-id.service';
import { HintObjectFactory } from 'domain/exploration/HintObjectFactory';
import { HtmlEscaperService } from 'services/html-escaper.service';
import { IdGenerationService } from 'services/id-generation.service';
import { ImprovementActionButtonObjectFactory } from
  'domain/statistics/ImprovementActionButtonObjectFactory';
import { InteractionObjectFactory } from
  'domain/exploration/InteractionObjectFactory';
import { LanguageUtilService } from 'domain/utilities/language-util.service';
import { LearnerActionObjectFactory } from
  'domain/statistics/LearnerActionObjectFactory';
import { LearnerAnswerDetailsObjectFactory } from
  'domain/statistics/LearnerAnswerDetailsObjectFactory';
import { LearnerAnswerInfoObjectFactory } from
  'domain/statistics/LearnerAnswerInfoObjectFactory';
import { LearnerDashboardActivityIdsObjectFactory } from
  'domain/learner_dashboard/LearnerDashboardActivityIdsObjectFactory';
import { LocalStorageService } from 'services/local-storage.service';
import { LoggerService } from 'services/contextual/logger.service';
import { MetaTagCustomizationService } from
  'services/contextual/meta-tag-customization.service';
import { NormalizeWhitespacePipe } from
  'filters/string-utility-filters/normalize-whitespace.pipe';
/* eslint-disable max-len */
import { NormalizeWhitespacePunctuationAndCasePipe } from
  'filters/string-utility-filters/normalize-whitespace-punctuation-and-case.pipe';
/* eslint-enable max-len */
import { NumberWithUnitsObjectFactory } from
  'domain/objects/NumberWithUnitsObjectFactory';
import { OutcomeObjectFactory } from 'domain/exploration/OutcomeObjectFactory';
import { ParamChangeObjectFactory } from
  'domain/exploration/ParamChangeObjectFactory';
import { ParamChangesObjectFactory } from
  'domain/exploration/ParamChangesObjectFactory';
import { ParamMetadataObjectFactory } from
  'domain/exploration/ParamMetadataObjectFactory';
import { ParamSpecObjectFactory } from
  'domain/exploration/ParamSpecObjectFactory';
import { ParamSpecsObjectFactory } from
  'domain/exploration/ParamSpecsObjectFactory';
import { ParamTypeObjectFactory } from
  'domain/exploration/ParamTypeObjectFactory';
import { PencilCodeEditorRulesService } from
  'interactions/PencilCodeEditor/directives/pencil-code-editor-rules.service';
import { PlayerPositionService } from
  'pages/exploration-player-page/services/player-position.service';
import { PlayerTranscriptService } from
  'pages/exploration-player-page/services/player-transcript.service';
import { PlaythroughIssueObjectFactory } from
  'domain/statistics/PlaythroughIssueObjectFactory';
import { PlaythroughObjectFactory } from
  'domain/statistics/PlaythroughObjectFactory';
import { PythonProgramTokenizer } from 'classifiers/python-program.tokenizer';
import { ReadOnlyStoryNodeObjectFactory } from
  'domain/story_viewer/ReadOnlyStoryNodeObjectFactory';
import { RecordedVoiceoversObjectFactory } from
  'domain/exploration/RecordedVoiceoversObjectFactory';
import { RuleObjectFactory } from 'domain/exploration/RuleObjectFactory';
import { SidebarStatusService } from 'domain/sidebar/sidebar-status.service';
import { SiteAnalyticsService } from 'services/site-analytics.service';
import { SkillSummaryObjectFactory } from
  'domain/skill/SkillSummaryObjectFactory';
import { SolutionObjectFactory } from
  'domain/exploration/SolutionObjectFactory';
import { SolutionValidityService } from
  'pages/exploration-editor-page/editor-tab/services/solution-validity.service';
import { StateCardObjectFactory } from
  'domain/state_card/StateCardObjectFactory';
import { StateClassifierMappingService } from
  'pages/exploration-player-page/services/state-classifier-mapping.service';
import { StateContentService } from
  // eslint-disable-next-line max-len
  'components/state-editor/state-editor-properties-services/state-content.service';
import { StateCustomizationArgsService } from
  // eslint-disable-next-line max-len
  'components/state-editor/state-editor-properties-services/state-customization-args.service';
import { StateEditorService } from
  // eslint-disable-next-line max-len
  'components/state-editor/state-editor-properties-services/state-editor.service';
import { StateImprovementSuggestionService } from
  // eslint-disable-next-line max-len
  'pages/exploration-editor-page/statistics-tab/services/state-improvement-suggestion.service';
import { StateHintsService } from
  // eslint-disable-next-line max-len
  'components/state-editor/state-editor-properties-services/state-hints.service';
import { StateInteractionIdService } from
  // eslint-disable-next-line max-len
  'components/state-editor/state-editor-properties-services/state-interaction-id.service';
import { StateObjectFactory } from 'domain/state/StateObjectFactory';
import { StatesObjectFactory } from 'domain/exploration/StatesObjectFactory';
import { StatePropertyService } from
  // eslint-disable-next-line max-len
  'components/state-editor/state-editor-properties-services/state-property.service';
import { StateRecordedVoiceoversService } from
  // eslint-disable-next-line max-len
  'components/state-editor/state-editor-properties-services/state-recorded-voiceovers.service';
import { StateSolicitAnswerDetailsService } from
  // eslint-disable-next-line max-len
  'components/state-editor/state-editor-properties-services/state-solicit-answer-details.service';
import { StateSolutionService } from
  // eslint-disable-next-line max-len
  'components/state-editor/state-editor-properties-services/state-solution.service';
import { StateWrittenTranslationsService } from
  // eslint-disable-next-line max-len
  'components/state-editor/state-editor-properties-services/state-written-translations.service';
import { StopwatchObjectFactory } from
  'domain/utilities/StopwatchObjectFactory';
import { StoryPlaythroughObjectFactory } from
  'domain/story_viewer/StoryPlaythroughObjectFactory';
import { StoryReferenceObjectFactory } from
  'domain/topic/StoryReferenceObjectFactory';
import { StorySummaryObjectFactory } from
  'domain/story/StorySummaryObjectFactory';
import { SubtitledHtmlObjectFactory } from
  'domain/exploration/SubtitledHtmlObjectFactory';
import { SubtopicObjectFactory } from
  'domain/topic/SubtopicObjectFactory';
import { SuggestionModalService } from 'services/suggestion-modal.service';
import { SuggestionObjectFactory } from
  'domain/suggestion/SuggestionObjectFactory';
import { SuggestionThreadObjectFactory } from
  'domain/suggestion/SuggestionThreadObjectFactory';
import { SVMPredictionService } from 'classifiers/svm-prediction.service';
import { TextInputPredictionService } from
  'interactions/TextInput/text-input-prediction.service';
import { TextInputRulesService } from
  'interactions/TextInput/directives/text-input-rules.service';
import { TextInputValidationService } from
  'interactions/TextInput/directives/text-input-validation.service';
import { ThreadStatusDisplayService } from
  // eslint-disable-next-line max-len
  'pages/exploration-editor-page/feedback-tab/services/thread-status-display.service';
import { TopicObjectFactory } from
  'domain/topic/TopicObjectFactory';
import { TopicSummaryObjectFactory } from
  'domain/topic/TopicSummaryObjectFactory';
import { UnitsObjectFactory } from 'domain/objects/UnitsObjectFactory';
import { UrlInterpolationService } from
  'domain/utilities/url-interpolation.service';
import { UrlService } from 'services/contextual/url.service';
import { UserInfoObjectFactory } from 'domain/user/UserInfoObjectFactory';
import { UtilsService } from 'services/utils.service';
import { ValidatorsService } from 'services/validators.service';
import { VoiceoverObjectFactory } from
  'domain/exploration/VoiceoverObjectFactory';
import { WindowDimensionsService } from
  'services/contextual/window-dimensions.service';
import { WindowRef } from 'services/contextual/window-ref.service';
import { WinnowingPreprocessingService } from
  'classifiers/winnowing-preprocessing.service';
import { WrittenTranslationObjectFactory } from
  'domain/exploration/WrittenTranslationObjectFactory';
import { WrittenTranslationsObjectFactory } from
  'domain/exploration/WrittenTranslationsObjectFactory';
import { from } from 'rxjs';

@Injectable({
  providedIn: 'root'
})
export class UpgradedServices {
  getUpgradedServices() {
    var upgradedServices = {};
    /* eslint-disable dot-notation */

    // Group 1: Services without dependencies.
    upgradedServices['AngularNameService'] = new AngularNameService();
    upgradedServices['AnswerClassificationResultObjectFactory'] =
      new AnswerClassificationResultObjectFactory();
    upgradedServices['AnswerGroupsCacheService'] =
      new AnswerGroupsCacheService();
    upgradedServices['AudioLanguageObjectFactory'] =
      new AudioLanguageObjectFactory();
    upgradedServices['AutogeneratedAudioLanguageObjectFactory'] =
      new AutogeneratedAudioLanguageObjectFactory();
    upgradedServices['BackgroundMaskService'] = new BackgroundMaskService();
    upgradedServices['baseInteractionValidationService'] =
      new baseInteractionValidationService();
    upgradedServices['BrowserCheckerService'] = new BrowserCheckerService(
      new WindowRef());
    upgradedServices['CamelCaseToHyphensPipe'] = new CamelCaseToHyphensPipe();
    upgradedServices['ClassifierObjectFactory'] = new ClassifierObjectFactory();
    upgradedServices['CodeNormalizerService'] = new CodeNormalizerService();
    upgradedServices['ComputeGraphService'] = new ComputeGraphService();
    upgradedServices['CountVectorizerService'] = new CountVectorizerService();
    upgradedServices['CsrfTokenService'] = new CsrfTokenService();
    upgradedServices['DateTimeFormatService'] = new DateTimeFormatService();
    upgradedServices['DebouncerService'] = new DebouncerService();
    upgradedServices['DebugInfoTrackerService'] =
      new DebugInfoTrackerService();
<<<<<<< HEAD
=======
    upgradedServices['EditabilityService'] = new EditabilityService();
>>>>>>> e1571cef
    upgradedServices['EmailDashboardDataService'] =
      new EmailDashboardDataService(
        new HttpClient(new HttpXhrBackend(
          new ɵangular_packages_common_http_http_d())));
    upgradedServices['EntityContextObjectFactory'] =
      new EntityContextObjectFactory();
    upgradedServices['ExplorationDiffService'] = new ExplorationDiffService();
    upgradedServices['ExplorationDraftObjectFactory'] =
      new ExplorationDraftObjectFactory();
    upgradedServices['ExplorationFeaturesService'] =
      new ExplorationFeaturesService();
    upgradedServices['ExpressionParserService'] = new ExpressionParserService();
    upgradedServices['FeedbackThreadObjectFactory'] =
      new FeedbackThreadObjectFactory();
    upgradedServices['FractionObjectFactory'] = new FractionObjectFactory();
    upgradedServices['GenerateContentIdService'] =
      new GenerateContentIdService();
    upgradedServices['IdGenerationService'] = new IdGenerationService();
    upgradedServices['ImprovementActionButtonObjectFactory'] =
      new ImprovementActionButtonObjectFactory();
    upgradedServices['LearnerActionObjectFactory'] =
      new LearnerActionObjectFactory();
    upgradedServices['LearnerAnswerDetailsObjectFactory'] =
      new LearnerAnswerDetailsObjectFactory();
    upgradedServices['LearnerAnswerInfoObjectFactory'] =
      new LearnerAnswerInfoObjectFactory();
    upgradedServices['LearnerDashboardActivityIdsObjectFactory'] =
      new LearnerDashboardActivityIdsObjectFactory();
    upgradedServices['LoggerService'] = new LoggerService();
    upgradedServices['NormalizeWhitespacePunctuationAndCasePipe'] =
      new NormalizeWhitespacePunctuationAndCasePipe();
    upgradedServices['ParamChangeObjectFactory'] =
      new ParamChangeObjectFactory();
    upgradedServices['ParamMetadataObjectFactory'] =
      new ParamMetadataObjectFactory();
    upgradedServices['ParamTypeObjectFactory'] =
      new ParamTypeObjectFactory();
    upgradedServices['PlaythroughIssueObjectFactory'] =
      new PlaythroughIssueObjectFactory();
    upgradedServices['ReadOnlyStoryNodeObjectFactory'] =
      new ReadOnlyStoryNodeObjectFactory();
    upgradedServices['RuleObjectFactory'] = new RuleObjectFactory();
    upgradedServices['StateImprovementSuggestionService'] =
      new StateImprovementSuggestionService();
    upgradedServices['SolutionValidityService'] = new SolutionValidityService();
    upgradedServices['StopwatchObjectFactory'] = new StopwatchObjectFactory();
    upgradedServices['StorySummaryObjectFactory'] =
      new StorySummaryObjectFactory();
    upgradedServices['SubtitledHtmlObjectFactory'] =
      new SubtitledHtmlObjectFactory();
    upgradedServices['SuggestionModalService'] = new SuggestionModalService();
    upgradedServices['SuggestionObjectFactory'] = new SuggestionObjectFactory();
    upgradedServices['ThreadStatusDisplayService'] =
      new ThreadStatusDisplayService();
    upgradedServices['UnitsObjectFactory'] = new UnitsObjectFactory();
    upgradedServices['UserInfoObjectFactory'] = new UserInfoObjectFactory();
    upgradedServices['UtilsService'] = new UtilsService();
    upgradedServices['VoiceoverObjectFactory'] = new VoiceoverObjectFactory();
    upgradedServices['WindowDimensionsService'] = new WindowDimensionsService(
      new WindowRef());
    upgradedServices['WindowRef'] = new WindowRef();
    upgradedServices['WinnowingPreprocessingService'] =
      new WinnowingPreprocessingService();
    upgradedServices['WrittenTranslationObjectFactory'] =
      new WrittenTranslationObjectFactory();

    // Group 2: Services depending only on group 1.
    upgradedServices['AlertsService'] =
      new AlertsService(upgradedServices['LoggerService']);
    upgradedServices['ChangesInHumanReadableFormService'] =
      new ChangesInHumanReadableFormService(
        upgradedServices['UtilsService'], document);
    upgradedServices['DeviceInfoService'] =
      new DeviceInfoService(upgradedServices['WindowRef']);
    upgradedServices['DocumentAttributeCustomizationService'] =
      new DocumentAttributeCustomizationService(upgradedServices['WindowRef']);
    upgradedServices['HintObjectFactory'] =
      new HintObjectFactory(upgradedServices['SubtitledHtmlObjectFactory']);
    upgradedServices['HtmlEscaperService'] =
      new HtmlEscaperService(upgradedServices['LoggerService']);
    upgradedServices['LanguageUtilService'] = new LanguageUtilService(
      upgradedServices['AudioLanguageObjectFactory'],
      upgradedServices['AutogeneratedAudioLanguageObjectFactory'],
      upgradedServices['BrowserCheckerService']);
    upgradedServices['LocalStorageService'] = new LocalStorageService(
      upgradedServices['ExplorationDraftObjectFactory']);
    upgradedServices['MetaTagCustomizationService'] =
      new MetaTagCustomizationService(upgradedServices['WindowRef']);
    upgradedServices['NumberWithUnitsObjectFactory'] =
      new NumberWithUnitsObjectFactory(
        upgradedServices['UnitsObjectFactory'],
        upgradedServices['FractionObjectFactory']);
    upgradedServices['NormalizeWhitespacePipe'] = new NormalizeWhitespacePipe(
      upgradedServices['UtilsService']);
    upgradedServices['OutcomeObjectFactory'] =
      new OutcomeObjectFactory(upgradedServices['SubtitledHtmlObjectFactory']);
    upgradedServices['ParamChangesObjectFactory'] =
      new ParamChangesObjectFactory(
        upgradedServices['ParamChangeObjectFactory']);
    upgradedServices['ParamSpecObjectFactory'] =
      new ParamSpecObjectFactory(upgradedServices['ParamTypeObjectFactory']);
    upgradedServices['PlayerTranscriptService'] = new PlayerTranscriptService(
      upgradedServices['LoggerService']);
    upgradedServices['PlaythroughObjectFactory'] =
      new PlaythroughObjectFactory(
        upgradedServices['LearnerActionObjectFactory']);
    upgradedServices['RecordedVoiceoversObjectFactory'] =
        new RecordedVoiceoversObjectFactory(
          upgradedServices['VoiceoverObjectFactory']);
    upgradedServices['SkillSummaryObjectFactory'] =
        new SkillSummaryObjectFactory();
    upgradedServices['SidebarStatusService'] =
      new SidebarStatusService(upgradedServices['WindowDimensionsService']);
    upgradedServices['SiteAnalyticsService'] =
      new SiteAnalyticsService(upgradedServices['WindowRef']);
    upgradedServices['SuggestionThreadObjectFactory'] =
        new SuggestionThreadObjectFactory(
          upgradedServices['SuggestionObjectFactory']);
    upgradedServices['StateClassifierMappingService'] =
      new StateClassifierMappingService(
        upgradedServices['ClassifierObjectFactory']);
    upgradedServices['StateEditorService'] =
      new StateEditorService(upgradedServices['SolutionValidityService']);
    upgradedServices['StoryPlaythroughObjectFactory'] =
      new StoryPlaythroughObjectFactory(
        upgradedServices['ReadOnlyStoryNodeObjectFactory']);
    new StateEditorService(upgradedServices['SolutionValidityService']);
    upgradedServices['StoryReferenceObjectFactory'] =
        new StoryReferenceObjectFactory();
    upgradedServices['TextInputValidationService'] =
      new TextInputValidationService(
        upgradedServices['baseInteractionValidationService']);
    upgradedServices['TopicSummaryObjectFactory'] =
        new TopicSummaryObjectFactory();
    upgradedServices['UrlService'] =
      new UrlService(upgradedServices['WindowRef']);
    upgradedServices['ValidatorsService'] = new ValidatorsService(
      upgradedServices['AlertsService'],
      upgradedServices['NormalizeWhitespacePipe']);
    upgradedServices['WrittenTranslationsObjectFactory'] =
      new WrittenTranslationsObjectFactory(
        upgradedServices['WrittenTranslationObjectFactory']);
    upgradedServices['PythonProgramTokenizer'] =
      new PythonProgramTokenizer(upgradedServices['LoggerService']);

    // Group 3: Services depending only on groups 1-2.
    upgradedServices['AnswerGroupObjectFactory'] =
      new AnswerGroupObjectFactory(
        upgradedServices['OutcomeObjectFactory'],
        upgradedServices['RuleObjectFactory']);
    upgradedServices['AudioTranslationLanguageService'] =
        new AudioTranslationLanguageService(
          upgradedServices['BrowserCheckerService'],
          upgradedServices['LanguageUtilService']);
    upgradedServices['CodeReplPredictionService'] =
      new CodeReplPredictionService(
        upgradedServices['CountVectorizerService'],
        upgradedServices['PythonProgramTokenizer'],
        upgradedServices['SVMPredictionService'],
        upgradedServices['WinnowingPreprocessingService']);
    upgradedServices['CodeReplRulesService'] = new CodeReplRulesService(
      upgradedServices['NormalizeWhitespacePipe'],
      upgradedServices['CodeNormalizerService']);
    upgradedServices['ConceptCardObjectFactory'] = new ConceptCardObjectFactory(
      upgradedServices['SubtitledHtmlObjectFactory'],
      upgradedServices['RecordedVoiceoversObjectFactory']);
    upgradedServices['ContextService'] = new ContextService(
      upgradedServices['UrlService'],
      upgradedServices['EntityContextObjectFactory']);
    upgradedServices['EditorFirstTimeEventsService'] =
      new EditorFirstTimeEventsService(
        upgradedServices['SiteAnalyticsService']);
    upgradedServices['ExtensionTagAssemblerService'] =
      new ExtensionTagAssemblerService(
        upgradedServices['HtmlEscaperService'],
        upgradedServices['CamelCaseToHyphensPipe']);
    upgradedServices['ExtractImageFilenamesFromStateService'] =
        new ExtractImageFilenamesFromStateService(
          upgradedServices['HtmlEscaperService']);
    upgradedServices['ParamSpecsObjectFactory'] = new ParamSpecsObjectFactory(
      upgradedServices['ParamSpecObjectFactory']);
    upgradedServices['PencilCodeEditorRulesService'] =
      new PencilCodeEditorRulesService(
        upgradedServices['NormalizeWhitespacePipe'],
        upgradedServices['NormalizeWhitespacePunctuationAndCasePipe'],
        upgradedServices['CodeNormalizerService']);
    upgradedServices['PlayerPositionService'] = new PlayerPositionService(
      upgradedServices['ContextService'],
      upgradedServices['PlayerTranscriptService']);
    upgradedServices['StateContentService'] = new StateContentService(
      upgradedServices['AlertsService'], upgradedServices['UtilsService']);
    upgradedServices['StateCustomizationArgsService'] =
      new StateCustomizationArgsService(
        upgradedServices['AlertsService'], upgradedServices['UtilsService']);
    upgradedServices['StateHintsService'] = new StateHintsService(
      upgradedServices['AlertsService'], upgradedServices['UtilsService']);
    upgradedServices['StateInteractionIdService'] =
      new StateInteractionIdService(
        upgradedServices['AlertsService'], upgradedServices['UtilsService']);
    upgradedServices['StatePropertyService'] = new StatePropertyService(
      upgradedServices['AlertsService'], upgradedServices['UtilsService']);
    upgradedServices['StateRecordedVoiceoversService'] =
      new StateRecordedVoiceoversService(
        upgradedServices['AlertsService'], upgradedServices['UtilsService']);
    upgradedServices['StateSolicitAnswerDetailsService'] =
      new StateSolicitAnswerDetailsService(
        upgradedServices['AlertsService'], upgradedServices['UtilsService']);
    upgradedServices['StateSolutionService'] = new StateSolutionService(
      upgradedServices['AlertsService'], upgradedServices['UtilsService']);
    upgradedServices['StateWrittenTranslationsService'] =
        new StateWrittenTranslationsService(
          upgradedServices['AlertsService'], upgradedServices['UtilsService']);
    upgradedServices['SubtopicObjectFactory'] = new SubtopicObjectFactory(
      upgradedServices['SkillSummaryObjectFactory']);
    upgradedServices['TextInputRulesService'] = new TextInputRulesService(
      upgradedServices['NormalizeWhitespacePipe']);
    upgradedServices['UrlInterpolationService'] = new UrlInterpolationService(
      upgradedServices['AlertsService'], upgradedServices['UrlService'],
      upgradedServices['UtilsService']);

    // Group 4: Services depending on groups 1,2 and 3.
    upgradedServices['ExplorationHtmlFormatterService'] =
      new ExplorationHtmlFormatterService(
        upgradedServices['CamelCaseToHyphensPipe'],
        upgradedServices['ExtensionTagAssemblerService'],
        upgradedServices['HtmlEscaperService']);
    upgradedServices['StateCardObjectFactory'] =
        new StateCardObjectFactory(
          upgradedServices['AudioTranslationLanguageService']);
    upgradedServices['TopicObjectFactory'] = new TopicObjectFactory(
      upgradedServices['SubtopicObjectFactory'],
      upgradedServices['StoryReferenceObjectFactory'],
      upgradedServices['SkillSummaryObjectFactory']);

    // Group 5: Services depending on groups 1-4.
    upgradedServices['SolutionObjectFactory'] =
      new SolutionObjectFactory(
        upgradedServices['SubtitledHtmlObjectFactory'],
        upgradedServices['ExplorationHtmlFormatterService']);

    // Group 6: Services depending on groups 1-5.
    upgradedServices['InteractionObjectFactory'] =
      new InteractionObjectFactory(
        upgradedServices['AnswerGroupObjectFactory'],
        upgradedServices['HintObjectFactory'],
        upgradedServices['SolutionObjectFactory'],
        upgradedServices['OutcomeObjectFactory']);

    // Group 7: Services depending on groups 1-6.
    upgradedServices['StateObjectFactory'] = new StateObjectFactory(
      upgradedServices['InteractionObjectFactory'],
      upgradedServices['ParamChangesObjectFactory'],
      upgradedServices['RecordedVoiceoversObjectFactory'],
      upgradedServices['SubtitledHtmlObjectFactory'],
      upgradedServices['WrittenTranslationsObjectFactory']);

    // Group 8: Services depending on groups 1-7.
    upgradedServices['StatesObjectFactory'] = new StatesObjectFactory(
      upgradedServices['StateObjectFactory']);

    // Group 9: Services depending on groups 1-8.
    upgradedServices['ExplorationObjectFactory'] =
      new ExplorationObjectFactory(
        upgradedServices['LoggerService'],
        upgradedServices['ParamChangesObjectFactory'],
        upgradedServices['ParamSpecsObjectFactory'],
        upgradedServices['StatesObjectFactory'],
        upgradedServices['UrlInterpolationService']);
    /* eslint-enable dot-notation */
    return upgradedServices;
  }
}

angular.module('oppia').factory(
  'UpgradedServices',
  downgradeInjectable(UpgradedServices));<|MERGE_RESOLUTION|>--- conflicted
+++ resolved
@@ -288,10 +288,7 @@
     upgradedServices['DebouncerService'] = new DebouncerService();
     upgradedServices['DebugInfoTrackerService'] =
       new DebugInfoTrackerService();
-<<<<<<< HEAD
-=======
     upgradedServices['EditabilityService'] = new EditabilityService();
->>>>>>> e1571cef
     upgradedServices['EmailDashboardDataService'] =
       new EmailDashboardDataService(
         new HttpClient(new HttpXhrBackend(
