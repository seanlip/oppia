--- conflicted
+++ resolved
@@ -60,13 +60,8 @@
     csrfService = TestBed.get(CsrfTokenService);
 
     spyOn(csrfService, 'getTokenAsync').and.callFake(
-<<<<<<< HEAD
-      () =>{
-        return new Promise((resolve, unusedReject) => {
-=======
       async() => {
-        return new Promise((resolve, reject) => {
->>>>>>> b64813bb
+        return new Promise((resolve, _reject) => {
           resolve('sample-csrf-token');
         });
       });
