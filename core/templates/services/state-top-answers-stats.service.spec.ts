// Copyright 2018 The Oppia Authors. All Rights Reserved.
//
// Licensed under the Apache License, Version 2.0 (the "License");
// you may not use this file except in compliance with the License.
// You may obtain a copy of the License at
//
//      http://www.apache.org/licenses/LICENSE-2.0
//
// Unless required by applicable law or agreed to in writing, software
// distributed under the License is distributed on an "AS-IS" BASIS,
// WITHOUT WARRANTIES OR CONDITIONS OF ANY KIND, either express or implied.
// See the License for the specific language governing permissions and
// limitations under the License.

/**
 * @fileoverview Factory for domain object which holds the list of top answer
 * statistics for a particular state.
 */

import { HttpClientTestingModule } from '@angular/common/http/testing';
import { TestBed, fakeAsync, flushMicrotasks } from '@angular/core/testing';

import { AnswerStats } from
  'domain/exploration/answer-stats.model';
import { AnswerStatsBackendDict } from
  'domain/exploration/visualization-info.model';
import { StateBackendDict } from 'domain/state/StateObjectFactory';
import { RuleObjectFactory } from 'domain/exploration/RuleObjectFactory';
import { StateTopAnswersStats } from
  'domain/statistics/state-top-answers-stats-object.factory';
import { StateTopAnswersStatsService } from
  'services/state-top-answers-stats.service';
import { StateTopAnswersStatsBackendApiService } from
  'services/state-top-answers-stats-backend-api.service';
import { States, StatesObjectFactory } from
  'domain/exploration/StatesObjectFactory';

const joC = jasmine.objectContaining;

describe('StateTopAnswersStatsService', () => {
  let ruleObjectFactory: RuleObjectFactory;
  let stateTopAnswersStatsBackendApiService:
    StateTopAnswersStatsBackendApiService;
  let stateTopAnswersStatsService: StateTopAnswersStatsService;
  let statesObjectFactory: StatesObjectFactory;

  beforeEach(() => {
    TestBed.configureTestingModule({ imports: [HttpClientTestingModule] });

    ruleObjectFactory = TestBed.get(RuleObjectFactory);
    stateTopAnswersStatsBackendApiService = (
      TestBed.get(StateTopAnswersStatsBackendApiService));
    stateTopAnswersStatsService = TestBed.get(StateTopAnswersStatsService);
    statesObjectFactory = TestBed.get(StatesObjectFactory);
  });

  const expId = '7';

  const stateBackendDict: StateBackendDict = {
<<<<<<< HEAD
    content: { content_id: 'content', html: 'Say "hello" in Spanish!' },
=======
    content: {content_id: 'content', html: 'Say "hello" in Spanish!'},
    linked_skill_id: null,
>>>>>>> d6754ca5
    next_content_id_index: 0,
    param_changes: [],
    interaction: {
      answer_groups: [{
        rule_specs: [{
          rule_type: 'Contains',
          inputs: { x: {
            contentId: 'rule_input',
            normalizedStrSet: ['hola']
          } }
        }],
        outcome: {
          dest: 'Me Llamo',
          feedback: { content_id: 'feedback_1', html: '¡Buen trabajo!' },
          labelled_as_correct: true,
          param_changes: [],
          refresher_exploration_id: null,
          missing_prerequisite_skill_id: null,
        },
        training_data: null,
        tagged_skill_misconception_id: null,
      }],
      default_outcome: {
        dest: 'Hola',
        feedback: { content_id: 'default_outcome', html: 'Try again!' },
        labelled_as_correct: false,
        param_changes: [],
        refresher_exploration_id: null,
        missing_prerequisite_skill_id: null,
      },
      hints: [],
      id: 'TextInput',
      confirmed_unclassified_answers: [],
      customization_args: {
        placeholder: {
          value: {
            content_id: 'ca_placeholder_0',
            unicode_str: ''
          }
        },
        rows: { value: 1 }
      },
      solution: null,
    },
    classifier_model_id: null,
    recorded_voiceovers: {
      voiceovers_mapping: {
        content: {},
        default_outcome: {},
        feedback_1: {},
      },
    },
    solicit_answer_details: false,
    card_is_checkpoint: false,
    written_translations: {
      translations_mapping: {
        content: {},
        default_outcome: {},
        feedback_1: {},
      },
    },
  };

  const makeStates = (statesBackendDict = {
    Hola: stateBackendDict }): States => {
    return statesObjectFactory.createFromBackendDict(statesBackendDict);
  };

  const spyOnBackendApiFetchStatsAsync = (
      stateName: string,
      answersStatsBackendDicts: AnswerStatsBackendDict[]): jasmine.Spy => {
    const answersStats = answersStatsBackendDicts.map(
      a => AnswerStats.createFromBackendDict(a));
    return spyOn(stateTopAnswersStatsBackendApiService, 'fetchStatsAsync')
      .and.returnValue(Promise.resolve(new StateTopAnswersStats(
        { [stateName]: answersStats }, { [stateName]: 'TextInput' })));
  };

  it('should not contain any stats before init', () => {
    expect(stateTopAnswersStatsService.hasStateStats('Hola')).toBeFalse();
  });

  it('should identify unaddressed issues', fakeAsync(async() => {
    const states = makeStates();
    spyOnBackendApiFetchStatsAsync('Hola', [
      { answer: 'hola', frequency: 5 },
      { answer: 'adios', frequency: 3 },
      { answer: 'ciao', frequency: 1 },
    ]);
    stateTopAnswersStatsService.initAsync(expId, states);
    flushMicrotasks();
    await stateTopAnswersStatsService.getInitPromiseAsync();

    const stateStats = stateTopAnswersStatsService.getStateStats('Hola');
    expect(stateStats).toContain(joC({ answer: 'hola', isAddressed: true }));
    expect(stateStats).toContain(joC({ answer: 'adios', isAddressed: false }));
    expect(stateStats).toContain(joC({ answer: 'ciao', isAddressed: false }));
  }));

  it('should order results by frequency', fakeAsync(async() => {
    const states = makeStates();
    spyOnBackendApiFetchStatsAsync('Hola', [
      { answer: 'hola', frequency: 7 },
      { answer: 'adios', frequency: 4 },
      { answer: 'ciao', frequency: 2 },
    ]);
    stateTopAnswersStatsService.initAsync(expId, states);
    flushMicrotasks();
    await stateTopAnswersStatsService.getInitPromiseAsync();

    expect(stateTopAnswersStatsService.getStateStats('Hola')).toEqual([
      joC({ answer: 'hola', frequency: 7 }),
      joC({ answer: 'adios', frequency: 4 }),
      joC({ answer: 'ciao', frequency: 2 }),
    ]);
  }));

  it('should throw when stats for state do not exist', fakeAsync(async() => {
    const states = makeStates();
    spyOnBackendApiFetchStatsAsync('Hola', [
      { answer: 'hola', frequency: 7 },
      { answer: 'adios', frequency: 4 },
      { answer: 'ciao', frequency: 2 },
    ]);
    stateTopAnswersStatsService.initAsync(expId, states);
    flushMicrotasks();
    await stateTopAnswersStatsService.getInitPromiseAsync();

    expect(() => stateTopAnswersStatsService.getStateStats('Me Llamo'))
      .toThrowError('Me Llamo does not exist.');
  }));

  it('should have stats for state provided by backend', fakeAsync(async() => {
    const states = makeStates();
    spyOnBackendApiFetchStatsAsync(
      'Hola', [{ answer: 'hola', frequency: 3 }]);
    stateTopAnswersStatsService.initAsync(expId, states);
    flushMicrotasks();
    await stateTopAnswersStatsService.getInitPromiseAsync();

    expect(stateTopAnswersStatsService.hasStateStats('Hola')).toBeTrue();
  }));

  it('should have stats for state without any answers', fakeAsync(async() => {
    const states = makeStates();
    spyOnBackendApiFetchStatsAsync('Hola', []);
    stateTopAnswersStatsService.initAsync(expId, states);
    flushMicrotasks();
    await stateTopAnswersStatsService.getInitPromiseAsync();

    expect(stateTopAnswersStatsService.hasStateStats('Hola')).toBeTrue();
  }));

  it('should not have stats for state not provided by backend',
    fakeAsync(async() => {
      const states = makeStates();
      spyOnBackendApiFetchStatsAsync('Hola', []);
      stateTopAnswersStatsService.initAsync(expId, states);
      flushMicrotasks();
      await stateTopAnswersStatsService.getInitPromiseAsync();

      expect(stateTopAnswersStatsService.hasStateStats('Me Llamo')).toBeFalse();
    }));

  it('should only returns state names with stats', fakeAsync(async() => {
    const states = makeStates();
    spyOnBackendApiFetchStatsAsync('Hola', []);
    stateTopAnswersStatsService.initAsync(expId, states);
    flushMicrotasks();
    await stateTopAnswersStatsService.getInitPromiseAsync();

    expect(stateTopAnswersStatsService.getStateNamesWithStats())
      .toEqual(['Hola']);
  }));

  it('should return empty stats for a newly added state', fakeAsync(async() => {
    const states = makeStates();
    spyOnBackendApiFetchStatsAsync('Hola', []);
    stateTopAnswersStatsService.initAsync(expId, states);
    flushMicrotasks();
    await stateTopAnswersStatsService.getInitPromiseAsync();

    expect(() => stateTopAnswersStatsService.getStateStats('Me Llamo'))
      .toThrowError('Me Llamo does not exist.');

    stateTopAnswersStatsService.onStateAdded('Me Llamo');

    expect(stateTopAnswersStatsService.getStateStats('Me Llamo'))
      .toEqual([]);
  }));

  it('should throw when accessing a deleted state', fakeAsync(async() => {
    const states = makeStates();
    spyOnBackendApiFetchStatsAsync('Hola', []);
    stateTopAnswersStatsService.initAsync(expId, states);
    flushMicrotasks();
    await stateTopAnswersStatsService.getInitPromiseAsync();

    stateTopAnswersStatsService.onStateDeleted('Hola');
    flushMicrotasks();

    expect(() => stateTopAnswersStatsService.getStateStats('Hola'))
      .toThrowError('Hola does not exist.');
  }));

  it('should respond to changes in state names', fakeAsync(async() => {
    const states = makeStates();
    spyOnBackendApiFetchStatsAsync('Hola', []);
    stateTopAnswersStatsService.initAsync(expId, states);
    flushMicrotasks();
    await stateTopAnswersStatsService.getInitPromiseAsync();

    const oldStats = stateTopAnswersStatsService.getStateStats('Hola');

    stateTopAnswersStatsService.onStateRenamed('Hola', 'Bonjour');

    expect(stateTopAnswersStatsService.getStateStats('Bonjour'))
      .toEqual(oldStats);

    expect(() => stateTopAnswersStatsService.getStateStats('Hola'))
      .toThrowError('Hola does not exist.');
  }));

  it('should recognize newly resolved answers', fakeAsync(async() => {
    const states = makeStates();

    spyOnBackendApiFetchStatsAsync(
      'Hola', [{ answer: 'adios', frequency: 3 }]);
    stateTopAnswersStatsService.initAsync(expId, states);
    flushMicrotasks();
    await stateTopAnswersStatsService.getInitPromiseAsync();

    expect(stateTopAnswersStatsService.getUnresolvedStateStats('Hola'))
      .toContain(joC({ answer: 'adios' }));

    const updatedState = states.getState('Hola');
    updatedState.interaction.answerGroups[0].rules.push(
      ruleObjectFactory.createFromBackendDict(
        {
          rule_type: 'Contains',
          inputs: {
            x: {
              contentId: 'rule_input',
              normalizedStrSet: ['adios']
            }
          }
        },
        'TextInput'
      ));
    stateTopAnswersStatsService.onStateInteractionSaved(updatedState);

    expect(stateTopAnswersStatsService.getUnresolvedStateStats('Hola'))
      .not.toContain(joC({ answer: 'adios' }));
  }));

  it('should recognize newly unresolved answers', fakeAsync(async() => {
    const states = makeStates();

    spyOnBackendApiFetchStatsAsync(
      'Hola', [{ answer: 'hola', frequency: 3 }]);
    stateTopAnswersStatsService.initAsync(expId, states);
    flushMicrotasks();
    await stateTopAnswersStatsService.getInitPromiseAsync();

    expect(stateTopAnswersStatsService.getUnresolvedStateStats('Hola'))
      .not.toContain(joC({ answer: 'hola' }));

    const updatedState = states.getState('Hola');
    updatedState.interaction.answerGroups[0].rules = [
      ruleObjectFactory.createFromBackendDict(
        {
          rule_type: 'Contains',
          inputs: {
            x: {
              contentId: 'rule_input',
              normalizedStrSet: ['bonjour']
            }
          }
        },
        'TextInput'
      )
    ];
    stateTopAnswersStatsService.onStateInteractionSaved(updatedState);

    expect(stateTopAnswersStatsService.getUnresolvedStateStats('Hola'))
      .toContain(joC({ answer: 'hola' }));
  }));
});<|MERGE_RESOLUTION|>--- conflicted
+++ resolved
@@ -57,12 +57,8 @@
   const expId = '7';
 
   const stateBackendDict: StateBackendDict = {
-<<<<<<< HEAD
     content: { content_id: 'content', html: 'Say "hello" in Spanish!' },
-=======
-    content: {content_id: 'content', html: 'Say "hello" in Spanish!'},
     linked_skill_id: null,
->>>>>>> d6754ca5
     next_content_id_index: 0,
     param_changes: [],
     interaction: {
