// Copyright 2018 The Oppia Authors. All Rights Reserved.
//
// Licensed under the Apache License, Version 2.0 (the "License");
// you may not use this file except in compliance with the License.
// You may obtain a copy of the License at
//
//      http://www.apache.org/licenses/LICENSE-2.0
//
// Unless required by applicable law or agreed to in writing, software
// distributed under the License is distributed on an "AS-IS" BASIS,
// WITHOUT WARRANTIES OR CONDITIONS OF ANY KIND, either express or implied.
// See the License for the specific language governing permissions and
// limitations under the License.

/**
 * @fileoverview Factory for domain object which holds the list of top answer
 * statistics for a particular state.
 */

import { HttpClientTestingModule } from '@angular/common/http/testing';
import { TestBed, fakeAsync, flushMicrotasks } from '@angular/core/testing';

import { AnswerStats } from
  'domain/exploration/answer-stats.model';
import { AnswerStatsBackendDict } from
  'domain/exploration/visualization-info.model';
import { StateBackendDict } from 'domain/state/StateObjectFactory';
import { RuleObjectFactory } from 'domain/exploration/RuleObjectFactory';
import { StateTopAnswersStats } from
  'domain/statistics/state-top-answers-stats-object.factory';
import { StateTopAnswersStatsService } from
  'services/state-top-answers-stats.service';
import { StateTopAnswersStatsBackendApiService } from
  'services/state-top-answers-stats-backend-api.service';
import { States, StatesObjectFactory } from
  'domain/exploration/StatesObjectFactory';

const joC = jasmine.objectContaining;

describe('StateTopAnswersStatsService', () => {
  let ruleObjectFactory: RuleObjectFactory;
  let stateTopAnswersStatsBackendApiService:
    StateTopAnswersStatsBackendApiService;
  let stateTopAnswersStatsService: StateTopAnswersStatsService;
  let statesObjectFactory: StatesObjectFactory;

  beforeEach(() => {
    TestBed.configureTestingModule({ imports: [HttpClientTestingModule] });

    ruleObjectFactory = TestBed.get(RuleObjectFactory);
    stateTopAnswersStatsBackendApiService = (
      TestBed.get(StateTopAnswersStatsBackendApiService));
    stateTopAnswersStatsService = TestBed.get(StateTopAnswersStatsService);
    statesObjectFactory = TestBed.get(StatesObjectFactory);
  });

  const expId = '7';

  const stateBackendDict: StateBackendDict = {
<<<<<<< HEAD
    content: { content_id: 'content', html: 'Say "hello" in Spanish!' },
    linked_skill_id: null,
=======
    content: {content_id: 'content', html: 'Say "hello" in Spanish!'},
>>>>>>> a3d1de8b
    next_content_id_index: 0,
    param_changes: [],
    interaction: {
      answer_groups: [{
        rule_specs: [{
          rule_type: 'Contains',
          inputs: { x: {
            contentId: 'rule_input',
            normalizedStrSet: ['hola']
          } }
        }],
        outcome: {
          dest: 'Me Llamo',
          feedback: { content_id: 'feedback_1', html: '¡Buen trabajo!' },
          labelled_as_correct: true,
          param_changes: [],
          refresher_exploration_id: null,
          missing_prerequisite_skill_id: null,
        },
        training_data: null,
        tagged_skill_misconception_id: null,
      }],
      default_outcome: {
        dest: 'Hola',
        feedback: { content_id: 'default_outcome', html: 'Try again!' },
        labelled_as_correct: false,
        param_changes: [],
        refresher_exploration_id: null,
        missing_prerequisite_skill_id: null,
      },
      hints: [],
      id: 'TextInput',
      confirmed_unclassified_answers: [],
      customization_args: {
        placeholder: {
          value: {
            content_id: 'ca_placeholder_0',
            unicode_str: ''
          }
        },
        rows: { value: 1 }
      },
      solution: null,
    },
    classifier_model_id: null,
    recorded_voiceovers: {
      voiceovers_mapping: {
        content: {},
        default_outcome: {},
        feedback_1: {},
      },
    },
    solicit_answer_details: false,
    card_is_checkpoint: false,
    written_translations: {
      translations_mapping: {
        content: {},
        default_outcome: {},
        feedback_1: {},
      },
    },
  };

  const makeStates = (statesBackendDict = {
    Hola: stateBackendDict }): States => {
    return statesObjectFactory.createFromBackendDict(statesBackendDict);
  };

  const spyOnBackendApiFetchStatsAsync = (
      stateName: string,
      answersStatsBackendDicts: AnswerStatsBackendDict[]): jasmine.Spy => {
    const answersStats = answersStatsBackendDicts.map(
      a => AnswerStats.createFromBackendDict(a));
    return spyOn(stateTopAnswersStatsBackendApiService, 'fetchStatsAsync')
      .and.returnValue(Promise.resolve(new StateTopAnswersStats(
        { [stateName]: answersStats }, { [stateName]: 'TextInput' })));
  };

  it('should not contain any stats before init', () => {
    expect(stateTopAnswersStatsService.hasStateStats('Hola')).toBeFalse();
  });

  it('should identify unaddressed issues', fakeAsync(async() => {
    const states = makeStates();
    spyOnBackendApiFetchStatsAsync('Hola', [
      { answer: 'hola', frequency: 5 },
      { answer: 'adios', frequency: 3 },
      { answer: 'ciao', frequency: 1 },
    ]);
    stateTopAnswersStatsService.initAsync(expId, states);
    flushMicrotasks();
    await stateTopAnswersStatsService.getInitPromiseAsync();

    const stateStats = stateTopAnswersStatsService.getStateStats('Hola');
    expect(stateStats).toContain(joC({ answer: 'hola', isAddressed: true }));
    expect(stateStats).toContain(joC({ answer: 'adios', isAddressed: false }));
    expect(stateStats).toContain(joC({ answer: 'ciao', isAddressed: false }));
  }));

  it('should order results by frequency', fakeAsync(async() => {
    const states = makeStates();
    spyOnBackendApiFetchStatsAsync('Hola', [
      { answer: 'hola', frequency: 7 },
      { answer: 'adios', frequency: 4 },
      { answer: 'ciao', frequency: 2 },
    ]);
    stateTopAnswersStatsService.initAsync(expId, states);
    flushMicrotasks();
    await stateTopAnswersStatsService.getInitPromiseAsync();

    expect(stateTopAnswersStatsService.getStateStats('Hola')).toEqual([
      joC({ answer: 'hola', frequency: 7 }),
      joC({ answer: 'adios', frequency: 4 }),
      joC({ answer: 'ciao', frequency: 2 }),
    ]);
  }));

  it('should throw when stats for state do not exist', fakeAsync(async() => {
    const states = makeStates();
    spyOnBackendApiFetchStatsAsync('Hola', [
      { answer: 'hola', frequency: 7 },
      { answer: 'adios', frequency: 4 },
      { answer: 'ciao', frequency: 2 },
    ]);
    stateTopAnswersStatsService.initAsync(expId, states);
    flushMicrotasks();
    await stateTopAnswersStatsService.getInitPromiseAsync();

    expect(() => stateTopAnswersStatsService.getStateStats('Me Llamo'))
      .toThrowError('Me Llamo does not exist.');
  }));

  it('should have stats for state provided by backend', fakeAsync(async() => {
    const states = makeStates();
    spyOnBackendApiFetchStatsAsync(
      'Hola', [{ answer: 'hola', frequency: 3 }]);
    stateTopAnswersStatsService.initAsync(expId, states);
    flushMicrotasks();
    await stateTopAnswersStatsService.getInitPromiseAsync();

    expect(stateTopAnswersStatsService.hasStateStats('Hola')).toBeTrue();
  }));

  it('should have stats for state without any answers', fakeAsync(async() => {
    const states = makeStates();
    spyOnBackendApiFetchStatsAsync('Hola', []);
    stateTopAnswersStatsService.initAsync(expId, states);
    flushMicrotasks();
    await stateTopAnswersStatsService.getInitPromiseAsync();

    expect(stateTopAnswersStatsService.hasStateStats('Hola')).toBeTrue();
  }));

  it('should not have stats for state not provided by backend',
    fakeAsync(async() => {
      const states = makeStates();
      spyOnBackendApiFetchStatsAsync('Hola', []);
      stateTopAnswersStatsService.initAsync(expId, states);
      flushMicrotasks();
      await stateTopAnswersStatsService.getInitPromiseAsync();

      expect(stateTopAnswersStatsService.hasStateStats('Me Llamo')).toBeFalse();
    }));

  it('should only returns state names with stats', fakeAsync(async() => {
    const states = makeStates();
    spyOnBackendApiFetchStatsAsync('Hola', []);
    stateTopAnswersStatsService.initAsync(expId, states);
    flushMicrotasks();
    await stateTopAnswersStatsService.getInitPromiseAsync();

    expect(stateTopAnswersStatsService.getStateNamesWithStats())
      .toEqual(['Hola']);
  }));

  it('should return empty stats for a newly added state', fakeAsync(async() => {
    const states = makeStates();
    spyOnBackendApiFetchStatsAsync('Hola', []);
    stateTopAnswersStatsService.initAsync(expId, states);
    flushMicrotasks();
    await stateTopAnswersStatsService.getInitPromiseAsync();

    expect(() => stateTopAnswersStatsService.getStateStats('Me Llamo'))
      .toThrowError('Me Llamo does not exist.');

    stateTopAnswersStatsService.onStateAdded('Me Llamo');

    expect(stateTopAnswersStatsService.getStateStats('Me Llamo'))
      .toEqual([]);
  }));

  it('should throw when accessing a deleted state', fakeAsync(async() => {
    const states = makeStates();
    spyOnBackendApiFetchStatsAsync('Hola', []);
    stateTopAnswersStatsService.initAsync(expId, states);
    flushMicrotasks();
    await stateTopAnswersStatsService.getInitPromiseAsync();

    stateTopAnswersStatsService.onStateDeleted('Hola');
    flushMicrotasks();

    expect(() => stateTopAnswersStatsService.getStateStats('Hola'))
      .toThrowError('Hola does not exist.');
  }));

  it('should respond to changes in state names', fakeAsync(async() => {
    const states = makeStates();
    spyOnBackendApiFetchStatsAsync('Hola', []);
    stateTopAnswersStatsService.initAsync(expId, states);
    flushMicrotasks();
    await stateTopAnswersStatsService.getInitPromiseAsync();

    const oldStats = stateTopAnswersStatsService.getStateStats('Hola');

    stateTopAnswersStatsService.onStateRenamed('Hola', 'Bonjour');

    expect(stateTopAnswersStatsService.getStateStats('Bonjour'))
      .toEqual(oldStats);

    expect(() => stateTopAnswersStatsService.getStateStats('Hola'))
      .toThrowError('Hola does not exist.');
  }));

  it('should recognize newly resolved answers', fakeAsync(async() => {
    const states = makeStates();

    spyOnBackendApiFetchStatsAsync(
      'Hola', [{ answer: 'adios', frequency: 3 }]);
    stateTopAnswersStatsService.initAsync(expId, states);
    flushMicrotasks();
    await stateTopAnswersStatsService.getInitPromiseAsync();

    expect(stateTopAnswersStatsService.getUnresolvedStateStats('Hola'))
      .toContain(joC({ answer: 'adios' }));

    const updatedState = states.getState('Hola');
    updatedState.interaction.answerGroups[0].rules.push(
      ruleObjectFactory.createFromBackendDict(
        {
          rule_type: 'Contains',
          inputs: {
            x: {
              contentId: 'rule_input',
              normalizedStrSet: ['adios']
            }
          }
        },
        'TextInput'
      ));
    stateTopAnswersStatsService.onStateInteractionSaved(updatedState);

    expect(stateTopAnswersStatsService.getUnresolvedStateStats('Hola'))
      .not.toContain(joC({ answer: 'adios' }));
  }));

  it('should recognize newly unresolved answers', fakeAsync(async() => {
    const states = makeStates();

    spyOnBackendApiFetchStatsAsync(
      'Hola', [{ answer: 'hola', frequency: 3 }]);
    stateTopAnswersStatsService.initAsync(expId, states);
    flushMicrotasks();
    await stateTopAnswersStatsService.getInitPromiseAsync();

    expect(stateTopAnswersStatsService.getUnresolvedStateStats('Hola'))
      .not.toContain(joC({ answer: 'hola' }));

    const updatedState = states.getState('Hola');
    updatedState.interaction.answerGroups[0].rules = [
      ruleObjectFactory.createFromBackendDict(
        {
          rule_type: 'Contains',
          inputs: {
            x: {
              contentId: 'rule_input',
              normalizedStrSet: ['bonjour']
            }
          }
        },
        'TextInput'
      )
    ];
    stateTopAnswersStatsService.onStateInteractionSaved(updatedState);

    expect(stateTopAnswersStatsService.getUnresolvedStateStats('Hola'))
      .toContain(joC({ answer: 'hola' }));
  }));
});<|MERGE_RESOLUTION|>--- conflicted
+++ resolved
@@ -57,12 +57,7 @@
   const expId = '7';
 
   const stateBackendDict: StateBackendDict = {
-<<<<<<< HEAD
     content: { content_id: 'content', html: 'Say "hello" in Spanish!' },
-    linked_skill_id: null,
-=======
-    content: {content_id: 'content', html: 'Say "hello" in Spanish!'},
->>>>>>> a3d1de8b
     next_content_id_index: 0,
     param_changes: [],
     interaction: {
