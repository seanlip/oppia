--- conflicted
+++ resolved
@@ -88,66 +88,12 @@
             '/components/ck-editor-helpers/' +
             'customize-rte-component-modal.template.html'),
           backdrop: 'static',
-<<<<<<< HEAD
-          resolve: {},
-          controller: [
-            '$scope', '$uibModalInstance',
-            function($scope, $uibModalInstance) {
-              $scope.customizationArgSpecs = customizationArgSpecs;
-
-              // Without this code, the focus will remain in the background RTE
-              // even after the modal loads. This switches the focus to a
-              // temporary field in the modal which is then removed from the
-              // DOM.
-              // TODO(sll): Make this switch to the first input field in the
-              // modal instead.
-              $scope.modalIsLoading = true;
-              FocusManagerService.setFocus('tmpFocusPoint');
-              $timeout(function() {
-                $scope.modalIsLoading = false;
-              });
-
-              $scope.tmpCustomizationArgs = [];
-              for (var i = 0; i < customizationArgSpecs.length; i++) {
-                var caName = customizationArgSpecs[i].name;
-                $scope.tmpCustomizationArgs.push({
-                  name: caName,
-                  value: (
-                    attrsCustomizationArgsDict.hasOwnProperty(caName) ?
-                      angular.copy(attrsCustomizationArgsDict[caName]) :
-                      customizationArgSpecs[i].default_value)
-                });
-              }
-
-              $scope.cancel = function() {
-                $uibModalInstance.close(false);
-              };
-
-              $scope.save = function() {
-                $scope.$broadcast('externalSave');
-
-                var customizationArgsDict = {};
-                for (var i = 0; i < $scope.tmpCustomizationArgs.length; i++) {
-                  var caName = $scope.tmpCustomizationArgs[i].name;
-                  if (caName === 'video_id') {
-                    var temp = $scope.tmpCustomizationArgs[i].value;
-                    customizationArgsDict[caName] = (
-                      extractVideoIdFromVideoUrl(temp.toString()));
-                  } else {
-                    customizationArgsDict[caName] = (
-                      $scope.tmpCustomizationArgs[i].value);
-                  }
-                }
-                $uibModalInstance.close(customizationArgsDict);
-              };
-=======
           resolve: {
             customizationArgSpecs: function() {
               return customizationArgSpecs;
             },
             attrsCustomizationArgsDict: function() {
               return attrsCustomizationArgsDict;
->>>>>>> 265a15cf
             }
           },
           controller: 'RteHelperModalController'
