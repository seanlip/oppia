--- conflicted
+++ resolved
@@ -66,17 +66,11 @@
   it('should format element with complex customization', () => {
     const element = document.createElement('p');
     const interactionCustomizationArgs = {
-<<<<<<< HEAD
-      test: {value: {
-        attr: [new SubtitledHtml('html', 'ca_id', {})]
-      }}
-=======
       test: {
         value: {
-          attr: [new SubtitledHtml('html', 'ca_id')]
+          attr: [new SubtitledHtml('html', 'ca_id', {})]
         }
       }
->>>>>>> f4bc5519
     };
     const expectedElement = '<p test-with-value="{&amp;quot;attr&amp;quot;:' +
       '[{&amp;quot;html&amp;quot;:&amp;quot;html&amp;quot;,&amp;quot;' +
