--- conflicted
+++ resolved
@@ -36,24 +36,14 @@
     private userBackendApiService: UserBackendApiService
   ) {}
 
-<<<<<<< HEAD
-    // This property will be null when the user does not have
-    // enough rights to review translations, voiceover and questions.
-    private userContributionRightsInfo:
-      UserContributionRightsDataBackendDict | null = null;
-
-    // This property will be null when the user is not logged in.
-    private userInfo: UserInfo | null = null;
-    private returnUrl = '';
-=======
   // This property will be null when the user does not have
   // enough rights to review translations, voiceover and questions.
   private userContributionRightsInfo:
     UserContributionRightsDataBackendDict | null = null;
+
   // This property will be null when the user is not logged in.
   private userInfo: UserInfo | null = null;
   private returnUrl = '';
->>>>>>> 475103c5
 
   async getUserInfoAsync(): Promise<UserInfo> {
     const pathname = this.urlService.getPathname();
