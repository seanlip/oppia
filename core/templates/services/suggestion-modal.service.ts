--- conflicted
+++ resolved
@@ -46,21 +46,6 @@
   SUGGESTION_ACCEPTED: string = 'accepted';
   SUGGESTION_REJECTED: string = 'rejected';
 
-<<<<<<< HEAD
-  // TODO(#9996): Replace 'any' with the exact type. This has been kept as
-  // 'any' since '$uibModalInstance' is a AngularJS native object and does not
-  // have a TS interface.
-  // eslint-disable-next-line @typescript-eslint/no-explicit-any
-  acceptSuggestion($uibModalInstance: any, paramDict: ParamDict): void {
-    $uibModalInstance.close(paramDict);
-  }
-
-  // TODO(#9996): Replace 'any' with the exact type. This has been kept as
-  // 'any' since '$uibModalInstance' is a AngularJS native object and does not
-  // have a TS interface.
-  // eslint-disable-next-line @typescript-eslint/no-explicit-any
-  rejectSuggestion($uibModalInstance: any, paramDict: ParamDict): void {
-=======
   acceptSuggestion(
       $uibModalInstance: ng.ui.bootstrap.IModalServiceInstance,
       paramDict: ParamDict): void {
@@ -70,7 +55,6 @@
   rejectSuggestion(
       $uibModalInstance: ng.ui.bootstrap.IModalServiceInstance,
       paramDict: ParamDict): void {
->>>>>>> 6b2d604d
     $uibModalInstance.close(paramDict);
   }
   cancelSuggestion(
