// Copyright 2024 The Oppia Authors. All Rights Reserved.
//
// Licensed under the Apache License, Version 2.0 (the "License");
// you may not use this file except in compliance with the License.
// You may obtain a copy of the License at
//
//      http://www.apache.org/licenses/LICENSE-2.0
//
// Unless required by applicable law or agreed to in writing, software
// distributed under the License is distributed on an "AS-IS" BASIS,
// WITHOUT WARRANTIES OR CONDITIONS OF ANY KIND, either express or implied.
// See the License for the specific language governing permissions and
// limitations under the License.

/**
 * @fileoverview Service to fetch EntityVoiceovers for the given entity in a
 * given langauge code.
 */

import {EventEmitter, Injectable} from '@angular/core';
import {downgradeInjectable} from '@angular/upgrade/static';
import {Voiceover} from 'domain/exploration/voiceover.model';
import {EntityVoiceovers} from 'domain/voiceover/entity-voiceovers.model';
import {VoiceoverBackendApiService} from 'domain/voiceover/voiceover-backend-api.service';
import {ChangeListService} from 'pages/exploration-editor-page/services/change-list.service';

export interface LanguageAccentCodeToEntityVoiceovers {
  [languageAccentCode: string]: EntityVoiceovers;
}

@Injectable({
  providedIn: 'root',
})
export class EntityVoiceoversService {
  public entityId!: string;
  public entityType!: string;
  public entityVersion!: number;
  public languageCode!: string;
  public activeLanguageAccentCode!: string;
  public languageAccentCodeToEntityVoiceovers: LanguageAccentCodeToEntityVoiceovers =
    {};
  private _voiceoversLoadedEventEmitter = new EventEmitter<void>();

  constructor(
    private voiceoverBackendApiService: VoiceoverBackendApiService,
    private changeListService: ChangeListService
  ) {}

  init(
    entityId: string,
    entityType: string,
    entityVersion: number,
    languageCode: string
  ): void {
    this.entityId = entityId;
    this.entityType = entityType;
    this.entityVersion = entityVersion;
    this.languageCode = languageCode;
  }

  setLanguageCode(languageCode: string): void {
    this.languageCode = languageCode;
  }

  getLanguageCode(): string {
    return this.languageCode;
  }

  setActiveLanguageAccentCode(languageAccentCode: string): void {
    this.activeLanguageAccentCode = languageAccentCode;
  }

  getActiveLanguageAccentCode(): string {
    return this.activeLanguageAccentCode;
  }

  createLanguageAccentCodeToEntityVoiceovers(
    entityVoiceoversList: EntityVoiceovers[]
  ): void {
    for (let entityVoiceovers of entityVoiceoversList) {
      this.languageAccentCodeToEntityVoiceovers[
        entityVoiceovers.languageAccentCode
      ] = entityVoiceovers;
    }
  }

  async fetchEntityVoiceovers(): Promise<void> {
    return new Promise((resolve, reject) => {
      this.voiceoverBackendApiService
        .fetchEntityVoiceoversByLanguageCodeAsync(
          this.entityType,
          this.entityId,
          this.entityVersion,
          this.languageCode
        )
        .then(entityVoiceoversList => {
          this.createLanguageAccentCodeToEntityVoiceovers(entityVoiceoversList);
          this._voiceoversLoadedEventEmitter.emit();
          resolve();
        });
    });
  }

  getEntityVoiceoversByLanguageAccentCode(
    languageAccentCode: string
  ): EntityVoiceovers | undefined {
    return this.languageAccentCodeToEntityVoiceovers[languageAccentCode];
  }

  getActiveEntityVoiceovers(): EntityVoiceovers {
    if (this.activeLanguageAccentCode === undefined) {
      this.activeLanguageAccentCode = this.getLanguageAccentCodes()[0];
    }
    return this.languageAccentCodeToEntityVoiceovers[
      this.activeLanguageAccentCode
    ];
  }

  addEntityVoiceovers(
    languageAccentCode: string,
    newlyAddedEntityVoiceovers: EntityVoiceovers
  ): void {
    this.languageAccentCodeToEntityVoiceovers[languageAccentCode] =
      newlyAddedEntityVoiceovers;
  }

  removeEntityVoiceovers(languageAccentCode: string): void {
    delete this.languageAccentCodeToEntityVoiceovers[languageAccentCode];
  }

  getLanguageAccentCodes(): string[] {
    let languageAccentCodes = [];
    for (let languageAccentCode in this.languageAccentCodeToEntityVoiceovers) {
      languageAccentCodes.push(languageAccentCode);
    }
    return languageAccentCodes;
  }

  getAllContentIdsToVoiceovers(): {
    [contentId: string]: Voiceover[];
  } {
    let contentIdToVoiceovers: {[contentId: string]: Voiceover[]} = {};
    let allEntityVoiceovers = Object.values(
      this.languageAccentCodeToEntityVoiceovers
    );
    for (let entityVoiceovers of allEntityVoiceovers) {
      for (let contentId in entityVoiceovers.voiceoversMapping) {
        if (Object.keys(contentIdToVoiceovers).indexOf(contentId) !== -1) {
          contentIdToVoiceovers[contentId].push(
            entityVoiceovers.getManualVoiceover(contentId) as Voiceover
          );
        } else {
          contentIdToVoiceovers[contentId] = [
            entityVoiceovers.getManualVoiceover(contentId) as Voiceover,
          ];
        }
      }
    }

    return contentIdToVoiceovers;
  }

<<<<<<< HEAD
  checkVoiceoverWithGivenContentIdIsAvailable(contentId: string): boolean {
    for (let languageAccentCode in this.languageAccentCodeToEntityVoiceovers) {
      let entityVoiceovers =
        this.languageAccentCodeToEntityVoiceovers[languageAccentCode];
      if (contentId in entityVoiceovers.voiceoversMapping) {
        return true;
      }
    }
    return false;
  }

  markVoiceoversWithGivenContentIdAsStale(contentId: string): void {
    for (let languageAccentCode in this.languageAccentCodeToEntityVoiceovers) {
      let entityVoiceovers =
        this.languageAccentCodeToEntityVoiceovers[languageAccentCode];
      if (contentId in entityVoiceovers.voiceoversMapping) {
        let manualVoiceover =
          entityVoiceovers.voiceoversMapping[contentId].manual;

        manualVoiceover.needsUpdate = true;

        this.changeListService.editVoiceovers(contentId, languageAccentCode, {
          manual: (manualVoiceover as Voiceover).toBackendDict(),
        });

        this.addEntityVoiceovers(languageAccentCode, entityVoiceovers);
      }
    }
=======
  get onVoiceoverLoad(): EventEmitter<void> {
    return this._voiceoversLoadedEventEmitter;
>>>>>>> d28fdef5
  }
}

angular
  .module('oppia')
  .factory(
    'EntityVoiceoversService',
    downgradeInjectable(EntityVoiceoversService)
  );<|MERGE_RESOLUTION|>--- conflicted
+++ resolved
@@ -160,7 +160,6 @@
     return contentIdToVoiceovers;
   }
 
-<<<<<<< HEAD
   checkVoiceoverWithGivenContentIdIsAvailable(contentId: string): boolean {
     for (let languageAccentCode in this.languageAccentCodeToEntityVoiceovers) {
       let entityVoiceovers =
@@ -189,10 +188,10 @@
         this.addEntityVoiceovers(languageAccentCode, entityVoiceovers);
       }
     }
-=======
+  }
+
   get onVoiceoverLoad(): EventEmitter<void> {
     return this._voiceoversLoadedEventEmitter;
->>>>>>> d28fdef5
   }
 }
 
