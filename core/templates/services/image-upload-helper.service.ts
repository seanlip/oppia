// Copyright 2020 The Oppia Authors. All Rights Reserved.
//
// Licensed under the Apache License, Version 2.0 (the "License");
// you may not use this file except in compliance with the License.
// You may obtain a copy of the License at
//
//      http://www.apache.org/licenses/LICENSE-2.0
//
// Unless required by applicable law or agreed to in writing, software
// distributed under the License is distributed on an "AS-IS" BASIS,
// WITHOUT WARRANTIES OR CONDITIONS OF ANY KIND, either express or implied.
// See the License for the specific language governing permissions and
// limitations under the License.

/**
 * @fileoverview Image upload helper service.
 */

<<<<<<< HEAD
import { DomSanitizer, SafeResourceUrl } from '@angular/platform-browser';
import { Injectable, SecurityContext } from '@angular/core';
import { downgradeInjectable } from '@angular/upgrade/static';

import constants from 'assets/constants';
import { AssetsBackendApiService } from 'services/assets-backend-api.service';
import { WindowRef } from './contextual/window-ref.service';
=======
import { Injectable } from '@angular/core';
import { downgradeInjectable } from '@angular/upgrade/static';

import { AssetsBackendApiService } from 'services/assets-backend-api.service';

import constants from 'assets/constants';
>>>>>>> f6bbf37b

@Injectable({
  providedIn: 'root'
})
export class ImageUploadHelperService {
<<<<<<< HEAD
  constructor(
    private assetsBackendApiService: AssetsBackendApiService,
    private sanitizer: DomSanitizer,
    private windowRef: WindowRef) {}

  private _generateDateTimeStringForFilename() {
    const date = new Date();
=======
  constructor(private assetsBackendApiService: AssetsBackendApiService) {}

  private _generateDateTimeStringForFilename(): string {
    let date = new Date();
>>>>>>> f6bbf37b
    return date.getFullYear() +
      ('0' + (date.getMonth() + 1)).slice(-2) +
      ('0' + date.getDate()).slice(-2) + '_' +
      ('0' + date.getHours()).slice(-2) +
      ('0' + date.getMinutes()).slice(-2) +
      ('0' + date.getSeconds()).slice(-2) + '_' +
      Math.random().toString(36).substr(2, 10);
  }

  convertImageDataToImageFile(dataURI: string): Blob {
    // Convert base64/URLEncoded data component to raw binary data
    // held in a string.
<<<<<<< HEAD
    const byteString = atob(dataURI.split(',')[1]);

    // Separate out the mime component.
    const mime = dataURI.split(',')[0].split(':')[1].split(';')[0];

    // Write the bytes of the string to a typed array.
    const ia = new Uint8Array(byteString.length);
    for (let i = 0; i < byteString.length; i++) {
      ia[i] = byteString.charCodeAt(i);
    }

    const blob = new Blob([ia], { type: mime });
    if (blob.type.match('image') &&
      blob.size > 0) {
      return blob;
    } else {
      return null;
    }
  }

  getInvalidSvgTagsAndAttrs(dataURI: string):
    {tags: string[], attrs: string[]} {
    // Convert base64/URLEncoded data component to raw binary data
    // held in a string.
    const svgString = atob(dataURI.split(',')[1]);
    const domParser = new DOMParser();
    const doc = domParser.parseFromString(svgString, 'image/svg+xml');
    const invalidTags = [];
    const invalidAttrs = [];
    const allowedTags = Object.keys(constants.SVG_ATTRS_WHITELIST);
    let nodeTagName = null;
    doc.querySelectorAll('*').forEach((node) => {
      nodeTagName = node.tagName.toLowerCase();
      if (allowedTags.indexOf(nodeTagName) !== -1) {
        for (let i = 0; i < node.attributes.length; i++) {
          if (constants.SVG_ATTRS_WHITELIST[nodeTagName].indexOf(
            node.attributes[i].name.toLowerCase()) === -1) {
            invalidAttrs.push(
              node.tagName + ':' + node.attributes[i].name);
          }
        }
      } else {
        invalidTags.push(node.tagName);
      }
    });
    return { tags: invalidTags, attrs: invalidAttrs };
  }

  getTrustedResourceUrlForThumbnailFilename(
      imageFileName: string, entityType: string, entityId: string):
        SafeResourceUrl {
    const encodedFilepath = this.windowRef.nativeWindow.encodeURIComponent(
      imageFileName);
    return this.sanitizer.sanitize(
      SecurityContext.RESOURCE_URL,
      this.assetsBackendApiService.getThumbnailUrlForPreview(
        entityType, entityId, encodedFilepath));
=======
    let byteString = atob(dataURI.split(',')[1]);

    // Separate out the mime component.
    let mime = dataURI.split(',')[0].split(':')[1].split(';')[0];

    // Write the bytes of the string to a typed array.
    let ia = new Uint8Array(byteString.length);
    for (let i = 0; i < byteString.length; i++) {
      ia[i] = byteString.charCodeAt(i);
    }

    let blob = new Blob([ia], { type: mime });
    if (blob.type.match('image') &&
      blob.size > 0) {
      return blob;
    }

    return null;
  }

  getTrustedResourceUrlForThumbnailFilename(
      imageFileName: string, entityType: string, entityId: string): string {
    let encodedFilepath = window.encodeURIComponent(imageFileName);
    return this.assetsBackendApiService.getThumbnailUrlForPreview(
      entityType, entityId, encodedFilepath);
>>>>>>> f6bbf37b
  }

  generateImageFilename(
      height: number, width: number, extension: string): string {
    return 'img_' +
      this._generateDateTimeStringForFilename() +
      '_height_' + height +
      '_width_' + width +
      '.' + extension;
  }

<<<<<<< HEAD
  cleanMathExpressionSvgString(svgString: string): string {
    // We need to modify/remove unnecessary attributes added by mathjax
    // from the svg tag.
    const domParser = new DOMParser();
    const doc = domParser.parseFromString(svgString, 'image/svg+xml');
    doc.querySelectorAll('*').forEach((node) => {
      if (node.tagName.toLowerCase() === 'svg') {
        node.removeAttribute('xmlns:xlink');
        node.removeAttribute('role');
        // We are removing this attribute, because currently it is not in
        // the white list of valid attributes.
        node.removeAttribute('aria-hidden');
        node.setAttribute('xmlns', 'http://www.w3.org/2000/svg');
      }
      // Remove the custom data attributes added by MathJax.
      // These custom attributes don't affect the rendering of the SVGs,
      // and they are not present in the white list for allowed attributes.
      for (let i = 0; i < node.attributes.length; i++) {
        if (node.attributes[i].name.toLowerCase().startsWith('data-')) {
          node.removeAttribute(node.attributes[i].name.toLowerCase());
        }
      }
    });
    return doc.documentElement.outerHTML;
  }

  extractDimensionsFromMathExpressionSvgString(svgString: string):
    {height: string, width: string, verticalPadding: string} {
    // The method below extracts the dimensions from the attributes of a
    // math SVG string generated by mathJax.
    const domParser = new DOMParser();
    const dimensions = {
      height: '',
      width: '',
      verticalPadding: ''
    };
    const doc = domParser.parseFromString(svgString, 'image/svg+xml');
    doc.querySelectorAll('*').forEach((node) => {
      // Mathjax SVGs have relative dimensions in the unit of 'ex' rather
      // than 'px'(pixels). Hence the dimesions have decimal points in them,
      // we need to replace these decimals with a letter so that it's easier
      // to process and validate the filnames.
      if (node.tagName.toLowerCase() === 'svg') {
        dimensions.height = (
          (node.getAttribute('height').match(/\d+\.*\d*/g)[0]).replace(
            '.', 'd'));
        dimensions.width = (
          (node.getAttribute('width').match(/\d+\.*\d*/g)[0]).replace(
            '.', 'd'));
        // This attribute is useful for the vertical allignment of the
        // Math SVG while displaying inline with other text.
        // Math SVGs don't necessarily have a vertical allignment, in that
        // case we assign it zero.
        const styleValue = node.getAttribute('style').match(/\d+\.*\d*/g);
        if (styleValue) {
          dimensions.verticalPadding = styleValue[0].replace('.', 'd');
        } else {
          dimensions.verticalPadding = '0';
        }
      }
    });
    return dimensions;
  }

  generateMathExpressionImageFilename(
      height: string, width: string, verticalPadding: string): string {
    const filename = (
=======
  generateMathExpressionImageFilename(
      height: string, width: string, verticalPadding: string): string {
    let filename = (
>>>>>>> f6bbf37b
      'mathImg_' +
        this._generateDateTimeStringForFilename() +
        '_height_' + height +
        '_width_' + width +
        '_vertical_' + verticalPadding +
        '.' + 'svg'
    );
<<<<<<< HEAD
    const filenameRegexString = constants.MATH_SVG_FILENAME_REGEX;
    const filenameRegex = RegExp(filenameRegexString, 'g');
=======
    let filenameRegexString = constants.MATH_SVG_FILENAME_REGEX;
    let filenameRegex = RegExp(filenameRegexString, 'g');
>>>>>>> f6bbf37b
    if (filenameRegex.exec(filename)) {
      return filename;
    } else {
      throw new Error(
        'The Math SVG filename format is invalid.');
    }
  }
}

angular.module('oppia').factory(
<<<<<<< HEAD
  'ImageUploadHelperService', downgradeInjectable(ImageUploadHelperService));
=======
  'ImageUploadHelperService',
  downgradeInjectable(ImageUploadHelperService));
>>>>>>> f6bbf37b
<|MERGE_RESOLUTION|>--- conflicted
+++ resolved
@@ -16,41 +16,21 @@
  * @fileoverview Image upload helper service.
  */
 
-<<<<<<< HEAD
-import { DomSanitizer, SafeResourceUrl } from '@angular/platform-browser';
-import { Injectable, SecurityContext } from '@angular/core';
-import { downgradeInjectable } from '@angular/upgrade/static';
-
-import constants from 'assets/constants';
-import { AssetsBackendApiService } from 'services/assets-backend-api.service';
-import { WindowRef } from './contextual/window-ref.service';
-=======
 import { Injectable } from '@angular/core';
 import { downgradeInjectable } from '@angular/upgrade/static';
 
 import { AssetsBackendApiService } from 'services/assets-backend-api.service';
 
 import constants from 'assets/constants';
->>>>>>> f6bbf37b
 
 @Injectable({
   providedIn: 'root'
 })
 export class ImageUploadHelperService {
-<<<<<<< HEAD
-  constructor(
-    private assetsBackendApiService: AssetsBackendApiService,
-    private sanitizer: DomSanitizer,
-    private windowRef: WindowRef) {}
-
-  private _generateDateTimeStringForFilename() {
-    const date = new Date();
-=======
   constructor(private assetsBackendApiService: AssetsBackendApiService) {}
 
   private _generateDateTimeStringForFilename(): string {
     let date = new Date();
->>>>>>> f6bbf37b
     return date.getFullYear() +
       ('0' + (date.getMonth() + 1)).slice(-2) +
       ('0' + date.getDate()).slice(-2) + '_' +
@@ -63,7 +43,6 @@
   convertImageDataToImageFile(dataURI: string): Blob {
     // Convert base64/URLEncoded data component to raw binary data
     // held in a string.
-<<<<<<< HEAD
     const byteString = atob(dataURI.split(',')[1]);
 
     // Separate out the mime component.
@@ -113,41 +92,10 @@
   }
 
   getTrustedResourceUrlForThumbnailFilename(
-      imageFileName: string, entityType: string, entityId: string):
-        SafeResourceUrl {
-    const encodedFilepath = this.windowRef.nativeWindow.encodeURIComponent(
-      imageFileName);
-    return this.sanitizer.sanitize(
-      SecurityContext.RESOURCE_URL,
-      this.assetsBackendApiService.getThumbnailUrlForPreview(
-        entityType, entityId, encodedFilepath));
-=======
-    let byteString = atob(dataURI.split(',')[1]);
-
-    // Separate out the mime component.
-    let mime = dataURI.split(',')[0].split(':')[1].split(';')[0];
-
-    // Write the bytes of the string to a typed array.
-    let ia = new Uint8Array(byteString.length);
-    for (let i = 0; i < byteString.length; i++) {
-      ia[i] = byteString.charCodeAt(i);
-    }
-
-    let blob = new Blob([ia], { type: mime });
-    if (blob.type.match('image') &&
-      blob.size > 0) {
-      return blob;
-    }
-
-    return null;
-  }
-
-  getTrustedResourceUrlForThumbnailFilename(
       imageFileName: string, entityType: string, entityId: string): string {
     let encodedFilepath = window.encodeURIComponent(imageFileName);
     return this.assetsBackendApiService.getThumbnailUrlForPreview(
       entityType, entityId, encodedFilepath);
->>>>>>> f6bbf37b
   }
 
   generateImageFilename(
@@ -159,7 +107,6 @@
       '.' + extension;
   }
 
-<<<<<<< HEAD
   cleanMathExpressionSvgString(svgString: string): string {
     // We need to modify/remove unnecessary attributes added by mathjax
     // from the svg tag.
@@ -227,11 +174,6 @@
   generateMathExpressionImageFilename(
       height: string, width: string, verticalPadding: string): string {
     const filename = (
-=======
-  generateMathExpressionImageFilename(
-      height: string, width: string, verticalPadding: string): string {
-    let filename = (
->>>>>>> f6bbf37b
       'mathImg_' +
         this._generateDateTimeStringForFilename() +
         '_height_' + height +
@@ -239,13 +181,8 @@
         '_vertical_' + verticalPadding +
         '.' + 'svg'
     );
-<<<<<<< HEAD
     const filenameRegexString = constants.MATH_SVG_FILENAME_REGEX;
     const filenameRegex = RegExp(filenameRegexString, 'g');
-=======
-    let filenameRegexString = constants.MATH_SVG_FILENAME_REGEX;
-    let filenameRegex = RegExp(filenameRegexString, 'g');
->>>>>>> f6bbf37b
     if (filenameRegex.exec(filename)) {
       return filename;
     } else {
@@ -256,9 +193,4 @@
 }
 
 angular.module('oppia').factory(
-<<<<<<< HEAD
-  'ImageUploadHelperService', downgradeInjectable(ImageUploadHelperService));
-=======
-  'ImageUploadHelperService',
-  downgradeInjectable(ImageUploadHelperService));
->>>>>>> f6bbf37b
+  'ImageUploadHelperService', downgradeInjectable(ImageUploadHelperService));