--- conflicted
+++ resolved
@@ -34,10 +34,18 @@
 export class UrlService {
   constructor(private windowRef: WindowRef) {}
 
+   /**
+   * Returns the current location.
+   * @return {boolean} the current location.
+   */
   getCurrentLocation(): Location {
     return this.windowRef.nativeWindow.location;
   }
 
+   /**
+   * Returns the current query string.
+   * @return {boolean} the current query string.
+   */
   getCurrentQueryString(): string {
     return this.getCurrentLocation().search;
   }
@@ -80,7 +88,7 @@
   /**
    * Gets the topic id from url.
    * @return {string} the topic id.
-   * @throws throws the error if the url is invalid.
+   * @throws Will throw an error if the url is invalid.
    */
   getTopicIdFromUrl(): string {
     let pathname = this.getPathname();
@@ -93,7 +101,7 @@
   /**
    * Gets the topic name from the learner's url.
    * @return {string} the topic name.
-   * @throws throws an error if the url is invalid.
+   * @throws Will throw an error if the url is invalid.
    */
   getTopicNameFromLearnerUrl(): string {
     let pathname = this.getPathname();
@@ -103,23 +111,11 @@
     throw new Error('Invalid URL for topic');
   }
 
-<<<<<<< HEAD
   /**
    * Gets the classroom name from the learner's url.
    * @return {string} the classroom name.
-   * @throws throws an error if the url is invalid.
-   */
-=======
-  getSelectedSubtopicsFromUrl(): string {
-    let pathname = this.getPathname();
-    let queryStrings = this.getCurrentQueryString().split('=');
-    if (pathname.match(/\/practice_session/g) && queryStrings.length === 2) {
-      return decodeURIComponent(queryStrings[1]);
-    }
-    throw new Error('Invalid URL for practice session');
-  }
-
->>>>>>> f53ad843
+   * @throws Will throw an error if the url is invalid.
+   */
   getClassroomNameFromUrl(): string {
     let pathname = this.getPathname();
     let argumentsArray = pathname.split('/');
@@ -132,7 +128,7 @@
   /**
    * Gets the subtopic id from the learner's url.
    * @return {string} the subtopic id.
-   * @throws throws an error if the url is invalid.
+   * @throws Will throw an error if the url is invalid.
    */
   getSubtopicIdFromUrl(): string {
     let pathname = this.getPathname();
@@ -146,7 +142,7 @@
   /**
    * Gets the story id from the learner's url.
    * @return {string} the story id.
-   * @throws throws an error if the url is invalid.
+   * @throws Will Throw an error if the url is invalid.
    */
   getStoryIdFromUrl(): string {
     let pathname = this.getPathname();
@@ -159,7 +155,7 @@
   /**
    * Gets the story id from the viewer's url.
    * @return {string} the story id.
-   * @throws throws an error if the url is invalid.
+   * @throws Will throw an error if the url is invalid.
    */
   getStoryIdFromViewerUrl(): string {
     let pathname = this.getPathname();
@@ -172,7 +168,7 @@
 
   /**
    * Gets the story id from the player.
-   * @return {string} the story id.
+   * @return {string} the story id if the id exists.
    */
   getStoryIdInPlayer(): string | null {
     let query = this.getCurrentQueryString();
@@ -189,7 +185,7 @@
   /**
    * Gets the skill id from the url.
    * @return {string} the skill id.
-   * @throws throws an error if the skill Id is invalid.
+   * @throws Will throw an error if the skill Id is invalid.
    */
   getSkillIdFromUrl(): string {
     let pathname = this.getPathname();
@@ -254,8 +250,8 @@
 
   /**
    * Gets the collection id from the exploration url.
-   * @return {string} a collection id if the url parameter doesn't have a 'parent' property but have a 'collection_id' property;
-   * @return {null} if otherwise.
+   * @return {string} a collection id if the url parameter doesn't have a 'parent' property  
+   * but have a 'collection_id' property; @return {null} if otherwise.
    */
   getCollectionIdFromExplorationUrl(): string | null {
     let urlParams: UrlParamsType = this.getUrlParams();
@@ -282,8 +278,8 @@
   }
 
   /**
-   * Gets the username from the url.
-   * @return {string} the username.
+   * Gets the collection id from the url.
+   * @return {string} the collection id.
    * @throws Will throw exception if the profile URL is invalid.
    */
   getCollectionIdFromUrl(): string {
@@ -309,9 +305,8 @@
 
   /**
    * Gets the exploration version id from the url.
-   * @return {string} the collection id.
    * @return {number} the exploration version from Url if an exploration version can be extracted;
-   * @return {null} if otherwise.
+   * {null} if otherwise.
    */
   getExplorationVersionFromUrl(): number | null {
     let urlParams: UrlParamsType = this.getUrlParams();
