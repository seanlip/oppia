--- conflicted
+++ resolved
@@ -88,17 +88,10 @@
     this._imageFilesCurrentlyBeingRequested = [];
 
 
-<<<<<<< HEAD
-    var GCS_PREFIX = (
-      'https://storage.googleapis.com/' + GCS_RESOURCE_BUCKET_NAME);
-    var AUDIO_DOWNLOAD_URL_TEMPLATE = (
-      (DEV_MODE ? '/assetsdevhandler' : GCS_PREFIX) +
-=======
     let GCS_PREFIX = ('https://storage.googleapis.com/' +
       Constants.GCS_RESOURCE_BUCKET_NAME);
     let AUDIO_DOWNLOAD_URL_TEMPLATE = (
       (Constants.DEV_MODE ? '/assetsdevhandler' : GCS_PREFIX) +
->>>>>>> ad23519f
       '/<entity_type>/<entity_id>/assets/audio/<filename>');
     let IMAGE_DOWNLOAD_URL_TEMPLATE = (
       (Constants.DEV_MODE ? '/assetsdevhandler' : GCS_PREFIX) +
@@ -184,17 +177,6 @@
     }
   }
 
-<<<<<<< HEAD
-    var _removeFromFilesCurrentlyBeingRequested = function(
-        filename, assetType) {
-      if (_isAssetCurrentlyBeingRequested(filename, ASSET_TYPE_AUDIO)) {
-        for (var index = 0; index <
-             _audioFilesCurrentlyBeingRequested.length; index++) {
-          if (_audioFilesCurrentlyBeingRequested[index].filename === filename) {
-            _audioFilesCurrentlyBeingRequested.splice(index, 1);
-            break;
-          }
-=======
   private _removeFromFilesCurrentlyBeingRequested(
       filename: string, assetType: string): void {
     if (this._isAssetCurrentlyBeingRequested(filename, this.ASSET_TYPE_AUDIO)) {
@@ -205,7 +187,6 @@
         ) {
           this._audioFilesCurrentlyBeingRequested.splice(index, 1);
           break;
->>>>>>> ad23519f
         }
       }
     } else if (
@@ -276,65 +257,12 @@
       });
   }
 
-<<<<<<< HEAD
-    var _saveMathExpresionImage = function(
-        resampledFile, filename, entityType, entityId, successCallback,
-        errorCallback) {
-      let form = new FormData();
-      form.append('image', resampledFile);
-      form.append('payload', JSON.stringify({
-        filename: filename,
-        filename_prefix: 'image'
-      }));
-      var imageUploadUrlTemplate = (
-        '/createhandler/imageupload/<entity_type>/<entity_id>'
-      );
-      CsrfTokenService.getTokenAsync().then(function(token) {
-        form.append('csrf_token', token);
-        $.ajax({
-          url: UrlInterpolationService.interpolateUrl(
-            imageUploadUrlTemplate, {
-              entity_type: entityType,
-              entity_id: entityId
-            }
-          ),
-          data: form,
-          processData: false,
-          contentType: false,
-          type: 'POST',
-          dataFilter: removeXSSIPrefix,
-          dataType: 'text'
-        }).done(function(data) {
-          if (successCallback) {
-            successCallback(data);
-          }
-        }).fail(function(data) {
-          // Remove the XSSI prefix.
-          var parsedResponse = removeXSSIPrefix(data.responseText);
-          if (errorCallback) {
-            errorCallback(parsedResponse);
-          }
-        });
-      });
-    };
-    var _getDownloadUrl = function(entityType, entityId, filename, assetType) {
-      var urlTemplate = null;
-      urlTemplate = ASSET_TYPE_TO_DOWNLOAD_URL_TEMPLATE[assetType];
-      return UrlInterpolationService.interpolateUrl(
-        urlTemplate, {
-          entity_id: entityId,
-          entity_type: entityType,
-          filename: filename
-        });
-    };
-=======
   private _getAudioUploadUrl(explorationId: string): string {
     return this.urlInterpolationService.interpolateUrl(
       this.AUDIO_UPLOAD_URL_TEMPLATE,
       {exploration_id: explorationId}
     );
   }
->>>>>>> ad23519f
 
   private _isAssetCurrentlyBeingRequested(
       filename: string, assetType: string): boolean {
@@ -410,73 +338,8 @@
 
   getAssetsFilesCurrentlyBeingRequested(): PendingRequestsType {
     return {
-<<<<<<< HEAD
-      loadAudio: function(explorationId, filename) {
-        return $q(function(resolve, reject) {
-          if (_isCached(filename)) {
-            resolve(AudioFileObjectFactory.createNew(
-              filename, assetsCache[filename]));
-          } else {
-            _fetchFile(
-              ENTITY_TYPE.EXPLORATION, explorationId, filename,
-              ASSET_TYPE_AUDIO, resolve, reject);
-          }
-        });
-      },
-      loadImage: function(entityType, entityId, filename) {
-        return $q(function(resolve, reject) {
-          if (_isCached(filename)) {
-            resolve(ImageFileObjectFactory.createNew(
-              filename, assetsCache[filename]));
-          } else {
-            _fetchFile(
-              entityType, entityId, filename, ASSET_TYPE_IMAGE, resolve,
-              reject);
-          }
-        });
-      },
-      saveAudio: function(explorationId, filename, rawAssetData) {
-        return $q(function(resolve, reject) {
-          _saveAudio(explorationId, filename, rawAssetData, resolve, reject);
-        });
-      },
-      saveMathExpresionImage: function(
-          resampledFile, filename, entityType, entityId) {
-        return $q(function(resolve, reject) {
-          _saveMathExpresionImage(
-            resampledFile, filename, entityType, entityId, resolve, reject);
-        });
-      },
-      isCached: function(filename) {
-        return _isCached(filename);
-      },
-      getAudioDownloadUrl: function(entityType, entityId, filename) {
-        return _getDownloadUrl(
-          entityType, entityId, filename, ASSET_TYPE_AUDIO);
-      },
-      abortAllCurrentAudioDownloads: function() {
-        _abortAllCurrentDownloads(ASSET_TYPE_AUDIO);
-      },
-      abortAllCurrentImageDownloads: function() {
-        _abortAllCurrentDownloads(ASSET_TYPE_IMAGE);
-      },
-      getAssetsFilesCurrentlyBeingRequested: function() {
-        return { audio: _audioFilesCurrentlyBeingRequested,
-          image: _imageFilesCurrentlyBeingRequested
-        };
-      },
-      getImageUrlForPreview: function(entityType, entityId, filename) {
-        return _getDownloadUrl(
-          entityType, entityId, filename, ASSET_TYPE_IMAGE);
-      },
-      getThumbnailUrlForPreview: function(entityType, entityId, filename) {
-        return _getDownloadUrl(
-          entityType, entityId, filename, ASSET_TYPE_THUMBNAIL);
-      }
-=======
       audio: this._audioFilesCurrentlyBeingRequested,
       image: this._imageFilesCurrentlyBeingRequested
->>>>>>> ad23519f
     };
   }
 
