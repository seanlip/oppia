--- conflicted
+++ resolved
@@ -54,20 +54,11 @@
       private csrfTokenService: CsrfTokenService,
       private http: HttpClient,
       private urlInterpolationService: UrlInterpolationService) {
-<<<<<<< HEAD
-    if (!AppConstants.DEV_MODE && !AppConstants.GCS_RESOURCE_BUCKET_NAME) {
-      throw new Error('GCS_RESOURCE_BUCKET_NAME is not set in prod.');
-    }
-    const urlPrefix = urlInterpolationService.getGcsUrl();
-=======
     if (!AssetsBackendApiService.DEV_MODE &&
         !AssetsBackendApiService.GCS_RESOURCE_BUCKET_NAME) {
       throw new Error('GCS_RESOURCE_BUCKET_NAME is not set in prod.');
     }
-    const urlPrefix = AssetsBackendApiService.DEV_MODE ? '/assetsdevhandler' : (
-      'https://storage.googleapis.com/' +
-      AssetsBackendApiService.GCS_RESOURCE_BUCKET_NAME);
->>>>>>> 2ca24661
+    const urlPrefix = urlInterpolationService.getGcsUrl();
     this.downloadUrlTemplate = (
       urlPrefix + '/<entity_type>/<entity_id>/assets/<asset_type>/<filename>');
   }
