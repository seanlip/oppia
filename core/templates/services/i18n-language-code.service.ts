// Copyright 2020 The Oppia Authors. All Rights Reserved.
//
// Licensed under the Apache License, Version 2.0 (the "License");
// you may not use this file except in compliance with the License.
// You may obtain a copy of the License at
//
//      http://www.apache.org/licenses/LICENSE-2.0
//
// Unless required by applicable law or agreed to in writing, software
// distributed under the License is distributed on an "AS-IS" BASIS,
// WITHOUT WARRANTIES OR CONDITIONS OF ANY KIND, either express or implied.
// See the License for the specific language governing permissions and
// limitations under the License.

/**
 * @fileoverview Service for informing of the i18n language code changes.
 */

import { downgradeInjectable } from '@angular/upgrade/static';
import { Injectable, EventEmitter } from '@angular/core';
import { AppConstants } from 'app.constants';

/**
 * Used to define if the translation key is type title or desciption.
 */
export enum TranslationKeyType {
  TITLE = 'TITLE',
  DESCRIPTION = 'DESCRIPTION',
}

@Injectable({
  providedIn: 'root'
})
export class I18nLanguageCodeService {
  // TODO(#9154): Remove static when migration is complete.
  /**
   * The static keyword is used here because this service is used in both
   * angular and angularjs. Since we are using upgradedServices.ts, where a new
   * instance is created for angularjs and angular will creates a new instance
   * for the angular part, we end up having two instances of the service.
   * In order to keep the variables same, static is used until migration is
   * complete.
   */
  static languageCodeChangeEventEmitter = new EventEmitter<string> ();
  static languageCode: string = AppConstants.DEFAULT_LANGUAGE_CODE;
  static rtlLanguageCodes: readonly string[] = AppConstants.RTL_LANGUAGE_CODES;

  // TODO(#9154): Remove this variable when translation service is extended.
  /**
   * It stores all classroom metadata translation keys, like topic/story
   * title, description keys which currently cannot be translated from the
   * translations dashboard.
   */
  private _HACKY_TRANSLATION_KEYS: readonly string[] =
    AppConstants.HACKY_TRANSLATION_KEYS;

  private _preferredLanguageCodesLoadedEventEmitter =
    new EventEmitter<string[]>();

  constructor() {}

  getCurrentI18nLanguageCode(): string {
    // TODO(#9154): Change I18nLanguageCodeService to "this".
    return I18nLanguageCodeService.languageCode;
  }

  isCurrentLanguageRTL(): boolean {
    return (
      I18nLanguageCodeService.rtlLanguageCodes.indexOf(
        this.getCurrentI18nLanguageCode()) !== -1);
  }

<<<<<<< HEAD
  currentDecimalSeparator(): string {
    const currentLanguage = this.getCurrentI18nLanguageCode();
    const supportedLanguages = AppConstants.SUPPORTED_SITE_LANGUAGES;
    let decimalSeparator: string;
    for (let i of supportedLanguages) {
      if (i.id === currentLanguage) {
        decimalSeparator = i.decimal_separator;
        break;
      }
    }
    return decimalSeparator;
  }

  getInputValidationRegex(): RegExp {
    const decimalSeparator: string = this.currentDecimalSeparator();
    const dot = new RegExp('[^e0-9\.\-]', 'g');
    const comma = new RegExp('[^e0-9\,\-]', 'g');
    const arabic = new RegExp('[^e0-9\٫\-]', 'g');

    if (decimalSeparator === ',') {
      return comma; // Input with a comma as decimal separator.
    } else if (decimalSeparator === '٫') {
      return arabic; // Input with the Arabic seperator.
    } else {
      return dot; // Input with a period as decimal separator.
    }
  }

  convertToEnglishDecimal(number: string): number {
    const decimalSeparator = this.currentDecimalSeparator();

    // Check if number is in proper format.
    // eslint-disable-next-line max-len
    let validRegex = new RegExp('-{0,1}[0-9]?([\.|\,|\٫]?[0-9]+)?(e[0-9]+)?', 'g');

    let engNum: number;

    // Get the valid part of input.
    let numberMatch = number.match(validRegex);

    // If a valid match cannot be found, return null.
    if (numberMatch === null) {
      return null;
    }

    number = numberMatch[0];

    let numString = number.replace(`${decimalSeparator}`, '.');
    engNum = parseFloat(numString);

    // If the input cannot be parsed, output null.
    if (isNaN(engNum)) {
      engNum = null;
    }
    return engNum;
  }

  convertToLocalizedNumber(number: number|string): string {
    let decimalSeparator = this.currentDecimalSeparator();
    let stringNumber = number.toString();
    let convertedNumber: string = stringNumber;

    if (decimalSeparator === ',') {
      convertedNumber = stringNumber.replace('.', ',');
    } else if (decimalSeparator === '٫') {
      convertedNumber = stringNumber.replace('.', '٫');
    }

    return convertedNumber;
=======
  // TODO(#14645): Remove this method when translation service is extended.
  isCurrentLanguageEnglish(): boolean {
    return this.getCurrentI18nLanguageCode() === 'en';
  }

  // TODO(#14645): Remove this method when translation service is extended.
  /**
   * Takes classroom name as input, generates and returns the translation
   * key based on that.
   * @param {string} classroomName - Name of the classroom.
   * @returns {string} - translation key for classroom name.
   */
  getClassroomTranslationKey(classroomName: string): string {
    return `I18N_CLASSROOM_${classroomName.toUpperCase()}_TITLE`;
  }

  // TODO(#14645): Remove this method when translation service is extended.
  /**
   * Takes topic id and entity translationKey type as input, generates and
   * returns the translation key based on that.
   * @param {string} topicId - Unique id of the topic, used to generate
   * translation key.
   * @param {TranslationKeyType} keyType - either Title or Description.
   * @returns {string} - translation key for the topic name/description.
   */
  getTopicTranslationKey(
      topicId: string, keyType: TranslationKeyType): string {
    return `I18N_TOPIC_${topicId}_${keyType}`;
  }

  // TODO(#14645): Remove this method when translation service is extended.
  /**
   * Takes topic id, subtopic url fragment and entity translationKey type as
   * input, generates and returns the translation key based on that.
   * @param {string} topicId - Unique id of the topic, used to generate
   * translation key.
   * @param {string} subtopicUrlFragment - Unique url fragment subtopic, with
   * respect to the topic.
   * @param {TranslationKeyType} keyType - either Title or Description.
   * @returns {string} - translation key for the subtopic name/description.
   */
  getSubtopicTranslationKey(
      topicId: string, subtopicUrlFragment: string,
      keyType: TranslationKeyType): string {
    return `I18N_SUBTOPIC_${topicId}_${subtopicUrlFragment}_${keyType}`;
  }

  // TODO(#14645): Remove this method when translation service is extended.
  /**
   * Takes story id and entity translationKey type as input, generates and
   * returns the translation key based on that.
   * @param {string} storyId - Unique id of the story, used to generate
   * translation key.
   * @param {TranslationKeyType} keyType - either Title or Description.
   * @returns {string} - translation key for the story name/description.
   */
  getStoryTranslationKey(
      storyId: string, keyType: TranslationKeyType): string {
    return `I18N_STORY_${storyId}_${keyType}`;
  }

  // TODO(#14645): Remove this method when translation service is extended.
  /**
   * Takes exploration id and entity translationKey type as input, generates
   * and returns the translation key based on that.
   * @param {string} explorationId - Unique id of the exploration, used to
   * generate translation key.
   * @param {TranslationKeyType} keyType - either Title or Description.
   * @returns {string} - translation key for the exploration name/description.
   */
  getExplorationTranslationKey(
      explorationId: string, keyType: TranslationKeyType): string {
    return `I18N_EXPLORATION_${explorationId}_${keyType}`;
  }

  // TODO(#14645): Remove this method when translation service is extended.
  /**
   * Checks if the translation key is valid by checking if it is present
   * in the constants file which indicates that the translation key is
   * present in the language JSON file.
   * @param {string} translationKey - The translation key whose existence in
   * the language JSON file needs to be checked.
   * @returns {boolean} - Whether the given translation key is present
   * in the language JSON files.
   */
  isHackyTranslationAvailable(translationKey: string): boolean {
    return (
      this._HACKY_TRANSLATION_KEYS.indexOf(translationKey) !== -1);
>>>>>>> 72199dca
  }

  get onI18nLanguageCodeChange(): EventEmitter<string> {
    // TODO(#9154): Change I18nLanguageCodeService to "this".
    return I18nLanguageCodeService.languageCodeChangeEventEmitter;
  }

  setI18nLanguageCode(code: string): void {
    // TODO(#9154): Change I18nLanguageCodeService to "this".
    I18nLanguageCodeService.languageCode = code;
    I18nLanguageCodeService.languageCodeChangeEventEmitter.emit(code);
  }

  get onPreferredLanguageCodesLoaded(): EventEmitter<string[]> {
    return this._preferredLanguageCodesLoadedEventEmitter;
  }
}

angular.module('oppia').factory(
  'I18nLanguageCodeService',
  downgradeInjectable(I18nLanguageCodeService));<|MERGE_RESOLUTION|>--- conflicted
+++ resolved
@@ -70,7 +70,6 @@
         this.getCurrentI18nLanguageCode()) !== -1);
   }
 
-<<<<<<< HEAD
   currentDecimalSeparator(): string {
     const currentLanguage = this.getCurrentI18nLanguageCode();
     const supportedLanguages = AppConstants.SUPPORTED_SITE_LANGUAGES;
@@ -140,7 +139,7 @@
     }
 
     return convertedNumber;
-=======
+  }
   // TODO(#14645): Remove this method when translation service is extended.
   isCurrentLanguageEnglish(): boolean {
     return this.getCurrentI18nLanguageCode() === 'en';
@@ -229,7 +228,6 @@
   isHackyTranslationAvailable(translationKey: string): boolean {
     return (
       this._HACKY_TRANSLATION_KEYS.indexOf(translationKey) !== -1);
->>>>>>> 72199dca
   }
 
   get onI18nLanguageCodeChange(): EventEmitter<string> {
