// Copyright 2018 The Oppia Authors. All Rights Reserved.
//
// Licensed under the Apache License, Version 2.0 (the "License");
// you may not use this file except in compliance with the License.
// You may obtain a copy of the License at
//
//      http://www.apache.org/licenses/LICENSE-2.0
//
// Unless required by applicable law or agreed to in writing, software
// distributed under the License is distributed on an "AS-IS" BASIS,
// WITHOUT WARRANTIES OR CONDITIONS OF ANY KIND, either express or implied.
// See the License for the specific language governing permissions and
// limitations under the License.

/**
 * @fileoverview Factory for calculating the statistics of a particular state.
 */

import { downgradeInjectable } from '@angular/upgrade/static';
import { HttpClient } from '@angular/common/http';
import { Injectable } from '@angular/core';

import { AnswerClassificationService } from
  'pages/exploration-player-page/services/answer-classification.service';
import { ContextService } from 'services/context.service';
import { FractionObjectFactory, IFractionDict } from
  'domain/objects/FractionObjectFactory';
import { IGraphBackendDict } from
  'extensions/interactions/GraphInput/directives/graph-detail.service';
import { INote } from
  // eslint-disable-next-line max-len
  'extensions/interactions/MusicNotesInput/directives/music-notes-input-rules.service';
import { INumberWithUnitsBackendDict } from
  'domain/objects/NumberWithUnitsObjectFactory';
import { InteractionRulesRegistryService } from
  'services/interaction-rules-registry.service';
import { State } from 'domain/state/StateObjectFactory';
import { UrlInterpolationService } from
  'domain/utilities/url-interpolation.service';

type Answer = (
  string | number | IFractionDict |
  INumberWithUnitsBackendDict | string[] | INote[] |
  number[] | IGraphBackendDict| string[][]);

type Option = string | string[];

export interface IAnswerData {
  'answer': Answer;
  'frequency': number;
  // N/A when the visualization can not present addressed answers.
  //
  // For example, for SetInput interactions the individual answer elements are
  // not generally intended to be used as a single response to SetInput
  // interactions, so we omit addressed information entirely.
  'is_addressed'?: boolean;
}

export interface IVisualizationInfo {
  'addressed_info_is_supported': boolean;
  'data': IAnswerData[];
  'id': string;
  'options': {[name: string]: Option};
}

<<<<<<< HEAD
export interface IStateRulesStatsBackendDict {
  'visualizations_info': IVisualizationInfo[];
}

export interface IStateRulesStats {
=======
export interface IStateInteractionStatsBackendDict {
  'visualizations_info': IVisualizationInfo[];
}

export interface IStateInteractionStats {
>>>>>>> d2fa593c
  'exploration_id': string;
  'state_name': string;
  'visualizations_info': IVisualizationInfo[];
}

// TODO(#8038): Move this constant into a backend-api.service module.
const STATE_INTERACTION_STATS_URL_TEMPLATE: string = (
  '/createhandler/state_interaction_stats/<exploration_id>/<state_name>');

@Injectable({providedIn: 'root'})
export class StateInteractionStatsService {
  // NOTE TO DEVELOPERS: Fulfilled promises can be reused indefinitely.
<<<<<<< HEAD
  cachedStats: Promise<IStateRulesStats> = null;
=======
  statsCache: Map<string, Promise<IStateInteractionStats>> = new Map();
>>>>>>> d2fa593c

  constructor(
      private answerClassificationService: AnswerClassificationService,
      private contextService: ContextService,
      private fractionObjectFactory: FractionObjectFactory,
      private http: HttpClient,
      private interactionRulesRegistryService: InteractionRulesRegistryService,
      private urlInterpolationService: UrlInterpolationService) {}

  /**
   * Returns whether given state has an implementation for displaying the
   * improvements overview tab in the State Editor.
   */
  stateSupportsImprovementsOverview(state: State): boolean {
    return state.interaction.id === 'TextInput';
  }

<<<<<<< HEAD
  // Converts answer to a more-readable representation based on their type.
=======
  // Converts answer to a more-readable representation based on its type.
>>>>>>> d2fa593c
  private getReadableAnswerString(state: State, answer: Answer): Answer {
    if (state.interaction.id === 'FractionInput') {
      return (
        this.fractionObjectFactory.fromDict(<IFractionDict> answer).toString());
    }
    return answer;
  }

  /**
   * Returns a promise which will provide details of the given state's
   * answer-statistics.
   */
<<<<<<< HEAD
  computeStats(state: State): Promise<IStateRulesStats> {
    if (this.cachedStats === null) {
      const explorationId = this.contextService.getExplorationId();
      const interactionRulesService = (
        this.interactionRulesRegistryService.getRulesServiceByInteractionId(
          state.interaction.id));
      // TODO(#8038): Move this HTTP call into a backend-api.service module.
      this.cachedStats = this.http.get<IStateRulesStatsBackendDict>(
        this.urlInterpolationService.interpolateUrl(
          STATE_INTERACTION_STATS_URL_TEMPLATE, {
            exploration_id: explorationId,
            state_name: state.name,
          })).toPromise()
        .then(response => <IStateRulesStats>{
          exploration_id: explorationId,
          state_name: state.name,
          visualizations_info: response.visualizations_info.map(vizInfo => ({
            id: vizInfo.id,
            options: vizInfo.options,
            addressed_info_is_supported: vizInfo.addressed_info_is_supported,
            data: vizInfo.data.map(datum => <IAnswerData>{
              answer: this.getReadableAnswerString(state, datum.answer),
              frequency: datum.frequency,
              is_addressed: vizInfo.addressed_info_is_supported ?
                this.answerClassificationService
                  .isClassifiedExplicitlyOrGoesToNewState(
                    state.name, state, datum.answer, interactionRulesService) :
                undefined,
            }),
          })),
        });
    }
    return this.cachedStats;
=======
  computeStats(state: State): Promise<IStateInteractionStats> {
    if (this.statsCache.has(state.name)) {
      return this.statsCache.get(state.name);
    }
    const explorationId = this.contextService.getExplorationId();
    const interactionRulesService = (
      this.interactionRulesRegistryService.getRulesServiceByInteractionId(
        state.interaction.id));
    // TODO(#8038): Move this HTTP call into a backend-api.service module.
    const statsPromise = this.http.get<IStateInteractionStatsBackendDict>(
      this.urlInterpolationService.interpolateUrl(
        STATE_INTERACTION_STATS_URL_TEMPLATE, {
          exploration_id: explorationId,
          state_name: state.name,
        })).toPromise()
      .then(response => ({
        exploration_id: explorationId,
        state_name: state.name,
        visualizations_info: response.visualizations_info.map(vizInfo => ({
          id: vizInfo.id,
          options: vizInfo.options,
          addressed_info_is_supported: vizInfo.addressed_info_is_supported,
          data: vizInfo.data.map(datum => <IAnswerData>{
            answer: this.getReadableAnswerString(state, datum.answer),
            frequency: datum.frequency,
            is_addressed: vizInfo.addressed_info_is_supported ?
              this.answerClassificationService
                .isClassifiedExplicitlyOrGoesToNewState(
                  state.name, state, datum.answer, interactionRulesService) :
              undefined,
          }),
        })),
      }));
    this.statsCache.set(state.name, statsPromise);
    return statsPromise;
>>>>>>> d2fa593c
  }
}

angular.module('oppia').factory(
  'StateInteractionStatsService',
  downgradeInjectable(StateInteractionStatsService));<|MERGE_RESOLUTION|>--- conflicted
+++ resolved
@@ -63,19 +63,11 @@
   'options': {[name: string]: Option};
 }
 
-<<<<<<< HEAD
-export interface IStateRulesStatsBackendDict {
-  'visualizations_info': IVisualizationInfo[];
-}
-
-export interface IStateRulesStats {
-=======
 export interface IStateInteractionStatsBackendDict {
   'visualizations_info': IVisualizationInfo[];
 }
 
 export interface IStateInteractionStats {
->>>>>>> d2fa593c
   'exploration_id': string;
   'state_name': string;
   'visualizations_info': IVisualizationInfo[];
@@ -88,11 +80,7 @@
 @Injectable({providedIn: 'root'})
 export class StateInteractionStatsService {
   // NOTE TO DEVELOPERS: Fulfilled promises can be reused indefinitely.
-<<<<<<< HEAD
-  cachedStats: Promise<IStateRulesStats> = null;
-=======
   statsCache: Map<string, Promise<IStateInteractionStats>> = new Map();
->>>>>>> d2fa593c
 
   constructor(
       private answerClassificationService: AnswerClassificationService,
@@ -110,11 +98,7 @@
     return state.interaction.id === 'TextInput';
   }
 
-<<<<<<< HEAD
-  // Converts answer to a more-readable representation based on their type.
-=======
   // Converts answer to a more-readable representation based on its type.
->>>>>>> d2fa593c
   private getReadableAnswerString(state: State, answer: Answer): Answer {
     if (state.interaction.id === 'FractionInput') {
       return (
@@ -127,41 +111,6 @@
    * Returns a promise which will provide details of the given state's
    * answer-statistics.
    */
-<<<<<<< HEAD
-  computeStats(state: State): Promise<IStateRulesStats> {
-    if (this.cachedStats === null) {
-      const explorationId = this.contextService.getExplorationId();
-      const interactionRulesService = (
-        this.interactionRulesRegistryService.getRulesServiceByInteractionId(
-          state.interaction.id));
-      // TODO(#8038): Move this HTTP call into a backend-api.service module.
-      this.cachedStats = this.http.get<IStateRulesStatsBackendDict>(
-        this.urlInterpolationService.interpolateUrl(
-          STATE_INTERACTION_STATS_URL_TEMPLATE, {
-            exploration_id: explorationId,
-            state_name: state.name,
-          })).toPromise()
-        .then(response => <IStateRulesStats>{
-          exploration_id: explorationId,
-          state_name: state.name,
-          visualizations_info: response.visualizations_info.map(vizInfo => ({
-            id: vizInfo.id,
-            options: vizInfo.options,
-            addressed_info_is_supported: vizInfo.addressed_info_is_supported,
-            data: vizInfo.data.map(datum => <IAnswerData>{
-              answer: this.getReadableAnswerString(state, datum.answer),
-              frequency: datum.frequency,
-              is_addressed: vizInfo.addressed_info_is_supported ?
-                this.answerClassificationService
-                  .isClassifiedExplicitlyOrGoesToNewState(
-                    state.name, state, datum.answer, interactionRulesService) :
-                undefined,
-            }),
-          })),
-        });
-    }
-    return this.cachedStats;
-=======
   computeStats(state: State): Promise<IStateInteractionStats> {
     if (this.statsCache.has(state.name)) {
       return this.statsCache.get(state.name);
@@ -197,7 +146,6 @@
       }));
     this.statsCache.set(state.name, statsPromise);
     return statsPromise;
->>>>>>> d2fa593c
   }
 }
 
