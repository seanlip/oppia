// Copyright 2018 The Oppia Authors. All Rights Reserved.
//
// Licensed under the Apache License, Version 2.0 (the "License");
// you may not use this file except in compliance with the License.
// You may obtain a copy of the License at
//
//      http://www.apache.org/licenses/LICENSE-2.0
//
// Unless required by applicable law or agreed to in writing, software
// distributed under the License is distributed on an "AS-IS" BASIS,
// WITHOUT WARRANTIES OR CONDITIONS OF ANY KIND, either express or implied.
// See the License for the specific language governing permissions and
// limitations under the License.

/**
 * @fileoverview Factory for calculating the statistics of a particular state.
 */

import { downgradeInjectable } from '@angular/upgrade/static';
import { Injectable } from '@angular/core';

import { AnswerClassificationService } from
  'pages/exploration-player-page/services/answer-classification.service';
import { FractionObjectFactory } from
  'domain/objects/FractionObjectFactory';
import { InteractionAnswer, FractionAnswer, MultipleChoiceAnswer } from
  'interactions/answer-defs';
import { MultipleChoiceInputCustomizationArgs } from
  'extensions/interactions/customization-args-defs';
import { InteractionRulesRegistryService } from
  'services/interaction-rules-registry.service';
import { State } from 'domain/state/StateObjectFactory';
import { StateInteractionStatsBackendApiService } from
  'domain/exploration/state-interaction-stats-backend-api.service';

type Option = string | string[];

interface AnswerData {
  answer: InteractionAnswer;
  frequency: number;
  isAddressed: boolean;
}

interface VisualizationInfo {
  addressedInfoIsSupported: boolean;
  data: AnswerData[];
  id: string;
  options: {
    [option: string]: Option;
  };
}

export interface StateInteractionStats {
  explorationId: string;
  stateName: string;
  visualizationsInfo: VisualizationInfo[];
}

@Injectable({providedIn: 'root'})
export class StateInteractionStatsService {
  // NOTE TO DEVELOPERS: Fulfilled promises can be reused indefinitely.
  statsCache: Map<string, Promise<StateInteractionStats>> = new Map();

  constructor(
      private answerClassificationService: AnswerClassificationService,
      private fractionObjectFactory: FractionObjectFactory,
      private interactionRulesRegistryService: InteractionRulesRegistryService,
      private stateInteractionStatsBackendApiService:
      StateInteractionStatsBackendApiService) {}

  /**
   * Returns whether given state has an implementation for displaying the
   * improvements overview tab in the State Editor.
   */
  stateSupportsImprovementsOverview(state: State): boolean {
    return state.interaction.id === 'TextInput';
  }

  // Converts answer to a more-readable representation based on its type.
  private getReadableAnswerString(
      state: State, answer: InteractionAnswer): InteractionAnswer {
    if (state.interaction.id === 'FractionInput') {
      return this.fractionObjectFactory.fromDict(
        <FractionAnswer> answer).toString();
    } else if (state.interaction.id === 'MultipleChoiceInput') {
      const customizationArgs = (
        <MultipleChoiceInputCustomizationArgs>
        state.interaction.customizationArgs);
<<<<<<< HEAD
      return customizationArgs.choices.value[
        <IMultipleChoiceAnswer> answer].getHtml();
=======
      return customizationArgs.choices.value[<MultipleChoiceAnswer> answer];
>>>>>>> 982d0465
    }
    return answer;
  }

  /**
   * Returns a promise which will provide details of the given state's
   * answer-statistics.
   */
  computeStats(expId: string, state: State): Promise<StateInteractionStats> {
    if (this.statsCache.has(state.name)) {
      return this.statsCache.get(state.name);
    }
    const interactionRulesService = (
      this.interactionRulesRegistryService.getRulesServiceByInteractionId(
        state.interaction.id));

    const statsPromise = this.stateInteractionStatsBackendApiService.getStats(
      expId, state.name).then(vizInfo => <StateInteractionStats> {
        explorationId: expId,
        stateName: state.name,
        visualizationsInfo: vizInfo.map(info => <VisualizationInfo> ({
          addressedInfoIsSupported: info.addressedInfoIsSupported,
          data: info.data.map(datum => <AnswerData>{
            answer: this.getReadableAnswerString(state, datum.answer),
            frequency: datum.frequency,
            isAddressed: (
              info.addressedInfoIsSupported ?
              this.answerClassificationService
                .isClassifiedExplicitlyOrGoesToNewState(
                  state.name, state, datum.answer, interactionRulesService) :
              undefined)
          }),
          id: info.id,
          options: info.options
        })),
      });
    this.statsCache.set(state.name, statsPromise);
    return statsPromise;
  }
}

angular.module('oppia').factory(
  'StateInteractionStatsService',
  downgradeInjectable(StateInteractionStatsService));<|MERGE_RESOLUTION|>--- conflicted
+++ resolved
@@ -86,12 +86,8 @@
       const customizationArgs = (
         <MultipleChoiceInputCustomizationArgs>
         state.interaction.customizationArgs);
-<<<<<<< HEAD
       return customizationArgs.choices.value[
-        <IMultipleChoiceAnswer> answer].getHtml();
-=======
-      return customizationArgs.choices.value[<MultipleChoiceAnswer> answer];
->>>>>>> 982d0465
+        <MultipleChoiceAnswer> answer].getHtml();
     }
     return answer;
   }
