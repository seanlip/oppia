--- conflicted
+++ resolved
@@ -96,20 +96,11 @@
   beforeEach(() => {
     TestBed.configureTestingModule({imports: [HttpClientTestingModule]});
 
-<<<<<<< HEAD
-      let playthrough = playthroughService.getPlaythrough();
-      expect(playthrough.expId).toEqual(this.expId);
-      expect(playthrough.expVersion).toEqual(this.expVersion);
-      expect(playthrough.actions).toEqual([]);
-      expect(playthrough.issueCustomizationArgs).toEqual(null);
-    });
-=======
     explorationFeaturesService = TestBed.get(ExplorationFeaturesService);
     learnerActionObjectFactory = TestBed.get(LearnerActionObjectFactory);
     playthroughBackendApiService = TestBed.get(PlaythroughBackendApiService);
     playthroughService = TestBed.get(PlaythroughService);
     stopwatchObjectFactory = TestBed.get(StopwatchObjectFactory);
->>>>>>> 51988bc1
   });
 
   describe('Recording playthroughs', () => {
