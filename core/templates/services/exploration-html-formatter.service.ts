// Copyright 2014 The Oppia Authors. All Rights Reserved.
//
// Licensed under the Apache License, Version 2.0 (the "License");
// you may not use this file except in compliance with the License.
// You may obtain a copy of the License at
//
//      http://www.apache.org/licenses/LICENSE-2.0
//
// Unless required by applicable law or agreed to in writing, software
// distributed under the License is distributed on an "AS-IS" BASIS,
// WITHOUT WARRANTIES OR CONDITIONS OF ANY KIND, either express or implied.
// See the License for the specific language governing permissions and
// limitations under the License.

/**
 * @fileoverview Utility services for explorations which may be shared by both
 * the learner and editor views.
 */
import { downgradeInjectable } from '@angular/upgrade/static';
import { Injectable } from '@angular/core';

import { AppConstants } from 'app.constants';
import { CamelCaseToHyphensPipe } from
  'filters/string-utility-filters/camel-case-to-hyphens.pipe';
import { ExtensionTagAssemblerService } from
  'services/extension-tag-assembler.service';
import { HtmlEscaperService } from 'services/html-escaper.service';
import { InteractionAnswer } from 'interactions/answer-defs';
import { InteractionCustomizationArgs } from
  'interactions/customization-args-defs';

// A service that provides a number of utility functions useful to both the
// editor and player.
@Injectable({
  providedIn: 'root'
})
export class ExplorationHtmlFormatterService {
  private readonly migratedInteractions: string[] = [
    'AlgebraicExpressionInput',
    'CodeRepl',
    'Continue',
<<<<<<< HEAD
    'EndExploration',
=======
    'DragAndDropSortInput',
>>>>>>> 6d84ab5b
    'FractionInput',
    'GraphInput',
    'ImageClickInput',
    'InteractiveMap',
    'MathEquationInput',
    'MultipleChoiceInput',
    'NumberWithUnits',
    'ItemSelectionInput',
    'NumericExpressionInput',
    'NumericInput',
    'PencilCodeEditor',
    'RatioExpressionInput',
    'SetInput',
    'TextInput',
  ];

  constructor(
      private camelCaseToHyphens: CamelCaseToHyphensPipe,
      private extensionTagAssembler: ExtensionTagAssemblerService,
      private htmlEscaper: HtmlEscaperService
  ) {}
  /**
   * @param {string} interactionId - The interaction id.
   * @param {object} interactionCustomizationArgs - The various
   *   attributes that the interaction depends on.
   * @param {boolean} parentHasLastAnswerProperty - If this function is
   *   called in the exploration_player view (including the preview mode),
   *   callers should ensure that parentHasLastAnswerProperty is set to
   *   true and $scope.lastAnswer =
   *   PlayerTranscriptService.getLastAnswerOnDisplayedCard(index) is set on
   *   the parent controller of the returned tag.
   *   Otherwise, parentHasLastAnswerProperty should be set to false.
   * @param {string} labelForFocusTarget - The label for setting focus on
   *   the interaction.
   * @param {string} savedSolution - The name of property that needs to be bound
   *   containing the savedSolution in the scope. The scope here is the
   *   scope where the return value of this function is compiled.
   */
  getInteractionHtml(
      interactionId: string,
      interactionCustomizationArgs: InteractionCustomizationArgs,
      parentHasLastAnswerProperty: boolean,
      labelForFocusTarget: string | null,
      savedSolution: 'savedMemento()' | null
  ): string {
    let availableInteractionIds = Array.prototype.concat.apply(
      [],
      AppConstants.ALLOWED_INTERACTION_CATEGORIES.map(
        category => category.interaction_ids
      )
    );
    if (!availableInteractionIds.includes(interactionId)) {
      throw new Error(`Invalid interaction id: ${interactionId}.`);
    }
    let htmlInteractionId = this.camelCaseToHyphens.transform(interactionId);
    // The createElement is safe because we verify that the interactionId
    // belongs to a list of interaction IDs.
    let element = document.createElement(
      `oppia-interactive-${htmlInteractionId}`);
    element = (
      this.extensionTagAssembler.formatCustomizationArgAttrs(
        element, interactionCustomizationArgs)
    );
    // The setAttribute is safe because we verify that the savedSolution
    // is 'savedMemento()'.
    if (savedSolution === 'savedMemento()') {
      // TODO(#12292): Refactor this once all interactions have been migrated to
      // Angular 2+, such that we don't need to parse the string in the
      // interaction directives/components.
      element.setAttribute('saved-solution', savedSolution);
      // If interaction is migrated, we only check whether the attribute can be
      // added, since we cannot add it in proper Angular form using
      // 'setAttribute'. The rest is done below using string concatenation.
      if (this.migratedInteractions.indexOf(interactionId) >= 0) {
        element.removeAttribute('saved-solution');
      }
    } else if (savedSolution !== null) {
      throw new Error(`Unexpected saved solution: ${savedSolution}.`);
    }

    const alphanumericRegex = new RegExp('^[a-zA-Z0-9]+$');
    // The setAttribute is safe because we verify that the labelForFocusTarget
    // is only formed of alphanumeric characters.
    if (labelForFocusTarget && alphanumericRegex.test(labelForFocusTarget)) {
      element.setAttribute('label-for-focus-target', labelForFocusTarget);
    } else if (labelForFocusTarget) {
      throw new Error(
        `Unexpected label for focus target: ${labelForFocusTarget}.`);
    }

    let lastAnswerPropValue = (
      parentHasLastAnswerProperty ? 'lastAnswer' : 'null'
    );
    // The setAttribute is safe because the only possible value is 'lastAnswer'
    // as per the line above.
    element.setAttribute('last-answer', lastAnswerPropValue);
    // If interaction is migrated, we only check whether the attribute can be
    // added, since we cannot add it in proper Angular form using
    // 'setAttribute'. The rest is done below using string concatenation.
    if (this.migratedInteractions.indexOf(interactionId) >= 0) {
      element.removeAttribute('last-answer');
    }

    // TODO(#8472): Remove the following code after we migrate this part of
    // the codebase into the Angular 2+.
    // This is done because 'setAttribute' doesn't allow some characters to be
    // set as attribute keys (like '[' or ']'). So when interaction is migrated
    // we first test whether the other parts of the attribute can be added
    // (code above) and then we add the attribute using string concatenation.
    let interactionHtml = element.outerHTML;
    const tagEnd = '></oppia-interactive-' + htmlInteractionId + '>';
    let interactionHtmlWithoutEnd = interactionHtml.replace(tagEnd, '');
    if (savedSolution === 'savedMemento()') {
      interactionHtmlWithoutEnd += ` [saved-solution]="${savedSolution}"`;
    }
    interactionHtmlWithoutEnd += ` [last-answer]="${lastAnswerPropValue}"`;
    return interactionHtmlWithoutEnd + tagEnd;
  }

  getAnswerHtml(
      answer: string,
      interactionId: string | null,
      interactionCustomizationArgs: InteractionCustomizationArgs
  ): string {
    // TODO(#14464): Remove this check once interaction ID is
    // not allowed to be null.
    if (interactionId === null) {
      throw new Error('InteractionId cannot be null');
    }
    var element = document.createElement(
      `oppia-response-${this.camelCaseToHyphens.transform(interactionId)}`);
    element.setAttribute('answer', this.htmlEscaper.objToEscapedJson(answer));
    // TODO(sll): Get rid of this special case for multiple choice.
    if ('choices' in interactionCustomizationArgs) {
      let interactionChoices = interactionCustomizationArgs.choices.value;
      element.setAttribute(
        'choices', this.htmlEscaper.objToEscapedJson(interactionChoices));
    }
    return element.outerHTML;
  }

  getShortAnswerHtml(
      answer: InteractionAnswer,
      interactionId: string,
      interactionCustomizationArgs: InteractionCustomizationArgs
  ): string {
    let element = document.createElement(
      `oppia-short-response-${this.camelCaseToHyphens.transform(interactionId)}`
    );
    element.setAttribute('answer', this.htmlEscaper.objToEscapedJson(answer));
    // TODO(sll): Get rid of this special case for multiple choice.
    if ('choices' in interactionCustomizationArgs) {
      let interactionChoices = interactionCustomizationArgs.choices.value.map(
        choice => choice.html);
      element.setAttribute(
        'choices', this.htmlEscaper.objToEscapedJson(interactionChoices));
    }
    return element.outerHTML;
  }
}

angular.module('oppia').factory(
  'ExplorationHtmlFormatterService',
  downgradeInjectable(ExplorationHtmlFormatterService));<|MERGE_RESOLUTION|>--- conflicted
+++ resolved
@@ -39,11 +39,8 @@
     'AlgebraicExpressionInput',
     'CodeRepl',
     'Continue',
-<<<<<<< HEAD
     'EndExploration',
-=======
     'DragAndDropSortInput',
->>>>>>> 6d84ab5b
     'FractionInput',
     'GraphInput',
     'ImageClickInput',
