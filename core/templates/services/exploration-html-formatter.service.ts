--- conflicted
+++ resolved
@@ -42,15 +42,10 @@
     'FractionInput',
     'GraphInput',
     'ImageClickInput',
-<<<<<<< HEAD
-    'NumberWithUnits',
-    'NumericExpressionInput',
-    'NumericInput',
-=======
->>>>>>> 1c90f300
     'InteractiveMap',
     'MathEquationInput',
     'MultipleChoiceInput',
+    'NumberWithUnits',
     'NumericExpressionInput',
     'NumericInput',
     'PencilCodeEditor',
