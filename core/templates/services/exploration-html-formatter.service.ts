--- conflicted
+++ resolved
@@ -1,4 +1,3 @@
-<<<<<<< HEAD
 // Copyright 2014 The Oppia Authors. All Rights Reserved.
 //
 // Licensed under the Apache License, Version 2.0 (the "License");
@@ -62,6 +61,7 @@
       private extensionTagAssembler: ExtensionTagAssemblerService,
       private htmlEscaper: HtmlEscaperService
   ) {}
+
   /**
    * @param {string} interactionId - The interaction id.
    * @param {object} interactionCustomizationArgs - The various
@@ -210,219 +210,4 @@
 
 angular.module('oppia').factory(
   'ExplorationHtmlFormatterService',
-  downgradeInjectable(ExplorationHtmlFormatterService));
-=======
-// Copyright 2014 The Oppia Authors. All Rights Reserved.
-//
-// Licensed under the Apache License, Version 2.0 (the "License");
-// you may not use this file except in compliance with the License.
-// You may obtain a copy of the License at
-//
-//      http://www.apache.org/licenses/LICENSE-2.0
-//
-// Unless required by applicable law or agreed to in writing, software
-// distributed under the License is distributed on an "AS-IS" BASIS,
-// WITHOUT WARRANTIES OR CONDITIONS OF ANY KIND, either express or implied.
-// See the License for the specific language governing permissions and
-// limitations under the License.
-
-/**
- * @fileoverview Utility services for explorations which may be shared by both
- * the learner and editor views.
- */
-import { downgradeInjectable } from '@angular/upgrade/static';
-import { Injectable } from '@angular/core';
-
-import { AppConstants } from 'app.constants';
-import { CamelCaseToHyphensPipe } from
-  'filters/string-utility-filters/camel-case-to-hyphens.pipe';
-import { ExtensionTagAssemblerService } from
-  'services/extension-tag-assembler.service';
-import { HtmlEscaperService } from 'services/html-escaper.service';
-import { InteractionAnswer } from 'interactions/answer-defs';
-import { InteractionCustomizationArgs } from
-  'interactions/customization-args-defs';
-
-// A service that provides a number of utility functions useful to both the
-// editor and player.
-@Injectable({
-  providedIn: 'root'
-})
-export class ExplorationHtmlFormatterService {
-  private readonly migratedInteractions: string[] = [
-    'AlgebraicExpressionInput',
-    'CodeRepl',
-    'Continue',
-    'DragAndDropSortInput',
-    'FractionInput',
-    'GraphInput',
-    'ImageClickInput',
-    'InteractiveMap',
-    'MathEquationInput',
-    'MultipleChoiceInput',
-    'NumberWithUnits',
-    'ItemSelectionInput',
-    'NumericExpressionInput',
-    'NumericInput',
-    'PencilCodeEditor',
-    'RatioExpressionInput',
-    'SetInput',
-    'TextInput',
-  ];
-
-  constructor(
-      private camelCaseToHyphens: CamelCaseToHyphensPipe,
-      private extensionTagAssembler: ExtensionTagAssemblerService,
-      private htmlEscaper: HtmlEscaperService
-  ) {}
-
-  /**
-   * @param {string} interactionId - The interaction id.
-   * @param {object} interactionCustomizationArgs - The various
-   *   attributes that the interaction depends on.
-   * @param {boolean} parentHasLastAnswerProperty - If this function is
-   *   called in the exploration_player view (including the preview mode),
-   *   callers should ensure that parentHasLastAnswerProperty is set to
-   *   true and $scope.lastAnswer =
-   *   PlayerTranscriptService.getLastAnswerOnDisplayedCard(index) is set on
-   *   the parent controller of the returned tag.
-   *   Otherwise, parentHasLastAnswerProperty should be set to false.
-   * @param {string} labelForFocusTarget - The label for setting focus on
-   *   the interaction.
-   * @param {string} savedSolution - The name of property that needs to be bound
-   *   containing the savedSolution in the scope. The scope here is the
-   *   scope where the return value of this function is compiled.
-   */
-  getInteractionHtml(
-      interactionId: string,
-      interactionCustomizationArgs: InteractionCustomizationArgs,
-      parentHasLastAnswerProperty: boolean,
-      labelForFocusTarget: string | null,
-      savedSolution: 'savedMemento()' | null
-  ): string {
-    let availableInteractionIds = Array.prototype.concat.apply(
-      [],
-      AppConstants.ALLOWED_INTERACTION_CATEGORIES.map(
-        category => category.interaction_ids
-      )
-    );
-    if (!availableInteractionIds.includes(interactionId)) {
-      throw new Error(`Invalid interaction id: ${interactionId}.`);
-    }
-    let htmlInteractionId = this.camelCaseToHyphens.transform(interactionId);
-    // The createElement is safe because we verify that the interactionId
-    // belongs to a list of interaction IDs.
-    let element = document.createElement(
-      `oppia-interactive-${htmlInteractionId}`);
-    element = (
-      this.extensionTagAssembler.formatCustomizationArgAttrs(
-        element, interactionCustomizationArgs)
-    );
-    // The setAttribute is safe because we verify that the savedSolution
-    // is 'savedMemento()'.
-    if (savedSolution === 'savedMemento()') {
-      // TODO(#12292): Refactor this once all interactions have been migrated to
-      // Angular 2+, such that we don't need to parse the string in the
-      // interaction directives/components.
-      element.setAttribute('saved-solution', savedSolution);
-      // If interaction is migrated, we only check whether the attribute can be
-      // added, since we cannot add it in proper Angular form using
-      // 'setAttribute'. The rest is done below using string concatenation.
-      if (this.migratedInteractions.indexOf(interactionId) >= 0) {
-        element.removeAttribute('saved-solution');
-      }
-    } else if (savedSolution !== null) {
-      throw new Error(`Unexpected saved solution: ${savedSolution}.`);
-    }
-
-    const alphanumericRegex = new RegExp('^[a-zA-Z0-9]+$');
-    // The setAttribute is safe because we verify that the labelForFocusTarget
-    // is only formed of alphanumeric characters.
-    if (labelForFocusTarget && alphanumericRegex.test(labelForFocusTarget)) {
-      element.setAttribute('label-for-focus-target', labelForFocusTarget);
-    } else if (labelForFocusTarget) {
-      throw new Error(
-        `Unexpected label for focus target: ${labelForFocusTarget}.`);
-    }
-
-    let lastAnswerPropValue = (
-      parentHasLastAnswerProperty ? 'lastAnswer' : 'null'
-    );
-    // The setAttribute is safe because the only possible value is 'lastAnswer'
-    // as per the line above.
-    element.setAttribute('last-answer', lastAnswerPropValue);
-    // If interaction is migrated, we only check whether the attribute can be
-    // added, since we cannot add it in proper Angular form using
-    // 'setAttribute'. The rest is done below using string concatenation.
-    if (this.migratedInteractions.indexOf(interactionId) >= 0) {
-      element.removeAttribute('last-answer');
-    }
-
-    // TODO(#8472): Remove the following code after we migrate this part of
-    // the codebase into the Angular 2+.
-    // This is done because 'setAttribute' doesn't allow some characters to be
-    // set as attribute keys (like '[' or ']'). So when interaction is migrated
-    // we first test whether the other parts of the attribute can be added
-    // (code above) and then we add the attribute using string concatenation.
-    if (
-      this.migratedInteractions.indexOf(interactionId) >= 0 &&
-      (lastAnswerPropValue !== null || savedSolution === 'savedMemento()')
-    ) {
-      let interactionHtml = element.outerHTML;
-      const tagEnd = '></oppia-interactive-' + htmlInteractionId + '>';
-      let interactionHtmlWithoutEnd = interactionHtml.replace(tagEnd, '');
-      if (savedSolution === 'savedMemento()') {
-        interactionHtmlWithoutEnd += ` [saved-solution]="${savedSolution}"`;
-      }
-      interactionHtmlWithoutEnd += ` [last-answer]="${lastAnswerPropValue}"`;
-      return interactionHtmlWithoutEnd + tagEnd;
-    }
-    return element.outerHTML;
-  }
-
-  getAnswerHtml(
-      answer: string,
-      interactionId: string | null,
-      interactionCustomizationArgs: InteractionCustomizationArgs
-  ): string {
-    // TODO(#14464): Remove this check once interaction ID is
-    // not allowed to be null.
-    if (interactionId === null) {
-      throw new Error('InteractionId cannot be null');
-    }
-    var element = document.createElement(
-      `oppia-response-${this.camelCaseToHyphens.transform(interactionId)}`);
-    element.setAttribute('answer', this.htmlEscaper.objToEscapedJson(answer));
-    // TODO(sll): Get rid of this special case for multiple choice.
-    if ('choices' in interactionCustomizationArgs) {
-      let interactionChoices = interactionCustomizationArgs.choices.value;
-      element.setAttribute(
-        'choices', this.htmlEscaper.objToEscapedJson(interactionChoices));
-    }
-    return element.outerHTML;
-  }
-
-  getShortAnswerHtml(
-      answer: InteractionAnswer,
-      interactionId: string,
-      interactionCustomizationArgs: InteractionCustomizationArgs
-  ): string {
-    let element = document.createElement(
-      `oppia-short-response-${this.camelCaseToHyphens.transform(interactionId)}`
-    );
-    element.setAttribute('answer', this.htmlEscaper.objToEscapedJson(answer));
-    // TODO(sll): Get rid of this special case for multiple choice.
-    if ('choices' in interactionCustomizationArgs) {
-      let interactionChoices = interactionCustomizationArgs.choices.value.map(
-        choice => choice.html);
-      element.setAttribute(
-        'choices', this.htmlEscaper.objToEscapedJson(interactionChoices));
-    }
-    return element.outerHTML;
-  }
-}
-
-angular.module('oppia').factory(
-  'ExplorationHtmlFormatterService',
-  downgradeInjectable(ExplorationHtmlFormatterService));
->>>>>>> bac0d14f
+  downgradeInjectable(ExplorationHtmlFormatterService));