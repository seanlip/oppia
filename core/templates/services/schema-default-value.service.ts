// Copyright 2014 The Oppia Authors. All Rights Reserved.
//
// Licensed under the Apache License, Version 2.0 (the "License");
// you may not use this file except in compliance with the License.
// You may obtain a copy of the License at
//
//      http://www.apache.org/licenses/LICENSE-2.0
//
// Unless required by applicable law or agreed to in writing, software
// distributed under the License is distributed on an "AS-IS" BASIS,
// WITHOUT WARRANTIES OR CONDITIONS OF ANY KIND, either express or implied.
// See the License for the specific language governing permissions and
// limitations under the License.

/**
 * @fileoverview Service provides correct default value for
 * SchemaBasedList item.
 */

import { Injectable } from '@angular/core';
import { downgradeInjectable } from '@angular/upgrade/static';
import { LoggerService } from 'services/contextual/logger.service';

interface BoolSchema {
  type: 'bool';
}

interface UnicodeSchema {
  type: 'unicode';
  choices?: string[];
}

interface HtmlSchema {
  type: 'html';
  choices?: string[];
}

interface IntSchema {
  type: 'int';
  choices?: number[];
}

interface FloatSchema {
  type: 'float';
  choices?: number[];
}

interface ListSchema {
  type: 'list';
  items: Schema | Schema[];
}

interface DictSchema {
  type: 'dict';
  properties: {
    name: string;
    schema: Schema;
  }[];
}

export type Schema = (
  BoolSchema |
  UnicodeSchema |
  HtmlSchema |
  IntSchema |
  FloatSchema |
  ListSchema |
  DictSchema
);

interface DictSchemaDefaultValue {
  [property: string]: SchemaDefaultValue;
}

type SchemaDefaultValue = (
  string |
  number |
  boolean |
  SchemaDefaultValue[] |
  DictSchemaDefaultValue);

@Injectable({
  providedIn: 'root'
})
export class SchemaDefaultValueService {
  constructor(private logger: LoggerService) {}
  // TODO(sll): Rewrite this to take validators into account, so that
  // we always start with a valid value.
  getDefaultValue(schema: Schema): SchemaDefaultValue {
    if ('choices' in schema) {
      return schema.choices[0];
    } else if (schema.type === 'bool') {
      return false;
    } else if (schema.type === 'unicode' || schema.type === 'html') {
      return '';
    } else if (schema.type === 'list') {
      var that = this;
      if (!Array.isArray(schema.items)) {
        return [];
      }
      return schema.items.map(function(item) {
        return that.getDefaultValue(item);
      });
    } else if (schema.type === 'dict') {
      var result = {};
      for (var i = 0; i < schema.properties.length; i++) {
        result[schema.properties[i].name] = this.getDefaultValue(
          schema.properties[i].schema);
      }
      return result;
    } else if (schema.type === 'int' || schema.type === 'float') {
      return 0;
    } else {
<<<<<<< HEAD
      // TS Ignore is used here to log an error in case of a
      // invalid schema.
      // @ts-ignore
      this.logger.error('Invalid schema type: ' + schema.type);
=======
      this.logger.error('Invalid schema: ' + JSON.stringify(schema));
>>>>>>> 0042aa54
    }
  }
}

angular.module('oppia').factory(
  'SchemaDefaultValueService', downgradeInjectable(SchemaDefaultValueService));<|MERGE_RESOLUTION|>--- conflicted
+++ resolved
@@ -111,14 +111,7 @@
     } else if (schema.type === 'int' || schema.type === 'float') {
       return 0;
     } else {
-<<<<<<< HEAD
-      // TS Ignore is used here to log an error in case of a
-      // invalid schema.
-      // @ts-ignore
-      this.logger.error('Invalid schema type: ' + schema.type);
-=======
       this.logger.error('Invalid schema: ' + JSON.stringify(schema));
->>>>>>> 0042aa54
     }
   }
 }
