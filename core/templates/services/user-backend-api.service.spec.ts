// Copyright 2018 The Oppia Authors. All Rights Reserved.
//
// Licensed under the Apache License, Version 2.0 (the "License");
// you may not use this file except in compliance with the License.
// You may obtain a copy of the License at
//
//      http://www.apache.org/licenses/LICENSE-2.0
//
// Unless required by applicable law or agreed to in writing, software
// distributed under the License is distributed on an "AS-IS" BASIS,
// WITHOUT WARRANTIES OR CONDITIONS OF ANY KIND, either express or implied.
// See the License for the specific language governing permissions and
// limitations under the License.

/**
 * @fileoverview Tests that the user service is working as expected.
 */

import { HttpClientTestingModule, HttpTestingController } from
  '@angular/common/http/testing';
import { fakeAsync, flushMicrotasks, TestBed } from '@angular/core/testing';

import { UserInfo } from 'domain/user/user-info.model';
import { UrlInterpolationService } from
  'domain/utilities/url-interpolation.service';
import { CsrfTokenService } from 'services/csrf-token.service';
import { UserBackendApiService } from 'services/user-backend-api.service';
import { Title } from '@angular/platform-browser';

describe('User Backend Api Service', () => {
  let userBackendApiService: UserBackendApiService = null;
  let urlInterpolationService: UrlInterpolationService = null;
  let httpTestingController: HttpTestingController = null;
  let csrfService: CsrfTokenService = null;
  let titleService: Title;

  beforeEach(() => {
    TestBed.configureTestingModule({
      imports: [HttpClientTestingModule],
    });
    httpTestingController = TestBed.inject(HttpTestingController);
    userBackendApiService = TestBed.inject(UserBackendApiService);
    urlInterpolationService = TestBed.inject(UrlInterpolationService);
    csrfService = TestBed.inject(CsrfTokenService);
    titleService = TestBed.inject(Title);


    spyOn(csrfService, 'getTokenAsync').and.callFake(
      async() => {
        return new Promise((resolve, reject) => {
          resolve('sample-csrf-token');
        });
      });
  });

  afterEach(() => {
    httpTestingController.verify();
  });

  it('should return userInfo data', fakeAsync(() => {
    // Creating a test user.
    const sampleUserInfoBackendObject = {
      is_moderator: false,
      is_admin: false,
      is_super_admin: false,
      is_topic_manager: false,
      can_create_collections: true,
      preferred_site_language_code: null,
      username: 'tester',
      email: 'test@test.com',
      user_is_logged_in: true
    };
    const sampleUserInfo = UserInfo.createFromBackendDict(
      sampleUserInfoBackendObject);

    userBackendApiService.getUserInfoAsync().then((userInfo) => {
      expect(userInfo.isAdmin()).toBe(sampleUserInfo.isAdmin());
      expect(userInfo.isSuperAdmin()).toBe(sampleUserInfo.isSuperAdmin());
      expect(userInfo.isModerator()).toBe(sampleUserInfo.isModerator());
      expect(userInfo.isTopicManager()).toBe(sampleUserInfo.isTopicManager());
      expect(userInfo.isLoggedIn()).toBe(
        sampleUserInfo.isLoggedIn());
      expect(userInfo.canCreateCollections()).toBe(
        sampleUserInfo.canCreateCollections());
      expect(userInfo.getUsername()).toBe(sampleUserInfo.getUsername());
      expect(userInfo.getEmail()).toBe(sampleUserInfo.getEmail());
      expect(userInfo.getPreferredSiteLanguageCode()).toBe(
        sampleUserInfo.getPreferredSiteLanguageCode());
    });

    const req = httpTestingController.expectOne('/userinfohandler');
    expect(req.request.method).toEqual('GET');
    req.flush(sampleUserInfoBackendObject);

    flushMicrotasks();
  }));

  it('should return new userInfo data if user is not logged', fakeAsync(() => {
    // Creating a test user.
    const sampleUserInfoBackendObject = {
      is_moderator: false,
      is_admin: false,
      is_super_admin: false,
      is_topic_manager: false,
      can_create_collections: true,
      preferred_site_language_code: null,
      username: 'tester',
      email: 'test@test.com',
      user_is_logged_in: false
    };
    const sampleUserInfo = UserInfo.createDefault();

    userBackendApiService.getUserInfoAsync().then((userInfo) => {
      expect(userInfo).toEqual(sampleUserInfo);
    });
    const req = httpTestingController.expectOne('/userinfohandler');
    expect(req.request.method).toEqual('GET');
    req.flush(sampleUserInfoBackendObject);

    flushMicrotasks();
  }));

  it('should return image data', fakeAsync(() => {
    var requestUrl = '/preferenceshandler/profile_picture';
    var defaultUrl = urlInterpolationService.getStaticImageUrl(
      '/avatar/user_blue_72px.webp');

    userBackendApiService.getProfileImageDataUrlAsync(defaultUrl).then(
      (dataUrl) => {
        expect(dataUrl).toBe('image data');
      });

    const req2 = httpTestingController.expectOne(requestUrl);
    expect(req2.request.method).toEqual('GET');
    req2.flush({profile_picture_data_url: 'image data'});

    flushMicrotasks();
  }));

  it('should return the login url', fakeAsync(() => {
    const loginUrl = '/login';
    const currentUrl = 'dummy';

    userBackendApiService.getLoginUrlAsync(currentUrl).then((dataUrl) => {
      expect(dataUrl).toBe(loginUrl);
    });
    const req = httpTestingController.expectOne(
      '/url_handler?current_url=' + currentUrl);
    expect(req.request.method).toEqual('GET');
    req.flush({login_url: loginUrl});

    flushMicrotasks();
  }));

  it('should handle when set profile image data url is reject',
    fakeAsync(() => {
      const newProfileImageDataurl = '/avatar/x.png';
      const errorMessage = 'It\'s not possible to set a new profile image data';
      userBackendApiService.setProfileImageDataUrlAsync(newProfileImageDataurl);
      const req = httpTestingController.expectOne('/preferenceshandler/data');
      expect(req.request.method).toEqual('PUT');
      req.flush(errorMessage);

      flushMicrotasks();
    }));

  it('should return user contribution rights data', fakeAsync(() => {
    const sampleUserContributionRightsDict = {
      translation: ['hi'],
      voiceover: [],
      question: true
    };

    userBackendApiService.getUserContributionRightsDataAsync().then(
      (userContributionRights) => {
        expect(userContributionRights).
          toEqual(sampleUserContributionRightsDict);
      });
    const req = httpTestingController.expectOne(
      '/usercontributionrightsdatahandler');
    expect(req.request.method).toEqual('GET');
    req.flush(sampleUserContributionRightsDict);

    flushMicrotasks();
  }));

<<<<<<< HEAD
  it('should show number of Unseen Notifications', fakeAsync(() => {
    let response = {
      num_unseen_notifications: 10
    };
    userBackendApiService.showUnseenNotifications();
    titleService.setTitle('home');
    expect(titleService.getTitle()).toEqual('home');
    userBackendApiService.numUnseenNotifications = 10;
    expect(userBackendApiService.numUnseenNotifications).toEqual(10);
    let req = httpTestingController.expectOne(
      '/notificationshandler');
    expect(req.request.method).toEqual('GET');
    req.flush(response);
    flushMicrotasks();

    expect(titleService.getTitle()).toBe('(10) home');
=======
  it('should update preferred site langauge', fakeAsync(() => {
    let siteLanguageUrl = '/save_site_language';
    let successHandler = jasmine.createSpy('success');
    let failHandler = jasmine.createSpy('fail');

    userBackendApiService.updatePreferredSiteLanguageAsync('en')
      .then(successHandler, failHandler);

    let req = httpTestingController.expectOne(siteLanguageUrl);
    expect(req.request.method).toEqual('PUT');
    req.flush({});

    flushMicrotasks();

    expect(successHandler).toHaveBeenCalled();
    expect(failHandler).not.toHaveBeenCalled();
>>>>>>> bf6d36e9
  }));
});<|MERGE_RESOLUTION|>--- conflicted
+++ resolved
@@ -184,7 +184,6 @@
     flushMicrotasks();
   }));
 
-<<<<<<< HEAD
   it('should show number of Unseen Notifications', fakeAsync(() => {
     let response = {
       num_unseen_notifications: 10
@@ -199,9 +198,9 @@
     expect(req.request.method).toEqual('GET');
     req.flush(response);
     flushMicrotasks();
-
     expect(titleService.getTitle()).toBe('(10) home');
-=======
+  }));
+
   it('should update preferred site langauge', fakeAsync(() => {
     let siteLanguageUrl = '/save_site_language';
     let successHandler = jasmine.createSpy('success');
@@ -218,6 +217,5 @@
 
     expect(successHandler).toHaveBeenCalled();
     expect(failHandler).not.toHaveBeenCalled();
->>>>>>> bf6d36e9
   }));
 });