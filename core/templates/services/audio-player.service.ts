<<<<<<< HEAD
// Copyright 2017 The Oppia Authors. All Rights Reserved.
//
// Licensed under the Apache License, Version 2.0 (the "License");
// you may not use this file except in compliance with the License.
// You may obtain a copy of the License at
//
//      http://www.apache.org/licenses/LICENSE-2.0
//
// Unless required by applicable law or agreed to in writing, software
// distributed under the License is distributed on an "AS-IS" BASIS,
// WITHOUT WARRANTIES OR CONDITIONS OF ANY KIND, either express or implied.
// See the License for the specific language governing permissions and
// limitations under the License.

/**
 * @fileoverview Service to operate the playback of audio.
 */

import { EventEmitter, Injectable, NgZone } from '@angular/core';
import { AudioFile } from 'domain/utilities/audio-file.model';
import { AudioTranslationManagerService, AudioTranslations } from 'pages/exploration-player-page/services/audio-translation-manager.service';
import { AssetsBackendApiService } from './assets-backend-api.service';
import { ContextService } from './context.service';
import { Howl } from 'howler';
import { downgradeInjectable } from '@angular/upgrade/static';
import { interval, Subject } from 'rxjs';
import { takeUntil } from 'rxjs/operators';

export interface AutoPlayAudioEvent {
  audioTranslations: AudioTranslations;
  html: string;
  componentName: string;
}

@Injectable({
  providedIn: 'root'
})
export class AudioPlayerService {
  // 'currentTrackFilename','currentTrack' and 'lastPauseOrSeekPos'
  // will be 'null' when the track is not selected or ended.
  private _currentTrackFilename: string | null = null;
  private _currentTrack: Howl | null = null;
  private _lastPauseOrSeekPos: number | null = null;
  private _updateViewEventEmitter = new EventEmitter<void>();
  private _autoplayAudioEventEmitter = (
    new EventEmitter<void | AutoPlayAudioEvent>());
  private _stopIntervalSubject = new Subject<void>();
  constructor(
    private assetsBackendApiService: AssetsBackendApiService,
    private audioTranslationManagerService: AudioTranslationManagerService,
    private contextService: ContextService,
    private ngZone: NgZone
  ) {}

  private async _loadAsync(
      filename: string,
      successCallback: () => void,
      errorCallback: (reason?: string[]) => void
  ) {
    if (this._currentTrackFilename === filename) {
      return;
    }
    this.assetsBackendApiService.loadAudio(
      this.contextService.getExplorationId(),
      filename).then(
      (loadedAudioFile: AudioFile) => {
        this._currentTrack = new Howl({
          src: [URL.createObjectURL(loadedAudioFile.data)],
          format: ['mp3']
        });
        this._currentTrack.on('load', () => {
          this._stopIntervalSubject.next();
          this._currentTrackFilename = loadedAudioFile.filename;
          this._lastPauseOrSeekPos = 0;
          successCallback();
        });
        this._currentTrack.on('end', () => {
          this._stopIntervalSubject.next();
          this._currentTrack = null;
          this._currentTrackFilename = null;
          this._lastPauseOrSeekPos = null;
          this.audioTranslationManagerService.clearSecondaryAudioTranslations();
        });
      }, (e) => errorCallback(e)
    );
  }

  async loadAsync(filename: string): Promise<void> {
    return new Promise((resolve, reject) => {
      this._loadAsync(filename, resolve, reject);
    });
  }

  play(): void {
    if (this.isPlaying()) {
      return;
    }

    this.ngZone.runOutsideAngular(() => {
      if (this._currentTrack !== null) {
        // 'lastPauseOrSeekPos' will not be null since currentTrack exists.
        // We can safely typecast it to 'number'.
        this._currentTrack.seek(this._lastPauseOrSeekPos as number);
      }
      interval(500).pipe(takeUntil(
        this._stopIntervalSubject)).subscribe(() => {
        this.ngZone.run(() => {
          this._updateViewEventEmitter.emit();
        });
      });
      // 'currentTrack' is not null since the audio event has been emitted
      // and that is why we use '?'.
      this._currentTrack?.play();
    });
  }

  pause(): void {
    if (!this.isPlaying()) {
      return;
    }
    this._lastPauseOrSeekPos = this.getCurrentTime();
    // 'currentTrack' is not null since the track is playing
    // and that is why we use '?'.
    this._currentTrack?.pause();
    this._stopIntervalSubject.next();
  }

  stop(): void {
    if (!this._currentTrack) {
      return;
    }
    this._currentTrack.stop();
    this._stopIntervalSubject.next();
    this._currentTrack = null;
    this._currentTrackFilename = null;
    this._lastPauseOrSeekPos = null;
    this.audioTranslationManagerService.clearSecondaryAudioTranslations();
  }

  rewind(seconds: number): void {
    if (!this._currentTrack) {
      return;
    }
    const currentSeconds = (
      this._currentTrack.seek());
    if (typeof currentSeconds !== 'number') {
      return;
    }
    const rewindTo = currentSeconds - seconds;
    this._currentTrack.seek(rewindTo > 0 ? rewindTo : 0);
  }

  forward(seconds: number): void {
    if (!this._currentTrack) {
      return;
    }
    const currentSeconds = this._currentTrack.seek();
    if (typeof currentSeconds !== 'number') {
      return;
    }
    if (currentSeconds + seconds < this._currentTrack.duration()) {
      this._currentTrack.seek(currentSeconds + seconds);
    }
  }

  getCurrentTime(): number {
    if (!this._currentTrack) {
      return 0;
    }
    const currentTime = this._currentTrack.seek();
    if (typeof currentTime !== 'number') {
      return 0;
    }
    return Math.floor(currentTime);
  }

  setCurrentTime(val: number): void {
    if (!this._currentTrack) {
      return;
    }
    if (val < 0) {
      this._currentTrack.seek(0);
      return;
    }
    if (val > this._currentTrack.duration()) {
      this._currentTrack.seek(this._currentTrack.duration());
      return;
    }
    this._lastPauseOrSeekPos = val;
    this._currentTrack.seek(Math.floor(val));
  }

  getAudioDuration(): number {
    if (this._currentTrack) {
      return this._currentTrack.duration();
    } else {
      return 0;
    }
  }

  isPlaying(): boolean {
    return this._currentTrack !== null && this._currentTrack.playing();
  }

  isTrackLoaded(): boolean {
    return this._currentTrack !== null;
  }

  clear(): void {
    if (this.isPlaying()) {
      this.stop();
    }
    this._currentTrackFilename = null;
    this._currentTrack = null;
  }

  get viewUpdate(): EventEmitter<void> {
    return this._updateViewEventEmitter;
  }

  get onAutoplayAudio(): EventEmitter<void | AutoPlayAudioEvent> {
    return this._autoplayAudioEventEmitter;
  }

  get onAudioStop(): Subject<void> {
    return this._stopIntervalSubject;
  }
}

angular.module('oppia').factory('AudioPlayerService', downgradeInjectable(
  AudioPlayerService
));
=======
// Copyright 2017 The Oppia Authors. All Rights Reserved.
//
// Licensed under the Apache License, Version 2.0 (the "License");
// you may not use this file except in compliance with the License.
// You may obtain a copy of the License at
//
//      http://www.apache.org/licenses/LICENSE-2.0
//
// Unless required by applicable law or agreed to in writing, software
// distributed under the License is distributed on an "AS-IS" BASIS,
// WITHOUT WARRANTIES OR CONDITIONS OF ANY KIND, either express or implied.
// See the License for the specific language governing permissions and
// limitations under the License.

/**
 * @fileoverview Service to operate the playback of audio.
 */

import { EventEmitter, Injectable, NgZone } from '@angular/core';
import { AudioFile } from 'domain/utilities/audio-file.model';
import { AudioTranslationManagerService, AudioTranslations } from 'pages/exploration-player-page/services/audio-translation-manager.service';
import { AssetsBackendApiService } from './assets-backend-api.service';
import { ContextService } from './context.service';
import { Howl } from 'howler';
import { downgradeInjectable } from '@angular/upgrade/static';
import { interval, Subject } from 'rxjs';
import { takeUntil } from 'rxjs/operators';

export interface AutoPlayAudioEvent {
  audioTranslations: AudioTranslations;
  html: string;
  componentName: string;
}

@Injectable({
  providedIn: 'root'
})
export class AudioPlayerService {
  // 'currentTrackFilename','currentTrack' and 'lastPauseOrSeekPos'
  // will be 'null' when the track is not selected or ended.
  private _currentTrackFilename: string | null = null;
  private _currentTrack: Howl | null = null;
  private _lastPauseOrSeekPos: number | null = null;
  private _updateViewEventEmitter = new EventEmitter<void>();
  private _autoplayAudioEventEmitter = (
    new EventEmitter<void | AutoPlayAudioEvent>());

  private _stopIntervalSubject = new Subject<void>();
  constructor(
    private assetsBackendApiService: AssetsBackendApiService,
    private audioTranslationManagerService: AudioTranslationManagerService,
    private contextService: ContextService,
    private ngZone: NgZone
  ) {}

  private async _loadAsync(
      filename: string,
      successCallback: () => void,
      errorCallback: (reason?: string[]) => void
  ) {
    if (this._currentTrackFilename === filename) {
      return;
    }
    this.assetsBackendApiService.loadAudio(
      this.contextService.getExplorationId(),
      filename).then(
      (loadedAudioFile: AudioFile) => {
        this._currentTrack = new Howl({
          src: [URL.createObjectURL(loadedAudioFile.data)],
          format: ['mp3']
        });
        this._currentTrack.on('load', () => {
          this._stopIntervalSubject.next();
          this._currentTrackFilename = loadedAudioFile.filename;
          this._lastPauseOrSeekPos = 0;
          successCallback();
        });
        this._currentTrack.on('end', () => {
          this._stopIntervalSubject.next();
          this._currentTrack = null;
          this._currentTrackFilename = null;
          this._lastPauseOrSeekPos = null;
          this.audioTranslationManagerService.clearSecondaryAudioTranslations();
        });
      }, (e) => errorCallback(e)
    );
  }

  async loadAsync(filename: string): Promise<void> {
    return new Promise((resolve, reject) => {
      this._loadAsync(filename, resolve, reject);
    });
  }

  play(): void {
    if (this.isPlaying()) {
      return;
    }

    this.ngZone.runOutsideAngular(() => {
      if (this._currentTrack !== null) {
        // 'lastPauseOrSeekPos' will not be null since currentTrack exists.
        // We can safely typecast it to 'number'.
        this._currentTrack.seek(this._lastPauseOrSeekPos as number);
      }
      interval(500).pipe(takeUntil(
        this._stopIntervalSubject)).subscribe(() => {
        this.ngZone.run(() => {
          this._updateViewEventEmitter.emit();
        });
      });
      // 'currentTrack' is not null since the audio event has been emitted
      // and that is why we use '?'.
      this._currentTrack?.play();
    });
  }

  pause(): void {
    if (!this.isPlaying()) {
      return;
    }
    this._lastPauseOrSeekPos = this.getCurrentTime();
    // 'currentTrack' is not null since the track is playing
    // and that is why we use '?'.
    this._currentTrack?.pause();
    this._stopIntervalSubject.next();
  }

  stop(): void {
    if (!this._currentTrack) {
      return;
    }
    this._currentTrack.stop();
    this._stopIntervalSubject.next();
    this._currentTrack = null;
    this._currentTrackFilename = null;
    this._lastPauseOrSeekPos = null;
    this.audioTranslationManagerService.clearSecondaryAudioTranslations();
  }

  rewind(seconds: number): void {
    if (!this._currentTrack) {
      return;
    }
    const currentSeconds = (
      this._currentTrack.seek());
    if (typeof currentSeconds !== 'number') {
      return;
    }
    const rewindTo = currentSeconds - seconds;
    this._currentTrack.seek(rewindTo > 0 ? rewindTo : 0);
  }

  forward(seconds: number): void {
    if (!this._currentTrack) {
      return;
    }
    const currentSeconds = this._currentTrack.seek();
    if (typeof currentSeconds !== 'number') {
      return;
    }
    if (currentSeconds + seconds < this._currentTrack.duration()) {
      this._currentTrack.seek(currentSeconds + seconds);
    }
  }

  getCurrentTime(): number {
    if (!this._currentTrack) {
      return 0;
    }
    const currentTime = this._currentTrack.seek();
    if (typeof currentTime !== 'number') {
      return 0;
    }
    return Math.floor(currentTime);
  }

  setCurrentTime(val: number): void {
    if (!this._currentTrack) {
      return;
    }
    if (val < 0) {
      this._currentTrack.seek(0);
      return;
    }
    if (val > this._currentTrack.duration()) {
      this._currentTrack.seek(this._currentTrack.duration());
      return;
    }
    this._lastPauseOrSeekPos = val;
    this._currentTrack.seek(Math.floor(val));
  }

  getAudioDuration(): number {
    if (this._currentTrack) {
      return this._currentTrack.duration();
    } else {
      return 0;
    }
  }

  isPlaying(): boolean {
    return this._currentTrack !== null && this._currentTrack.playing();
  }

  isTrackLoaded(): boolean {
    return this._currentTrack !== null;
  }

  clear(): void {
    if (this.isPlaying()) {
      this.stop();
    }
    this._currentTrackFilename = null;
    this._currentTrack = null;
  }

  get viewUpdate(): EventEmitter<void> {
    return this._updateViewEventEmitter;
  }

  get onAutoplayAudio(): EventEmitter<void | AutoPlayAudioEvent> {
    return this._autoplayAudioEventEmitter;
  }

  get onAudioStop(): Subject<void> {
    return this._stopIntervalSubject;
  }
}

angular.module('oppia').factory('AudioPlayerService', downgradeInjectable(
  AudioPlayerService
));
>>>>>>> bac0d14f
<|MERGE_RESOLUTION|>--- conflicted
+++ resolved
@@ -1,4 +1,3 @@
-<<<<<<< HEAD
 // Copyright 2017 The Oppia Authors. All Rights Reserved.
 //
 // Licensed under the Apache License, Version 2.0 (the "License");
@@ -45,6 +44,7 @@
   private _updateViewEventEmitter = new EventEmitter<void>();
   private _autoplayAudioEventEmitter = (
     new EventEmitter<void | AutoPlayAudioEvent>());
+
   private _stopIntervalSubject = new Subject<void>();
   constructor(
     private assetsBackendApiService: AssetsBackendApiService,
@@ -230,239 +230,4 @@
 
 angular.module('oppia').factory('AudioPlayerService', downgradeInjectable(
   AudioPlayerService
-));
-=======
-// Copyright 2017 The Oppia Authors. All Rights Reserved.
-//
-// Licensed under the Apache License, Version 2.0 (the "License");
-// you may not use this file except in compliance with the License.
-// You may obtain a copy of the License at
-//
-//      http://www.apache.org/licenses/LICENSE-2.0
-//
-// Unless required by applicable law or agreed to in writing, software
-// distributed under the License is distributed on an "AS-IS" BASIS,
-// WITHOUT WARRANTIES OR CONDITIONS OF ANY KIND, either express or implied.
-// See the License for the specific language governing permissions and
-// limitations under the License.
-
-/**
- * @fileoverview Service to operate the playback of audio.
- */
-
-import { EventEmitter, Injectable, NgZone } from '@angular/core';
-import { AudioFile } from 'domain/utilities/audio-file.model';
-import { AudioTranslationManagerService, AudioTranslations } from 'pages/exploration-player-page/services/audio-translation-manager.service';
-import { AssetsBackendApiService } from './assets-backend-api.service';
-import { ContextService } from './context.service';
-import { Howl } from 'howler';
-import { downgradeInjectable } from '@angular/upgrade/static';
-import { interval, Subject } from 'rxjs';
-import { takeUntil } from 'rxjs/operators';
-
-export interface AutoPlayAudioEvent {
-  audioTranslations: AudioTranslations;
-  html: string;
-  componentName: string;
-}
-
-@Injectable({
-  providedIn: 'root'
-})
-export class AudioPlayerService {
-  // 'currentTrackFilename','currentTrack' and 'lastPauseOrSeekPos'
-  // will be 'null' when the track is not selected or ended.
-  private _currentTrackFilename: string | null = null;
-  private _currentTrack: Howl | null = null;
-  private _lastPauseOrSeekPos: number | null = null;
-  private _updateViewEventEmitter = new EventEmitter<void>();
-  private _autoplayAudioEventEmitter = (
-    new EventEmitter<void | AutoPlayAudioEvent>());
-
-  private _stopIntervalSubject = new Subject<void>();
-  constructor(
-    private assetsBackendApiService: AssetsBackendApiService,
-    private audioTranslationManagerService: AudioTranslationManagerService,
-    private contextService: ContextService,
-    private ngZone: NgZone
-  ) {}
-
-  private async _loadAsync(
-      filename: string,
-      successCallback: () => void,
-      errorCallback: (reason?: string[]) => void
-  ) {
-    if (this._currentTrackFilename === filename) {
-      return;
-    }
-    this.assetsBackendApiService.loadAudio(
-      this.contextService.getExplorationId(),
-      filename).then(
-      (loadedAudioFile: AudioFile) => {
-        this._currentTrack = new Howl({
-          src: [URL.createObjectURL(loadedAudioFile.data)],
-          format: ['mp3']
-        });
-        this._currentTrack.on('load', () => {
-          this._stopIntervalSubject.next();
-          this._currentTrackFilename = loadedAudioFile.filename;
-          this._lastPauseOrSeekPos = 0;
-          successCallback();
-        });
-        this._currentTrack.on('end', () => {
-          this._stopIntervalSubject.next();
-          this._currentTrack = null;
-          this._currentTrackFilename = null;
-          this._lastPauseOrSeekPos = null;
-          this.audioTranslationManagerService.clearSecondaryAudioTranslations();
-        });
-      }, (e) => errorCallback(e)
-    );
-  }
-
-  async loadAsync(filename: string): Promise<void> {
-    return new Promise((resolve, reject) => {
-      this._loadAsync(filename, resolve, reject);
-    });
-  }
-
-  play(): void {
-    if (this.isPlaying()) {
-      return;
-    }
-
-    this.ngZone.runOutsideAngular(() => {
-      if (this._currentTrack !== null) {
-        // 'lastPauseOrSeekPos' will not be null since currentTrack exists.
-        // We can safely typecast it to 'number'.
-        this._currentTrack.seek(this._lastPauseOrSeekPos as number);
-      }
-      interval(500).pipe(takeUntil(
-        this._stopIntervalSubject)).subscribe(() => {
-        this.ngZone.run(() => {
-          this._updateViewEventEmitter.emit();
-        });
-      });
-      // 'currentTrack' is not null since the audio event has been emitted
-      // and that is why we use '?'.
-      this._currentTrack?.play();
-    });
-  }
-
-  pause(): void {
-    if (!this.isPlaying()) {
-      return;
-    }
-    this._lastPauseOrSeekPos = this.getCurrentTime();
-    // 'currentTrack' is not null since the track is playing
-    // and that is why we use '?'.
-    this._currentTrack?.pause();
-    this._stopIntervalSubject.next();
-  }
-
-  stop(): void {
-    if (!this._currentTrack) {
-      return;
-    }
-    this._currentTrack.stop();
-    this._stopIntervalSubject.next();
-    this._currentTrack = null;
-    this._currentTrackFilename = null;
-    this._lastPauseOrSeekPos = null;
-    this.audioTranslationManagerService.clearSecondaryAudioTranslations();
-  }
-
-  rewind(seconds: number): void {
-    if (!this._currentTrack) {
-      return;
-    }
-    const currentSeconds = (
-      this._currentTrack.seek());
-    if (typeof currentSeconds !== 'number') {
-      return;
-    }
-    const rewindTo = currentSeconds - seconds;
-    this._currentTrack.seek(rewindTo > 0 ? rewindTo : 0);
-  }
-
-  forward(seconds: number): void {
-    if (!this._currentTrack) {
-      return;
-    }
-    const currentSeconds = this._currentTrack.seek();
-    if (typeof currentSeconds !== 'number') {
-      return;
-    }
-    if (currentSeconds + seconds < this._currentTrack.duration()) {
-      this._currentTrack.seek(currentSeconds + seconds);
-    }
-  }
-
-  getCurrentTime(): number {
-    if (!this._currentTrack) {
-      return 0;
-    }
-    const currentTime = this._currentTrack.seek();
-    if (typeof currentTime !== 'number') {
-      return 0;
-    }
-    return Math.floor(currentTime);
-  }
-
-  setCurrentTime(val: number): void {
-    if (!this._currentTrack) {
-      return;
-    }
-    if (val < 0) {
-      this._currentTrack.seek(0);
-      return;
-    }
-    if (val > this._currentTrack.duration()) {
-      this._currentTrack.seek(this._currentTrack.duration());
-      return;
-    }
-    this._lastPauseOrSeekPos = val;
-    this._currentTrack.seek(Math.floor(val));
-  }
-
-  getAudioDuration(): number {
-    if (this._currentTrack) {
-      return this._currentTrack.duration();
-    } else {
-      return 0;
-    }
-  }
-
-  isPlaying(): boolean {
-    return this._currentTrack !== null && this._currentTrack.playing();
-  }
-
-  isTrackLoaded(): boolean {
-    return this._currentTrack !== null;
-  }
-
-  clear(): void {
-    if (this.isPlaying()) {
-      this.stop();
-    }
-    this._currentTrackFilename = null;
-    this._currentTrack = null;
-  }
-
-  get viewUpdate(): EventEmitter<void> {
-    return this._updateViewEventEmitter;
-  }
-
-  get onAutoplayAudio(): EventEmitter<void | AutoPlayAudioEvent> {
-    return this._autoplayAudioEventEmitter;
-  }
-
-  get onAudioStop(): Subject<void> {
-    return this._stopIntervalSubject;
-  }
-}
-
-angular.module('oppia').factory('AudioPlayerService', downgradeInjectable(
-  AudioPlayerService
-));
->>>>>>> bac0d14f
+));