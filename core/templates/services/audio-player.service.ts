--- conflicted
+++ resolved
@@ -99,10 +99,6 @@
       if (this._currentTrack !== null) {
         this._currentTrack.seek(this._lastPauseOrSeekPos);
       }
-<<<<<<< HEAD
-
-=======
->>>>>>> 76452a4b
       interval(500).pipe(takeUntil(
         this._stopIntervalSubject)).subscribe(() => {
         this.ngZone.run(() => {
