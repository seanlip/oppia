// Copyright 2014 The Oppia Authors. All Rights Reserved.
//
// Licensed under the Apache License, Version 2.0 (the "License");
// you may not use this file except in compliance with the License.
// You may obtain a copy of the License at
//
//      http://www.apache.org/licenses/LICENSE-2.0
//
// Unless required by applicable law or agreed to in writing, software
// distributed under the License is distributed on an "AS-IS" BASIS,
// WITHOUT WARRANTIES OR CONDITIONS OF ANY KIND, either express or implied.
// See the License for the specific language governing permissions and
// limitations under the License.

/**
 * @fileoverview Utility services for explorations which may be shared by both
 * the learner and editor views.
 */

import { downgradeInjectable } from '@angular/upgrade/static';
import { Injectable } from '@angular/core';

import constants from 'assets/constants';
import { WindowRef } from 'services/contextual/window-ref.service';

// Service for sending events to Google Analytics.
//
// Note that events are only sent if the CAN_SEND_ANALYTICS_EVENTS flag is
// turned on. This flag must be turned on explicitly by the application
// owner in feconf.py.

@Injectable({
  providedIn: 'root'
})
export class SiteAnalyticsService {
  constructor(private windowRef: WindowRef) {}

  get CAN_SEND_ANALYTICS_EVENTS(): boolean {
    return constants.CAN_SEND_ANALYTICS_EVENTS;
  }

  // For definitions of the various arguments, please see:
  // https://developers.google.com/analytics/devguides/collection/analyticsjs/events
  _sendEventToGoogleAnalytics(
      eventCategory: string, eventAction: string, eventLabel: string): void {
    if (this.windowRef.nativeWindow.gtag && this.CAN_SEND_ANALYTICS_EVENTS) {
      this.windowRef.nativeWindow.gtag('event', eventCategory, {
        action: eventAction,
        label: eventLabel
      });
    }
  }

  // For definitions of the various arguments, please see:
  // developers.google.com/analytics/devguides/collection/analyticsjs/
  // social-interactions.
  _sendSocialEventToGoogleAnalytics(
      network: string, action: string, targetUrl: string): void {
    if (this.windowRef.nativeWindow.gtag && this.CAN_SEND_ANALYTICS_EVENTS) {
      this.windowRef.nativeWindow.gtag('event', 'social', {
        network: network,
        action: action,
        label: targetUrl
      });
    }
  }

  // The srcElement refers to the element on the page that is clicked.
  registerStartLoginEvent(srcElement: string): void {
    this._sendEventToGoogleAnalytics(
      'LoginButton', 'click',
      this.windowRef.nativeWindow.location.pathname + ' ' + srcElement);
  }
  registerNewSignupEvent(): void {
    this._sendEventToGoogleAnalytics(
      'OnboardingEngagement', 'signup', 'AccountSignUp');
  }
  registerClickBrowseLessonsButtonEvent(): void {
    this._sendEventToGoogleAnalytics(
      'BrowseLessonsButton', 'click',
      this.windowRef.nativeWindow.location.pathname);
  }
  registerClickGuideParentsButtonEvent(): void {
    this._sendEventToGoogleAnalytics(
      'GuideParentsButton', 'click',
      this.windowRef.nativeWindow.location.pathname);
  }
  registerClickTipforParentsButtonEvent(): void {
    this._sendEventToGoogleAnalytics(
      'TipforParentsButton', 'click',
      this.windowRef.nativeWindow.location.pathname);
  }
  registerClickExploreLessonsButtonEvent(): void {
    this._sendEventToGoogleAnalytics(
      'ExploreLessonsButton', 'click',
      this.windowRef.nativeWindow.location.pathname);
  }
  registerClickStartLearningButtonEvent(): void {
    this._sendEventToGoogleAnalytics(
      'StartLearningButton', 'click',
      this.windowRef.nativeWindow.location.pathname);
  }
<<<<<<< HEAD
  registerClickStartContributingButtonEvent(): void {
    this._sendEventToGoogleAnalytics(
      'StartContributingButton', 'click',
      this.windowRef.nativeWindow.location.pathname);
  }
  registerClickStartTeachingButtonEvent(): void {
    this._sendEventToGoogleAnalytics(
      'StartTeachingButton', 'click',
      this.windowRef.nativeWindow.location.pathname);
  }
=======
>>>>>>> d361fb1c
  registerClickVisitClassroomButtonEvent(): void {
    this._sendEventToGoogleAnalytics(
      'ClassroomButton', 'click',
      this.windowRef.nativeWindow.location.pathname);
  }
  registerClickBrowseLibraryButtonEvent(): void {
    this._sendEventToGoogleAnalytics(
      'BrowseLibraryButton', 'click',
      this.windowRef.nativeWindow.location.pathname);
  }
  registerGoToDonationSiteEvent(donationSiteName: string): void {
    this._sendEventToGoogleAnalytics(
      'GoToDonationSite', 'click', donationSiteName);
  }
  registerApplyToTeachWithOppiaEvent(): void {
    this._sendEventToGoogleAnalytics('ApplyToTeachWithOppia', 'click', '');
  }
  registerClickCreateExplorationButtonEvent(): void {
    this._sendEventToGoogleAnalytics(
      'CreateExplorationButton', 'click',
      this.windowRef.nativeWindow.location.pathname);
  }
  registerCreateNewExplorationEvent(explorationId: string): void {
    this._sendEventToGoogleAnalytics('NewExploration', 'create', explorationId);
  }
  registerCreateNewExplorationInCollectionEvent(explorationId: string): void {
    this._sendEventToGoogleAnalytics(
      'NewExplorationFromCollection', 'create', explorationId);
  }
  registerCreateNewCollectionEvent(collectionId: string): void {
    this._sendEventToGoogleAnalytics('NewCollection', 'create', collectionId);
  }
  registerCommitChangesToPrivateExplorationEvent(explorationId: string): void {
    this._sendEventToGoogleAnalytics(
      'CommitToPrivateExploration', 'click', explorationId);
  }
  registerShareExplorationEvent(network: string): void {
    this._sendSocialEventToGoogleAnalytics(
      network, 'share', this.windowRef.nativeWindow.location.pathname);
  }
  registerShareCollectionEvent(network: string): void {
    this._sendSocialEventToGoogleAnalytics(
      network, 'share', this.windowRef.nativeWindow.location.pathname);
  }
  registerOpenEmbedInfoEvent(explorationId: string): void {
    this._sendEventToGoogleAnalytics('EmbedInfoModal', 'open', explorationId);
  }
  registerCommitChangesToPublicExplorationEvent(explorationId: string): void {
    this._sendEventToGoogleAnalytics(
      'CommitToPublicExploration', 'click', explorationId);
  }
  // Metrics for tutorial on first creating exploration.
  registerTutorialModalOpenEvent(explorationId: string): void {
    this._sendEventToGoogleAnalytics(
      'TutorialModalOpen', 'open', explorationId);
  }
  registerDeclineTutorialModalEvent(explorationId: string): void {
    this._sendEventToGoogleAnalytics(
      'DeclineTutorialModal', 'click', explorationId);
  }
  registerAcceptTutorialModalEvent(explorationId: string): void {
    this._sendEventToGoogleAnalytics(
      'AcceptTutorialModal', 'click', explorationId);
  }
  // Metrics for visiting the help center.
  registerClickHelpButtonEvent(explorationId: string): void {
    this._sendEventToGoogleAnalytics(
      'ClickHelpButton', 'click', explorationId);
  }
  registerVisitHelpCenterEvent(explorationId: string): void {
    this._sendEventToGoogleAnalytics(
      'VisitHelpCenter', 'click', explorationId);
  }
  registerOpenTutorialFromHelpCenterEvent(explorationId: string): void {
    this._sendEventToGoogleAnalytics(
      'OpenTutorialFromHelpCenter', 'click', explorationId);
  }
  // Metrics for exiting the tutorial.
  registerSkipTutorialEvent(explorationId: string): void {
    this._sendEventToGoogleAnalytics(
      'SkipTutorial', 'click', explorationId);
  }
  registerFinishTutorialEvent(explorationId: string): void {
    this._sendEventToGoogleAnalytics(
      'FinishTutorial', 'click', explorationId);
  }
  // Metrics for first time editor use.
  registerEditorFirstEntryEvent(explorationId: string): void {
    this._sendEventToGoogleAnalytics(
      'FirstEnterEditor', 'open', explorationId);
  }
  registerFirstOpenContentBoxEvent(explorationId: string): void {
    this._sendEventToGoogleAnalytics(
      'FirstOpenContentBox', 'open', explorationId);
  }
  registerFirstSaveContentEvent(explorationId: string): void {
    this._sendEventToGoogleAnalytics(
      'FirstSaveContent', 'click', explorationId);
  }
  registerFirstClickAddInteractionEvent(explorationId: string): void {
    this._sendEventToGoogleAnalytics(
      'FirstClickAddInteraction', 'click', explorationId);
  }
  registerFirstSelectInteractionTypeEvent(explorationId: string): void {
    this._sendEventToGoogleAnalytics(
      'FirstSelectInteractionType', 'click', explorationId);
  }
  registerFirstSaveInteractionEvent(explorationId: string): void {
    this._sendEventToGoogleAnalytics(
      'FirstSaveInteraction', 'click', explorationId);
  }
  registerFirstSaveRuleEvent(explorationId: string): void {
    this._sendEventToGoogleAnalytics(
      'FirstSaveRule', 'click', explorationId);
  }
  registerFirstCreateSecondStateEvent(explorationId: string): void {
    this._sendEventToGoogleAnalytics(
      'FirstCreateSecondState', 'create', explorationId);
  }
  // Metrics for publishing explorations.
  registerSavePlayableExplorationEvent(explorationId: string): void {
    this._sendEventToGoogleAnalytics(
      'SavePlayableExploration', 'save', explorationId);
  }
  registerOpenPublishExplorationModalEvent(explorationId: string): void {
    this._sendEventToGoogleAnalytics(
      'PublishExplorationModal', 'open', explorationId);
  }
  registerPublishExplorationEvent(explorationId: string): void {
    this._sendEventToGoogleAnalytics(
      'PublishExploration', 'click', explorationId);
  }
  registerVisitOppiaFromIframeEvent(explorationId: string): void {
    this._sendEventToGoogleAnalytics(
      'VisitOppiaFromIframe', 'click', explorationId);
  }
  registerNewCard(cardNum: number): void {
    if (cardNum <= 10 || cardNum % 10 === 0) {
      this._sendEventToGoogleAnalytics(
        'PlayerNewCard', 'click', cardNum.toString());
    }
  }
  registerOpenCollectionFromLandingPageEvent(collectionId: string): void {
    this._sendEventToGoogleAnalytics(
      'OpenFractionsFromLandingPage', 'click', collectionId);
  }
  registerStewardsLandingPageEvent(
      viewerType: string, buttonText: string): void {
    this._sendEventToGoogleAnalytics(
      'ClickButtonOnStewardsPage', 'click', viewerType + ':' + buttonText);
  }
  registerSaveRecordedAudioEvent(explorationId: string): void {
    this._sendEventToGoogleAnalytics(
      'SaveRecordedAudio', 'click', explorationId);
  }
  registerStartAudioRecordingEvent(explorationId: string): void {
    this._sendEventToGoogleAnalytics(
      'StartAudioRecording', 'click', explorationId);
  }
  registerUploadAudioEvent(explorationId: string): void {
    this._sendEventToGoogleAnalytics(
      'UploadRecordedAudio', 'click', explorationId);
  }
  // Contributor Dashboard Events.
  registerContributorDashboardSuggestEvent(contributionType: string): void {
    this._sendEventToGoogleAnalytics(
      'ContributorDashboardSuggest', 'click', contributionType);
  }
  registerContributorDashboardSubmitSuggestionEvent(
      contributionType: string): void {
    this._sendEventToGoogleAnalytics(
      'ContributorDashboardSubmitSuggestion', 'click', contributionType);
  }
  registerContributorDashboardViewSuggestionForReview(
      contributionType: string): void {
    this._sendEventToGoogleAnalytics(
      'ContributorDashboardViewSuggestionForReview', 'click', contributionType);
  }
  registerContributorDashboardAcceptSuggestion(contributionType: string): void {
    this._sendEventToGoogleAnalytics(
      'ContributorDashboardAcceptSuggestion', 'click', contributionType);
  }
  registerContributorDashboardRejectSuggestion(contributionType: string): void {
    this._sendEventToGoogleAnalytics(
      'ContributorDashboardRejectSuggestion', 'click', contributionType);
  }

  registerLessonActiveUse(): void {
    this._sendEventToGoogleAnalytics(
      'ActiveUserStartAndSawCards', 'engage', '');
  }

  registerStartExploration(explorationId: string): void {
    this._sendEventToGoogleAnalytics(
      'PlayerStartExploration', 'engage', explorationId);
  }

  registerFinishExploration(explorationId: string): void {
    this._sendEventToGoogleAnalytics(
      'PlayerFinishExploration', 'engage', explorationId);
  }

  registerCuratedLessonCompleted(explorationId: string): void {
    this._sendEventToGoogleAnalytics(
      'CuratedLessonCompleted', 'engage', explorationId);
  }

  registerClassroomLessonActiveUse(): void {
    this._sendEventToGoogleAnalytics(
      'ClassroomActiveUserStartAndSawCards', 'engage', '');
  }

  registerClassoomHeaderClickEvent(): void {
    this._sendEventToGoogleAnalytics(
      'ClassroomEngagement', 'click', 'ClickOnClassroom');
  }

  registerClassroomPageViewed(): void {
    this._sendEventToGoogleAnalytics(
      'ClassroomEngagement', 'impression', 'ViewClassroom');
  }

  registerAccountDeletion(): void {
    this._sendEventToGoogleAnalytics(
      'OnboardingEngagement', 'delete', 'AccountDeletion');
  }
}

angular.module('oppia').factory(
  'SiteAnalyticsService',
  downgradeInjectable(SiteAnalyticsService));<|MERGE_RESOLUTION|>--- conflicted
+++ resolved
@@ -100,7 +100,6 @@
       'StartLearningButton', 'click',
       this.windowRef.nativeWindow.location.pathname);
   }
-<<<<<<< HEAD
   registerClickStartContributingButtonEvent(): void {
     this._sendEventToGoogleAnalytics(
       'StartContributingButton', 'click',
@@ -111,8 +110,6 @@
       'StartTeachingButton', 'click',
       this.windowRef.nativeWindow.location.pathname);
   }
-=======
->>>>>>> d361fb1c
   registerClickVisitClassroomButtonEvent(): void {
     this._sendEventToGoogleAnalytics(
       'ClassroomButton', 'click',
