// Copyright 2020 The Oppia Authors. All Rights Reserved.
//
// Licensed under the Apache License, Version 2.0 (the "License");
// you may not use this file except in compliance with the License.
// You may obtain a copy of the License at
//
//      http://www.apache.org/licenses/LICENSE-2.0
//
// Unless required by applicable law or agreed to in writing, software
// distributed under the License is distributed on an "AS-IS" BASIS,
// WITHOUT WARRANTIES OR CONDITIONS OF ANY KIND, either express or implied.
// See the License for the specific language governing permissions and
// limitations under the License.

/**
 * @fileoverview Unit tests for the FocusManagerService.
 */

import { fakeAsync, flush, TestBed } from '@angular/core/testing';

import { Subscription } from 'rxjs';

import { AppConstants } from 'app.constants';
import { IdGenerationService } from 'services/id-generation.service';
import { DeviceInfoService } from 'services/contextual/device-info.service';
import { FocusManagerService } from 'services/stateful/focus-manager.service';
import { WindowRef } from 'services/contextual/window-ref.service';

describe('Focus Manager Service', () => {
  let focusManagerService: FocusManagerService;
  let deviceInfoService: DeviceInfoService;
  let idGenerationService: IdGenerationService;
  let windowRef: WindowRef = new WindowRef;

  const clearLabel = AppConstants.LABEL_FOR_CLEARING_FOCUS;
  const focusLabel = 'FocusLabel';
  const focusLabelTwo = 'FocusLabelTwo';

  let focusOnSpy: jasmine.Spy;
  let testSubscriptions: Subscription;

  beforeEach(() => {
    focusManagerService = TestBed.inject(FocusManagerService);
    deviceInfoService = TestBed.inject(DeviceInfoService);
    idGenerationService = TestBed.inject(IdGenerationService);
    windowRef = TestBed.inject(WindowRef);

    focusOnSpy = jasmine.createSpy('focusOn');
    testSubscriptions = new Subscription();
    testSubscriptions.add(focusManagerService.onFocus.subscribe(focusOnSpy));
  });

  it('should generate a random string for focus label', () => {
    spyOn(idGenerationService, 'generateNewId');
    focusManagerService.generateFocusLabel();
    expect(idGenerationService.generateNewId).toHaveBeenCalled();
  });

  it('should set focus label and broadcast it', fakeAsync(() => {
    focusManagerService.setFocus(focusLabel);
    flush();
    expect(focusOnSpy).toHaveBeenCalledWith(focusLabel);
  }));

  it('should not be able to reset focus label', fakeAsync(() => {
    focusManagerService.setFocus(focusLabel);
    expect(focusManagerService.setFocus(focusLabelTwo)).toEqual(undefined);
    flush();
    expect(focusOnSpy).toHaveBeenCalledWith(focusLabel);
  }));

  it('should set label to clear focus and broadcast it', fakeAsync(() => {
    focusManagerService.clearFocus();
    flush();
    expect(focusOnSpy).toHaveBeenCalledWith(clearLabel);
  }));

  it('should set focus label if on desktop and broadcast it', fakeAsync(() => {
    focusManagerService.setFocusIfOnDesktop(focusLabel);
    if (!deviceInfoService.isMobileDevice()) {
      flush();
      expect(focusOnSpy).toHaveBeenCalledWith(focusLabel);
    }
  }));

  it('should set focus without scrolling when schema based list editor is not' +
  'active', fakeAsync(
    () => {
      spyOn(focusManagerService, 'setFocus');
      spyOn(windowRef.nativeWindow, 'scrollTo');
      focusManagerService.schemaBasedListEditorIsActive = false;

      focusManagerService.setFocusWithoutScroll(focusLabel);
      flush();
      expect(focusManagerService.setFocus).toHaveBeenCalledWith(focusLabel);
      expect(windowRef.nativeWindow.scrollTo).toHaveBeenCalledWith(0, 0);
    })
  );

<<<<<<< HEAD
  it('should set focus without scrolling to top when scheam based lsit editor' +
=======
  it('should set focus without scrolling to top when schema based list editor' +
>>>>>>> 44446fed
  'is active', fakeAsync(
    () => {
      spyOn(focusManagerService, 'setFocus');
      spyOn(windowRef.nativeWindow, 'scrollTo');
      focusManagerService.schemaBasedListEditorIsActive = true;

      focusManagerService.setFocusWithoutScroll(focusLabel);

      flush();
      expect(focusManagerService.setFocus).toHaveBeenCalledWith(focusLabel);
      expect(windowRef.nativeWindow.scrollTo).not.toHaveBeenCalledWith(0, 0);
    })
  );
});<|MERGE_RESOLUTION|>--- conflicted
+++ resolved
@@ -97,11 +97,7 @@
     })
   );
 
-<<<<<<< HEAD
-  it('should set focus without scrolling to top when scheam based lsit editor' +
-=======
   it('should set focus without scrolling to top when schema based list editor' +
->>>>>>> 44446fed
   'is active', fakeAsync(
     () => {
       spyOn(focusManagerService, 'setFocus');
