// Copyright 2019 The Oppia Authors. All Rights Reserved.
//
// Licensed under the Apache License, Version 2.0 (the "License");
// you may not use this file except in compliance with the License.
// You may obtain a copy of the License at
//
//      http://www.apache.org/licenses/LICENSE-2.0
//
// Unless required by applicable law or agreed to in writing, software
// distributed under the License is distributed on an "AS-IS" BASIS,
// WITHOUT WARRANTIES OR CONDITIONS OF ANY KIND, either express or implied.
// See the License for the specific language governing permissions and
// limitations under the License.

/**
 * @fileoverview Shared constants for the Oppia module.
 */

import commonConstants from 'assets/constants';

export const AppConstants = {
  ...commonConstants,
  DEFAULT_TRANSLATIONS: {
    I18N_LIBRARY_PAGE_TITLE_FRAGMENT_FOR_WEB: 'Library',
    I18N_LIBRARY_LOADING: 'Loading',
    I18N_SIGNUP_PAGE_SUBTITLE: 'Registration',
    I18N_SIGNUP_PAGE_TITLE_FRAGMENT_FOR_WEB: 'Oppia',
    I18N_LIBRARY_SEARCH_PLACEHOLDER: 'What are you curious about?',
    I18N_LIBRARY_ALL_LANGUAGES: 'All Languages',
    I18N_LIBRARY_LANGUAGES_EN: 'English',
    I18N_LIBRARY_ALL_CATEGORIES: 'All Categories',
    I18N_TOPNAV_SIGN_IN: 'Sign in',
    I18N_SPLASH_PAGE_TITLE_FRAGMENT_FOR_WEB:
      'Oppia | Free, Online and Interactive Lessons for Anyone',
    I18N_SIGNUP_REGISTRATION: 'Registration',
    I18N_SIGNUP_LOADING: 'Loading',
  },

  ACTIVITY_STATUS_PRIVATE: 'private',
  ACTIVITY_STATUS_PUBLIC: 'public',

  RULE_SUMMARY_WRAP_CHARACTER_COUNT: 30,

  /* Called when the learner moves to a new card that they haven't seen
     before. */
  EDITABLE_EXPLORATION_DATA_DRAFT_URL_TEMPLATE: (
    '/createhandler/data/<exploration_id>?apply_draft=<apply_draft>'),
  EDITABLE_EXPLORATION_DATA_URL_TEMPLATE: (
    '/createhandler/data/<exploration_id>'),
  EXPLORATION_DATA_URL_TEMPLATE: '/explorehandler/init/<exploration_id>',
  EXPLORATION_VERSION_DATA_URL_TEMPLATE: (
    '/explorehandler/init/<exploration_id>?v=<version>'),
  EXPLORATION_PROGRESS_PID_URL_TEMPLATE: (
    '/explorehandler/init/<exploration_id>?pid=<pid>'),

  WARNING_TYPES: {
    // These must be fixed before the exploration can be saved.
    CRITICAL: 'critical',
    // These must be fixed before publishing an exploration to the public
    // library.
    ERROR: 'error',
  },

  STATE_ERROR_MESSAGES: {
    ADD_INTERACTION: 'Please add an interaction to this card.',
    STATE_UNREACHABLE: 'This card is unreachable.',
    UNABLE_TO_END_EXPLORATION:
      "There's no way to complete the exploration starting from this card. " +
      'To fix this, make sure that the last card in the chain starting from' +
      " this one has an 'End Exploration' question type.",
    INCORRECT_SOLUTION: 'The current solution does not lead to another card.',
    UNRESOLVED_ANSWER:
      'There is an answer among the top 10 which has no explicit feedback.',
    INVALID_REDIRECTION: 'Learner should not be directed back by more than' +
      ' 3 cards in the lesson.'
  },

  CHECKPOINT_ERROR_MESSAGES: {
    INIT_CARD: 'The first card of the lesson must be a checkpoint.',
    TERMINAL_CARD:
      'Checkpoints are not allowed on the last card of the lesson.',
    CHECKPOINT_COUNT: 'Only a maximum of 8 checkpoints are allowed per lesson.',
    BYPASSABLE_CARD:
      'Checkpoints must not be assigned to cards that can be bypassed.'
  },

  EXPLORATION_SUMMARY_DATA_URL_TEMPLATE: '/explorationsummarieshandler/data',

  EXPLORATION_AND_SKILL_ID_PATTERN: /^[a-zA-Z0-9_-]+$/,

  // We use a slash because this character is forbidden in a state name.
  PLACEHOLDER_OUTCOME_DEST: '/',
  PLACEHOLDER_OUTCOME_DEST_IF_STUCK: '/',
  INTERACTION_DISPLAY_MODE_INLINE: 'inline',
  LOADING_INDICATOR_URL: '/activity/loadingIndicator.gif',
  OBJECT_EDITOR_URL_PREFIX: '/object_editor_template/',
  // Feature still in development.
  // NOTE TO DEVELOPERS: This should be synchronized with the value in feconf.
  ENABLE_ML_CLASSIFIERS: false,
  // Feature still in development.
  INFO_MESSAGE_SOLUTION_IS_INVALID_FOR_EXPLORATION: (
    'The current solution does not lead to another card.'),
  PARAMETER_TYPES: {
    REAL: 'Real',
    UNICODE_STRING: 'UnicodeString',
  },

  // Flag to toggle the support for a new state to direct the learners
  // to if they get stuck.
  DEST_IF_REALLY_STUCK_FEAT_ENABLED: false,

  INTERACTION_NAMES: {
    TEXT_INPUT: 'TextInput'
  },

  // The maximum number of nodes to show in a row of the state graph.
  MAX_NODES_PER_ROW: 4,
  // The following variable must be at least 3. It represents the maximum
  // length, in characters, for the name of each node label in the state graph.
  MAX_NODE_LABEL_LENGTH: 15,

  // If an $http request fails with the following error codes, a warning is
  // displayed.
  FATAL_ERROR_CODES: [400, 401, 404, 500],

  // Maximum number of states the learner can be directed back from a state
  // by an editor in an exploration.
  MAX_CARD_COUNT_FOR_VALID_REDIRECTION: 3,

  // Do not modify these, for backwards-compatibility reasons. These strings are
  // used to identify components, to generate content ids, and to determine what
  // type of content a given content id is associated with. If you wish to
  // change one of these, a state migration of all existing content ids is
  // required. The component content type should be sufficiently small such that
  // the commit messages that use the content type strings do not exceed 375
  // characters (which is the maximum length of a commit message).
  COMPONENT_NAME_CONTENT: 'content',
  COMPONENT_NAME_FEEDBACK: 'feedback',
  COMPONENT_NAME_HINT: 'hint',
  COMPONENT_NAME_INTERACTION_CUSTOMIZATION_ARGS: 'ca',
  COMPONENT_NAME_RULE_INPUT: 'rule_input',
  COMPONENT_NAME_SOLUTION: 'solution',
  COMPONENT_NAME_EXPLANATION: 'explanation',
  COMPONENT_NAME_WORKED_EXAMPLE: {
    QUESTION: 'worked_example_question',
    EXPLANATION: 'worked_example_explanation',
  },

  ACTION_TYPE_EXPLORATION_START: 'ExplorationStart',
  ACTION_TYPE_ANSWER_SUBMIT: 'AnswerSubmit',
  ACTION_TYPE_EXPLORATION_QUIT: 'ExplorationQuit',

  ISSUE_TYPE_EARLY_QUIT: 'EarlyQuit',
  ISSUE_TYPE_MULTIPLE_INCORRECT_SUBMISSIONS: 'MultipleIncorrectSubmissions',
  ISSUE_TYPE_CYCLIC_STATE_TRANSITIONS: 'CyclicStateTransitions',

  // A block refers to a set of learner actions displayed together so that
  // they are part of the same context. If two consecutive learner actions are
  // from different states, we consider them unrelated. This constant refers to
  // the maximum number of such actions that can exist in one block. (Note that
  // all related actions are shown together, regardless of how many there are.)
  MAX_UNRELATED_ACTIONS_PER_BLOCK: 4,

  SITE_NAME: 'Oppia.org',

  DEFAULT_PROFILE_IMAGE_PATH: '/avatar/user_blue_72px.webp',

  // TODO(vojtechjelinek): Move these to separate file later, after we establish
  // process to follow for Angular constants (#6731).
  SUBTOPIC_PAGE_EDITOR_DATA_URL_TEMPLATE: (
    '/subtopic_page_editor_handler/data/<topic_id>/<subtopic_id>'),
  // This should be synchronized with SUBTOPIC_MASTERY_DATA_URL
  // in feconf.
  SUBTOPIC_MASTERY_DATA_URL_TEMPLATE: (
    '/subtopic_mastery_handler/data'),
  EDITABLE_TOPIC_DATA_URL_TEMPLATE: '/topic_editor_handler/data/<topic_id>',

  LABEL_FOR_CLEARING_FOCUS: 'labelForClearingFocus',

  // TODO(bhenning): This constant should be provided by the backend.
  COLLECTION_DATA_URL_TEMPLATE: '/collection_handler/data/<collection_id>',

  ENTITY_TYPE: {
    COLLECTION: 'collection',
    EXPLORATION: 'exploration',
    TOPIC: 'topic',
    SKILL: 'skill',
    STORY: 'story',
    QUESTION: 'question',
    BLOG_POST: 'blog_post',
  },

  AUDIO_UPLOAD_URL_TEMPLATE: '/createhandler/audioupload/<exploration_id>',
  IMAGE_UPLOAD_URL_TEMPLATE: (
    '/createhandler/imageupload/<entity_type>/<entity_id>'),

  MAX_NUM_AUDIO_FILES_TO_DOWNLOAD_SIMULTANEOUSLY: 3,
  MAX_NUM_IMAGE_FILES_TO_DOWNLOAD_SIMULTANEOUSLY: 3,

  IMAGE_CONTEXT: {
    EXPLORATION_SUGGESTIONS: 'exploration_suggestions',
    QUESTION_SUGGESTIONS: 'question_suggestions'
  },

  IMAGE_SAVE_DESTINATION_SERVER: 'imageSaveDestinationServer',
  IMAGE_SAVE_DESTINATION_LOCAL_STORAGE:
    'imageSaveDestinationLocalStorage',
  SVG_MIME_TYPE: 'data:image/svg+xml',

  CONTRIBUTION_STATS_TYPE_TRANSLATION: 'translation',
  CONTRIBUTION_STATS_TYPE_QUESTION: 'question',
  CONTRIBUTION_STATS_SUBTYPE_SUBMISSION: 'submission',
  CONTRIBUTION_STATS_SUBTYPE_REVIEW: 'review',
<<<<<<< HEAD

  INTERACTION_NAMES: {
    END_EXPLORATION: 'End Exploration'
=======
  CONTRIBUTION_STATS_TYPES: {
    TRANSLATION_CONTRIBUTION: {
      NAME: 'translationContribution',
      DISPLAY_NAME: 'Translation Contributions'
    },
    TRANSLATION_REVIEW: {
      NAME: 'translationReview',
      DISPLAY_NAME: 'Translation Reviews'
    },
    QUESTION_CONTRIBUTION: {
      NAME: 'questionContribution',
      DISPLAY_NAME: 'Question Contributions'
    },
    QUESTION_REVIEW: {
      NAME: 'questionReview',
      DISPLAY_NAME: 'Question Reviews'
    }
>>>>>>> a4b176c8
  }
} as const;<|MERGE_RESOLUTION|>--- conflicted
+++ resolved
@@ -211,11 +211,11 @@
   CONTRIBUTION_STATS_TYPE_QUESTION: 'question',
   CONTRIBUTION_STATS_SUBTYPE_SUBMISSION: 'submission',
   CONTRIBUTION_STATS_SUBTYPE_REVIEW: 'review',
-<<<<<<< HEAD
 
   INTERACTION_NAMES: {
     END_EXPLORATION: 'End Exploration'
-=======
+  },
+  
   CONTRIBUTION_STATS_TYPES: {
     TRANSLATION_CONTRIBUTION: {
       NAME: 'translationContribution',
@@ -233,6 +233,5 @@
       NAME: 'questionReview',
       DISPLAY_NAME: 'Question Reviews'
     }
->>>>>>> a4b176c8
   }
 } as const;