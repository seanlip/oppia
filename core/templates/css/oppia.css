--- conflicted
+++ resolved
@@ -4410,14 +4410,14 @@
 }
 
 /*
-<<<<<<< HEAD
   The following style is required so as to prevent multi-word texts from being
   split into multiple lines in the link text in the editor and shouldn't be
   removed.
 */
 .cke_widget_inline.cke_widget_oppialink {
   display: inline;
-=======
+}
+/*
   When a modal is opened on top of another modal, after closing the second one,
   the first becomes unscrollable. This is required to fix that issue.
 */
@@ -4432,5 +4432,4 @@
 */
 .forced-modal-stack {
   z-index: 1035 !important;
->>>>>>> f27eacc8
 }