// Copyright 2014 The Oppia Authors. All Rights Reserved.
//
// Licensed under the Apache License, Version 2.0 (the "License");
// you may not use this file except in compliance with the License.
// You may obtain a copy of the License at
//
//      http://www.apache.org/licenses/LICENSE-2.0
//
// Unless required by applicable law or agreed to in writing, software
// distributed under the License is distributed on an "AS-IS" BASIS,
// WITHOUT WARRANTIES OR CONDITIONS OF ANY KIND, either express or implied.
// See the License for the specific language governing permissions and
// limitations under the License.

/**
 * @fileoverview Initialization and basic configuration for the Oppia module.
 */

require('directives/focus-on.directive.ts');

require('pages/Base.ts');

require('services/context.service.ts');
require('services/csrf-token.service.ts');
require('services/navigation.service.ts');
require('services/debouncer.service.ts');
require('services/date-time-format.service.ts');
require('services/id-generation.service.ts');
require('services/html-escaper.service.ts');
require('services/translation-file-hash-loader.service.ts');
require('services/rte-helper.service.ts');
require('services/state-rules-stats.service.ts');
require('services/construct-translation-ids.service.ts');
require('services/user.service.ts');
require('services/promo-bar.service.ts');
require('services/contextual/device-info.service.ts');
require('services/contextual/url.service.ts');
require('services/stateful/focus-manager.service.ts');
require('services/site-analytics.service.ts');

require(
  'components/common-layout-directives/common-elements/' +
  'alert-message.directive.ts');
require('components/button-directives/create-activity-button.directive.ts');

require('components/forms/custom-forms-directives/object-editor.directive.ts');
require(
  'components/common-layout-directives/common-elements/' +
  'promo-bar.directive.ts');
require(
  'components/common-layout-directives/navigation-bars/' +
  'side-navigation-bar.directive.ts');
require('components/button-directives/social-buttons.directive.ts');
require(
  'components/common-layout-directives/navigation-bars/' +
  'top-navigation-bar.directive.ts');

require('domain/user/UserInfoObjectFactory.ts');
require('domain/utilities/url-interpolation.service.ts');

require('app.constants.ajs.ts');

require('google-analytics.initializer.ts');

// The following file uses constants in app.constants.ts and hence needs to be
// loaded after app.constants.ts
require('I18nFooter.ts');

<<<<<<< HEAD
require('Polyfills.ts');
=======
// TODO(#7222): Remove the following block of unnnecessary imports once
// the code corresponding to the spec is upgraded to Angular 8.
import { UpgradedServices } from 'services/UpgradedServices';
// ^^^ This block is to be removed.
>>>>>>> a0d70c97

const sourceMappedStackTrace = require('sourcemapped-stacktrace');

angular.module('oppia').config([
  '$compileProvider', '$cookiesProvider', '$httpProvider',
  '$interpolateProvider', '$locationProvider', '$provide',
  function(
      $compileProvider, $cookiesProvider, $httpProvider,
      $interpolateProvider, $locationProvider, $provide) {
    var ugs = new UpgradedServices();
    // We need to provide these services separately since they are
    // used in the directives imported in this file and cannot be
    // injected before bootstrapping of oppia module.
    var servicesToProvide = [
      'AlertsService', 'BackgroundMaskService', 'BrowserCheckerService',
      'CodeReplRulesService', 'ContextService', 'CsrfTokenService',
      'DateTimeFormatService', 'DebouncerService', 'DeviceInfoService',
      'DocumentAttributeCustomizationService',
      'ExplorationHtmlFormatterService', 'ExplorationObjectFactory',
      'ExpressionParserService', 'ExtensionTagAssemblerService',
      'ExtractImageFilenamesFromStateService',
      'HtmlEscaperService', 'IdGenerationService', 'InteractionObjectFactory',
      'LoggerService', 'MetaTagCustomizationService', 'NormalizeWhitespacePipe',
      'PencilCodeEditorRulesService', 'SidebarStatusService',
      'SiteAnalyticsService', 'SkillObjectFactory', 'SolutionObjectFactory',
      'StateCardObjectFactory', 'StateImprovementSuggestionService',
      'StateObjectFactory', 'StatesObjectFactory', 'TextInputRulesService',
      'UrlInterpolationService', 'UrlService', 'UserInfoObjectFactory',
      'UtilsService', 'ValidatorsService', 'WindowDimensionsService',
      'WindowRef'];
    for (let [key, value] of Object.entries(ugs.getUpgradedServices())) {
      if (servicesToProvide.includes(key)) {
        $provide.value(key, value);
      }
    }
    // Refer: https://docs.angularjs.org/guide/migration
    // #migrate1.5to1.6-ng-services-$location
    // The default hash-prefix used for URLs has changed from
    // the empty string ('') to the bang ('!') in Angular v1.6.
    // For example, rather than mydomain.com/#/a/b/c
    // the URL will become mydomain.com/#!/a/b/c.  So, the line
    // here is to change the prefix back to empty string.
    $locationProvider.hashPrefix('');
    // This improves performance by disabling debug data. For more details,
    // see https://code.angularjs.org/1.5.5/docs/guide/production
    $compileProvider.debugInfoEnabled(false);
    // Set the AngularJS interpolators as <[ and ]>, to not conflict with
    // Jinja2 templates.
    $interpolateProvider.startSymbol('<[');
    $interpolateProvider.endSymbol(']>');

    // Prevent the search page from reloading if the search query is changed.
    $locationProvider.html5Mode(false);
    if (window.location.pathname === '/search/find') {
      $locationProvider.html5Mode(true);
    }

    // Prevent storing duplicate cookies for translation language.
    $cookiesProvider.defaults.path = '/';
    // Set default headers for POST and PUT requests.
    $httpProvider.defaults.headers.post = {
      'Content-Type': 'application/x-www-form-urlencoded'
    };
    $httpProvider.defaults.headers.put = {
      'Content-Type': 'application/x-www-form-urlencoded'
    };

    // Add an interceptor to convert requests to strings and to log and show
    // warnings for error responses.
    $httpProvider.interceptors.push([
      '$exceptionHandler', '$q', '$log', 'AlertsService', 'CsrfTokenService',
      function($exceptionHandler, $q, $log, AlertsService, CsrfTokenService) {
        return {
          request: function(config) {
            if (config.data) {
              return $q(function(resolve, reject) {
                // Get CSRF token before sending the request.
                CsrfTokenService.getTokenAsync().then(function(token) {
                  config.data = $.param({
                    csrf_token: token,
                    payload: JSON.stringify(config.data),
                    source: document.URL
                  }, true);
                  resolve(config);
                });
              });
            }
            return config;
          },
          responseError: function(rejection) {
            // A rejection status of -1 seems to indicate (it's hard to find
            // documentation) that the response has not completed,
            // which can occur if the user navigates away from the page
            // while the response is pending, This should not be considered
            // an error.
            if (rejection.status !== -1) {
              $log.error(rejection.data);
              var warningMessage = 'Error communicating with server.';
              if (rejection.data && rejection.data.error) {
                warningMessage = rejection.data.error;
              }
              AlertsService.addWarning(warningMessage);
              // rejection.config is an optional parameter.
              // see https://docs.angularjs.org/api/ng/service/$http
              var rejectionUrl = typeof rejection.config !== 'undefined' ? (
                rejection.config.url) : '';
              var additionalLoggingInfo = warningMessage +
                '\n URL: ' + rejectionUrl +
                '\n data: ' + JSON.stringify(rejection.data);
              // $exceptionHandler is called directly instead of
              // throwing an error to invoke it because the return
              // statement below must execute. There are tests
              // that rely on this.
              $exceptionHandler(new Error(additionalLoggingInfo));
            }
            return $q.reject(rejection);
          }
        };
      }
    ]);
  }
]);

angular.module('oppia').config(['$provide', function($provide) {
  $provide.decorator('$log', ['$delegate', 'DEV_MODE',
    function($delegate, DEV_MODE) {
      var _originalError = $delegate.error;

      if (!DEV_MODE) {
        $delegate.log = function() {};
        $delegate.info = function() {};
        // TODO(sll): Send errors (and maybe warnings) to the backend.
        $delegate.warn = function() { };
        $delegate.error = function(message) {
          if (String(message).indexOf('$digest already in progress') === -1) {
            _originalError(message);
          }
        };
        // This keeps angular-mocks happy (in tests).
        $delegate.error.logs = [];
      }

      return $delegate;
    }
  ]);
}]);

angular.module('oppia').config(['toastrConfig', function(toastrConfig) {
  angular.extend(toastrConfig, {
    allowHtml: false,
    iconClasses: {
      error: 'toast-error',
      info: 'toast-info',
      success: 'toast-success',
      warning: 'toast-warning'
    },
    positionClass: 'toast-bottom-right',
    messageClass: 'toast-message',
    progressBar: false,
    tapToDismiss: true,
    titleClass: 'toast-title'
  });
}]);

// Overwrite the built-in exceptionHandler service to log errors to the backend
// (so that they can be fixed).
// NOTE: The line number logged in stack driver will not accurately
// match the line number in the source code. This is because browsers
// automatically remove empty lines and concatinate strings which are
// spread over multiple lines. The errored file may be viewed on the
// browser console where the line number should match.
angular.module('oppia').factory('$exceptionHandler', [
  '$log', 'CsrfTokenService', 'DEV_MODE',
  function($log, CsrfTokenService, DEV_MODE) {
    var MIN_TIME_BETWEEN_ERRORS_MSEC = 5000;
    // Refer: https://docs.angularjs.org/guide/migration#-templaterequest-
    // The tpload error namespace has changed in Angular v1.7.
    // Previously, the tpload error was namespaced to $compile.
    // So, the code that matches errors of the form [$compile:tpload]
    // will no longer run in v1.7. It should be changed to match
    // [$templateRequest:tpload].
    var TPLOAD_STATUS_CODE_REGEX = (
      new RegExp(/\[\$templateRequest:tpload\].*p1=(.*?)&p2=/));
    var UNHANDLED_REJECTION_STATUS_CODE_REGEX = (
      /Possibly unhandled rejection: {.*"status":-1/);
    var timeOfLastPostedError = Date.now() - MIN_TIME_BETWEEN_ERRORS_MSEC;

    return function(exception, cause) {
      // Suppress unhandled rejection errors status code -1
      // because -1 is the status code for aborted requests.
      if (UNHANDLED_REJECTION_STATUS_CODE_REGEX.test(exception)) {
        return;
      }
      // Exceptions are expected to be of Error type. If an error is thrown
      // with a primitive data type, it must be converted to an Error object
      // so that the error gets logged correctly.
      // This check can be removed once all the manually thrown exceptions
      // are converted to Error objects (see #8456).
      if (!(exception instanceof Error)) {
        exception = new Error(exception);
      }
      var tploadStatusCode = exception.message.match(TPLOAD_STATUS_CODE_REGEX);
      // Suppress tpload errors which occur with p1 of -1 in the error URL
      // because -1 is the status code for aborted requests.
      if (tploadStatusCode !== null && tploadStatusCode[1] === '-1') {
        return;
      }
      if (!DEV_MODE) {
        sourceMappedStackTrace.mapStackTrace(
          exception.stack, function(mappedStack) {
            var messageAndSourceAndStackTrace = [
              '',
              'Cause: ' + cause,
              exception.message,
              mappedStack.join('\n'),
              '    at URL: ' + window.location.href
            ].join('\n');
            var timeDifference = Date.now() - timeOfLastPostedError;
            // To prevent an overdose of errors, throttle to at most 1 error
            // every MIN_TIME_BETWEEN_ERRORS_MSEC.
            if (timeDifference > MIN_TIME_BETWEEN_ERRORS_MSEC) {
              // Catch all errors, to guard against infinite recursive loops.
              try {
                // We use jQuery here instead of Angular's $http, since the
                // latter creates a circular dependency.
                CsrfTokenService.getTokenAsync().then(function(token) {
                  $.ajax({
                    type: 'POST',
                    url: '/frontend_errors',
                    data: $.param({
                      csrf_token: token,
                      payload: JSON.stringify({
                        error: messageAndSourceAndStackTrace
                      }),
                      source: document.URL
                    }, true),
                    contentType: 'application/x-www-form-urlencoded',
                    dataType: 'text',
                    async: true
                  });

                  timeOfLastPostedError = Date.now();
                });
              } catch (loggingError) {
                $log.warn('Error logging failed.');
              }
            }
          }
        );
      }
      $log.error.apply($log, arguments);
    };
  }
]);<|MERGE_RESOLUTION|>--- conflicted
+++ resolved
@@ -66,14 +66,12 @@
 // loaded after app.constants.ts
 require('I18nFooter.ts');
 
-<<<<<<< HEAD
 require('Polyfills.ts');
-=======
+
 // TODO(#7222): Remove the following block of unnnecessary imports once
 // the code corresponding to the spec is upgraded to Angular 8.
 import { UpgradedServices } from 'services/UpgradedServices';
 // ^^^ This block is to be removed.
->>>>>>> a0d70c97
 
 const sourceMappedStackTrace = require('sourcemapped-stacktrace');
 
