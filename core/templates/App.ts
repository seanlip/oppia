--- conflicted
+++ resolved
@@ -91,14 +91,9 @@
     var servicesToProvide = [
       'AlertsService', 'BackgroundMaskService', 'BrowserCheckerService',
       'CodeReplRulesService', 'CollectionCreationBackendService',
-<<<<<<< HEAD
+      'CollectionCreationBackendService',
       'ContextService', 'CreatorDashboardBackendApiService', 'CsrfTokenService',
       'DateTimeFormatService', 'DebouncerService', 'DeviceInfoService',
-=======
-      'CollectionCreationBackendService',
-      'ContextService', 'CsrfTokenService', 'DateTimeFormatService',
-      'DebouncerService', 'DeviceInfoService',
->>>>>>> cef57a36
       'DocumentAttributeCustomizationService',
       'ExplorationHtmlFormatterService', 'ExplorationObjectFactory',
       'ExpressionParserService', 'ExtensionTagAssemblerService',
