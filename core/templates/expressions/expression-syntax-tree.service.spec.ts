// Copyright 2014 The Oppia Authors. All Rights Reserved.
//
// Licensed under the Apache License, Version 2.0 (the "License");
// you may not use this file except in compliance with the License.
// You may obtain a copy of the License at
//
//      http://www.apache.org/licenses/LICENSE-2.0
//
// Unless required by applicable law or agreed to in writing, software
// distributed under the License is distributed on an "AS-IS" BASIS,
// WITHOUT WARRANTIES OR CONDITIONS OF ANY KIND, either express or implied.
// See the License for the specific language governing permissions and
// limitations under the License.

/**
 * @fileoverview Unit tests for expression-syntax-tree.service.ts
 */
import { TestBed } from '@angular/core/testing';

import { ExpressionSyntaxTreeService, ExpressionError,
  ExprUndefinedVarError, ExprWrongArgTypeError,
  ExprWrongNumArgsError } from
  'expressions/expression-syntax-tree.service.ts';

describe('Expression syntax tree service', () => {
  describe('expression syntax tree service', () => {
    let expressionSyntaxTreeService: ExpressionSyntaxTreeService;

    beforeEach(() => {
      expressionSyntaxTreeService = TestBed.get(ExpressionSyntaxTreeService);
    });

    it('should throw if environment is not found', () => {
<<<<<<< HEAD
      expect(() => ExpressionSyntaxTreeService.lookupEnvs('test', [{}]))
        .toThrowError('test not found in [{}]');
=======
      expect(() => expressionSyntaxTreeService.lookupEnvs('', [])).toThrow();
>>>>>>> f2dbbdf7
    });

    it('should return the correct environment if exists', () => {
      const expected = 'bar';
      const actual = expressionSyntaxTreeService.lookupEnvs('foo', [
        {foo: 'bar'}
      ]);

      expect(expected).toBe(actual);
    });
  });

  describe('ExpressionError', () => {
    let expressionError: ExpressionError;

    it('should extend Error object', () => {
      expressionError = new ExpressionError();

      expect(expressionError.name).toBe('ExpressionError');
      expect(expressionError instanceof Error).toBe(true);
    });
  });

  describe('ExprUndefinedVarError', () => {
    let exprUndefinedVarError: ExprUndefinedVarError;

    it('should extend ExpressionError class', () => {
      const exampleVar = undefined;
      exprUndefinedVarError = new ExprUndefinedVarError(exampleVar, []);

      expect(exprUndefinedVarError.name).toBe('ExprUndefinedVarError');
      expect(exprUndefinedVarError instanceof ExpressionError).toBe(true);
    });
  });

  describe('ExprWrongNumArgsError', () => {
    let exprWrongNumArgsError: ExprWrongNumArgsError;

    it('should extend ExpressionError class', () => {
      exprWrongNumArgsError = new ExprWrongNumArgsError([], 0, 1);

      expect(exprWrongNumArgsError.name).toBe('ExprWrongNumArgsError');
      expect(exprWrongNumArgsError instanceof ExpressionError).toBe(true);
    });
  });

  describe('ExprWrongArgTypeError', () => {
    let exprWrongArgTypeError: ExprWrongArgTypeError;

    it('should extend ExpressionError class', () => {
      exprWrongArgTypeError = new ExprWrongArgTypeError(undefined, '0', '1');

      expect(exprWrongArgTypeError.name).toBe('ExprWrongArgTypeError');
      expect(exprWrongArgTypeError instanceof ExpressionError).toBe(true);
    });
  });
});<|MERGE_RESOLUTION|>--- conflicted
+++ resolved
@@ -31,12 +31,8 @@
     });
 
     it('should throw if environment is not found', () => {
-<<<<<<< HEAD
-      expect(() => ExpressionSyntaxTreeService.lookupEnvs('test', [{}]))
-        .toThrowError('test not found in [{}]');
-=======
-      expect(() => expressionSyntaxTreeService.lookupEnvs('', [])).toThrow();
->>>>>>> f2dbbdf7
+      expect(() => expressionSyntaxTreeService.lookupEnvs('test', [{}]))
+        .toThrowError('');
     });
 
     it('should return the correct environment if exists', () => {
