// Copyright 2017 The Oppia Authors. All Rights Reserved.
//
// Licensed under the Apache License, Version 2.0 (the "License");
// you may not use this file except in compliance with the License.
// You may obtain a copy of the License at
//
//      http://www.apache.org/licenses/LICENSE-2.0
//
// Unless required by applicable law or agreed to in writing, software
// distributed under the License is distributed on an "AS-IS" BASIS,
// WITHOUT WARRANTIES OR CONDITIONS OF ANY KIND, either express or implied.
// See the License for the specific language governing permissions and
// limitations under the License.

/**
 * @fileoverview Model class for creating new frontend instances of answer
 *     Classification Result domain objects.
 */

import { Outcome } from 'domain/exploration/OutcomeObjectFactory';

// The property 'ruleIndex' is assigned null when the
// predicted answer group exists.
export class AnswerClassificationResult {
  outcome: Outcome;
  answerGroupIndex: number;
<<<<<<< HEAD
=======
  // 'ruleIndex' is null if the answer was classified into the answer
  // group bucket using machine learning classification.
>>>>>>> 95a0b9f7
  ruleIndex: number | null;
  classificationCategorization: string;

  constructor(
      outcome: Outcome, answerGroupIndex: number, ruleIndex: number | null,
      classificationCategorization: string) {
    this.outcome = outcome;
    this.answerGroupIndex = answerGroupIndex;
    this.ruleIndex = ruleIndex;
    this.classificationCategorization = classificationCategorization;
  }
}<|MERGE_RESOLUTION|>--- conflicted
+++ resolved
@@ -24,11 +24,8 @@
 export class AnswerClassificationResult {
   outcome: Outcome;
   answerGroupIndex: number;
-<<<<<<< HEAD
-=======
   // 'ruleIndex' is null if the answer was classified into the answer
   // group bucket using machine learning classification.
->>>>>>> 95a0b9f7
   ruleIndex: number | null;
   classificationCategorization: string;
 
