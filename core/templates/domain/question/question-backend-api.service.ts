// Copyright 2019 The Oppia Authors. All Rights Reserved.
//
// Licensed under the Apache License, Version 2.0 (the "License");
// you may not use this file except in compliance with the License.
// You may obtain a copy of the License at
//
//      http://www.apache.org/licenses/LICENSE-2.0
//
// Unless required by applicable law or agreed to in writing, software
// distributed under the License is distributed on an "AS-IS" BASIS,
// WITHOUT WARRANTIES OR CONDITIONS OF ANY KIND, either express or implied.
// See the License for the specific language governing permissions and
// limitations under the License.
/**
 * @fileoverview Service to receive questions for practice given a set of
 * skill_ids.
 */
import { downgradeInjectable } from '@angular/upgrade/static';
import { HttpClient } from '@angular/common/http';
import { Injectable } from '@angular/core';

import cloneDeep from 'lodash/cloneDeep';

import { QuestionDomainConstants } from
  'domain/question/question-domain.constants';
import { QuestionObjectFactory, QuestionBackendDict } from
  'domain/question/QuestionObjectFactory';
import { UrlInterpolationService } from
  'domain/utilities/url-interpolation.service';
import { QuestionSummaryForOneSkillBackendDict } from
  'domain/question/question-summary-for-one-skill-object.model';
import { DiagnosticTestQuestionsModel } from './diagnostic-test-questions.model';

interface QuestionCountBackendResponse {
  'total_question_count': number;
}

interface QuestionsBackendResponse {
  'question_dicts': QuestionBackendDict[];
}

interface QuestionSummariesBackendResponse {
  'question_summary_dicts': QuestionSummaryForOneSkillBackendDict[];
  'more': boolean;
}

interface QuestionSummariesResponse {
  questionSummaries: QuestionSummaryForOneSkillBackendDict[];
  more: boolean;
}

interface SkillIdToQuestionsBackendResponse {
  'skill_id_to_questions_dict': {
    [skillId: string]: {
      main_question: QuestionBackendDict;
      backup_question: QuestionBackendDict;
    };
  };
}

export interface SkillIdToQuestionsResponse {
  [skillId: string]: DiagnosticTestQuestionsModel;
}

@Injectable({
  providedIn: 'root'
})
export class QuestionBackendApiService {
  constructor(
    private http: HttpClient,
    private urlInterpolationService: UrlInterpolationService,
    private questionObjectFactory: QuestionObjectFactory
  ) {}

  private _fetchQuestions(
      skillIds: string[], questionCount: number,
      questionsSortedByDifficulty: boolean,
      successCallback: (value: QuestionBackendDict[]) => void,
      errorCallback: (reason: string) => void): void {
    if (!this.validateRequestParameters(
      skillIds, questionCount, errorCallback)) {
      return;
    }
    var questionDataUrl = this.urlInterpolationService.interpolateUrl(
      QuestionDomainConstants.QUESTION_PLAYER_URL_TEMPLATE, {
        skill_ids: skillIds.join(','),
        question_count: questionCount.toString(),
        fetch_by_difficulty: questionsSortedByDifficulty.toString()
      });
    this.http.get<QuestionsBackendResponse>(
      questionDataUrl
    ).toPromise().then(response => {
      var questionDicts = cloneDeep(response.question_dicts);
      if (successCallback) {
        successCallback(questionDicts);
      }
    }, errorResponse => {
      if (errorCallback) {
        errorCallback(errorResponse.error.error);
      }
    });
  }

  private _fetchTotalQuestionCountForSkillIds(
      skillIds: string[],
      successCallback: (value: number) => void,
      errorCallback: (reason: string) => void): void {
    var questionsCountUrl = this.urlInterpolationService.interpolateUrl(
      QuestionDomainConstants.QUESTION_COUNT_URL_TEMPLATE, {
        comma_separated_skill_ids: skillIds.join(','),
      }
    );
    this.http.get<QuestionCountBackendResponse>(
      questionsCountUrl
    ).toPromise().then(response => {
      if (successCallback) {
        successCallback(response.total_question_count);
      }
    }, (errorResponse) => {
      errorCallback(errorResponse.error.error);
    });
  }

  private _fetchQuestionSummaries(
      skillId: string, offset: number,
      successCallback: (value: QuestionSummariesResponse) => void,
      errorCallback: (reason: string) => void): void|boolean {
    const skillIds = [skillId];

    var questionsDataUrl = this.urlInterpolationService.interpolateUrl(
      QuestionDomainConstants.QUESTIONS_LIST_URL_TEMPLATE, {
        comma_separated_skill_ids: skillIds.join(','),
        offset: offset.toString()
      });
    this.http.get<QuestionSummariesBackendResponse>(
      questionsDataUrl
    ).toPromise().then(response => {
      var questionSummaries = cloneDeep(
        response.question_summary_dicts);
      if (successCallback) {
        successCallback({
          questionSummaries: questionSummaries,
          more: response.more
        });
      }
    }, (errorResponse) => {
      if (errorCallback) {
        errorCallback(errorResponse.error.error);
      }
    });
  }

  /**
   * Does basic validation on input.
   */
  private validateRequestParameters(
      skillIds: string[], questionCount: number,
      errorCallback: (reason: string) => void): boolean {
    if (!this.isListOfStrings(skillIds)) {
      errorCallback('Skill ids should be a list of strings');
      return false;
    }

    if (!this.isInt(questionCount) || questionCount <= 0) {
      errorCallback('Question count has to be a positive integer');
      return false;
    }

    return true;
  }

  /**
   * Checks if given input is a list and has all strings
   */
  // The type of list is unknown because it can be anything
  // and if this function returns true. The type of list becomes string[].
  private isListOfStrings(list: unknown): list is string[] {
    if (!Array.isArray(list)) {
      return false;
    }
    return list.every((obj) => {
      return typeof obj === 'string';
    });
  }

  /**
   * Checks if given input is an integer
   */
  // The type of n is unknown because it can be anything
  // and if this function returns true. The type of n becomes number.
  private isInt(n: unknown): n is number {
    return typeof n === 'number' && n % 1 === 0;
  }

  /**
   * Returns a list of questions based on the list of skill ids and number
   * of questions requested.
   */
  async fetchQuestionsAsync(
      skillIds: string[], questionCount: number,
      questionsSortedByDifficulty: boolean): Promise<QuestionBackendDict[]> {
    return new Promise((resolve, reject) => {
      this._fetchQuestions(
        skillIds, questionCount, questionsSortedByDifficulty,
        resolve, reject);
    });
  }

  async fetchTotalQuestionCountForSkillIdsAsync(
      skillIds: string[]): Promise<number> {
    return new Promise((resolve, reject) => {
      this._fetchTotalQuestionCountForSkillIds(skillIds, resolve, reject);
    });
  }

  async fetchQuestionSummariesAsync(
      skillId: string,
      offset: number = 0): Promise<QuestionSummariesResponse> {
    return new Promise((resolve, reject) => {
      this._fetchQuestionSummaries(skillId, offset, resolve, reject);
    });
  }

  async fetchDiagnosticTestQuestionsAsync(
<<<<<<< HEAD
      topicId: string
=======
      topicId: string, excludeQuestionIds: string[]
>>>>>>> ce508d62
  ): Promise<SkillIdToQuestionsResponse> {
    return new Promise((resolve, reject) => {
      const diagnosticTestQuestionsURL = (
        this.urlInterpolationService.interpolateUrl(
<<<<<<< HEAD
          '/diagnostic_test_questions_handler_url/<topic_id>', {
            topic_id: topicId
=======
          '/diagnostic_test_questions_handler_url/<topic_id>' +
          '?exclude_question_ids=<exclude_question_ids>', {
            topic_id: topicId,
            exclude_question_ids: excludeQuestionIds.join(',')
>>>>>>> ce508d62
          }));

      this.http.get<SkillIdToQuestionsBackendResponse>(
        diagnosticTestQuestionsURL).toPromise().then((response) => {
        let skillIdToQuestionsDict: SkillIdToQuestionsResponse = {};

        for (let skillId in response.skill_id_to_questions_dict) {
          const mainQuestion = (
            this.questionObjectFactory.createFromBackendDict(
              response.skill_id_to_questions_dict[skillId].main_question));
          const backupQuestion = (
            this.questionObjectFactory.createFromBackendDict(
              response.skill_id_to_questions_dict[skillId].backup_question));

          skillIdToQuestionsDict[skillId] = new DiagnosticTestQuestionsModel(
            mainQuestion, backupQuestion);
        }

        resolve(skillIdToQuestionsDict);
      }, errorResponse => {
        reject(errorResponse.error.error);
      });
    });
  }
}

angular.module('oppia').factory(
  'QuestionBackendApiService',
  downgradeInjectable(QuestionBackendApiService));<|MERGE_RESOLUTION|>--- conflicted
+++ resolved
@@ -222,24 +222,15 @@
   }
 
   async fetchDiagnosticTestQuestionsAsync(
-<<<<<<< HEAD
-      topicId: string
-=======
       topicId: string, excludeQuestionIds: string[]
->>>>>>> ce508d62
   ): Promise<SkillIdToQuestionsResponse> {
     return new Promise((resolve, reject) => {
       const diagnosticTestQuestionsURL = (
         this.urlInterpolationService.interpolateUrl(
-<<<<<<< HEAD
-          '/diagnostic_test_questions_handler_url/<topic_id>', {
-            topic_id: topicId
-=======
           '/diagnostic_test_questions_handler_url/<topic_id>' +
           '?exclude_question_ids=<exclude_question_ids>', {
             topic_id: topicId,
             exclude_question_ids: excludeQuestionIds.join(',')
->>>>>>> ce508d62
           }));
 
       this.http.get<SkillIdToQuestionsBackendResponse>(
