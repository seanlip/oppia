--- conflicted
+++ resolved
@@ -23,11 +23,7 @@
 
 import { QuestionDomainConstants } from
   'domain/question/question-domain.constants';
-<<<<<<< HEAD
-import { QuestionObjectFactory, QuestionBackendDict, Question } from
-=======
 import { QuestionObjectFactory, QuestionBackendDict } from
->>>>>>> 2618d676
   'domain/question/QuestionObjectFactory';
 import { UrlInterpolationService } from
   'domain/utilities/url-interpolation.service';
@@ -63,14 +59,7 @@
 }
 
 interface SkillIdToQuestionsResponse {
-<<<<<<< HEAD
-  [skillId: string]: {
-    mainQuestion?: Question;
-    backupQuestion?: Question;
-  };
-=======
   [skillId: string]: DiagnosticTestQuestionsModel;
->>>>>>> 2618d676
 }
 
 @Injectable({
@@ -247,17 +236,6 @@
         let skillIdToQuestionsDict: SkillIdToQuestionsResponse = {};
 
         for (let skillId in response.skill_id_to_questions_dict) {
-<<<<<<< HEAD
-          skillIdToQuestionsDict[skillId] = {};
-
-          skillIdToQuestionsDict[skillId].mainQuestion = (
-            this.questionObjectFactory.createFromBackendDict(
-              response.skill_id_to_questions_dict[skillId].main_question));
-
-          skillIdToQuestionsDict[skillId].backupQuestion = (
-            this.questionObjectFactory.createFromBackendDict(
-              response.skill_id_to_questions_dict[skillId].backup_question));
-=======
           const mainQuestion = (
             this.questionObjectFactory.createFromBackendDict(
               response.skill_id_to_questions_dict[skillId].main_question));
@@ -267,7 +245,6 @@
 
           skillIdToQuestionsDict[skillId] = new DiagnosticTestQuestionsModel(
             mainQuestion, backupQuestion);
->>>>>>> 2618d676
         }
 
         resolve(skillIdToQuestionsDict);
