// Copyright 2018 The Oppia Authors. All Rights Reserved.
//
// Licensed under the Apache License, Version 2.0 (the "License");
// you may not use this file except in compliance with the License.
// You may obtain a copy of the License at
//
//      http://www.apache.org/licenses/LICENSE-2.0
//
// Unless required by applicable law or agreed to in writing, software
// distributed under the License is distributed on an "AS-IS" BASIS,
// WITHOUT WARRANTIES OR CONDITIONS OF ANY KIND, either express or implied.
// See the License for the specific language governing permissions and
// limitations under the License.

/**
 * @fileoverview Service to handle the updating of a question.
 */

import { Change } from
  'domain/editor/undo_redo/change.model';
import { Interaction } from 'domain/exploration/InteractionObjectFactory';

require('domain/editor/undo_redo/question-undo-redo.service.ts');
require('domain/editor/undo_redo/undo-redo.service.ts');
require('domain/question/QuestionObjectFactory.ts');

require('domain/question/question-domain.constants.ajs.ts');

angular.module('oppia').factory('QuestionUpdateService', [
<<<<<<< HEAD
  'QuestionUndoRedoService', 'CMD_UPDATE_QUESTION_PROPERTY',
  'QUESTION_PROPERTY_LANGUAGE_CODE',
  'QUESTION_PROPERTY_QUESTION_STATE_DATA',
  function(
      QuestionUndoRedoService, CMD_UPDATE_QUESTION_PROPERTY,
      QUESTION_PROPERTY_LANGUAGE_CODE,
      QUESTION_PROPERTY_QUESTION_STATE_DATA) {
=======
  'ChangeObjectFactory', 'QuestionUndoRedoService',
  'CMD_UPDATE_QUESTION_PROPERTY',
  'QUESTION_PROPERTY_INAPPLICABLE_SKILL_MISCONCEPTION_IDS',
  'QUESTION_PROPERTY_LANGUAGE_CODE', 'QUESTION_PROPERTY_QUESTION_STATE_DATA',
  function(
      ChangeObjectFactory, QuestionUndoRedoService,
      CMD_UPDATE_QUESTION_PROPERTY,
      QUESTION_PROPERTY_INAPPLICABLE_SKILL_MISCONCEPTION_IDS,
      QUESTION_PROPERTY_LANGUAGE_CODE, QUESTION_PROPERTY_QUESTION_STATE_DATA) {
>>>>>>> 98b5b5f2
    var _applyChange = function(question, command, params, apply, reverse) {
      var changeDict = angular.copy(params);
      changeDict.cmd = command;
      var changeObj = Change.create(changeDict, apply, reverse);
      QuestionUndoRedoService.applyChange(changeObj, question);
    };

    var _applyPropertyChange = function(
        question, propertyName, newValue, oldValue, apply, reverse) {
      _applyChange(question, CMD_UPDATE_QUESTION_PROPERTY, {
        property_name: propertyName,
        new_value: angular.copy(newValue),
        old_value: angular.copy(oldValue),
      }, apply, reverse);
    };

    var _getParameterFromChangeDict = function(changeDict, paramName) {
      return changeDict[paramName];
    };

    var _getNewPropertyValueFromChangeDict = function(changeDict) {
      return _getParameterFromChangeDict(changeDict, 'new_value');
    };

    var _getAllContentIds = function(state) {
      var allContentIdsSet = new Set();
      allContentIdsSet.add(state.content.getContentId());
      state.interaction.answerGroups.forEach(function(answerGroup) {
        allContentIdsSet.add(answerGroup.outcome.feedback.getContentId());
      });
      if (state.interaction.defaultOutcome) {
        allContentIdsSet.add(
          state.interaction.defaultOutcome.feedback.getContentId());
      }
      state.interaction.hints.forEach(function(hint) {
        allContentIdsSet.add(hint.hintContent.getContentId());
      });
      if (state.interaction.solution) {
        allContentIdsSet.add(
          state.interaction.solution.explanation.getContentId());
      }
      const custArgs = state.interaction.customizationArgs;
      Interaction.getCustomizationArgContentIds(custArgs)
        .forEach(allContentIdsSet.add, allContentIdsSet);
      return allContentIdsSet;
    };

    var _getElementsInFirstSetButNotInSecond = function(setA, setB) {
      var diffList = Array.from(setA).filter(function(element) {
        return !setB.has(element);
      });
      return diffList;
    };

    var _updateContentIdsInAssets = function(newState, oldState) {
      var newContentIds = _getAllContentIds(newState);
      var oldContentIds = _getAllContentIds(oldState);
      var contentIdsToDelete = _getElementsInFirstSetButNotInSecond(
        oldContentIds, newContentIds);
      var contentIdsToAdd = _getElementsInFirstSetButNotInSecond(
        newContentIds, oldContentIds);
      contentIdsToDelete.forEach(function(contentId) {
        newState.recordedVoiceovers.deleteContentId(contentId);
        newState.writtenTranslations.deleteContentId(contentId);
      });
      contentIdsToAdd.forEach(function(contentId) {
        newState.recordedVoiceovers.addContentId(contentId);
        newState.writtenTranslations.addContentId(contentId);
      });
    };

    return {
      setQuestionLanguageCode: function(question, newLanguageCode) {
        var oldLanguageCode = angular.copy(question.getLanguageCode());
        _applyPropertyChange(
          question, QUESTION_PROPERTY_LANGUAGE_CODE,
          newLanguageCode, oldLanguageCode,
          function(changeDict, question) {
            var languageCode = _getNewPropertyValueFromChangeDict(changeDict);
            question.setLanguageCode(languageCode);
          }, function(changeDict, question) {
            question.setLanguageCode(oldLanguageCode);
          });
      },
      setQuestionInapplicableSkillMisconceptionIds: function(
          question, newInapplicableSkillMisconceptionIds) {
        var oldInapplicableSkillMisconceptionIds = angular.copy(
          question.getInapplicableSkillMisconceptionIds());
        _applyPropertyChange(
          question, QUESTION_PROPERTY_INAPPLICABLE_SKILL_MISCONCEPTION_IDS,
          newInapplicableSkillMisconceptionIds,
          oldInapplicableSkillMisconceptionIds,
          function(changeDict, question) {
            var languageCode = _getNewPropertyValueFromChangeDict(changeDict);
            question.setInapplicableSkillMisconceptionIds(languageCode);
          }, function(changeDict, question) {
            question.setInapplicableSkillMisconceptionIds(
              oldInapplicableSkillMisconceptionIds);
          });
      },
      setQuestionStateData: function(question, updateFunction) {
        var oldStateData = angular.copy(question.getStateData());
        // We update the question here before making the change,
        // so that we can obtain the new state to save to the backend via
        // the change list.
        //
        // We diverge slightly from the other models of update services because
        // a separate service (StateEditorService) is being used to update
        // the question, and we can't retrieve the new state data without
        // simultaneously updating it.
        //
        // The updating of the question in the client can't be deferred to
        // when the change in the change list is applied, because we would
        // have to defer the extraction of the new state data, which we need
        // for creating the change to send to the backend.
        updateFunction();
        var newStateData = question.getStateData();
        _updateContentIdsInAssets(newStateData, oldStateData);
        _applyPropertyChange(
          question, QUESTION_PROPERTY_QUESTION_STATE_DATA,
          newStateData.toBackendDict(),
          oldStateData.toBackendDict(),
          function(changeDict, question) {
            // Unused (see comment above).
          }, function(changeDict, question) {
            question.setStateData(oldStateData);
          });
      }
    };
  }
]);<|MERGE_RESOLUTION|>--- conflicted
+++ resolved
@@ -27,25 +27,15 @@
 require('domain/question/question-domain.constants.ajs.ts');
 
 angular.module('oppia').factory('QuestionUpdateService', [
-<<<<<<< HEAD
-  'QuestionUndoRedoService', 'CMD_UPDATE_QUESTION_PROPERTY',
-  'QUESTION_PROPERTY_LANGUAGE_CODE',
-  'QUESTION_PROPERTY_QUESTION_STATE_DATA',
-  function(
-      QuestionUndoRedoService, CMD_UPDATE_QUESTION_PROPERTY,
-      QUESTION_PROPERTY_LANGUAGE_CODE,
-      QUESTION_PROPERTY_QUESTION_STATE_DATA) {
-=======
-  'ChangeObjectFactory', 'QuestionUndoRedoService',
+  'QuestionUndoRedoService',
   'CMD_UPDATE_QUESTION_PROPERTY',
   'QUESTION_PROPERTY_INAPPLICABLE_SKILL_MISCONCEPTION_IDS',
   'QUESTION_PROPERTY_LANGUAGE_CODE', 'QUESTION_PROPERTY_QUESTION_STATE_DATA',
   function(
-      ChangeObjectFactory, QuestionUndoRedoService,
+      QuestionUndoRedoService,
       CMD_UPDATE_QUESTION_PROPERTY,
       QUESTION_PROPERTY_INAPPLICABLE_SKILL_MISCONCEPTION_IDS,
       QUESTION_PROPERTY_LANGUAGE_CODE, QUESTION_PROPERTY_QUESTION_STATE_DATA) {
->>>>>>> 98b5b5f2
     var _applyChange = function(question, command, params, apply, reverse) {
       var changeDict = angular.copy(params);
       changeDict.cmd = command;
