// Copyright 2018 The Oppia Authors. All Rights Reserved.
//
// Licensed under the Apache License, Version 2.0 (the "License");
// you may not use this file except in compliance with the License.
// You may obtain a copy of the License at
//
//      http://www.apache.org/licenses/LICENSE-2.0
//
// Unless required by applicable law or agreed to in writing, software
// distributed under the License is distributed on an "AS-IS" BASIS,
// WITHOUT WARRANTIES OR CONDITIONS OF ANY KIND, either express or implied.
// See the License for the specific language governing permissions and
// limitations under the License.

/**
 * @fileoverview Unit tests for SuggestionThreadObjectFactory.
 */

import { TestBed } from '@angular/core/testing';

import { SuggestionThreadObjectFactory } from
  'domain/suggestion/SuggestionThreadObjectFactory';
import { ThreadMessageObjectFactory } from
  'domain/feedback_message/ThreadMessageObjectFactory';

<<<<<<< HEAD
describe('Suggestion thread object factory', () => {
  let suggestionThreadObjectFactory: SuggestionThreadObjectFactory = null;
  let threadMessageObjectFactory: ThreadMessageObjectFactory = null;
  let suggestionThreadBackendDict;
  let suggestionBackendDict;
=======
describe('SuggestionThreadObjectFactory', () => {
  beforeEach(() => {
    this.suggestionThreadObjectFactory =
      TestBed.get(SuggestionThreadObjectFactory);
    this.threadMessageObjectFactory = TestBed.get(ThreadMessageObjectFactory);
  });
>>>>>>> 370095f2

  beforeEach(() => {
    this.suggestionThreadBackendDict = {
      last_updated: 1000,
      original_author_username: 'author',
      status: 'accepted',
      subject: 'sample subject',
      summary: 'sample summary',
      message_count: 10,
      state_name: 'state 1',
      thread_id: 'exploration.exp1.thread1',
      last_nonempty_message_author: 'author',
      last_nonempty_message_text: 'tenth message',
    };
    this.suggestionBackendDict = {
      suggestion_id: 'exploration.exp1.thread1',
      suggestion_type: '',
      target_type: 'exploration',
      target_id: 'exp1',
      target_version_at_submission: 1,
      status: 'accepted',
      author_name: 'author',
      change: {
        cmd: 'edit_state_property',
        property_name: 'content',
        state_name: 'state_1',
        new_value: { html: 'new suggestion content' },
        old_value: { html: 'old suggestion content' }
      },
      last_updated: 1000
    };
<<<<<<< HEAD

    suggestionThreadObjectFactory = TestBed.get(SuggestionThreadObjectFactory);
    threadMessageObjectFactory = TestBed.get(ThreadMessageObjectFactory);
=======
>>>>>>> 370095f2
  });

  it('should create a new suggestion thread from a backend dict.', () => {
    this.suggestionBackendDict.suggestion_type =
      'edit_exploration_state_content';

    let suggestionThread =
      this.suggestionThreadObjectFactory.createFromBackendDicts(
        this.suggestionThreadBackendDict, this.suggestionBackendDict);

    expect(suggestionThread.lastUpdated).toEqual(1000);
    expect(suggestionThread.originalAuthorName).toEqual('author');
    expect(suggestionThread.status).toEqual('accepted');
    expect(suggestionThread.subject).toEqual('sample subject');
    expect(suggestionThread.summary).toEqual('sample summary');
    expect(suggestionThread.messageCount).toEqual(10);
    expect(suggestionThread.threadId).toEqual('exploration.exp1.thread1');
    expect(suggestionThread.lastNonemptyMessageSummary.authorUsername)
      .toEqual('author');
    expect(suggestionThread.lastNonemptyMessageSummary.text)
      .toEqual('tenth message');

    let suggestion = suggestionThread.getSuggestion();
    expect(suggestion).not.toBeNull();
    expect(suggestion.suggestionId).toEqual('exploration.exp1.thread1');
    expect(suggestion.suggestionType)
      .toEqual('edit_exploration_state_content');
    expect(suggestion.targetType).toEqual('exploration');
    expect(suggestion.targetId).toEqual('exp1');
    expect(suggestion.status).toEqual('accepted');
    expect(suggestion.authorName).toEqual('author');
    expect(suggestion.newValue.html).toEqual('new suggestion content');
    expect(suggestion.oldValue.html).toEqual('old suggestion content');
    expect(suggestion.lastUpdated).toEqual(1000);
    expect(suggestion.getThreadId()).toEqual('exploration.exp1.thread1');
    expect(suggestionThread.isSuggestionThread()).toBeTrue();
    expect(suggestionThread.isSuggestionHandled()).toBeTrue();

    suggestionThread.setSuggestionStatus('review');
    expect(suggestionThread.isSuggestionHandled()).toBeFalse();
    expect(suggestionThread.getSuggestionStatus()).toEqual('review');
    expect(suggestionThread.getSuggestionStateName()).toEqual('state_1');
    expect(suggestionThread.getReplacementHtmlFromSuggestion())
      .toEqual('new suggestion content');
  });

  it('should create a new suggestion thread.', () => {
    let suggestionThread =
      this.suggestionThreadObjectFactory.createFromBackendDicts(
        this.suggestionThreadBackendDict, this.suggestionBackendDict);

    expect(suggestionThread.lastUpdated).toEqual(1000);
    expect(suggestionThread.originalAuthorName).toEqual('author');
    expect(suggestionThread.status).toEqual('accepted');
    expect(suggestionThread.subject).toEqual('sample subject');
    expect(suggestionThread.summary).toEqual('sample summary');
    expect(suggestionThread.messageCount).toEqual(10);
    expect(suggestionThread.threadId).toEqual('exploration.exp1.thread1');
    expect(suggestionThread.getSuggestion()).toBeNull();

    suggestionThread.setSuggestionStatus(null);

    expect(suggestionThread.isSuggestionHandled()).toBeNull();
    expect(suggestionThread.getSuggestionStatus()).toBeNull();
    expect(suggestionThread.getSuggestionStateName()).toBeNull();
    expect(suggestionThread.getReplacementHtmlFromSuggestion()).toBeNull();
  });

  describe('.setMessages', () => {
    it('should handle message getter and setter.', () => {
      let suggestionThread =
<<<<<<< HEAD
        suggestionThreadObjectFactory.createFromBackendDicts(
          suggestionThreadBackendDict, suggestionBackendDict);
=======
        this.suggestionThreadObjectFactory.createFromBackendDicts(
          this.suggestionThreadBackendDict, this.suggestionBackendDict);
>>>>>>> 370095f2

      expect(suggestionThread.getMessages()).toEqual([]);

      let messages = [
<<<<<<< HEAD
        threadMessageObjectFactory.createFromBackendDict(
          { author_username: 'author1', text: 'message1' }),
        threadMessageObjectFactory.createFromBackendDict(
          { author_username: 'author2', text: 'message2' })
=======
        this.threadMessageObjectFactory.createFromBackendDict({
          author_username: 'author1',
          text: 'message1'
        }),
        this.threadMessageObjectFactory.createFromBackendDict({
          author_username: 'author2',
          text: 'message2'
        })
>>>>>>> 370095f2
      ];

      suggestionThread.setMessages(messages);

      expect(suggestionThread.messages).toEqual(messages);
      expect(suggestionThread.messageCount).toEqual(messages.length);
      expect(suggestionThread.lastNonemptyMessageSummary.authorUsername)
        .toEqual('author2');
      expect(suggestionThread.lastNonemptyMessageSummary.text)
        .toEqual('message2');
    });
  });
});<|MERGE_RESOLUTION|>--- conflicted
+++ resolved
@@ -23,20 +23,12 @@
 import { ThreadMessageObjectFactory } from
   'domain/feedback_message/ThreadMessageObjectFactory';
 
-<<<<<<< HEAD
-describe('Suggestion thread object factory', () => {
-  let suggestionThreadObjectFactory: SuggestionThreadObjectFactory = null;
-  let threadMessageObjectFactory: ThreadMessageObjectFactory = null;
-  let suggestionThreadBackendDict;
-  let suggestionBackendDict;
-=======
 describe('SuggestionThreadObjectFactory', () => {
   beforeEach(() => {
     this.suggestionThreadObjectFactory =
       TestBed.get(SuggestionThreadObjectFactory);
     this.threadMessageObjectFactory = TestBed.get(ThreadMessageObjectFactory);
   });
->>>>>>> 370095f2
 
   beforeEach(() => {
     this.suggestionThreadBackendDict = {
@@ -68,12 +60,6 @@
       },
       last_updated: 1000
     };
-<<<<<<< HEAD
-
-    suggestionThreadObjectFactory = TestBed.get(SuggestionThreadObjectFactory);
-    threadMessageObjectFactory = TestBed.get(ThreadMessageObjectFactory);
-=======
->>>>>>> 370095f2
   });
 
   it('should create a new suggestion thread from a backend dict.', () => {
@@ -145,23 +131,12 @@
   describe('.setMessages', () => {
     it('should handle message getter and setter.', () => {
       let suggestionThread =
-<<<<<<< HEAD
-        suggestionThreadObjectFactory.createFromBackendDicts(
-          suggestionThreadBackendDict, suggestionBackendDict);
-=======
         this.suggestionThreadObjectFactory.createFromBackendDicts(
           this.suggestionThreadBackendDict, this.suggestionBackendDict);
->>>>>>> 370095f2
 
       expect(suggestionThread.getMessages()).toEqual([]);
 
       let messages = [
-<<<<<<< HEAD
-        threadMessageObjectFactory.createFromBackendDict(
-          { author_username: 'author1', text: 'message1' }),
-        threadMessageObjectFactory.createFromBackendDict(
-          { author_username: 'author2', text: 'message2' })
-=======
         this.threadMessageObjectFactory.createFromBackendDict({
           author_username: 'author1',
           text: 'message1'
@@ -170,7 +145,6 @@
           author_username: 'author2',
           text: 'message2'
         })
->>>>>>> 370095f2
       ];
 
       suggestionThread.setMessages(messages);
