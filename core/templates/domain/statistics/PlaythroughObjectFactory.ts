--- conflicted
+++ resolved
@@ -21,19 +21,15 @@
 import { Injectable } from '@angular/core';
 
 import {
-<<<<<<< HEAD
   ILearnerActionBackendDict,
   LearnerAction,
   LearnerActionObjectFactory
 } from 'domain/statistics/LearnerActionObjectFactory';
 import {
-=======
->>>>>>> 51988bc1
   IEarlyQuitCustomizationArgs,
   ICyclicStateTransitionsCustomizationArgs,
   IMultipleIncorrectSubmissionsCustomizationArgs
 } from 'domain/statistics/PlaythroughIssueObjectFactory';
-<<<<<<< HEAD
 
 // NOTE TO DEVELOPERS: Treat this as an implementation detail; do not export it.
 // This type takes one of the values of the customization args based
@@ -43,8 +39,7 @@
   IssueType extends 'CyclicStateTransitions' ?
   ICyclicStateTransitionsCustomizationArgs :
   IssueType extends 'MultipleIncorrectSubmissions' ?
-  IMultipleIncorrectSubmissionsCustomizationArgs :
-  IssueType extends 'none' ? null : never);
+  IMultipleIncorrectSubmissionsCustomizationArgs : never);
 
 // NOTE TO DEVELOPERS: Treat this as an implementation detail; do not export it.
 // This interface takes the type of backend dict according to the IssueType
@@ -52,7 +47,6 @@
 interface IPlaythroughBackendDictBase<IssueType> {
   'issue_type': IssueType;
   'issue_customization_args': IssueCustomizationArgs<IssueType>;
-  'playthrough_id': string;
   'exp_id': string;
   'exp_version': number;
   'actions': ILearnerActionBackendDict[];
@@ -78,52 +72,12 @@
   constructor(
     public readonly issueType: IssueType,
     public issueCustomizationArgs: IssueCustomizationArgs<IssueType>,
-    public playthroughId: string,
     public expId: string,
     public expVersion: number,
     public actions: LearnerAction[]) { }
 
   toBackendDict(): IPlaythroughBackendDictBase<IssueType> {
-    var actionDicts = this.actions.map(function(action) {
-      return action.toBackendDict();
-    });
-
     return {
-      playthrough_id: this.playthroughId,
-=======
-import {
-  ILearnerActionBackendDict,
-  LearnerAction,
-  LearnerActionObjectFactory
-} from 'domain/statistics/LearnerActionObjectFactory';
-
-export interface IPlaythroughBackendDict {
-  'exp_id': string;
-  'exp_version': number;
-  'issue_type': string;
-  'issue_customization_args': (
-    IEarlyQuitCustomizationArgs |
-    ICyclicStateTransitionsCustomizationArgs |
-    IMultipleIncorrectSubmissionsCustomizationArgs);
-  'actions': ILearnerActionBackendDict[];
-}
-
-type IssueCustomizationArgs = (
-  IEarlyQuitCustomizationArgs |
-  ICyclicStateTransitionsCustomizationArgs |
-  IMultipleIncorrectSubmissionsCustomizationArgs);
-
-export class Playthrough {
-  constructor(
-      public expId: string,
-      public expVersion: number,
-      public issueType: string,
-      public issueCustomizationArgs: IssueCustomizationArgs,
-      public actions: LearnerAction[]) {}
-
-  toBackendDict(): IPlaythroughBackendDict {
-    return {
->>>>>>> 51988bc1
       exp_id: this.expId,
       exp_version: this.expVersion,
       issue_type: this.issueType,
@@ -142,14 +96,10 @@
 export class CyclicStateTransitionsPlaythrough extends
   PlaythroughBase<'CyclicStateTransitions'> { }
 
-export class EmptyPlaythrough extends
-  PlaythroughBase<'none'> { }
-
 export type Playthrough = (
   EarlyQuitPlaythrough |
   MultipleIncorrectSubmissionsPlaythrough |
-  CyclicStateTransitionsPlaythrough |
-  EmptyPlaythrough);
+  CyclicStateTransitionsPlaythrough);
 
 @Injectable({
   providedIn: 'root'
@@ -157,37 +107,31 @@
 export class PlaythroughObjectFactory {
   constructor(private learnerActionObjectFactory: LearnerActionObjectFactory) {}
 
-<<<<<<< HEAD
   createNewEarlyQuitPlaythrough(
-      playthroughId: string, expId: string, expVersion: number,
+      expId: string, expVersion: number,
       issueCustomizationArgs: IEarlyQuitCustomizationArgs,
       actions: LearnerAction[]): EarlyQuitPlaythrough {
     return new EarlyQuitPlaythrough(
-      'EarlyQuit', issueCustomizationArgs, playthroughId, expId,
+      'EarlyQuit', issueCustomizationArgs, expId,
       expVersion, actions);
   }
 
   createNewMultipleIncorrectSubmissionsPlaythrough(
-      playthroughId: string, expId: string, expVersion: number,
+      expId: string, expVersion: number,
       issueCustomizationArgs: IMultipleIncorrectSubmissionsCustomizationArgs,
       actions: LearnerAction[]): MultipleIncorrectSubmissionsPlaythrough {
     return new MultipleIncorrectSubmissionsPlaythrough(
-      'MultipleIncorrectSubmissions', issueCustomizationArgs, playthroughId,
+      'MultipleIncorrectSubmissions', issueCustomizationArgs,
       expId, expVersion, actions);
   }
 
   createNewCyclicStateTransitionsPlaythrough(
-      playthroughId: string, expId: string, expVersion: number,
+      expId: string, expVersion: number,
       issueCustomizationArgs: ICyclicStateTransitionsCustomizationArgs,
       actions: LearnerAction[]): CyclicStateTransitionsPlaythrough {
     return new CyclicStateTransitionsPlaythrough(
-      'CyclicStateTransitions', issueCustomizationArgs, playthroughId,
+      'CyclicStateTransitions', issueCustomizationArgs,
       expId, expVersion, actions);
-  }
-
-  createNewEmptyPlaythrough(
-      expId: string, expVersion: number): EmptyPlaythrough {
-    return new EmptyPlaythrough(null, null, null, expId, expVersion, []);
   }
 
   createFromBackendDict(
@@ -200,21 +144,18 @@
         return new EarlyQuitPlaythrough(
           playthroughBackendDict.issue_type,
           playthroughBackendDict.issue_customization_args,
-          playthroughBackendDict.playthrough_id,
           playthroughBackendDict.exp_id,
           playthroughBackendDict.exp_version, actions);
       case 'CyclicStateTransitions':
         return new CyclicStateTransitionsPlaythrough(
           playthroughBackendDict.issue_type,
           playthroughBackendDict.issue_customization_args,
-          playthroughBackendDict.playthrough_id,
           playthroughBackendDict.exp_id,
           playthroughBackendDict.exp_version, actions);
       case 'MultipleIncorrectSubmissions':
         return new MultipleIncorrectSubmissionsPlaythrough(
           playthroughBackendDict.issue_type,
           playthroughBackendDict.issue_customization_args,
-          playthroughBackendDict.playthrough_id,
           playthroughBackendDict.exp_id,
           playthroughBackendDict.exp_version, actions);
       default:
@@ -225,27 +166,6 @@
     throw new Error(
       'Backend dict does not match any known issue type: ' +
       angular.toJson(invalidBackendDict));
-=======
-  createNew(
-      expId: string, expVersion: number,
-      issueType: string, issueCustomizationArgs: IssueCustomizationArgs,
-      learnerActions: LearnerAction[]): Playthrough {
-    return new Playthrough(
-      expId, expVersion, issueType, issueCustomizationArgs, learnerActions);
-  }
-
-  /**
-   * @typedef
-   * @param {PlaythroughBackendDict} playthroughBackendDict
-   * @returns {Playthrough}
-   */
-  createFromBackendDict(backendDict: IPlaythroughBackendDict): Playthrough {
-    const learnerActions = backendDict.actions.map(
-      this.learnerActionObjectFactory.createFromBackendDict);
-    return new Playthrough(
-      backendDict.exp_id, backendDict.exp_version, backendDict.issue_type,
-      backendDict.issue_customization_args, learnerActions);
->>>>>>> 51988bc1
   }
 }
 
