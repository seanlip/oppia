// Copyright 2018 The Oppia Authors. All Rights Reserved.
//
// Licensed under the Apache License, Version 2.0 (the "License");
// you may not use this file except in compliance with the License.
// You may obtain a copy of the License at
//
//      http://www.apache.org/licenses/LICENSE-2.0
//
// Unless required by applicable law or agreed to in writing, software
// distributed under the License is distributed on an "AS-IS" BASIS,
// WITHOUT WARRANTIES OR CONDITIONS OF ANY KIND, either express or implied.
// See the License for the specific language governing permissions and
// limitations under the License.

/**
 * @fileoverview Unit tests for the LearnerActionObjectFactory.
 */

import { TestBed } from '@angular/core/testing';

import { LearnerActionObjectFactory } from
  'domain/statistics/LearnerActionObjectFactory';
import { StatisticsDomainConstants } from
  'domain/statistics/statistics-domain.constants';

describe('Learner Action Object Factory', () => {
  var learnerActionObjectFactory: LearnerActionObjectFactory;

  beforeEach(() => {
    TestBed.configureTestingModule({
      providers: [LearnerActionObjectFactory]
    });

    learnerActionObjectFactory =
      TestBed.get(LearnerActionObjectFactory);
    this.LEARNER_ACTION_SCHEMA_LATEST_VERSION =
      StatisticsDomainConstants.LEARNER_ACTION_SCHEMA_LATEST_VERSION;
  });

  it('should create a new learner action', () => {
    var answerSubmitlearnerActionObject =
      learnerActionObjectFactory.createNewAnswerSubmitAction({
        state_name: {
          value: 'state'
        },
        dest_state_name: {
          value: 'dest_state'
        },
        interaction_id: {
          value: 'interaction_id'
        },
        submitted_answer: {
          value: 'answer'
        },
        feedback: {
          value: 'feedback'
        },
        time_spent_state_in_msecs: {
          value: 2
        }
      });
    var explorationStartlearnerActionObject =
      learnerActionObjectFactory.createNewExplorationStartAction({
        state_name: {
          value: 'state'
        }
      });
    var explorationQuitlearnerActionObject =
      learnerActionObjectFactory.createNewExplorationQuitAction({
        state_name: {
          value: 'state'
        },
        time_spent_in_state_in_msecs: {
          value: 2
        }
      });

    expect(answerSubmitlearnerActionObject.actionType).toEqual('AnswerSubmit');
    expect(answerSubmitlearnerActionObject.actionCustomizationArgs).toEqual({
      state_name: {
        value: 'state'
      },
      dest_state_name: {
        value: 'dest_state'
      },
      interaction_id: {
        value: 'interaction_id'
      },
      submitted_answer: {
        value: 'answer'
      },
      feedback: {
        value: 'feedback'
      },
      time_spent_state_in_msecs: {
        value: 2
      }
    });
    expect(answerSubmitlearnerActionObject.schemaVersion)
      .toEqual(this.LEARNER_ACTION_SCHEMA_LATEST_VERSION);
    expect(explorationStartlearnerActionObject.actionType).toEqual(
      'ExplorationStart');
    expect(
      explorationStartlearnerActionObject.actionCustomizationArgs).toEqual({
      state_name: {
        value: 'state'
      }
    });
    expect(explorationStartlearnerActionObject.schemaVersion)
      .toEqual(this.LEARNER_ACTION_SCHEMA_LATEST_VERSION);
    expect(explorationQuitlearnerActionObject.actionType).toEqual(
      'ExplorationQuit');
    expect(
      explorationQuitlearnerActionObject.actionCustomizationArgs).toEqual({
      state_name: {
        value: 'state'
      },
      time_spent_in_state_in_msecs: {
        value: 2
      }
    });
    expect(explorationQuitlearnerActionObject.schemaVersion)
      .toEqual(this.LEARNER_ACTION_SCHEMA_LATEST_VERSION);
  });

  it('should create a new learner action from a backend dict', () => {
    var learnerActionObject =
        learnerActionObjectFactory.createFromBackendDict({
          action_type: 'ExplorationQuit',
          action_customization_args: {
            state_name: {
              value: 'state'
            },
            time_spent_in_state_in_msecs: {
              value: 2
            }
          },
          schema_version: 1
        });

    expect(learnerActionObject.actionType).toEqual('ExplorationQuit');
    expect(learnerActionObject.actionCustomizationArgs).toEqual({
      state_name: {
        value: 'state'
      },
      time_spent_in_state_in_msecs: {
        value: 2
      }
    });
    expect(learnerActionObject.schemaVersion).toEqual(1);
  });

  it('should convert a learner action to a backend dict', () => {
    var learnerActionObject =
        learnerActionObjectFactory.createNewAnswerSubmitAction({
          state_name: {
            value: 'state'
          },
          dest_state_name: {
            value: 'dest_state'
          },
          interaction_id: {
            value: 'interaction_id'
          },
          submitted_answer: {
            value: 'answer'
          },
          feedback: {
            value: 'feedback'
          },
          time_spent_state_in_msecs: {
            value: 2
          }
        });

    var learnerActionDict = learnerActionObject.toBackendDict();
    expect(learnerActionDict).toEqual({
      action_type: 'AnswerSubmit',
      action_customization_args: {
        state_name: {
          value: 'state'
        },
        dest_state_name: {
          value: 'dest_state'
        },
        interaction_id: {
          value: 'interaction_id'
        },
        submitted_answer: {
          value: 'answer'
        },
        feedback: {
          value: 'feedback'
        },
        time_spent_state_in_msecs: {
          value: 2
        }
      },
      schema_version: 1
    });
  });

  it('should throw error on invalid backend dict', () => {
    const playthroughDict = {
      action_type: 'InvalidAction',
      action_customization_args: {},
      schema_version: 1
    };

    expect(() => {
<<<<<<< HEAD
      // TS ignore is used because playthrough dict is assigned a invalid type
      // to test errors.
      // @ts-ignore
=======
      // This throws "Type 'string' is not assignable to type
      // '"ExplorationQuit"'." This is because 'playthroughDict' has an
      // invalid value of 'action_type' property. We need to do that in order
      // to test validations.
      // @ts-expect-error
>>>>>>> 0042aa54
      learnerActionObjectFactory.createFromBackendDict(playthroughDict);
    }).toThrowError(
      'Backend dict does not match any known action type: ' +
      JSON.stringify(playthroughDict));
  });
});<|MERGE_RESOLUTION|>--- conflicted
+++ resolved
@@ -208,17 +208,11 @@
     };
 
     expect(() => {
-<<<<<<< HEAD
-      // TS ignore is used because playthrough dict is assigned a invalid type
-      // to test errors.
-      // @ts-ignore
-=======
       // This throws "Type 'string' is not assignable to type
       // '"ExplorationQuit"'." This is because 'playthroughDict' has an
       // invalid value of 'action_type' property. We need to do that in order
       // to test validations.
       // @ts-expect-error
->>>>>>> 0042aa54
       learnerActionObjectFactory.createFromBackendDict(playthroughDict);
     }).toThrowError(
       'Backend dict does not match any known action type: ' +
