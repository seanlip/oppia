// Copyright 2018 The Oppia Authors. All Rights Reserved.
//
// Licensed under the Apache License, Version 2.0 (the "License");
// you may not use this file except in compliance with the License.
// You may obtain a copy of the License at
//
//      http://www.apache.org/licenses/LICENSE-2.0
//
// Unless required by applicable law or agreed to in writing, software
// distributed under the License is distributed on an "AS-IS" BASIS,
// WITHOUT WARRANTIES OR CONDITIONS OF ANY KIND, either express or implied.
// See the License for the specific language governing permissions and
// limitations under the License.

/**
 * @fileoverview Unit tests for the LearnerActionObjectFactory.
 */

import { TestBed } from '@angular/core/testing';

import { ILearnerActionBackendDict, LearnerActionObjectFactory } from
  'domain/statistics/LearnerActionObjectFactory';

describe('Learner Action Object Factory', () => {
<<<<<<< HEAD
  // TODO(#9311): Assign to "this" once we can use TestBed.inject to keep type
  // information.
  let learnerActionObjectFactory: LearnerActionObjectFactory;

  beforeEach(() => {
    learnerActionObjectFactory = TestBed.get(LearnerActionObjectFactory);
  });

  it('should throw for invalid schema versions', () => {
    expect(
      () => learnerActionObjectFactory.createFromBackendDict({
        action_type: 'ExplorationStart',
        action_customization_args: {
          state_name: {value: 'Hola'},
        },
        schema_version: -1,
      })).toThrowError('given invalid schema version');
  });

  it('should return a backend dict equivalent to input', () => {
    const explorationStartActionBackendDict: ILearnerActionBackendDict = {
      action_type: 'ExplorationStart',
      action_customization_args: {
        state_name: {value: 'Hola'},
      },
      schema_version: 1,
    };
    const explorationQuitActionBackendDict: ILearnerActionBackendDict = {
      action_type: 'ExplorationQuit',
      action_customization_args: {
        state_name: {value: 'End'},
        time_spent_in_state_in_msecs: {value: 13000},
      },
      schema_version: 1,
    };
    const answerSubmitActionBackendDict: ILearnerActionBackendDict = {
      action_type: 'AnswerSubmit',
      action_customization_args: {
        state_name: {value: 'Hola'},
        dest_state_name: {value: 'Adios'},
        interaction_id: {value: 'TextInput'},
        submitted_answer: {value: 'Hi'},
        feedback: {value: 'Correct!'},
        time_spent_state_in_msecs: {value: 3.5},
      },
      schema_version: 1,
    };

    expect(
      learnerActionObjectFactory.createFromBackendDict(
        explorationStartActionBackendDict).toBackendDict())
      .toEqual(
        explorationStartActionBackendDict);
    expect(
      learnerActionObjectFactory.createFromBackendDict(
        explorationQuitActionBackendDict).toBackendDict())
      .toEqual(
        explorationQuitActionBackendDict);
    expect(
      learnerActionObjectFactory.createFromBackendDict(
        answerSubmitActionBackendDict).toBackendDict())
      .toEqual(
        answerSubmitActionBackendDict);
  });

  it('should create a new exploration start action', () => {
    const learnerAction = (
      learnerActionObjectFactory.createExplorationStartAction({
        state_name: {value: 'Hola'},
      }));
=======
  var learnerActionObjectFactory: LearnerActionObjectFactory;

  beforeEach(() => {
    TestBed.configureTestingModule({
      providers: [LearnerActionObjectFactory]
    });

    learnerActionObjectFactory =
      TestBed.get(LearnerActionObjectFactory);
    this.LEARNER_ACTION_SCHEMA_LATEST_VERSION =
      StatisticsDomainConstants.LEARNER_ACTION_SCHEMA_LATEST_VERSION;
  });

  it('should create a new learner action', () => {
    var answerSubmitlearnerActionObject =
      learnerActionObjectFactory.createNewAnswerSubmitAction({
        state_name: {
          value: 'state'
        },
        dest_state_name: {
          value: 'dest_state'
        },
        interaction_id: {
          value: 'interaction_id'
        },
        submitted_answer: {
          value: 'answer'
        },
        feedback: {
          value: 'feedback'
        },
        time_spent_state_in_msecs: {
          value: 2
        }
      });
    var explorationStartlearnerActionObject =
      learnerActionObjectFactory.createNewExplorationStartAction({
        state_name: {
          value: 'state'
        }
      });
    var explorationQuitlearnerActionObject =
      learnerActionObjectFactory.createNewExplorationQuitAction({
        state_name: {
          value: 'state'
        },
        time_spent_in_state_in_msecs: {
          value: 2
        }
      });

    expect(answerSubmitlearnerActionObject.actionType).toEqual('AnswerSubmit');
    expect(answerSubmitlearnerActionObject.actionCustomizationArgs).toEqual({
      state_name: {
        value: 'state'
      },
      dest_state_name: {
        value: 'dest_state'
      },
      interaction_id: {
        value: 'interaction_id'
      },
      submitted_answer: {
        value: 'answer'
      },
      feedback: {
        value: 'feedback'
      },
      time_spent_state_in_msecs: {
        value: 2
      }
    });
    expect(answerSubmitlearnerActionObject.schemaVersion)
      .toEqual(this.LEARNER_ACTION_SCHEMA_LATEST_VERSION);
    expect(explorationStartlearnerActionObject.actionType).toEqual(
      'ExplorationStart');
    expect(
      explorationStartlearnerActionObject.actionCustomizationArgs).toEqual({
      state_name: {
        value: 'state'
      }
    });
    expect(explorationStartlearnerActionObject.schemaVersion)
      .toEqual(this.LEARNER_ACTION_SCHEMA_LATEST_VERSION);
    expect(explorationQuitlearnerActionObject.actionType).toEqual(
      'ExplorationQuit');
    expect(
      explorationQuitlearnerActionObject.actionCustomizationArgs).toEqual({
      state_name: {
        value: 'state'
      },
      time_spent_in_state_in_msecs: {
        value: 2
      }
    });
    expect(explorationQuitlearnerActionObject.schemaVersion)
      .toEqual(this.LEARNER_ACTION_SCHEMA_LATEST_VERSION);
  });

  it('should throw if the schema version is not a positive int', () => {
    var LearnerActionObjectFactoryLocalReference =
        learnerActionObjectFactory;

    expect(() => {
      return LearnerActionObjectFactoryLocalReference.
        createNewAnswerSubmitAction({
          state_name: {
            value: 'state'
          },
          dest_state_name: {
            value: 'dest_state'
          },
          interaction_id: {
            value: 'interaction_id'
          },
          submitted_answer: {
            value: 'answer'
          },
          feedback: {
            value: 'feedback'
          },
          time_spent_state_in_msecs: {
            value: 2
          }
        }, -1);
    }).toThrowError('given invalid schema version');
  });

  it('should use a specific schema version if provided', () => {
    var learnerActionObject =
        learnerActionObjectFactory.createNewAnswerSubmitAction({
          state_name: {
            value: 'state'
          },
          dest_state_name: {
            value: 'dest_state'
          },
          interaction_id: {
            value: 'interaction_id'
          },
          submitted_answer: {
            value: 'answer'
          },
          feedback: {
            value: 'feedback'
          },
          time_spent_state_in_msecs: {
            value: 2
          }
        }, 99);
>>>>>>> aee10591

    expect(learnerAction.actionType).toEqual('ExplorationStart');
    expect(learnerAction.actionCustomizationArgs).toEqual({
      state_name: {value: 'Hola'},
    });
    expect(learnerAction.schemaVersion).toEqual(1);
  });

<<<<<<< HEAD
  it('should create a new answer submit action', () => {
    const learnerAction = (
      learnerActionObjectFactory.createAnswerSubmitAction({
        state_name: {value: 'Hola'},
        dest_state_name: {value: 'Adios'},
        interaction_id: {value: 'TextInput'},
        submitted_answer: {value: 'Hi'},
        feedback: {value: 'Correct!'},
        time_spent_state_in_msecs: {value: 3.5},
      }));

    expect(learnerAction.actionType).toEqual('AnswerSubmit');
    expect(learnerAction.actionCustomizationArgs).toEqual({
      state_name: {value: 'Hola'},
      dest_state_name: {value: 'Adios'},
      interaction_id: {value: 'TextInput'},
      submitted_answer: {value: 'Hi'},
      feedback: {value: 'Correct!'},
      time_spent_state_in_msecs: {value: 3.5},
    });
    expect(learnerAction.schemaVersion).toEqual(1);
  });

  it('should create a new exploration quit action', () => {
    const learnerAction = (
      learnerActionObjectFactory.createExplorationQuitAction({
        state_name: {value: 'Adios'},
        time_spent_in_state_in_msecs: {value: 300},
      }));

    expect(learnerAction.actionType).toEqual('ExplorationQuit');
    expect(learnerAction.actionCustomizationArgs).toEqual({
      state_name: {value: 'Adios'},
      time_spent_in_state_in_msecs: {value: 300},
=======
  it('should create a new learner action from a backend dict', () => {
    var learnerActionObject =
        learnerActionObjectFactory.createFromBackendDict({
          action_type: 'ExplorationQuit',
          action_customization_args: {
            state_name: {
              value: 'state'
            },
            time_spent_in_state_in_msecs: {
              value: 2
            }
          },
          schema_version: 1
        });

    expect(learnerActionObject.actionType).toEqual('ExplorationQuit');
    expect(learnerActionObject.actionCustomizationArgs).toEqual({
      state_name: {
        value: 'state'
      },
      time_spent_in_state_in_msecs: {
        value: 2
      }
    });
    expect(learnerActionObject.schemaVersion).toEqual(1);
  });

  it('should convert a learner action to a backend dict', () => {
    var learnerActionObject =
        learnerActionObjectFactory.createNewAnswerSubmitAction({
          state_name: {
            value: 'state'
          },
          dest_state_name: {
            value: 'dest_state'
          },
          interaction_id: {
            value: 'interaction_id'
          },
          submitted_answer: {
            value: 'answer'
          },
          feedback: {
            value: 'feedback'
          },
          time_spent_state_in_msecs: {
            value: 2
          }
        }, 1);

    var learnerActionDict = learnerActionObject.toBackendDict();
    expect(learnerActionDict).toEqual({
      action_type: 'AnswerSubmit',
      action_customization_args: {
        state_name: {
          value: 'state'
        },
        dest_state_name: {
          value: 'dest_state'
        },
        interaction_id: {
          value: 'interaction_id'
        },
        submitted_answer: {
          value: 'answer'
        },
        feedback: {
          value: 'feedback'
        },
        time_spent_state_in_msecs: {
          value: 2
        }
      },
      schema_version: 1
>>>>>>> aee10591
    });
    expect(learnerAction.schemaVersion).toEqual(1);
  });

  it('should throw error on invalid backend dict', () => {
    const playthroughDict = {
      action_type: 'InvalidAction',
      action_customization_args: {},
      schema_version: 1
    };

    expect(() => {
      // TS ignore is used because playthrough dict is assigned a invalid type
      // to test errors.
      // @ts-ignore
      learnerActionObjectFactory.createFromBackendDict(playthroughDict);
    }).toThrowError(
      'Backend dict does not match any known action type: ' +
      JSON.stringify(playthroughDict));
  });
});<|MERGE_RESOLUTION|>--- conflicted
+++ resolved
@@ -18,82 +18,12 @@
 
 import { TestBed } from '@angular/core/testing';
 
-import { ILearnerActionBackendDict, LearnerActionObjectFactory } from
+import { LearnerActionObjectFactory } from
   'domain/statistics/LearnerActionObjectFactory';
+import { StatisticsDomainConstants } from
+  'domain/statistics/statistics-domain.constants';
 
 describe('Learner Action Object Factory', () => {
-<<<<<<< HEAD
-  // TODO(#9311): Assign to "this" once we can use TestBed.inject to keep type
-  // information.
-  let learnerActionObjectFactory: LearnerActionObjectFactory;
-
-  beforeEach(() => {
-    learnerActionObjectFactory = TestBed.get(LearnerActionObjectFactory);
-  });
-
-  it('should throw for invalid schema versions', () => {
-    expect(
-      () => learnerActionObjectFactory.createFromBackendDict({
-        action_type: 'ExplorationStart',
-        action_customization_args: {
-          state_name: {value: 'Hola'},
-        },
-        schema_version: -1,
-      })).toThrowError('given invalid schema version');
-  });
-
-  it('should return a backend dict equivalent to input', () => {
-    const explorationStartActionBackendDict: ILearnerActionBackendDict = {
-      action_type: 'ExplorationStart',
-      action_customization_args: {
-        state_name: {value: 'Hola'},
-      },
-      schema_version: 1,
-    };
-    const explorationQuitActionBackendDict: ILearnerActionBackendDict = {
-      action_type: 'ExplorationQuit',
-      action_customization_args: {
-        state_name: {value: 'End'},
-        time_spent_in_state_in_msecs: {value: 13000},
-      },
-      schema_version: 1,
-    };
-    const answerSubmitActionBackendDict: ILearnerActionBackendDict = {
-      action_type: 'AnswerSubmit',
-      action_customization_args: {
-        state_name: {value: 'Hola'},
-        dest_state_name: {value: 'Adios'},
-        interaction_id: {value: 'TextInput'},
-        submitted_answer: {value: 'Hi'},
-        feedback: {value: 'Correct!'},
-        time_spent_state_in_msecs: {value: 3.5},
-      },
-      schema_version: 1,
-    };
-
-    expect(
-      learnerActionObjectFactory.createFromBackendDict(
-        explorationStartActionBackendDict).toBackendDict())
-      .toEqual(
-        explorationStartActionBackendDict);
-    expect(
-      learnerActionObjectFactory.createFromBackendDict(
-        explorationQuitActionBackendDict).toBackendDict())
-      .toEqual(
-        explorationQuitActionBackendDict);
-    expect(
-      learnerActionObjectFactory.createFromBackendDict(
-        answerSubmitActionBackendDict).toBackendDict())
-      .toEqual(
-        answerSubmitActionBackendDict);
-  });
-
-  it('should create a new exploration start action', () => {
-    const learnerAction = (
-      learnerActionObjectFactory.createExplorationStartAction({
-        state_name: {value: 'Hola'},
-      }));
-=======
   var learnerActionObjectFactory: LearnerActionObjectFactory;
 
   beforeEach(() => {
@@ -244,51 +174,10 @@
             value: 2
           }
         }, 99);
->>>>>>> aee10591
-
-    expect(learnerAction.actionType).toEqual('ExplorationStart');
-    expect(learnerAction.actionCustomizationArgs).toEqual({
-      state_name: {value: 'Hola'},
-    });
-    expect(learnerAction.schemaVersion).toEqual(1);
-  });
-
-<<<<<<< HEAD
-  it('should create a new answer submit action', () => {
-    const learnerAction = (
-      learnerActionObjectFactory.createAnswerSubmitAction({
-        state_name: {value: 'Hola'},
-        dest_state_name: {value: 'Adios'},
-        interaction_id: {value: 'TextInput'},
-        submitted_answer: {value: 'Hi'},
-        feedback: {value: 'Correct!'},
-        time_spent_state_in_msecs: {value: 3.5},
-      }));
-
-    expect(learnerAction.actionType).toEqual('AnswerSubmit');
-    expect(learnerAction.actionCustomizationArgs).toEqual({
-      state_name: {value: 'Hola'},
-      dest_state_name: {value: 'Adios'},
-      interaction_id: {value: 'TextInput'},
-      submitted_answer: {value: 'Hi'},
-      feedback: {value: 'Correct!'},
-      time_spent_state_in_msecs: {value: 3.5},
-    });
-    expect(learnerAction.schemaVersion).toEqual(1);
-  });
-
-  it('should create a new exploration quit action', () => {
-    const learnerAction = (
-      learnerActionObjectFactory.createExplorationQuitAction({
-        state_name: {value: 'Adios'},
-        time_spent_in_state_in_msecs: {value: 300},
-      }));
-
-    expect(learnerAction.actionType).toEqual('ExplorationQuit');
-    expect(learnerAction.actionCustomizationArgs).toEqual({
-      state_name: {value: 'Adios'},
-      time_spent_in_state_in_msecs: {value: 300},
-=======
+
+    expect(learnerActionObject.schemaVersion).toEqual(99);
+  });
+
   it('should create a new learner action from a backend dict', () => {
     var learnerActionObject =
         learnerActionObjectFactory.createFromBackendDict({
@@ -363,9 +252,7 @@
         }
       },
       schema_version: 1
->>>>>>> aee10591
-    });
-    expect(learnerAction.schemaVersion).toEqual(1);
+    });
   });
 
   it('should throw error on invalid backend dict', () => {
