--- conflicted
+++ resolved
@@ -53,13 +53,9 @@
     private classroomDataObjectFactory: ClassroomDataObjectFactory
   ) {}
 
-<<<<<<< HEAD
-  _fetchClassroomData(classroomUrlFragment: string,
-=======
   private _initializeTranslationEventEmitter = new EventEmitter();
 
-  _fetchClassroomData(classroomName: string,
->>>>>>> a2edc992
+  _fetchClassroomData(classroomUrlFragment: string,
       successCallback: (value: ClassroomData) => void,
       errorCallback: (reason: string) => void): void {
     let classroomDataUrl = this.urlInterpolationService.interpolateUrl(
