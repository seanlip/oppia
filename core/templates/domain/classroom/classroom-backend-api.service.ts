--- conflicted
+++ resolved
@@ -55,11 +55,7 @@
   'classroom_id': string;
 }
 
-<<<<<<< HEAD
-interface ClassroomDict {
-=======
 export interface ClassroomBackendDict {
->>>>>>> 14a03665
   'classroom_id': string;
   'name': string;
   'url_fragment': string;
@@ -70,23 +66,6 @@
   };
 }
 
-<<<<<<< HEAD
-interface FetchClassroomDataBackendDict {
-  'classroom_dict': ClassroomDict;
-}
-
-interface ClassroomDateResponse {
-  classroomDict: {
-    classroomId: string;
-    name: string;
-    urlFragment: string;
-    courseDetails: string;
-    topicListIntro: string;
-    topicIdToPrerequisiteTopicIds: {
-      [topicId: string]: string[];
-    };
-  };
-=======
 export interface ClassroomDict {
   classroomId: string;
   name: string;
@@ -104,7 +83,6 @@
 
 interface ClassroomDataResponse {
   classroomDict: ClassroomDict;
->>>>>>> 14a03665
 }
 
 @Injectable({
@@ -199,11 +177,7 @@
 
   async getClassroomDataAsync(
       classroomId: string
-<<<<<<< HEAD
-  ): Promise<ClassroomDateResponse> {
-=======
   ): Promise<ClassroomDataResponse> {
->>>>>>> 14a03665
     return new Promise((resolve, reject) => {
       let classroomUrl = this.urlInterpolationService.interpolateUrl(
         ClassroomDomainConstants.CLASSROOM_HANDLER_URL_TEMPLATE, {
@@ -230,11 +204,7 @@
   }
 
   async updateClassroomDataAsync(
-<<<<<<< HEAD
-      classroomId: string, classroomDict: ClassroomDict
-=======
       classroomId: string, classroomDict: ClassroomBackendDict
->>>>>>> 14a03665
   ): Promise<void> {
     return new Promise((resolve, reject) => {
       let classroomUrl = this.urlInterpolationService.interpolateUrl(
