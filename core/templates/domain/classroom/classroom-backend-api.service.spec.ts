--- conflicted
+++ resolved
@@ -217,10 +217,7 @@
     req.flush({classroom_id: 'classroomId'});
 
     flushMicrotasks();
-<<<<<<< HEAD
-=======
-
->>>>>>> 14a03665
+
     expect(successHandler).toHaveBeenCalledWith('classroomId');
     expect(failHandler).not.toHaveBeenCalled();
   }));
@@ -268,10 +265,7 @@
     });
 
     flushMicrotasks();
-<<<<<<< HEAD
-=======
-
->>>>>>> 14a03665
+
     expect(successHandler).toHaveBeenCalledWith(
       classroomIdToClassroomNameDict);
     expect(failHandler).not.toHaveBeenCalled();
@@ -331,10 +325,7 @@
     req.flush({classroom_dict: classroomBackendDict});
 
     flushMicrotasks();
-<<<<<<< HEAD
-=======
-
->>>>>>> 14a03665
+
     expect(successHandler).toHaveBeenCalledWith(
       {classroomDict: expectedClassroomDict}
     );
@@ -390,10 +381,7 @@
 
     req.flush(
       { status: 200, statusText: 'Success.'});
-<<<<<<< HEAD
-=======
-
->>>>>>> 14a03665
+
     flushMicrotasks();
 
     expect(successHandler).toHaveBeenCalled();
@@ -449,10 +437,7 @@
 
     req.flush(
       { status: 200, statusText: 'Success.'});
-<<<<<<< HEAD
-=======
-
->>>>>>> 14a03665
+
     flushMicrotasks();
 
     expect(successHandler).toHaveBeenCalled();
