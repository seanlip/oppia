// Copyright 2018 The Oppia Authors. All Rights Reserved.
//
// Licensed under the Apache License, Version 2.0 (the "License");
// you may not use this file except in compliance with the License.
// You may obtain a copy of the License at
//
//      http://www.apache.org/licenses/LICENSE-2.0
//
// Unless required by applicable law or agreed to in writing, software
// distributed under the License is distributed on an "AS-IS" BASIS,
// WITHOUT WARRANTIES OR CONDITIONS OF ANY KIND, either express or implied.
// See the License for the specific language governing permissions and
// limitations under the License.

/**
 * @fileoverview Unit tests for ClassroomBackendApiService.
 */

import { HttpClientTestingModule, HttpTestingController } from
  '@angular/common/http/testing';
import { TestBed, fakeAsync, flushMicrotasks } from '@angular/core/testing';

import { ClassroomBackendApiService } from
  'domain/classroom/classroom-backend-api.service';
import { ClassroomData } from 'domain/classroom/classroom-data.model';
import { TopicSummaryBackendDict } from 'domain/topic/topic-summary.model';

describe('Classroom backend API service', function() {
  let classroomBackendApiService:
    ClassroomBackendApiService = null;
  let httpTestingController: HttpTestingController;
  let firstTopicSummaryDict: TopicSummaryBackendDict = {
    id: 'topic1',
    name: 'Topic name',
    canonical_story_count: 4,
    subtopic_count: 5,
    total_skill_count: 20,
    uncategorized_skill_count: 5,
    thumbnail_filename: 'image.svg',
    thumbnail_bg_color: '#C6DCDA',
    language_code: 'en',
    description: 'Topic description',
    version: 2,
    additional_story_count: 0,
    topic_model_created_on: 231241343,
    topic_model_last_updated: 3454354354,
    url_fragment: 'topic-name-one'
  };
  let secondTopicSummaryDict: TopicSummaryBackendDict = {
    id: 'topic2',
    name: 'Topic name 2',
    canonical_story_count: 3,
    subtopic_count: 2,
    total_skill_count: 10,
    uncategorized_skill_count: 3,
    thumbnail_filename: 'image.svg',
    thumbnail_bg_color: '#C6DCDA',
    language_code: 'en',
    description: 'Topic description',
    version: 2,
    additional_story_count: 0,
    topic_model_created_on: 231241343,
    topic_model_last_updated: 3454354354,
    url_fragment: 'topic-name-two'
  };

  let responseDictionaries = {
    name: 'Math',
    public_topic_summary_dicts: [firstTopicSummaryDict],
    private_topic_summary_dicts: [secondTopicSummaryDict],
    course_details: 'Course Details',
    topic_list_intro: 'Topics Covered'
  };

  let sampleClassroomDataObject = null;

  beforeEach(() => {
    TestBed.configureTestingModule({
      imports: [HttpClientTestingModule]
    });
    classroomBackendApiService = TestBed.get(ClassroomBackendApiService);
    httpTestingController = TestBed.get(HttpTestingController);

    // Sample topic object returnable from the backend.
    sampleClassroomDataObject = (
<<<<<<< HEAD
      classroomDataObjectFactory.createFromBackendData(
        responseDictionaries.name,
        responseDictionaries.public_topic_summary_dicts,
        responseDictionaries.private_topic_summary_dicts,
=======
      ClassroomData.createFromBackendData(
        responseDictionaries.name, responseDictionaries.topic_summary_dicts,
>>>>>>> 1a0423c1
        responseDictionaries.course_details,
        responseDictionaries.topic_list_intro));
  });

  afterEach(() => {
    httpTestingController.verify();
  });

  it('should successfully fetch classroom data from the backend',
    fakeAsync(() => {
      let successHandler = jasmine.createSpy('success');
      let failHandler = jasmine.createSpy('fail');

      classroomBackendApiService.fetchClassroomDataAsync('math').then(
        successHandler, failHandler);

      let req = httpTestingController.expectOne(
        '/classroom_data_handler/math');
      expect(req.request.method).toEqual('GET');
      req.flush(responseDictionaries);

      flushMicrotasks();

      expect(successHandler).toHaveBeenCalledWith(sampleClassroomDataObject);
      expect(failHandler).not.toHaveBeenCalled();
    })
  );

  it('should use the fail handler for requests that cannot be processed',
    fakeAsync(() => {
      let successHandler = jasmine.createSpy('success');
      let failHandler = jasmine.createSpy('fail');

      classroomBackendApiService.fetchClassroomDataAsync('0').then(
        successHandler, failHandler);

      let req = httpTestingController.expectOne('/classroom_data_handler/0');
      expect(req.request.method).toEqual('GET');
      req.flush('Invalid request', {
        status: 400,
        statusText: 'Invalid request'
      });

      flushMicrotasks();

      expect(successHandler).not.toHaveBeenCalled();
      expect(failHandler).toHaveBeenCalled();
    })
  );

  it('should work with successCallback set to a function',
    fakeAsync(() => {
      let successHandler = jasmine.createSpy('success');
      let failHandler = jasmine.createSpy('fail');

      classroomBackendApiService.fetchClassroomDataAsync('0').then(
        successHandler, failHandler);

      let req = httpTestingController.expectOne(
        '/classroom_data_handler/0');
      expect(req.request.method).toEqual('GET');
      req.flush(responseDictionaries);
      flushMicrotasks();
      expect(successHandler).toHaveBeenCalledWith(sampleClassroomDataObject);
      expect(failHandler).not.toHaveBeenCalled();
    })
  );

  it('should handle successCallback for fetch classroom page is shown status',
    fakeAsync(() => {
      let successHandler = jasmine.createSpy('success');
      let failHandler = jasmine.createSpy('fail');

      let service = classroomBackendApiService;
      service.fetchClassroomPromosAreEnabledStatusAsync().then(
        successHandler, failHandler);

      let req = httpTestingController.expectOne(
        '/classroom_promos_status_handler');
      expect(req.request.method).toEqual('GET');
      req.flush({classroom_promos_are_enabled: false});

      flushMicrotasks();

      expect(successHandler).toHaveBeenCalledWith(false);
      expect(failHandler).not.toHaveBeenCalled();
    })
  );

  it('should handle errorCallback for fetch classroom page is shown status',
    fakeAsync(() => {
      let successHandler = jasmine.createSpy('success');
      let failHandler = jasmine.createSpy('fail');

      let service = classroomBackendApiService;
      service.fetchClassroomPromosAreEnabledStatusAsync().then(
        successHandler, failHandler);

      let req = httpTestingController.expectOne(
        '/classroom_promos_status_handler');
      expect(req.request.method).toEqual('GET');
      req.flush('Invalid request', {
        status: 400,
        statusText: 'Invalid request'
      });

      flushMicrotasks();

      expect(successHandler).not.toHaveBeenCalled();
      expect(failHandler).toHaveBeenCalled();
    })
  );
});<|MERGE_RESOLUTION|>--- conflicted
+++ resolved
@@ -83,15 +83,9 @@
 
     // Sample topic object returnable from the backend.
     sampleClassroomDataObject = (
-<<<<<<< HEAD
-      classroomDataObjectFactory.createFromBackendData(
-        responseDictionaries.name,
-        responseDictionaries.public_topic_summary_dicts,
+      ClassroomData.createFromBackendData(
+        responseDictionaries.name, responseDictionaries.public_topic_summary_dicts,
         responseDictionaries.private_topic_summary_dicts,
-=======
-      ClassroomData.createFromBackendData(
-        responseDictionaries.name, responseDictionaries.topic_summary_dicts,
->>>>>>> 1a0423c1
         responseDictionaries.course_details,
         responseDictionaries.topic_list_intro));
   });
