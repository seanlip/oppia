--- conflicted
+++ resolved
@@ -30,16 +30,10 @@
 
 export interface SubtopicDataBackendDict {
   'subtopic_title': string;
-<<<<<<< HEAD
-  'page_contents': ISubtopicPageContentsBackendDict;
-  'next_subtopic_dict': ISubtopicBackendDict | null,
+  'page_contents': SubtopicPageContentsBackendDict;
+  'next_subtopic_dict': SubtopicBackendDict | null,
   'topic_id': string,
   'topic_name': string
-=======
-  'page_contents': SubtopicPageContentsBackendDict;
-  'next_subtopic_dict': SubtopicBackendDict | null,
-  'topic_id': string
->>>>>>> 518109d2
 }
 
 export class ReadOnlySubtopicPageData {
