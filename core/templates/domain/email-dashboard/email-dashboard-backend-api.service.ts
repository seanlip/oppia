// Copyright 2020 The Oppia Authors. All Rights Reserved.
//
// Licensed under the Apache License, Version 2.0 (the "License");
// you may not use this file except in compliance with the License.
// You may obtain a copy of the License at
//
//      http://www.apache.org/licenses/LICENSE-2.0
//
// Unless required by applicable law or agreed to in writing, software
// distributed under the License is distributed on an "AS-IS" BASIS,
// WITHOUT WARRANTIES OR CONDITIONS OF ANY KIND, either express or implied.
// See the License for the specific language governing permissions and
// limitations under the License.

/**
 * @fileoverview Backend api service for email dashboard pages.
 */

import { downgradeInjectable } from '@angular/upgrade/static';
import { HttpClient } from '@angular/common/http';
import { Injectable } from '@angular/core';

import {
  EmailDashboardQueryResults,
  EmailDashboardQueryResultsBackendDict,
  EmailDashboardQueryResultsObjectFactory
} from 'domain/email-dashboard/email-dashboard-query-results-object.factory';
import {
  EmailDashboardQuery,
  EmailDashboardQueryBackendDict,
  EmailDashboardQueryObjectFactory
} from 'domain/email-dashboard/email-dashboard-query-object.factory';

export interface QueryData {
  hasNotLoggedInForNDays?: string;
  inactiveInLastNDays?: string;
  createdAtLeastNExps?: string;
  createdFewerThanNExps?: string;
  editedAtLeastNExps?: string;
  editedFewerThanNExps?: string;
}

@Injectable({
  providedIn: 'root'
})
export class EmailDashboardBackendApiService {
  QUERY_DATA_URL: string = '/emaildashboarddatahandler';
  QUERY_STATUS_CHECK_URL: string = '/querystatuscheck';

  constructor(
    private http: HttpClient,
    private queryResultsObjectFactory:
    EmailDashboardQueryResultsObjectFactory,
    private queryObjectFactory: EmailDashboardQueryObjectFactory) {}

  fetchQueriesPage(
      pageSize: number, cursor: string): Promise<EmailDashboardQueryResults> {
    let params: {'cursor'?: string; 'num_queries_to_fetch'?: string;} = {
      num_queries_to_fetch: String(pageSize)
    };
    if (cursor) {
      params.cursor = cursor;
    }
<<<<<<< HEAD
    return this.http.get<EmailDashboardQueryResultsBackendDict>(
      this.QUERY_DATA_URL, {
        params: params
      }).toPromise().then(data => {
      let emailDashboardQueryResultsObject = (
        this.queryResultsObjectFactory.createFromBackendDict(data));
      return emailDashboardQueryResultsObject;
=======

    return new Promise((resolve, reject) => {
      this.http.get<EmailDashboardQueryResultsBackendDict>(
        this.QUERY_DATA_URL, {
          params: params
        }).toPromise().then(data => {
        let emailDashboardQueryResultsObject = (
          this.queryResultsObjectFactory.createFromBackendDict(data));
        resolve(emailDashboardQueryResultsObject);
      }, errorResponse => {
        reject(errorResponse.error.error);
      });
>>>>>>> 6b2d604d
    });
  }

  fetchQuery(queryId: string): Promise<EmailDashboardQuery> {
<<<<<<< HEAD
    return this.http.get<EmailDashboardQueryBackendDict>(
      this.QUERY_STATUS_CHECK_URL, {
        params: {
          query_id: queryId
        }
      }).toPromise().then(data => {
      let queryObject = this.queryObjectFactory.createFromBackendDict(data);
      return queryObject;
=======
    return new Promise((resolve, reject) => {
      this.http.get<EmailDashboardQueryBackendDict>(
        this.QUERY_STATUS_CHECK_URL, {
          params: {
            query_id: queryId
          }
        }).toPromise().then(data => {
        let queryObject = this.queryObjectFactory.createFromBackendDict(data);
        resolve(queryObject);
      }, errorResponse => {
        reject(errorResponse.error.error);
      });
>>>>>>> 6b2d604d
    });
  }

  submitQuery(data: QueryData): Promise<EmailDashboardQuery> {
    const postData = {
      has_not_logged_in_for_n_days: data.hasNotLoggedInForNDays,
      inactive_in_last_n_days: data.inactiveInLastNDays,
      created_at_least_n_exps: data.createdAtLeastNExps,
      created_fewer_than_n_exps: data.createdFewerThanNExps,
      edited_at_least_n_exps: data.editedAtLeastNExps,
      edited_fewer_than_n_exps: data.editedFewerThanNExps
    };

<<<<<<< HEAD
    return this.http.post<EmailDashboardQueryBackendDict>(
      this.QUERY_DATA_URL, {
        data: postData}).toPromise().then(data => {
      let queryObject = this.queryObjectFactory.createFromBackendDict(data);
      return queryObject;
=======
    return new Promise((resolve, reject) => {
      this.http.post<EmailDashboardQueryBackendDict>(
        this.QUERY_DATA_URL, {
          data: postData}).toPromise().then(data => {
        let queryObject = this.queryObjectFactory.createFromBackendDict(data);
        resolve(queryObject);
      }, errorResponse => {
        reject(errorResponse.error.error);
      });
>>>>>>> 6b2d604d
    });
  }
}

angular.module('oppia').factory(
  'EmailDashboardBackendApiService',
  downgradeInjectable(EmailDashboardBackendApiService));<|MERGE_RESOLUTION|>--- conflicted
+++ resolved
@@ -61,15 +61,6 @@
     if (cursor) {
       params.cursor = cursor;
     }
-<<<<<<< HEAD
-    return this.http.get<EmailDashboardQueryResultsBackendDict>(
-      this.QUERY_DATA_URL, {
-        params: params
-      }).toPromise().then(data => {
-      let emailDashboardQueryResultsObject = (
-        this.queryResultsObjectFactory.createFromBackendDict(data));
-      return emailDashboardQueryResultsObject;
-=======
 
     return new Promise((resolve, reject) => {
       this.http.get<EmailDashboardQueryResultsBackendDict>(
@@ -82,21 +73,10 @@
       }, errorResponse => {
         reject(errorResponse.error.error);
       });
->>>>>>> 6b2d604d
     });
   }
 
   fetchQuery(queryId: string): Promise<EmailDashboardQuery> {
-<<<<<<< HEAD
-    return this.http.get<EmailDashboardQueryBackendDict>(
-      this.QUERY_STATUS_CHECK_URL, {
-        params: {
-          query_id: queryId
-        }
-      }).toPromise().then(data => {
-      let queryObject = this.queryObjectFactory.createFromBackendDict(data);
-      return queryObject;
-=======
     return new Promise((resolve, reject) => {
       this.http.get<EmailDashboardQueryBackendDict>(
         this.QUERY_STATUS_CHECK_URL, {
@@ -109,7 +89,6 @@
       }, errorResponse => {
         reject(errorResponse.error.error);
       });
->>>>>>> 6b2d604d
     });
   }
 
@@ -123,13 +102,6 @@
       edited_fewer_than_n_exps: data.editedFewerThanNExps
     };
 
-<<<<<<< HEAD
-    return this.http.post<EmailDashboardQueryBackendDict>(
-      this.QUERY_DATA_URL, {
-        data: postData}).toPromise().then(data => {
-      let queryObject = this.queryObjectFactory.createFromBackendDict(data);
-      return queryObject;
-=======
     return new Promise((resolve, reject) => {
       this.http.post<EmailDashboardQueryBackendDict>(
         this.QUERY_DATA_URL, {
@@ -139,7 +111,6 @@
       }, errorResponse => {
         reject(errorResponse.error.error);
       });
->>>>>>> 6b2d604d
     });
   }
 }
