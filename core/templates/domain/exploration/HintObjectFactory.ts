--- conflicted
+++ resolved
@@ -21,20 +21,12 @@
 import { Injectable } from '@angular/core';
 
 import {
-<<<<<<< HEAD
-  SubtitledHtmlBackendDict,
-=======
->>>>>>> 982d0465
   SubtitledHtml,
   SubtitledHtmlBackendDict,
   SubtitledHtmlObjectFactory
 } from 'domain/exploration/SubtitledHtmlObjectFactory';
 
-<<<<<<< HEAD
-export interface IHintBackendDict {
-=======
 export interface HintBackendDict {
->>>>>>> 982d0465
   'hint_content': SubtitledHtmlBackendDict;
 }
 
