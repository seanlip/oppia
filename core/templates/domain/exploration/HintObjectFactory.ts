// Copyright 2017 The Oppia Authors. All Rights Reserved.
//
// Licensed under the Apache License, Version 2.0 (the "License");
// you may not use this file except in compliance with the License.
// You may obtain a copy of the License at
//
//      http://www.apache.org/licenses/LICENSE-2.0
//
// Unless required by applicable law or agreed to in writing, software
// distributed under the License is distributed on an "AS-IS" BASIS,
// WITHOUT WARRANTIES OR CONDITIONS OF ANY KIND, either express or implied.
// See the License for the specific language governing permissions and
// limitations under the License.

/**
 * @fileoverview Factory for creating new frontend instances of Hint
 * domain objects.
 */

import { downgradeInjectable } from '@angular/upgrade/static';
import { Injectable } from '@angular/core';

import {
<<<<<<< HEAD
  ISubtitledHtmlBackendDict, SubtitledHtml, SubtitledHtmlObjectFactory
} from 'domain/exploration/SubtitledHtmlObjectFactory';

export interface IHintBackendDict {
  /* eslint-disable camelcase */
  hint_content: ISubtitledHtmlBackendDict;
  /* eslint-enable camelcase */
=======
  ISubtitledHtmlBackendDict,
  SubtitledHtml,
  SubtitledHtmlObjectFactory
} from 'domain/exploration/SubtitledHtmlObjectFactory';

interface IHintBackendDict {
  'hint_content': ISubtitledHtmlBackendDict;
>>>>>>> 204a287a
}

export class Hint {
  constructor(public hintContent: SubtitledHtml) {}

  toBackendDict(): IHintBackendDict {
<<<<<<< HEAD
    return { hint_content: this.hintContent.toBackendDict() };
=======
    return {
      hint_content: this.hintContent.toBackendDict()
    };
>>>>>>> 204a287a
  }
}

@Injectable({
  providedIn: 'root'
})
export class HintObjectFactory {
  constructor(private subtitledHtmlObjectFactory: SubtitledHtmlObjectFactory) {}

  createFromBackendDict(hintBackendDict: IHintBackendDict): Hint {
    return new Hint(
      this.subtitledHtmlObjectFactory.createFromBackendDict(
        hintBackendDict.hint_content));
  }

  createNew(hintContentId: string, hintContent: string): Hint {
    return new Hint(
      this.subtitledHtmlObjectFactory.createDefault(
        hintContent, hintContentId));
  }
}

angular.module('oppia').factory(
  'HintObjectFactory', downgradeInjectable(HintObjectFactory));<|MERGE_RESOLUTION|>--- conflicted
+++ resolved
@@ -21,15 +21,6 @@
 import { Injectable } from '@angular/core';
 
 import {
-<<<<<<< HEAD
-  ISubtitledHtmlBackendDict, SubtitledHtml, SubtitledHtmlObjectFactory
-} from 'domain/exploration/SubtitledHtmlObjectFactory';
-
-export interface IHintBackendDict {
-  /* eslint-disable camelcase */
-  hint_content: ISubtitledHtmlBackendDict;
-  /* eslint-enable camelcase */
-=======
   ISubtitledHtmlBackendDict,
   SubtitledHtml,
   SubtitledHtmlObjectFactory
@@ -37,20 +28,15 @@
 
 interface IHintBackendDict {
   'hint_content': ISubtitledHtmlBackendDict;
->>>>>>> 204a287a
 }
 
 export class Hint {
   constructor(public hintContent: SubtitledHtml) {}
 
   toBackendDict(): IHintBackendDict {
-<<<<<<< HEAD
-    return { hint_content: this.hintContent.toBackendDict() };
-=======
     return {
       hint_content: this.hintContent.toBackendDict()
     };
->>>>>>> 204a287a
   }
 }
 
