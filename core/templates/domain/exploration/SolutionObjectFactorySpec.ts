--- conflicted
+++ resolved
@@ -115,18 +115,6 @@
         'One solution is "1/6". This is the explanation to the answer.');
 
       solution.setCorrectAnswer({
-<<<<<<< HEAD
-=======
-        assumptions_string: 'required',
-        target_string: 'required',
-        proof_string: 'required',
-        correct: true
-      });
-      expect(solution.getSummary('LogicProof')).toEqual(
-        'One solution is "true". This is the explanation to the answer.');
-
-      solution.setCorrectAnswer({
->>>>>>> f10087ee
         type: 'real',
         real: 1,
         fraction: {
