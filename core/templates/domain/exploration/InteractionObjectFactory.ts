--- conflicted
+++ resolved
@@ -29,8 +29,7 @@
   'domain/exploration/OutcomeObjectFactory';
 import { SolutionBackendDict, Solution, SolutionObjectFactory } from
   'domain/exploration/SolutionObjectFactory';
-<<<<<<< HEAD
-import { IInteractionAnswer } from 'interactions/answer-defs';
+import { InteractionAnswer } from 'interactions/answer-defs';
 import {
   InteractionCustomizationArgObjectFactory, InteractionCustomizationArg
 } from 'domain/exploration/interaction-customization-arg-object.factory';
@@ -41,49 +40,27 @@
 const INTERACTION_SPECS = require('interactions/interaction_specs.json');
 
 export interface InteractionBackendDict {
-  'default_outcome': IOutcomeBackendDict;
-  'answer_groups': IAnswerGroupBackendDict[];
-  'confirmed_unclassified_answers': IInteractionAnswer[];
-  'customization_args': InteractionCustomizationArgsBackendDict;
-  'hints': IHintBackendDict[];
-=======
-import { InteractionCustomizationArgs } from
-  'interactions/customization-args-defs';
-import { InteractionAnswer } from 'interactions/answer-defs';
-
-export interface InteractionBackendDict {
   'default_outcome': OutcomeBackendDict;
   'answer_groups': AnswerGroupBackendDict[];
   'confirmed_unclassified_answers': InteractionAnswer[];
-  'customization_args': InteractionCustomizationArgs;
+  'customization_args': InteractionCustomizationArgsBackendDict;
   'hints': HintBackendDict[];
->>>>>>> 982d0465
   'id': string;
   'solution': SolutionBackendDict;
 }
 
 export class Interaction {
   answerGroups: AnswerGroup[];
-<<<<<<< HEAD
-  confirmedUnclassifiedAnswers: IInteractionAnswer[];
+  confirmedUnclassifiedAnswers: InteractionAnswer[];
   customizationArgs: {[name: string]: InteractionCustomizationArg};
-=======
-  confirmedUnclassifiedAnswers: InteractionAnswer[];
-  customizationArgs: InteractionCustomizationArgs;
->>>>>>> 982d0465
   defaultOutcome: Outcome;
   hints: Hint[];
   id: string;
   solution: Solution;
   constructor(
       answerGroups: AnswerGroup[],
-<<<<<<< HEAD
-      confirmedUnclassifiedAnswers: IInteractionAnswer[],
+      confirmedUnclassifiedAnswers: InteractionAnswer[],
       customizationArgs: {[name: string]: InteractionCustomizationArg},
-=======
-      confirmedUnclassifiedAnswers: InteractionAnswer[],
-      customizationArgs: InteractionCustomizationArgs,
->>>>>>> 982d0465
       defaultOutcome: Outcome, hints: Hint[], id: string, solution: Solution) {
     this.answerGroups = answerGroups;
     this.confirmedUnclassifiedAnswers = confirmedUnclassifiedAnswers;
@@ -106,13 +83,9 @@
     this.defaultOutcome = newValue;
   }
 
-<<<<<<< HEAD
   setCustomizationArgs(
       newValue: {[name: string]: InteractionCustomizationArg}
   ): void {
-=======
-  setCustomizationArgs(newValue: InteractionCustomizationArgs): void {
->>>>>>> 982d0465
     this.customizationArgs = newValue;
   }
 
@@ -135,7 +108,6 @@
     this.solution = cloneDeep(otherInteraction.solution);
   }
 
-<<<<<<< HEAD
   static convertCustomizationArgsToBackendDict(
       customizationArgs: {[name: string]: InteractionCustomizationArg}
   ): InteractionCustomizationArgsBackendDict {
@@ -148,8 +120,6 @@
     return custArgsBackendDict;
   }
 
-=======
->>>>>>> 982d0465
   toBackendDict(): InteractionBackendDict {
     return {
       answer_groups: this.answerGroups.map(function(answerGroup) {
