// Copyright 2019 The Oppia Authors. All Rights Reserved.
//
// Licensed under the Apache License, Version 2.0 (the "License");
// you may not use this file except in compliance with the License.
// You may obtain a copy of the License at
//
//      http://www.apache.org/licenses/LICENSE-2.0
//
// Unless required by applicable law or agreed to in writing, software
// distributed under the License is distributed on an "AS-IS" BASIS,
// WITHOUT WARRANTIES OR CONDITIONS OF ANY KIND, either express or implied.
// See the License for the specific language governing permissions and
// limitations under the License.

/**
 * @fileoverview Factory for creating new frontend instances of
 * WrittenTranslations domain objects.
 */

import { downgradeInjectable } from '@angular/upgrade/static';
import { Injectable } from '@angular/core';

import {
<<<<<<< HEAD
  IWrittenTranslationBackendDict,
  WrittenTranslation, WrittenTranslationObjectFactory
} from 'domain/exploration/WrittenTranslationObjectFactory';

type TranslationsMapping = {
  [contentId: string]: {[langCode: string]: WrittenTranslation}
};

type ITranslationBackendDictMapping = {
  [contentId: string]: {[langCode: string]: IWrittenTranslationBackendDict}
};

export interface IWrittenTranslationsBackendDict {
  /* eslint-disable camelcase */
  translations_mapping: ITranslationBackendDictMapping;
  /* eslint-enable camelcase */
}

export class WrittenTranslations {
  constructor(
      private writtenTranslationObjectFactory: WrittenTranslationObjectFactory,
      public translationsMapping: TranslationsMapping) {}
=======
  ITranslationBackendDict,
  WrittenTranslation,
  WrittenTranslationObjectFactory
} from 'domain/exploration/WrittenTranslationObjectFactory';

interface IWrittenTranslationsBackendDict {
  'translations_mapping': {
    [contentId: string]: {
      [langCode: string]: ITranslationBackendDict
    }
  }
}

interface IWrittenTranslationsMapping {
  [contentId: string]: {
    [langCode: string]: WrittenTranslation
  }
}

export class WrittenTranslations {
  translationsMapping: IWrittenTranslationsMapping;
  _writtenTranslationObjectFactory: WrittenTranslationObjectFactory;
  constructor(
      translationsMapping: IWrittenTranslationsMapping,
      writtenTranslationObjectFactory: WrittenTranslationObjectFactory) {
    this.translationsMapping = translationsMapping;
    this._writtenTranslationObjectFactory = writtenTranslationObjectFactory;
  }
>>>>>>> b6ba0413

  getAllContentId(): string[] {
    return Object.keys(this.translationsMapping);
  }

<<<<<<< HEAD
=======
  getWrittenTranslation(
      contentId: string, langCode: string): WrittenTranslation {
    return this.translationsMapping[contentId][langCode];
  }

>>>>>>> b6ba0413
  markAllTranslationsAsNeedingUpdate(contentId: string): void {
    Object.values(this.translationsMapping[contentId])
      .forEach(t => t.markAsNeedingUpdate());
  }

  getTranslationsLanguageCodes(contentId: string): string[] {
    return Object.keys(this.translationsMapping[contentId]);
  }

  hasWrittenTranslation(contentId: string, langCode: string): boolean {
    return (
      this.translationsMapping.hasOwnProperty(contentId) &&
      this.translationsMapping[contentId].hasOwnProperty(langCode));
  }

  getWrittenTranslation(
      contentId: string, langCode: string): WrittenTranslation {
    return this.translationsMapping[contentId][langCode];
  }

  hasUnflaggedWrittenTranslations(contentId: string): boolean {
    return Object.values(this.translationsMapping[contentId])
      .some(t => !t.needsUpdate);
  }

  addContentId(contentId: string): void {
    if (this.translationsMapping.hasOwnProperty(contentId)) {
      throw new Error('Trying to add duplicate content id.');
    }
    this.translationsMapping[contentId] = {};
  }

  deleteContentId(contentId: string): void {
    if (!this.translationsMapping.hasOwnProperty(contentId)) {
      throw new Error('Unable to find the given content id.');
    }
    delete this.translationsMapping[contentId];
  }

  addWrittenTranslation(
      contentId: string, langCode: string, html: string): void {
    if (this.hasWrittenTranslation(contentId, langCode)) {
      throw new Error('Trying to add duplicate language code.');
    }
    this.translationsMapping[contentId][langCode] = (
      this.writtenTranslationObjectFactory.createNew(html));
  }

  updateWrittenTranslationHtml(
      contentId: string, langCode: string, html: string): void {
    if (!this.hasWrittenTranslation(contentId, langCode)) {
      throw new Error('Unable to find the given language code.');
    }
    const translation = this.getWrittenTranslation(contentId, langCode);
    translation.setHtml(html);
    translation.needsUpdate = false;
  }

  toggleNeedsUpdateAttribute(contentId: string, langCode: string): void {
    this.getWrittenTranslation(contentId, langCode)
      .toggleNeedsUpdateAttribute();
  }

  toBackendDict(): IWrittenTranslationsBackendDict {
<<<<<<< HEAD
    const translationBackendDictMapping = {};
    for (const contentId in this.translationsMapping) {
      translationBackendDictMapping[contentId] = {};
      for (const langCode in this.translationsMapping[contentId]) {
        translationBackendDictMapping[contentId][langCode] = (
          this.translationsMapping[contentId][langCode].toBackendDict());
      }
=======
    var translationsMappingDict = {};
    for (var contentId in this.translationsMapping) {
      var languageToWrittenTranslation = this.translationsMapping[contentId];
      var languageToWrittenTranslationDict = {};
      Object.keys(languageToWrittenTranslation).forEach((lang) => {
        languageToWrittenTranslationDict[lang] = (
          languageToWrittenTranslation[lang].toBackendDict());
      });
      translationsMappingDict[contentId] = languageToWrittenTranslationDict;
>>>>>>> b6ba0413
    }
    return {translations_mapping: translationBackendDictMapping};
  }
}

@Injectable({
  providedIn: 'root'
})
export class WrittenTranslationsObjectFactory {
  constructor(
<<<<<<< HEAD
      private writtenTranslationObjectFactory:
        WrittenTranslationObjectFactory) {}

  createFromBackendDict(
      backendDict: IWrittenTranslationsBackendDict): WrittenTranslations {
    const translationsMapping: TranslationsMapping = {};
    for (const contentId in backendDict.translations_mapping) {
      translationsMapping[contentId] = {};
      for (const langCode in backendDict.translations_mapping[contentId]) {
        translationsMapping[contentId][langCode] = (
          this.writtenTranslationObjectFactory.createFromBackendDict(
            backendDict.translations_mapping[contentId][langCode]));
      }
    }
=======
    private writtenTranslationObjectFactory: WrittenTranslationObjectFactory) {}

  createFromBackendDict(
      writtenTranslationsDict: IWrittenTranslationsBackendDict):
      WrittenTranslations {
    var translationsMapping = {};
    Object.keys(writtenTranslationsDict.translations_mapping).forEach(
      (contentId) => {
        translationsMapping[contentId] = {};
        var languageCodeToWrittenTranslationDict = (
          writtenTranslationsDict.translations_mapping[contentId]);
        Object.keys(languageCodeToWrittenTranslationDict).forEach(
          (langCode) => {
            translationsMapping[contentId][langCode] = (
              this.writtenTranslationObjectFactory.createFromBackendDict(
                languageCodeToWrittenTranslationDict[langCode]));
          });
      });
>>>>>>> b6ba0413
    return new WrittenTranslations(
      this.writtenTranslationObjectFactory, translationsMapping);
  }

  createEmpty(): WrittenTranslations {
    return new WrittenTranslations(this.writtenTranslationObjectFactory, {});
  }
}

angular.module('oppia').factory(
  'WrittenTranslationsObjectFactory',
  downgradeInjectable(WrittenTranslationsObjectFactory));<|MERGE_RESOLUTION|>--- conflicted
+++ resolved
@@ -21,31 +21,7 @@
 import { Injectable } from '@angular/core';
 
 import {
-<<<<<<< HEAD
   IWrittenTranslationBackendDict,
-  WrittenTranslation, WrittenTranslationObjectFactory
-} from 'domain/exploration/WrittenTranslationObjectFactory';
-
-type TranslationsMapping = {
-  [contentId: string]: {[langCode: string]: WrittenTranslation}
-};
-
-type ITranslationBackendDictMapping = {
-  [contentId: string]: {[langCode: string]: IWrittenTranslationBackendDict}
-};
-
-export interface IWrittenTranslationsBackendDict {
-  /* eslint-disable camelcase */
-  translations_mapping: ITranslationBackendDictMapping;
-  /* eslint-enable camelcase */
-}
-
-export class WrittenTranslations {
-  constructor(
-      private writtenTranslationObjectFactory: WrittenTranslationObjectFactory,
-      public translationsMapping: TranslationsMapping) {}
-=======
-  ITranslationBackendDict,
   WrittenTranslation,
   WrittenTranslationObjectFactory
 } from 'domain/exploration/WrittenTranslationObjectFactory';
@@ -53,7 +29,7 @@
 interface IWrittenTranslationsBackendDict {
   'translations_mapping': {
     [contentId: string]: {
-      [langCode: string]: ITranslationBackendDict
+      [langCode: string]: IWrittenTranslationBackendDict
     }
   }
 }
@@ -65,28 +41,17 @@
 }
 
 export class WrittenTranslations {
-  translationsMapping: IWrittenTranslationsMapping;
-  _writtenTranslationObjectFactory: WrittenTranslationObjectFactory;
   constructor(
-      translationsMapping: IWrittenTranslationsMapping,
-      writtenTranslationObjectFactory: WrittenTranslationObjectFactory) {
+      private writtenTranslationObjectFactory: WrittenTranslationObjectFactory,
+      private translationsMapping: IWrittenTranslationsMapping) {
     this.translationsMapping = translationsMapping;
-    this._writtenTranslationObjectFactory = writtenTranslationObjectFactory;
+    this.writtenTranslationObjectFactory = writtenTranslationObjectFactory;
   }
->>>>>>> b6ba0413
 
   getAllContentId(): string[] {
     return Object.keys(this.translationsMapping);
   }
 
-<<<<<<< HEAD
-=======
-  getWrittenTranslation(
-      contentId: string, langCode: string): WrittenTranslation {
-    return this.translationsMapping[contentId][langCode];
-  }
-
->>>>>>> b6ba0413
   markAllTranslationsAsNeedingUpdate(contentId: string): void {
     Object.values(this.translationsMapping[contentId])
       .forEach(t => t.markAsNeedingUpdate());
@@ -151,7 +116,6 @@
   }
 
   toBackendDict(): IWrittenTranslationsBackendDict {
-<<<<<<< HEAD
     const translationBackendDictMapping = {};
     for (const contentId in this.translationsMapping) {
       translationBackendDictMapping[contentId] = {};
@@ -159,17 +123,6 @@
         translationBackendDictMapping[contentId][langCode] = (
           this.translationsMapping[contentId][langCode].toBackendDict());
       }
-=======
-    var translationsMappingDict = {};
-    for (var contentId in this.translationsMapping) {
-      var languageToWrittenTranslation = this.translationsMapping[contentId];
-      var languageToWrittenTranslationDict = {};
-      Object.keys(languageToWrittenTranslation).forEach((lang) => {
-        languageToWrittenTranslationDict[lang] = (
-          languageToWrittenTranslation[lang].toBackendDict());
-      });
-      translationsMappingDict[contentId] = languageToWrittenTranslationDict;
->>>>>>> b6ba0413
     }
     return {translations_mapping: translationBackendDictMapping};
   }
@@ -180,13 +133,12 @@
 })
 export class WrittenTranslationsObjectFactory {
   constructor(
-<<<<<<< HEAD
       private writtenTranslationObjectFactory:
         WrittenTranslationObjectFactory) {}
 
   createFromBackendDict(
       backendDict: IWrittenTranslationsBackendDict): WrittenTranslations {
-    const translationsMapping: TranslationsMapping = {};
+    const translationsMapping: IWrittenTranslationsMapping = {};
     for (const contentId in backendDict.translations_mapping) {
       translationsMapping[contentId] = {};
       for (const langCode in backendDict.translations_mapping[contentId]) {
@@ -195,26 +147,6 @@
             backendDict.translations_mapping[contentId][langCode]));
       }
     }
-=======
-    private writtenTranslationObjectFactory: WrittenTranslationObjectFactory) {}
-
-  createFromBackendDict(
-      writtenTranslationsDict: IWrittenTranslationsBackendDict):
-      WrittenTranslations {
-    var translationsMapping = {};
-    Object.keys(writtenTranslationsDict.translations_mapping).forEach(
-      (contentId) => {
-        translationsMapping[contentId] = {};
-        var languageCodeToWrittenTranslationDict = (
-          writtenTranslationsDict.translations_mapping[contentId]);
-        Object.keys(languageCodeToWrittenTranslationDict).forEach(
-          (langCode) => {
-            translationsMapping[contentId][langCode] = (
-              this.writtenTranslationObjectFactory.createFromBackendDict(
-                languageCodeToWrittenTranslationDict[langCode]));
-          });
-      });
->>>>>>> b6ba0413
     return new WrittenTranslations(
       this.writtenTranslationObjectFactory, translationsMapping);
   }
