--- conflicted
+++ resolved
@@ -45,10 +45,6 @@
   [contentId: string]: {
     [langCode: string]: WrittenTranslation
   }
-}
-
-interface LanguageToWrittenTranslationDict {
-  [lang: string]: TranslationBackendDict
 }
 
 export class WrittenTranslations {
@@ -144,20 +140,11 @@
   }
 
   toBackendDict(): WrittenTranslationsBackendDict {
-<<<<<<< HEAD
-    let translationsMappingDict:
-      {[contentId: string]: LanguageToWrittenTranslationDict} = {};
-    for (let contentId in this.translationsMapping) {
-      let languageToWrittenTranslation = this.translationsMapping[contentId];
-      let languageToWrittenTranslationDict:
-        LanguageToWrittenTranslationDict = {};
-=======
     var translationsMappingDict: TranslationMappingDict = {};
     for (var contentId in this.translationsMapping) {
       var languageToWrittenTranslation = this.translationsMapping[contentId];
       var languageToWrittenTranslationDict:
         Record<string, TranslationBackendDict> = {};
->>>>>>> 919fdc58
       Object.keys(languageToWrittenTranslation).forEach((lang) => {
         languageToWrittenTranslationDict[lang] = (
           languageToWrittenTranslation[lang].toBackendDict());
@@ -179,11 +166,7 @@
   createFromBackendDict(
       writtenTranslationsDict: WrittenTranslationsBackendDict):
       WrittenTranslations {
-<<<<<<< HEAD
-    let translationsMapping: WrittenTranslationsMapping = {};
-=======
     var translationsMapping: WrittenTranslationsMapping = {};
->>>>>>> 919fdc58
     Object.keys(writtenTranslationsDict.translations_mapping).forEach(
       (contentId) => {
         translationsMapping[contentId] = {};
