// Copyright 2020 The Oppia Authors. All Rights Reserved.
//
// Licensed under the Apache License, Version 2.0 (the "License");
// you may not use this file except in compliance with the License.
// You may obtain a copy of the License at
//
//      http://www.apache.org/licenses/LICENSE-2.0
//
// Unless required by applicable law or agreed to in writing, software
// distributed under the License is distributed on an "AS-IS" BASIS,
// WITHOUT WARRANTIES OR CONDITIONS OF ANY KIND, either express or implied.
// See the License for the specific language governing permissions and
// limitations under the License.

/**
 * @fileoverview Unit tests for WrittenTranslationsObjectFactory.ts
 */
import { TestBed } from '@angular/core/testing';

import { WrittenTranslationsObjectFactory } from
  'domain/exploration/WrittenTranslationsObjectFactory';
import { WrittenTranslationObjectFactory } from
  'domain/exploration/WrittenTranslationObjectFactory';

describe('Written Translations Object Factory', () => {
  let writtenTranslationsObjectFactory;
  let writtenTranslationObjectFactory;
  let writtenTranslationsBackendDict;

  beforeEach(() => {
    writtenTranslationsObjectFactory = TestBed.get(
      WrittenTranslationsObjectFactory);
    writtenTranslationObjectFactory = TestBed.get(
      WrittenTranslationObjectFactory);

    writtenTranslationsBackendDict = (
      writtenTranslationsObjectFactory.createFromBackendDict({
        translations_mapping: {
          content_1: {
            'hi-en': {
              data_format: 'html',
              translation: '',
              needs_update: false
            }
          }
        }
      }));
  });

  it('should create a written translations object from backend dict', () => {
    expect(writtenTranslationsBackendDict.toBackendDict())
      .toEqual({
        translations_mapping: {
          content_1: {
            'hi-en': {
              data_format: 'html',
              translation: '',
              needs_update: false
            }
          }
        }
      });
  });

  it('should create an empty written translations object', () => {
    const emptyWrittenTranslationsObject = (
      writtenTranslationsObjectFactory.createEmpty());
    expect(emptyWrittenTranslationsObject.getAllContentId()).toEqual([]);
  });

  it('should add and delete contents from a written translations object',
    () => {
      expect(writtenTranslationsBackendDict.getAllContentId()).toEqual([
        'content_1']);
      writtenTranslationsBackendDict.addContentId('content_2');
      expect(writtenTranslationsBackendDict.getAllContentId()).toEqual([
        'content_1', 'content_2']);
      expect(() => {
        writtenTranslationsBackendDict.addContentId('content_2');
      }).toThrowError('Trying to add duplicate content id.');
      expect(writtenTranslationsBackendDict.getAllContentId()).toEqual([
        'content_1', 'content_2']);

      writtenTranslationsBackendDict.deleteContentId('content_2');
      expect(writtenTranslationsBackendDict.getAllContentId()).toEqual([
        'content_1']);
      expect(() => {
        writtenTranslationsBackendDict.deleteContentId('content_2');
      }).toThrowError('Unable to find the given content id.');
      expect(writtenTranslationsBackendDict.getAllContentId()).toEqual([
        'content_1']);
    });

  it('should add translation in a written translations object', () => {
    expect(() => {
      writtenTranslationsBackendDict.addWrittenTranslation(
        'content_1', 'hi-en', 'html', 'This is a HTML text');
    }).toThrowError('Trying to add duplicate language code.');

    writtenTranslationsBackendDict.addWrittenTranslation(
<<<<<<< HEAD
      'content_1', 'en', 'English HTML');
    expect(
      writtenTranslationsBackendDict
        .getTranslationsLanguageCodes('content_1')).toEqual(['hi-en', 'en']);
=======
      'content_1', 'en', 'html', 'English HTML');
    expect(writtenTranslationsBackendDict
      .getTranslationsLanguageCodes('content_1')).toEqual(['hi-en', 'en']);
>>>>>>> 77f9ba0e
  });

  it('should update the html language code of a written translations object',
    () => {
      const writtenTranslationsBackendDict = (
        writtenTranslationsObjectFactory.createFromBackendDict({
          translations_mapping: {
            content_1: {
              'hi-en': {
                data_format: 'html',
                translation: '<p>This is the old HTML</p>',
                needs_update: false
              }
            }
          }
        }));

      expect(writtenTranslationsBackendDict.hasWrittenTranslation(
        'content_1', 'hi-en')).toBe(true);
      writtenTranslationsBackendDict.updateWrittenTranslation(
        'content_1', 'hi-en', '<p>This is the new HTML</p>');
      expect(writtenTranslationsBackendDict.getWrittenTranslation(
        'content_1', 'hi-en')).toEqual(
        writtenTranslationObjectFactory.createFromBackendDict({
          data_format: 'html',
          translation: '<p>This is the new HTML</p>',
          needs_update: false
        }));

      expect(() => {
        writtenTranslationsBackendDict.updateWrittenTranslation(
          'content_1', 'en', 'This is the new HTML');
      }).toThrowError('Unable to find the given language code.');
      expect(writtenTranslationsBackendDict.hasWrittenTranslation('en'))
        .toBe(false);
    });

  it('should toggle needs_update for a language code', () => {
    writtenTranslationsBackendDict.toggleNeedsUpdateAttribute(
      'content_1', 'hi-en');
    expect(writtenTranslationsBackendDict.getWrittenTranslation(
      'content_1', 'hi-en')).toEqual(
      writtenTranslationObjectFactory.createFromBackendDict({
        data_format: 'html',
        translation: '',
        needs_update: true
      }));
    expect(writtenTranslationsBackendDict.hasUnflaggedWrittenTranslations(
      'content_1')).toBe(false);

    writtenTranslationsBackendDict.toggleNeedsUpdateAttribute(
      'content_1', 'hi-en');
    expect(writtenTranslationsBackendDict.getWrittenTranslation(
      'content_1', 'hi-en')).toEqual(
      writtenTranslationObjectFactory.createFromBackendDict({
        data_format: 'html',
        translation: '',
        needs_update: false
      }));
    expect(writtenTranslationsBackendDict.hasUnflaggedWrittenTranslations(
      'content_1')).toBe(true);
  });

  it('should set needs_update to true in all translations from a content',
    () => {
      const writtenTranslationsBackendDict = (
        writtenTranslationsObjectFactory.createFromBackendDict({
          translations_mapping: {
            content_1: {
              'hi-en': {
                data_format: 'html',
                translation: 'This is the old HTML',
                needs_update: false
              },
              en: {
                data_format: 'html',
                translation: '',
                needs_update: false
              }
            }
          }
        }));

      writtenTranslationsBackendDict.markAllTranslationsAsNeedingUpdate(
        'content_1');
      expect(writtenTranslationsBackendDict.getWrittenTranslation(
        'content_1', 'hi-en')).toEqual(
        writtenTranslationObjectFactory.createFromBackendDict({
          data_format: 'html',
          translation: 'This is the old HTML',
          needs_update: true
        }));
      expect(writtenTranslationsBackendDict.getWrittenTranslation(
        'content_1', 'en')).toEqual(
        writtenTranslationObjectFactory.createFromBackendDict({
          data_format: 'html',
          translation: '',
          needs_update: true
        }));
      expect(writtenTranslationsBackendDict.hasUnflaggedWrittenTranslations(
        'content_1')).toBe(false);
    });
});<|MERGE_RESOLUTION|>--- conflicted
+++ resolved
@@ -98,16 +98,10 @@
     }).toThrowError('Trying to add duplicate language code.');
 
     writtenTranslationsBackendDict.addWrittenTranslation(
-<<<<<<< HEAD
-      'content_1', 'en', 'English HTML');
+      'content_1', 'en', 'html', 'English HTML');
     expect(
       writtenTranslationsBackendDict
         .getTranslationsLanguageCodes('content_1')).toEqual(['hi-en', 'en']);
-=======
-      'content_1', 'en', 'html', 'English HTML');
-    expect(writtenTranslationsBackendDict
-      .getTranslationsLanguageCodes('content_1')).toEqual(['hi-en', 'en']);
->>>>>>> 77f9ba0e
   });
 
   it('should update the html language code of a written translations object',
