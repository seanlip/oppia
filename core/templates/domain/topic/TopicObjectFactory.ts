--- conflicted
+++ resolved
@@ -74,20 +74,12 @@
   subtopicObjectFactory: SubtopicObjectFactory;
   storyReferenceObjectFactory: StoryReferenceObjectFactory;
   constructor(
-<<<<<<< HEAD
-      id: string, name: string, abbreviatedName: string, description: string,
-      languageCode: string, canonicalStoryReferences: StoryReference[],
+      id: string, name: string, abbreviatedName: string, urlFragment: string,
+      description: string, languageCode: string,
+      canonicalStoryReferences: StoryReference[],
       additionalStoryReferences: StoryReference[],
       uncategorizedSkillIds: string[],
       nextSubtopicId: number, version: number, subtopics: Subtopic[],
-=======
-      id: string, name: string, abbreviatedName: string, urlFragment: string,
-      description: string, languageCode: string,
-      canonicalStoryReferences: Array<StoryReference>,
-      additionalStoryReferences: Array<StoryReference>,
-      uncategorizedSkillIds: Array<string>,
-      nextSubtopicId: number, version: number, subtopics: Array<Subtopic>,
->>>>>>> 45d0cedf
       thumbnailFilename: string,
       thumbnailBgColor: string,
       skillIdToDescriptionMap: SkillIdToDescriptionMap,
@@ -186,13 +178,9 @@
     return this._version;
   }
 
-<<<<<<< HEAD
   validate(): string[] {
-=======
-  validate(): Array<string> {
     let validUrlFragmentRegex = new RegExp(constants.VALID_URL_FRAGMENT_REGEX);
     let topicUrlFragmentCharLimit = constants.MAX_CHARS_IN_TOPIC_URL_FRAGMENT;
->>>>>>> 45d0cedf
     let issues = [];
     if (this._name === '') {
       issues.push('Topic name should not be empty.');
