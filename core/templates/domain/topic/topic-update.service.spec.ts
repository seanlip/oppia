--- conflicted
+++ resolved
@@ -26,13 +26,6 @@
   'domain/exploration/SubtitledHtmlObjectFactory';
 import { SubtopicPageObjectFactory } from
   'domain/topic/SubtopicPageObjectFactory';
-<<<<<<< HEAD
-import { VoiceoverObjectFactory } from
-  'domain/exploration/VoiceoverObjectFactory';
-import { UpgradedServices } from 'services/UpgradedServices';
-import { importAllAngularServices } from 'tests/unit-test-utils';
-=======
->>>>>>> e2dd4280
 // ^^^ This block is to be removed.
 import { UndoRedoService } from 'domain/editor/undo_redo/undo-redo.service';
 import { TopicObjectFactory, TopicBackendDict} from 'domain/topic/TopicObjectFactory';
@@ -111,53 +104,6 @@
     language_code: 'en'
   };
 
-<<<<<<< HEAD
-  importAllAngularServices();
-
-  beforeEach(angular.mock.module('oppia'));
-  beforeEach(angular.mock.module('oppia', function($provide) {
-    $provide.value(
-      'RecordedVoiceoversObjectFactory',
-      new RecordedVoiceoversObjectFactory(new VoiceoverObjectFactory()));
-    $provide.value(
-      'ShortSkillSummaryObjectFactory', new ShortSkillSummaryObjectFactory());
-    $provide.value(
-      'StoryReferenceObjectFactory', new StoryReferenceObjectFactory());
-    $provide.value(
-      'SubtitledHtmlObjectFactory', new SubtitledHtmlObjectFactory());
-    $provide.value(
-      'SubtopicObjectFactory',
-      new SubtopicObjectFactory(new ShortSkillSummaryObjectFactory()));
-    $provide.value(
-      'SubtopicPageContentsObjectFactory',
-      new SubtopicPageContentsObjectFactory(
-        new RecordedVoiceoversObjectFactory(new VoiceoverObjectFactory()),
-        new SubtitledHtmlObjectFactory()));
-    $provide.value(
-      'SubtopicPageObjectFactory', new SubtopicPageObjectFactory(
-        new SubtopicPageContentsObjectFactory(
-          new RecordedVoiceoversObjectFactory(new VoiceoverObjectFactory()),
-          new SubtitledHtmlObjectFactory())));
-    $provide.value('VoiceoverObjectFactory', new VoiceoverObjectFactory());
-  }));
-  beforeEach(angular.mock.module('oppia', function($provide) {
-    var ugs = new UpgradedServices();
-    for (let [key, value] of Object.entries(ugs.getUpgradedServices())) {
-      $provide.value(key, value);
-    }
-  }));
-
-  beforeEach(angular.mock.inject(function($injector) {
-    recordedVoiceoversObjectFactory = $injector.get(
-      'RecordedVoiceoversObjectFactory');
-    TopicUpdateService = $injector.get('TopicUpdateService');
-    TopicObjectFactory = $injector.get('TopicObjectFactory');
-    subtitledHtmlObjectFactory = $injector.get('SubtitledHtmlObjectFactory');
-    subtopicPageObjectFactory = $injector.get('SubtopicPageObjectFactory');
-    UndoRedoService = $injector.get('UndoRedoService');
-    skillSummaryObjectFactory = $injector.get('ShortSkillSummaryObjectFactory');
-=======
-
   beforeEach(() => {
     recordedVoiceoversObjectFactory = TestBed.get(
       RecordedVoiceoversObjectFactory);
@@ -167,7 +113,6 @@
     subtopicPageObjectFactory = TestBed.get(SubtopicPageObjectFactory);
     undoRedoService = TestBed.get(UndoRedoService);
     skillSummaryObjectFactory = TestBed.get(ShortSkillSummaryObjectFactory);
->>>>>>> e2dd4280
 
     _firstSkillSummary = skillSummaryObjectFactory.create(
       'skill_1', 'Description 1');
