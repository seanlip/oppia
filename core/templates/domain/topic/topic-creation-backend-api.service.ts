// Copyright 2020 The Oppia Authors. All Rights Reserved.
//
// Licensed under the Apache License, Version 2.0 (the "License");
// you may not use this file except in compliance with the License.
// You may obtain a copy of the License at
//
//      http://www.apache.org/licenses/LICENSE-2.0
//
// Unless required by applicable law or agreed to in writing, software
// distributed under the License is distributed on an "AS-IS" BASIS,
// WITHOUT WARRANTIES OR CONDITIONS OF ANY KIND, either express or implied.
// See the License for the specific language governing permissions and
// limitations under the License.

/**
 * @fileoverview Service to notify about creation of topic and obtain
 * topic_id.
 */

import { downgradeInjectable } from '@angular/upgrade/static';
import { HttpClient } from '@angular/common/http';
import { Injectable } from '@angular/core';

import { ImageData } from 'domain/skill/skill-creation-backend-api.service';
import { NewlyCreatedTopic } from
  'domain/topics_and_skills_dashboard/NewlyCreatedTopicObjectFactory';

interface TopicCreationResponse {
  topicId: string;
}

@Injectable({
  providedIn: 'root'
})
export class TopicCreationBackendApiService {
  constructor(private http: HttpClient) { }

  _createTopic(
<<<<<<< HEAD
      successCallback: (value?: TopicCreationResponse) => void,
      errorCallback:(reason?: string) => void,
=======
      successCallback: (value: TopicCreationResponse) => void,
      errorCallback:(reason: string) => void,
>>>>>>> 6b2d604d
      topic: NewlyCreatedTopic, imagesData: ImageData[],
      bgColor: string): void {
    let postData = {
      name: topic.name,
      description: topic.description,
      thumbnailBgColor: bgColor,
      filename: imagesData[0].filename
    };

    let body = new FormData();
    body.append('payload', JSON.stringify(postData));
    body.append('image', imagesData[0].imageBlob);

    this.http.post<TopicCreationResponse>(
      '/topic_editor_handler/create_new', body).toPromise()
      .then(response => {
        if (successCallback) {
          successCallback({
            topicId: response.topicId
          });
        }
      }, (errorResponse) => {
        if (errorCallback) {
          errorCallback(errorResponse.error.error);
        }
      });
  }

  createTopic(
      topic: NewlyCreatedTopic, imagesData: ImageData[],
      bgColor: string): Promise<TopicCreationResponse> {
    return new Promise((resolve, reject) => {
      this._createTopic(resolve, reject, topic, imagesData, bgColor);
    });
  }
}

angular.module('oppia').factory('TopicCreationBackendApiService',
  downgradeInjectable(TopicCreationBackendApiService));<|MERGE_RESOLUTION|>--- conflicted
+++ resolved
@@ -36,13 +36,8 @@
   constructor(private http: HttpClient) { }
 
   _createTopic(
-<<<<<<< HEAD
-      successCallback: (value?: TopicCreationResponse) => void,
-      errorCallback:(reason?: string) => void,
-=======
       successCallback: (value: TopicCreationResponse) => void,
       errorCallback:(reason: string) => void,
->>>>>>> 6b2d604d
       topic: NewlyCreatedTopic, imagesData: ImageData[],
       bgColor: string): void {
     let postData = {
