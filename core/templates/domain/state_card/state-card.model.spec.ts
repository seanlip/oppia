// Copyright 2018 The Oppia Authors. All Rights Reserved.
//
// Licensed under the Apache License, Version 2.0 (the "License");
// you may not use this file except in compliance with the License.
// You may obtain a copy of the License at
//
//      http://www.apache.org/licenses/LICENSE-2.0
//
// Unless required by applicable law or agreed to in writing, software
// distributed under the License is distributed on an "AS-IS" BASIS,
// WITHOUT WARRANTIES OR CONDITIONS OF ANY KIND, either express or implied.
// See the License for the specific language governing permissions and
// limitations under the License.

/**
 * @fileoverview Tests for state-card.model.ts.
 */

import { TestBed } from '@angular/core/testing';

import { AudioTranslationLanguageService } from
  'pages/exploration-player-page/services/audio-translation-language.service';
import { CamelCaseToHyphensPipe } from
  'filters/string-utility-filters/camel-case-to-hyphens.pipe';
import { InteractionBackendDict, InteractionObjectFactory } from
  'domain/exploration/InteractionObjectFactory';
import { StateCard } from
  'domain/state_card/state-card.model';
import { SubtitledUnicode } from
  'domain/exploration/SubtitledUnicodeObjectFactory';
import { RecordedVoiceovers } from 'domain/exploration/recorded-voiceovers.model';
import { Voiceover } from 'domain/exploration/voiceover.model';
import { InteractionCustomizationArgs } from 'interactions/customization-args-defs';
import { HintObjectFactory } from 'domain/exploration/HintObjectFactory';
import { SolutionObjectFactory } from 'domain/exploration/SolutionObjectFactory';


describe('State card object factory', () => {
  let interactionObjectFactory: InteractionObjectFactory;
  let hintObjectFactory: HintObjectFactory;
  let solutionObjectFactory: SolutionObjectFactory;
  let audioTranslationLanguageService: AudioTranslationLanguageService;
  let _sampleCard1: StateCard;
  let _sampleCard2: StateCard;

  beforeEach(() => {
    TestBed.configureTestingModule({
      providers: [CamelCaseToHyphensPipe]
    });

    interactionObjectFactory = TestBed.inject(InteractionObjectFactory);
    hintObjectFactory = TestBed.inject(HintObjectFactory);
    solutionObjectFactory = TestBed.inject(SolutionObjectFactory);
    audioTranslationLanguageService = TestBed.inject(
      AudioTranslationLanguageService);

    let interactionDict: InteractionBackendDict = {
      answer_groups: [],
      confirmed_unclassified_answers: [],
      customization_args: {
        rows: {
          value: 1
        },
        placeholder: {
          value: {
            unicode_str: 'Type your answer here.',
            content_id: ''
          }
        },
        catchMisspellings: {
          value: false
        }
      },
      default_outcome: {
        dest: '(untitled state)',
        dest_if_really_stuck: null,
        feedback: {
          content_id: 'default_outcome',
          html: ''
        },
        param_changes: [],
        labelled_as_correct: false,
        refresher_exploration_id: null,
        missing_prerequisite_skill_id: null
      },
      hints: [{
        hint_content: {
          content_id: 'abc',
          html: 'hint 1'
        }
      }],
      id: 'TextInput',
      solution: {
        answer_is_exclusive: true,
        correct_answer: 'correct answer',
        explanation: {
          content_id: 'pqr',
          html: 'solution explanation'
        }
      }
    };
    _sampleCard1 = StateCard.createNewCard(
      'State 1', '<p>Content</p>', '<interaction></interaction>',
      interactionObjectFactory.createFromBackendDict(interactionDict),
      RecordedVoiceovers.createFromBackendDict({
        voiceovers_mapping: {
          content: {
            en: {
              filename: 'filename1.mp3',
              file_size_bytes: 100000,
              needs_update: false,
              duration_secs: 10.0
            },
            hi: {
              filename: 'filename2.mp3',
              file_size_bytes: 11000,
              needs_update: false,
              duration_secs: 0.11
            }
          }
        }
      }),
      'content', audioTranslationLanguageService);
    _sampleCard2 = StateCard.createNewCard(
<<<<<<< HEAD
      // This throws "Type null is not assignable to type
      // 'Interaction'." We need to suppress this error
      // because of the need to test validations.
      // @ts-ignore
      'State 2', '<p>Content</p>', '', null, null,
      writtenTranslationsObjectFactory.createEmpty(),
=======
      'State 2', '<p>Content</p>', '',
      // Use unknown type conversion to test that the interaction is not
      // required to be a string.
      null as unknown as Interaction, null as unknown as RecordedVoiceovers,
>>>>>>> 41d1b387
      'content', audioTranslationLanguageService);
  });

  it('should be able to get the various fields', () => {
    expect(_sampleCard1.getStateName()).toEqual('State 1');
    expect(_sampleCard2.getStateName()).toEqual('State 2');
    expect(_sampleCard1.getContentHtml()).toEqual('<p>Content</p>');
    expect(_sampleCard2.getContentHtml()).toEqual('<p>Content</p>');
    expect(_sampleCard1.getInteraction().id).toEqual('TextInput');
    expect(_sampleCard1.getInteractionHtml()).toEqual(
      '<interaction></interaction>');
    expect(_sampleCard1.getInputResponsePairs()).toEqual([]);
    expect(_sampleCard1.getLastInputResponsePair()).toBeNull();
    expect(_sampleCard1.getLastOppiaResponse()).toBeNull();
    expect(_sampleCard1.getRecordedVoiceovers().getBindableVoiceovers(
      'content')).toEqual({
      en: Voiceover.createFromBackendDict({
        filename: 'filename1.mp3',
        file_size_bytes: 100000,
        needs_update: false,
        duration_secs: 10.0
      }),
      hi: Voiceover.createFromBackendDict({
        filename: 'filename2.mp3',
        file_size_bytes: 11000,
        needs_update: false,
        duration_secs: 0.11
      })
    });
    expect(_sampleCard1.getVoiceovers()).toEqual({
      en: Voiceover.createFromBackendDict({
        filename: 'filename1.mp3',
        file_size_bytes: 100000,
        needs_update: false,
        duration_secs: 10.0
      }),
      hi: Voiceover.createFromBackendDict({
        filename: 'filename2.mp3',
        file_size_bytes: 11000,
        needs_update: false,
        duration_secs: 0.11
      })
    });

    expect(_sampleCard1.getInteractionId()).toEqual('TextInput');
    expect(_sampleCard2.getInteractionId()).toBeNull();
    expect(_sampleCard1.isTerminal()).toBeFalse();
    expect(_sampleCard1.isInteractionInline()).toBeTrue();
    expect(_sampleCard2.isInteractionInline()).toBeTrue();
    expect(_sampleCard1.getInteractionInstructions()).toBeNull();
    expect(_sampleCard2.getInteractionInstructions()).toBeNull();
    expect(_sampleCard1.getInteractionCustomizationArgs()).toEqual({
      rows: {value: 1},
      placeholder: {value: new SubtitledUnicode('Type your answer here.', '')},
      catchMisspellings: {value: false}
    });
    expect(_sampleCard2.getInteractionCustomizationArgs()).toBeNull();
    expect(_sampleCard1.getInteractionHtml()).toEqual(
      '<interaction></interaction>'
    );

    _sampleCard1.addInputResponsePair({
      oppiaResponse: 'response',
      learnerInput: '',
      isHint: false
    });

    expect(_sampleCard1.getOppiaResponse(0)).toEqual('response');
    expect(_sampleCard1.getLastOppiaResponse()).toEqual('response');
    expect(_sampleCard1.getLastInputResponsePair()).toEqual({
      oppiaResponse: 'response',
      learnerInput: '',
      isHint: false
    });
  });

  it('should add input response pair', () => {
    const responsePair1 = {
      oppiaResponse: 'pair_1',
      learnerInput: '',
      isHint: false
    };
    _sampleCard1.addInputResponsePair(responsePair1);
    expect(_sampleCard1.getInputResponsePairs()).toEqual([responsePair1]);
  });

  it('should add not add response if input response pair is empty', () => {
    _sampleCard1._inputResponsePairs = [];
    _sampleCard1.setLastOppiaResponse('response');
    expect(_sampleCard1.getInputResponsePairs()).toEqual([]);
  });

  it('should be able to set the various fields', () => {
    _sampleCard1.setInteractionHtml('<interaction_2></interaction_2>');
    expect(_sampleCard1.getInteractionHtml()).toEqual(
      '<interaction_2></interaction_2>');

    _sampleCard1.addInputResponsePair({
      oppiaResponse: 'response',
      learnerInput: '',
      isHint: false
    });

    _sampleCard1.setLastOppiaResponse('response_3');
    expect(_sampleCard1.getLastOppiaResponse()).toEqual('response_3');
    _sampleCard1.addToExistingFeedback('response_4');
    expect(_sampleCard1.getLastOppiaResponse()).
      toEqual('response_3\nresponse_4');
  });

  it('should get the last answer or null if there is no last answer', () => {
    expect(_sampleCard1.getLastAnswer()).toBeNull();

    _sampleCard1.addInputResponsePair({
      oppiaResponse: 'response',
      learnerInput: 'learner input',
      isHint: false
    });

    expect(_sampleCard1.getLastAnswer()).toEqual('learner input');
  });

  it('should get voiceovers when calling', () => {
    const expectedResults = {
      en: new Voiceover('filename1.mp3', 100000, false, 10),
      hi: new Voiceover('filename2.mp3', 11000, false, 0.11)
    };
    expect(_sampleCard1.getVoiceovers()).toEqual(expectedResults);
    expect(_sampleCard2.getVoiceovers()).toEqual({});
  });

  it('should get current interaction id when calling', () => {
    expect(_sampleCard1.getInteractionId()).toEqual('TextInput');
  });

  it('should get interaction customization arguments', () => {
    const expectedResults = {
      rows: {
        value: 1
      },
      placeholder: {
        value: new SubtitledUnicode(
          'Type your answer here.', '')
      },
      catchMisspellings: {
        value: false
      }
    } as InteractionCustomizationArgs;
    expect(_sampleCard1.getInteractionCustomizationArgs())
      .toEqual(expectedResults);
  });

  it('should check whether content audio translation is available', () => {
    spyOn(
      audioTranslationLanguageService, 'isAutogeneratedAudioAllowed'
    ).and.returnValue(false);

    expect(_sampleCard1.isContentAudioTranslationAvailable()).toBeTrue();
    expect(_sampleCard2.isContentAudioTranslationAvailable()).toBeFalse();
  });

  it('should get all the hints from interaction', () => {
    let expectedResult = [
      hintObjectFactory.createFromBackendDict({
        hint_content: {
          content_id: 'abc',
          html: 'hint 1'
        }
      })
    ];

    expect(_sampleCard1.getHints()).toEqual(expectedResult);
  });

  it('should get interaction solution', () => {
    let expectedResult = solutionObjectFactory.createFromBackendDict({
      answer_is_exclusive: true,
      correct_answer: 'correct answer',
      explanation: {
        content_id: 'pqr',
        html: 'solution explanation'
      }
    });

    expect(_sampleCard1.getSolution()).toEqual(expectedResult);
  });

  it('should check whether interaction supports hints', () => {
    expect(_sampleCard1.doesInteractionSupportHints()).toBeTrue();
    expect(_sampleCard2.doesInteractionSupportHints()).toBeFalse();
  });

  it('should mark and unmark interaction as completed', () => {
    expect(_sampleCard1.isCompleted()).toBeFalse();

    _sampleCard1.markAsCompleted();
    expect(_sampleCard1.isCompleted()).toBeTrue();

    _sampleCard1.markAsNotCompleted();
    expect(_sampleCard1.isCompleted()).toBeFalse();
  });

  it('should be able to get and set content html', () => {
    expect(_sampleCard1.contentHtml).toEqual('<p>Content</p>');
    expect(_sampleCard2.contentHtml).toEqual('<p>Content</p>');

    _sampleCard1.contentHtml = '<p>Content 2</p>';
    _sampleCard2.contentHtml = '<p>Content 3</p>';

    expect(_sampleCard1.contentHtml).toEqual('<p>Content 2</p>');
    expect(_sampleCard2.contentHtml).toEqual('<p>Content 3</p>');
  });

  it('should be able to get content id', () => {
    expect(_sampleCard1.contentId).toEqual('content');
    expect(_sampleCard2.contentId).toEqual('content');
  });

  it('should restore every property of a state card immutably', () => {
    expect(_sampleCard1.getStateName()).toEqual('State 1');
    expect(_sampleCard1.getInteractionHtml()).toEqual(
      '<interaction></interaction>');
    expect(_sampleCard1.getInteractionId()).not.toBeNull();

    _sampleCard1.restoreImmutable(_sampleCard2);

    expect(_sampleCard1.getStateName()).toEqual('State 2');
    expect(_sampleCard1.getInteractionHtml()).toEqual('');
    expect(_sampleCard1.getInteractionId()).toBeNull();
  });
});<|MERGE_RESOLUTION|>--- conflicted
+++ resolved
@@ -122,19 +122,11 @@
       }),
       'content', audioTranslationLanguageService);
     _sampleCard2 = StateCard.createNewCard(
-<<<<<<< HEAD
       // This throws "Type null is not assignable to type
       // 'Interaction'." We need to suppress this error
       // because of the need to test validations.
       // @ts-ignore
       'State 2', '<p>Content</p>', '', null, null,
-      writtenTranslationsObjectFactory.createEmpty(),
-=======
-      'State 2', '<p>Content</p>', '',
-      // Use unknown type conversion to test that the interaction is not
-      // required to be a string.
-      null as unknown as Interaction, null as unknown as RecordedVoiceovers,
->>>>>>> 41d1b387
       'content', audioTranslationLanguageService);
   });
 
