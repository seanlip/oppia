// Copyright 2017 The Oppia Authors. All Rights Reserved.
//
// Licensed under the Apache License, Version 2.0 (the "License");
// you may not use this file except in compliance with the License.
// You may obtain a copy of the License at
//
//      http://www.apache.org/licenses/LICENSE-2.0
//
// Unless required by applicable law or agreed to in writing, software
// distributed under the License is distributed on an "AS-IS" BASIS,
// WITHOUT WARRANTIES OR CONDITIONS OF ANY KIND, either express or implied.
// See the License for the specific language governing permissions and
// limitations under the License.

/**
 * @fileoverview unit tests for the fraction object type factory service.
 */

import { ObjectsDomainConstants } from
  'domain/objects/objects-domain.constants';
import { Fraction, FractionObjectFactory } from
  'domain/objects/FractionObjectFactory';

describe('Fraction Object Factory', () => {
  let errors = null;
  let fraction: FractionObjectFactory = null;

  beforeEach(() => {
    errors = ObjectsDomainConstants.FRACTION_PARSING_ERRORS;
    fraction = new FractionObjectFactory();
  });

  it('should create a new object from dict', () => {
    const fractionObject = {
      isNegative: false,
      wholeNumber: 0,
      numerator: 0,
      denominator: 1
    };
    const createdFraction = fraction.fromDict(fractionObject);

    expect(createdFraction.toDict()).toEqual(fractionObject);
  });

  it('should convert itself to a string in fraction format', () => {
    expect(new Fraction(true, 1, 2, 3).toString()).toBe('-1 2/3');
    expect(new Fraction(false, 1, 2, 3).toString()).toBe('1 2/3');
    expect(new Fraction(true, 0, 2, 3).toString()).toBe('-2/3');
    expect(new Fraction(false, 0, 2, 3).toString()).toBe('2/3');
    expect(new Fraction(true, 1, 0, 3).toString()).toBe('-1');
    expect(new Fraction(false, 1, 0, 3).toString()).toBe('1');
    expect(new Fraction(true, 0, 0, 3).toString()).toBe('0');
    expect(new Fraction(false, 0, 0, 3).toString()).toBe('0');
  });

  it('should return the correct integer part', () => {
    expect(new Fraction(true, 1, 2, 3).getIntegerPart()).toBe(-1);
    expect(new Fraction(false, 1, 2, 3).getIntegerPart()).toBe(1);
    expect(new Fraction(true, 0, 2, 3).getIntegerPart()).toBe(0);
    expect(new Fraction(false, 0, 2, 3).getIntegerPart()).toBe(0);
    expect(new Fraction(true, 1, 0, 3).getIntegerPart()).toBe(-1);
    expect(new Fraction(false, 1, 0, 3).getIntegerPart()).toBe(1);
    expect(new Fraction(true, 0, 0, 3).getIntegerPart()).toBe(0);
    expect(new Fraction(false, 0, 0, 3).getIntegerPart()).toBe(0);
  });

  it('should parse valid strings', () => {
    expect(fraction.fromRawInputString('10/ 2').toDict()).toEqual(
      new Fraction(false, 0, 10, 2).toDict());
    expect(fraction.fromRawInputString('10/20').toDict()).toEqual(
      new Fraction(false, 0, 10, 20).toDict());
    expect(fraction.fromRawInputString('1   1/ 2').toDict()).toEqual(
      new Fraction(false, 1, 1, 2).toDict());
    expect(fraction.fromRawInputString('- 1 1 /2').toDict()).toEqual(
      new Fraction(true, 1, 1, 2).toDict());
    expect(fraction.fromRawInputString('1      ').toDict()).toEqual(
      new Fraction(false, 1, 0, 1).toDict());
    expect(fraction.fromRawInputString('  - 1').toDict()).toEqual(
      new Fraction(true, 1, 0, 1).toDict());
    expect(fraction.fromRawInputString('1  /  22').toDict()).toEqual(
      new Fraction(false, 0, 1, 22).toDict());
    expect(fraction.fromRawInputString(' -1 /2').toDict()).toEqual(
      new Fraction(true, 0, 1, 2).toDict());
    expect(fraction.fromRawInputString('0  1/2').toDict()).toEqual(
      new Fraction(false, 0, 1, 2).toDict());
    expect(fraction.fromRawInputString('1 0 /2').toDict()).toEqual(
      new Fraction(false, 1, 0, 2).toDict());
  });

  it('should throw errors for invalid fractions', () => {
    // Invalid characters.
    expect(() => {
      fraction.fromRawInputString('3 \ b');
    }).toThrow(new Error(errors.INVALID_CHARS));
    expect(() => {
      fraction.fromRawInputString('a 3/5');
    }).toThrow(new Error(errors.INVALID_CHARS));
    expect(() => {
      fraction.fromRawInputString('5 b/c');
    }).toThrow(new Error(errors.INVALID_CHARS));
    expect(() => {
      fraction.fromRawInputString('a b/c');
    }).toThrow(new Error(errors.INVALID_CHARS));
    // Invalid format.
    expect(() => {
      fraction.fromRawInputString('1 / -3');
    }).toThrow(new Error(errors.INVALID_FORMAT));
    expect(() => {
      fraction.fromRawInputString('-1 -3/2');
    }).toThrow(new Error(errors.INVALID_FORMAT));
    expect(() => {
      fraction.fromRawInputString('3 -');
    }).toThrow(new Error(errors.INVALID_FORMAT));
    expect(() => {
      fraction.fromRawInputString('1  1');
    }).toThrow(new Error(errors.INVALID_FORMAT));
    expect(() => {
      fraction.fromRawInputString('1/3 1/2');
    }).toThrow(new Error(errors.INVALID_FORMAT));
    expect(() => {
      fraction.fromRawInputString('1 2 3 / 4');
    }).toThrow(new Error(errors.INVALID_FORMAT));
    expect(() => {
      fraction.fromRawInputString('1 / 2 3');
    }).toThrow(new Error(errors.INVALID_FORMAT));
    expect(() => {
      fraction.fromRawInputString('- / 3');
    }).toThrow(new Error(errors.INVALID_FORMAT));
    expect(() => {
      fraction.fromRawInputString('/ 3');
    }).toThrow(new Error(errors.INVALID_FORMAT));
    // Division by zero.
    expect(() => {
      fraction.fromRawInputString(' 1/0');
    }).toThrow(new Error(errors.DIVISION_BY_ZERO));
    expect(() => {
      fraction.fromRawInputString('1 2 /0');
    }).toThrow(new Error(errors.DIVISION_BY_ZERO));
  });

<<<<<<< HEAD
  it('should convert to the correct float value', () => {
    expect(fraction.fromRawInputString('1').toFloat()).toEqual(1);
    expect(fraction.fromRawInputString('1 0/5').toFloat()).toEqual(1);
    expect(fraction.fromRawInputString('1 4/5').toFloat()).toEqual(1.8);
    expect(fraction.fromRawInputString('0 4/5').toFloat()).toEqual(0.8);
    expect(fraction.fromRawInputString('-10/10').toFloat()).toEqual(-1);
    expect(fraction.fromRawInputString('0 40/50').toFloat()).toEqual(0.8);
    expect(fraction.fromRawInputString('0 2/3').toFloat()).toEqual(2 / 3);
    expect(fraction.fromRawInputString('0 25/5').toFloat()).toEqual(5);
    expect(fraction.fromRawInputString('4 1/3').toFloat()).toEqual(13 / 3);
  });
=======
    it('should throw errors for invalid fractions', () => {
      // Invalid characters.
      expect(() => {
        fraction.fromRawInputString('3 \ b');
      }).toThrowError(errors.INVALID_CHARS);
      expect(() => {
        fraction.fromRawInputString('a 3/5');
      }).toThrowError(errors.INVALID_CHARS);
      expect(() => {
        fraction.fromRawInputString('5 b/c');
      }).toThrowError(errors.INVALID_CHARS);
      expect(() => {
        fraction.fromRawInputString('a b/c');
      }).toThrowError(errors.INVALID_CHARS);
      // Invalid format.
      expect(() => {
        fraction.fromRawInputString('1 / -3');
      }).toThrowError(errors.INVALID_FORMAT);
      expect(() => {
        fraction.fromRawInputString('-1 -3/2');
      }).toThrowError(errors.INVALID_FORMAT);
      expect(() => {
        fraction.fromRawInputString('3 -');
      }).toThrowError(errors.INVALID_FORMAT);
      expect(() => {
        fraction.fromRawInputString('1  1');
      }).toThrowError(errors.INVALID_FORMAT);
      expect(() => {
        fraction.fromRawInputString('1/3 1/2');
      }).toThrowError(errors.INVALID_FORMAT);
      expect(() => {
        fraction.fromRawInputString('1 2 3 / 4');
      }).toThrowError(errors.INVALID_FORMAT);
      expect(() => {
        fraction.fromRawInputString('1 / 2 3');
      }).toThrowError(errors.INVALID_FORMAT);
      expect(() => {
        fraction.fromRawInputString('- / 3');
      }).toThrowError(errors.INVALID_FORMAT);
      expect(() => {
        fraction.fromRawInputString('/ 3');
      }).toThrowError(errors.INVALID_FORMAT);
      // Division by zero.
      expect(() => {
        fraction.fromRawInputString(' 1/0');
      }).toThrowError(errors.DIVISION_BY_ZERO);
      expect(() => {
        fraction.fromRawInputString('1 2 /0');
      }).toThrowError(errors.DIVISION_BY_ZERO);
    });
>>>>>>> a6a2775c

  it('should correctly detect nonzero integer part', () => {
    expect(
      fraction.fromRawInputString('0').hasNonzeroIntegerPart()).toBe(false);
    expect(
      fraction.fromRawInputString('1').hasNonzeroIntegerPart()).toBe(true);
    expect(
      fraction.fromRawInputString('1 0/5').hasNonzeroIntegerPart()
    ).toBe(true);
    expect(
      fraction.fromRawInputString('1 3/5').hasNonzeroIntegerPart()
    ).toBe(true);
    expect(
      fraction.fromRawInputString('7/5').hasNonzeroIntegerPart()).toBe(false);
    expect(
      fraction.fromRawInputString('2/5').hasNonzeroIntegerPart()).toBe(false);
  });

  it('should correctly detect improper fractions', () => {
    expect(fraction.fromRawInputString('0').isImproperFraction()).toBe(false);
    expect(fraction.fromRawInputString('1').isImproperFraction()).toBe(false);
    expect(
      fraction.fromRawInputString('1 0/5').isImproperFraction()
    ).toBe(false);
    expect(
      fraction.fromRawInputString('1 3/5').isImproperFraction()
    ).toBe(false);
    expect(
      fraction.fromRawInputString('2/5').isImproperFraction()).toBe(false);
    expect(
      fraction.fromRawInputString('7/5').isImproperFraction()).toBe(true);
    expect(
      fraction.fromRawInputString('5/5').isImproperFraction()).toBe(true);
  });

  it('shoud covert to simplest form', () => {
    expect(fraction.fromRawInputString('1').convertToSimplestForm())
      .toEqual(new Fraction(false, 1, 0, 1));
    expect(fraction.fromRawInputString('0').convertToSimplestForm())
      .toEqual(new Fraction(false, 0, 0, 1));
    expect(fraction.fromRawInputString('2/5').convertToSimplestForm())
      .toEqual(new Fraction(false, 0, 2, 5));
    expect(fraction.fromRawInputString('5/5').convertToSimplestForm())
      .toEqual(new Fraction(false, 0, 1, 1));
    expect(fraction.fromRawInputString('1 0/5').convertToSimplestForm())
      .toEqual(new Fraction(false, 1, 0, 1));
  });
});<|MERGE_RESOLUTION|>--- conflicted
+++ resolved
@@ -91,54 +91,53 @@
     // Invalid characters.
     expect(() => {
       fraction.fromRawInputString('3 \ b');
-    }).toThrow(new Error(errors.INVALID_CHARS));
+    }).toThrowError(errors.INVALID_CHARS);
     expect(() => {
       fraction.fromRawInputString('a 3/5');
-    }).toThrow(new Error(errors.INVALID_CHARS));
+    }).toThrowError(errors.INVALID_CHARS);
     expect(() => {
       fraction.fromRawInputString('5 b/c');
-    }).toThrow(new Error(errors.INVALID_CHARS));
+    }).toThrowError(errors.INVALID_CHARS);
     expect(() => {
       fraction.fromRawInputString('a b/c');
-    }).toThrow(new Error(errors.INVALID_CHARS));
+    }).toThrowError(errors.INVALID_CHARS);
     // Invalid format.
     expect(() => {
       fraction.fromRawInputString('1 / -3');
-    }).toThrow(new Error(errors.INVALID_FORMAT));
+    }).toThrowError(errors.INVALID_FORMAT);
     expect(() => {
       fraction.fromRawInputString('-1 -3/2');
-    }).toThrow(new Error(errors.INVALID_FORMAT));
+    }).toThrowError(errors.INVALID_FORMAT);
     expect(() => {
       fraction.fromRawInputString('3 -');
-    }).toThrow(new Error(errors.INVALID_FORMAT));
+    }).toThrowError(errors.INVALID_FORMAT);
     expect(() => {
       fraction.fromRawInputString('1  1');
-    }).toThrow(new Error(errors.INVALID_FORMAT));
+    }).toThrowError(errors.INVALID_FORMAT);
     expect(() => {
       fraction.fromRawInputString('1/3 1/2');
-    }).toThrow(new Error(errors.INVALID_FORMAT));
+    }).toThrowError(errors.INVALID_FORMAT);
     expect(() => {
       fraction.fromRawInputString('1 2 3 / 4');
-    }).toThrow(new Error(errors.INVALID_FORMAT));
+    }).toThrowError(errors.INVALID_FORMAT);
     expect(() => {
       fraction.fromRawInputString('1 / 2 3');
-    }).toThrow(new Error(errors.INVALID_FORMAT));
+    }).toThrowError(errors.INVALID_FORMAT);
     expect(() => {
       fraction.fromRawInputString('- / 3');
-    }).toThrow(new Error(errors.INVALID_FORMAT));
+    }).toThrowError(errors.INVALID_FORMAT);
     expect(() => {
       fraction.fromRawInputString('/ 3');
-    }).toThrow(new Error(errors.INVALID_FORMAT));
+    }).toThrowError(errors.INVALID_FORMAT);
     // Division by zero.
     expect(() => {
       fraction.fromRawInputString(' 1/0');
-    }).toThrow(new Error(errors.DIVISION_BY_ZERO));
+    }).toThrowError(errors.DIVISION_BY_ZERO);
     expect(() => {
       fraction.fromRawInputString('1 2 /0');
-    }).toThrow(new Error(errors.DIVISION_BY_ZERO));
+    }).toThrowError(errors.DIVISION_BY_ZERO);
   });
 
-<<<<<<< HEAD
   it('should convert to the correct float value', () => {
     expect(fraction.fromRawInputString('1').toFloat()).toEqual(1);
     expect(fraction.fromRawInputString('1 0/5').toFloat()).toEqual(1);
@@ -150,58 +149,6 @@
     expect(fraction.fromRawInputString('0 25/5').toFloat()).toEqual(5);
     expect(fraction.fromRawInputString('4 1/3').toFloat()).toEqual(13 / 3);
   });
-=======
-    it('should throw errors for invalid fractions', () => {
-      // Invalid characters.
-      expect(() => {
-        fraction.fromRawInputString('3 \ b');
-      }).toThrowError(errors.INVALID_CHARS);
-      expect(() => {
-        fraction.fromRawInputString('a 3/5');
-      }).toThrowError(errors.INVALID_CHARS);
-      expect(() => {
-        fraction.fromRawInputString('5 b/c');
-      }).toThrowError(errors.INVALID_CHARS);
-      expect(() => {
-        fraction.fromRawInputString('a b/c');
-      }).toThrowError(errors.INVALID_CHARS);
-      // Invalid format.
-      expect(() => {
-        fraction.fromRawInputString('1 / -3');
-      }).toThrowError(errors.INVALID_FORMAT);
-      expect(() => {
-        fraction.fromRawInputString('-1 -3/2');
-      }).toThrowError(errors.INVALID_FORMAT);
-      expect(() => {
-        fraction.fromRawInputString('3 -');
-      }).toThrowError(errors.INVALID_FORMAT);
-      expect(() => {
-        fraction.fromRawInputString('1  1');
-      }).toThrowError(errors.INVALID_FORMAT);
-      expect(() => {
-        fraction.fromRawInputString('1/3 1/2');
-      }).toThrowError(errors.INVALID_FORMAT);
-      expect(() => {
-        fraction.fromRawInputString('1 2 3 / 4');
-      }).toThrowError(errors.INVALID_FORMAT);
-      expect(() => {
-        fraction.fromRawInputString('1 / 2 3');
-      }).toThrowError(errors.INVALID_FORMAT);
-      expect(() => {
-        fraction.fromRawInputString('- / 3');
-      }).toThrowError(errors.INVALID_FORMAT);
-      expect(() => {
-        fraction.fromRawInputString('/ 3');
-      }).toThrowError(errors.INVALID_FORMAT);
-      // Division by zero.
-      expect(() => {
-        fraction.fromRawInputString(' 1/0');
-      }).toThrowError(errors.DIVISION_BY_ZERO);
-      expect(() => {
-        fraction.fromRawInputString('1 2 /0');
-      }).toThrowError(errors.DIVISION_BY_ZERO);
-    });
->>>>>>> a6a2775c
 
   it('should correctly detect nonzero integer part', () => {
     expect(
