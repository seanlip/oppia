// Copyright 2016 The Oppia Authors. All Rights Reserved.
//
// Licensed under the Apache License, Version 2.0 (the "License");
// you may not use this file except in compliance with the License.
// You may obtain a copy of the License at
//
//      http://www.apache.org/licenses/LICENSE-2.0
//
// Unless required by applicable law or agreed to in writing, software
// distributed under the License is distributed on an "AS-IS" BASIS,
// WITHOUT WARRANTIES OR CONDITIONS OF ANY KIND, either express or implied.
// See the License for the specific language governing permissions and
// limitations under the License.

/**
 * @fileoverview Tests for UndoRedoService.
 */

// TODO(#7222): Remove the following block of unnnecessary imports once
// undo-redo.service.ts is upgraded to Angular 8.
import { Change } from 'domain/editor/undo_redo/change.model';
<<<<<<< HEAD
=======
import { UpgradedServices } from 'services/UpgradedServices';
>>>>>>> e2dd4280
import { importAllAngularServices } from 'tests/unit-test-utils';
// ^^^ This block is to be removed.

describe('Undo/Redo Service', function() {
  var UndoRedoService = null;
  importAllAngularServices();

  beforeEach(angular.mock.module('oppia'));
<<<<<<< HEAD
=======
  importAllAngularServices();
  beforeEach(angular.mock.module('oppia', function($provide) {
    var ugs = new UpgradedServices();
    for (let [key, value] of Object.entries(ugs.getUpgradedServices())) {
      $provide.value(key, value);
    }
  }));
>>>>>>> e2dd4280

  beforeEach(angular.mock.inject(function($injector) {
    UndoRedoService = $injector.get('UndoRedoService');
  }));

  var _createBackendChangeObject = function(value) {
    return {
      roperty_name: value
    };
  };

  var _createChangeDomainObject = function(
      backendObj, applyFunc = function() {}, reverseFunc = function() {}) {
    return new Change(backendObj, applyFunc, reverseFunc);
  };

  var _createNoOpChangeDomainObject = function(value) {
    var backendObject = _createBackendChangeObject(value);
    return _createChangeDomainObject(backendObject);
  };

  it('should apply a single change', function() {
    var applyFunc = jasmine.createSpy('applyChange');

    expect(UndoRedoService.hasChanges()).toBeFalsy();

    var fakeDomainObject = {
      domain_property_name: 'fake value'
    };
    var backendChangeObject = _createBackendChangeObject('value');
    var changeDomainObject = _createChangeDomainObject(
      backendChangeObject, applyFunc, function() {});
    UndoRedoService.applyChange(changeDomainObject, fakeDomainObject);

    expect(UndoRedoService.hasChanges()).toBeTruthy();
    expect(applyFunc).toHaveBeenCalledWith(
      backendChangeObject, fakeDomainObject);
  });

  it('should be able to undo an applied change', function() {
    var applyFunc = jasmine.createSpy('applyChange');
    var reverseFunc = jasmine.createSpy('reverseChange');

    expect(UndoRedoService.hasChanges()).toBeFalsy();

    // Apply the initial change.
    var fakeDomainObject = {
      domain_property_name: 'fake value'
    };
    var backendChangeObject = _createBackendChangeObject('value');
    var changeDomainObject = _createChangeDomainObject(
      backendChangeObject, applyFunc, reverseFunc);
    UndoRedoService.applyChange(changeDomainObject, fakeDomainObject);

    expect(UndoRedoService.hasChanges()).toBeTruthy();
    expect(applyFunc).toHaveBeenCalledWith(
      backendChangeObject, fakeDomainObject);

    expect(UndoRedoService.undoChange(fakeDomainObject)).toBeTruthy();
    expect(UndoRedoService.hasChanges()).toBeFalsy();
    expect(reverseFunc).toHaveBeenCalledWith(
      backendChangeObject, fakeDomainObject);
  });

  it('should be able to redo an undone change', function() {
    var applyFunc = jasmine.createSpy('applyChange');
    var reverseFunc = jasmine.createSpy('reverseChange');

    expect(UndoRedoService.hasChanges()).toBeFalsy();

    // Apply the initial change.
    var fakeDomainObject = {
      domain_property_name: 'fake value'
    };
    var backendChangeObject = _createBackendChangeObject('value');
    var changeDomainObject = _createChangeDomainObject(
      backendChangeObject, applyFunc, reverseFunc);
    UndoRedoService.applyChange(changeDomainObject, fakeDomainObject);
    expect(UndoRedoService.undoChange(fakeDomainObject)).toBeTruthy();

    expect(reverseFunc).toHaveBeenCalledWith(
      backendChangeObject, fakeDomainObject);
    expect(UndoRedoService.hasChanges()).toBeFalsy();

    expect(UndoRedoService.redoChange(fakeDomainObject)).toBeTruthy();
    expect(UndoRedoService.hasChanges()).toBeTruthy();
    expect(applyFunc).toHaveBeenCalledWith(
      backendChangeObject, fakeDomainObject);

    // Apply must be called twice (once for the first apply and once for redo).
    expect(applyFunc.calls.count()).toEqual(2);
  });

  it('should not undo anything if no changes are applied', function() {
    var fakeDomainObject = {
      domain_property_name: 'fake value'
    };

    expect(UndoRedoService.hasChanges()).toBeFalsy();
    expect(UndoRedoService.undoChange(fakeDomainObject)).toBeFalsy();
  });

  it('should not redo anything if no changes are undone', function() {
    var fakeDomainObject = {
      domain_property_name: 'fake value'
    };

    expect(UndoRedoService.hasChanges()).toBeFalsy();
    expect(UndoRedoService.redoChange(fakeDomainObject)).toBeFalsy();

    var changeDomainObject = _createNoOpChangeDomainObject('value');
    UndoRedoService.applyChange(changeDomainObject, fakeDomainObject);
    expect(UndoRedoService.redoChange(fakeDomainObject)).toBeFalsy();
  });

  it('should only clear the list on clear and not undo changes', function() {
    var applyFunc = jasmine.createSpy('applyChange');
    var reverseFunc = jasmine.createSpy('reverseChange');

    var fakeDomainObject = {
      domain_property_name: 'fake value'
    };
    var backendChangeObject = _createBackendChangeObject('value');
    var changeDomainObject = _createChangeDomainObject(
      backendChangeObject, applyFunc, reverseFunc);

    expect(UndoRedoService.getChangeCount()).toEqual(0);

    UndoRedoService.applyChange(changeDomainObject, fakeDomainObject);
    expect(UndoRedoService.getChangeCount()).toEqual(1);

    UndoRedoService.clearChanges();
    expect(UndoRedoService.getChangeCount()).toEqual(0);

    expect(applyFunc).toHaveBeenCalled();
    expect(reverseFunc).not.toHaveBeenCalled();
    expect(applyFunc.calls.count()).toEqual(1);
  });

  it('should undo changes in the reverse order of applying', function() {
    var appliedChanges = [];
    var reversedChanges = [];

    var fakeDomainObject = {
      domain_property_name: 'fake value'
    };
    var backendChangeObject1 = _createBackendChangeObject('value1');
    var changeDomainObject1 = _createChangeDomainObject(
      backendChangeObject1, function() {
        appliedChanges.push('change1');
      }, function() {
        reversedChanges.push('change1');
      });

    var backendChangeObject2 = _createBackendChangeObject('value2');
    var changeDomainObject2 = _createChangeDomainObject(
      backendChangeObject2, function() {
        appliedChanges.push('change2');
      }, function() {
        reversedChanges.push('change2');
      });

    var backendChangeObject3 = _createBackendChangeObject('value3');
    var changeDomainObject3 = _createChangeDomainObject(
      backendChangeObject3, function() {
        appliedChanges.push('change3');
      }, function() {
        reversedChanges.push('change3');
      });

    expect(appliedChanges).toEqual([]);
    expect(reversedChanges).toEqual([]);

    UndoRedoService.applyChange(changeDomainObject1, fakeDomainObject);
    UndoRedoService.applyChange(changeDomainObject2, fakeDomainObject);
    UndoRedoService.applyChange(changeDomainObject3, fakeDomainObject);

    expect(appliedChanges).toEqual(['change1', 'change2', 'change3']);
    expect(reversedChanges).toEqual([]);
    expect(UndoRedoService.getChangeCount()).toEqual(3);

    expect(UndoRedoService.undoChange(fakeDomainObject)).toBeTruthy();
    expect(UndoRedoService.undoChange(fakeDomainObject)).toBeTruthy();
    expect(UndoRedoService.undoChange(fakeDomainObject)).toBeTruthy();

    expect(appliedChanges).toEqual(['change1', 'change2', 'change3']);
    expect(reversedChanges).toEqual(['change3', 'change2', 'change1']);
    expect(UndoRedoService.getChangeCount()).toEqual(0);
  });

  it('should not be able to redo after applying a new change after undo',
    function() {
      expect(UndoRedoService.getChangeCount()).toEqual(0);

      var fakeDomainObject = {
        domain_property_name: 'fake value'
      };
      var changeDomainObject1 = _createNoOpChangeDomainObject('value1');
      var changeDomainObject2 = _createNoOpChangeDomainObject('value2');
      var changeDomainObject3 = _createNoOpChangeDomainObject('value3');

      UndoRedoService.applyChange(changeDomainObject1, fakeDomainObject);
      UndoRedoService.applyChange(changeDomainObject2, fakeDomainObject);
      expect(UndoRedoService.undoChange(fakeDomainObject)).toBeTruthy();

      UndoRedoService.applyChange(changeDomainObject3, fakeDomainObject);
      expect(UndoRedoService.redoChange(fakeDomainObject)).toBeFalsy();

      expect(UndoRedoService.getChangeCount()).toEqual(2);
    }
  );

  it('should have an empty change list with no changes', function() {
    expect(UndoRedoService.hasChanges()).toBeFalsy();
    expect(UndoRedoService.getChangeList()).toEqual([]);
  });

  it('should build a change list from only applied changes', function() {
    expect(UndoRedoService.getChangeCount()).toEqual(0);

    var fakeDomainObject = {
      domain_property_name: 'fake value'
    };
    var changeDomainObject1 = _createNoOpChangeDomainObject('value1');
    var changeDomainObject2 = _createNoOpChangeDomainObject('value2');
    var changeDomainObject3 = _createNoOpChangeDomainObject('value3');

    UndoRedoService.applyChange(changeDomainObject2, fakeDomainObject);
    UndoRedoService.applyChange(changeDomainObject3, fakeDomainObject);
    expect(UndoRedoService.undoChange(fakeDomainObject)).toBeTruthy();

    UndoRedoService.applyChange(changeDomainObject1, fakeDomainObject);
    expect(UndoRedoService.getChangeCount()).toEqual(2);

    var changeList = UndoRedoService.getChangeList();
    expect(changeList).toEqual([changeDomainObject2, changeDomainObject1]);
  });

  it('should return a change list whose mutations do not change the service',
    function() {
      var fakeDomainObject = {
        domain_property_name: 'fake value'
      };
      var changeDomainObject1 = _createNoOpChangeDomainObject('value1');
      var changeDomainObject2 = _createNoOpChangeDomainObject('value2');

      UndoRedoService.applyChange(changeDomainObject1, fakeDomainObject);
      UndoRedoService.applyChange(changeDomainObject2, fakeDomainObject);

      var changeList = UndoRedoService.getChangeList();
      expect(changeList).toEqual([changeDomainObject1, changeDomainObject2]);
      expect(UndoRedoService.getChangeCount()).toEqual(2);

      // Change the returned change list, which should be a copy.
      changeList.splice(0, 1);
      expect(UndoRedoService.getChangeCount()).toEqual(2);

      var origChangeList = UndoRedoService.getChangeList();
      expect(origChangeList)
        .toEqual([changeDomainObject1, changeDomainObject2]);
    }
  );

  it('should build a committable change list with one change', function() {
    var fakeDomainObject = {
      domain_property_name: 'fake value'
    };
    var backendChangeObject = _createBackendChangeObject('value');
    var changeDomainObject = _createChangeDomainObject(backendChangeObject);

    expect(UndoRedoService.getCommittableChangeList()).toEqual([]);

    UndoRedoService.applyChange(changeDomainObject, fakeDomainObject);
    expect(UndoRedoService.getCommittableChangeList()).toEqual([
      backendChangeObject
    ]);
  });

  it('should build a committable change list in the order of applied changes',
    function() {
      // Perform a series of complex operations to build the committable change
      // list. Apply 3 changes, undo two, redo one, and apply one.
      var fakeDomainObject = {
        domain_property_name: 'fake value'
      };
      var backendChangeObject1 = _createBackendChangeObject('value1');
      var backendChangeObject2 = _createBackendChangeObject('value2');
      var backendChangeObject3 = _createBackendChangeObject('value3');
      var backendChangeObject4 = _createBackendChangeObject('value4');
      var changeDomainObject1 = _createChangeDomainObject(backendChangeObject1);
      var changeDomainObject2 = _createChangeDomainObject(backendChangeObject2);
      var changeDomainObject3 = _createChangeDomainObject(backendChangeObject3);
      var changeDomainObject4 = _createChangeDomainObject(backendChangeObject4);

      expect(UndoRedoService.getChangeCount()).toEqual(0);

      UndoRedoService.applyChange(changeDomainObject4, fakeDomainObject);
      UndoRedoService.applyChange(changeDomainObject2, fakeDomainObject);
      UndoRedoService.applyChange(changeDomainObject3, fakeDomainObject);

      expect(UndoRedoService.undoChange(fakeDomainObject)).toBeTruthy();
      expect(UndoRedoService.undoChange(fakeDomainObject)).toBeTruthy();
      expect(UndoRedoService.redoChange(fakeDomainObject)).toBeTruthy();

      UndoRedoService.applyChange(changeDomainObject1, fakeDomainObject);
      expect(UndoRedoService.getChangeCount()).toEqual(3);

      expect(UndoRedoService.getCommittableChangeList()).toEqual([
        backendChangeObject4, backendChangeObject2, backendChangeObject1
      ]);
    }
  );
});<|MERGE_RESOLUTION|>--- conflicted
+++ resolved
@@ -19,20 +19,14 @@
 // TODO(#7222): Remove the following block of unnnecessary imports once
 // undo-redo.service.ts is upgraded to Angular 8.
 import { Change } from 'domain/editor/undo_redo/change.model';
-<<<<<<< HEAD
-=======
 import { UpgradedServices } from 'services/UpgradedServices';
->>>>>>> e2dd4280
 import { importAllAngularServices } from 'tests/unit-test-utils';
 // ^^^ This block is to be removed.
 
 describe('Undo/Redo Service', function() {
   var UndoRedoService = null;
-  importAllAngularServices();
 
   beforeEach(angular.mock.module('oppia'));
-<<<<<<< HEAD
-=======
   importAllAngularServices();
   beforeEach(angular.mock.module('oppia', function($provide) {
     var ugs = new UpgradedServices();
@@ -40,7 +34,6 @@
       $provide.value(key, value);
     }
   }));
->>>>>>> e2dd4280
 
   beforeEach(angular.mock.inject(function($injector) {
     UndoRedoService = $injector.get('UndoRedoService');
