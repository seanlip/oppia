--- conflicted
+++ resolved
@@ -152,12 +152,7 @@
     this._dispatchMutation();
   }
 
-<<<<<<< HEAD
-  onUndoRedoChangeApplied$ (): Observable<void> {
-    return this._undoRedoChangeEventEmitter.asObservable();
-=======
   getUndoRedoChangeEventEmitter(): EventEmitter<void> {
     return this._undoRedoChangeEventEmitter;
->>>>>>> 80f68e45
   }
 }