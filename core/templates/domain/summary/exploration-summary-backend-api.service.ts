// Copyright 2016 The Oppia Authors. All Rights Reserved.
//
// Licensed under the Apache License, Version 2.0 (the "License");
// you may not use this file except in compliance with the License.
// You may obtain a copy of the License at
//
//      http://www.apache.org/licenses/LICENSE-2.0
//
// Unless required by applicable law or agreed to in writing, software
// distributed under the License is distributed on an "AS-IS" BASIS,
// WITHOUT WARRANTIES OR CONDITIONS OF ANY KIND, either express or implied.
// See the License for the specific language governing permissions and
// limitations under the License.

/**
 * @fileoverview Service to retrieve information about exploration summaries
 * from the backend.
 */

import { HttpClient } from '@angular/common/http';
import { Injectable } from '@angular/core';
import { downgradeInjectable } from '@angular/upgrade/static';

import { AppConstants } from 'app.constants';
import { AlertsService } from 'services/alerts.service';
import { ValidatorsService } from 'services/validators.service';

export interface ExplorationSummaryBackendDict {
  'summaries': ExplorationSummaryDict[];
}

export interface ExplorationSummaryDict {
  'category': string;
  'community_owned': boolean;
  'human_readable_contributors_summary': (
    HumanReadableContributorSummaryBackendDict);
  'id': string;
  'language_code': string;
  'num_views': number;
  'objective': string;
  'status': string;
  'tags': [];
  'thumbnail_bg_color': string;
  'thumbnail_icon_url': string;
  'title': string;
}

interface HumanReadableContributorSummaryBackendDict {
  [username: string]: {
    'num_commits': number
  }
}

@Injectable({
  providedIn: 'root'
})
export class ExplorationSummaryBackendApiService {
  constructor(
    private httpClient: HttpClient,
    private alertsService: AlertsService,
    private validatorsService: ValidatorsService) {}

  private _fetchExpSummaries(
      explorationIds: string[],
      includePrivateExplorations: boolean,
<<<<<<< HEAD
      successCallback: (value: ExplorationSummaryBackendDict) => void,
=======
      successCallback: (
        value: ExplorationSummaryBackendDict) => void,
>>>>>>> 862fb6e1
      errorCallback: (reason: string | null[]) => void): void {
    if (!explorationIds.every(expId =>
      this.validatorsService.isValidExplorationId(expId, true))) {
      this.alertsService.addWarning('Please enter a valid exploration ID.');
      let returnValue = [];
      for (let i = 0; i < explorationIds.length; i++) {
        returnValue.push(null);
      }
      errorCallback(returnValue);
      return;
    }
    const explorationSummaryDataUrl =
    AppConstants.EXPLORATION_SUMMARY_DATA_URL_TEMPLATE;
    this.httpClient.get<ExplorationSummaryBackendDict>(
      explorationSummaryDataUrl, {
        params: {
          stringified_exp_ids: JSON.stringify(explorationIds),
          include_private_explorations: JSON.stringify(
            includePrivateExplorations)
        }
<<<<<<< HEAD
      }
    ).toPromise().then((summaries: ExplorationSummaryBackendDict) => {
=======
      }).toPromise().then((summaries: ExplorationSummaryBackendDict) => {
>>>>>>> 862fb6e1
      if (summaries === null) {
        const summariesError = (
          'Summaries fetched are null for explorationIds: ' + explorationIds
        );
        errorCallback(summariesError);
      }
      successCallback(summaries);
    }, (errorResponse) =>{
      errorCallback(errorResponse.error.error);
    });
  }

  async loadPublicAndPrivateExplorationSummariesAsync(
      explorationIds: string[]): Promise<ExplorationSummaryBackendDict> {
    return new Promise((resolve, reject) => {
      this._fetchExpSummaries(explorationIds, true, resolve, reject);
    });
  }

  async loadPublicExplorationSummariesAsync(
      explorationIds: string[]): Promise<ExplorationSummaryBackendDict> {
    return new Promise((resolve, reject) => {
      this._fetchExpSummaries(explorationIds, false, resolve, reject);
    });
  }
}

angular.module('oppia').factory(
  'ExplorationSummaryBackendApiService',
  downgradeInjectable(ExplorationSummaryBackendApiService));<|MERGE_RESOLUTION|>--- conflicted
+++ resolved
@@ -63,12 +63,8 @@
   private _fetchExpSummaries(
       explorationIds: string[],
       includePrivateExplorations: boolean,
-<<<<<<< HEAD
-      successCallback: (value: ExplorationSummaryBackendDict) => void,
-=======
       successCallback: (
         value: ExplorationSummaryBackendDict) => void,
->>>>>>> 862fb6e1
       errorCallback: (reason: string | null[]) => void): void {
     if (!explorationIds.every(expId =>
       this.validatorsService.isValidExplorationId(expId, true))) {
@@ -89,12 +85,7 @@
           include_private_explorations: JSON.stringify(
             includePrivateExplorations)
         }
-<<<<<<< HEAD
-      }
-    ).toPromise().then((summaries: ExplorationSummaryBackendDict) => {
-=======
       }).toPromise().then((summaries: ExplorationSummaryBackendDict) => {
->>>>>>> 862fb6e1
       if (summaries === null) {
         const summariesError = (
           'Summaries fetched are null for explorationIds: ' + explorationIds
