--- conflicted
+++ resolved
@@ -85,12 +85,7 @@
           include_private_explorations: JSON.stringify(
             includePrivateExplorations)
         }
-<<<<<<< HEAD
-      }
-    ).toPromise().then((summaries: ExplorationSummaryBackendDict) => {
-=======
       }).toPromise().then((summaries: ExplorationSummaryBackendDict) => {
->>>>>>> 862fb6e1
       if (summaries === null) {
         const summariesError = (
           'Summaries fetched are null for explorationIds: ' + explorationIds
