// Copyright 2020 The Oppia Authors. All Rights Reserved.
//
// Licensed under the Apache License, Version 2.0 (the "License");
// you may not use this file except in compliance with the License.
// You may obtain a copy of the License at
//
//      http://www.apache.org/licenses/LICENSE-2.0
//
// Unless required by applicable law or agreed to in writing, software
// distributed under the License is distributed on an "AS-IS" BASIS,
// WITHOUT WARRANTIES OR CONDITIONS OF ANY KIND, either express or implied.
// See the License for the specific language governing permissions and
// limitations under the License.

/**
 * @fileoverview Unit tests for the ExplorationTaskModel.
 */

<<<<<<< HEAD
import { ExplorationTaskBackendDict, ExplorationTaskModel } from
  'domain/improvements/exploration-task.model';
import { HighBounceRateTask } from
  'domain/improvements/high-bounce-rate-task.model';
import { TaskEntryBackendDict } from
  'domain/improvements/task-entry.model';
import { IneffectiveFeedbackLoopTask } from
  'domain/improvements/ineffective-feedback-loop-task.model';
import { NeedsGuidingResponsesTask } from
  'domain/improvements/needs-guiding-response-task.model';
import { SuccessiveIncorrectAnswersTask } from
  'domain/improvements/successive-incorrect-answers-task.model';

describe('Exploration task model', () => {
  let newTaskEntryBackendDict: (taskType: string) => TaskEntryBackendDict;
=======
import { ExplorationTaskBackendDict, ExplorationTaskModel } from 'domain/improvements/exploration-task.model';
import { HighBounceRateTask } from 'domain/improvements/high-bounce-rate-task.model';
import { TaskEntryBackendDict } from 'domain/improvements/task-entry.model';
import { IneffectiveFeedbackLoopTask } from 'domain/improvements/ineffective-feedback-loop-task.model';
import { NeedsGuidingResponsesTask } from 'domain/improvements/needs-guiding-response-task.model';
import { SuccessiveIncorrectAnswersTask } from 'domain/improvements/successive-incorrect-answers-task.model';

describe('Exploration task model', () => {
  let newTaskEntryBackendDict: {
    (taskType: string): TaskEntryBackendDict<string>;
  };
>>>>>>> be49ef56

  beforeEach(() => {
    newTaskEntryBackendDict = (
      (taskType: string): TaskEntryBackendDict => ({
        entity_type: 'exploration',
        entity_id: 'eid',
        entity_version: 1,
        task_type: taskType,
        target_type: 'state',
        target_id: 'Introduction',
        issue_description: '20% of learners dropped at this state',
        status: 'resolved',
        resolver_username: 'test_user',
        resolver_profile_picture_data_url: './image.png',
        resolved_on_msecs: 123456789,
      }));
  });

  it('should return a high bounce rate task', () => {
    expect(
      ExplorationTaskModel.createFromBackendDict(
<<<<<<< HEAD
        <ExplorationTaskBackendDict>newTaskEntryBackendDict(
          'high_bounce_rate'))
=======
        <ExplorationTaskBackendDict>newTaskEntryBackendDict('high_bounce_rate'))
>>>>>>> be49ef56
    ).toBeInstanceOf(HighBounceRateTask);
  });

  it('should return a ineffective feedback loop task', () => {
    expect(
      ExplorationTaskModel.createFromBackendDict(
        <ExplorationTaskBackendDict>newTaskEntryBackendDict(
          'ineffective_feedback_loop'))
    ).toBeInstanceOf(IneffectiveFeedbackLoopTask);
  });

  it('should return a needs guiding responses task', () => {
    expect(
      ExplorationTaskModel.createFromBackendDict(
        <ExplorationTaskBackendDict>newTaskEntryBackendDict(
          'needs_guiding_responses'))
    ).toBeInstanceOf(NeedsGuidingResponsesTask);
  });

  it('should return a successive incorrect answers task', () => {
    expect(
      ExplorationTaskModel.createFromBackendDict(
        <ExplorationTaskBackendDict>newTaskEntryBackendDict(
          'successive_incorrect_answers'))
    ).toBeInstanceOf(SuccessiveIncorrectAnswersTask);
  });

  it('should build a new resolved exloration task', () => {
    const task = ExplorationTaskModel.createNewResolvedTask(
      'eid', 1, 'high_bounce_rate', 'Introduction');
    expect(task.entityId).toEqual('eid');
    expect(task.entityVersion).toEqual(1);
    expect(task.taskType).toEqual('high_bounce_rate');
    expect(task.targetId).toEqual('Introduction');
    expect(task.isResolved()).toBeTrue();
  });

  it('should build a new obsolete exloration task', () => {
    const task = ExplorationTaskModel.createNewObsoleteTask(
      'eid', 1, 'high_bounce_rate', 'Introduction');
    expect(task.entityId).toEqual('eid');
    expect(task.entityVersion).toEqual(1);
    expect(task.taskType).toEqual('high_bounce_rate');
    expect(task.targetId).toEqual('Introduction');
    expect(task.isObsolete()).toBeTrue();
  });

  it('should throw an error if task type is unknown', () => {
    expect(
      () => ExplorationTaskModel.createFromBackendDict(
        <ExplorationTaskBackendDict>newTaskEntryBackendDict(
          'unknown_task_type'))
    ).toThrowError(new RegExp(
      'Unsupported task type "unknown_task_type" for backend dict: ' +
      '{.*"task_type":"unknown_task_type".*}'));
  });
});<|MERGE_RESOLUTION|>--- conflicted
+++ resolved
@@ -16,23 +16,6 @@
  * @fileoverview Unit tests for the ExplorationTaskModel.
  */
 
-<<<<<<< HEAD
-import { ExplorationTaskBackendDict, ExplorationTaskModel } from
-  'domain/improvements/exploration-task.model';
-import { HighBounceRateTask } from
-  'domain/improvements/high-bounce-rate-task.model';
-import { TaskEntryBackendDict } from
-  'domain/improvements/task-entry.model';
-import { IneffectiveFeedbackLoopTask } from
-  'domain/improvements/ineffective-feedback-loop-task.model';
-import { NeedsGuidingResponsesTask } from
-  'domain/improvements/needs-guiding-response-task.model';
-import { SuccessiveIncorrectAnswersTask } from
-  'domain/improvements/successive-incorrect-answers-task.model';
-
-describe('Exploration task model', () => {
-  let newTaskEntryBackendDict: (taskType: string) => TaskEntryBackendDict;
-=======
 import { ExplorationTaskBackendDict, ExplorationTaskModel } from 'domain/improvements/exploration-task.model';
 import { HighBounceRateTask } from 'domain/improvements/high-bounce-rate-task.model';
 import { TaskEntryBackendDict } from 'domain/improvements/task-entry.model';
@@ -44,7 +27,6 @@
   let newTaskEntryBackendDict: {
     (taskType: string): TaskEntryBackendDict<string>;
   };
->>>>>>> be49ef56
 
   beforeEach(() => {
     newTaskEntryBackendDict = (
@@ -66,12 +48,7 @@
   it('should return a high bounce rate task', () => {
     expect(
       ExplorationTaskModel.createFromBackendDict(
-<<<<<<< HEAD
-        <ExplorationTaskBackendDict>newTaskEntryBackendDict(
-          'high_bounce_rate'))
-=======
         <ExplorationTaskBackendDict>newTaskEntryBackendDict('high_bounce_rate'))
->>>>>>> be49ef56
     ).toBeInstanceOf(HighBounceRateTask);
   });
 
