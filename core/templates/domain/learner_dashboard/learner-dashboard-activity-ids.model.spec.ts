--- conflicted
+++ resolved
@@ -37,11 +37,7 @@
       collection_playlist_ids: ['16', '17'],
       topic_ids_to_learn: ['18', '19'],
       all_topic_ids: ['20', '21'],
-<<<<<<< HEAD
-      new_topic_ids: ['22', '23']
-=======
       untracked_topic_ids: ['22', '23']
->>>>>>> aa89cb1c
     };
   });
 
