--- conflicted
+++ resolved
@@ -236,11 +236,7 @@
         partially_learnt_topic_ids: [],
         topic_ids_to_learn: [],
         all_topic_ids: [],
-<<<<<<< HEAD
-        new_topic_ids: []
-=======
         untracked_topic_ids: []
->>>>>>> aa89cb1c
       });
     const modalSpy = spyOn(ngbModal, 'open').and.callFake((dlg, opt) => {
       setTimeout(opt.beforeDismiss);
@@ -277,11 +273,7 @@
         partially_learnt_topic_ids: [],
         topic_ids_to_learn: [],
         all_topic_ids: [],
-<<<<<<< HEAD
-        new_topic_ids: []
-=======
         untracked_topic_ids: []
->>>>>>> aa89cb1c
       });
 
     learnerDashboardActivityBackendApiService.removeFromLearnerPlaylistModal(
@@ -316,11 +308,7 @@
         partially_learnt_topic_ids: [],
         topic_ids_to_learn: [],
         all_topic_ids: [],
-<<<<<<< HEAD
-        new_topic_ids: []
-=======
         untracked_topic_ids: []
->>>>>>> aa89cb1c
       });
 
     learnerDashboardActivityBackendApiService.removeFromLearnerPlaylistModal(
@@ -356,11 +344,7 @@
         partially_learnt_topic_ids: [],
         topic_ids_to_learn: [],
         all_topic_ids: [],
-<<<<<<< HEAD
-        new_topic_ids: []
-=======
         untracked_topic_ids: []
->>>>>>> aa89cb1c
       });
 
     learnerDashboardActivityBackendApiService.removeFromLearnerPlaylistModal(
