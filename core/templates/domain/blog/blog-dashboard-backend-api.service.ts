--- conflicted
+++ resolved
@@ -205,7 +205,6 @@
     });
   }
 
-<<<<<<< HEAD
   async fetchBlogPostViewsStatsAsync(
       blogPostId: string
   ): Promise<BlogPostViewsStats> {
@@ -290,7 +289,13 @@
           eightToNineMin: response.eight_to_nine_min,
           nineToTenMin: response.nine_to_ten_min,
           moreThanTenMin: response.more_than_ten_min,
-=======
+        });
+      }, errorResponse => {
+        reject(errorResponse.error.error);
+      });
+    });
+  }
+
   async updateAuthorDetailsAsync(
       displayedAuthorName: string, authorBio: string
   ): Promise<BlogAuthorDetails> {
@@ -305,7 +310,6 @@
         resolve({
           displayedAuthorName: displayedAuthorName,
           authorBio: authorBio
->>>>>>> f8a8d680
         });
       }, errorResponse => {
         reject(errorResponse.error.error);
