// Copyright 2018 The Oppia Authors. All Rights Reserved.
//
// Licensed under the Apache License, Version 2.0 (the "License");
// you may not use this file except in compliance with the License.
// You may obtain a copy of the License at
//
//      http://www.apache.org/licenses/LICENSE-2.0
//
// Unless required by applicable law or agreed to in writing, software
// distributed under the License is distributed on an "AS-IS" BASIS,
// WITHOUT WARRANTIES OR CONDITIONS OF ANY KIND, either express or implied.
// See the License for the specific language governing permissions and
// limitations under the License.

/**
 * @fileoverview Service to retrieve information of topics and skills dashboard
  from the backend and to merge skills from the dashboard.
 */

import { downgradeInjectable } from '@angular/upgrade/static';
import { HttpClient } from '@angular/common/http';
<<<<<<< HEAD

import {
  AugmentedSkillSummaryObjectFactory,
  AugmentedSkillSummaryBackendDict,
  AugmentedSkillSummary
} from 'domain/skill/augmented-skill-summary-object.factory';
import {
  ShortSkillSummaryBackendDict,
  ShortSkillSummary,
  ShortSkillSummaryObjectFactory
} from 'domain/skill/ShortSkillSummaryObjectFactory';
import { SkillSummaryObjectFactory, SkillSummary, SkillSummaryBackendDict } from
  'domain/skill/skill-summary-object.factory';
=======
import { Injectable } from '@angular/core';

>>>>>>> 3e915890
import { TopicsAndSkillsDashboardDomainConstants } from
  // eslint-disable-next-line max-len
  'domain/topics_and_skills_dashboard/topics-and-skills-dashboard-domain.constants';
import {
  TopicsAndSkillsDashboardFilter
// eslint-disable-next-line max-len
} from 'domain/topics_and_skills_dashboard/TopicsAndSkillsDashboardFilterObjectFactory';
<<<<<<< HEAD
import { TopicSummaryObjectFactory, TopicSummary, TopicSummaryBackendDict } from
  'domain/topic/TopicSummaryObjectFactory';
=======
import { UrlInterpolationService } from
  'domain/utilities/url-interpolation.service';
>>>>>>> 3e915890

interface CategorizedSkillsBackendDict {
  [topicName: string]: {
    uncategorized: ShortSkillSummaryBackendDict[];
    [subtopicName: string]: ShortSkillSummaryBackendDict[];
  };
}

interface CategorizedSkills {
  [topicName: string]: {
    uncategorized: ShortSkillSummary[];
    [subtopicName: string]: ShortSkillSummary[];
  };
}

interface TopicsAndSkillsDashboardDataBackendDict {
  'all_classroom_names': string[];
  'untriaged_skill_summary_dicts': SkillSummaryBackendDict[];
  'mergeable_skill_summary_dicts': SkillSummaryBackendDict[];
  'topic_summary_dicts': TopicSummaryBackendDict[];
  'can_delete_topic': boolean;
  'can_create_topic': boolean;
  'can_delete_skill': boolean;
  'can_create_skill': boolean;
  'total_skill_count': number;
  'categorized_skills_dict': CategorizedSkillsBackendDict;
}

interface TopicsAndSkillDashboardData {
  allClassroomNames: string[];
  canDeleteTopic: boolean;
  canCreateTopic: boolean;
  canDeleteSkill: boolean;
  canCreateSkill: boolean;
  untriagedSkillSummaries: SkillSummary[];
  mergeableSkillSummaries: SkillSummary[];
  totalSkillCount: number;
  topicSummaries: TopicSummary[];
  categorizedSkillsDict: CategorizedSkills;
}

interface SkillsDashboardDataBackendDict {
  'skill_summary_dicts': AugmentedSkillSummaryBackendDict[];
  'next_cursor': string;
  'more': boolean;
}

interface SkillsDashboardData {
  skillSummaries: AugmentedSkillSummary[];
  nextCursor: string;
  more: boolean;
}

interface IAssignedSkillDataBackendDict {
  'topic_assignments_dict': {
    [key: string]: {
      'topic_id': string,
      'topic_name': string,
      'topic_version': number,
      'subtopic_id': number|null
    }
  }
}

@Injectable({
  providedIn: 'root'
})

export class TopicsAndSkillsDashboardBackendApiService {
<<<<<<< HEAD
  constructor(
    private augmentedSkillSummaryObjectFactory:
    AugmentedSkillSummaryObjectFactory,
    private http: HttpClient,
    private shortSkillSummaryObjectFactory: ShortSkillSummaryObjectFactory,
    private skillSummaryObjectFactory: SkillSummaryObjectFactory,
    private topicSummaryObjectFactory: TopicSummaryObjectFactory) {}

  fetchDashboardData(): Promise<TopicsAndSkillDashboardData> {
    return this.http.get<TopicsAndSkillsDashboardDataBackendDict>(
      '/topics_and_skills_dashboard/data').toPromise().then(response => {
      let categorizedSkills = {};
      for (let topic in response.categorized_skills_dict) {
        let subtopicSkillsDict = response.categorized_skills_dict[topic];
        let subtopicSkills = {};
        for (let subtopic in subtopicSkillsDict) {
          subtopicSkills[subtopic] = (
            subtopicSkillsDict[subtopic].map(
              backendDict => this.shortSkillSummaryObjectFactory
                .createFromBackendDict(backendDict)));
        }
        categorizedSkills[topic] = subtopicSkills;
      }
=======
  constructor(private http: HttpClient,
              private urlInterpolationService: UrlInterpolationService) {}
>>>>>>> 3e915890

      return {
        allClassroomNames: response.all_classroom_names,
        canCreateSkill: response.can_create_skill,
        canCreateTopic: response.can_create_topic,
        canDeleteSkill: response.can_delete_skill,
        canDeleteTopic: response.can_delete_topic,
        untriagedSkillSummaries: (
          response.untriaged_skill_summary_dicts.map(
            backendDict => this.skillSummaryObjectFactory
              .createFromBackendDict(backendDict))),
        mergeableSkillSummaries: (
          response.mergeable_skill_summary_dicts.map(
            backendDict => this.skillSummaryObjectFactory
              .createFromBackendDict(backendDict))),
        totalSkillCount: response.total_skill_count,
        topicSummaries: (
          response.topic_summary_dicts.map(
            backendDict => this.topicSummaryObjectFactory
              .createFromBackendDict(backendDict))),
        categorizedSkillsDict: categorizedSkills
      };
    });
  }

  fetchTopicAssignmentsForSkill(
      skillId): Promise<IAssignedSkillDataBackendDict> {
    const assignSkillDataUrl = this.urlInterpolationService.interpolateUrl(
      '/topics_and_skills_dashboard/unassign_skill/<skill_id>', {
        skill_id: skillId
      });
    return this.http.get<IAssignedSkillDataBackendDict>(
      assignSkillDataUrl).toPromise();
  }

  fetchSkillsDashboardData(
      filter: TopicsAndSkillsDashboardFilter,
      itemsPerPage, nextCursor): Promise<SkillsDashboardData> {
    return this.http.post<SkillsDashboardDataBackendDict>(
      TopicsAndSkillsDashboardDomainConstants.SKILL_DASHBOARD_DATA_URL, {
        classroom_name: filter.classroom,
        status: filter.status,
        sort: filter.sort,
        keywords: filter.keywords,
        num_skills_to_fetch: itemsPerPage,
        next_cursor: nextCursor
      }).toPromise().then(response => {
      return {
        skillSummaries: response.skill_summary_dicts.map(
          backendDict => this.augmentedSkillSummaryObjectFactory
            .createFromBackendDict(backendDict)),
        nextCursor: response.next_cursor,
        more: response.more
      };
    });
  }

  mergeSkills(oldSkillId:string, newSkillId:string): Promise<void> {
    let mergeSkillsData = {
      old_skill_id: oldSkillId,
      new_skill_id: newSkillId
    };
    return this.http.post<void>(
      TopicsAndSkillsDashboardDomainConstants.MERGE_SKILLS_URL,
      mergeSkillsData).toPromise();
  }
}
angular.module('oppia').factory(
  'TopicsAndSkillsDashboardBackendApiService',
  downgradeInjectable(TopicsAndSkillsDashboardBackendApiService));<|MERGE_RESOLUTION|>--- conflicted
+++ resolved
@@ -19,7 +19,7 @@
 
 import { downgradeInjectable } from '@angular/upgrade/static';
 import { HttpClient } from '@angular/common/http';
-<<<<<<< HEAD
+import { Injectable } from '@angular/core';
 
 import {
   AugmentedSkillSummaryObjectFactory,
@@ -33,10 +33,6 @@
 } from 'domain/skill/ShortSkillSummaryObjectFactory';
 import { SkillSummaryObjectFactory, SkillSummary, SkillSummaryBackendDict } from
   'domain/skill/skill-summary-object.factory';
-=======
-import { Injectable } from '@angular/core';
-
->>>>>>> 3e915890
 import { TopicsAndSkillsDashboardDomainConstants } from
   // eslint-disable-next-line max-len
   'domain/topics_and_skills_dashboard/topics-and-skills-dashboard-domain.constants';
@@ -44,13 +40,10 @@
   TopicsAndSkillsDashboardFilter
 // eslint-disable-next-line max-len
 } from 'domain/topics_and_skills_dashboard/TopicsAndSkillsDashboardFilterObjectFactory';
-<<<<<<< HEAD
 import { TopicSummaryObjectFactory, TopicSummary, TopicSummaryBackendDict } from
   'domain/topic/TopicSummaryObjectFactory';
-=======
 import { UrlInterpolationService } from
   'domain/utilities/url-interpolation.service';
->>>>>>> 3e915890
 
 interface CategorizedSkillsBackendDict {
   [topicName: string]: {
@@ -120,14 +113,14 @@
 })
 
 export class TopicsAndSkillsDashboardBackendApiService {
-<<<<<<< HEAD
   constructor(
     private augmentedSkillSummaryObjectFactory:
     AugmentedSkillSummaryObjectFactory,
     private http: HttpClient,
     private shortSkillSummaryObjectFactory: ShortSkillSummaryObjectFactory,
     private skillSummaryObjectFactory: SkillSummaryObjectFactory,
-    private topicSummaryObjectFactory: TopicSummaryObjectFactory) {}
+    private topicSummaryObjectFactory: TopicSummaryObjectFactory,
+    private urlInterpolationService: UrlInterpolationService) {}
 
   fetchDashboardData(): Promise<TopicsAndSkillDashboardData> {
     return this.http.get<TopicsAndSkillsDashboardDataBackendDict>(
@@ -144,10 +137,6 @@
         }
         categorizedSkills[topic] = subtopicSkills;
       }
-=======
-  constructor(private http: HttpClient,
-              private urlInterpolationService: UrlInterpolationService) {}
->>>>>>> 3e915890
 
       return {
         allClassroomNames: response.all_classroom_names,
