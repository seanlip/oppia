--- conflicted
+++ resolved
@@ -30,7 +30,6 @@
     '/validate_story_explorations/<story_id>',
 
   // These should match the constants defined in core.domain.story_domain.
-<<<<<<< HEAD
   CMD_ADD_STORY_NODE: 'add_story_node',
   CMD_DELETE_STORY_NODE: 'delete_story_node',
   CMD_UPDATE_STORY_NODE_OUTLINE_STATUS: 'update_story_node_outline_status',
@@ -46,6 +45,7 @@
   STORY_PROPERTY_NOTES: 'notes',
   STORY_PROPERTY_LANGUAGE_CODE: 'language_code',
   STORY_PROPERTY_URL_FRAGMENT: 'url_fragment',
+  STORY_PROPERTY_META_TAG_CONTENT: 'meta_tag_content',
 
   INITIAL_NODE_ID: 'initial_node_id',
   NODE: 'node',
@@ -59,40 +59,4 @@
   STORY_NODE_PROPERTY_DESTINATION_NODE_IDS: 'destination_node_ids',
   STORY_NODE_PROPERTY_ACQUIRED_SKILL_IDS: 'acquired_skill_ids',
   STORY_NODE_PROPERTY_PREREQUISITE_SKILL_IDS: 'prerequisite_skill_ids',
-};
-=======
-  public static CMD_ADD_STORY_NODE = 'add_story_node';
-  public static CMD_DELETE_STORY_NODE = 'delete_story_node';
-  public static
-    CMD_UPDATE_STORY_NODE_OUTLINE_STATUS = 'update_story_node_outline_status';
-
-  public static CMD_UPDATE_STORY_PROPERTY = 'update_story_property';
-  public static CMD_UPDATE_STORY_NODE_PROPERTY = 'update_story_node_property';
-  public static
-    CMD_UPDATE_STORY_CONTENTS_PROPERTY = 'update_story_contents_property';
-
-  public static STORY_PROPERTY_TITLE = 'title';
-  public static STORY_PROPERTY_THUMBNAIL_FILENAME = 'thumbnail_filename';
-  public static STORY_PROPERTY_THUMBNAIL_BG_COLOR = 'thumbnail_bg_color';
-  public static STORY_PROPERTY_DESCRIPTION = 'description';
-  public static STORY_PROPERTY_NOTES = 'notes';
-  public static STORY_PROPERTY_LANGUAGE_CODE = 'language_code';
-  public static STORY_PROPERTY_URL_FRAGMENT = 'url_fragment';
-  public static STORY_PROPERTY_META_TAG_CONTENT = 'meta_tag_content';
-
-  public static INITIAL_NODE_ID = 'initial_node_id';
-  public static NODE = 'node';
-
-  public static STORY_NODE_PROPERTY_TITLE = 'title';
-  public static STORY_NODE_PROPERTY_DESCRIPTION = 'description';
-  public static STORY_NODE_PROPERTY_THUMBNAIL_FILENAME = 'thumbnail_filename';
-  public static STORY_NODE_PROPERTY_THUMBNAIL_BG_COLOR = 'thumbnail_bg_color';
-  public static STORY_NODE_PROPERTY_OUTLINE = 'outline';
-  public static STORY_NODE_PROPERTY_EXPLORATION_ID = 'exploration_id';
-  public static
-    STORY_NODE_PROPERTY_DESTINATION_NODE_IDS = 'destination_node_ids';
-  public static STORY_NODE_PROPERTY_ACQUIRED_SKILL_IDS = 'acquired_skill_ids';
-  public static
-    STORY_NODE_PROPERTY_PREREQUISITE_SKILL_IDS = 'prerequisite_skill_ids';
-}
->>>>>>> f188b38e
+};