--- conflicted
+++ resolved
@@ -126,573 +126,6 @@
         new_value: cloneDeep(newValue),
         old_value: cloneDeep(oldValue)
       }, apply, reverse);
-<<<<<<< HEAD
-    };
-
-    var _getNewPropertyValueFromChangeDict = function(changeDict) {
-      return _getParameterFromChangeDict(changeDict, 'new_value');
-    };
-
-    // These functions are associated with updates available in
-    // core.domain.story_services.apply_change_list.
-    return {
-      /**
-       * Changes the title of a story and records the change in the
-       * undo/redo service.
-       */
-      setStoryTitle: function(story, title) {
-        var oldTitle = angular.copy(story.getTitle());
-        _applyStoryPropertyChange(
-          story, STORY_PROPERTY_TITLE, oldTitle, title,
-          function(changeDict, story) {
-            // ---- Apply ----
-            var title = _getNewPropertyValueFromChangeDict(changeDict);
-            story.setTitle(title);
-          }, function(unusedChangeDict, story) {
-            // ---- Undo ----
-            story.setTitle(oldTitle);
-          });
-      },
-
-      /**
-       * Changes the url fragment of a story and records the change in the
-       * undo/redo service.
-       */
-      setStoryUrlFragment: function(story, urlFragment) {
-        var oldUrlFragment = angular.copy(story.getUrlFragment());
-        _applyStoryPropertyChange(
-          story, STORY_PROPERTY_URL_FRAGMENT, oldUrlFragment, urlFragment,
-          function(changeDict, story) {
-            // ---- Apply ----
-            var newUrlFragment = _getNewPropertyValueFromChangeDict(changeDict);
-            story.setUrlFragment(newUrlFragment);
-          }, function(unusedChangeDict, story) {
-            // ---- Undo ----
-            story.setUrlFragment(oldUrlFragment);
-          });
-      },
-
-      /**
-       * Changes the thumbnail filename of a story and records the change
-       * in the undo/redo service.
-       */
-      setThumbnailFilename: function(story, newThumbnailFilename) {
-        var oldThumbnailFilename = angular.copy(story.getThumbnailFilename());
-        _applyStoryPropertyChange(
-          story, STORY_PROPERTY_THUMBNAIL_FILENAME, oldThumbnailFilename,
-          newThumbnailFilename, function(changeDict, story) {
-            // ---- Apply ----
-            var thumbnailFilename = (
-              _getNewPropertyValueFromChangeDict(changeDict));
-            story.setThumbnailFilename(thumbnailFilename);
-          }, function(unusedChangeDict, story) {
-            // ---- Undo ----
-            story.setThumbnailFilename(oldThumbnailFilename);
-          });
-      },
-
-      /**
-       * Changes the thumbnail background color of a story and records the
-       * change in the undo/redo service.
-       */
-      setThumbnailBgColor: function(story, newThumbnailBgColor) {
-        var oldThumbnailBgColor = angular.copy(story.getThumbnailBgColor());
-        _applyStoryPropertyChange(
-          story, STORY_PROPERTY_THUMBNAIL_BG_COLOR, oldThumbnailBgColor,
-          newThumbnailBgColor, function(changeDict, story) {
-            // ---- Apply ----
-            var thumbnailBgColor = (
-              _getNewPropertyValueFromChangeDict(changeDict));
-            story.setThumbnailBgColor(thumbnailBgColor);
-          }, function(unusedChangeDict, story) {
-            // ---- Undo ----
-            story.setThumbnailBgColor(oldThumbnailBgColor);
-          });
-      },
-
-      /**
-       * Changes the description of a story and records the change in the
-       * undo/redo service.
-       */
-      setStoryDescription: function(story, description) {
-        var oldDescription = angular.copy(story.getDescription());
-        _applyStoryPropertyChange(
-          story, STORY_PROPERTY_DESCRIPTION, oldDescription, description,
-          function(changeDict, story) {
-            // ---- Apply ----
-            var description = _getNewPropertyValueFromChangeDict(changeDict);
-            story.setDescription(description);
-          }, function(unusedChangeDict, story) {
-            // ---- Undo ----
-            story.setDescription(oldDescription);
-          });
-      },
-
-      /**
-       * Changes the notes for a story and records the change in the
-       * undo/redo service.
-       */
-      setStoryNotes: function(story, notes) {
-        var oldNotes = angular.copy(story.getNotes());
-        _applyStoryPropertyChange(
-          story, STORY_PROPERTY_NOTES, oldNotes, notes,
-          function(changeDict, story) {
-            // ---- Apply ----
-            var notes = _getNewPropertyValueFromChangeDict(changeDict);
-            story.setNotes(notes);
-          }, function(unusedChangeDict, story) {
-            // ---- Undo ----
-            story.setNotes(oldNotes);
-          });
-      },
-
-      /**
-       * Changes the language code of a story and records the change in
-       * the undo/redo service.
-       */
-      setStoryLanguageCode: function(story, languageCode) {
-        var oldLanguageCode = angular.copy(story.getLanguageCode());
-        _applyStoryPropertyChange(
-          story, STORY_PROPERTY_LANGUAGE_CODE, oldLanguageCode, languageCode,
-          function(changeDict, story) {
-            // ---- Apply ----
-            var languageCode = _getNewPropertyValueFromChangeDict(changeDict);
-            story.setLanguageCode(languageCode);
-          }, function(unusedChangeDict, story) {
-            // ---- Undo ----
-            story.setLanguageCode(oldLanguageCode);
-          });
-      },
-
-      /**
-       * Changes the meta tag content of a story and records the change in
-       * the undo/redo service.
-       */
-      setStoryMetaTagContent: function(story, metaTagContent) {
-        var oldMetaTagContent = angular.copy(story.getMetaTagContent());
-        _applyStoryPropertyChange(
-          story, STORY_PROPERTY_META_TAG_CONTENT, oldMetaTagContent,
-          metaTagContent,
-          function(changeDict, story) {
-            // ---- Apply ----
-            var metaTagContent = _getNewPropertyValueFromChangeDict(changeDict);
-            story.setMetaTagContent(metaTagContent);
-          }, function(unusedChangeDict, story) {
-            // ---- Undo ----
-            story.setMetaTagContent(oldMetaTagContent);
-          });
-      },
-
-      /**
-       * Sets the initial node of the story and records the change in
-       * the undo/redo service.
-       */
-      setInitialNodeId: function(story, newInitialNodeId) {
-        var oldInitialNodeId =
-          angular.copy(story.getStoryContents().getInitialNodeId());
-        _applyStoryContentsPropertyChange(
-          story, INITIAL_NODE_ID, oldInitialNodeId,
-          newInitialNodeId,
-          function(unusedChangeDict, story) {
-            // ---- Apply ----
-            story.getStoryContents().setInitialNodeId(newInitialNodeId);
-          }, function(unusedChangeDict, story) {
-            // ---- Undo ----
-            story.getStoryContents().setInitialNodeId(oldInitialNodeId);
-          });
-      },
-
-      /**
-       * Creates a story node, adds it to the story and records the change in
-       * the undo/redo service.
-       */
-      addStoryNode: function(story, nodeTitle) {
-        var nextNodeId = story.getStoryContents().getNextNodeId();
-        _applyChange(story, CMD_ADD_STORY_NODE, {
-          node_id: nextNodeId,
-          title: nodeTitle
-        }, function(unusedChangeDict, story) {
-          // ---- Apply ----
-          story.getStoryContents().addNode(nodeTitle);
-          StoryEditorStateService.setExpIdsChanged();
-        }, function(changeDict, story) {
-          // ---- Undo ----
-          var nodeId = _getNodeIdFromChangeDict(changeDict);
-          story.getStoryContents().deleteNode(nodeId);
-          StoryEditorStateService.setExpIdsChanged();
-        });
-      },
-
-      /**
-       * Removes a story node, and records the change in the undo/redo service.
-       */
-      deleteStoryNode: function(story, nodeId) {
-        _applyChange(story, CMD_DELETE_STORY_NODE, {
-          node_id: nodeId
-        }, function(unusedChangeDict, story) {
-          // ---- Apply ----
-          story.getStoryContents().deleteNode(nodeId);
-          StoryEditorStateService.setExpIdsChanged();
-        }, function(unusedChangeDict, unusedStory) {
-          // ---- Undo ----
-          throw new Error('A deleted story node cannot be restored.');
-        });
-      },
-
-      /**
-       * Marks the node outline of a node as finalized and records the change
-       * in the undo/redo service.
-       */
-      finalizeStoryNodeOutline: function(story, nodeId) {
-        var storyNode = _getStoryNode(story.getStoryContents(), nodeId);
-        if (storyNode.getOutlineStatus()) {
-          throw new Error('Node outline is already finalized.');
-        }
-        _applyChange(story, CMD_UPDATE_STORY_NODE_OUTLINE_STATUS, {
-          node_id: nodeId,
-          old_value: false,
-          new_value: true
-        }, function(unusedChangeDict, story) {
-          // ---- Apply ----
-          story.getStoryContents().markNodeOutlineAsFinalized(nodeId);
-        }, function(unusedChangeDict, story) {
-          // ---- Undo ----
-          story.getStoryContents().markNodeOutlineAsNotFinalized(nodeId);
-        });
-      },
-
-      /**
-       * Marks the node outline of a node as not finalized and records the
-       * change in the undo/redo service.
-       */
-      unfinalizeStoryNodeOutline: function(story, nodeId) {
-        var storyNode = _getStoryNode(story.getStoryContents(), nodeId);
-        if (!storyNode.getOutlineStatus()) {
-          throw new Error('Node outline is already not finalized.');
-        }
-        _applyChange(story, CMD_UPDATE_STORY_NODE_OUTLINE_STATUS, {
-          node_id: nodeId,
-          old_value: true,
-          new_value: false
-        }, function(unusedChangeDict, story) {
-          // ---- Apply ----
-          story.getStoryContents().markNodeOutlineAsNotFinalized(nodeId);
-        }, function(unusedChangeDict, story) {
-          // ---- Undo ----
-          story.getStoryContents().markNodeOutlineAsFinalized(nodeId);
-        });
-      },
-
-      /**
-       * Sets the outline of a node of the story and records the change
-       * in the undo/redo service.
-       */
-      setStoryNodeOutline: function(story, nodeId, newOutline) {
-        var storyNode = _getStoryNode(story.getStoryContents(), nodeId);
-        var oldOutline = storyNode.getOutline();
-
-        _applyStoryNodePropertyChange(
-          story, STORY_NODE_PROPERTY_OUTLINE, nodeId,
-          oldOutline, newOutline,
-          function(unusedChangeDict, story) {
-            // ---- Apply ----
-            story.getStoryContents().setNodeOutline(nodeId, newOutline);
-          }, function(unusedChangeDict, story) {
-            // ---- Undo ----
-            story.getStoryContents().setNodeOutline(
-              nodeId, oldOutline);
-          });
-      },
-
-      /**
-       * Sets the title of a node of the story and records the change
-       * in the undo/redo service.
-       */
-      setStoryNodeTitle: function(story, nodeId, newTitle) {
-        var storyNode = _getStoryNode(story.getStoryContents(), nodeId);
-        var oldTitle = storyNode.getTitle();
-
-        _applyStoryNodePropertyChange(
-          story, STORY_NODE_PROPERTY_TITLE, nodeId,
-          oldTitle, newTitle,
-          function(unusedChangeDict, story) {
-            // ---- Apply ----
-            story.getStoryContents().setNodeTitle(nodeId, newTitle);
-          }, function(unusedChangeDict, story) {
-            // ---- Undo ----
-            story.getStoryContents().setNodeTitle(nodeId, oldTitle);
-          });
-      },
-
-      /**
-       * Sets the description of a node of the story and records the change
-       * in the undo/redo service.
-       */
-      setStoryNodeDescription: function(story, nodeId, newDescription) {
-        var storyNode = _getStoryNode(story.getStoryContents(), nodeId);
-        var oldDescription = storyNode.getDescription();
-
-        _applyStoryNodePropertyChange(
-          story, STORY_NODE_PROPERTY_DESCRIPTION, nodeId,
-          oldDescription, newDescription,
-          function(unusedChangeDict, story) {
-            // ---- Apply ----
-            story.getStoryContents().setNodeDescription(nodeId, newDescription);
-          }, function(unusedChangeDict, story) {
-            // ---- Undo ----
-            story.getStoryContents().setNodeDescription(nodeId, oldDescription);
-          });
-      },
-
-      /**
-       * Sets the thumbnail filename of a node of the story and records the
-       * change in the undo/redo service.
-       */
-      setStoryNodeThumbnailFilename: function(
-          story, nodeId, newThumbnailFilename) {
-        var storyNode = _getStoryNode(story.getStoryContents(), nodeId);
-        var oldThumbnailFilename = storyNode.getThumbnailFilename();
-
-        _applyStoryNodePropertyChange(
-          story, STORY_NODE_PROPERTY_THUMBNAIL_FILENAME, nodeId,
-          oldThumbnailFilename, newThumbnailFilename,
-          function(unusedChangeDict, unusedStory) {
-            // ---- Apply ----
-            storyNode.setThumbnailFilename(newThumbnailFilename);
-          }, function(unusedChangeDict, unusedStory) {
-            // ---- Undo ----
-            storyNode.setThumbnailFilename(oldThumbnailFilename);
-          });
-      },
-
-      /**
-       * Sets the thumbnail background color of a node of the story and records
-       * the change in the undo/redo service.
-       */
-      setStoryNodeThumbnailBgColor: function(
-          story, nodeId, newThumbnailBgColor) {
-        var storyNode = _getStoryNode(story.getStoryContents(), nodeId);
-        var oldThumbnailBgColor = storyNode.getThumbnailBgColor();
-
-        _applyStoryNodePropertyChange(
-          story, STORY_NODE_PROPERTY_THUMBNAIL_BG_COLOR, nodeId,
-          oldThumbnailBgColor, newThumbnailBgColor,
-          function(unusedChangeDict, unusedStory) {
-            // ---- Apply ----
-            storyNode.setThumbnailBgColor(newThumbnailBgColor);
-          }, function(unusedChangeDict, unusedStory) {
-            // ---- Undo ----
-            storyNode.setThumbnailBgColor(oldThumbnailBgColor);
-          });
-      },
-
-      /**
-       * Sets the id of the exploration that of a node of the story is linked
-       * to and records the change in the undo/redo service.
-       */
-      setStoryNodeExplorationId: function(story, nodeId, newExplorationId) {
-        var storyNode = _getStoryNode(story.getStoryContents(), nodeId);
-        var oldExplorationId = storyNode.getExplorationId();
-
-        _applyStoryNodePropertyChange(
-          story, STORY_NODE_PROPERTY_EXPLORATION_ID, nodeId,
-          oldExplorationId, newExplorationId,
-          function(unusedChangeDict, story) {
-            // ---- Apply ----
-            story.getStoryContents().setNodeExplorationId(
-              nodeId, newExplorationId);
-            StoryEditorStateService.setExpIdsChanged();
-          }, function(unusedChangeDict, story) {
-            // ---- Undo ----
-            story.getStoryContents().setNodeExplorationId(
-              nodeId, oldExplorationId);
-            StoryEditorStateService.setExpIdsChanged();
-          });
-      },
-
-      /**
-       * Adds a destination node id to a node of a story and records the change
-       * in the undo/redo service.
-       */
-      addDestinationNodeIdToNode: function(story, nodeId, destinationNodeId) {
-        var storyNode = _getStoryNode(story.getStoryContents(), nodeId);
-        var oldDestinationNodeIds = angular.copy(
-          storyNode.getDestinationNodeIds());
-        var newDestinationNodeIds = angular.copy(oldDestinationNodeIds);
-        newDestinationNodeIds.push(destinationNodeId);
-
-        _applyStoryNodePropertyChange(
-          story, STORY_NODE_PROPERTY_DESTINATION_NODE_IDS, nodeId,
-          oldDestinationNodeIds, newDestinationNodeIds,
-          function(unusedChangeDict, story) {
-            // ---- Apply ----
-            story.getStoryContents().addDestinationNodeIdToNode(
-              nodeId, destinationNodeId);
-          }, function(unusedChangeDict, story) {
-            // ---- Undo ----
-            story.getStoryContents().removeDestinationNodeIdFromNode(
-              nodeId, destinationNodeId);
-          });
-      },
-
-      /**
-       * Removes a destination node id from a node of a story and records the
-       * change in the undo/redo service.
-       */
-      removeDestinationNodeIdFromNode: function(
-          story, nodeId, destinationNodeId) {
-        var storyNode = _getStoryNode(story.getStoryContents(), nodeId);
-        var oldDestinationNodeIds = angular.copy(
-          storyNode.getDestinationNodeIds());
-        var newDestinationNodeIds = angular.copy(oldDestinationNodeIds);
-        var index = newDestinationNodeIds.indexOf(destinationNodeId);
-        if (index === -1) {
-          throw new Error('The given destination node is not part of the node');
-        }
-        newDestinationNodeIds.splice(index, 1);
-
-        _applyStoryNodePropertyChange(
-          story, STORY_NODE_PROPERTY_DESTINATION_NODE_IDS, nodeId,
-          oldDestinationNodeIds, newDestinationNodeIds,
-          function(unusedChangeDict, story) {
-            // ---- Apply ----
-            story.getStoryContents().removeDestinationNodeIdFromNode(
-              nodeId, destinationNodeId);
-            StoryEditorStateService.setExpIdsChanged();
-          }, function(unusedChangeDict, story) {
-            // ---- Undo ----
-            story.getStoryContents().addDestinationNodeIdToNode(
-              nodeId, destinationNodeId);
-            StoryEditorStateService.setExpIdsChanged();
-          });
-      },
-      /**
-       * Removes a node of a story and records the change in the
-       * undo/redo service.
-       */
-      rearrangeNodeInStory: function(story, fromIndex, toIndex) {
-        _applyStoryContentsPropertyChange(
-          story, NODE, fromIndex, toIndex,
-          function(unusedChangeDict, story) {
-            // ---- Apply ----
-            story.getStoryContents().rearrangeNodeInStory(fromIndex, toIndex);
-          }, function(unusedChangeDict, story) {
-            // ---- Undo ----
-            story.getStoryContents().rearrangeNodeInStory(fromIndex, toIndex);
-          });
-      },
-
-      /**
-       * Adds a prerequisite skill id to a node of a story and records the
-       * change in the undo/redo service.
-       */
-      addPrerequisiteSkillIdToNode: function(story, nodeId, skillId) {
-        var storyNode = _getStoryNode(story.getStoryContents(), nodeId);
-        var oldPrerequisiteSkillIds = angular.copy(
-          storyNode.getPrerequisiteSkillIds());
-        var newPrerequisiteSkillIds = angular.copy(oldPrerequisiteSkillIds);
-        newPrerequisiteSkillIds.push(skillId);
-        _applyStoryNodePropertyChange(
-          story, STORY_NODE_PROPERTY_PREREQUISITE_SKILL_IDS, nodeId,
-          oldPrerequisiteSkillIds, newPrerequisiteSkillIds,
-          function(unusedChangeDict, story) {
-            // ---- Apply ----
-            story.getStoryContents().addPrerequisiteSkillIdToNode(
-              nodeId, skillId);
-          }, function(unusedChangeDict, story) {
-            // ---- Undo ----
-            story.getStoryContents().removePrerequisiteSkillIdFromNode(
-              nodeId, skillId);
-          });
-      },
-
-      /**
-       * Removes a prerequisite skill id from a node of a story and records the
-       * change in the undo/redo service.
-       */
-      removePrerequisiteSkillIdFromNode: function(story, nodeId, skillId) {
-        var storyNode = _getStoryNode(story.getStoryContents(), nodeId);
-        var oldPrerequisiteSkillIds = angular.copy(
-          storyNode.getPrerequisiteSkillIds());
-        var newPrerequisiteSkillIds = angular.copy(oldPrerequisiteSkillIds);
-        var index = newPrerequisiteSkillIds.indexOf(skillId);
-        if (index === -1) {
-          throw new Error(
-            'The given prerequisite skill is not part of the node');
-        }
-        newPrerequisiteSkillIds.splice(index, 1);
-
-        _applyStoryNodePropertyChange(
-          story, STORY_NODE_PROPERTY_PREREQUISITE_SKILL_IDS, nodeId,
-          oldPrerequisiteSkillIds, newPrerequisiteSkillIds,
-          function(unusedChangeDict, story) {
-            // ---- Apply ----
-            story.getStoryContents().removePrerequisiteSkillIdFromNode(
-              nodeId, skillId);
-          }, function(unusedChangeDict, story) {
-            // ---- Undo ----
-            story.getStoryContents().addPrerequisiteSkillIdToNode(
-              nodeId, skillId);
-          });
-      },
-
-      /**
-       * Adds an acquired skill id to a node of a story and records the change
-       * in the undo/redo service.
-       */
-      addAcquiredSkillIdToNode: function(story, nodeId, skillId) {
-        var storyNode = _getStoryNode(story.getStoryContents(), nodeId);
-        var oldAcquiredSkillIds = angular.copy(
-          storyNode.getAcquiredSkillIds());
-        var newAcquiredSkillIds = angular.copy(oldAcquiredSkillIds);
-        newAcquiredSkillIds.push(skillId);
-
-        _applyStoryNodePropertyChange(
-          story, STORY_NODE_PROPERTY_ACQUIRED_SKILL_IDS, nodeId,
-          oldAcquiredSkillIds, newAcquiredSkillIds,
-          function(unusedChangeDict, story) {
-            // ---- Apply ----
-            story.getStoryContents().addAcquiredSkillIdToNode(
-              nodeId, skillId);
-          }, function(unusedChangeDict, story) {
-            // ---- Undo ----
-            story.getStoryContents().removeAcquiredSkillIdFromNode(
-              nodeId, skillId);
-          });
-      },
-
-      /**
-       * Removes an acquired skill id from a node of a story and records the
-       * change in the undo/redo service.
-       */
-      removeAcquiredSkillIdFromNode: function(story, nodeId, skillId) {
-        var storyNode = _getStoryNode(story.getStoryContents(), nodeId);
-        var oldAcquiredSkillIds = angular.copy(
-          storyNode.getAcquiredSkillIds());
-        var newAcquiredSkillIds = angular.copy(oldAcquiredSkillIds);
-        var index = newAcquiredSkillIds.indexOf(skillId);
-        if (index === -1) {
-          throw new Error(
-            'The given acquired skill id is not part of the node');
-        }
-        newAcquiredSkillIds.splice(index, 1);
-
-        _applyStoryNodePropertyChange(
-          story, STORY_NODE_PROPERTY_ACQUIRED_SKILL_IDS, nodeId,
-          oldAcquiredSkillIds, newAcquiredSkillIds,
-          function(unusedChangeDict, story) {
-            // ---- Apply ----
-            story.getStoryContents().removeAcquiredSkillIdFromNode(
-              nodeId, skillId);
-          }, function(unusedChangeDict, story) {
-            // ---- Undo ----
-            story.getStoryContents().addAcquiredSkillIdToNode(
-              nodeId, skillId);
-          });
-      }
-    };
-  }]);
-=======
   }
 
   _getNewPropertyValueFromChangeDict(changeDict: BackendChangeObject): string {
@@ -1275,5 +708,4 @@
 }
 
 angular.module('oppia').factory(
-  'StoryUpdateService', downgradeInjectable(StoryUpdateService));
->>>>>>> 6e93619c
+  'StoryUpdateService', downgradeInjectable(StoryUpdateService));