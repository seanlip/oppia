// Copyright 2018 The Oppia Authors. All Rights Reserved.
//
// Licensed under the Apache License, Version 2.0 (the "License");
// you may not use this file except in compliance with the License.
// You may obtain a copy of the License at
//
//      http://www.apache.org/licenses/LICENSE-2.0
//
// Unless required by applicable law or agreed to in writing, software
// distributed under the License is distributed on an "AS-IS" BASIS,
// WITHOUT WARRANTIES OR CONDITIONS OF ANY KIND, either express or implied.
// See the License for the specific language governing permissions and
// limitations under the License.

/**
 * @fileoverview Model class for creating instances of frontend
 * story summary domain objects.
 */

import {
  StoryNode, StoryNodeBackendDict
} from './story-node.model';

export interface StorySummaryBackendDict {
  'id': string;
  'title': string;
  'node_titles': string[];
  'thumbnail_filename': string;
  'thumbnail_bg_color': string;
  'description': string;
  'story_is_published': boolean;
  'completed_node_titles': string[],
  'url_fragment': string,
  'all_node_dicts': StoryNodeBackendDict[],
  // This property is optional because it is only present in the
  // story summary dict of learner dashboard page.
  'topic_name'?: string;
  'topic_url_fragment'?: string,
  'classroom_url_fragment'?: string
}

export class StorySummary {
  constructor(
    private _id: string,
    private _title: string,
    private _nodeTitles: string[],
    private _thumbnailFilename: string,
    private _thumbnailBgColor: string,
    private _description: string,
    private _storyIsPublished: boolean,
    private _completedNodeTitles: string[],
    private _urlFragment: string,
    private _allNodes: StoryNode[],
<<<<<<< HEAD
    private _topicName: string | undefined,
=======
>>>>>>> be707949
    private _topicUrlFragment: string | undefined,
    private _classroomUrlFragment: string | undefined
  ) {}

  getId(): string {
    return this._id;
  }

  getTitle(): string {
    return this._title;
  }

  getNodeTitles(): string[] {
    return this._nodeTitles.slice();
  }

  getThumbnailFilename(): string {
    return this._thumbnailFilename;
  }

  isNodeCompleted(nodeTitle: string): boolean {
    return (this._completedNodeTitles.indexOf(nodeTitle) !== -1);
  }

  getThumbnailBgColor(): string {
    return this._thumbnailBgColor;
  }

  getDescription(): string {
    return this._description;
  }

  getCompletedNodeTitles(): string[] {
    return this._completedNodeTitles;
  }

  getTopicName(): string | undefined {
    return this._topicName;
  }

  isStoryPublished(): boolean {
    return this._storyIsPublished;
  }

  getUrlFragment(): string {
    return this._urlFragment;
  }

  getAllNodes(): StoryNode[] {
    return this._allNodes;
  }

  getTopicUrlFragment(): string | undefined {
    return this._topicUrlFragment;
  }

  getClassroomUrlFragment(): string | undefined {
    return this._classroomUrlFragment;
  }

  static createFromBackendDict(
      storySummaryBackendDict: StorySummaryBackendDict): StorySummary {
    let allNodes = (
      storySummaryBackendDict.all_node_dicts.map(storyNodeDict => {
        return StoryNode.createFromBackendDict(
          storyNodeDict);
      }));
    return new StorySummary(
      storySummaryBackendDict.id,
      storySummaryBackendDict.title,
      storySummaryBackendDict.node_titles,
      storySummaryBackendDict.thumbnail_filename,
      storySummaryBackendDict.thumbnail_bg_color,
      storySummaryBackendDict.description,
      storySummaryBackendDict.story_is_published,
      storySummaryBackendDict.completed_node_titles,
      storySummaryBackendDict.url_fragment,
      allNodes,
      storySummaryBackendDict.topic_name,
      storySummaryBackendDict.topic_url_fragment,
      storySummaryBackendDict.classroom_url_fragment
    );
  }
}<|MERGE_RESOLUTION|>--- conflicted
+++ resolved
@@ -51,10 +51,7 @@
     private _completedNodeTitles: string[],
     private _urlFragment: string,
     private _allNodes: StoryNode[],
-<<<<<<< HEAD
     private _topicName: string | undefined,
-=======
->>>>>>> be707949
     private _topicUrlFragment: string | undefined,
     private _classroomUrlFragment: string | undefined
   ) {}
@@ -83,7 +80,7 @@
     return this._thumbnailBgColor;
   }
 
-  getDescription(): string {
+  getDescription(): string | undefined {
     return this._description;
   }
 
