--- conflicted
+++ resolved
@@ -88,13 +88,10 @@
     return this._completedNodeTitles;
   }
 
-<<<<<<< HEAD
-=======
   getTopicName(): string | undefined {
     return this._topicName;
   }
 
->>>>>>> aa89cb1c
   isStoryPublished(): boolean {
     return this._storyIsPublished;
   }
