// Copyright 2018 The Oppia Authors. All Rights Reserved.
//
// Licensed under the Apache License, Version 2.0 (the "License");
// you may not use this file except in compliance with the License.
// You may obtain a copy of the License at
//
//      http://www.apache.org/licenses/LICENSE-2.0
//
// Unless required by applicable law or agreed to in writing, software
// distributed under the License is distributed on an "AS-IS" BASIS,
// WITHOUT WARRANTIES OR CONDITIONS OF ANY KIND, either express or implied.
// See the License for the specific language governing permissions and
// limitations under the License.

/**
 * @fileoverview Object factory for creating a front-end instance of a
 * concept card. In the backend, this is referred to as SkillContents.
 */

<<<<<<< HEAD
export interface IConceptCardBackendDict {
  'explanation': SubtitledHtmlBackendDict;
  'worked_examples': IWorkedExampleBackendDict[];
  'recorded_voiceovers': IRecordedVoiceOverBackendDict;
=======
export interface ConceptCardBackendDict {
  'explanation': SubtitledHtmlBackendDict;
  'worked_examples': WorkedExampleBackendDict[];
  'recorded_voiceovers': RecordedVoiceOverBackendDict;
>>>>>>> 982d0465
}

import { downgradeInjectable } from '@angular/upgrade/static';
import { Injectable } from '@angular/core';
import { AppConstants } from 'app.constants';
import {
<<<<<<< HEAD
  SubtitledHtml, SubtitledHtmlObjectFactory, SubtitledHtmlBackendDict } from
  'domain/exploration/SubtitledHtmlObjectFactory';
=======
  RecordedVoiceovers,
  RecordedVoiceOverBackendDict,
  RecordedVoiceoversObjectFactory
} from 'domain/exploration/RecordedVoiceoversObjectFactory';
>>>>>>> 982d0465
import {
  SubtitledHtml,
  SubtitledHtmlBackendDict,
  SubtitledHtmlObjectFactory
} from 'domain/exploration/SubtitledHtmlObjectFactory';
import {
  WorkedExample,
  WorkedExampleBackendDict,
  WorkedExampleObjectFactory
} from 'domain/skill/WorkedExampleObjectFactory';

export class ConceptCard {
  _explanation: SubtitledHtml;
  _workedExamples: Array<WorkedExample>;
  _recordedVoiceovers: RecordedVoiceovers;

  constructor(
      explanation: SubtitledHtml, workedExamples: Array<WorkedExample>,
      recordedVoiceovers: RecordedVoiceovers) {
    this._explanation = explanation;
    this._workedExamples = workedExamples;
    this._recordedVoiceovers = recordedVoiceovers;
  }

  toBackendDict(): ConceptCardBackendDict {
    return {
      explanation: this._explanation.toBackendDict(),
      worked_examples: this._workedExamples.map(
        (workedExample: WorkedExample) => {
          return workedExample.toBackendDict();
        }),
      recorded_voiceovers: this._recordedVoiceovers.toBackendDict()
    };
  }

  _getElementsInFirstSetButNotInSecond(setA: Set<string>,
      setB: Set<string>): Array<string> {
    let diffList = Array.from(setA).filter((element) => {
      return !setB.has(element);
    });
    return diffList;
  }

  _extractAvailableContentIdsFromWorkedExamples(
      workedExamples: Array<WorkedExample>): Set<string> {
    let contentIds: Set<string> = new Set();
    workedExamples.forEach((workedExample: WorkedExample) => {
      contentIds.add(workedExample.getQuestion().getContentId());
      contentIds.add(workedExample.getExplanation().getContentId());
    });
    return contentIds;
  }

  getExplanation(): SubtitledHtml {
    return this._explanation;
  }

  setExplanation(explanation: SubtitledHtml): void {
    this._explanation = explanation;
  }

  getWorkedExamples(): Array<WorkedExample> {
    return this._workedExamples.slice();
  }

  setWorkedExamples(workedExamples: Array<WorkedExample>): void {
    let oldContentIds = this._extractAvailableContentIdsFromWorkedExamples(
      this._workedExamples);

    this._workedExamples = workedExamples.slice();

    let newContentIds = this._extractAvailableContentIdsFromWorkedExamples(
      this._workedExamples);

    let contentIdsToDelete = this._getElementsInFirstSetButNotInSecond(
      oldContentIds, newContentIds);
    let contentIdsToAdd = this._getElementsInFirstSetButNotInSecond(
      newContentIds, oldContentIds);

    for (let i = 0; i < contentIdsToDelete.length; i++) {
      this._recordedVoiceovers.deleteContentId(contentIdsToDelete[i]);
    }
    for (let i = 0; i < contentIdsToAdd.length; i++) {
      this._recordedVoiceovers.addContentId(contentIdsToAdd[i]);
    }
  }

  getRecordedVoiceovers(): RecordedVoiceovers {
    return this._recordedVoiceovers;
  }
}

@Injectable({
  providedIn: 'root'
})
export class ConceptCardObjectFactory {
  constructor(
      private subtitledHtmlObjectFactory: SubtitledHtmlObjectFactory,
      private recordedVoiceoversObjectFactory:
          RecordedVoiceoversObjectFactory,
      private workedExampleObjectFactory: WorkedExampleObjectFactory) {}

  _generateWorkedExamplesFromBackendDict(
      workedExampleDicts): Array<WorkedExample> {
    return workedExampleDicts.map(
      (workedExampleDict: WorkedExampleBackendDict) => {
        return this.workedExampleObjectFactory.createFromBackendDict(
          workedExampleDict);
      });
  }

  // Create an interstitial concept card that would be displayed in the
  // editor until the actual skill is fetched from the backend.
  createInterstitialConceptCard(): ConceptCard {
    let recordedVoiceoversDict = {
      voiceovers_mapping: {
        COMPONENT_NAME_EXPLANATION: {}
      }
    };
    return new ConceptCard(
      this.subtitledHtmlObjectFactory.createDefault(
        'Loading review material',
        AppConstants.COMPONENT_NAME_EXPLANATION), [],
      this.recordedVoiceoversObjectFactory.createFromBackendDict(
        recordedVoiceoversDict)
    );
  }

  createFromBackendDict(
      conceptCardBackendDict: ConceptCardBackendDict): ConceptCard {
    return new ConceptCard(
      this.subtitledHtmlObjectFactory.createFromBackendDict(
        conceptCardBackendDict.explanation),
      this._generateWorkedExamplesFromBackendDict(
        conceptCardBackendDict.worked_examples),
      this.recordedVoiceoversObjectFactory.createFromBackendDict(
        conceptCardBackendDict.recorded_voiceovers));
  }
}

angular.module('oppia').factory(
  'ConceptCardObjectFactory',
  downgradeInjectable(ConceptCardObjectFactory));<|MERGE_RESOLUTION|>--- conflicted
+++ resolved
@@ -17,32 +17,14 @@
  * concept card. In the backend, this is referred to as SkillContents.
  */
 
-<<<<<<< HEAD
-export interface IConceptCardBackendDict {
-  'explanation': SubtitledHtmlBackendDict;
-  'worked_examples': IWorkedExampleBackendDict[];
-  'recorded_voiceovers': IRecordedVoiceOverBackendDict;
-=======
-export interface ConceptCardBackendDict {
-  'explanation': SubtitledHtmlBackendDict;
-  'worked_examples': WorkedExampleBackendDict[];
-  'recorded_voiceovers': RecordedVoiceOverBackendDict;
->>>>>>> 982d0465
-}
-
 import { downgradeInjectable } from '@angular/upgrade/static';
 import { Injectable } from '@angular/core';
 import { AppConstants } from 'app.constants';
 import {
-<<<<<<< HEAD
-  SubtitledHtml, SubtitledHtmlObjectFactory, SubtitledHtmlBackendDict } from
-  'domain/exploration/SubtitledHtmlObjectFactory';
-=======
   RecordedVoiceovers,
   RecordedVoiceOverBackendDict,
   RecordedVoiceoversObjectFactory
 } from 'domain/exploration/RecordedVoiceoversObjectFactory';
->>>>>>> 982d0465
 import {
   SubtitledHtml,
   SubtitledHtmlBackendDict,
@@ -53,6 +35,12 @@
   WorkedExampleBackendDict,
   WorkedExampleObjectFactory
 } from 'domain/skill/WorkedExampleObjectFactory';
+
+export interface ConceptCardBackendDict {
+  'explanation': SubtitledHtmlBackendDict;
+  'worked_examples': WorkedExampleBackendDict[];
+  'recorded_voiceovers': RecordedVoiceOverBackendDict;
+}
 
 export class ConceptCard {
   _explanation: SubtitledHtml;
