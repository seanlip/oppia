--- conflicted
+++ resolved
@@ -171,7 +171,6 @@
 
       skillBackendApiService.fetchSkill('1').then(
         successHandler, failHandler);
-<<<<<<< HEAD
       let req = httpTestingController.expectOne(
         '/skill_editor_handler/data/1');
       expect(req.request.method).toEqual('GET');
@@ -182,17 +181,9 @@
       expect(successHandler).toHaveBeenCalledWith(skillResponseObjectFactory.
         createFromBackendDict({
           skill: sampleResponse.skill,
-          grouped_skill_summaries: sampleResponse.grouped_skill_summaries
+          grouped_skill_summaries: sampleResponse.grouped_skill_summaries,
+          assigned_skill_topic_data_dict: sampleResponse.assigned_skill_topic_data_dict
         }));
-=======
-      $httpBackend.flush();
-
-      expect(successHandler).toHaveBeenCalledWith({
-        skill: sampleResponse.skill,
-        groupedSkillSummaries: sampleResponse.grouped_skill_summaries,
-        assignedSkillTopicData: sampleResponse.assigned_skill_topic_data_dict,
-      });
->>>>>>> c1c3274f
       expect(failHandler).not.toHaveBeenCalled();
     }));
 
