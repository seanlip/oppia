--- conflicted
+++ resolved
@@ -61,10 +61,7 @@
       must_be_addressed: true
     };
 
-<<<<<<< HEAD
-    const skillContentsDict = {
-=======
-    var example1 = {
+    const example1 = {
       question: {
         html: 'worked example question 1',
         content_id: 'worked_example_q_1'
@@ -74,7 +71,7 @@
         content_id: 'worked_example_a_1'
       }
     };
-    var example2 = {
+    const example2 = {
       question: {
         html: 'worked example question 1',
         content_id: 'worked_example_q_1'
@@ -85,8 +82,7 @@
       }
     };
 
-    var skillContentsDict = {
->>>>>>> 0d5e3bf7
+    const skillContentsDict = {
       explanation: 'test explanation',
       worked_examples: [example1, example2]
     };
