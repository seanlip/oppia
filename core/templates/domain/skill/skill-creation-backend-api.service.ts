--- conflicted
+++ resolved
@@ -64,13 +64,8 @@
    * @param {Blob} imageData.imageBlob - Image data represented as a Blob.
    */
   _createSkill(
-<<<<<<< HEAD
-      successCallback: (value?: SkillCreationBackendResponse) => void,
-      errorCallback:(reason?: string) => void,
-=======
       successCallback: (value: SkillCreationBackendResponse) => void,
       errorCallback: (reason: string) => void,
->>>>>>> 6b2d604d
       description: string, rubrics: RubricBackendDict, explanation: string,
       linkedTopicIds: string[], imagesData: ImageData[]): void {
     let postData:SkillCreationBackendDict = {
