// Copyright 2020 The Oppia Authors. All Rights Reserved.
//
// Licensed under the Apache License, Version 2.0 (the "License");
// you may not use this file except in compliance with the License.
// You may obtain a copy of the License at
//
//      http://www.apache.org/licenses/LICENSE-2.0
//
// Unless required by applicable law or agreed to in writing, software
// distributed under the License is distributed on an "AS-IS" BASIS,
// WITHOUT WARRANTIES OR CONDITIONS OF ANY KIND, either express or implied.
// See the License for the specific language governing permissions and
// limitations under the License.

/**
 * @fileoverview Service to handle the updating of a skill.
 */

import cloneDeep from 'lodash/cloneDeep';

import { downgradeInjectable } from '@angular/upgrade/static';
import { Injectable } from '@angular/core';

import {
  BackendChangeObject,
  Change,
} from 'domain/editor/undo_redo/change.model';
import { Misconception } from 'domain/skill/MisconceptionObjectFactory';
import { Skill } from 'domain/skill/SkillObjectFactory';
import { SkillDomainConstants } from 'domain/skill/skill-domain.constants';
import { UndoRedoService } from 'domain/editor/undo_redo/undo-redo.service';
import { WorkedExample } from 'domain/skill/WorkedExampleObjectFactory';
import { SubtitledHtml } from 'domain/exploration/SubtitledHtmlObjectFactory';

@Injectable({
  providedIn: 'root',
})
export class SkillUpdateService {
  constructor(private undoRedoService: UndoRedoService) {}

  private _applyChange = (
      skill,
      command: string,
      params,
<<<<<<< HEAD
      apply: Function,
      reverse: Function
=======
      apply,
      reverse
>>>>>>> afee0416
  ) => {
    const changeDict = cloneDeep(params);
    changeDict.cmd = command;
    const changeObj = new Change(changeDict, apply, reverse);
    this.undoRedoService.applyChange(changeObj, skill);
  };

  private _applyPropertyChange = (
      skill,
      propertyName: string,
      newValue: string,
      oldValue: string,
<<<<<<< HEAD
      apply: Function,
      reverse: Function
=======
      apply,
      reverse
>>>>>>> afee0416
  ) => {
    this._applyChange(
      skill,
      SkillDomainConstants.CMD_UPDATE_SKILL_PROPERTY,
      {
        property_name: propertyName,
        new_value: cloneDeep(newValue),
        old_value: cloneDeep(oldValue),
      },
      apply,
      reverse
    );
  };

  private _applyMisconceptionPropertyChange = (
      skill,
      misconceptionId: string,
      propertyName: string,
      newValue: string | boolean,
      oldValue: string | boolean,
<<<<<<< HEAD
      apply: Function,
      reverse: Function
=======
      apply,
      reverse
>>>>>>> afee0416
  ) => {
    this._applyChange(
      skill,
      SkillDomainConstants.CMD_UPDATE_SKILL_MISCONCEPTIONS_PROPERTY,
      {
        property_name: propertyName,
        new_value: cloneDeep(newValue),
        old_value: cloneDeep(oldValue),
        misconception_id: misconceptionId,
      },
      apply,
      reverse
    );
  };

  private _applyRubricPropertyChange = (
      skill,
      difficulty: string,
      explanations: string[],
<<<<<<< HEAD
      apply: Function,
      reverse: Function
=======
      apply,
      reverse
>>>>>>> afee0416
  ) => {
    this._applyChange(
      skill,
      SkillDomainConstants.CMD_UPDATE_RUBRICS,
      {
        difficulty: cloneDeep(difficulty),
        explanations: cloneDeep(explanations),
      },
      apply,
      reverse
    );
  };

  private _applySkillContentsPropertyChange = (
      skill,
      propertyName: string,
      newValue,
      oldValue,
<<<<<<< HEAD
      apply: Function,
      reverse: Function
=======
      apply,
      reverse
>>>>>>> afee0416
  ) => {
    this._applyChange(
      skill,
      SkillDomainConstants.CMD_UPDATE_SKILL_CONTENTS_PROPERTY,
      {
        property_name: propertyName,
        new_value: cloneDeep(newValue),
        old_value: cloneDeep(oldValue),
      },
      apply,
      reverse
    );
  };

  private _getParameterFromChangeDict = (
      changeDict: BackendChangeObject,
      paramName: string
  ) => changeDict[paramName];

  private _getNewPropertyValueFromChangeDict = (
      changeDict: BackendChangeObject
  ) => this._getParameterFromChangeDict(changeDict, 'new_value');

  setSkillDescription(skill: Skill, newDescription: string): void {
    let oldDescription = cloneDeep(skill.getDescription());
    this._applyPropertyChange(
      skill,
      SkillDomainConstants.SKILL_PROPERTY_DESCRIPTION,
      newDescription,
      oldDescription,
      (changeDict, skill) => {
        let description = this._getNewPropertyValueFromChangeDict(changeDict);
        skill.setDescription(description);
      },
      (changeDict, skill) => {
        skill.setDescription(oldDescription);
      }
    );
  }

  setConceptCardExplanation(skill: Skill, newExplanation: SubtitledHtml): void {
    const oldExplanation = skill.getConceptCard().getExplanation();
    this._applySkillContentsPropertyChange(
      skill,
      SkillDomainConstants.SKILL_CONTENTS_PROPERTY_EXPLANATION,
      newExplanation.toBackendDict(),
      oldExplanation.toBackendDict(),
      (changeDict, skill) => {
        skill.getConceptCard().setExplanation(newExplanation);
      },
      (changeDict, skill) => {
        skill.getConceptCard().setExplanation(oldExplanation);
      }
    );
  }

  addWorkedExample(skill: Skill, newWorkedExample: WorkedExample): void {
    const oldWorkedExamples = cloneDeep(
      skill.getConceptCard().getWorkedExamples()
    );
    const newWorkedExamples = cloneDeep(oldWorkedExamples);
    newWorkedExamples.push(newWorkedExample);
    this._applySkillContentsPropertyChange(
      skill,
      SkillDomainConstants.SKILL_CONTENTS_PROPERTY_WORKED_EXAMPLES,
      newWorkedExamples.map((workedExample) => {
        return workedExample.toBackendDict();
      }),
      oldWorkedExamples.map((workedExample) => workedExample.toBackendDict()),
      (changeDict, skill) => {
        skill.getConceptCard().setWorkedExamples(newWorkedExamples);
      },
      (changeDict, skill) => {
        skill.getConceptCard().setWorkedExamples(oldWorkedExamples);
      }
    );
  }

  deleteWorkedExample(skill: Skill, index: number): void {
    const oldWorkedExamples = cloneDeep(
      skill.getConceptCard().getWorkedExamples()
    );
    const newWorkedExamples = cloneDeep(oldWorkedExamples);
    newWorkedExamples.splice(index, 1);
    this._applySkillContentsPropertyChange(
      skill,
      SkillDomainConstants.SKILL_CONTENTS_PROPERTY_WORKED_EXAMPLES,
      newWorkedExamples.map((workedExample) => {
        return workedExample.toBackendDict();
      }),
      oldWorkedExamples.map((workedExample) => {
        return workedExample.toBackendDict();
      }),
      (changeDict, skill) => {
        skill.getConceptCard().setWorkedExamples(newWorkedExamples);
      },
      (changeDict, skill) => {
        skill.getConceptCard().setWorkedExamples(oldWorkedExamples);
      }
    );
  }

  updateWorkedExample(
      skill: Skill,
      workedExampleIndex: number,
      newWorkedExampleQuestionHtml: string,
      newWorkedExampleAnswerHtml: string
  ): void {
    const oldWorkedExamples = cloneDeep(
      skill.getConceptCard().getWorkedExamples()
    );
    const newWorkedExamples = cloneDeep(oldWorkedExamples);
    newWorkedExamples[workedExampleIndex]
      .getQuestion()
      .setHtml(newWorkedExampleQuestionHtml);
    newWorkedExamples[workedExampleIndex]
      .getExplanation()
      .setHtml(newWorkedExampleAnswerHtml);
    this._applySkillContentsPropertyChange(
      skill,
      SkillDomainConstants.SKILL_CONTENTS_PROPERTY_WORKED_EXAMPLES,
      newWorkedExamples.map((workedExample) => {
        return workedExample.toBackendDict();
      }),
      oldWorkedExamples.map((workedExample) => {
        return workedExample.toBackendDict();
      }),
      (changeDict, skill) => {
        skill.getConceptCard().setWorkedExamples(newWorkedExamples);
      },
      (changeDict, skill) => {
        skill.getConceptCard().setWorkedExamples(oldWorkedExamples);
      }
    );
  }

  updateWorkedExamples(skill: Skill, newWorkedExamples: WorkedExample[]): void {
    const oldWorkedExamples = skill.getConceptCard().getWorkedExamples();
    this._applySkillContentsPropertyChange(
      skill,
      SkillDomainConstants.SKILL_CONTENTS_PROPERTY_WORKED_EXAMPLES,
      newWorkedExamples.map((workedExample) => {
        return workedExample.toBackendDict();
      }),
      oldWorkedExamples.map((workedExample) => {
        return workedExample.toBackendDict();
      }),
      (changeDict, skill) => {
        skill.getConceptCard().setWorkedExamples(newWorkedExamples);
      },
      (changeDict, skill) => {
        skill.getConceptCard().setWorkedExamples(oldWorkedExamples);
      }
    );
  }

  addMisconception(skill: Skill, newMisconception: Misconception): void {
    const params = {
      new_misconception_dict: newMisconception.toBackendDict(),
    };

    const misconceptionId = newMisconception.getId();
    this._applyChange(
      skill,
      SkillDomainConstants.CMD_ADD_SKILL_MISCONCEPTION,
      params,
      (changeDict, skill) => {
        skill.appendMisconception(newMisconception);
      },
      (changeDict, skill) => {
        skill.deleteMisconception(misconceptionId);
      }
    );
  }

  deleteMisconception(skill: Skill, misconceptionId: string): void {
    const params = {
      misconception_id: misconceptionId,
    };
    const oldMisconception = skill.findMisconceptionById(misconceptionId);
    this._applyChange(
      skill,
      SkillDomainConstants.CMD_DELETE_SKILL_MISCONCEPTION,
      params,
      (changeDict, skill) => {
        skill.deleteMisconception(misconceptionId);
      },
      (changeDict, skill) => {
        skill.appendMisconception(oldMisconception);
      }
    );
  }

  addPrerequisiteSkill(skill: Skill, skillId: string): void {
    const params = {
      skill_id: skillId,
    };
    this._applyChange(
      skill,
      SkillDomainConstants.CMD_ADD_PREREQUISITE_SKILL,
      params,
      (changeDict, skill) => {
        skill.addPrerequisiteSkill(skillId);
      },
      (changeDict, skill) => {
        skill.deletePrerequisiteSkill(skillId);
      }
    );
  }

  deletePrerequisiteSkill(skill: Skill, skillId: string): void {
    const params = {
      skill_id: skillId,
    };
    this._applyChange(
      skill,
      SkillDomainConstants.CMD_DELETE_PREREQUISITE_SKILL,
      params,
      (changeDict, skill) => {
        skill.deletePrerequisiteSkill(skillId);
      },
      (changeDict, skill) => {
        skill.addPrerequisiteSkill(skillId);
      }
    );
  }

  updateMisconceptionName(
      skill: Skill,
      misconceptionId: string,
      oldName: string,
      newName: string
  ): void {
    const misconception = skill.findMisconceptionById(misconceptionId);
    if (misconception) {
      this._applyMisconceptionPropertyChange(
        skill,
        misconceptionId,
        SkillDomainConstants.SKILL_MISCONCEPTIONS_PROPERTY_NAME,
        newName,
        oldName,
        () => {
          misconception.setName(newName);
        },
        () => {
          misconception.setName(oldName);
        }
      );
    }
  }

  updateMisconceptionMustBeAddressed(
      skill: Skill,
      misconceptionId: string,
      oldValue: boolean,
      newValue: boolean
  ): void {
    const misconception = skill.findMisconceptionById(misconceptionId);
    if (misconception) {
      this._applyMisconceptionPropertyChange(
        skill,
        misconceptionId,
        SkillDomainConstants.SKILL_MISCONCEPTIONS_PROPERTY_MUST_BE_ADDRESSED,
        newValue,
        oldValue,
        () => {
          misconception.setMustBeAddressed(newValue);
        },
        () => {
          misconception.setMustBeAddressed(oldValue);
        }
      );
    }
  }

  updateMisconceptionNotes(
      skill: Skill,
      misconceptionId: string,
      oldNotes: string,
      newNotes: string
  ): void {
    const misconception = skill.findMisconceptionById(misconceptionId);
    if (misconception) {
      this._applyMisconceptionPropertyChange(
        skill,
        misconceptionId,
        SkillDomainConstants.SKILL_MISCONCEPTIONS_PROPERTY_NOTES,
        newNotes,
        oldNotes,
        () => {
          misconception.setNotes(newNotes);
        },
        () => {
          misconception.setNotes(oldNotes);
        }
      );
    }
  }

  updateMisconceptionFeedback(
      skill: Skill,
      misconceptionId: string,
      oldFeedback: string,
      newFeedback: string
  ): void {
    const misconception = skill.findMisconceptionById(misconceptionId);
    if (misconception) {
      this._applyMisconceptionPropertyChange(
        skill,
        misconceptionId,
        SkillDomainConstants.SKILL_MISCONCEPTIONS_PROPERTY_FEEDBACK,
        newFeedback,
        oldFeedback,
        () => {
          misconception.setFeedback(newFeedback);
        },
        () => {
          misconception.setFeedback(oldFeedback);
        }
      );
    }
  }

  updateRubricForDifficulty(
      skill: Skill,
      difficulty: string,
      explanations: string[]
  ): void {
    if (skill.SKILL_DIFFICULTIES.indexOf(difficulty) === -1) {
      throw new Error('Invalid difficulty value passed');
    }
    const oldExplanations = skill.getRubricExplanations(difficulty);
    this._applyRubricPropertyChange(
      skill,
      difficulty,
      explanations,
      (changeDict, skill) => {
        skill.updateRubricForDifficulty(difficulty, explanations);
      },
      (changeDict, skill) => {
        skill.updateRubricForDifficulty(difficulty, oldExplanations);
      }
    );
  }
}

angular.module('oppia')
  .factory('SkillUpdateService', downgradeInjectable(SkillUpdateService));<|MERGE_RESOLUTION|>--- conflicted
+++ resolved
@@ -42,13 +42,8 @@
       skill,
       command: string,
       params,
-<<<<<<< HEAD
-      apply: Function,
-      reverse: Function
-=======
-      apply,
-      reverse
->>>>>>> afee0416
+      apply,
+      reverse
   ) => {
     const changeDict = cloneDeep(params);
     changeDict.cmd = command;
@@ -61,13 +56,8 @@
       propertyName: string,
       newValue: string,
       oldValue: string,
-<<<<<<< HEAD
-      apply: Function,
-      reverse: Function
-=======
-      apply,
-      reverse
->>>>>>> afee0416
+      apply,
+      reverse
   ) => {
     this._applyChange(
       skill,
@@ -88,13 +78,8 @@
       propertyName: string,
       newValue: string | boolean,
       oldValue: string | boolean,
-<<<<<<< HEAD
-      apply: Function,
-      reverse: Function
-=======
-      apply,
-      reverse
->>>>>>> afee0416
+      apply,
+      reverse
   ) => {
     this._applyChange(
       skill,
@@ -114,13 +99,8 @@
       skill,
       difficulty: string,
       explanations: string[],
-<<<<<<< HEAD
-      apply: Function,
-      reverse: Function
-=======
-      apply,
-      reverse
->>>>>>> afee0416
+      apply,
+      reverse
   ) => {
     this._applyChange(
       skill,
@@ -139,13 +119,8 @@
       propertyName: string,
       newValue,
       oldValue,
-<<<<<<< HEAD
-      apply: Function,
-      reverse: Function
-=======
-      apply,
-      reverse
->>>>>>> afee0416
+      apply,
+      reverse
   ) => {
     this._applyChange(
       skill,
