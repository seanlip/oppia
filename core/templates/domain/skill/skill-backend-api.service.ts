--- conflicted
+++ resolved
@@ -16,7 +16,6 @@
  * @fileoverview Service to send changes to a skill to the backend.
  */
 
-<<<<<<< HEAD
 import { downgradeInjectable } from '@angular/upgrade/static';
 import { Injectable } from '@angular/core';
 import { HttpClient } from '@angular/common/http';
@@ -72,39 +71,13 @@
         let skill = cloneDeep(response.skill);
         let groupedSkillSummaryDicts = cloneDeep(
           response.grouped_skill_summaries);
+        let assignedSkillTopicData = cloneDeep(
+          response.assigned_skill_topic_data_dict);
         if (successCallback) {
           successCallback(this.skillResponseObjectFactory.createFromBackendDict(
             {skill: skill,
-              grouped_skill_summaries: groupedSkillSummaryDicts}));
-=======
-require('domain/utilities/url-interpolation.service.ts');
-require('domain/skill/skill-domain.constants.ajs.ts');
-
-angular.module('oppia').factory('SkillBackendApiService', [
-  '$http', '$q', 'UrlInterpolationService',
-  'EDITABLE_SKILL_DATA_URL_TEMPLATE', 'SKILL_DATA_URL_TEMPLATE',
-  function(
-      $http, $q, UrlInterpolationService,
-      EDITABLE_SKILL_DATA_URL_TEMPLATE, SKILL_DATA_URL_TEMPLATE) {
-    var _fetchSkill = function(skillId, successCallback, errorCallback) {
-      var skillDataUrl = UrlInterpolationService.interpolateUrl(
-        EDITABLE_SKILL_DATA_URL_TEMPLATE, {
-          skill_id: skillId
-        });
-
-      $http.get(skillDataUrl).then(function(response) {
-        var assignedSkillTopicData = (
-          response.data.assigned_skill_topic_data_dict);
-        var skill = angular.copy(response.data.skill);
-        var groupedSkillSummaryDicts = angular.copy(
-          response.data.grouped_skill_summaries);
-        if (successCallback) {
-          successCallback({
-            skill: skill,
-            groupedSkillSummaries: groupedSkillSummaryDicts,
-            assignedSkillTopicData
-          });
->>>>>>> c1c3274f
+              grouped_skill_summaries: groupedSkillSummaryDicts,
+              assigned_skill_topic_data_dict: assignedSkillTopicData}));
         }
       }, (errorResponse) => {
         if (errorCallback) {
