// Copyright 2016 The Oppia Authors. All Rights Reserved.
//
// Licensed under the Apache License, Version 2.0 (the "License");
// you may not use this file except in compliance with the License.
// You may obtain a copy of the License at
//
//      http://www.apache.org/licenses/LICENSE-2.0
//
// Unless required by applicable law or agreed to in writing, software
// distributed under the License is distributed on an "AS-IS" BASIS,
// WITHOUT WARRANTIES OR CONDITIONS OF ANY KIND, either express or implied.
// See the License for the specific language governing permissions and
// limitations under the License.

/**
 * @fileoverview Tests for Collection update service.
 */

// TODO(#7222): Remove the following block of unnecessary imports once
// collection-update.service.ts is upgraded to Angular 8.
import { Change } from
  'domain/editor/undo_redo/change.model';
import { Collection, CollectionBackendDict } from
  'domain/collection/collection.model';
<<<<<<< HEAD

=======
>>>>>>> 0068ec76
import { importAllAngularServices } from 'tests/unit-test-utils';
// ^^^ This block is to be removed.

require('domain/collection/collection-update.service.ts');
require('domain/editor/undo_redo/undo-redo.service.ts');

describe('Collection update service', function() {
  var CollectionUpdateService = null;
  var UndoRedoService = null;
  var _sampleCollection = null;
  var _sampleExplorationSummaryBackendObject = {
    title: 'Title',
    status: 'public'
  };

  importAllAngularServices();

  beforeEach(angular.mock.module('oppia'));
  importAllAngularServices();
  beforeEach(angular.mock.module('oppia', function($provide) {
    $provide.value('ChangeObjectFactory', Change);
  }));
<<<<<<< HEAD
  importAllAngularServices();
=======
>>>>>>> 0068ec76

  beforeEach(angular.mock.inject(function($injector) {
    CollectionUpdateService = $injector.get('CollectionUpdateService');
    UndoRedoService = $injector.get('UndoRedoService');

    const sampleCollectionBackendObject = {
      id: 'collection_id',
      title: 'a title',
      objective: 'an objective',
      language_code: 'en',
      tags: [],
      category: 'a category',
      version: '1',
      nodes: [{
        exploration_id: 'exp_id0',
        exploration: {}
      }],
      playthrough_dict: {
        next_exploration_id: 'expId',
        completed_exploration_ids: ['expId2']
      }
    };
    _sampleCollection = Collection.create(
      // TODO(#10875): Fix type mismatch.
      sampleCollectionBackendObject as unknown as CollectionBackendDict);
  }));

  it('should add/remove a new collection node to/from a collection',
    function() {
      expect(_sampleCollection.getExplorationIds()).toEqual(['exp_id0']);
      CollectionUpdateService.addCollectionNode(
        _sampleCollection, 'exp_id1', _sampleExplorationSummaryBackendObject);
      expect(_sampleCollection.getExplorationIds()).toEqual([
        'exp_id0', 'exp_id1'
      ]);

      UndoRedoService.undoChange(_sampleCollection);
      expect(_sampleCollection.getExplorationIds()).toEqual(['exp_id0']);
    }
  );

  it('should create a proper backend change dict for adding collection nodes',
    function() {
      CollectionUpdateService.addCollectionNode(
        _sampleCollection, 'exp_id1', _sampleExplorationSummaryBackendObject);
      expect(UndoRedoService.getCommittableChangeList()).toEqual([{
        cmd: 'add_collection_node',
        exploration_id: 'exp_id1'
      }]);
    }
  );

  it('should remove/add a collection node from/to a collection', function() {
    expect(_sampleCollection.getExplorationIds()).toEqual(['exp_id0']);
    CollectionUpdateService.deleteCollectionNode(_sampleCollection, 'exp_id0');
    expect(_sampleCollection.getExplorationIds()).toEqual([]);

    UndoRedoService.undoChange(_sampleCollection);
    expect(_sampleCollection.getExplorationIds()).toEqual(['exp_id0']);
  });

  it('should create a proper backend change dict for deleting collection nodes',
    function() {
      CollectionUpdateService
        .deleteCollectionNode(_sampleCollection, 'exp_id0');
      expect(UndoRedoService.getCommittableChangeList()).toEqual([{
        cmd: 'delete_collection_node',
        exploration_id: 'exp_id0'
      }]);
    }
  );

  it('should set/unset changes to a collection\'s title', function() {
    expect(_sampleCollection.getTitle()).toEqual('a title');
    CollectionUpdateService.setCollectionTitle(_sampleCollection, 'new title');
    expect(_sampleCollection.getTitle()).toEqual('new title');

    UndoRedoService.undoChange(_sampleCollection);
    expect(_sampleCollection.getTitle()).toEqual('a title');
  });

  it('should create a proper backend change dict for changing titles',
    function() {
      CollectionUpdateService
        .setCollectionTitle(_sampleCollection, 'new title');
      expect(UndoRedoService.getCommittableChangeList()).toEqual([{
        cmd: 'edit_collection_property',
        property_name: 'title',
        new_value: 'new title',
        old_value: 'a title'
      }]);
    }
  );

  it('should set/unset changes to a collection\'s category', function() {
    expect(_sampleCollection.getCategory()).toEqual('a category');
    CollectionUpdateService.setCollectionCategory(
      _sampleCollection, 'new category');
    expect(_sampleCollection.getCategory()).toEqual('new category');

    UndoRedoService.undoChange(_sampleCollection);
    expect(_sampleCollection.getCategory()).toEqual('a category');
  });

  it('should create a proper backend change dict for changing categories',
    function() {
      CollectionUpdateService.setCollectionCategory(
        _sampleCollection, 'new category');
      expect(UndoRedoService.getCommittableChangeList()).toEqual([{
        cmd: 'edit_collection_property',
        property_name: 'category',
        new_value: 'new category',
        old_value: 'a category'
      }]);
    }
  );

  it('should set/unset changes to a collection\'s objective', function() {
    expect(_sampleCollection.getObjective()).toEqual('an objective');
    CollectionUpdateService.setCollectionObjective(
      _sampleCollection, 'new objective');
    expect(_sampleCollection.getObjective()).toEqual('new objective');

    UndoRedoService.undoChange(_sampleCollection);
    expect(_sampleCollection.getObjective()).toEqual('an objective');
  });

  it('should create a proper backend change dict for changing objectives',
    function() {
      CollectionUpdateService.setCollectionObjective(
        _sampleCollection, 'new objective');
      expect(UndoRedoService.getCommittableChangeList()).toEqual([{
        cmd: 'edit_collection_property',
        property_name: 'objective',
        new_value: 'new objective',
        old_value: 'an objective'
      }]);
    }
  );

  it('should set/unset changes to a collection\'s language code', function() {
    expect(_sampleCollection.getLanguageCode()).toEqual('en');
    CollectionUpdateService.setCollectionLanguageCode(_sampleCollection, 'fi');
    expect(_sampleCollection.getLanguageCode()).toEqual('fi');

    UndoRedoService.undoChange(_sampleCollection);
    expect(_sampleCollection.getLanguageCode()).toEqual('en');
  });

  it('should create a proper backend change dict for changing language codes',
    function() {
      CollectionUpdateService
        .setCollectionLanguageCode(_sampleCollection, 'fi');
      expect(UndoRedoService.getCommittableChangeList()).toEqual([{
        cmd: 'edit_collection_property',
        property_name: 'language_code',
        new_value: 'fi',
        old_value: 'en'
      }]);
    }
  );

  it('should set/unset changes to a collection\'s tags', function() {
    expect(_sampleCollection.getTags()).toEqual([]);
    CollectionUpdateService.setCollectionTags(_sampleCollection, ['test']);
    expect(_sampleCollection.getTags()).toEqual(['test']);

    UndoRedoService.undoChange(_sampleCollection);
    expect(_sampleCollection.getTags()).toEqual([]);
  });

  it('should create a proper backend change dict for changing tags',
    function() {
      CollectionUpdateService.setCollectionTags(_sampleCollection, ['test']);
      expect(UndoRedoService.getCommittableChangeList()).toEqual([{
        cmd: 'edit_collection_property',
        property_name: 'tags',
        new_value: ['test'],
        old_value: []
      }]);
    });
});<|MERGE_RESOLUTION|>--- conflicted
+++ resolved
@@ -22,10 +22,6 @@
   'domain/editor/undo_redo/change.model';
 import { Collection, CollectionBackendDict } from
   'domain/collection/collection.model';
-<<<<<<< HEAD
-
-=======
->>>>>>> 0068ec76
 import { importAllAngularServices } from 'tests/unit-test-utils';
 // ^^^ This block is to be removed.
 
@@ -48,10 +44,7 @@
   beforeEach(angular.mock.module('oppia', function($provide) {
     $provide.value('ChangeObjectFactory', Change);
   }));
-<<<<<<< HEAD
   importAllAngularServices();
-=======
->>>>>>> 0068ec76
 
   beforeEach(angular.mock.inject(function($injector) {
     CollectionUpdateService = $injector.get('CollectionUpdateService');
