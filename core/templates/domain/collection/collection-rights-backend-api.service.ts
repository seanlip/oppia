// Copyright 2016 The Oppia Authors. All Rights Reserved.
//
// Licensed under the Apache License, Version 2.0 (the "License");
// you may not use this file except in compliance with the License.
// You may obtain a copy of the License at
//
//      http://www.apache.org/licenses/LICENSE-2.0
//
// Unless required by applicable law or agreed to in writing, software
// distributed under the License is distributed on an "AS-IS" BASIS,
// WITHOUT WARRANTIES OR CONDITIONS OF ANY KIND, either express or implied.
// See the License for the specific language governing permissions and
// limitations under the License.

/**
 * @fileoverview Service to change the rights of collections in the backend.
 */

import { downgradeInjectable } from '@angular/upgrade/static';
import { HttpClient } from '@angular/common/http';
import { Injectable } from '@angular/core';

import { CollectionEditorPageConstants } from
  'pages/collection-editor-page/collection-editor-page.constants';
import { UrlInterpolationService } from
  'domain/utilities/url-interpolation.service';
import { CollectionRights, CollectionRightsObjectFactory } from
  'domain/collection/CollectionRightsObjectFactory';
import { ICollectionRightsBackendDict } from
  'domain/collection/CollectionRightsObjectFactory';


@Injectable({
  providedIn: 'root'
})
export class CollectionRightsBackendApiService {
  // Maps previously loaded collection rights to their IDs.
  collectionRightsCache: Object = {};
  collectionRightsObjectFactory = new CollectionRightsObjectFactory();

  constructor(
    private http: HttpClient,
    private urlInterpolationService: UrlInterpolationService) { }

<<<<<<< HEAD
  // TODO(#7176): Replace 'any' with the exact type. This has been kept as
  // 'any' because 'topicDataDict' is a dict with underscore_cased keys
  // which give tslint errors against underscore_casing in favor of camelCasing.
  private collectionRightsDict: any = null;

=======
>>>>>>> f1c1ca4b
  private _fetchCollectionRights(collectionId: string,
      successCallback: (value?: CollectionRights) => void,
      errorCallback: (reason?: any) => void): void {
    let collectionRightsUrl = this.urlInterpolationService
      .interpolateUrl(
        CollectionEditorPageConstants.COLLECTION_RIGHTS_URL_TEMPLATE, {
          collection_id: collectionId
        });

    this.http.get(collectionRightsUrl, { observe: 'response' }).toPromise()
      .then((response) => {
        if (successCallback) {
          successCallback(
            this.collectionRightsObjectFactory
              .create(response.body as ICollectionRightsBackendDict)
          );
        }
      },
      (error) => {
        if (errorCallback) {
          errorCallback(error.statusText);
        }
      });
  }

  private _setCollectionStatus(collectionId: string,
      collectionVersion: number,
      isPublic: boolean,
      successCallback: (value?: Object | PromiseLike<Object>) => void,
      errorCallback: (reason?: any) => void): void {
    let collectionPublishUrl = this.urlInterpolationService
      .interpolateUrl('/collection_editor_handler/publish/<collection_id>', {
        collection_id: collectionId
      });

    let collectionUnpublishUrl = this.urlInterpolationService
      .interpolateUrl('/collection_editor_handler/unpublish/<collection_id>', {
        collection_id: collectionId
      });

    let putParams = {
      version: collectionVersion
    };

    let requestUrl = (
      isPublic ? collectionPublishUrl : collectionUnpublishUrl);

    this.http.put(requestUrl, putParams).toPromise().then((response: any) => {
      let collectionRights =
        this.collectionRightsObjectFactory.create(response);
      this.collectionRightsCache[collectionId] = collectionRights;

      if (successCallback) {
        successCallback(collectionRights);
      }
    },
    (error) => {
      if (errorCallback) {
        errorCallback(error);
      }
    });
  }

  private _isCached(collectionId: string): boolean {
    return this.collectionRightsCache.hasOwnProperty(collectionId);
  }

  /**
   * Gets a collection's rights, given its ID.
   */
  fetchCollectionRights(collectionId: string): Promise<Object> {
    return new Promise((resolve, reject) => {
      this._fetchCollectionRights(collectionId, resolve, reject);
    });
  }

  /**
   * Behaves exactly as fetchCollectionRights (including callback
   * behavior and returning a promise object), except this function will
   * attempt to see whether the given collection rights has been
   * cached. If it has not yet been cached, it will fetch the collection
   * rights from the backend. If it successfully retrieves the collection
   * rights from the backend, it will store it in the cache to avoid
   * requests from the backend in further function calls.
   */
  loadCollectionRights(collectionId: string): Promise<object> {
    return new Promise((resolve, reject) => {
      if (this._isCached(collectionId)) {
        if (resolve) {
          resolve(this.collectionRightsCache[collectionId]);
        }
      } else {
        this._fetchCollectionRights(collectionId,
          (collectionRights) => {
            // Save the fetched collection rights to avoid future fetches.
            this.collectionRightsCache[collectionId] = collectionRights;
            if (resolve) {
              resolve(this.collectionRightsCache[collectionId]);
            }
          }, reject);
      }
    });
  }

  /**
   * Returns whether the given collection rights is stored within the
   * local data cache or if it needs to be retrieved from the backend
   * upon a laod.
   */
  isCached(collectionId: string): boolean {
    return this._isCached(collectionId);
  }

  /**
   * Replaces the current collection rights in the cache given by the
   * specified collection ID with a new collection rights object.
   */
  cacheCollectionRights(collectionId: string,
      collectionRights: CollectionRights): void {
    this.collectionRightsCache[collectionId] = collectionRights;
  }
  /**
   * Updates a collection's rights to be have public learner access, given
   * its ID and version.
   */
  setCollectionPublic(collectionId: string,
      collectionVersion: number): Promise<Object> {
    return new Promise((resolve, reject) => {
      this._setCollectionStatus(
        collectionId, collectionVersion, true, resolve, reject);
    });
  }

  /**
   * Updates a collection's rights to be have private learner access,
   * given its ID and version.
   */
  setCollectionPrivate(collectionId: string,
      collectionVersion: number): Promise<Object> {
    return new Promise((resolve, reject) => {
      this._setCollectionStatus(
        collectionId, collectionVersion, false, resolve, reject);
    });
  }
}

angular.module('oppia')
  .factory('CollectionRightsBackendApiService',
    downgradeInjectable(CollectionRightsBackendApiService));<|MERGE_RESOLUTION|>--- conflicted
+++ resolved
@@ -29,27 +29,19 @@
 import { ICollectionRightsBackendDict } from
   'domain/collection/CollectionRightsObjectFactory';
 
-
 @Injectable({
   providedIn: 'root'
 })
 export class CollectionRightsBackendApiService {
   // Maps previously loaded collection rights to their IDs.
   collectionRightsCache: Object = {};
-  collectionRightsObjectFactory = new CollectionRightsObjectFactory();
+  collectionRightsObjectFactory: CollectionRightsObjectFactory =
+    new CollectionRightsObjectFactory();
 
   constructor(
     private http: HttpClient,
     private urlInterpolationService: UrlInterpolationService) { }
 
-<<<<<<< HEAD
-  // TODO(#7176): Replace 'any' with the exact type. This has been kept as
-  // 'any' because 'topicDataDict' is a dict with underscore_cased keys
-  // which give tslint errors against underscore_casing in favor of camelCasing.
-  private collectionRightsDict: any = null;
-
-=======
->>>>>>> f1c1ca4b
   private _fetchCollectionRights(collectionId: string,
       successCallback: (value?: CollectionRights) => void,
       errorCallback: (reason?: any) => void): void {
@@ -113,7 +105,7 @@
     });
   }
 
-  private _isCached(collectionId: string): boolean {
+  private _isCached(collectionId: string): Boolean {
     return this.collectionRightsCache.hasOwnProperty(collectionId);
   }
 
@@ -159,7 +151,7 @@
    * local data cache or if it needs to be retrieved from the backend
    * upon a laod.
    */
-  isCached(collectionId: string): boolean {
+  isCached(collectionId: string): Boolean {
     return this._isCached(collectionId);
   }
 
