// Copyright 2016 The Oppia Authors. All Rights Reserved.
//
// Licensed under the Apache License, Version 2.0 (the "License");
// you may not use this file except in compliance with the License.
// You may obtain a copy of the License at
//
//      http://www.apache.org/licenses/LICENSE-2.0
//
// Unless required by applicable law or agreed to in writing, software
// distributed under the License is distributed on an "AS-IS" BASIS,
// WITHOUT WARRANTIES OR CONDITIONS OF ANY KIND, either express or implied.
// See the License for the specific language governing permissions and
// limitations under the License.

/**
 * @fileoverview Service to retrieve read only information
 * about collections from the backend.
 */

import { downgradeInjectable } from '@angular/upgrade/static';
import { HttpClient } from '@angular/common/http';
import { Injectable } from '@angular/core';

import cloneDeep from 'lodash/cloneDeep';

import { AppConstants } from 'app.constants';
import { UrlInterpolationService } from
  'domain/utilities/url-interpolation.service';

// TODO(bhenning): For preview mode, this service should be replaced by a
// separate CollectionDataService implementation which returns a local copy of
// the collection instead. This file should not be included on the page in that
// scenario.
@Injectable({
  providedIn: 'root'
})
export class ReadOnlyCollectionBackendApiService {
  constructor(
    private http: HttpClient,
    private urlInterpolationService: UrlInterpolationService) {}
  private _collectionCache = [];
  private _collectionDetailsCache = [];

  private _fetchCollection(
      collectionId: string,
      successCallback: (value?: Object | PromiseLike<Object>) => void,
      errorCallback: (reason?: any) => void): void {
    var collectionDataUrl = this.urlInterpolationService.interpolateUrl(
      AppConstants.COLLECTION_DATA_URL_TEMPLATE, {
        collection_id: collectionId
      });

    this.http.get(collectionDataUrl).toPromise()
      .then((response: any) => {
        var collection = cloneDeep(response.collection);
        this._cacheCollectionDetails(response);
        if (successCallback) {
          successCallback(collection);
        }
      }, (errorResponse) => {
        if (errorCallback) {
          errorCallback(errorResponse.error);
        }
      });
  }

  // TODO(#7165): Replace 'any' with the exact type.
  private _cacheCollectionDetails(details: any) {
    this._collectionDetailsCache[details.collection.id] = {
      canEdit: details.can_edit,
      title: details.collection.title,
    };
  }

  private _isCached(collectionId: string) {
    return this._collectionCache.hasOwnProperty(collectionId);
  }

<<<<<<< HEAD
    return {
      /**
       * Retrieves a collection from the backend given a collection ID. This
       * returns a promise object that allows a success and rejection callbacks
       * to be registered. If the collection is successfully loaded and a
       * success callback function is provided to the promise object, the
       * success callback is called with the collection passed in as a
       * parameter. If something goes wrong while trying to fetch the
       * collection, the rejection callback is called instead, if present. The
       * rejection callback function is passed the error that occurred and the
       * collection ID.
       */
      fetchCollection: function(collectionId) {
        return $q(function(resolve, reject) {
          _fetchCollection(collectionId, resolve, reject);
        });
      },

      /**
       * Behaves in the exact same way as fetchCollection (including callback
       * behavior and returning a promise object), except this function will
       * attempt to see whether the given collection has already been loaded. If
       * it has not yet been loaded, it will fetch the collection from the
       * backend. If it successfully retrieves the collection from the backend,
       * it will store it in the cache to avoid requests from the backend in
       * further function calls.
       */
      loadCollection: function(collectionId) {
        return $q(function(resolve, reject) {
          if (_isCached(collectionId)) {
            if (resolve) {
              resolve(angular.copy(_collectionCache[collectionId]));
            }
          } else {
            _fetchCollection(collectionId, function(collection) {
              // Save the fetched collection to avoid future fetches.
              _collectionCache[collectionId] = collection;
              if (resolve) {
                resolve(angular.copy(collection));
              }
            }, reject);
          }
        });
      },

      getCollectionDetails: function(collectionId) {
        if (_collectionDetailsCache[collectionId]) {
          return _collectionDetailsCache[collectionId];
        } else {
          throw new Error('collection has not been fetched');
=======
  /**
   * Retrieves a collection from the backend given a collection ID. This
   * returns a promise object that allows a success and rejection callbacks
   * to be registered. If the collection is successfully loaded and a
   * success callback function is provided to the promise object, the
   * success callback is called with the collection passed in as a
   * parameter. If something goes wrong while trying to fetch the
   * collection, the rejection callback is called instead, if present. The
   * rejection callback function is passed the error that occurred and the
   * collection ID.
   */
  fetchCollection(collectionId: string) {
    return new Promise((resolve, reject) => {
      this._fetchCollection(collectionId, resolve, reject);
    });
  }

  /**
   * Behaves in the exact same way as fetchCollection (including callback
   * behavior and returning a promise object), except this function will
   * attempt to see whether the given collection has already been loaded. If
   * it has not yet been loaded, it will fetch the collection from the
   * backend. If it successfully retrieves the collection from the backend,
   * it will store it in the cache to avoid requests from the backend in
   * further function calls.
   */
  loadCollection(collectionId: string) {
    return new Promise((resolve, reject) => {
      if (this._isCached(collectionId)) {
        if (resolve) {
          resolve(cloneDeep(this._collectionCache[collectionId]));
>>>>>>> b20575b7
        }
      } else {
        this._fetchCollection(collectionId, (collection) => {
          // Save the fetched collection to avoid future fetches.
          this._collectionCache[collectionId] = collection;
          if (resolve) {
            resolve(cloneDeep(collection));
          }
        }, reject);
      }
    });
  }

  getCollectionDetails(collectionId: string) {
    if (this._collectionDetailsCache[collectionId]) {
      return this._collectionDetailsCache[collectionId];
    } else {
      throw Error('collection has not been fetched');
    }
  }

  /**
   * Returns whether the given collection is stored within the local data
   * cache or if it needs to be retrieved from the backend upon a laod.
   */
  isCached(collectionId: string) {
    return this._isCached(collectionId);
  }

  /**
   * Replaces the current collection in the cache given by the specified
   * collection ID with a new collection object.
   */
  // TODO(#7165): Replace 'any' with the exact type.
  cacheCollection(collectionId: string, collection: any) {
    this._collectionCache[collectionId] = cloneDeep(collection);
  }

  /**
   * Clears the local collection data cache, forcing all future loads to
   * re-request the previously loaded collections from the backend.
   */
  clearCollectionCache() {
    this._collectionCache = [];
  }
}

angular.module('oppia').factory(
  'ReadOnlyCollectionBackendApiService',
  downgradeInjectable(ReadOnlyCollectionBackendApiService));<|MERGE_RESOLUTION|>--- conflicted
+++ resolved
@@ -76,58 +76,6 @@
     return this._collectionCache.hasOwnProperty(collectionId);
   }
 
-<<<<<<< HEAD
-    return {
-      /**
-       * Retrieves a collection from the backend given a collection ID. This
-       * returns a promise object that allows a success and rejection callbacks
-       * to be registered. If the collection is successfully loaded and a
-       * success callback function is provided to the promise object, the
-       * success callback is called with the collection passed in as a
-       * parameter. If something goes wrong while trying to fetch the
-       * collection, the rejection callback is called instead, if present. The
-       * rejection callback function is passed the error that occurred and the
-       * collection ID.
-       */
-      fetchCollection: function(collectionId) {
-        return $q(function(resolve, reject) {
-          _fetchCollection(collectionId, resolve, reject);
-        });
-      },
-
-      /**
-       * Behaves in the exact same way as fetchCollection (including callback
-       * behavior and returning a promise object), except this function will
-       * attempt to see whether the given collection has already been loaded. If
-       * it has not yet been loaded, it will fetch the collection from the
-       * backend. If it successfully retrieves the collection from the backend,
-       * it will store it in the cache to avoid requests from the backend in
-       * further function calls.
-       */
-      loadCollection: function(collectionId) {
-        return $q(function(resolve, reject) {
-          if (_isCached(collectionId)) {
-            if (resolve) {
-              resolve(angular.copy(_collectionCache[collectionId]));
-            }
-          } else {
-            _fetchCollection(collectionId, function(collection) {
-              // Save the fetched collection to avoid future fetches.
-              _collectionCache[collectionId] = collection;
-              if (resolve) {
-                resolve(angular.copy(collection));
-              }
-            }, reject);
-          }
-        });
-      },
-
-      getCollectionDetails: function(collectionId) {
-        if (_collectionDetailsCache[collectionId]) {
-          return _collectionDetailsCache[collectionId];
-        } else {
-          throw new Error('collection has not been fetched');
-=======
   /**
    * Retrieves a collection from the backend given a collection ID. This
    * returns a promise object that allows a success and rejection callbacks
@@ -159,7 +107,6 @@
       if (this._isCached(collectionId)) {
         if (resolve) {
           resolve(cloneDeep(this._collectionCache[collectionId]));
->>>>>>> b20575b7
         }
       } else {
         this._fetchCollection(collectionId, (collection) => {
