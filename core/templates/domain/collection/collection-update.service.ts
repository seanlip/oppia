// Copyright 2021 The Oppia Authors. All Rights Reserved.
//
// Licensed under the Apache License, Version 2.0 (the "License");
// you may not use this file except in compliance with the License.
// You may obtain a copy of the License at
//
//      http://www.apache.org/licenses/LICENSE-2.0
//
// Unless required by applicable law or agreed to in writing, software
// distributed under the License is distributed on an "AS-IS" BASIS,
// WITHOUT WARRANTIES OR CONDITIONS OF ANY KIND, either express or implied.
// See the License for the specific language governing permissions and
// limitations under the License.

/**
 * @fileoverview Service to build changes to a collection. These changes may
 * then be used by other services, such as a backend API service to update the
 * collection in the backend. This service also registers all changes with the
 * undo/redo service.
 */

import { Injectable } from '@angular/core';
import { downgradeInjectable } from '@angular/upgrade/static';
import cloneDeep from 'lodash/cloneDeep';
import { CollectionDomainConstants } from
  'domain/collection/collection-domain.constants';
import { Collection } from 'domain/collection/collection.model';
import { CollectionNode } from './collection-node.model';
import { Change, CollectionChange } from 'domain/editor/undo_redo/change.model';
import { UndoRedoService } from 'domain/editor/undo_redo/undo-redo.service';
import { LearnerExplorationSummaryBackendDict } from 'domain/summary/learner-exploration-summary.model';

type CollectionUpdateApply = (
  collectionChange: CollectionChange, collection: Collection) => void;
type CollectionUpdateReverse = (
  collectionChange: CollectionChange, collection: Collection) => void;

@Injectable({
  providedIn: 'root'
})
export class CollectionUpdateService {
  constructor(private undoRedoService: UndoRedoService) {}

  private _applyChange(
      collection: Collection,
      command: string, params,
      apply: CollectionUpdateApply,
      reverse: CollectionUpdateReverse): void {
    let changeDict = cloneDeep(params);
    changeDict.cmd = command;
    let changeObj = new Change(changeDict, apply, reverse);
    this.undoRedoService.applyChange(changeObj, collection);
  }

  private _getParameterFromChangeDict(changeDict, paramName) {
    return changeDict[paramName];
  }

  // Applies a collection property change, specifically. See _applyChange()
  // for details on the other behavior of this function.
  private _applyPropertyChange(
      collection: Collection,
      propertyName: string,
      newValue: string|string[],
      oldValue: string|string[],
      apply, reverse) {
    this._applyChange(
      collection,
      CollectionDomainConstants.CMD_EDIT_COLLECTION_PROPERTY, {
        property_name: propertyName,
        new_value: cloneDeep(newValue),
        old_value: cloneDeep(oldValue)
      }, apply, reverse);
  }

  private _getNewPropertyValueFromChangeDict(changeDict) {
    return this._getParameterFromChangeDict(changeDict, 'new_value');
  }

  private _getExplorationIdFromChangeDict(changeDict): string {
    return this._getParameterFromChangeDict(changeDict, 'exploration_id');
  }

  private _getFirstIndexFromChangeDict(changeDict): number {
    return this._getParameterFromChangeDict(changeDict, 'first_index');
  }

  private _getSecondIndexFromChangeDict(changeDict): number {
    return this._getParameterFromChangeDict(changeDict, 'second_index');
  }

  addCollectionNode(
      collection: Collection,
      explorationId: string,
      explorationSummaryBackendObject: LearnerExplorationSummaryBackendDict)
      : void {
    let oldSummaryBackendObject = cloneDeep(explorationSummaryBackendObject);
    this._applyChange(
      collection,
      CollectionDomainConstants.CMD_ADD_COLLECTION_NODE, {
        exploration_id: explorationId
      }, (changeDict, collection) => {
        // Apply.
        let explorationId = this._getExplorationIdFromChangeDict(changeDict);
        let collectionNode = (
          CollectionNode.createFromExplorationId(
            explorationId));
        collectionNode.setExplorationSummaryObject(oldSummaryBackendObject);
        collection.addCollectionNode(collectionNode);
      }, (changeDict, collection) => {
        // Undo.
        let explorationId = this._getExplorationIdFromChangeDict(changeDict);
        collection.deleteCollectionNode(explorationId);
      });
  }

  swapNodes(
      collection: Collection,
      firstIndex: number,
      secondIndex: number): void {
    this._applyChange(
      collection,
      CollectionDomainConstants.CMD_SWAP_COLLECTION_NODES, {
        first_index: firstIndex,
        second_index: secondIndex
      }, (changeDict, collection) => {
        // Apply.
        let firstIndex = this._getFirstIndexFromChangeDict(changeDict);
        let secondIndex = this._getSecondIndexFromChangeDict(changeDict);

        collection.swapCollectionNodes(firstIndex, secondIndex);
      }, (changeDict, collection) => {
        // Undo.
        let firstIndex = this._getFirstIndexFromChangeDict(changeDict);
        let secondIndex = this._getSecondIndexFromChangeDict(changeDict);

        collection.swapCollectionNodes(firstIndex, secondIndex);
      });
  }

<<<<<<< HEAD
      /**
       * Removes an exploration from a collection and records the change in
       * the undo/redo service.
       */
      deleteCollectionNode: function(collection, explorationId) {
        var oldCollectionNode = angular.copy(
          collection.getCollectionNodeByExplorationId(explorationId));
        _applyChange(collection, CMD_DELETE_COLLECTION_NODE, {
          exploration_id: explorationId
        }, function(changeDict, collection) {
          // Apply.
          var explorationId = _getExplorationIdFromChangeDict(changeDict);
          collection.deleteCollectionNode(explorationId);
        }, function(unusedChangeDict, collection) {
          // Undo.
          collection.addCollectionNode(oldCollectionNode);
        });
      },

      /**
       * Changes the title of a collection and records the change in the
       * undo/redo service.
       */
      setCollectionTitle: function(collection, title) {
        var oldTitle = angular.copy(collection.getTitle());
        _applyPropertyChange(
          collection, COLLECTION_PROPERTY_TITLE, title, oldTitle,
          function(changeDict, collection) {
            // ---- Apply ----
            var title = _getNewPropertyValueFromChangeDict(changeDict);
            collection.setTitle(title);
          }, function(unusedChangeDict, collection) {
            // ---- Undo ----
            collection.setTitle(oldTitle);
          });
      },

      /**
       * Changes the category of a collection and records the change in the
       * undo/redo service.
       */
      setCollectionCategory: function(collection, category) {
        var oldCategory = angular.copy(collection.getCategory());
        _applyPropertyChange(
          collection, COLLECTION_PROPERTY_CATEGORY, category, oldCategory,
          function(changeDict, collection) {
            // Apply.
            var category = _getNewPropertyValueFromChangeDict(changeDict);
            collection.setCategory(category);
          }, function(unusedChangeDict, collection) {
            // Undo.
            collection.setCategory(oldCategory);
          });
      },

      /**
       * Changes the objective of a collection and records the change in the
       * undo/redo service.
       */
      setCollectionObjective: function(collection, objective) {
        var oldObjective = angular.copy(collection.getObjective());
        _applyPropertyChange(
          collection, COLLECTION_PROPERTY_OBJECTIVE, objective, oldObjective,
          function(changeDict, collection) {
            // Apply.
            var objective = _getNewPropertyValueFromChangeDict(changeDict);
            collection.setObjective(objective);
          }, function(unusedChangeDict, collection) {
            // Undo.
            collection.setObjective(oldObjective);
          });
      },

      /**
       * Changes the language code of a collection and records the change in
       * the undo/redo service.
       */
      setCollectionLanguageCode: function(collection, languageCode) {
        var oldLanguageCode = angular.copy(collection.getLanguageCode());
        _applyPropertyChange(
          collection, COLLECTION_PROPERTY_LANGUAGE_CODE, languageCode,
          oldLanguageCode,
          function(changeDict, collection) {
            // Apply.
            var languageCode = _getNewPropertyValueFromChangeDict(changeDict);
            collection.setLanguageCode(languageCode);
          }, function(unusedChangeDict, collection) {
            // Undo.
            collection.setLanguageCode(oldLanguageCode);
          });
      },

      /**
       * Changes the tags of a collection and records the change in
       * the undo/redo service.
       */
      setCollectionTags: function(collection, tags) {
        var oldTags = angular.copy(collection.getTags());
        _applyPropertyChange(
          collection, COLLECTION_PROPERTY_TAGS, tags, oldTags,
          function(changeDict, collection) {
            // Apply.
            var tags = _getNewPropertyValueFromChangeDict(changeDict);
            collection.setTags(tags);
          }, function(unusedChangeDict, collection) {
            // Undo.
            collection.setTags(oldTags);
          });
      },
=======
  /**
   * Removes an exploration from a collection and records the change in
   * the undo/redo service.
   */
  deleteCollectionNode(
      collection: Collection,
      explorationId: string): void {
    let oldCollectionNode = collection.getCollectionNodeByExplorationId(
      explorationId);
    this._applyChange(
      collection,
      CollectionDomainConstants.CMD_DELETE_COLLECTION_NODE, {
        exploration_id: explorationId
      }, (changeDict, collection) => {
        // Apply.
        let explorationId = this._getExplorationIdFromChangeDict(changeDict);
        collection.deleteCollectionNode(explorationId);
      }, (changeDict, collection) => {
        // Undo.
        collection.addCollectionNode(oldCollectionNode);
      });
  }

  /**
   * Changes the title of a collection and records the change in the
   * undo/redo service.
   */
  setCollectionTitle(
      collection: Collection,
      title: string): void {
    const oldTitle = collection.getTitle();
    this._applyPropertyChange(
      collection,
      CollectionDomainConstants.COLLECTION_PROPERTY_TITLE, title, oldTitle,
      (changeDict, collection) => {
        // ---- Apply ----
        let title = this._getNewPropertyValueFromChangeDict(changeDict);
        collection.setTitle(title);
      }, (changeDict, collection) => {
        // ---- Undo ----
        collection.setTitle(oldTitle);
      });
  }

  /**
   * Changes the category of a collection and records the change in the
   * undo/redo service.
   */
  setCollectionCategory(
      collection: Collection,
      category: string): void {
    let oldCategory = collection.getCategory();
    this._applyPropertyChange(
      collection,
      CollectionDomainConstants.COLLECTION_PROPERTY_CATEGORY, category,
      oldCategory, (changeDict, collection) => {
        // Apply.
        const newCategory = this._getNewPropertyValueFromChangeDict(changeDict);
        collection.setCategory(newCategory);
      }, (changeDict, collection) => {
        // Undo.
        collection.setCategory(oldCategory);
      });
  }

  /**
   * Changes the objective of a collection and records the change in the
   * undo/redo service.
   */
  setCollectionObjective(collection: Collection, objective: string): void {
    let oldObjective = collection.getObjective();
    this._applyPropertyChange(
      collection, CollectionDomainConstants.COLLECTION_PROPERTY_OBJECTIVE,
      objective, oldObjective, (changeDict, collection) => {
        // Apply.
        let objective = this._getNewPropertyValueFromChangeDict(changeDict);
        collection.setObjective(objective);
      }, (changeDict, collection) => {
        // Undo.
        collection.setObjective(oldObjective);
      });
  }

  /**
   * Changes the language code of a collection and records the change in
   * the undo/redo service.
   */
  setCollectionLanguageCode(
      collection: Collection,
      languageCode: string): void {
    let oldLanguageCode = collection.getLanguageCode();
    this._applyPropertyChange(
      collection, CollectionDomainConstants.COLLECTION_PROPERTY_LANGUAGE_CODE,
      languageCode, oldLanguageCode, (changeDict, collection) => {
        // Apply.
        let languageCode = this._getNewPropertyValueFromChangeDict(changeDict);
        collection.setLanguageCode(languageCode);
      }, (changeDict, collection) => {
        // Undo.
        collection.setLanguageCode(oldLanguageCode);
      });
  }

  /**
   * Changes the tags of a collection and records the change in
   * the undo/redo service.
   */
  setCollectionTags(collection: Collection, tags: string[]): void {
    const oldTags = collection.getTags();
    this._applyPropertyChange(
      collection, CollectionDomainConstants.COLLECTION_PROPERTY_TAGS,
      tags, oldTags, (changeDict, collection) => {
        // Apply.
        let tags = this._getNewPropertyValueFromChangeDict(changeDict);
        collection.setTags(tags);
      }, (changeDict, collection) => {
        // Undo.
        collection.setTags(oldTags);
      });
  }
>>>>>>> 6e93619c

  /**
   * Returns whether the given change object constructed by this service
   * is adding a new collection node to a collection.
   */
  isAddingCollectionNode(changeObject: Change): boolean {
    let backendChangeObject = changeObject.getBackendChangeObject();
    return backendChangeObject.cmd === (
      CollectionDomainConstants.CMD_ADD_COLLECTION_NODE);
  }

  /**
   * Returns the exploration ID referenced by the specified change object,
   * or undefined if the given changeObject does not reference an
   * exploration ID. The change object is expected to be one constructed
   * by this service.
   */
  getExplorationIdFromChangeObject(changeObject: Change): string {
    return this._getExplorationIdFromChangeDict(
      changeObject.getBackendChangeObject());
  }
}
angular.module('oppia').factory('CollectionUpdateService',
  downgradeInjectable(CollectionUpdateService));<|MERGE_RESOLUTION|>--- conflicted
+++ resolved
@@ -138,117 +138,6 @@
       });
   }
 
-<<<<<<< HEAD
-      /**
-       * Removes an exploration from a collection and records the change in
-       * the undo/redo service.
-       */
-      deleteCollectionNode: function(collection, explorationId) {
-        var oldCollectionNode = angular.copy(
-          collection.getCollectionNodeByExplorationId(explorationId));
-        _applyChange(collection, CMD_DELETE_COLLECTION_NODE, {
-          exploration_id: explorationId
-        }, function(changeDict, collection) {
-          // Apply.
-          var explorationId = _getExplorationIdFromChangeDict(changeDict);
-          collection.deleteCollectionNode(explorationId);
-        }, function(unusedChangeDict, collection) {
-          // Undo.
-          collection.addCollectionNode(oldCollectionNode);
-        });
-      },
-
-      /**
-       * Changes the title of a collection and records the change in the
-       * undo/redo service.
-       */
-      setCollectionTitle: function(collection, title) {
-        var oldTitle = angular.copy(collection.getTitle());
-        _applyPropertyChange(
-          collection, COLLECTION_PROPERTY_TITLE, title, oldTitle,
-          function(changeDict, collection) {
-            // ---- Apply ----
-            var title = _getNewPropertyValueFromChangeDict(changeDict);
-            collection.setTitle(title);
-          }, function(unusedChangeDict, collection) {
-            // ---- Undo ----
-            collection.setTitle(oldTitle);
-          });
-      },
-
-      /**
-       * Changes the category of a collection and records the change in the
-       * undo/redo service.
-       */
-      setCollectionCategory: function(collection, category) {
-        var oldCategory = angular.copy(collection.getCategory());
-        _applyPropertyChange(
-          collection, COLLECTION_PROPERTY_CATEGORY, category, oldCategory,
-          function(changeDict, collection) {
-            // Apply.
-            var category = _getNewPropertyValueFromChangeDict(changeDict);
-            collection.setCategory(category);
-          }, function(unusedChangeDict, collection) {
-            // Undo.
-            collection.setCategory(oldCategory);
-          });
-      },
-
-      /**
-       * Changes the objective of a collection and records the change in the
-       * undo/redo service.
-       */
-      setCollectionObjective: function(collection, objective) {
-        var oldObjective = angular.copy(collection.getObjective());
-        _applyPropertyChange(
-          collection, COLLECTION_PROPERTY_OBJECTIVE, objective, oldObjective,
-          function(changeDict, collection) {
-            // Apply.
-            var objective = _getNewPropertyValueFromChangeDict(changeDict);
-            collection.setObjective(objective);
-          }, function(unusedChangeDict, collection) {
-            // Undo.
-            collection.setObjective(oldObjective);
-          });
-      },
-
-      /**
-       * Changes the language code of a collection and records the change in
-       * the undo/redo service.
-       */
-      setCollectionLanguageCode: function(collection, languageCode) {
-        var oldLanguageCode = angular.copy(collection.getLanguageCode());
-        _applyPropertyChange(
-          collection, COLLECTION_PROPERTY_LANGUAGE_CODE, languageCode,
-          oldLanguageCode,
-          function(changeDict, collection) {
-            // Apply.
-            var languageCode = _getNewPropertyValueFromChangeDict(changeDict);
-            collection.setLanguageCode(languageCode);
-          }, function(unusedChangeDict, collection) {
-            // Undo.
-            collection.setLanguageCode(oldLanguageCode);
-          });
-      },
-
-      /**
-       * Changes the tags of a collection and records the change in
-       * the undo/redo service.
-       */
-      setCollectionTags: function(collection, tags) {
-        var oldTags = angular.copy(collection.getTags());
-        _applyPropertyChange(
-          collection, COLLECTION_PROPERTY_TAGS, tags, oldTags,
-          function(changeDict, collection) {
-            // Apply.
-            var tags = _getNewPropertyValueFromChangeDict(changeDict);
-            collection.setTags(tags);
-          }, function(unusedChangeDict, collection) {
-            // Undo.
-            collection.setTags(oldTags);
-          });
-      },
-=======
   /**
    * Removes an exploration from a collection and records the change in
    * the undo/redo service.
@@ -369,7 +258,6 @@
         collection.setTags(oldTags);
       });
   }
->>>>>>> 6e93619c
 
   /**
    * Returns whether the given change object constructed by this service
