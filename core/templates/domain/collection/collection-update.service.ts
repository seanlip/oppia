// Copyright 2021 The Oppia Authors. All Rights Reserved.
//
// Licensed under the Apache License, Version 2.0 (the "License");
// you may not use this file except in compliance with the License.
// You may obtain a copy of the License at
//
//      http://www.apache.org/licenses/LICENSE-2.0
//
// Unless required by applicable law or agreed to in writing, software
// distributed under the License is distributed on an "AS-IS" BASIS,
// WITHOUT WARRANTIES OR CONDITIONS OF ANY KIND, either express or implied.
// See the License for the specific language governing permissions and
// limitations under the License.

/**
 * @fileoverview Service to build changes to a collection. These changes may
 * then be used by other services, such as a backend API service to update the
 * collection in the backend. This service also registers all changes with the
 * undo/redo service.
 */

import { Injectable } from '@angular/core';
import { downgradeInjectable } from '@angular/upgrade/static';
import cloneDeep from 'lodash/cloneDeep';
import { CollectionDomainConstants } from
  'domain/collection/collection-domain.constants';
import { Collection } from 'domain/collection/collection.model';
import { CollectionNode } from './collection-node.model';
import { Change, CollectionChange } from 'domain/editor/undo_redo/change.model';
import { UndoRedoService } from 'domain/editor/undo_redo/undo-redo.service';
import { LearnerExplorationSummaryBackendDict } from 'domain/summary/learner-exploration-summary.model';

type CollectionUpdateApply = (
  collectionChange: CollectionChange, collection: Collection) => void;
type CollectionUpdateReverse = (
  collectionChange: CollectionChange, collection: Collection) => void;

@Injectable({
  providedIn: 'root'
})
export class CollectionUpdateService {
  constructor(private undoRedoService: UndoRedoService) {}

  private _applyChange(
      collection: Collection,
      command: string, params,
      apply: CollectionUpdateApply,
      reverse: CollectionUpdateReverse): void {
    let changeDict = cloneDeep(params);
    changeDict.cmd = command;
    let changeObj = new Change(changeDict, apply, reverse);
    this.undoRedoService.applyChange(changeObj, collection);
  }

  private _getParameterFromChangeDict(changeDict, paramName) {
    return changeDict[paramName];
  }

  // Applies a collection property change, specifically. See _applyChange()
  // for details on the other behavior of this function.
  private _applyPropertyChange(
      collection: Collection,
      propertyName: string,
      newValue: string|string[],
      oldValue: string|string[],
      apply, reverse) {
    this._applyChange(
      collection,
      CollectionDomainConstants.CMD_EDIT_COLLECTION_PROPERTY, {
        property_name: propertyName,
        new_value: cloneDeep(newValue),
        old_value: cloneDeep(oldValue)
      }, apply, reverse);
  }

  private _getNewPropertyValueFromChangeDict(changeDict) {
    return this._getParameterFromChangeDict(changeDict, 'new_value');
  }

  private _getExplorationIdFromChangeDict(changeDict): string {
    return this._getParameterFromChangeDict(changeDict, 'exploration_id');
  }

  private _getFirstIndexFromChangeDict(changeDict): number {
    return this._getParameterFromChangeDict(changeDict, 'first_index');
  }

  private _getSecondIndexFromChangeDict(changeDict): number {
    return this._getParameterFromChangeDict(changeDict, 'second_index');
  }

<<<<<<< HEAD
    // These functions are associated with updates available in
    // core.domain.collection_services.apply_change_list.
    return {
      /**
       * Adds a new exploration to a collection and records the change in the
       * undo/redo service.
       */
      addCollectionNode: function(
          collection, explorationId, explorationSummaryBackendObject) {
        var oldSummaryBackendObject = angular.copy(
          explorationSummaryBackendObject);
        _applyChange(collection, CMD_ADD_COLLECTION_NODE, {
          exploration_id: explorationId
        }, function(changeDict, collection) {
          // Apply.
          var explorationId = _getExplorationIdFromChangeDict(changeDict);
          var collectionNode = CollectionNode.create({
            exploration_id: explorationId,
            exploration_summary: oldSummaryBackendObject
          });
          collection.addCollectionNode(collectionNode);
        }, function(changeDict, collection) {
          // Undo.
          var explorationId = _getExplorationIdFromChangeDict(changeDict);
          collection.deleteCollectionNode(explorationId);
        });
      },
=======
  addCollectionNode(
      collection: Collection,
      explorationId: string,
      explorationSummaryBackendObject: LearnerExplorationSummaryBackendDict)
      : void {
    let oldSummaryBackendObject = cloneDeep(explorationSummaryBackendObject);
    this._applyChange(
      collection,
      CollectionDomainConstants.CMD_ADD_COLLECTION_NODE, {
        exploration_id: explorationId
      }, (changeDict, collection) => {
        // Apply.
        let explorationId = this._getExplorationIdFromChangeDict(changeDict);
        let collectionNode = (
          CollectionNode.createFromExplorationId(
            explorationId));
        collectionNode.setExplorationSummaryObject(oldSummaryBackendObject);
        collection.addCollectionNode(collectionNode);
      }, (changeDict, collection) => {
        // Undo.
        let explorationId = this._getExplorationIdFromChangeDict(changeDict);
        collection.deleteCollectionNode(explorationId);
      });
  }
>>>>>>> fe3e910b

  swapNodes(
      collection: Collection,
      firstIndex: number,
      secondIndex: number): void {
    this._applyChange(
      collection,
      CollectionDomainConstants.CMD_SWAP_COLLECTION_NODES, {
        first_index: firstIndex,
        second_index: secondIndex
      }, (changeDict, collection) => {
        // Apply.
        let firstIndex = this._getFirstIndexFromChangeDict(changeDict);
        let secondIndex = this._getSecondIndexFromChangeDict(changeDict);

        collection.swapCollectionNodes(firstIndex, secondIndex);
      }, (changeDict, collection) => {
        // Undo.
        let firstIndex = this._getFirstIndexFromChangeDict(changeDict);
        let secondIndex = this._getSecondIndexFromChangeDict(changeDict);

        collection.swapCollectionNodes(firstIndex, secondIndex);
      });
  }

  /**
   * Removes an exploration from a collection and records the change in
   * the undo/redo service.
   */
  deleteCollectionNode(
      collection: Collection,
      explorationId: string): void {
    let oldCollectionNode = collection.getCollectionNodeByExplorationId(
      explorationId);
    this._applyChange(
      collection,
      CollectionDomainConstants.CMD_DELETE_COLLECTION_NODE, {
        exploration_id: explorationId
      }, (changeDict, collection) => {
        // Apply.
        let explorationId = this._getExplorationIdFromChangeDict(changeDict);
        collection.deleteCollectionNode(explorationId);
      }, (changeDict, collection) => {
        // Undo.
        collection.addCollectionNode(oldCollectionNode);
      });
  }

  /**
   * Changes the title of a collection and records the change in the
   * undo/redo service.
   */
  setCollectionTitle(
      collection: Collection,
      title: string): void {
    const oldTitle = collection.getTitle();
    this._applyPropertyChange(
      collection,
      CollectionDomainConstants.COLLECTION_PROPERTY_TITLE, title, oldTitle,
      (changeDict, collection) => {
        // ---- Apply ----
        let title = this._getNewPropertyValueFromChangeDict(changeDict);
        collection.setTitle(title);
      }, (changeDict, collection) => {
        // ---- Undo ----
        collection.setTitle(oldTitle);
      });
  }

  /**
   * Changes the category of a collection and records the change in the
   * undo/redo service.
   */
  setCollectionCategory(
      collection: Collection,
      category: string): void {
    let oldCategory = collection.getCategory();
    this._applyPropertyChange(
      collection,
      CollectionDomainConstants.COLLECTION_PROPERTY_CATEGORY, category,
      oldCategory, (changeDict, collection) => {
        // Apply.
        const newCategory = this._getNewPropertyValueFromChangeDict(changeDict);
        collection.setCategory(newCategory);
      }, (changeDict, collection) => {
        // Undo.
        collection.setCategory(oldCategory);
      });
  }

  /**
   * Changes the objective of a collection and records the change in the
   * undo/redo service.
   */
  setCollectionObjective(collection: Collection, objective: string): void {
    let oldObjective = collection.getObjective();
    this._applyPropertyChange(
      collection, CollectionDomainConstants.COLLECTION_PROPERTY_OBJECTIVE,
      objective, oldObjective, (changeDict, collection) => {
        // Apply.
        let objective = this._getNewPropertyValueFromChangeDict(changeDict);
        collection.setObjective(objective);
      }, (changeDict, collection) => {
        // Undo.
        collection.setObjective(oldObjective);
      });
  }

  /**
   * Changes the language code of a collection and records the change in
   * the undo/redo service.
   */
  setCollectionLanguageCode(
      collection: Collection,
      languageCode: string): void {
    let oldLanguageCode = collection.getLanguageCode();
    this._applyPropertyChange(
      collection, CollectionDomainConstants.COLLECTION_PROPERTY_LANGUAGE_CODE,
      languageCode, oldLanguageCode, (changeDict, collection) => {
        // Apply.
        let languageCode = this._getNewPropertyValueFromChangeDict(changeDict);
        collection.setLanguageCode(languageCode);
      }, (changeDict, collection) => {
        // Undo.
        collection.setLanguageCode(oldLanguageCode);
      });
  }

  /**
   * Changes the tags of a collection and records the change in
   * the undo/redo service.
   */
  setCollectionTags(collection: Collection, tags: string[]): void {
    const oldTags = collection.getTags();
    this._applyPropertyChange(
      collection, CollectionDomainConstants.COLLECTION_PROPERTY_TAGS,
      tags, oldTags, (changeDict, collection) => {
        // Apply.
        let tags = this._getNewPropertyValueFromChangeDict(changeDict);
        collection.setTags(tags);
      }, (changeDict, collection) => {
        // Undo.
        collection.setTags(oldTags);
      });
  }

  /**
   * Returns whether the given change object constructed by this service
   * is adding a new collection node to a collection.
   */
  isAddingCollectionNode(changeObject: Change): boolean {
    let backendChangeObject = changeObject.getBackendChangeObject();
    return backendChangeObject.cmd === (
      CollectionDomainConstants.CMD_ADD_COLLECTION_NODE);
  }

  /**
   * Returns the exploration ID referenced by the specified change object,
   * or undefined if the given changeObject does not reference an
   * exploration ID. The change object is expected to be one constructed
   * by this service.
   */
  getExplorationIdFromChangeObject(changeObject: Change): string {
    return this._getExplorationIdFromChangeDict(
      changeObject.getBackendChangeObject());
  }
}
angular.module('oppia').factory('CollectionUpdateService',
  downgradeInjectable(CollectionUpdateService));<|MERGE_RESOLUTION|>--- conflicted
+++ resolved
@@ -89,35 +89,6 @@
     return this._getParameterFromChangeDict(changeDict, 'second_index');
   }
 
-<<<<<<< HEAD
-    // These functions are associated with updates available in
-    // core.domain.collection_services.apply_change_list.
-    return {
-      /**
-       * Adds a new exploration to a collection and records the change in the
-       * undo/redo service.
-       */
-      addCollectionNode: function(
-          collection, explorationId, explorationSummaryBackendObject) {
-        var oldSummaryBackendObject = angular.copy(
-          explorationSummaryBackendObject);
-        _applyChange(collection, CMD_ADD_COLLECTION_NODE, {
-          exploration_id: explorationId
-        }, function(changeDict, collection) {
-          // Apply.
-          var explorationId = _getExplorationIdFromChangeDict(changeDict);
-          var collectionNode = CollectionNode.create({
-            exploration_id: explorationId,
-            exploration_summary: oldSummaryBackendObject
-          });
-          collection.addCollectionNode(collectionNode);
-        }, function(changeDict, collection) {
-          // Undo.
-          var explorationId = _getExplorationIdFromChangeDict(changeDict);
-          collection.deleteCollectionNode(explorationId);
-        });
-      },
-=======
   addCollectionNode(
       collection: Collection,
       explorationId: string,
@@ -132,9 +103,11 @@
         // Apply.
         let explorationId = this._getExplorationIdFromChangeDict(changeDict);
         let collectionNode = (
-          CollectionNode.createFromExplorationId(
-            explorationId));
-        collectionNode.setExplorationSummaryObject(oldSummaryBackendObject);
+          CollectionNode.create({
+            exploration_id: explorationId,
+            exploration_summary: oldSummaryBackendObject
+          })
+        );
         collection.addCollectionNode(collectionNode);
       }, (changeDict, collection) => {
         // Undo.
@@ -142,7 +115,6 @@
         collection.deleteCollectionNode(explorationId);
       });
   }
->>>>>>> fe3e910b
 
   swapNodes(
       collection: Collection,
