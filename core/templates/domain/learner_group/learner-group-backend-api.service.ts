--- conflicted
+++ resolved
@@ -21,19 +21,12 @@
 import { HttpClient } from '@angular/common/http';
 import { Injectable } from '@angular/core';
 
-<<<<<<< HEAD
-import { LearnerGroupBackendDict, LearnerGroupData } from
-  './learner-group.model';
-import { UrlInterpolationService } from
-  'domain/utilities/url-interpolation.service';
-import { LearnerGroupAllStudentsInfo, LearnerGroupUserInfo } from
-  './learner-group-user-progress.model';
-=======
 import { LearnerGroupBackendDict, LearnerGroupData } from './learner-group.model';
 import { UrlInterpolationService } from 'domain/utilities/url-interpolation.service';
-import { LearnerGroupUserInfo, LearnerGroupUserInfoBackendDict } from
-  './learner-group-user-info.model';
->>>>>>> e3fcd7a2
+import {
+  LearnerGroupAllStudentsInfoBackendDict,
+  LearnerGroupUserInfo, LearnerGroupUserInfoBackendDict
+} from './learner-group-user-info.model';
 
 
 interface DeleteLearnerGroupBackendResponse {
@@ -162,11 +155,7 @@
         username: username,
         learner_group_id: learnerGroupId
       };
-<<<<<<< HEAD
-      this.http.get<LearnerGroupUserInfo>(
-=======
       this.http.get<LearnerGroupUserInfoBackendDict>(
->>>>>>> e3fcd7a2
         learnerGroupUrl, {
           params: filterData
         }
@@ -178,7 +167,7 @@
 
   async fetchStudentsInfoAsync(
       learnerGroupId: string
-  ): Promise<LearnerGroupAllStudentsInfo> {
+  ): Promise<LearnerGroupAllStudentsInfoBackendDict> {
     return new Promise((resolve, reject) => {
       const learnerGroupUrl = (
         this.urlInterpolationService.interpolateUrl(
@@ -187,7 +176,7 @@
           }
         )
       );
-      this.http.get<LearnerGroupAllStudentsInfo>(
+      this.http.get<LearnerGroupAllStudentsInfoBackendDict>(
         learnerGroupUrl).toPromise().then(response => {
         resolve(response);
       });
