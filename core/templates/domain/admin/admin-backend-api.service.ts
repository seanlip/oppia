// Copyright 2020 The Oppia Authors. All Rights Reserved.
//
// Licensed under the Apache License, Version 2.0 (the "License");
// you may not use this file except in compliance with the License.
// You may obtain a copy of the License at
//
//      http://www.apache.org/licenses/LICENSE-2.0
//
// Unless required by applicable law or agreed to in writing, software
// distributed under the License is distributed on an "AS-IS" BASIS,
// WITHOUT WARRANTIES OR CONDITIONS OF ANY KIND, either express or implied.
// See the License for the specific language governing permissions and
// limitations under the License.

/**
 * @fileoverview Backend api service for fetching the admin data;
 */

import { downgradeInjectable } from '@angular/upgrade/static';
import { HttpClient } from '@angular/common/http';
import { Injectable } from '@angular/core';

import { AdminPageConstants } from
  'pages/admin-page/admin-page.constants';
import {
  TopicSummaryBackendDict,
  TopicSummary,
  TopicSummaryObjectFactory
} from 'domain/topic/TopicSummaryObjectFactory';
import {
  ComputationData,
  ComputationDataBackendDict,
} from 'domain/admin/computation-data.model';
import {
  Job,
  JobDataBackendDict,
} from 'domain/admin/job.model';
import {
  JobStatusSummary,
  JobStatusSummaryBackendDict,
<<<<<<< HEAD
  JobStatusSummaryObjectFactory
} from 'domain/admin/job-status-summary-object.factory';
import {
  PlatformParameterBackendDict,
  PlatformParameter,
  PlatformParameterObjectFactory
} from 'domain/platform_feature/platform-parameter-object.factory';
=======
} from 'domain/admin/job-status-summary.model';
>>>>>>> e69ad5c0


interface UserRoles {
  [role: string]: string;
}

interface RoleGraphData {
  nodes: {
    [role: string]: string;
  };
  links: {
    target: string;
    source: string;
  }[];
}

interface ConfigProperties {
  [property: string]: Object;
}

export interface AdminPageDataBackendDict {
  'demo_explorations': string[][];
  'demo_collections': string[][];
  'demo_exploration_ids': string[];
  'one_off_job_status_summaries': JobStatusSummaryBackendDict[];
  'human_readable_current_time': string;
  'audit_job_status_summaries': JobStatusSummaryBackendDict[];
  'updatable_roles': UserRoles;
  'role_graph_data': RoleGraphData;
  'config_properties': ConfigProperties;
  'viewable_roles': UserRoles;
  'unfinished_job_data': JobDataBackendDict[];
  'recent_job_data': JobDataBackendDict[];
  'continuous_computations_data': ComputationDataBackendDict[];
  'topic_summaries': TopicSummaryBackendDict[];
  'feature_flags': PlatformParameterBackendDict[];
}

export interface AdminPageData {
  demoExplorations: string[][];
  demoCollections: string[][];
  demoExplorationIds: string[];
  oneOffJobStatusSummaries: JobStatusSummary[];
  humanReadableCurrentTime: string;
  auditJobStatusSummaries: JobStatusSummary[];
  updatableRoles: UserRoles;
  roleGraphData: RoleGraphData;
  configProperties: ConfigProperties;
  viewableRoles: UserRoles;
  unfinishedJobData: Job[];
  recentJobData: Job[];
  continuousComputationsData: ComputationData[];
  topicSummaries: TopicSummary[];
  featureFlags: PlatformParameter[];
}

@Injectable({
  providedIn: 'root'
})
export class AdminBackendApiService {
  constructor(
    private http: HttpClient,
<<<<<<< HEAD
    private computationDataObjectFactory: ComputationDataObjectFactory,
    private jobDataObjectFactory: JobDataObjectFactory,
    private jobStatusSummaryObjectFactory: JobStatusSummaryObjectFactory,
    private topicSummaryObjectFactory: TopicSummaryObjectFactory,
    private platformParameterObjectFactory: PlatformParameterObjectFactory) {}
=======
    private topicSummaryObjectFactory: TopicSummaryObjectFactory) {}
>>>>>>> e69ad5c0

  getData(): Promise<AdminPageData> {
    return new Promise((resolve, reject) => {
      this.http.get<AdminPageDataBackendDict>(
        AdminPageConstants.ADMIN_HANDLER_URL).toPromise().then(response => {
        resolve({
          demoExplorations: response.demo_explorations,
          demoCollections: response.demo_collections,
          demoExplorationIds: response.demo_exploration_ids,
          oneOffJobStatusSummaries: response.one_off_job_status_summaries.map(
            JobStatusSummary.createFromBackendDict),
          humanReadableCurrentTime: response.human_readable_current_time,
          auditJobStatusSummaries: response.audit_job_status_summaries.map(
            JobStatusSummary.createFromBackendDict),
          updatableRoles: response.updatable_roles,
          roleGraphData: response.role_graph_data,
          configProperties: response.config_properties,
          viewableRoles: response.viewable_roles,
          unfinishedJobData: response.unfinished_job_data.map(
            Job.createFromBackendDict),
          recentJobData: response.recent_job_data.map(
            Job.createFromBackendDict),
          continuousComputationsData: response.continuous_computations_data.map(
            ComputationData.createFromBackendDict),
          topicSummaries: response.topic_summaries.map(
            this.topicSummaryObjectFactory.createFromBackendDict),
          featureFlags: response.feature_flags.map(
            dict => this.platformParameterObjectFactory.createFromBackendDict(
              dict)
          )
        });
      }, errorResponse => {
        reject(errorResponse.error.error);
      });
    });
  }
}

angular.module('oppia').factory(
  'AdminBackendApiService',
  downgradeInjectable(AdminBackendApiService));<|MERGE_RESOLUTION|>--- conflicted
+++ resolved
@@ -38,17 +38,12 @@
 import {
   JobStatusSummary,
   JobStatusSummaryBackendDict,
-<<<<<<< HEAD
-  JobStatusSummaryObjectFactory
-} from 'domain/admin/job-status-summary-object.factory';
+} from 'domain/admin/job-status-summary.model';
 import {
   PlatformParameterBackendDict,
   PlatformParameter,
   PlatformParameterObjectFactory
 } from 'domain/platform_feature/platform-parameter-object.factory';
-=======
-} from 'domain/admin/job-status-summary.model';
->>>>>>> e69ad5c0
 
 
 interface UserRoles {
@@ -111,15 +106,8 @@
 export class AdminBackendApiService {
   constructor(
     private http: HttpClient,
-<<<<<<< HEAD
-    private computationDataObjectFactory: ComputationDataObjectFactory,
-    private jobDataObjectFactory: JobDataObjectFactory,
-    private jobStatusSummaryObjectFactory: JobStatusSummaryObjectFactory,
     private topicSummaryObjectFactory: TopicSummaryObjectFactory,
     private platformParameterObjectFactory: PlatformParameterObjectFactory) {}
-=======
-    private topicSummaryObjectFactory: TopicSummaryObjectFactory) {}
->>>>>>> e69ad5c0
 
   getData(): Promise<AdminPageData> {
     return new Promise((resolve, reject) => {
