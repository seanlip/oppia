--- conflicted
+++ resolved
@@ -86,12 +86,9 @@
   human_readable_roles: HumanReadableRolesBackendResponse;
   topic_summaries: CreatorTopicSummaryBackendDict[];
   platform_params_dicts: PlatformParameterBackendDict[];
-<<<<<<< HEAD
   user_group_models_dict: Record<string, string[]>;
   all_users_usernames: string[];
-=======
   skill_list: SkillSummaryBackendDict[];
->>>>>>> 98b722f5
 }
 
 export interface AdminPageData {
@@ -104,12 +101,9 @@
   humanReadableRoles: HumanReadableRolesBackendResponse;
   topicSummaries: CreatorTopicSummary[];
   platformParameters: PlatformParameter[];
-<<<<<<< HEAD
   userGroups: Record<string, string[]>;
   allUsersUsernames: string[];
-=======
   skillList: SkillSummary[];
->>>>>>> 98b722f5
 }
 
 export interface ExplorationInteractionIdsBackendResponse {
@@ -146,14 +140,11 @@
               platformParameters: response.platform_params_dicts.map(dict =>
                 PlatformParameter.createFromBackendDict(dict)
               ),
-<<<<<<< HEAD
               userGroups: response.user_group_models_dict,
               allUsersUsernames: response.all_users_usernames,
-=======
               skillList: response.skill_list.map(dict =>
                 SkillSummary.createFromBackendDict(dict)
               ),
->>>>>>> 98b722f5
             });
           },
           errorResponse => {
