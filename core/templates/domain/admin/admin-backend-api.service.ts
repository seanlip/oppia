// Copyright 2020 The Oppia Authors. All Rights Reserved.
//
// Licensed under the Apache License, Version 2.0 (the "License");
// you may not use this file except in compliance with the License.
// You may obtain a copy of the License at
//
//      http://www.apache.org/licenses/LICENSE-2.0
//
// Unless required by applicable law or agreed to in writing, software
// distributed under the License is distributed on an "AS-IS" BASIS,
// WITHOUT WARRANTIES OR CONDITIONS OF ANY KIND, either express or implied.
// See the License for the specific language governing permissions and
// limitations under the License.

/**
 * @fileoverview Backend api service for fetching the admin data;
 */

import { downgradeInjectable } from '@angular/upgrade/static';
import { HttpClient } from '@angular/common/http';
import { Injectable } from '@angular/core';

import { AdminPageConstants } from
  'pages/admin-page/admin-page.constants';
import {
  TopicSummary,
  TopicSummaryBackendDict
} from 'domain/topic/topic-summary.model';
import {
  ComputationData,
  ComputationDataBackendDict,
} from 'domain/admin/computation-data.model';
import {
  Job,
  JobDataBackendDict,
} from 'domain/admin/job.model';
import {
  JobStatusSummary,
  JobStatusSummaryBackendDict,
} from 'domain/admin/job-status-summary.model';
import {
<<<<<<< HEAD
  PlatformParameterBackendDict,
  PlatformParameter,
  PlatformParameterObjectFactory
} from 'domain/platform_feature/platform-parameter-object.factory';
=======
  PlatformParameter,
  PlatformParameterBackendDict
} from 'domain/platform_feature/platform-parameter.model';
>>>>>>> c5db6294


interface UserRoles {
  [role: string]: string;
}

interface RoleGraphData {
  nodes: {
    [role: string]: string;
  };
  links: {
    target: string;
    source: string;
  }[];
}

interface ConfigProperties {
  [property: string]: Object;
}

export interface AdminPageDataBackendDict {
  'demo_explorations': string[][];
  'demo_collections': string[][];
  'demo_exploration_ids': string[];
  'one_off_job_status_summaries': JobStatusSummaryBackendDict[];
  'human_readable_current_time': string;
  'audit_job_status_summaries': JobStatusSummaryBackendDict[];
  'updatable_roles': UserRoles;
  'role_graph_data': RoleGraphData;
  'config_properties': ConfigProperties;
  'viewable_roles': UserRoles;
  'unfinished_job_data': JobDataBackendDict[];
  'recent_job_data': JobDataBackendDict[];
  'continuous_computations_data': ComputationDataBackendDict[];
  'topic_summaries': TopicSummaryBackendDict[];
  'feature_flags': PlatformParameterBackendDict[];
}

export interface AdminPageData {
  demoExplorations: string[][];
  demoCollections: string[][];
  demoExplorationIds: string[];
  oneOffJobStatusSummaries: JobStatusSummary[];
  humanReadableCurrentTime: string;
  auditJobStatusSummaries: JobStatusSummary[];
  updatableRoles: UserRoles;
  roleGraphData: RoleGraphData;
  configProperties: ConfigProperties;
  viewableRoles: UserRoles;
  unfinishedJobData: Job[];
  recentJobData: Job[];
  continuousComputationsData: ComputationData[];
  topicSummaries: TopicSummary[];
  featureFlags: PlatformParameter[];
}

@Injectable({
  providedIn: 'root'
})
export class AdminBackendApiService {
  constructor(
<<<<<<< HEAD
    private http: HttpClient,
    private topicSummaryObjectFactory: TopicSummaryObjectFactory,
    private platformParameterObjectFactory: PlatformParameterObjectFactory) {}
=======
    private http: HttpClient) {}
>>>>>>> c5db6294

  async getDataAsync(): Promise<AdminPageData> {
    return new Promise((resolve, reject) => {
      this.http.get<AdminPageDataBackendDict>(
        AdminPageConstants.ADMIN_HANDLER_URL).toPromise().then(response => {
        resolve({
          demoExplorations: response.demo_explorations,
          demoCollections: response.demo_collections,
          demoExplorationIds: response.demo_exploration_ids,
          oneOffJobStatusSummaries: response.one_off_job_status_summaries.map(
            JobStatusSummary.createFromBackendDict),
          humanReadableCurrentTime: response.human_readable_current_time,
          auditJobStatusSummaries: response.audit_job_status_summaries.map(
            JobStatusSummary.createFromBackendDict),
          updatableRoles: response.updatable_roles,
          roleGraphData: response.role_graph_data,
          configProperties: response.config_properties,
          viewableRoles: response.viewable_roles,
          unfinishedJobData: response.unfinished_job_data.map(
            Job.createFromBackendDict),
          recentJobData: response.recent_job_data.map(
            Job.createFromBackendDict),
          continuousComputationsData: response.continuous_computations_data.map(
            ComputationData.createFromBackendDict),
          topicSummaries: response.topic_summaries.map(
<<<<<<< HEAD
            this.topicSummaryObjectFactory.createFromBackendDict),
          featureFlags: response.feature_flags.map(
            dict => this.platformParameterObjectFactory.createFromBackendDict(
=======
            TopicSummary.createFromBackendDict),
          featureFlags: response.feature_flags.map(
            dict => PlatformParameter.createFromBackendDict(
>>>>>>> c5db6294
              dict)
          )
        });
      }, errorResponse => {
        reject(errorResponse.error.error);
      });
    });
  }
}

angular.module('oppia').factory(
  'AdminBackendApiService',
  downgradeInjectable(AdminBackendApiService));<|MERGE_RESOLUTION|>--- conflicted
+++ resolved
@@ -39,16 +39,9 @@
   JobStatusSummaryBackendDict,
 } from 'domain/admin/job-status-summary.model';
 import {
-<<<<<<< HEAD
-  PlatformParameterBackendDict,
-  PlatformParameter,
-  PlatformParameterObjectFactory
-} from 'domain/platform_feature/platform-parameter-object.factory';
-=======
   PlatformParameter,
   PlatformParameterBackendDict
 } from 'domain/platform_feature/platform-parameter.model';
->>>>>>> c5db6294
 
 
 interface UserRoles {
@@ -110,13 +103,7 @@
 })
 export class AdminBackendApiService {
   constructor(
-<<<<<<< HEAD
-    private http: HttpClient,
-    private topicSummaryObjectFactory: TopicSummaryObjectFactory,
-    private platformParameterObjectFactory: PlatformParameterObjectFactory) {}
-=======
     private http: HttpClient) {}
->>>>>>> c5db6294
 
   async getDataAsync(): Promise<AdminPageData> {
     return new Promise((resolve, reject) => {
@@ -142,15 +129,9 @@
           continuousComputationsData: response.continuous_computations_data.map(
             ComputationData.createFromBackendDict),
           topicSummaries: response.topic_summaries.map(
-<<<<<<< HEAD
-            this.topicSummaryObjectFactory.createFromBackendDict),
-          featureFlags: response.feature_flags.map(
-            dict => this.platformParameterObjectFactory.createFromBackendDict(
-=======
             TopicSummary.createFromBackendDict),
           featureFlags: response.feature_flags.map(
             dict => PlatformParameter.createFromBackendDict(
->>>>>>> c5db6294
               dict)
           )
         });
