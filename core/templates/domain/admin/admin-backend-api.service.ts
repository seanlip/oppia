--- conflicted
+++ resolved
@@ -86,12 +86,7 @@
   human_readable_roles: HumanReadableRolesBackendResponse;
   topic_summaries: CreatorTopicSummaryBackendDict[];
   platform_params_dicts: PlatformParameterBackendDict[];
-<<<<<<< HEAD
-  user_group_models_dict: Record<string, string[]>;
-  all_users_usernames: string[];
-=======
   skill_list: SkillSummaryBackendDict[];
->>>>>>> 9cfb6560
 }
 
 export interface AdminPageData {
@@ -104,12 +99,7 @@
   humanReadableRoles: HumanReadableRolesBackendResponse;
   topicSummaries: CreatorTopicSummary[];
   platformParameters: PlatformParameter[];
-<<<<<<< HEAD
-  userGroups: Record<string, string[]>;
-  allUsersUsernames: string[];
-=======
   skillList: SkillSummary[];
->>>>>>> 9cfb6560
 }
 
 export interface ExplorationInteractionIdsBackendResponse {
@@ -146,14 +136,9 @@
               platformParameters: response.platform_params_dicts.map(dict =>
                 PlatformParameter.createFromBackendDict(dict)
               ),
-<<<<<<< HEAD
-              userGroups: response.user_group_models_dict,
-              allUsersUsernames: response.all_users_usernames,
-=======
               skillList: response.skill_list.map(dict =>
                 SkillSummary.createFromBackendDict(dict)
               ),
->>>>>>> 9cfb6560
             });
           },
           errorResponse => {
