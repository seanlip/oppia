--- conflicted
+++ resolved
@@ -47,22 +47,7 @@
   [key: string]: ConfigProperty;
 }
 
-<<<<<<< HEAD
 interface PendingDeletionRequestBackendResponse {
-=======
-export interface ViewContributionBackendResponse {
-  usernames: string[];
-}
-
-export interface ContributionRightsBackendResponse {
-  'can_review_questions': boolean,
-  'can_review_translation_for_language_codes': string[],
-  'can_review_voiceover_for_language_codes': string[],
-  'can_submit_questions': boolean
-}
-
-export interface PendingDeletionRequestBackendResponse {
->>>>>>> 02213ebe
   'number_of_pending_deletion_models': string
 }
 
