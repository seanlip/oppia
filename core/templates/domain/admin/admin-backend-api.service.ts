// Copyright 2020 The Oppia Authors. All Rights Reserved.
//
// Licensed under the Apache License, Version 2.0 (the "License");
// you may not use this file except in compliance with the License.
// You may obtain a copy of the License at
//
//      http://www.apache.org/licenses/LICENSE-2.0
//
// Unless required by applicable law or agreed to in writing, software
// distributed under the License is distributed on an "AS-IS" BASIS,
// WITHOUT WARRANTIES OR CONDITIONS OF ANY KIND, either express or implied.
// See the License for the specific language governing permissions and
// limitations under the License.

/**
 * @fileoverview Backend api service for fetching the admin data;
 */

import { downgradeInjectable } from '@angular/upgrade/static';
import { HttpClient } from '@angular/common/http';
import { Injectable } from '@angular/core';

import { AdminPageConstants } from
  'pages/admin-page/admin-page.constants';
import {
  TopicSummary,
  TopicSummaryBackendDict
} from 'domain/topic/topic-summary.model';
import {
  ComputationData,
  ComputationDataBackendDict,
} from 'domain/admin/computation-data.model';
import {
  Job,
  JobDataBackendDict,
} from 'domain/admin/job.model';
import {
  JobStatusSummary,
  JobStatusSummaryBackendDict,
} from 'domain/admin/job-status-summary.model';
import {
  PlatformParameter,
  PlatformParameterBackendDict
} from 'domain/platform_feature/platform-parameter.model';
import { UrlInterpolationService } from
  'domain/utilities/url-interpolation.service';


interface UserRoles {
  [role: string]: string;
}

interface RoleGraphData {
  nodes: {
    [role: string]: string;
  };
  links: {
    target: string;
    source: string;
  }[];
}

interface ConfigProperties {
  [property: string]: Object;
}

interface JobOutput {
  output: string[];
}

export interface AdminPageDataBackendDict {
  'demo_explorations': string[][];
  'demo_collections': string[][];
  'demo_exploration_ids': string[];
  'one_off_job_status_summaries': JobStatusSummaryBackendDict[];
  'human_readable_current_time': string;
  'audit_job_status_summaries': JobStatusSummaryBackendDict[];
  'updatable_roles': UserRoles;
  'role_graph_data': RoleGraphData;
  'config_properties': ConfigProperties;
  'viewable_roles': UserRoles;
  'unfinished_job_data': JobDataBackendDict[];
  'recent_job_data': JobDataBackendDict[];
  'continuous_computations_data': ComputationDataBackendDict[];
  'topic_summaries': TopicSummaryBackendDict[];
  'feature_flags': PlatformParameterBackendDict[];
}

export interface AdminPageData {
  demoExplorations: string[][];
  demoCollections: string[][];
  demoExplorationIds: string[];
  oneOffJobStatusSummaries: JobStatusSummary[];
  humanReadableCurrentTime: string;
  auditJobStatusSummaries: JobStatusSummary[];
  updatableRoles: UserRoles;
  roleGraphData: RoleGraphData;
  configProperties: ConfigProperties;
  viewableRoles: UserRoles;
  unfinishedJobData: Job[];
  recentJobData: Job[];
  continuousComputationsData: ComputationData[];
  topicSummaries: TopicSummary[];
  featureFlags: PlatformParameter[];
}

@Injectable({
  providedIn: 'root'
})
export class AdminBackendApiService {
  constructor(
    private http: HttpClient,
    private urlInterpolationService: UrlInterpolationService) {}

  async getDataAsync(): Promise<AdminPageData> {
    return new Promise((resolve, reject) => {
      this.http.get<AdminPageDataBackendDict>(
        AdminPageConstants.ADMIN_HANDLER_URL).toPromise().then(response => {
        resolve({
          demoExplorations: response.demo_explorations,
          demoCollections: response.demo_collections,
          demoExplorationIds: response.demo_exploration_ids,
          oneOffJobStatusSummaries: response.one_off_job_status_summaries.map(
            JobStatusSummary.createFromBackendDict),
          humanReadableCurrentTime: response.human_readable_current_time,
          auditJobStatusSummaries: response.audit_job_status_summaries.map(
            JobStatusSummary.createFromBackendDict),
          updatableRoles: response.updatable_roles,
          roleGraphData: response.role_graph_data,
          configProperties: response.config_properties,
          viewableRoles: response.viewable_roles,
          unfinishedJobData: response.unfinished_job_data.map(
            Job.createFromBackendDict),
          recentJobData: response.recent_job_data.map(
            Job.createFromBackendDict),
          continuousComputationsData: response.continuous_computations_data.map(
            ComputationData.createFromBackendDict),
          topicSummaries: response.topic_summaries.map(
            TopicSummary.createFromBackendDict),
          featureFlags: response.feature_flags.map(
            dict => PlatformParameter.createFromBackendDict(
              dict)
          )
        });
      }, errorResponse => {
        reject(errorResponse.error.error);
      });
    });
  }

<<<<<<< HEAD
  async viewUsersRoleAsync(
      filterCriterion: string, role: string, username: string
  ): Promise<Object> {
    return this.http.get<Object>(
      AdminPageConstants.ADMIN_ROLE_HANDLER_URL, {
        params: {
          filter_criterion: filterCriterion,
          role: role,
          username: username
        }
      }
    ).toPromise();
  }

  async updateUserRoleAsync(
      newRole: string, username: string, topicId: string
  ): Promise<void> {
    return this.http.post<void>(
      AdminPageConstants.ADMIN_ROLE_HANDLER_URL, {
        role: newRole,
        username: username,
        topic_id: topicId
      }
    ).toPromise();
  }

  async addContributionReviewerAsync(
      category: string, username: string, languageCode: string
  ):Promise<void> {
    return this.http.post<void>(
      AdminPageConstants.ADMIN_JOB_ADD_CONTRIBUTION_REVIEWER_HANDLER, {
        review_category: category,
        username: username,
        language_code: languageCode
      }
    ).toPromise();
  }

  async viewContributionReviewersAsync(
      category: string, languageCode: string
  ): Promise<Object> {
    return this.http.get<Object>(
      AdminPageConstants.ADMIN_JOB_GET_CONTRIBUTION_REVIEWERS, {
        params: {
          review_category: category,
          language_code: languageCode
        }
      }
    ).toPromise();
  }

  async contributionReviewerRightsAsync(username: string): Promise<Object> {
    return this.http.get<Object>(
      AdminPageConstants.ADMIN_JOB_CONTRIBUTION_REVIEWER_RIGHTS_HANDLER, {
        params: {
          username: username
        }
      }
    ).toPromise();
  }

  async removeContributionReviewerAsync(
      username: string, method: string,
      category: string, languageCode: string
  ): Promise<void> {
    return this.http.put<void>(
      AdminPageConstants.ADMIN_JOB_REMOVE_CONTRIBUTION_REVIEWER, {
        username: username,
        removal_type: method,
        review_category: category,
        language_code: languageCode
      }
    ).toPromise();
=======
  private _postAdminActionAsync(action:string, payload:Object): Promise<void> {
    return this.http.post<void>(
      AdminPageConstants.ADMIN_HANDLER_URL, { action, ...payload }).toPromise()
      .then(response => {
        return response;
      }, errorResonse => {
        return errorResonse.error.error;
      });
  }

  async startNewJobAsync(jobType: string): Promise<void> {
    let action = 'start_new_job';
    let payload = {
      job_type: jobType
    };
    return this._postAdminActionAsync(action, payload);
  }

  async cancelJobAsync(jobId: string, jobType: string): Promise<void> {
    let action = 'cancel_job';
    let payload = {
      job_id: jobId,
      job_type: jobType
    };
    return this._postAdminActionAsync(action, payload);
  }

  async startComputationAsync(computationType: string): Promise<void> {
    let action = 'start_computation';
    let payload = {
      computation_type: computationType
    };
    return this._postAdminActionAsync(action, payload);
  }

  async stopComputationAsync(computationType: string): Promise<void> {
    let action = 'stop_computation';
    let payload = {
      computation_type: computationType
    };
    return this._postAdminActionAsync(action, payload);
  }

  async fetchJobOutputAsync(jobId: string): Promise<string[]> {
    let adminJobOutputUrl = this.urlInterpolationService.interpolateUrl(
      AdminPageConstants.ADMIN_JOB_OUTPUT_URL_TEMPLATE, {
        jobId: jobId
      });
    return new Promise((resolve, reject) => {
      this.http.get<JobOutput>(
        adminJobOutputUrl).toPromise().then(response => {
        resolve(Array.isArray(response.output) ? response.output.sort() : []);
      }, errorResponse => {
        reject(errorResponse.error.error);
      });
    });
>>>>>>> 73ed1386
  }
}

angular.module('oppia').factory(
  'AdminBackendApiService',
  downgradeInjectable(AdminBackendApiService));<|MERGE_RESOLUTION|>--- conflicted
+++ resolved
@@ -148,7 +148,66 @@
     });
   }
 
-<<<<<<< HEAD
+  // Admin Jobs Tab Services
+  private _postAdminActionAsync(action:string, payload:Object): Promise<void> {
+    return this.http.post<void>(
+      AdminPageConstants.ADMIN_HANDLER_URL, { action, ...payload }).toPromise()
+      .then(response => {
+        return response;
+      }, errorResonse => {
+        return errorResonse.error.error;
+      });
+  }
+
+  async startNewJobAsync(jobType: string): Promise<void> {
+    let action = 'start_new_job';
+    let payload = {
+      job_type: jobType
+    };
+    return this._postAdminActionAsync(action, payload);
+  }
+
+  async cancelJobAsync(jobId: string, jobType: string): Promise<void> {
+    let action = 'cancel_job';
+    let payload = {
+      job_id: jobId,
+      job_type: jobType
+    };
+    return this._postAdminActionAsync(action, payload);
+  }
+
+  async startComputationAsync(computationType: string): Promise<void> {
+    let action = 'start_computation';
+    let payload = {
+      computation_type: computationType
+    };
+    return this._postAdminActionAsync(action, payload);
+  }
+
+  async stopComputationAsync(computationType: string): Promise<void> {
+    let action = 'stop_computation';
+    let payload = {
+      computation_type: computationType
+    };
+    return this._postAdminActionAsync(action, payload);
+  }
+
+  async fetchJobOutputAsync(jobId: string): Promise<string[]> {
+    let adminJobOutputUrl = this.urlInterpolationService.interpolateUrl(
+      AdminPageConstants.ADMIN_JOB_OUTPUT_URL_TEMPLATE, {
+        jobId: jobId
+      });
+    return new Promise((resolve, reject) => {
+      this.http.get<JobOutput>(
+        adminJobOutputUrl).toPromise().then(response => {
+        resolve(Array.isArray(response.output) ? response.output.sort() : []);
+      }, errorResponse => {
+        reject(errorResponse.error.error);
+      });
+    });
+  }
+
+  // Admin Roles Tab Services
   async viewUsersRoleAsync(
       filterCriterion: string, role: string, username: string
   ): Promise<Object> {
@@ -222,64 +281,6 @@
         language_code: languageCode
       }
     ).toPromise();
-=======
-  private _postAdminActionAsync(action:string, payload:Object): Promise<void> {
-    return this.http.post<void>(
-      AdminPageConstants.ADMIN_HANDLER_URL, { action, ...payload }).toPromise()
-      .then(response => {
-        return response;
-      }, errorResonse => {
-        return errorResonse.error.error;
-      });
-  }
-
-  async startNewJobAsync(jobType: string): Promise<void> {
-    let action = 'start_new_job';
-    let payload = {
-      job_type: jobType
-    };
-    return this._postAdminActionAsync(action, payload);
-  }
-
-  async cancelJobAsync(jobId: string, jobType: string): Promise<void> {
-    let action = 'cancel_job';
-    let payload = {
-      job_id: jobId,
-      job_type: jobType
-    };
-    return this._postAdminActionAsync(action, payload);
-  }
-
-  async startComputationAsync(computationType: string): Promise<void> {
-    let action = 'start_computation';
-    let payload = {
-      computation_type: computationType
-    };
-    return this._postAdminActionAsync(action, payload);
-  }
-
-  async stopComputationAsync(computationType: string): Promise<void> {
-    let action = 'stop_computation';
-    let payload = {
-      computation_type: computationType
-    };
-    return this._postAdminActionAsync(action, payload);
-  }
-
-  async fetchJobOutputAsync(jobId: string): Promise<string[]> {
-    let adminJobOutputUrl = this.urlInterpolationService.interpolateUrl(
-      AdminPageConstants.ADMIN_JOB_OUTPUT_URL_TEMPLATE, {
-        jobId: jobId
-      });
-    return new Promise((resolve, reject) => {
-      this.http.get<JobOutput>(
-        adminJobOutputUrl).toPromise().then(response => {
-        resolve(Array.isArray(response.output) ? response.output.sort() : []);
-      }, errorResponse => {
-        reject(errorResponse.error.error);
-      });
-    });
->>>>>>> 73ed1386
   }
 }
 
