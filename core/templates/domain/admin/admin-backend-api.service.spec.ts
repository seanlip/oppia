// Copyright 2021 The Oppia Authors. All Rights Reserved.
//
// Licensed under the Apache License, Version 2.0 (the "License");
// you may not use this file except in compliance with the License.
// You may obtain a copy of the License at
//
//      http://www.apache.org/licenses/LICENSE-2.0
//
// Unless required by applicable law or agreed to in writing, software
// distributed under the License is distributed on an "AS-IS" BASIS,
// WITHOUT WARRANTIES OR CONDITIONS OF ANY KIND, either express or implied.
// See the License for the specific language governing permissions and
// limitations under the License.

/**
 * @fileoverview Unit tests for AdminBackendApiService.
 */

import { HttpClientTestingModule, HttpTestingController } from
  '@angular/common/http/testing';
import { TestBed, fakeAsync, flushMicrotasks } from '@angular/core/testing';

import { AdminPageData, AdminBackendApiService } from 'domain/admin/admin-backend-api.service';
import { CreatorTopicSummary } from 'domain/topic/creator-topic-summary.model';
import { PlatformParameterFilterType } from 'domain/platform_feature/platform-parameter-filter.model';
import { PlatformParameter } from 'domain/platform_feature/platform-parameter.model';
import { CsrfTokenService } from 'services/csrf-token.service';
import { Schema } from 'services/schema-default-value.service';

describe('Admin backend api service', () => {
  let abas: AdminBackendApiService;
  let httpTestingController: HttpTestingController;
  let csrfService: CsrfTokenService;
  let successHandler: jasmine.Spy<jasmine.Func>;
  let failHandler: jasmine.Spy<jasmine.Func>;
  let adminBackendResponse = {
    role_to_actions: {
      guest: ['action for guest']
    },
    topic_summaries: [
      {
        topic_model_created_on: 1591196558882.194,
        uncategorized_skill_count: 0,
        name: 'Empty Topic',
        additional_story_count: 0,
        total_skill_count: 0,
        version: 1,
        canonical_story_count: 0,
        subtopic_count: 0,
        description: '',
        id: 'VqgPTpt7JyJy',
        topic_model_last_updated: 1591196558882.2,
        language_code: 'en',
        thumbnail_filename: 'image.svg',
        thumbnail_bg_color: '#C6DCDA',
        total_published_node_count: 0,
        can_edit_topic: true,
        is_published: false,
        url_fragment: '',
        total_upcoming_chapters_count: 1,
        total_overdue_chapters_count: 1,
        total_chapter_counts_for_each_story: [5, 4],
        published_chapter_counts_for_each_story: [3, 4]
      }
    ],
    updatable_roles: ['TOPIC_MANAGER'],
    human_readable_roles: {
      TOPIC_MANAGER: 'topic manager'
    },
    demo_collections: [],
    config_properties: {
      record_playthrough_probability: {
        schema: {
          type: 'float'
        } as Schema,
        value: 0.2,
        description: 'The record_playthrough_probability.'
      }
    },
    demo_exploration_ids: ['19'],
    demo_explorations: [
      [
        '0',
        'welcome.yaml'
      ]
    ],
    viewable_roles: ['TOPIC_MANAGER'],
    platform_params_dicts: [{
      name: 'dummy_parameter',
      description: 'This is a dummy platform parameter.',
      data_type: 'string',
      rules: [{
        filters: [{
          type: PlatformParameterFilterType.ServerMode,
          conditions: [['=', 'dev'] as [string, string]]
        }],
        value_when_matched: ''
      }],
      rule_schema_version: 1,
      default_value: '',
      is_feature: false,
      feature_stage: null
    }]
  };
  let adminDataObject: AdminPageData;
  let configPropertyValues = {
    classroom_pages_data: {
      course_details: 'fds',
      name: 'mathfas',
      topic_ids: [],
      topic_list_intro: 'fsd',
      url_fragment: 'mathfsad',
    },
    email_footer: 'fsdf',
    email_sender_name: 'Site Admin',
    notification_user_ids_for_failed_tasks: [],
<<<<<<< HEAD
    oppia_csrf_secret: 'H62T5aIngXb1PB6arDkFrAnxakpQ=',
=======
    notify_admins_suggestions_waiting_too_long_is_enabled: false,
>>>>>>> 9b02f127
    record_playthrough_probability: 0.2,
    signup_email_content: {
      subject: 'THIS IS A PLACEHOLDER.',
      html_body: 'THIS IS A <b>PLACEHOLDER</b> AND SHOULD BE REPLACED.'
    },
    unpublish_exploration_email_html_body: 'test'
  };

  beforeEach(() => {
    TestBed.configureTestingModule({
      imports: [HttpClientTestingModule]
    });

    abas = TestBed.get(AdminBackendApiService);
    httpTestingController = TestBed.get(HttpTestingController);
    csrfService = TestBed.get(CsrfTokenService);
    successHandler = jasmine.createSpy('success');
    failHandler = jasmine.createSpy('fail');
    adminDataObject = {
      demoExplorations: adminBackendResponse.demo_explorations,
      demoCollections: adminBackendResponse.demo_collections,
      demoExplorationIds: adminBackendResponse.demo_exploration_ids,
      updatableRoles: adminBackendResponse.updatable_roles,
      roleToActions: adminBackendResponse.role_to_actions,
      configProperties: adminBackendResponse.config_properties,
      viewableRoles: adminBackendResponse.viewable_roles,
      humanReadableRoles: adminBackendResponse.human_readable_roles,
      topicSummaries: adminBackendResponse.topic_summaries.map(
        dict => CreatorTopicSummary.createFromBackendDict(dict)),
      platformParameters: adminBackendResponse.platform_params_dicts.map(
        dict => PlatformParameter.createFromBackendDict(dict))
    };

    spyOn(csrfService, 'getTokenAsync').and.callFake(async() => {
      return Promise.resolve('sample-csrf-token');
    });
  });

  afterEach(() => {
    httpTestingController.verify();
  });

  it('should fetch the data.', fakeAsync(() => {
    abas.getDataAsync().then((adminData) => {
      expect(adminData).toEqual(adminDataObject);
    });

    let req = httpTestingController.expectOne('/adminhandler');
    expect(req.request.method).toEqual('GET');
    req.flush(adminBackendResponse);

    flushMicrotasks();
  }));

  it('should use the rejection handler if the backend request failed.',
    fakeAsync(() => {
      abas.getDataAsync().then(successHandler, failHandler);

      var req = httpTestingController.expectOne(
        '/adminhandler');
      expect(req.request.method).toEqual('GET');

      req.flush({
        error: 'Some error in the backend.'
      }, {
        status: 500, statusText: 'Internal Server Error'
      });
      flushMicrotasks();

      expect(successHandler).not.toHaveBeenCalled();
      expect(failHandler).toHaveBeenCalledWith('Some error in the backend.');
    })
  );

  // Test cases for Admin Roles Tab.
  it('should get the data of user given the username' +
    'when calling viewUsersRoleAsync', fakeAsync(() => {
    let username = 'validUser';
    let result = {
      validUser: 'ADMIN'
    };
    abas.viewUsersRoleAsync(username).then(successHandler, failHandler);

    let req = httpTestingController.expectOne(
      '/adminrolehandler?filter_criterion=username&username=validUser');
    expect(req.request.method).toEqual('GET');

    req.flush(
      { validUser: 'ADMIN'},
      { status: 200, statusText: 'Success.'});
    flushMicrotasks();

    expect(successHandler).toHaveBeenCalledWith(result);
    expect(failHandler).not.toHaveBeenCalled();
  }
  ));

  it('should get the data of user given the role' +
    'when calling fetchUsersAssignedToRoleAsync', fakeAsync(() => {
    let role = 'ADMIN';
    let result = {
      usernames: ['validUser']
    };
    abas.fetchUsersAssignedToRoleAsync(role).then(successHandler, failHandler);

    let req = httpTestingController.expectOne(
      '/adminrolehandler?filter_criterion=role&role=ADMIN');
    expect(req.request.method).toEqual('GET');

    req.flush(
      { usernames: ['validUser'] },
      { status: 200, statusText: 'Success.'});
    flushMicrotasks();

    expect(successHandler).toHaveBeenCalledWith(result);
    expect(failHandler).not.toHaveBeenCalled();
  }));

  it('should handle failing request when calling ' +
      'fetchUsersAssignedToRoleAsync', fakeAsync(() => {
    let role = 'invalidRole';
    abas.fetchUsersAssignedToRoleAsync(role).then(successHandler, failHandler);

    let req = httpTestingController.expectOne(
      '/adminrolehandler?filter_criterion=role&role=invalidRole');
    expect(req.request.method).toEqual('GET');

    req.flush({
      error: 'Invalid role!'
    }, {
      status: 500, statusText: 'Internal Server Error'
    });
    flushMicrotasks();

    expect(successHandler).not.toHaveBeenCalled();
    expect(failHandler).toHaveBeenCalledWith('Invalid role!');
  }));

  it('should fail to get the data of user when user does' +
    'not exists when calling viewUsersRoleAsync', fakeAsync(() => {
    let username = 'InvalidUser';
    abas.viewUsersRoleAsync(username).then(successHandler, failHandler);

    let req = httpTestingController.expectOne(
      '/adminrolehandler' +
      '?filter_criterion=username&username=InvalidUser');
    expect(req.request.method).toEqual('GET');

    req.flush({
      error: 'User with given username does not exist'
    }, {
      status: 500, statusText: 'Internal Server Error'
    });
    flushMicrotasks();

    expect(successHandler).not.toHaveBeenCalled();
    expect(failHandler).toHaveBeenCalledWith(
      'User with given username does not exist');
  }
  ));

  it('should add the role to the user given the name' +
    'when calling addUserRoleAsync', fakeAsync(() => {
    let newRole = 'ADMIN';
    let username = 'validUser';
    let payload = {
      role: newRole,
      username: username,
    };
    abas.addUserRoleAsync(newRole, username).then(successHandler, failHandler);

    let req = httpTestingController.expectOne('/adminrolehandler');
    expect(req.request.method).toEqual('PUT');
    expect(req.request.body).toEqual(payload);

    req.flush(
      { status: 200, statusText: 'Success.'});
    flushMicrotasks();

    expect(successHandler).toHaveBeenCalled();
    expect(failHandler).not.toHaveBeenCalled();
  }
  ));

  it('should fail to add the role to user when user does' +
    'not exists when calling addUserRoleAsync', fakeAsync(() => {
    let newRole = 'ADMIN';
    let username = 'InvalidUser';
    let payload = {
      role: newRole,
      username: username,
    };
    abas.addUserRoleAsync(newRole, username).then(successHandler, failHandler);

    let req = httpTestingController.expectOne('/adminrolehandler');
    expect(req.request.method).toEqual('PUT');
    expect(req.request.body).toEqual(payload);

    req.flush(
      { error: 'User with given username does not exist'},
      { status: 500, statusText: 'Internal Server Error'});
    flushMicrotasks();

    expect(successHandler).not.toHaveBeenCalled();
    expect(failHandler).toHaveBeenCalledWith(
      'User with given username does not exist');
  }
  ));

  describe('removeUserRoleAsync', () => {
    it('should remove the role from the user', fakeAsync(() => {
      let roleToRemove = 'MODERATOR';
      let username = 'validUser';

      abas.removeUserRoleAsync(roleToRemove, username).then(
        successHandler, failHandler);

      let req = httpTestingController.expectOne(
        '/adminrolehandler?role=MODERATOR&username=validUser');
      expect(req.request.method).toEqual('DELETE');

      req.flush(
        { status: 200, statusText: 'Success.'});
      flushMicrotasks();

      expect(successHandler).toHaveBeenCalled();
      expect(failHandler).not.toHaveBeenCalled();
    }));

    it('should call fail handler if the request fails', fakeAsync(() => {
      let roleToRemove = 'MODERATOR';
      let username = 'invalidUser';

      abas.removeUserRoleAsync(roleToRemove, username).then(
        successHandler, failHandler);

      let req = httpTestingController.expectOne(
        '/adminrolehandler?role=MODERATOR&username=invalidUser');
      expect(req.request.method).toEqual('DELETE');

      req.flush(
        { error: 'User with given username does not exist'},
        { status: 500, statusText: 'Internal Server Error'});
      flushMicrotasks();

      expect(successHandler).not.toHaveBeenCalled();
      expect(failHandler).toHaveBeenCalledWith(
        'User with given username does not exist');
    }));
  });

  describe('assignManagerToTopicAsync', () => {
    it('should make request to assign user to a topic', fakeAsync(() => {
      let topicID = 'topic1234';
      let username = 'validUser';
      let payload = {
        topic_id: topicID,
        username: username,
        action: 'assign'
      };
      abas.assignManagerToTopicAsync(username, topicID).then(
        successHandler, failHandler);

      let req = httpTestingController.expectOne('/topicmanagerrolehandler');
      expect(req.request.method).toEqual('PUT');
      expect(req.request.body).toEqual(payload);

      req.flush(
        { status: 200, statusText: 'Success.'});
      flushMicrotasks();

      expect(successHandler).toHaveBeenCalled();
      expect(failHandler).not.toHaveBeenCalled();
    }));

    it('should call fail handler if the request fails', fakeAsync(() => {
      let topicID = 'topic1234';
      let username = 'invalidUser';
      let payload = {
        topic_id: topicID,
        username: username,
        action: 'assign'
      };
      abas.assignManagerToTopicAsync(username, topicID).then(
        successHandler, failHandler);

      let req = httpTestingController.expectOne('/topicmanagerrolehandler');
      expect(req.request.method).toEqual('PUT');
      expect(req.request.body).toEqual(payload);

      req.flush(
        { error: 'User with given username does not exist'},
        { status: 500, statusText: 'Internal Server Error'});
      flushMicrotasks();

      expect(successHandler).not.toHaveBeenCalled();
      expect(failHandler).toHaveBeenCalledWith(
        'User with given username does not exist');
    }));
  });

  describe('deassignManagerFromTopicAsync', () => {
    it('should make request to deassign user from topic', fakeAsync(() => {
      let topicID = 'topic1234';
      let username = 'validUser';
      let payload = {
        topic_id: topicID,
        username: username,
        action: 'deassign'
      };
      abas.deassignManagerFromTopicAsync(username, topicID).then(
        successHandler, failHandler);

      let req = httpTestingController.expectOne('/topicmanagerrolehandler');
      expect(req.request.method).toEqual('PUT');
      expect(req.request.body).toEqual(payload);

      req.flush(
        { status: 200, statusText: 'Success.'});
      flushMicrotasks();

      expect(successHandler).toHaveBeenCalled();
      expect(failHandler).not.toHaveBeenCalled();
    }));

    it('should call fail handler if the request fails', fakeAsync(() => {
      let topicID = 'topic1234';
      let username = 'invalidUser';
      let payload = {
        topic_id: topicID,
        username: username,
        action: 'deassign'
      };
      abas.deassignManagerFromTopicAsync(username, topicID).then(
        successHandler, failHandler);

      let req = httpTestingController.expectOne('/topicmanagerrolehandler');
      expect(req.request.method).toEqual('PUT');
      expect(req.request.body).toEqual(payload);

      req.flush(
        { error: 'User with given username does not exist'},
        { status: 500, statusText: 'Internal Server Error'});
      flushMicrotasks();

      expect(successHandler).not.toHaveBeenCalled();
      expect(failHandler).toHaveBeenCalledWith(
        'User with given username does not exist');
    }));
  });

  describe('markUserBannedAsync', () => {
    it('should make request to mark a user banned', fakeAsync(() => {
      let username = 'validUser';
      let payload = {
        username: username
      };
      abas.markUserBannedAsync(username).then(successHandler, failHandler);

      let req = httpTestingController.expectOne('/bannedusershandler');
      expect(req.request.method).toEqual('PUT');
      expect(req.request.body).toEqual(payload);

      req.flush(
        { status: 200, statusText: 'Success.'});
      flushMicrotasks();

      expect(successHandler).toHaveBeenCalled();
      expect(failHandler).not.toHaveBeenCalled();
    }));

    it('should call fail handler if the request fails', fakeAsync(() => {
      let username = 'invalidUser';
      let payload = { username };

      abas.markUserBannedAsync(username).then(
        successHandler, failHandler);

      let req = httpTestingController.expectOne('/bannedusershandler');
      expect(req.request.method).toEqual('PUT');
      expect(req.request.body).toEqual(payload);

      req.flush(
        { error: 'User with given username does not exist'},
        { status: 500, statusText: 'Internal Server Error'});
      flushMicrotasks();

      expect(successHandler).not.toHaveBeenCalled();
      expect(failHandler).toHaveBeenCalledWith(
        'User with given username does not exist');
    }));
  });

  describe('unmarkUserBannedAsync', () => {
    it('should make a request to unmark a banned user', fakeAsync(() => {
      let username = 'validUser';
      abas.unmarkUserBannedAsync(username).then(
        successHandler, failHandler);

      let req = httpTestingController.expectOne(
        '/bannedusershandler?username=validUser');
      expect(req.request.method).toEqual('DELETE');

      req.flush(
        { status: 200, statusText: 'Success.'});
      flushMicrotasks();

      expect(successHandler).toHaveBeenCalled();
      expect(failHandler).not.toHaveBeenCalled();
    }));

    it('should call fail handler if the request fails', fakeAsync(() => {
      let username = 'invalidUser';
      abas.unmarkUserBannedAsync(username).then(
        successHandler, failHandler);

      let req = httpTestingController.expectOne(
        '/bannedusershandler?username=invalidUser');
      expect(req.request.method).toEqual('DELETE');

      req.flush(
        { error: 'User with given username does not exist'},
        { status: 500, statusText: 'Internal Server Error'});
      flushMicrotasks();

      expect(successHandler).not.toHaveBeenCalled();
      expect(failHandler).toHaveBeenCalledWith(
        'User with given username does not exist');
    }));
  });

  // Test cases for Admin Misc Tab.
  it('should clear search index when calling clearSearchIndexAsync',
    fakeAsync(() => {
      abas.clearSearchIndexAsync()
        .then(successHandler, failHandler);

      let req = httpTestingController.expectOne(
        '/adminhandler');
      expect(req.request.method).toEqual('POST');
      req.flush(200);
      flushMicrotasks();

      expect(successHandler).toHaveBeenCalled();
      expect(failHandler).not.toHaveBeenCalled();
    }
    ));

  it('should fail to clear search index when calling clearSearchIndexAsync',
    fakeAsync(() => {
      abas.clearSearchIndexAsync()
        .then(successHandler, failHandler);

      let req = httpTestingController.expectOne(
        '/adminhandler');
      expect(req.request.method).toEqual('POST');
      req.flush({
        error: 'Failed to clear search index.'
      }, {
        status: 500, statusText: 'Internal Server Error'
      });
      flushMicrotasks();

      expect(successHandler).not.toHaveBeenCalled();
      expect(failHandler).toHaveBeenCalledWith('Failed to clear search index.');
    }
    ));

  it('should regenerate topic related oppurtunities when' +
    'calling regenerateOpportunitiesRelatedToTopicAsync', fakeAsync(() => {
    let action = 'regenerate_topic_related_opportunities';
    let topicId = 'topic_1';
    let payload = {
      action: action,
      topic_id: topicId
    };

    abas.regenerateOpportunitiesRelatedToTopicAsync(
      topicId
    ).then(successHandler, failHandler);

    let req = httpTestingController.expectOne('/adminhandler');
    expect(req.request.method).toEqual('POST');
    expect(req.request.body).toEqual(payload);
    req.flush(200);
    flushMicrotasks();

    expect(successHandler).toHaveBeenCalled();
    expect(failHandler).not.toHaveBeenCalled();
  }
  ));

  it('should fail to regenerate topic related oppurtunities when' +
    'calling regenerateOpportunitiesRelatedToTopicAsync', fakeAsync(() => {
    let action = 'regenerate_topic_related_opportunities';
    let topicId = 'InvalidId';
    let payload = {
      action: action,
      topic_id: topicId
    };

    abas.regenerateOpportunitiesRelatedToTopicAsync(
      topicId
    ).then(successHandler, failHandler);

    let req = httpTestingController.expectOne('/adminhandler');
    expect(req.request.method).toEqual('POST');
    expect(req.request.body).toEqual(payload);
    req.flush({
      error: 'Failed to get data.'
    }, {
      status: 500, statusText: 'Internal Server Error'
    });
    flushMicrotasks();

    expect(successHandler).not.toHaveBeenCalled();
    expect(failHandler).toHaveBeenCalledWith('Failed to get data.');
  }
  ));

  it('should successfully rollback exploration', fakeAsync(() => {
    let action = 'rollback_exploration_to_safe_state';
    let expId = '123';
    let payload = {
      action: action,
      exp_id: expId
    };

    abas.rollbackExplorationToSafeState(expId).then(
      successHandler, failHandler);

    let req = httpTestingController.expectOne('/adminhandler');
    expect(req.request.method).toEqual('POST');
    expect(req.request.body).toEqual(payload);
    req.flush(200);
    flushMicrotasks();

    expect(successHandler).toHaveBeenCalled();
    expect(failHandler).not.toHaveBeenCalled();
  }));

  it('should report failure when rolling back exploration', fakeAsync(() => {
    let action = 'rollback_exploration_to_safe_state';
    let expId = '123';
    let payload = {
      action: action,
      exp_id: expId
    };

    abas.rollbackExplorationToSafeState(expId).then(
      successHandler, failHandler);

    let req = httpTestingController.expectOne('/adminhandler');
    expect(req.request.method).toEqual('POST');
    expect(req.request.body).toEqual(payload);
    req.flush({
      error: 'Failed to get data.'
    }, {
      status: 500, statusText: 'Internal Server Error'
    });
    flushMicrotasks();

    expect(successHandler).not.toHaveBeenCalled();
    expect(failHandler).toHaveBeenCalledWith('Failed to get data.');
  }));

  it('should upload topic similarities when calling' +
    'uploadTopicSimilaritiesAsync', fakeAsync(() => {
    let action = 'upload_topic_similarities';
    let data = 'topic_similarities.csv';
    let payload = {
      action: action,
      data: data
    };

    abas.uploadTopicSimilaritiesAsync(data)
      .then(successHandler, failHandler);

    let req = httpTestingController.expectOne('/adminhandler');
    expect(req.request.method).toEqual('POST');
    expect(req.request.body).toEqual(payload);
    req.flush(200);
    flushMicrotasks();

    expect(successHandler).toHaveBeenCalled();
    expect(failHandler).not.toHaveBeenCalled();
  }
  ));

  it('should fail to upload topic similarities when calling' +
    'uploadTopicSimilaritiesAsync', fakeAsync(() => {
    let action = 'upload_topic_similarities';
    let data = 'topic_similarities.csv';
    let payload = {
      action: action,
      data: data
    };

    abas.uploadTopicSimilaritiesAsync(data)
      .then(successHandler, failHandler);

    let req = httpTestingController.expectOne('/adminhandler');
    expect(req.request.method).toEqual('POST');
    expect(req.request.body).toEqual(payload);
    req.flush({
      error: 'Failed to upload data.'
    }, {
      status: 500, statusText: 'Internal Server Error'
    });
    flushMicrotasks();

    expect(successHandler).not.toHaveBeenCalled();
    expect(failHandler).toHaveBeenCalledWith('Failed to upload data.');
  }
  ));

  it('should send dummy mail to admin when calling' +
    'sendDummyMailToAdminAsync', fakeAsync(() => {
    abas.sendDummyMailToAdminAsync()
      .then(successHandler, failHandler);
    let req = httpTestingController.expectOne(
      '/senddummymailtoadminhandler');
    expect(req.request.method).toEqual('POST');
    req.flush(200);
    flushMicrotasks();

    expect(successHandler).toHaveBeenCalled();
    expect(failHandler).not.toHaveBeenCalled();
  }
  ));

  it('should fail to send dummy mail to admin when calling' +
  'sendDummyMailToAdminAsync', fakeAsync(() => {
    abas.sendDummyMailToAdminAsync()
      .then(successHandler, failHandler);
    let req = httpTestingController.expectOne(
      '/senddummymailtoadminhandler');
    expect(req.request.method).toEqual('POST');
    req.flush({
      error: 'Failed to send dummy mail.'
    }, {
      status: 400, statusText: 'Bad Request'
    });
    flushMicrotasks();

    expect(successHandler).not.toHaveBeenCalled();
    expect(failHandler).toHaveBeenCalledWith('Failed to send dummy mail.');
  }
  ));

  it('should update the username of oppia account given' +
    'the name when calling updateUserNameAsync', fakeAsync(() => {
    let oldUsername = 'old name';
    let newUsername = 'new name';
    abas.updateUserNameAsync(oldUsername, newUsername)
      .then(successHandler, failHandler);
    let req = httpTestingController.expectOne(
      '/updateusernamehandler');
    expect(req.request.method).toEqual('PUT');
    req.flush(200);
    flushMicrotasks();

    expect(successHandler).toHaveBeenCalled();
    expect(failHandler).not.toHaveBeenCalled();
  }
  ));

  it('should fail to update the username of oppia account when username' +
    'does not exist when calling updateUserNameAsync', fakeAsync(() => {
    let oldUsername = 'Invalid name';
    let newUsername = 'Invalid name';
    abas.updateUserNameAsync(oldUsername, newUsername)
      .then(successHandler, failHandler);
    let req = httpTestingController.expectOne(
      '/updateusernamehandler');
    expect(req.request.method).toEqual('PUT');
    req.flush({
      error: 'Failed to update username.'
    }, {
      status: 500, statusText: 'Internal Server Error'
    });
    flushMicrotasks();

    expect(successHandler).not.toHaveBeenCalled();
    expect(failHandler).toHaveBeenCalledWith('Failed to update username.');
  }
  ));

  it('should get the data of number of pending delete requests' +
    'when calling getNumberOfPendingDeletionRequestAsync', fakeAsync(() => {
    abas.getNumberOfPendingDeletionRequestAsync()
      .then(successHandler, failHandler);
    let req = httpTestingController.expectOne(
      '/numberofdeletionrequestshandler');
    expect(req.request.method).toEqual('GET');
    req.flush(200);
    flushMicrotasks();

    expect(successHandler).toHaveBeenCalled();
    expect(failHandler).not.toHaveBeenCalled();
  }
  ));

  it('should grant super admin privileges to user', fakeAsync(() => {
    abas.grantSuperAdminPrivilegesAsync('abc')
      .then(successHandler, failHandler);
    let req = httpTestingController.expectOne('/adminsuperadminhandler');
    expect(req.request.body).toEqual({username: 'abc'});
    expect(req.request.method).toEqual('PUT');
    req.flush(200);
    flushMicrotasks();

    expect(successHandler).toHaveBeenCalled();
    expect(failHandler).not.toHaveBeenCalled();
  }
  ));

  it('should revoke super admin privileges to user', fakeAsync(() => {
    abas.revokeSuperAdminPrivilegesAsync('abc')
      .then(successHandler, failHandler);
    let req = httpTestingController.expectOne(
      '/adminsuperadminhandler?username=abc');
    expect(req.request.method).toEqual('DELETE');
    req.flush(200);
    flushMicrotasks();

    expect(successHandler).toHaveBeenCalled();
    expect(failHandler).not.toHaveBeenCalled();
  }
  ));

  it('should fail to get the data of number of pending deleter requests' +
  'when calling getNumberOfPendingDeletionRequestAsync', fakeAsync(() => {
    abas.getNumberOfPendingDeletionRequestAsync()
      .then(successHandler, failHandler);
    let req = httpTestingController.expectOne(
      '/numberofdeletionrequestshandler');
    expect(req.request.method).toEqual('GET');
    req.flush({
      error: 'Failed to get data.'
    }, {
      status: 500, statusText: 'Internal Server Error'
    });
    flushMicrotasks();

    expect(successHandler).not.toHaveBeenCalled();
    expect(failHandler).toHaveBeenCalledWith('Failed to get data.');
  }
  ));

  it('should get the data of models related to the user given the' +
    'userId when calling getModelsRelatedToUserAsync', fakeAsync(() => {
    let userId = 'validId';
    let result = {
      related_models_exist: true
    };
    abas.getModelsRelatedToUserAsync(userId)
      .then(successHandler, failHandler);

    let req = httpTestingController.expectOne(
      '/verifyusermodelsdeletedhandler' +
      '?user_id=validId');
    expect(req.request.method).toEqual('GET');

    req.flush({
      related_models_exist: true
    }, {
      status: 200, statusText: 'Success.'
    });
    flushMicrotasks();

    expect(successHandler).toHaveBeenCalledWith(
      result.related_models_exist);
    expect(failHandler).not.toHaveBeenCalled();
  }
  ));

  it('should fail to get the data of models related to the user given the' +
    'userId when calling getModelsRelatedToUserAsync', fakeAsync(() => {
    let userId = 'InvalidId';
    abas.getModelsRelatedToUserAsync(userId)
      .then(successHandler, failHandler);

    let req = httpTestingController.expectOne(
      '/verifyusermodelsdeletedhandler' +
      '?user_id=InvalidId');
    expect(req.request.method).toEqual('GET');

    req.flush({
      error: 'User does not exist.'
    }, {
      status: 500, statusText: 'Internal Server Error'
    });
    flushMicrotasks();

    expect(successHandler).not.toHaveBeenCalled();
    expect(failHandler).toHaveBeenCalledWith('User does not exist.');
  }
  ));

  it('should delete the user account given the userId and' +
    'username when calling deleteUserAsync', fakeAsync(() => {
    let userId = 'validId';
    let username = 'validUsername';

    abas.deleteUserAsync(userId, username)
      .then(successHandler, failHandler);

    let req = httpTestingController.expectOne(
      '/deleteuserhandler' +
      '?user_id=validId&username=validUsername');
    expect(req.request.method).toEqual('DELETE');

    req.flush(200);
    flushMicrotasks();

    expect(successHandler).toHaveBeenCalled();
    expect(failHandler).not.toHaveBeenCalled();
  }
  ));

  it('should fail to delete the user account given the userId and' +
    'username when calling deleteUserAsync', fakeAsync(() => {
    let userId = 'InvalidId';
    let username = 'InvalidUsername';

    abas.deleteUserAsync(userId, username)
      .then(successHandler, failHandler);

    let req = httpTestingController.expectOne(
      '/deleteuserhandler' +
      '?user_id=InvalidId&username=InvalidUsername');
    expect(req.request.method).toEqual('DELETE');

    req.flush({
      error: 'User does not exist.'
    }, {
      status: 500, statusText: 'Internal Server Error'
    });
    flushMicrotasks();

    expect(successHandler).not.toHaveBeenCalled();
    expect(failHandler).toHaveBeenCalledWith('User does not exist.');
  }
  ));

  // Test cases for Admin Config Tab.
  it('should revert specified config property to default' +
    'value given the config property ID when calling' +
    'revertConfigPropertyAsync', fakeAsync(() => {
    let action = 'revert_config_property';
    let configPropertyId = 'record_playthrough_probability';
    let payload = {
      action: action,
      config_property_id: configPropertyId
    };

    abas.revertConfigPropertyAsync(
      configPropertyId).then(successHandler, failHandler);

    let req = httpTestingController.expectOne('/adminhandler');
    expect(req.request.method).toEqual('POST');
    expect(req.request.body).toEqual(payload);

    req.flush(200);
    flushMicrotasks();

    expect(successHandler).toHaveBeenCalled();
    expect(failHandler).not.toHaveBeenCalled();
  }
  ));

  it('should fail to revert specified config property to default' +
    'value when given config property ID is invalid when calling' +
    'revertConfigPropertyAsync', fakeAsync(() => {
    let action = 'revert_config_property';
    let configPropertyId = 'InvalidId';
    let payload = {
      action: action,
      config_property_id: configPropertyId
    };

    abas.revertConfigPropertyAsync(
      configPropertyId).then(successHandler, failHandler);

    let req = httpTestingController.expectOne('/adminhandler');
    expect(req.request.method).toEqual('POST');
    expect(req.request.body).toEqual(payload);

    req.flush({
      error: 'Config property does not exist.'
    }, {
      status: 500, statusText: 'Internal Server Error'
    });
    flushMicrotasks();

    expect(successHandler).not.toHaveBeenCalled();
    expect(failHandler).toHaveBeenCalledWith(
      'Config property does not exist.');
  }
  ));

  it('should save the new config properties given the new' +
    'config property when calling' +
    'saveConfigPropertiesAsync', fakeAsync(() => {
    let action = 'save_config_properties';
    let payload = {
      action: action,
      new_config_property_values: configPropertyValues
    };

    abas.saveConfigPropertiesAsync(
      configPropertyValues).then(successHandler, failHandler);

    let req = httpTestingController.expectOne('/adminhandler');
    expect(req.request.method).toEqual('POST');
    expect(req.request.body).toEqual(payload);

    req.flush(200);
    flushMicrotasks();

    expect(successHandler).toHaveBeenCalled();
    expect(failHandler).not.toHaveBeenCalled();
  }
  ));

  it('should fail to save the new config properties when given new' +
    'config property is invalid when calling' +
    'saveConfigPropertiesAsync', fakeAsync(() => {
    let action = 'save_config_properties';
    let payload = {
      action: action,
      new_config_property_values: configPropertyValues
    };
    abas.saveConfigPropertiesAsync(
      configPropertyValues).then(successHandler, failHandler);

    let req = httpTestingController.expectOne('/adminhandler');
    expect(req.request.method).toEqual('POST');
    expect(req.request.body).toEqual(payload);

    req.flush({
      error: 'Config property does not exist.'
    }, {
      status: 500, statusText: 'Internal Server Error'
    });
    flushMicrotasks();

    expect(successHandler).not.toHaveBeenCalled();
    expect(failHandler).toHaveBeenCalledWith(
      'Config property does not exist.');
  }
  ));

  // Tests for Admin Dev Mode Activities Tab.
  it('should generate dummy explorations', fakeAsync(() => {
    let action = 'generate_dummy_explorations';
    let numDummyExpsToGenerate = 2;
    let numDummyExpsToPublish = 1;
    let payload = {
      action: action,
      num_dummy_exps_to_generate: numDummyExpsToGenerate,
      num_dummy_exps_to_publish: numDummyExpsToPublish
    };

    abas.generateDummyExplorationsAsync(
      numDummyExpsToGenerate, numDummyExpsToPublish
    ).then(successHandler, failHandler);

    let req = httpTestingController.expectOne('/adminhandler');
    expect(req.request.method).toEqual('POST');
    expect(req.request.body).toEqual(payload);
    req.flush(200);
    flushMicrotasks();

    expect(successHandler).toHaveBeenCalled();
    expect(failHandler).not.toHaveBeenCalled();
  }
  ));

  it('should handle generate dummy explorations ' +
    'request failure', fakeAsync(() => {
    let action = 'generate_dummy_explorations';
    let numDummyExpsToGenerate = 2;
    let numDummyExpsToPublish = 1;
    let payload = {
      action: action,
      num_dummy_exps_to_generate: numDummyExpsToGenerate,
      num_dummy_exps_to_publish: numDummyExpsToPublish
    };

    abas.generateDummyExplorationsAsync(
      numDummyExpsToGenerate, numDummyExpsToPublish
    ).then(successHandler, failHandler);

    let req = httpTestingController.expectOne('/adminhandler');
    expect(req.request.method).toEqual('POST');
    expect(req.request.body).toEqual(payload);
    req.flush({
      error: 'Failed to get data.'
    }, {
      status: 500, statusText: 'Internal Server Error'
    });
    flushMicrotasks();

    expect(successHandler).not.toHaveBeenCalled();
    expect(failHandler).toHaveBeenCalledWith('Failed to get data.');
  }
  ));

  it('should reload exploration', fakeAsync(() => {
    let action = 'reload_exploration';
    let explorationId = 'exp1';
    let payload = {
      action: action,
      exploration_id: explorationId
    };

    abas.reloadExplorationAsync(
      explorationId
    ).then(successHandler, failHandler);

    let req = httpTestingController.expectOne('/adminhandler');
    expect(req.request.method).toEqual('POST');
    expect(req.request.body).toEqual(payload);
    req.flush(200);
    flushMicrotasks();

    expect(successHandler).toHaveBeenCalled();
    expect(failHandler).not.toHaveBeenCalled();
  }
  ));

  it('should handle reload exploration request failure', fakeAsync(() => {
    let action = 'reload_exploration';
    let explorationId = 'exp1';
    let payload = {
      action: action,
      exploration_id: explorationId
    };

    abas.reloadExplorationAsync(
      explorationId
    ).then(successHandler, failHandler);

    let req = httpTestingController.expectOne('/adminhandler');
    expect(req.request.method).toEqual('POST');
    expect(req.request.body).toEqual(payload);
    req.flush({
      error: 'Failed to get data.'
    }, {
      status: 500, statusText: 'Internal Server Error'
    });
    flushMicrotasks();

    expect(successHandler).not.toHaveBeenCalled();
    expect(failHandler).toHaveBeenCalledWith('Failed to get data.');
  }
  ));

  it('should generate dummy new structures data', fakeAsync(() => {
    let action = 'generate_dummy_new_structures_data';
    let payload = {
      action: action,
    };

    abas.generateDummyNewStructuresDataAsync()
      .then(successHandler, failHandler);

    let req = httpTestingController.expectOne('/adminhandler');
    expect(req.request.method).toEqual('POST');
    expect(req.request.body).toEqual(payload);
    req.flush(200);
    flushMicrotasks();

    expect(successHandler).toHaveBeenCalled();
    expect(failHandler).not.toHaveBeenCalled();
  }
  ));

  it('should handle generate dummy new structures data ' +
    'request failure', fakeAsync(() => {
    let action = 'generate_dummy_new_structures_data';
    let payload = {
      action: action,
    };

    abas.generateDummyNewStructuresDataAsync()
      .then(successHandler, failHandler);

    let req = httpTestingController.expectOne('/adminhandler');
    expect(req.request.method).toEqual('POST');
    expect(req.request.body).toEqual(payload);
    req.flush({
      error: 'Failed to get data.'
    }, {
      status: 500, statusText: 'Internal Server Error'
    });
    flushMicrotasks();

    expect(successHandler).not.toHaveBeenCalled();
    expect(failHandler).toHaveBeenCalledWith('Failed to get data.');
  }
  ));

  it('should generate dummy new skill data', fakeAsync(() => {
    let action = 'generate_dummy_new_skill_data';
    let payload = {
      action: action,
    };

    abas.generateDummyNewSkillDataAsync()
      .then(successHandler, failHandler);

    let req = httpTestingController.expectOne('/adminhandler');
    expect(req.request.method).toEqual('POST');
    expect(req.request.body).toEqual(payload);
    req.flush(200);
    flushMicrotasks();

    expect(successHandler).toHaveBeenCalled();
    expect(failHandler).not.toHaveBeenCalled();
  }
  ));

  it('should handle generate dummy new skill data ' +
    'request failure', fakeAsync(() => {
    let action = 'generate_dummy_new_skill_data';
    let payload = {
      action: action,
    };

    abas.generateDummyNewSkillDataAsync()
      .then(successHandler, failHandler);

    let req = httpTestingController.expectOne('/adminhandler');
    expect(req.request.method).toEqual('POST');
    expect(req.request.body).toEqual(payload);
    req.flush({
      error: 'Failed to get data.'
    }, {
      status: 500, statusText: 'Internal Server Error'
    });
    flushMicrotasks();

    expect(successHandler).not.toHaveBeenCalled();
    expect(failHandler).toHaveBeenCalledWith('Failed to get data.');
  }
  ));

  it('should generate dummy classroom data', fakeAsync(() => {
    let action = 'generate_dummy_classroom';
    let payload = {
      action: action,
    };

    abas.generateDummyClassroomDataAsync()
      .then(successHandler, failHandler);

    let req = httpTestingController.expectOne('/adminhandler');
    expect(req.request.method).toEqual('POST');
    expect(req.request.body).toEqual(payload);
    req.flush(200);
    flushMicrotasks();

    expect(successHandler).toHaveBeenCalled();
    expect(failHandler).not.toHaveBeenCalled();
  }));

  it(
    'should handle generate dummy new classroom data request failure',
    fakeAsync(() => {
      let action = 'generate_dummy_classroom';
      let payload = {
        action: action,
      };

      abas.generateDummyClassroomDataAsync()
        .then(successHandler, failHandler);

      let req = httpTestingController.expectOne('/adminhandler');
      expect(req.request.method).toEqual('POST');
      expect(req.request.body).toEqual(payload);
      req.flush({
        error: 'Failed to get data.'
      }, {
        status: 500, statusText: 'Internal Server Error'
      });
      flushMicrotasks();

      expect(successHandler).not.toHaveBeenCalled();
      expect(failHandler).toHaveBeenCalledWith('Failed to get data.');
    }));

  it('should reload collection', fakeAsync(() => {
    let action = 'reload_collection';
    let collectionId = 'exp1';
    let payload = {
      action: action,
      collection_id: collectionId
    };

    abas.reloadCollectionAsync(
      collectionId
    ).then(successHandler, failHandler);

    let req = httpTestingController.expectOne('/adminhandler');
    expect(req.request.method).toEqual('POST');
    expect(req.request.body).toEqual(payload);
    req.flush(200);
    flushMicrotasks();

    expect(successHandler).toHaveBeenCalled();
    expect(failHandler).not.toHaveBeenCalled();
  }
  ));

  it('should handle reload collection request failure', fakeAsync(() => {
    let action = 'reload_collection';
    let collectionId = 'exp1';
    let payload = {
      action: action,
      collection_id: collectionId
    };

    abas.reloadCollectionAsync(
      collectionId
    ).then(successHandler, failHandler);

    let req = httpTestingController.expectOne('/adminhandler');
    expect(req.request.method).toEqual('POST');
    expect(req.request.body).toEqual(payload);
    req.flush({
      error: 'Failed to get data.'
    }, {
      status: 500, statusText: 'Internal Server Error'
    });
    flushMicrotasks();

    expect(successHandler).not.toHaveBeenCalled();
    expect(failHandler).toHaveBeenCalledWith('Failed to get data.');
  }
  ));

  describe('updateBlogPostDataAsync', () => {
    it('should make request to upload blog post', fakeAsync(() => {
      let authorUsername = 'validUser';
      let blogPostId = 'sampleid1234';
      let publishedOn = '05/06/2000';
      abas.updateBlogPostDataAsync(
        authorUsername, blogPostId, publishedOn)
        .then(successHandler, failHandler);

      let req = httpTestingController.expectOne('/updateblogpostdatahandler');
      expect(req.request.method).toEqual('PUT');

      req.flush(
        { status: 200, statusText: 'Success.'});
      flushMicrotasks();

      expect(successHandler).toHaveBeenCalled();
      expect(failHandler).not.toHaveBeenCalled();
    }));

    it('should call fail handler if the request fails', fakeAsync(() => {
      let authorUsername = 'validUser';
      let blogPostId = 'sampleid1234';
      let publishedOn = '05/06/2000';
      abas.updateBlogPostDataAsync(
        authorUsername, blogPostId, publishedOn)
        .then(successHandler, failHandler);

      let req = httpTestingController.expectOne('/updateblogpostdatahandler');
      expect(req.request.method).toEqual('PUT');

      req.flush(
        { error: 'User with given username does not exist'},
        { status: 500, statusText: 'Internal Server Error'});
      flushMicrotasks();

      expect(successHandler).not.toHaveBeenCalled();
      expect(failHandler).toHaveBeenCalledWith(
        'User with given username does not exist');
    }));
  });
});<|MERGE_RESOLUTION|>--- conflicted
+++ resolved
@@ -114,11 +114,7 @@
     email_footer: 'fsdf',
     email_sender_name: 'Site Admin',
     notification_user_ids_for_failed_tasks: [],
-<<<<<<< HEAD
-    oppia_csrf_secret: 'H62T5aIngXb1PB6arDkFrAnxakpQ=',
-=======
     notify_admins_suggestions_waiting_too_long_is_enabled: false,
->>>>>>> 9b02f127
     record_playthrough_probability: 0.2,
     signup_email_content: {
       subject: 'THIS IS A PLACEHOLDER.',
