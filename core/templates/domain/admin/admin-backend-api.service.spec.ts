--- conflicted
+++ resolved
@@ -16,7 +16,6 @@
  * @fileoverview Unit tests for AdminBackendApiService.
  */
 
-<<<<<<< HEAD
 import { HttpClientTestingModule, HttpTestingController } from
   '@angular/common/http/testing';
 import { TestBed, fakeAsync, flushMicrotasks } from '@angular/core/testing';
@@ -26,23 +25,6 @@
 import { PlatformParameterFilterType } from 'domain/platform-parameter/platform-parameter-filter.model';
 import { PlatformParameter } from 'domain/platform-parameter/platform-parameter.model';
 import { CsrfTokenService } from 'services/csrf-token.service';
-=======
-import {
-  HttpClientTestingModule,
-  HttpTestingController,
-} from '@angular/common/http/testing';
-import {TestBed, fakeAsync, flushMicrotasks} from '@angular/core/testing';
-
-import {
-  AdminPageData,
-  AdminBackendApiService,
-} from 'domain/admin/admin-backend-api.service';
-import {CreatorTopicSummary} from 'domain/topic/creator-topic-summary.model';
-import {PlatformParameterFilterType} from 'domain/platform-parameter/platform-parameter-filter.model';
-import {PlatformParameter} from 'domain/platform-parameter/platform-parameter.model';
-import {CsrfTokenService} from 'services/csrf-token.service';
-import {Schema} from 'services/schema-default-value.service';
->>>>>>> 93e9cf6a
 
 describe('Admin backend api service', () => {
   let abas: AdminBackendApiService;
@@ -85,24 +67,6 @@
       TOPIC_MANAGER: 'topic manager',
     },
     demo_collections: [],
-<<<<<<< HEAD
-=======
-    config_properties: {
-      classroom_pages_data: {
-        schema: {
-          type: 'list',
-        } as Schema,
-        value: {
-          name: 'math',
-          url_fragment: 'math',
-          course_details: '',
-          topic_list_intro: '',
-          topic_ids: [],
-        },
-        description: 'The details for each classroom page.',
-      },
-    },
->>>>>>> 93e9cf6a
     demo_exploration_ids: ['19'],
     demo_explorations: [['0', 'welcome.yaml']],
     viewable_roles: ['TOPIC_MANAGER'],
@@ -128,18 +92,6 @@
     ],
   };
   let adminDataObject: AdminPageData;
-<<<<<<< HEAD
-=======
-  let configPropertyValues = {
-    classroom_pages_data: {
-      course_details: 'fds',
-      name: 'mathfas',
-      topic_ids: [],
-      topic_list_intro: 'fsd',
-      url_fragment: 'mathfsad',
-    },
-  };
->>>>>>> 93e9cf6a
 
   beforeEach(() => {
     TestBed.configureTestingModule({
@@ -1201,139 +1153,6 @@
     })
   );
 
-<<<<<<< HEAD
-=======
-  // Test cases for Admin Config Tab.
-  it(
-    'should revert specified config property to default' +
-      'value given the config property ID when calling' +
-      'revertConfigPropertyAsync',
-    fakeAsync(() => {
-      let action = 'revert_config_property';
-      let configPropertyId = 'classroom_pages_data';
-      let payload = {
-        action: action,
-        config_property_id: configPropertyId,
-      };
-
-      abas
-        .revertConfigPropertyAsync(configPropertyId)
-        .then(successHandler, failHandler);
-
-      let req = httpTestingController.expectOne('/adminhandler');
-      expect(req.request.method).toEqual('POST');
-      expect(req.request.body).toEqual(payload);
-
-      req.flush(200);
-      flushMicrotasks();
-
-      expect(successHandler).toHaveBeenCalled();
-      expect(failHandler).not.toHaveBeenCalled();
-    })
-  );
-
-  it(
-    'should fail to revert specified config property to default' +
-      'value when given config property ID is invalid when calling' +
-      'revertConfigPropertyAsync',
-    fakeAsync(() => {
-      let action = 'revert_config_property';
-      let configPropertyId = 'InvalidId';
-      let payload = {
-        action: action,
-        config_property_id: configPropertyId,
-      };
-
-      abas
-        .revertConfigPropertyAsync(configPropertyId)
-        .then(successHandler, failHandler);
-
-      let req = httpTestingController.expectOne('/adminhandler');
-      expect(req.request.method).toEqual('POST');
-      expect(req.request.body).toEqual(payload);
-
-      req.flush(
-        {
-          error: 'Config property does not exist.',
-        },
-        {
-          status: 500,
-          statusText: 'Internal Server Error',
-        }
-      );
-      flushMicrotasks();
-
-      expect(successHandler).not.toHaveBeenCalled();
-      expect(failHandler).toHaveBeenCalledWith(
-        'Config property does not exist.'
-      );
-    })
-  );
-
-  it(
-    'should save the new config properties given the new' +
-      'config property when calling' +
-      'saveConfigPropertiesAsync',
-    fakeAsync(() => {
-      let action = 'save_config_properties';
-      let payload = {
-        action: action,
-        new_config_property_values: configPropertyValues,
-      };
-
-      abas
-        .saveConfigPropertiesAsync(configPropertyValues)
-        .then(successHandler, failHandler);
-
-      let req = httpTestingController.expectOne('/adminhandler');
-      expect(req.request.method).toEqual('POST');
-      expect(req.request.body).toEqual(payload);
-
-      req.flush(200);
-      flushMicrotasks();
-
-      expect(successHandler).toHaveBeenCalled();
-      expect(failHandler).not.toHaveBeenCalled();
-    })
-  );
-
-  it(
-    'should fail to save the new config properties when given new' +
-      'config property is invalid when calling' +
-      'saveConfigPropertiesAsync',
-    fakeAsync(() => {
-      let action = 'save_config_properties';
-      let payload = {
-        action: action,
-        new_config_property_values: configPropertyValues,
-      };
-      abas
-        .saveConfigPropertiesAsync(configPropertyValues)
-        .then(successHandler, failHandler);
-
-      let req = httpTestingController.expectOne('/adminhandler');
-      expect(req.request.method).toEqual('POST');
-      expect(req.request.body).toEqual(payload);
-
-      req.flush(
-        {
-          error: 'Config property does not exist.',
-        },
-        {
-          status: 500,
-          statusText: 'Internal Server Error',
-        }
-      );
-      flushMicrotasks();
-
-      expect(successHandler).not.toHaveBeenCalled();
-      expect(failHandler).toHaveBeenCalledWith(
-        'Config property does not exist.'
-      );
-    })
-  );
-
->>>>>>> 93e9cf6a
   // Tests for Admin Dev Mode Activities Tab.
   it('should generate dummy explorations', fakeAsync(() => {
     let action = 'generate_dummy_explorations';
