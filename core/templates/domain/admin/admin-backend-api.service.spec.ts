// Copyright 2021 The Oppia Authors. All Rights Reserved.
//
// Licensed under the Apache License, Version 2.0 (the "License");
// you may not use this file except in compliance with the License.
// You may obtain a copy of the License at
//
//      http://www.apache.org/licenses/LICENSE-2.0
//
// Unless required by applicable law or agreed to in writing, software
// distributed under the License is distributed on an "AS-IS" BASIS,
// WITHOUT WARRANTIES OR CONDITIONS OF ANY KIND, either express or implied.
// See the License for the specific language governing permissions and
// limitations under the License.

/**
 * @fileoverview Unit tests for AdminBackendApiService.
 */

import {
  HttpClientTestingModule,
  HttpTestingController,
} from '@angular/common/http/testing';
import {TestBed, fakeAsync, flushMicrotasks} from '@angular/core/testing';

import {
  AdminPageData,
  AdminBackendApiService,
} from 'domain/admin/admin-backend-api.service';
import {CreatorTopicSummary} from 'domain/topic/creator-topic-summary.model';
import {PlatformParameterFilterType} from 'domain/platform-parameter/platform-parameter-filter.model';
import {PlatformParameter} from 'domain/platform-parameter/platform-parameter.model';
import {CsrfTokenService} from 'services/csrf-token.service';
import {SkillSummary} from 'domain/skill/skill-summary.model';
import {AdminPageConstants} from 'pages/admin-page/admin-page.constants';

describe('Admin backend api service', () => {
  let abas: AdminBackendApiService;
  let httpTestingController: HttpTestingController;
  let csrfService: CsrfTokenService;
  let successHandler: jasmine.Spy<jasmine.Func>;
  let failHandler: jasmine.Spy<jasmine.Func>;
  let adminBackendResponse = {
    role_to_actions: {
      guest: ['action for guest'],
    },
    topic_summaries: [
      {
        topic_model_created_on: 1591196558882.194,
        uncategorized_skill_count: 0,
        name: 'Empty Topic',
        additional_story_count: 0,
        total_skill_count: 0,
        version: 1,
        canonical_story_count: 0,
        subtopic_count: 0,
        description: '',
        id: 'VqgPTpt7JyJy',
        topic_model_last_updated: 1591196558882.2,
        language_code: 'en',
        thumbnail_filename: 'image.svg',
        thumbnail_bg_color: '#C6DCDA',
        total_published_node_count: 0,
        can_edit_topic: true,
        is_published: false,
        url_fragment: '',
        total_upcoming_chapters_count: 1,
        total_overdue_chapters_count: 1,
        total_chapter_counts_for_each_story: [5, 4],
        published_chapter_counts_for_each_story: [3, 4],
      },
    ],
    updatable_roles: ['TOPIC_MANAGER'],
    human_readable_roles: {
      TOPIC_MANAGER: 'topic manager',
    },
    demo_collections: [],
    demo_exploration_ids: ['19'],
    demo_explorations: [['0', 'welcome.yaml']],
    viewable_roles: ['TOPIC_MANAGER'],
    platform_params_dicts: [
      {
        name: 'dummy_parameter',
        description: 'This is a dummy platform parameter.',
        data_type: 'string',
        rules: [
          {
            filters: [
              {
                type: PlatformParameterFilterType.PlatformType,
                conditions: [['=', 'Web'] as [string, string]],
              },
            ],
            value_when_matched: '',
          },
        ],
        rule_schema_version: 1,
        default_value: '',
      },
    ],
<<<<<<< HEAD
    user_group_models_dict: {
      UserGroup1: ['User1', 'User2', 'User3'],
      UserGroup2: ['User4', 'User5'],
      UserGroup3: ['User6', 'User7', 'User8'],
    },
    all_users_usernames: [
      'User1',
      'User2',
      'User3',
      'User4',
      'User5',
      'User6',
      'User7',
      'User8',
=======
    skill_list: [
      {
        id: 'ByBjUvYOITCJ',
        description: 'Dummy Skill 3',
        language_code: 'en',
        version: 1,
        misconception_count: 0,
        worked_examples_count: 0,
        skill_model_created_on: 1711790151279.081,
        skill_model_last_updated: 1711790151279.083,
      },
      {
        id: 'TybOaLMmNeO1',
        description: 'Dummy Skill 1',
        language_code: 'en',
        version: 1,
        misconception_count: 0,
        worked_examples_count: 0,
        skill_model_created_on: 1711790151229.939,
        skill_model_last_updated: 1711790151229.944,
      },
>>>>>>> 9cfb6560
    ],
  };
  let adminDataObject: AdminPageData;

  beforeEach(() => {
    TestBed.configureTestingModule({
      imports: [HttpClientTestingModule],
    });

    abas = TestBed.get(AdminBackendApiService);
    httpTestingController = TestBed.get(HttpTestingController);
    csrfService = TestBed.get(CsrfTokenService);
    successHandler = jasmine.createSpy('success');
    failHandler = jasmine.createSpy('fail');
    adminDataObject = {
      demoExplorations: adminBackendResponse.demo_explorations,
      demoCollections: adminBackendResponse.demo_collections,
      demoExplorationIds: adminBackendResponse.demo_exploration_ids,
      updatableRoles: adminBackendResponse.updatable_roles,
      roleToActions: adminBackendResponse.role_to_actions,
      viewableRoles: adminBackendResponse.viewable_roles,
      humanReadableRoles: adminBackendResponse.human_readable_roles,
      topicSummaries: adminBackendResponse.topic_summaries.map(dict =>
        CreatorTopicSummary.createFromBackendDict(dict)
      ),
      platformParameters: adminBackendResponse.platform_params_dicts.map(dict =>
        PlatformParameter.createFromBackendDict(dict)
      ),
<<<<<<< HEAD
      userGroups: adminBackendResponse.user_group_models_dict,
      allUsersUsernames: adminBackendResponse.all_users_usernames,
=======
      skillList: adminBackendResponse.skill_list.map(dict =>
        SkillSummary.createFromBackendDict(dict)
      ),
>>>>>>> 9cfb6560
    };

    spyOn(csrfService, 'getTokenAsync').and.callFake(async () => {
      return Promise.resolve('sample-csrf-token');
    });
  });

  afterEach(() => {
    httpTestingController.verify();
  });

  it('should fetch the data.', fakeAsync(() => {
    abas.getDataAsync().then(adminData => {
      expect(adminData).toEqual(adminDataObject);
    });

    let req = httpTestingController.expectOne('/adminhandler');
    expect(req.request.method).toEqual('GET');
    req.flush(adminBackendResponse);

    flushMicrotasks();
  }));

  it('should use the rejection handler if the backend request failed.', fakeAsync(() => {
    abas.getDataAsync().then(successHandler, failHandler);

    var req = httpTestingController.expectOne('/adminhandler');
    expect(req.request.method).toEqual('GET');

    req.flush(
      {
        error: 'Some error in the backend.',
      },
      {
        status: 500,
        statusText: 'Internal Server Error',
      }
    );
    flushMicrotasks();

    expect(successHandler).not.toHaveBeenCalled();
    expect(failHandler).toHaveBeenCalledWith('Some error in the backend.');
  }));

  // Test cases for Admin Roles Tab.
  it(
    'should get the data of user given the username' +
      'when calling viewUsersRoleAsync',
    fakeAsync(() => {
      let username = 'validUser';
      let result = {
        validUser: 'ADMIN',
      };
      abas.viewUsersRoleAsync(username).then(successHandler, failHandler);

      let req = httpTestingController.expectOne(
        '/adminrolehandler?filter_criterion=username&username=validUser'
      );
      expect(req.request.method).toEqual('GET');

      req.flush({validUser: 'ADMIN'}, {status: 200, statusText: 'Success.'});
      flushMicrotasks();

      expect(successHandler).toHaveBeenCalledWith(result);
      expect(failHandler).not.toHaveBeenCalled();
    })
  );

  it(
    'should get the data of user given the role' +
      'when calling fetchUsersAssignedToRoleAsync',
    fakeAsync(() => {
      let role = 'ADMIN';
      let result = {
        usernames: ['validUser'],
      };
      abas
        .fetchUsersAssignedToRoleAsync(role)
        .then(successHandler, failHandler);

      let req = httpTestingController.expectOne(
        '/adminrolehandler?filter_criterion=role&role=ADMIN'
      );
      expect(req.request.method).toEqual('GET');

      req.flush(
        {usernames: ['validUser']},
        {status: 200, statusText: 'Success.'}
      );
      flushMicrotasks();

      expect(successHandler).toHaveBeenCalledWith(result);
      expect(failHandler).not.toHaveBeenCalled();
    })
  );

  it(
    'should handle failing request when calling ' +
      'fetchUsersAssignedToRoleAsync',
    fakeAsync(() => {
      let role = 'invalidRole';
      abas
        .fetchUsersAssignedToRoleAsync(role)
        .then(successHandler, failHandler);

      let req = httpTestingController.expectOne(
        '/adminrolehandler?filter_criterion=role&role=invalidRole'
      );
      expect(req.request.method).toEqual('GET');

      req.flush(
        {
          error: 'Invalid role!',
        },
        {
          status: 500,
          statusText: 'Internal Server Error',
        }
      );
      flushMicrotasks();

      expect(successHandler).not.toHaveBeenCalled();
      expect(failHandler).toHaveBeenCalledWith('Invalid role!');
    })
  );

  it(
    'should fail to get the data of user when user does' +
      'not exists when calling viewUsersRoleAsync',
    fakeAsync(() => {
      let username = 'InvalidUser';
      abas.viewUsersRoleAsync(username).then(successHandler, failHandler);

      let req = httpTestingController.expectOne(
        '/adminrolehandler' + '?filter_criterion=username&username=InvalidUser'
      );
      expect(req.request.method).toEqual('GET');

      req.flush(
        {
          error: 'User with given username does not exist',
        },
        {
          status: 500,
          statusText: 'Internal Server Error',
        }
      );
      flushMicrotasks();

      expect(successHandler).not.toHaveBeenCalled();
      expect(failHandler).toHaveBeenCalledWith(
        'User with given username does not exist'
      );
    })
  );

  it(
    'should add the role to the user given the name' +
      'when calling addUserRoleAsync',
    fakeAsync(() => {
      let newRole = 'ADMIN';
      let username = 'validUser';
      let payload = {
        role: newRole,
        username: username,
      };
      abas
        .addUserRoleAsync(newRole, username)
        .then(successHandler, failHandler);

      let req = httpTestingController.expectOne('/adminrolehandler');
      expect(req.request.method).toEqual('PUT');
      expect(req.request.body).toEqual(payload);

      req.flush({status: 200, statusText: 'Success.'});
      flushMicrotasks();

      expect(successHandler).toHaveBeenCalled();
      expect(failHandler).not.toHaveBeenCalled();
    })
  );

  it(
    'should fail to add the role to user when user does' +
      'not exists when calling addUserRoleAsync',
    fakeAsync(() => {
      let newRole = 'ADMIN';
      let username = 'InvalidUser';
      let payload = {
        role: newRole,
        username: username,
      };
      abas
        .addUserRoleAsync(newRole, username)
        .then(successHandler, failHandler);

      let req = httpTestingController.expectOne('/adminrolehandler');
      expect(req.request.method).toEqual('PUT');
      expect(req.request.body).toEqual(payload);

      req.flush(
        {error: 'User with given username does not exist'},
        {status: 500, statusText: 'Internal Server Error'}
      );
      flushMicrotasks();

      expect(successHandler).not.toHaveBeenCalled();
      expect(failHandler).toHaveBeenCalledWith(
        'User with given username does not exist'
      );
    })
  );

  describe('removeUserRoleAsync', () => {
    it('should remove the role from the user', fakeAsync(() => {
      let roleToRemove = 'MODERATOR';
      let username = 'validUser';

      abas
        .removeUserRoleAsync(roleToRemove, username)
        .then(successHandler, failHandler);

      let req = httpTestingController.expectOne(
        '/adminrolehandler?role=MODERATOR&username=validUser'
      );
      expect(req.request.method).toEqual('DELETE');

      req.flush({status: 200, statusText: 'Success.'});
      flushMicrotasks();

      expect(successHandler).toHaveBeenCalled();
      expect(failHandler).not.toHaveBeenCalled();
    }));

    it('should call fail handler if the request fails', fakeAsync(() => {
      let roleToRemove = 'MODERATOR';
      let username = 'invalidUser';

      abas
        .removeUserRoleAsync(roleToRemove, username)
        .then(successHandler, failHandler);

      let req = httpTestingController.expectOne(
        '/adminrolehandler?role=MODERATOR&username=invalidUser'
      );
      expect(req.request.method).toEqual('DELETE');

      req.flush(
        {error: 'User with given username does not exist'},
        {status: 500, statusText: 'Internal Server Error'}
      );
      flushMicrotasks();

      expect(successHandler).not.toHaveBeenCalled();
      expect(failHandler).toHaveBeenCalledWith(
        'User with given username does not exist'
      );
    }));
  });

  describe('regenerateTopicSummariesAsync', () => {
    it('should make request to regenerate topic summaries', fakeAsync(() => {
      abas.regenerateTopicSummariesAsync().then(successHandler, failHandler);

      const req = httpTestingController.expectOne(
        AdminPageConstants.ADMIN_REGENERATE_TOPIC_SUMMARIES_URL
      );
      expect(req.request.method).toEqual('PUT');

      req.flush({status: 200, statusText: 'Success.'});
      flushMicrotasks();

      expect(successHandler).toHaveBeenCalled();
      expect(failHandler).not.toHaveBeenCalled();
    }));

    it('should call fail handler if the request fails', fakeAsync(() => {
      const errorMessage = 'Failed to regenerate all topic summaries.';

      abas.regenerateTopicSummariesAsync().then(successHandler, failHandler);

      const req = httpTestingController.expectOne(
        AdminPageConstants.ADMIN_REGENERATE_TOPIC_SUMMARIES_URL
      );
      expect(req.request.method).toEqual('PUT');

      req.flush(
        {error: errorMessage},
        {status: 500, statusText: 'Internal Server Error'}
      );
      flushMicrotasks();

      expect(successHandler).not.toHaveBeenCalled();
      expect(failHandler).toHaveBeenCalledWith(errorMessage);
    }));
  });

  describe('assignManagerToTopicAsync', () => {
    it('should make request to assign user to a topic', fakeAsync(() => {
      let topicID = 'topic1234';
      let username = 'validUser';
      let payload = {
        topic_id: topicID,
        username: username,
        action: 'assign',
      };
      abas
        .assignManagerToTopicAsync(username, topicID)
        .then(successHandler, failHandler);

      let req = httpTestingController.expectOne('/topicmanagerrolehandler');
      expect(req.request.method).toEqual('PUT');
      expect(req.request.body).toEqual(payload);

      req.flush({status: 200, statusText: 'Success.'});
      flushMicrotasks();

      expect(successHandler).toHaveBeenCalled();
      expect(failHandler).not.toHaveBeenCalled();
    }));

    it('should call fail handler if the request fails', fakeAsync(() => {
      let topicID = 'topic1234';
      let username = 'invalidUser';
      let payload = {
        topic_id: topicID,
        username: username,
        action: 'assign',
      };
      abas
        .assignManagerToTopicAsync(username, topicID)
        .then(successHandler, failHandler);

      let req = httpTestingController.expectOne('/topicmanagerrolehandler');
      expect(req.request.method).toEqual('PUT');
      expect(req.request.body).toEqual(payload);

      req.flush(
        {error: 'User with given username does not exist'},
        {status: 500, statusText: 'Internal Server Error'}
      );
      flushMicrotasks();

      expect(successHandler).not.toHaveBeenCalled();
      expect(failHandler).toHaveBeenCalledWith(
        'User with given username does not exist'
      );
    }));
  });

  describe('deassignManagerFromTopicAsync', () => {
    it('should make request to deassign user from topic', fakeAsync(() => {
      let topicID = 'topic1234';
      let username = 'validUser';
      let payload = {
        topic_id: topicID,
        username: username,
        action: 'deassign',
      };
      abas
        .deassignManagerFromTopicAsync(username, topicID)
        .then(successHandler, failHandler);

      let req = httpTestingController.expectOne('/topicmanagerrolehandler');
      expect(req.request.method).toEqual('PUT');
      expect(req.request.body).toEqual(payload);

      req.flush({status: 200, statusText: 'Success.'});
      flushMicrotasks();

      expect(successHandler).toHaveBeenCalled();
      expect(failHandler).not.toHaveBeenCalled();
    }));

    it('should call fail handler if the request fails', fakeAsync(() => {
      let topicID = 'topic1234';
      let username = 'invalidUser';
      let payload = {
        topic_id: topicID,
        username: username,
        action: 'deassign',
      };
      abas
        .deassignManagerFromTopicAsync(username, topicID)
        .then(successHandler, failHandler);

      let req = httpTestingController.expectOne('/topicmanagerrolehandler');
      expect(req.request.method).toEqual('PUT');
      expect(req.request.body).toEqual(payload);

      req.flush(
        {error: 'User with given username does not exist'},
        {status: 500, statusText: 'Internal Server Error'}
      );
      flushMicrotasks();

      expect(successHandler).not.toHaveBeenCalled();
      expect(failHandler).toHaveBeenCalledWith(
        'User with given username does not exist'
      );
    }));
  });

  describe('assignTranslationCoordinator', () => {
    it('should make request to assign user to a language', fakeAsync(() => {
      let languageID = 'en';
      let username = 'validUser';
      let payload = {
        language_id: languageID,
        username: username,
        action: 'assign',
      };
      abas
        .assignTranslationCoordinator(username, languageID)
        .then(successHandler, failHandler);

      let req = httpTestingController.expectOne(
        '/translationcoordinatorrolehandler'
      );
      expect(req.request.method).toEqual('PUT');
      expect(req.request.body).toEqual(payload);

      req.flush({status: 200, statusText: 'Success.'});
      flushMicrotasks();

      expect(successHandler).toHaveBeenCalled();
      expect(failHandler).not.toHaveBeenCalled();
    }));

    it('should call fail handler if the request fails', fakeAsync(() => {
      let languageID = 'en';
      let username = 'invalidUser';
      let payload = {
        language_id: languageID,
        username: username,
        action: 'assign',
      };
      abas
        .assignTranslationCoordinator(username, languageID)
        .then(successHandler, failHandler);

      let req = httpTestingController.expectOne(
        '/translationcoordinatorrolehandler'
      );
      expect(req.request.method).toEqual('PUT');
      expect(req.request.body).toEqual(payload);

      req.flush(
        {error: 'User with given username does not exist'},
        {status: 500, statusText: 'Internal Server Error'}
      );
      flushMicrotasks();

      expect(successHandler).not.toHaveBeenCalled();
      expect(failHandler).toHaveBeenCalledWith(
        'User with given username does not exist'
      );
    }));
  });

  describe('deassignTranslationCoordinator', () => {
    it('should make request to deassign user from language', fakeAsync(() => {
      let languageID = 'en';
      let username = 'validUser';
      let payload = {
        language_id: languageID,
        username: username,
        action: 'deassign',
      };
      abas
        .deassignTranslationCoordinator(username, languageID)
        .then(successHandler, failHandler);

      let req = httpTestingController.expectOne(
        '/translationcoordinatorrolehandler'
      );
      expect(req.request.method).toEqual('PUT');
      expect(req.request.body).toEqual(payload);

      req.flush({status: 200, statusText: 'Success.'});
      flushMicrotasks();

      expect(successHandler).toHaveBeenCalled();
      expect(failHandler).not.toHaveBeenCalled();
    }));

    it('should call fail handler if the request fails', fakeAsync(() => {
      let languageID = 'en';
      let username = 'invalidUser';
      let payload = {
        language_id: languageID,
        username: username,
        action: 'deassign',
      };
      abas
        .deassignTranslationCoordinator(username, languageID)
        .then(successHandler, failHandler);

      let req = httpTestingController.expectOne(
        '/translationcoordinatorrolehandler'
      );
      expect(req.request.method).toEqual('PUT');
      expect(req.request.body).toEqual(payload);

      req.flush(
        {error: 'User with given username does not exist'},
        {status: 500, statusText: 'Internal Server Error'}
      );
      flushMicrotasks();

      expect(successHandler).not.toHaveBeenCalled();
      expect(failHandler).toHaveBeenCalledWith(
        'User with given username does not exist'
      );
    }));
  });

  describe('markUserBannedAsync', () => {
    it('should make request to mark a user banned', fakeAsync(() => {
      let username = 'validUser';
      let payload = {
        username: username,
      };
      abas.markUserBannedAsync(username).then(successHandler, failHandler);

      let req = httpTestingController.expectOne('/bannedusershandler');
      expect(req.request.method).toEqual('PUT');
      expect(req.request.body).toEqual(payload);

      req.flush({status: 200, statusText: 'Success.'});
      flushMicrotasks();

      expect(successHandler).toHaveBeenCalled();
      expect(failHandler).not.toHaveBeenCalled();
    }));

    it('should call fail handler if the request fails', fakeAsync(() => {
      let username = 'invalidUser';
      let payload = {username};

      abas.markUserBannedAsync(username).then(successHandler, failHandler);

      let req = httpTestingController.expectOne('/bannedusershandler');
      expect(req.request.method).toEqual('PUT');
      expect(req.request.body).toEqual(payload);

      req.flush(
        {error: 'User with given username does not exist'},
        {status: 500, statusText: 'Internal Server Error'}
      );
      flushMicrotasks();

      expect(successHandler).not.toHaveBeenCalled();
      expect(failHandler).toHaveBeenCalledWith(
        'User with given username does not exist'
      );
    }));
  });

  describe('unmarkUserBannedAsync', () => {
    it('should make a request to unmark a banned user', fakeAsync(() => {
      let username = 'validUser';
      abas.unmarkUserBannedAsync(username).then(successHandler, failHandler);

      let req = httpTestingController.expectOne(
        '/bannedusershandler?username=validUser'
      );
      expect(req.request.method).toEqual('DELETE');

      req.flush({status: 200, statusText: 'Success.'});
      flushMicrotasks();

      expect(successHandler).toHaveBeenCalled();
      expect(failHandler).not.toHaveBeenCalled();
    }));

    it('should call fail handler if the request fails', fakeAsync(() => {
      let username = 'invalidUser';
      abas.unmarkUserBannedAsync(username).then(successHandler, failHandler);

      let req = httpTestingController.expectOne(
        '/bannedusershandler?username=invalidUser'
      );
      expect(req.request.method).toEqual('DELETE');

      req.flush(
        {error: 'User with given username does not exist'},
        {status: 500, statusText: 'Internal Server Error'}
      );
      flushMicrotasks();

      expect(successHandler).not.toHaveBeenCalled();
      expect(failHandler).toHaveBeenCalledWith(
        'User with given username does not exist'
      );
    }));
  });

  // Test cases for Admin Misc Tab.
  it('should clear search index when calling clearSearchIndexAsync', fakeAsync(() => {
    abas.clearSearchIndexAsync().then(successHandler, failHandler);

    let req = httpTestingController.expectOne('/adminhandler');
    expect(req.request.method).toEqual('POST');
    req.flush(200);
    flushMicrotasks();

    expect(successHandler).toHaveBeenCalled();
    expect(failHandler).not.toHaveBeenCalled();
  }));

  it('should fail to clear search index when calling clearSearchIndexAsync', fakeAsync(() => {
    abas.clearSearchIndexAsync().then(successHandler, failHandler);

    let req = httpTestingController.expectOne('/adminhandler');
    expect(req.request.method).toEqual('POST');
    req.flush(
      {
        error: 'Failed to clear search index.',
      },
      {
        status: 500,
        statusText: 'Internal Server Error',
      }
    );
    flushMicrotasks();

    expect(successHandler).not.toHaveBeenCalled();
    expect(failHandler).toHaveBeenCalledWith('Failed to clear search index.');
  }));

  it(
    'should regenerate topic related oppurtunities when' +
      'calling regenerateOpportunitiesRelatedToTopicAsync',
    fakeAsync(() => {
      let action = 'regenerate_topic_related_opportunities';
      let topicId = 'topic_1';
      let payload = {
        action: action,
        topic_id: topicId,
      };

      abas
        .regenerateOpportunitiesRelatedToTopicAsync(topicId)
        .then(successHandler, failHandler);

      let req = httpTestingController.expectOne('/adminhandler');
      expect(req.request.method).toEqual('POST');
      expect(req.request.body).toEqual(payload);
      req.flush(200);
      flushMicrotasks();

      expect(successHandler).toHaveBeenCalled();
      expect(failHandler).not.toHaveBeenCalled();
    })
  );

  it(
    'should fail to regenerate topic related oppurtunities when' +
      'calling regenerateOpportunitiesRelatedToTopicAsync',
    fakeAsync(() => {
      let action = 'regenerate_topic_related_opportunities';
      let topicId = 'InvalidId';
      let payload = {
        action: action,
        topic_id: topicId,
      };

      abas
        .regenerateOpportunitiesRelatedToTopicAsync(topicId)
        .then(successHandler, failHandler);

      let req = httpTestingController.expectOne('/adminhandler');
      expect(req.request.method).toEqual('POST');
      expect(req.request.body).toEqual(payload);
      req.flush(
        {
          error: 'Failed to get data.',
        },
        {
          status: 500,
          statusText: 'Internal Server Error',
        }
      );
      flushMicrotasks();

      expect(successHandler).not.toHaveBeenCalled();
      expect(failHandler).toHaveBeenCalledWith('Failed to get data.');
    })
  );

  it('should successfully rollback exploration', fakeAsync(() => {
    let action = 'rollback_exploration_to_safe_state';
    let expId = '123';
    let payload = {
      action: action,
      exp_id: expId,
    };

    abas
      .rollbackExplorationToSafeState(expId)
      .then(successHandler, failHandler);

    let req = httpTestingController.expectOne('/adminhandler');
    expect(req.request.method).toEqual('POST');
    expect(req.request.body).toEqual(payload);
    req.flush(200);
    flushMicrotasks();

    expect(successHandler).toHaveBeenCalled();
    expect(failHandler).not.toHaveBeenCalled();
  }));

  it('should report failure when rolling back exploration', fakeAsync(() => {
    let action = 'rollback_exploration_to_safe_state';
    let expId = '123';
    let payload = {
      action: action,
      exp_id: expId,
    };

    abas
      .rollbackExplorationToSafeState(expId)
      .then(successHandler, failHandler);

    let req = httpTestingController.expectOne('/adminhandler');
    expect(req.request.method).toEqual('POST');
    expect(req.request.body).toEqual(payload);
    req.flush(
      {
        error: 'Failed to get data.',
      },
      {
        status: 500,
        statusText: 'Internal Server Error',
      }
    );
    flushMicrotasks();

    expect(successHandler).not.toHaveBeenCalled();
    expect(failHandler).toHaveBeenCalledWith('Failed to get data.');
  }));

  it(
    'should upload topic similarities when calling' +
      'uploadTopicSimilaritiesAsync',
    fakeAsync(() => {
      let action = 'upload_topic_similarities';
      let data = 'topic_similarities.csv';
      let payload = {
        action: action,
        data: data,
      };

      abas.uploadTopicSimilaritiesAsync(data).then(successHandler, failHandler);

      let req = httpTestingController.expectOne('/adminhandler');
      expect(req.request.method).toEqual('POST');
      expect(req.request.body).toEqual(payload);
      req.flush(200);
      flushMicrotasks();

      expect(successHandler).toHaveBeenCalled();
      expect(failHandler).not.toHaveBeenCalled();
    })
  );

  it(
    'should fail to upload topic similarities when calling' +
      'uploadTopicSimilaritiesAsync',
    fakeAsync(() => {
      let action = 'upload_topic_similarities';
      let data = 'topic_similarities.csv';
      let payload = {
        action: action,
        data: data,
      };

      abas.uploadTopicSimilaritiesAsync(data).then(successHandler, failHandler);

      let req = httpTestingController.expectOne('/adminhandler');
      expect(req.request.method).toEqual('POST');
      expect(req.request.body).toEqual(payload);
      req.flush(
        {
          error: 'Failed to upload data.',
        },
        {
          status: 500,
          statusText: 'Internal Server Error',
        }
      );
      flushMicrotasks();

      expect(successHandler).not.toHaveBeenCalled();
      expect(failHandler).toHaveBeenCalledWith('Failed to upload data.');
    })
  );

  it('should upload user groups when calling updateUserGroupsAsync', fakeAsync(() => {
    let action = 'update_user_groups';
    let data = {
      UserGroup1: ['User1', 'User2', 'User3'],
      UserGroup2: ['User4', 'User5'],
      UserGroup3: ['User6', 'User7', 'User8'],
    };
    let payload = {
      action: action,
      updated_user_groups: data,
    };

    abas.updateUserGroupsAsync(data).then(successHandler, failHandler);

    let req = httpTestingController.expectOne('/adminhandler');
    expect(req.request.method).toEqual('POST');
    expect(req.request.body).toEqual(payload);
    req.flush(200);
    flushMicrotasks();

    expect(successHandler).toHaveBeenCalled();
    expect(failHandler).not.toHaveBeenCalled();
  }));

  it('should fail to upload user groups when calling updateUserGroupsAsync', fakeAsync(() => {
    let action = 'update_user_groups';
    let data = {
      UserGroup1: ['User1', 'User2', 'User3'],
      UserGroup2: ['User4', 'User5'],
      UserGroup3: ['User6', 'User7', 'User8'],
    };
    let payload = {
      action: action,
      updated_user_groups: data,
    };

    abas.updateUserGroupsAsync(data).then(successHandler, failHandler);

    let req = httpTestingController.expectOne('/adminhandler');
    expect(req.request.method).toEqual('POST');
    expect(req.request.body).toEqual(payload);
    req.flush(
      {
        error: 'Failed to upload data.',
      },
      {
        status: 500,
        statusText: 'Internal Server Error',
      }
    );
    flushMicrotasks();

    expect(successHandler).not.toHaveBeenCalled();
    expect(failHandler).toHaveBeenCalledWith('Failed to upload data.');
  }));

  it(
    'should send dummy mail to admin when calling' +
      'sendDummyMailToAdminAsync',
    fakeAsync(() => {
      abas.sendDummyMailToAdminAsync().then(successHandler, failHandler);
      let req = httpTestingController.expectOne('/senddummymailtoadminhandler');
      expect(req.request.method).toEqual('POST');
      req.flush(200);
      flushMicrotasks();

      expect(successHandler).toHaveBeenCalled();
      expect(failHandler).not.toHaveBeenCalled();
    })
  );

  it(
    'should fail to send dummy mail to admin when calling' +
      'sendDummyMailToAdminAsync',
    fakeAsync(() => {
      abas.sendDummyMailToAdminAsync().then(successHandler, failHandler);
      let req = httpTestingController.expectOne('/senddummymailtoadminhandler');
      expect(req.request.method).toEqual('POST');
      req.flush(
        {
          error: 'Failed to send dummy mail.',
        },
        {
          status: 400,
          statusText: 'Bad Request',
        }
      );
      flushMicrotasks();

      expect(successHandler).not.toHaveBeenCalled();
      expect(failHandler).toHaveBeenCalledWith('Failed to send dummy mail.');
    })
  );

  it(
    'should update the username of oppia account given' +
      'the name when calling updateUserNameAsync',
    fakeAsync(() => {
      let oldUsername = 'old name';
      let newUsername = 'new name';
      abas
        .updateUserNameAsync(oldUsername, newUsername)
        .then(successHandler, failHandler);
      let req = httpTestingController.expectOne('/updateusernamehandler');
      expect(req.request.method).toEqual('PUT');
      req.flush(200);
      flushMicrotasks();

      expect(successHandler).toHaveBeenCalled();
      expect(failHandler).not.toHaveBeenCalled();
    })
  );

  it(
    'should fail to update the username of oppia account when username' +
      'does not exist when calling updateUserNameAsync',
    fakeAsync(() => {
      let oldUsername = 'Invalid name';
      let newUsername = 'Invalid name';
      abas
        .updateUserNameAsync(oldUsername, newUsername)
        .then(successHandler, failHandler);
      let req = httpTestingController.expectOne('/updateusernamehandler');
      expect(req.request.method).toEqual('PUT');
      req.flush(
        {
          error: 'Failed to update username.',
        },
        {
          status: 500,
          statusText: 'Internal Server Error',
        }
      );
      flushMicrotasks();

      expect(successHandler).not.toHaveBeenCalled();
      expect(failHandler).toHaveBeenCalledWith('Failed to update username.');
    })
  );

  it(
    'should get the data of number of pending delete requests' +
      'when calling getNumberOfPendingDeletionRequestAsync',
    fakeAsync(() => {
      abas
        .getNumberOfPendingDeletionRequestAsync()
        .then(successHandler, failHandler);
      let req = httpTestingController.expectOne(
        '/numberofdeletionrequestshandler'
      );
      expect(req.request.method).toEqual('GET');
      req.flush(200);
      flushMicrotasks();

      expect(successHandler).toHaveBeenCalled();
      expect(failHandler).not.toHaveBeenCalled();
    })
  );

  it('should grant super admin privileges to user', fakeAsync(() => {
    abas
      .grantSuperAdminPrivilegesAsync('abc')
      .then(successHandler, failHandler);
    let req = httpTestingController.expectOne('/adminsuperadminhandler');
    expect(req.request.body).toEqual({username: 'abc'});
    expect(req.request.method).toEqual('PUT');
    req.flush(200);
    flushMicrotasks();

    expect(successHandler).toHaveBeenCalled();
    expect(failHandler).not.toHaveBeenCalled();
  }));

  it('should revoke super admin privileges to user', fakeAsync(() => {
    abas
      .revokeSuperAdminPrivilegesAsync('abc')
      .then(successHandler, failHandler);
    let req = httpTestingController.expectOne(
      '/adminsuperadminhandler?username=abc'
    );
    expect(req.request.method).toEqual('DELETE');
    req.flush(200);
    flushMicrotasks();

    expect(successHandler).toHaveBeenCalled();
    expect(failHandler).not.toHaveBeenCalled();
  }));

  it(
    'should fail to get the data of number of pending deleter requests' +
      'when calling getNumberOfPendingDeletionRequestAsync',
    fakeAsync(() => {
      abas
        .getNumberOfPendingDeletionRequestAsync()
        .then(successHandler, failHandler);
      let req = httpTestingController.expectOne(
        '/numberofdeletionrequestshandler'
      );
      expect(req.request.method).toEqual('GET');
      req.flush(
        {
          error: 'Failed to get data.',
        },
        {
          status: 500,
          statusText: 'Internal Server Error',
        }
      );
      flushMicrotasks();

      expect(successHandler).not.toHaveBeenCalled();
      expect(failHandler).toHaveBeenCalledWith('Failed to get data.');
    })
  );

  it(
    'should get the data of models related to the user given the' +
      'userId when calling getModelsRelatedToUserAsync',
    fakeAsync(() => {
      let userId = 'validId';
      let result = {
        related_models_exist: true,
      };
      abas
        .getModelsRelatedToUserAsync(userId)
        .then(successHandler, failHandler);

      let req = httpTestingController.expectOne(
        '/verifyusermodelsdeletedhandler' + '?user_id=validId'
      );
      expect(req.request.method).toEqual('GET');

      req.flush(
        {
          related_models_exist: true,
        },
        {
          status: 200,
          statusText: 'Success.',
        }
      );
      flushMicrotasks();

      expect(successHandler).toHaveBeenCalledWith(result.related_models_exist);
      expect(failHandler).not.toHaveBeenCalled();
    })
  );

  it(
    'should fail to get the data of models related to the user given the' +
      'userId when calling getModelsRelatedToUserAsync',
    fakeAsync(() => {
      let userId = 'InvalidId';
      abas
        .getModelsRelatedToUserAsync(userId)
        .then(successHandler, failHandler);

      let req = httpTestingController.expectOne(
        '/verifyusermodelsdeletedhandler' + '?user_id=InvalidId'
      );
      expect(req.request.method).toEqual('GET');

      req.flush(
        {
          error: 'User does not exist.',
        },
        {
          status: 500,
          statusText: 'Internal Server Error',
        }
      );
      flushMicrotasks();

      expect(successHandler).not.toHaveBeenCalled();
      expect(failHandler).toHaveBeenCalledWith('User does not exist.');
    })
  );

  it(
    'should delete the user account given the userId and' +
      'username when calling deleteUserAsync',
    fakeAsync(() => {
      let userId = 'validId';
      let username = 'validUsername';

      abas.deleteUserAsync(userId, username).then(successHandler, failHandler);

      let req = httpTestingController.expectOne(
        '/deleteuserhandler' + '?user_id=validId&username=validUsername'
      );
      expect(req.request.method).toEqual('DELETE');

      req.flush(200);
      flushMicrotasks();

      expect(successHandler).toHaveBeenCalled();
      expect(failHandler).not.toHaveBeenCalled();
    })
  );

  it(
    'should fail to delete the user account given the userId and' +
      'username when calling deleteUserAsync',
    fakeAsync(() => {
      let userId = 'InvalidId';
      let username = 'InvalidUsername';

      abas.deleteUserAsync(userId, username).then(successHandler, failHandler);

      let req = httpTestingController.expectOne(
        '/deleteuserhandler' + '?user_id=InvalidId&username=InvalidUsername'
      );
      expect(req.request.method).toEqual('DELETE');

      req.flush(
        {
          error: 'User does not exist.',
        },
        {
          status: 500,
          statusText: 'Internal Server Error',
        }
      );
      flushMicrotasks();

      expect(successHandler).not.toHaveBeenCalled();
      expect(failHandler).toHaveBeenCalledWith('User does not exist.');
    })
  );

  // Tests for Admin Dev Mode Activities Tab.
  it('should generate dummy explorations', fakeAsync(() => {
    let action = 'generate_dummy_explorations';
    let numDummyExpsToGenerate = 2;
    let numDummyExpsToPublish = 1;
    let payload = {
      action: action,
      num_dummy_exps_to_generate: numDummyExpsToGenerate,
      num_dummy_exps_to_publish: numDummyExpsToPublish,
    };

    abas
      .generateDummyExplorationsAsync(
        numDummyExpsToGenerate,
        numDummyExpsToPublish
      )
      .then(successHandler, failHandler);

    let req = httpTestingController.expectOne('/adminhandler');
    expect(req.request.method).toEqual('POST');
    expect(req.request.body).toEqual(payload);
    req.flush(200);
    flushMicrotasks();

    expect(successHandler).toHaveBeenCalled();
    expect(failHandler).not.toHaveBeenCalled();
  }));

  it(
    'should handle generate dummy explorations ' + 'request failure',
    fakeAsync(() => {
      let action = 'generate_dummy_explorations';
      let numDummyExpsToGenerate = 2;
      let numDummyExpsToPublish = 1;
      let payload = {
        action: action,
        num_dummy_exps_to_generate: numDummyExpsToGenerate,
        num_dummy_exps_to_publish: numDummyExpsToPublish,
      };

      abas
        .generateDummyExplorationsAsync(
          numDummyExpsToGenerate,
          numDummyExpsToPublish
        )
        .then(successHandler, failHandler);

      let req = httpTestingController.expectOne('/adminhandler');
      expect(req.request.method).toEqual('POST');
      expect(req.request.body).toEqual(payload);
      req.flush(
        {
          error: 'Failed to get data.',
        },
        {
          status: 500,
          statusText: 'Internal Server Error',
        }
      );
      flushMicrotasks();

      expect(successHandler).not.toHaveBeenCalled();
      expect(failHandler).toHaveBeenCalledWith('Failed to get data.');
    })
  );

  it('should generate dummy translation opportunities', fakeAsync(() => {
    let action = 'generate_dummy_translation_opportunities';
    let numDummyTranslationOpportunitiesToGenerate = 2;
    let payload = {
      action: action,
      num_dummy_translation_opportunities_to_generate:
        numDummyTranslationOpportunitiesToGenerate,
    };

    abas
      .generateDummyTranslationOpportunitiesAsync(
        numDummyTranslationOpportunitiesToGenerate
      )
      .then(successHandler, failHandler);

    let req = httpTestingController.expectOne('/adminhandler');
    expect(req.request.method).toEqual('POST');
    expect(req.request.body).toEqual(payload);
    req.flush(200);
    flushMicrotasks();

    expect(successHandler).toHaveBeenCalled();
    expect(failHandler).not.toHaveBeenCalled();
  }));

  it(
    'should handle generate dummy translation opportunities ' +
      'request failure',
    fakeAsync(() => {
      let action = 'generate_dummy_translation_opportunities';
      let numDummyTranslationOpportunitiesToGenerate = 2;
      let payload = {
        action: action,
        num_dummy_translation_opportunities_to_generate:
          numDummyTranslationOpportunitiesToGenerate,
      };

      abas
        .generateDummyTranslationOpportunitiesAsync(
          numDummyTranslationOpportunitiesToGenerate
        )
        .then(successHandler, failHandler);

      let req = httpTestingController.expectOne('/adminhandler');
      expect(req.request.method).toEqual('POST');
      expect(req.request.body).toEqual(payload);
      req.flush(
        {
          error: 'Failed to get data.',
        },
        {
          status: 500,
          statusText: 'Internal Server Error',
        }
      );
      flushMicrotasks();

      expect(successHandler).not.toHaveBeenCalled();
      expect(failHandler).toHaveBeenCalledWith('Failed to get data.');
    })
  );

  it('should generate dummy blogs', fakeAsync(() => {
    let action = 'generate_dummy_blog_post';
    let blogPostTitle = 'Education';
    let payload = {
      action,
      blog_post_title: blogPostTitle,
    };
    abas
      .generateDummyBlogPostAsync(blogPostTitle)
      .then(successHandler, failHandler);

    let req = httpTestingController.expectOne('/adminhandler');
    expect(req.request.method).toEqual('POST');
    expect(req.request.body).toEqual(payload);
    req.flush(200);
    flushMicrotasks();

    expect(successHandler).toHaveBeenCalled();
    expect(failHandler).not.toHaveBeenCalled();
  }));

  it('should generate dummy suggestion questions', fakeAsync(() => {
    let action = 'generate_dummy_question_suggestions';
    let skillId = 'dc3k2ldd';
    let numberOfQuestions = 2;
    let payload = {
      action: action,
      skill_id: skillId,
      num_dummy_question_suggestions_generate: numberOfQuestions,
    };

    abas
      .generateDummySuggestionQuestionsAsync(skillId, numberOfQuestions)
      .then(successHandler, failHandler);

    let req = httpTestingController.expectOne('/adminhandler');
    expect(req.request.method).toEqual('POST');
    expect(req.request.body).toEqual(payload);
    req.flush(200);
    flushMicrotasks();

    expect(successHandler).toHaveBeenCalled();
    expect(failHandler).not.toHaveBeenCalled();
  }));

  it('should handle generate dummy suggestion questions request failure', fakeAsync(() => {
    let action = 'generate_dummy_question_suggestions';
    let skillId = 'dc3k2ldd';
    let numberOfQuestions = 2;
    let payload = {
      action: action,
      skill_id: skillId,
      num_dummy_question_suggestions_generate: numberOfQuestions,
    };

    abas
      .generateDummySuggestionQuestionsAsync(skillId, numberOfQuestions)
      .then(successHandler, failHandler);

    let req = httpTestingController.expectOne('/adminhandler');
    expect(req.request.method).toEqual('POST');
    expect(req.request.body).toEqual(payload);
    req.flush(
      {
        error: 'Failed to get data.',
      },
      {
        status: 500,
        statusText: 'Internal Server Error',
      }
    );
    flushMicrotasks();

    expect(successHandler).not.toHaveBeenCalled();
    expect(failHandler).toHaveBeenCalledWith('Failed to get data.');
  }));

  it('should handle generate dummy blog request failure', fakeAsync(() => {
    let action = 'generate_dummy_blog_post';
    let blogPostTitle = 'Education';
    let payload = {
      action,
      blog_post_title: blogPostTitle,
    };
    abas
      .generateDummyBlogPostAsync(blogPostTitle)
      .then(successHandler, failHandler);

    let req = httpTestingController.expectOne('/adminhandler');
    expect(req.request.method).toEqual('POST');
    expect(req.request.body).toEqual(payload);
    req.flush(
      {
        error: 'Failed to get data.',
      },
      {
        status: 500,
        statusText: 'Internal Server Error',
      }
    );
    flushMicrotasks();

    expect(successHandler).not.toHaveBeenCalled();
    expect(failHandler).toHaveBeenCalledWith('Failed to get data.');
  }));

  it('should reload exploration', fakeAsync(() => {
    let action = 'reload_exploration';
    let explorationId = 'exp1';
    let payload = {
      action: action,
      exploration_id: explorationId,
    };

    abas
      .reloadExplorationAsync(explorationId)
      .then(successHandler, failHandler);

    let req = httpTestingController.expectOne('/adminhandler');
    expect(req.request.method).toEqual('POST');
    expect(req.request.body).toEqual(payload);
    req.flush(200);
    flushMicrotasks();

    expect(successHandler).toHaveBeenCalled();
    expect(failHandler).not.toHaveBeenCalled();
  }));

  it('should handle reload exploration request failure', fakeAsync(() => {
    let action = 'reload_exploration';
    let explorationId = 'exp1';
    let payload = {
      action: action,
      exploration_id: explorationId,
    };

    abas
      .reloadExplorationAsync(explorationId)
      .then(successHandler, failHandler);

    let req = httpTestingController.expectOne('/adminhandler');
    expect(req.request.method).toEqual('POST');
    expect(req.request.body).toEqual(payload);
    req.flush(
      {
        error: 'Failed to get data.',
      },
      {
        status: 500,
        statusText: 'Internal Server Error',
      }
    );
    flushMicrotasks();

    expect(successHandler).not.toHaveBeenCalled();
    expect(failHandler).toHaveBeenCalledWith('Failed to get data.');
  }));

  it('should generate dummy new structures data', fakeAsync(() => {
    let action = 'generate_dummy_new_structures_data';
    let payload = {
      action: action,
    };

    abas
      .generateDummyNewStructuresDataAsync()
      .then(successHandler, failHandler);

    let req = httpTestingController.expectOne('/adminhandler');
    expect(req.request.method).toEqual('POST');
    expect(req.request.body).toEqual(payload);
    req.flush(200);
    flushMicrotasks();

    expect(successHandler).toHaveBeenCalled();
    expect(failHandler).not.toHaveBeenCalled();
  }));

  it(
    'should handle generate dummy new structures data ' + 'request failure',
    fakeAsync(() => {
      let action = 'generate_dummy_new_structures_data';
      let payload = {
        action: action,
      };

      abas
        .generateDummyNewStructuresDataAsync()
        .then(successHandler, failHandler);

      let req = httpTestingController.expectOne('/adminhandler');
      expect(req.request.method).toEqual('POST');
      expect(req.request.body).toEqual(payload);
      req.flush(
        {
          error: 'Failed to get data.',
        },
        {
          status: 500,
          statusText: 'Internal Server Error',
        }
      );
      flushMicrotasks();

      expect(successHandler).not.toHaveBeenCalled();
      expect(failHandler).toHaveBeenCalledWith('Failed to get data.');
    })
  );

  it('should generate dummy new skill data', fakeAsync(() => {
    let action = 'generate_dummy_new_skill_data';
    let payload = {
      action: action,
    };

    abas.generateDummyNewSkillDataAsync().then(successHandler, failHandler);

    let req = httpTestingController.expectOne('/adminhandler');
    expect(req.request.method).toEqual('POST');
    expect(req.request.body).toEqual(payload);
    req.flush(200);
    flushMicrotasks();

    expect(successHandler).toHaveBeenCalled();
    expect(failHandler).not.toHaveBeenCalled();
  }));

  it(
    'should handle generate dummy new skill data ' + 'request failure',
    fakeAsync(() => {
      let action = 'generate_dummy_new_skill_data';
      let payload = {
        action: action,
      };

      abas.generateDummyNewSkillDataAsync().then(successHandler, failHandler);

      let req = httpTestingController.expectOne('/adminhandler');
      expect(req.request.method).toEqual('POST');
      expect(req.request.body).toEqual(payload);
      req.flush(
        {
          error: 'Failed to get data.',
        },
        {
          status: 500,
          statusText: 'Internal Server Error',
        }
      );
      flushMicrotasks();

      expect(successHandler).not.toHaveBeenCalled();
      expect(failHandler).toHaveBeenCalledWith('Failed to get data.');
    })
  );

  it('should generate dummy classroom data', fakeAsync(() => {
    let action = 'generate_dummy_classroom';
    let payload = {
      action: action,
    };

    abas.generateDummyClassroomDataAsync().then(successHandler, failHandler);

    let req = httpTestingController.expectOne('/adminhandler');
    expect(req.request.method).toEqual('POST');
    expect(req.request.body).toEqual(payload);
    req.flush(200);
    flushMicrotasks();

    expect(successHandler).toHaveBeenCalled();
    expect(failHandler).not.toHaveBeenCalled();
  }));

  it('should handle generate dummy new classroom data request failure', fakeAsync(() => {
    let action = 'generate_dummy_classroom';
    let payload = {
      action: action,
    };

    abas.generateDummyClassroomDataAsync().then(successHandler, failHandler);

    let req = httpTestingController.expectOne('/adminhandler');
    expect(req.request.method).toEqual('POST');
    expect(req.request.body).toEqual(payload);
    req.flush(
      {
        error: 'Failed to get data.',
      },
      {
        status: 500,
        statusText: 'Internal Server Error',
      }
    );
    flushMicrotasks();

    expect(successHandler).not.toHaveBeenCalled();
    expect(failHandler).toHaveBeenCalledWith('Failed to get data.');
  }));

  it('should reload collection', fakeAsync(() => {
    let action = 'reload_collection';
    let collectionId = 'exp1';
    let payload = {
      action: action,
      collection_id: collectionId,
    };

    abas.reloadCollectionAsync(collectionId).then(successHandler, failHandler);

    let req = httpTestingController.expectOne('/adminhandler');
    expect(req.request.method).toEqual('POST');
    expect(req.request.body).toEqual(payload);
    req.flush(200);
    flushMicrotasks();

    expect(successHandler).toHaveBeenCalled();
    expect(failHandler).not.toHaveBeenCalled();
  }));

  it('should handle reload collection request failure', fakeAsync(() => {
    let action = 'reload_collection';
    let collectionId = 'exp1';
    let payload = {
      action: action,
      collection_id: collectionId,
    };

    abas.reloadCollectionAsync(collectionId).then(successHandler, failHandler);

    let req = httpTestingController.expectOne('/adminhandler');
    expect(req.request.method).toEqual('POST');
    expect(req.request.body).toEqual(payload);
    req.flush(
      {
        error: 'Failed to get data.',
      },
      {
        status: 500,
        statusText: 'Internal Server Error',
      }
    );
    flushMicrotasks();

    expect(successHandler).not.toHaveBeenCalled();
    expect(failHandler).toHaveBeenCalledWith('Failed to get data.');
  }));

  describe('updateBlogPostDataAsync', () => {
    it('should make request to upload blog post', fakeAsync(() => {
      let authorUsername = 'validUser';
      let blogPostId = 'sampleid1234';
      let publishedOn = '05/06/2000';
      abas
        .updateBlogPostDataAsync(authorUsername, blogPostId, publishedOn)
        .then(successHandler, failHandler);

      let req = httpTestingController.expectOne('/updateblogpostdatahandler');
      expect(req.request.method).toEqual('PUT');

      req.flush({status: 200, statusText: 'Success.'});
      flushMicrotasks();

      expect(successHandler).toHaveBeenCalled();
      expect(failHandler).not.toHaveBeenCalled();
    }));

    it('should call fail handler if the request fails', fakeAsync(() => {
      let authorUsername = 'validUser';
      let blogPostId = 'sampleid1234';
      let publishedOn = '05/06/2000';
      abas
        .updateBlogPostDataAsync(authorUsername, blogPostId, publishedOn)
        .then(successHandler, failHandler);

      let req = httpTestingController.expectOne('/updateblogpostdatahandler');
      expect(req.request.method).toEqual('PUT');

      req.flush(
        {error: 'User with given username does not exist'},
        {status: 500, statusText: 'Internal Server Error'}
      );
      flushMicrotasks();

      expect(successHandler).not.toHaveBeenCalled();
      expect(failHandler).toHaveBeenCalledWith(
        'User with given username does not exist'
      );
    }));
  });

  describe('retrieveExplorationInteractionIdsAsync', () => {
    it('should get interaction IDs if exploration exists', fakeAsync(() => {
      let expId = '123';
      let result = {
        interaction_ids: ['EndExploration'],
      };

      abas
        .retrieveExplorationInteractionIdsAsync(expId)
        .then(successHandler, failHandler);

      let req = httpTestingController.expectOne('/interactions?exp_id=123');
      expect(req.request.method).toEqual('GET');

      req.flush(
        {interaction_ids: ['EndExploration']},
        {status: 200, statusText: 'Success.'}
      );
      flushMicrotasks();

      expect(successHandler).toHaveBeenCalledWith(result);
      expect(failHandler).not.toHaveBeenCalled();
    }));

    it('should fail to get interaction IDs if exploration does not exist', fakeAsync(() => {
      let expId = 'invalidExpId';

      abas
        .retrieveExplorationInteractionIdsAsync(expId)
        .then(successHandler, failHandler);

      let req = httpTestingController.expectOne(
        '/interactions?exp_id=invalidExpId'
      );
      expect(req.request.method).toEqual('GET');

      req.flush(
        {
          error: 'Exploration does not exist',
        },
        {
          status: 400,
          statusText: 'Bad Request',
        }
      );
      flushMicrotasks();

      expect(successHandler).not.toHaveBeenCalled();
      expect(failHandler).toHaveBeenCalledWith('Exploration does not exist');
    }));
  });
});<|MERGE_RESOLUTION|>--- conflicted
+++ resolved
@@ -97,22 +97,6 @@
         default_value: '',
       },
     ],
-<<<<<<< HEAD
-    user_group_models_dict: {
-      UserGroup1: ['User1', 'User2', 'User3'],
-      UserGroup2: ['User4', 'User5'],
-      UserGroup3: ['User6', 'User7', 'User8'],
-    },
-    all_users_usernames: [
-      'User1',
-      'User2',
-      'User3',
-      'User4',
-      'User5',
-      'User6',
-      'User7',
-      'User8',
-=======
     skill_list: [
       {
         id: 'ByBjUvYOITCJ',
@@ -134,7 +118,6 @@
         skill_model_created_on: 1711790151229.939,
         skill_model_last_updated: 1711790151229.944,
       },
->>>>>>> 9cfb6560
     ],
   };
   let adminDataObject: AdminPageData;
@@ -163,14 +146,9 @@
       platformParameters: adminBackendResponse.platform_params_dicts.map(dict =>
         PlatformParameter.createFromBackendDict(dict)
       ),
-<<<<<<< HEAD
-      userGroups: adminBackendResponse.user_group_models_dict,
-      allUsersUsernames: adminBackendResponse.all_users_usernames,
-=======
       skillList: adminBackendResponse.skill_list.map(dict =>
         SkillSummary.createFromBackendDict(dict)
       ),
->>>>>>> 9cfb6560
     };
 
     spyOn(csrfService, 'getTokenAsync').and.callFake(async () => {
