--- conflicted
+++ resolved
@@ -16,19 +16,6 @@
  * @fileoverview Unit tests for AdminBackendApiService.
  */
 
-<<<<<<< HEAD
-import { HttpClientTestingModule, HttpTestingController } from
-  '@angular/common/http/testing';
-import { TestBed, fakeAsync, flushMicrotasks } from '@angular/core/testing';
-
-import { AdminPageData, AdminBackendApiService } from 'domain/admin/admin-backend-api.service';
-import { AdminPageConstants } from 'pages/admin-page/admin-page.constants';
-import { CreatorTopicSummary } from 'domain/topic/creator-topic-summary.model';
-import { PlatformParameterFilterType } from 'domain/platform-parameter/platform-parameter-filter.model';
-import { PlatformParameter } from 'domain/platform-parameter/platform-parameter.model';
-import { CsrfTokenService } from 'services/csrf-token.service';
-import { Schema } from 'services/schema-default-value.service';
-=======
 import {
   HttpClientTestingModule,
   HttpTestingController,
@@ -44,7 +31,6 @@
 import {PlatformParameter} from 'domain/platform-parameter/platform-parameter.model';
 import {CsrfTokenService} from 'services/csrf-token.service';
 import {Schema} from 'services/schema-default-value.service';
->>>>>>> 4df5a769
 
 describe('Admin backend api service', () => {
   let abas: AdminBackendApiService;
@@ -424,14 +410,14 @@
 
   describe('regenerateTopicSummariesAsync', () => {
     it('should make request to regenerate topic summaries', fakeAsync(() => {
-      abas.regenerateTopicSummariesAsync().then(
-        successHandler, failHandler);
+      abas.regenerateTopicSummariesAsync().then(successHandler, failHandler);
 
       const req = httpTestingController.expectOne(
-        AdminPageConstants.ADMIN_REGENERATE_TOPIC_SUMMARIES_URL);
+        AdminPageConstants.ADMIN_REGENERATE_TOPIC_SUMMARIES_URL
+      );
       expect(req.request.method).toEqual('PUT');
 
-      req.flush({ status: 200, statusText: 'Success.' });
+      req.flush({status: 200, statusText: 'Success.'});
       flushMicrotasks();
 
       expect(successHandler).toHaveBeenCalled();
@@ -441,16 +427,17 @@
     it('should call fail handler if the request fails', fakeAsync(() => {
       const errorMessage = 'Failed to regenerate all topic summaries.';
 
-      abas.regenerateTopicSummariesAsync().then(
-        successHandler, failHandler);
+      abas.regenerateTopicSummariesAsync().then(successHandler, failHandler);
 
       const req = httpTestingController.expectOne(
-        AdminPageConstants.ADMIN_REGENERATE_TOPIC_SUMMARIES_URL);
+        AdminPageConstants.ADMIN_REGENERATE_TOPIC_SUMMARIES_URL
+      );
       expect(req.request.method).toEqual('PUT');
 
       req.flush(
-        { error: errorMessage },
-        { status: 500, statusText: 'Internal Server Error' });
+        {error: errorMessage},
+        {status: 500, statusText: 'Internal Server Error'}
+      );
       flushMicrotasks();
 
       expect(successHandler).not.toHaveBeenCalled();
