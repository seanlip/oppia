--- conflicted
+++ resolved
@@ -179,11 +179,7 @@
     let failHandler = jasmine.createSpy('fail');
 
     voiceoverBackendApiService
-<<<<<<< HEAD
-      .fetchVoiceArtistMetadtaAsync()
-=======
       .fetchVoiceArtistMetadataAsync()
->>>>>>> ebb1d5dd
       .then(successHandler, failHandler);
     let req = httpTestingController.expectOne(
       VoiceoverDomainConstants.VOICE_ARTIST_METADATA_HANDLER_URL
@@ -218,11 +214,7 @@
     let failHandler = jasmine.createSpy('fail');
 
     voiceoverBackendApiService
-<<<<<<< HEAD
-      .fetchVoiceArtistMetadtaAsync()
-=======
       .fetchVoiceArtistMetadataAsync()
->>>>>>> ebb1d5dd
       .then(successHandler, failHandler);
     let req = httpTestingController.expectOne(
       VoiceoverDomainConstants.VOICE_ARTIST_METADATA_HANDLER_URL
