// Copyright 2015 The Oppia Authors. All Rights Reserved.
//
// Licensed under the Apache License, Version 2.0 (the "License");
// you may not use this file except in compliance with the License.
// You may obtain a copy of the License at
//
//      http://www.apache.org/licenses/LICENSE-2.0
//
// Unless required by applicable law or agreed to in writing, software
// distributed under the License is distributed on an "AS-IS" BASIS,
// WITHOUT WARRANTIES OR CONDITIONS OF ANY KIND, either express or implied.
// See the License for the specific language governing permissions and
// limitations under the License.

/**
 * @fileoverview Service to construct URLs by inserting variables within them as
 * necessary to have a fully-qualified URL.
 */

import {downgradeInjectable} from '@angular/upgrade/static';
import {Injectable} from '@angular/core';

import {AlertsService} from 'services/alerts.service';
import {UrlService} from 'services/contextual/url.service';
import {UtilsService} from 'services/utils.service';

import {AppConstants} from 'app.constants';
import resourceHashes from 'utility/hashes';

// This makes the InterpolationValuesType like a dict whose keys and values both
// are string.
export interface InterpolationValuesType {
  [param: string]: string;
}

@Injectable({
  providedIn: 'root',
})
export class UrlInterpolationService {
  constructor(
    private alertsService: AlertsService,
    private urlService: UrlService,
    private utilsService: UtilsService
  ) {}

  get DEV_MODE(): boolean {
    return AppConstants.DEV_MODE;
  }

  /**
   * @param {string} resourcePath - A resource path relative to a subfolder
   * in /.
   */
  validateResourcePath(resourcePath: string): void {
    if (!resourcePath) {
      this.alertsService.fatalWarning('Empty path passed in method.');
    }

    const RESOURCE_PATH_STARTS_WITH_FORWARD_SLASH = /^\//;
    // Ensure that resourcePath starts with a forward slash.
    if (!resourcePath.match(RESOURCE_PATH_STARTS_WITH_FORWARD_SLASH)) {
      this.alertsService.fatalWarning(
        "Path must start with '/': '" + resourcePath + "'."
      );
    }
  }

  /**
   * @param {string} resourcePath - A resource path relative to a subfolder
   * in /.
   * @return {string} The resource path with cache slug.
   */
  _getUrlWithSlug(resourcePath: string): string {
    const hashes = resourceHashes.hashes;
    if (!this.DEV_MODE) {
      if (hashes[resourcePath]) {
        let index = resourcePath.lastIndexOf('.');
        return (
          resourcePath.slice(0, index) +
          '.' +
          hashes[resourcePath] +
          resourcePath.slice(index)
        );
      }
    }
    return resourcePath;
  }

  /**
   * @param {string} prefix - The url prefix.
   * @param {string} path - A resource path relative to a subfolder.
   * @return {string} The complete url path with cache slug and prefix
   * depending on dev/prod mode.
   */
  _getCompleteUrl(prefix: string, path: string): string {
    if (this.DEV_MODE) {
      return prefix + this._getUrlWithSlug(path);
    } else {
      return '/build' + prefix + this._getUrlWithSlug(path);
    }
  }

  /**
   * @param {string} resourcePath - A resource path relative to extensions
   * folder.
   * @return {string} The complete url path to that resource.
   */
  getExtensionResourceUrl(resourcePath: string): string {
    this.validateResourcePath(resourcePath);
    return this._getCompleteUrl('/extensions', resourcePath);
  }

  /**
   * Interpolate a URL by inserting values the URL needs using an object. If a
   * URL requires a value which is not keyed within the object, the function
   * execution will stop after throwing an error.
   * @param {string} urlTemplate - A formatted URL. For example, urlTemplate
   * might be:
   *    /createhandler/resolved_answers/<exploration_id>/<escaped_state_name>
   * @param {InterpolationValuesType} interpolationValues - An object whose keys
   * are variables within the URL. For the above example, interpolationValues
   * may look something like:
   *    { 'exploration_id': '0', 'escaped_state_name': 'InputBinaryNumber' }
   * @return {string} The URL interpolated with the interpolationValues object.
   */
  interpolateUrl(
    urlTemplate: string,
    interpolationValues: InterpolationValuesType
  ): string {
    if (!urlTemplate) {
      this.alertsService.fatalWarning(
        "Invalid or empty URL template passed in: '" + urlTemplate + "'"
      );
    }

    // http://stackoverflow.com/questions/4775722
    if (
      !(interpolationValues instanceof Object) ||
      Object.prototype.toString.call(interpolationValues) === '[object Array]'
    ) {
      this.alertsService.fatalWarning(
        'Expected an object of interpolation values to be passed into ' +
          'interpolateUrl.'
      );
    }

    // Valid pattern: <alphanum>
    let INTERPOLATION_VARIABLE_REGEX = /<(\w+)>/;

    // Invalid patterns: <<stuff>>, <stuff>>>, <>
    let EMPTY_VARIABLE_REGEX = /<>/;
    let INVALID_VARIABLE_REGEX = /(<{2,})(\w*)(>{2,})/;

    if (
      urlTemplate.match(INVALID_VARIABLE_REGEX) ||
      urlTemplate.match(EMPTY_VARIABLE_REGEX)
    ) {
      this.alertsService.fatalWarning(
        "Invalid URL template received: '" + urlTemplate + "'"
      );
    }

    let nonStringParams = Object.entries(interpolationValues).filter(
      ([key, val]) => !this.utilsService.isString(val)
    );
    if (nonStringParams.length > 0) {
      this.alertsService.fatalWarning(
        'Every parameter passed into interpolateUrl must have string values, ' +
          'but received: {' +
          nonStringParams
            .map(([key, val]) => key + ': ' + angular.toJson(val))
            .join(', ') +
          '}'
      );
    }

    let escapedInterpolationValues: Record<string, string> = {};
    for (let varName in interpolationValues) {
      let value = interpolationValues[varName];
      escapedInterpolationValues[varName] = encodeURIComponent(value);
    }

    // Ensure the URL has no nested brackets (which would lead to
    // indirection in the interpolated variables).
    let filledUrl = urlTemplate;
    let match = filledUrl.match(INTERPOLATION_VARIABLE_REGEX);
    while (match) {
      let currentVarName = match[1];
      if (!escapedInterpolationValues.hasOwnProperty(currentVarName)) {
        this.alertsService.fatalWarning(
          "Expected variable '" + currentVarName + "' when interpolating URL."
        );
      }
      filledUrl = filledUrl.replace(
        INTERPOLATION_VARIABLE_REGEX,
        escapedInterpolationValues[currentVarName]
      );
      match = filledUrl.match(INTERPOLATION_VARIABLE_REGEX);
    }
    return filledUrl;
  }

  /**
   * @param {string} imagePath - An image path relative to /assets/images
   * folder.
   * @return {string} The complete url path to that image.
   */
  getStaticImageUrl(imagePath: string): string {
    this.validateResourcePath(imagePath);
    return this._getCompleteUrl('/assets', '/images' + imagePath);
  }

  getStaticCopyrightedImageUrl(imagePath: string): string {
    this.validateResourcePath(imagePath);
    return this._getCompleteUrl('/assets', '/copyrighted-images' + imagePath);
  }

  /**
   * @param {string} audioPath - An audio path relative to /assets/audio folder.
   * @return {string} The complete url path to that audio.
   */
  getStaticAudioUrl(audioPath: string): string {
    this.validateResourcePath(audioPath);
    return this._getCompleteUrl('/assets', '/audio' + audioPath);
  }

  /**
   * @param {string} assetPath - A asset path relative to /assets folder.
   * @return {string} The complete url path to that asset.
   */
  getStaticAssetUrl(assetPath: string): string {
    this.validateResourcePath(assetPath);
    return this._getCompleteUrl('/assets', assetPath);
  }

  /**
   * @param {string} interactionId - An interaction id.
   * @return {string} The complete url path to the thumbnail image for the
   * interaction.
   */
  getInteractionThumbnailImageUrl(interactionId: string): string {
    if (!interactionId) {
      this.alertsService.fatalWarning(
        'Empty interactionId passed in getInteractionThumbnailImageUrl.'
      );
    }
    return this.getExtensionResourceUrl(
      '/interactions/' + interactionId + '/static/' + interactionId + '.png'
    );
  }
}

<<<<<<< HEAD
angular.module('oppia').factory(
  'UrlInterpolationService', downgradeInjectable(UrlInterpolationService));
=======
angular
  .module('oppia')
  .factory(
    'UrlInterpolationService',
    downgradeInjectable(UrlInterpolationService)
  );
>>>>>>> d54f9069
<|MERGE_RESOLUTION|>--- conflicted
+++ resolved
@@ -250,14 +250,9 @@
   }
 }
 
-<<<<<<< HEAD
-angular.module('oppia').factory(
-  'UrlInterpolationService', downgradeInjectable(UrlInterpolationService));
-=======
 angular
   .module('oppia')
   .factory(
     'UrlInterpolationService',
     downgradeInjectable(UrlInterpolationService)
-  );
->>>>>>> d54f9069
+  );