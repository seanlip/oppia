// Copyright 2015 The Oppia Authors. All Rights Reserved.
//
// Licensed under the Apache License, Version 2.0 (the "License");
// you may not use this file except in compliance with the License.
// You may obtain a copy of the License at
//
//      http://www.apache.org/licenses/LICENSE-2.0
//
// Unless required by applicable law or agreed to in writing, software
// distributed under the License is distributed on an "AS-IS" BASIS,
// WITHOUT WARRANTIES OR CONDITIONS OF ANY KIND, either express or implied.
// See the License for the specific language governing permissions and
// limitations under the License.

/**
 * @fileoverview Service to construct URLs by inserting variables within them as
 * necessary to have a fully-qualified URL.
 */

import { downgradeInjectable } from '@angular/upgrade/static';
import { Injectable } from '@angular/core';

import { AppConstants } from 'app.constants';
import { AlertsService } from 'services/alerts.service';
import { UrlService } from 'services/contextual/url.service';
import { UtilsService } from 'services/utils.service';

<<<<<<< HEAD
=======
import Constants from 'assets/constants';
>>>>>>> 2ca24661
const hashes = require('hashes.json');

// This makes the InterpolationValuesType like a dict whose keys and values both
// are string.
export interface InterpolationValuesType {
  [param: string]: string
}

@Injectable({
  providedIn: 'root'
})
export class UrlInterpolationService {
  constructor(
    private alertsService: AlertsService,
    private urlService: UrlService,
    private utilsService: UtilsService) {}

  get DEV_MODE(): boolean {
    return Constants.DEV_MODE;
  }

  validateResourcePath(resourcePath: string): void {
    if (!resourcePath) {
      this.alertsService.fatalWarning('Empty path passed in method.');
    }

    const RESOURCE_PATH_STARTS_WITH_FORWARD_SLASH = /^\//;
    // Ensure that resourcePath starts with a forward slash.
    if (!resourcePath.match(RESOURCE_PATH_STARTS_WITH_FORWARD_SLASH)) {
      this.alertsService.fatalWarning(
        'Path must start with \'\/\': \'' + resourcePath + '\'.');
    }
  }

  /**
   * Given a resource path relative to subfolder in /,
   * returns resource path with cache slug.
   */
  _getUrlWithSlug(resourcePath: string): string {
<<<<<<< HEAD
    if (!AppConstants.DEV_MODE) {
=======
    if (!this.DEV_MODE) {
>>>>>>> 2ca24661
      if (hashes[resourcePath]) {
        let index = resourcePath.lastIndexOf('.');
        return (
          resourcePath.slice(0, index) + '.' + hashes[resourcePath] +
          resourcePath.slice(index));
      }
    }
    return resourcePath;
  }

  /**
   * Given a resource path relative to subfolder in /,
   * returns complete resource path with cache slug and prefixed with url
   * depending on dev/prod mode.
   */
  _getCompleteUrl(prefix: string, path: string): string {
<<<<<<< HEAD
    if (AppConstants.DEV_MODE) {
=======
    if (this.DEV_MODE) {
>>>>>>> 2ca24661
      return prefix + this._getUrlWithSlug(path);
    } else {
      return '/build' + prefix + this._getUrlWithSlug(path);
    }
  }

  /**
   * Given a resource path relative to extensions folder,
   * returns the complete url path to that resource.
   */
  getExtensionResourceUrl(resourcePath: string): string {
    this.validateResourcePath(resourcePath);
    return this._getCompleteUrl('/extensions', resourcePath);
  }

  /**
   * Given a formatted URL, interpolates the URL by inserting values the URL
   * needs using the interpolationValues object. For example, urlTemplate
   * might be:
   *
   *   /createhandler/resolved_answers/<exploration_id>/<escaped_state_name>
   *
   * interpolationValues is an object whose keys are variables within the
   * URL. For the above example, interpolationValues may look something
   * like:
   *
   *   { 'exploration_id': '0', 'escaped_state_name': 'InputBinaryNumber' }
   *
   * If a URL requires a value which is not keyed within the
   * interpolationValues object, this will return null.
   */
  interpolateUrl(
      urlTemplate: string,
      interpolationValues: InterpolationValuesType): string {
    if (!urlTemplate) {
      this.alertsService.fatalWarning(
        'Invalid or empty URL template passed in: \'' + urlTemplate + '\'');
      return null;
    }

    // http://stackoverflow.com/questions/4775722
    if (!(interpolationValues instanceof Object) || (
      Object.prototype.toString.call(
        interpolationValues) === '[object Array]')) {
      this.alertsService.fatalWarning(
        'Expected an object of interpolation values to be passed into ' +
          'interpolateUrl.');
      return null;
    }

    // Valid pattern: <alphanum>
    let INTERPOLATION_VARIABLE_REGEX = /<(\w+)>/;

    // Invalid patterns: <<stuff>>, <stuff>>>, <>
    let EMPTY_VARIABLE_REGEX = /<>/;
    let INVALID_VARIABLE_REGEX = /(<{2,})(\w*)(>{2,})/;

    if (urlTemplate.match(INVALID_VARIABLE_REGEX) ||
        urlTemplate.match(EMPTY_VARIABLE_REGEX)) {
      this.alertsService.fatalWarning(
        'Invalid URL template received: \'' + urlTemplate + '\'');
      return null;
    }

    let nonStringParams = Object.entries(interpolationValues).filter(
      ([key, val]) => !this.utilsService.isString(val));
    if (nonStringParams.length > 0) {
      this.alertsService.fatalWarning(
        'Every parameter passed into interpolateUrl must have string values, ' +
        'but received: {' + nonStringParams.map(
          ([key, val]) => key + ': ' + angular.toJson(val)).join(', ') + '}');
    }

    let escapedInterpolationValues = {};
    for (let varName in interpolationValues) {
      let value = interpolationValues[varName];
      escapedInterpolationValues[varName] = encodeURIComponent(value);
    }

    // Ensure the URL has no nested brackets (which would lead to
    // indirection in the interpolated variables).
    let filledUrl = urlTemplate;
    let match = filledUrl.match(INTERPOLATION_VARIABLE_REGEX);
    while (match) {
      let currentVarName = match[1];
      if (!escapedInterpolationValues.hasOwnProperty(currentVarName)) {
        this.alertsService.fatalWarning(
          'Expected variable \'' + currentVarName +
          '\' when interpolating URL.');
        return null;
      }
      filledUrl = filledUrl.replace(
        INTERPOLATION_VARIABLE_REGEX,
        escapedInterpolationValues[currentVarName]);
      match = filledUrl.match(INTERPOLATION_VARIABLE_REGEX);
    }
    return filledUrl;
  }

  /**
   * Given an image path relative to /assets/images folder,
   * returns the complete url path to that image.
   */
  getStaticImageUrl(imagePath: string): string {
    this.validateResourcePath(imagePath);
    return this._getCompleteUrl('/assets', '/images' + imagePath);
  }

  /**
   * Given a video path relative to /assets/videos folder,
   * returns the complete url path to that image.
   */
  getStaticVideoUrl(videoPath: string): string {
    this.validateResourcePath(videoPath);
    return this._getCompleteUrl('/assets', '/videos' + videoPath);
  }

  /**
   * Given a path relative to /assets folder, returns the complete url path
   * to that asset.
   */
  getStaticAssetUrl(assetPath: string): string {
    this.validateResourcePath(assetPath);
    return this._getCompleteUrl('/assets', assetPath);
  }

  getFullStaticAssetUrl(path: string): string {
    this.validateResourcePath(path);
<<<<<<< HEAD
    if (AppConstants.DEV_MODE) {
=======
    if (this.DEV_MODE) {
>>>>>>> 2ca24661
      return this.urlService.getOrigin() + path;
    } else {
      return this.urlService.getOrigin() + '/build' + path;
    }
  }

  /**
   * Given an interaction id, returns the complete url path to
   * the thumbnail image for the interaction.
   */
  getInteractionThumbnailImageUrl(interactionId: string): string {
    if (!interactionId) {
      this.alertsService.fatalWarning(
        'Empty interactionId passed in getInteractionThumbnailImageUrl.');
    }
    return this.getExtensionResourceUrl(
      '/interactions/' + interactionId + '/static/' + interactionId + '.png');
  }

  /**
   * Given a directive path relative to head folder,
   * returns the complete url path to that directive.
   */
  getDirectiveTemplateUrl(path: string): string {
    this.validateResourcePath(path);
<<<<<<< HEAD
    if (AppConstants.DEV_MODE) {
=======
    if (this.DEV_MODE) {
>>>>>>> 2ca24661
      return '/templates' + this._getUrlWithSlug(path);
    } else {
      return '/build/templates' + this._getUrlWithSlug(path);
    }
  }

  getGcsUrl(): string {
    const prodGcsUrl = (
      'https://storage.googleapis.com/' +
      AppConstants.GCS_RESOURCE_BUCKET_NAME
    );
    return AppConstants.DEV_MODE ? '/assetsdevhandler' : prodGcsUrl;
  }

  getProfilePictureUrl(username: string): string {
    let urlPrefix = this.getGcsUrl();
    return this.interpolateUrl(
      urlPrefix + '/<entity_type>/<username>/assets/image/<filename>',
      {
        entity_type: AppConstants.ENTITY_TYPE.USER,
        username: username,
        filename: AppConstants.PROFILE_PICTURE_FILENAME
      }
    )
  }
}

angular.module('oppia').factory(
  'UrlInterpolationService',
  downgradeInjectable(UrlInterpolationService));<|MERGE_RESOLUTION|>--- conflicted
+++ resolved
@@ -25,10 +25,7 @@
 import { UrlService } from 'services/contextual/url.service';
 import { UtilsService } from 'services/utils.service';
 
-<<<<<<< HEAD
-=======
 import Constants from 'assets/constants';
->>>>>>> 2ca24661
 const hashes = require('hashes.json');
 
 // This makes the InterpolationValuesType like a dict whose keys and values both
@@ -68,11 +65,7 @@
    * returns resource path with cache slug.
    */
   _getUrlWithSlug(resourcePath: string): string {
-<<<<<<< HEAD
-    if (!AppConstants.DEV_MODE) {
-=======
     if (!this.DEV_MODE) {
->>>>>>> 2ca24661
       if (hashes[resourcePath]) {
         let index = resourcePath.lastIndexOf('.');
         return (
@@ -89,11 +82,7 @@
    * depending on dev/prod mode.
    */
   _getCompleteUrl(prefix: string, path: string): string {
-<<<<<<< HEAD
-    if (AppConstants.DEV_MODE) {
-=======
     if (this.DEV_MODE) {
->>>>>>> 2ca24661
       return prefix + this._getUrlWithSlug(path);
     } else {
       return '/build' + prefix + this._getUrlWithSlug(path);
@@ -222,11 +211,7 @@
 
   getFullStaticAssetUrl(path: string): string {
     this.validateResourcePath(path);
-<<<<<<< HEAD
-    if (AppConstants.DEV_MODE) {
-=======
     if (this.DEV_MODE) {
->>>>>>> 2ca24661
       return this.urlService.getOrigin() + path;
     } else {
       return this.urlService.getOrigin() + '/build' + path;
@@ -252,11 +237,7 @@
    */
   getDirectiveTemplateUrl(path: string): string {
     this.validateResourcePath(path);
-<<<<<<< HEAD
-    if (AppConstants.DEV_MODE) {
-=======
     if (this.DEV_MODE) {
->>>>>>> 2ca24661
       return '/templates' + this._getUrlWithSlug(path);
     } else {
       return '/build/templates' + this._getUrlWithSlug(path);
