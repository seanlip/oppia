--- conflicted
+++ resolved
@@ -18,18 +18,8 @@
  * NB: Reusable component directives should go in the components/ folder.
  */
 
-<<<<<<< HEAD
-import {
-  Directive,
-  ElementRef,
-  Input,
-  OnChanges,
-  SimpleChanges,
-} from '@angular/core';
-=======
 import {Directive, ElementRef, Input, OnChanges, OnInit, SimpleChanges} from '@angular/core';
 import { InsertScriptService, KNOWN_SCRIPTS } from 'services/insert-script.service';
->>>>>>> 0ee4686c
 
 @Directive({
   selector: '[oppiaMathJax]',
@@ -50,7 +40,6 @@
   }
 
   ngOnChanges(changes: SimpleChanges): void {
-<<<<<<< HEAD
     if (
       changes.texExpression &&
       changes.texExpression.currentValue !== changes.texExpression.previousValue
@@ -60,12 +49,6 @@
       s.text = this.texExpression === undefined ? '' : this.texExpression;
       this.el.nativeElement.innerHTML = s.outerHTML;
       MathJax.Hub.Queue(['Reprocess', MathJax.Hub, this.el.nativeElement]);
-=======
-    if (this.loaded && changes.texExpression &&
-      changes.texExpression.currentValue !==
-      changes.texExpression.previousValue) {
-      this.renderExpression();
->>>>>>> 0ee4686c
     }
   }
   private renderExpression(): void {
