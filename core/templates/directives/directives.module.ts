// Copyright 2021 The Oppia Authors. All Rights Reserved.
//
// Licensed under the Apache License, Version 2.0 (the "License");
// you may not use this file except in compliance with the License.
// You may obtain a copy of the License at
//
//      http://www.apache.org/licenses/LICENSE-2.0
//
// Unless required by applicable law or agreed to in writing, software
// distributed under the License is distributed on an "AS-IS" BASIS,
// WITHOUT WARRANTIES OR CONDITIONS OF ANY KIND, either express or implied.
// See the License for the specific language governing permissions and
// limitations under the License.

/**
 * @fileoverview Module for the Custom Form components.
 */

import 'core-js/es7/reflect';
import 'zone.js';
import { CommonModule } from '@angular/common';
import { NgModule } from '@angular/core';
import { FormsModule } from '@angular/forms';
import { BrowserModule } from '@angular/platform-browser';

import { FocusOnDirective } from './focus-on.directive';
import { HeadroomDirective } from './headroom.directive';
import { MathJaxDirective } from './mathjax.directive';
import { NgInitDirective } from './ng-init.directive';
<<<<<<< HEAD
import { OppiaFooterDirective } from 'pages/OppiaFooterDirective';
=======
import { TopNavigationBarDirective } from 'components/common-layout-directives/navigation-bars/top-navigation-bar.directive';
>>>>>>> dc58e8dc

@NgModule({
  imports: [
    CommonModule,
    BrowserModule,
    FormsModule,
  ],
  declarations: [
    FocusOnDirective,
    HeadroomDirective,
    MathJaxDirective,
    NgInitDirective,
<<<<<<< HEAD
    OppiaFooterDirective,
=======
    TopNavigationBarDirective
>>>>>>> dc58e8dc
  ],
  entryComponents: [],
  exports: [
    FocusOnDirective,
    HeadroomDirective,
    MathJaxDirective,
    NgInitDirective,
<<<<<<< HEAD
    OppiaFooterDirective,
=======
    TopNavigationBarDirective
>>>>>>> dc58e8dc
  ],
})

export class DirectivesModule { }<|MERGE_RESOLUTION|>--- conflicted
+++ resolved
@@ -27,11 +27,6 @@
 import { HeadroomDirective } from './headroom.directive';
 import { MathJaxDirective } from './mathjax.directive';
 import { NgInitDirective } from './ng-init.directive';
-<<<<<<< HEAD
-import { OppiaFooterDirective } from 'pages/OppiaFooterDirective';
-=======
-import { TopNavigationBarDirective } from 'components/common-layout-directives/navigation-bars/top-navigation-bar.directive';
->>>>>>> dc58e8dc
 
 @NgModule({
   imports: [
@@ -44,11 +39,6 @@
     HeadroomDirective,
     MathJaxDirective,
     NgInitDirective,
-<<<<<<< HEAD
-    OppiaFooterDirective,
-=======
-    TopNavigationBarDirective
->>>>>>> dc58e8dc
   ],
   entryComponents: [],
   exports: [
@@ -56,11 +46,6 @@
     HeadroomDirective,
     MathJaxDirective,
     NgInitDirective,
-<<<<<<< HEAD
-    OppiaFooterDirective,
-=======
-    TopNavigationBarDirective
->>>>>>> dc58e8dc
   ],
 })
 
