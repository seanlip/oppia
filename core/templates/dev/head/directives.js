--- conflicted
+++ resolved
@@ -130,13 +130,8 @@
 
 oppia.directive('mobileFriendlyTooltip', ['$timeout', function($timeout) {
   return {
-<<<<<<< HEAD
-    restrict: 'E',
-    scope: true,
-=======
     restrict: 'A',
     scope: {},
->>>>>>> 6c2ba8ce
     controller: ['$scope', 'DeviceInfoService', function(
         $scope, DeviceInfoService) {
       $scope.opened = false;
