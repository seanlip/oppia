--- conflicted
+++ resolved
@@ -33,39 +33,6 @@
     var _appliedChanges = [];
     var _undoneChanges = [];
 
-<<<<<<< HEAD
-  /**
-   * Undoes the last change to the provided domain object. This function returns
-   * false if there are no changes to undo, and true otherwise. This will invoke
-   * the latest callback provided to setOnChangedCallback(), if one is
-   * available.
-   */
-  UndoRedoService.undoChange = function(domainObject) {
-    if (_appliedChanges.length !== 0) {
-      var change = _appliedChanges.pop();
-      _undoneChanges.push(change);
-      _reverseChange(change, domainObject);
-      return true;
-    }
-    return false;
-  };
-
-  /**
-   * Reverses an undo for the given domain object. This function returns false
-   * if there are no changes to redo, and true if otherwise. This will invoke
-   * the latest callback provided to setOnChangedCallback(), if one is
-   * available.
-   */
-  UndoRedoService.redoChange = function(domainObject) {
-    if (_undoneChanges.length !== 0) {
-      var change = _undoneChanges.pop();
-      _appliedChanges.push(change);
-      _applyChange(change, domainObject);
-      return true;
-    }
-    return false;
-  };
-=======
     var _dispatchMutation = function() {
       $rootScope.$broadcast(EVENT_UNDO_REDO_SERVICE_CHANGE_APPLIED);
     };
@@ -89,7 +56,6 @@
       _applyChange(changeObject, domainObject);
       _undoneChanges = [];
     };
->>>>>>> 31db67a3
 
     /**
      * Undoes the last change to the provided domain object. This function
@@ -134,14 +100,6 @@
       return _appliedChanges.slice();
     };
 
-<<<<<<< HEAD
-  /**
-   * Returns whether this service has any applied changes.
-   */
-  UndoRedoService.hasChanges = function() {
-    return _appliedChanges.length !== 0;
-  };
-=======
     /**
      * Returns a list of commit dict updates representing all chosen changes in
      * this service. Changes to the returned list will not affect this service.
@@ -154,7 +112,6 @@
       }
       return committableChangeList;
     };
->>>>>>> 31db67a3
 
     /**
      * Returns the number of changes that have been applied to the domain
