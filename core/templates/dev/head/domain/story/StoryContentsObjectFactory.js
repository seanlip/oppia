// Copyright 2018 The Oppia Authors. All Rights Reserved.
//
// Licensed under the Apache License, Version 2.0 (the "License");
// you may not use this file except in compliance with the License.
// You may obtain a copy of the License at
//
//      http://www.apache.org/licenses/LICENSE-2.0
//
// Unless required by applicable law or agreed to in writing, software
// distributed under the License is distributed on an "AS-IS" BASIS,
// WITHOUT WARRANTIES OR CONDITIONS OF ANY KIND, either express or implied.
// See the License for the specific language governing permissions and
// limitations under the License.

/**
 * @fileoverview Factory for creating and mutating instances of frontend
 * story contents domain objects.
 */

oppia.factory('StoryContentsObjectFactory', [
  'StoryNodeObjectFactory', 'NODE_ID_PREFIX',
  function(StoryNodeObjectFactory, NODE_ID_PREFIX) {
    var _disconnectedNodeIds = [];

    var StoryContents = function(initialNodeId, nodes, nextNodeId) {
      this._initialNodeId = initialNodeId;
      this._nodes = nodes;
      this._nextNodeId = nextNodeId;
    };

    var getIncrementedNodeId = function(nodeId) {
      var index = parseInt(nodeId.replace(NODE_ID_PREFIX, ''));
      ++index;
      return NODE_ID_PREFIX + index;
    };

    // Instance methods

    StoryContents.prototype.getInitialNodeId = function() {
      return this._initialNodeId;
    };

    StoryContents.prototype.getDisconnectedNodeIds = function() {
      return _disconnectedNodeIds;
    };

    StoryContents.prototype.getNextNodeId = function() {
      return this._nextNodeId;
    };

    StoryContents.prototype.getNodes = function() {
      return this._nodes;
    };

<<<<<<< HEAD
    StoryContents.prototype.getNodeCount = function() {
      return this._nodes.length;
    };

    StoryContents.prototype.getNodeById = function(nodeId) {
      return this._nodes[this.getNodeIndex(nodeId)];
=======
    StoryContents.prototype.getNodeIdCorrespondingToTitle = function(title) {
      var nodes = this._nodes;
      for (var i = 0; i < nodes.length; i++) {
        if (nodes[i].getTitle() === title) {
          return nodes[i].getId();
        }
      }
      return null;
    };

    StoryContents.prototype.getNodeIdsToTitleMap = function(nodeIds) {
      var nodes = this._nodes;
      var nodeTitles = {};
      for (var i = 0; i < nodes.length; i++) {
        if (nodeIds.indexOf(nodes[i].getId()) !== -1) {
          nodeTitles[nodes[i].getId()] = nodes[i].getTitle();
        }
      }
      if (Object.keys(nodeTitles).length !== nodeIds.length) {
        for (var i = 0; i < nodeIds.length; i++) {
          if (!nodeTitles.hasOwnProperty(nodeIds[i])) {
            throw Error('The node with id ' + nodesIds[i] + ' is invalid');
          }
        }
      }
      return nodeTitles;
    };

    StoryContents.prototype.getNodeIds = function() {
      return this._nodes.map(function(node) {
        return node.getId();
      });
>>>>>>> c48d2a63
    };

    StoryContents.prototype.validate = function() {
      _disconnectedNodeIds = [];
      var issues = [];
      var nodes = this._nodes;
      for (var i = 0; i < nodes.length; i++) {
        var nodeIssues = nodes[i].validate();
        issues = issues.concat(nodeIssues);
      }
      if (issues.length > 0) {
        return issues;
      }

      // Provided the nodes list is valid and each node in it is valid, the
      // preliminary checks are done to see if the story node graph obtained is
      // valid.
      var nodeIds = nodes.map(function(node) {
        return node.getId();
      });
      var nodeTitles = nodes.map(function(node) {
        return node.getTitle();
      });
      for (var i = 0; i < nodeIds.length; i++) {
        var nodeId = nodeIds[i];
        if (nodeIds.indexOf(nodeId) < nodeIds.lastIndexOf(nodeId)) {
          throw Error(
            'The node with id ' + nodeId + ' is duplicated in the story');
        }
      }
      var nextNodeIdNumber = parseInt(
        this._nextNodeId.replace(NODE_ID_PREFIX, ''));
      var initialNodeIsPresent = false;
      for (var i = 0; i < nodes.length; i++) {
        var nodeIdNumber = parseInt(
          nodes[i].getId().replace(NODE_ID_PREFIX, ''));
        if (nodes[i].getId() === this._initialNodeId) {
          initialNodeIsPresent = true;
        }
        if (nodeIdNumber > nextNodeIdNumber) {
          throw Error(
            'Node id out of bounds for node with id ' + nodes[i].getId());
        }
        for (var j = 0; j < nodes[i].getDestinationNodeIds().length; j++) {
          if (nodeIds.indexOf(nodes[i].getDestinationNodeIds()[j]) === -1) {
            issues.push(
              'The node with id ' + nodes[i].getDestinationNodeIds()[j] +
              ' doesn\'t exist');
          }
        }
      }
      if (nodes.length > 0) {
        if (!initialNodeIsPresent) {
          throw Error(
            'Initial node - ' + this._initialNodeId +
            ' - is not present in the story');
        }

        // All the validations above should be successfully completed before
        // going to validating the story node graph.
        if (issues.length > 0) {
          return issues;
        }

        // nodesQueue stores the pending nodes to visit in a queue form.
        var nodesQueue = [];
        var nodeIsVisited = new Array(nodeIds.length).fill(false);
        var startingNode = nodes[this.getNodeIndex(this._initialNodeId)];
        nodesQueue.push(startingNode.getId());

        // The user is assumed to have all the prerequisite skills of the
        // starting node before starting the story. Also, this list models the
        // skill IDs acquired by a learner as they progress through the story.
        simulatedSkillIds = new Set(startingNode.getPrerequisiteSkillIds());

        // The following loop employs a Breadth First Search from the given
        // starting node and makes sure that the user has acquired all the
        // prerequisite skills required by the destination nodes 'unlocked' by
        // visiting a particular node by the time that node is finished.
        while (nodesQueue.length > 0) {
          var currentNodeIndex = this.getNodeIndex(nodesQueue.shift());
          nodeIsVisited[currentNodeIndex] = true;
          var currentNode = nodes[currentNodeIndex];

          startingNode.getAcquiredSkillIds().forEach(function(skillId) {
            simulatedSkillIds.add(skillId);
          });
          for (var i = 0; i < currentNode.getDestinationNodeIds().length; i++) {
            var nodeId = currentNode.getDestinationNodeIds()[i];
            var nodeIndex = this.getNodeIndex(nodeId);
            // The following condition checks whether the destination node
            // for a particular node, has already been visited, in which case
            // the story would have loops, which are not allowed.
            if (nodeIsVisited[nodeIndex]) {
              issues.push('Loops are not allowed in the node graph');
              // If a loop is encountered, then all further checks are halted,
              // since it can lead to same error being reported again.
              return issues;
            }
            var destinationNode = nodes[nodeIndex];
            destinationNode.getPrerequisiteSkillIds().forEach(
              function(skillId) {
                if (!simulatedSkillIds.has(skillId)) {
                  issues.push(
                    'The prerequisite skill with id ' + skillId +
                    ' was not completed before node with id ' + nodeId +
                    ' was unlocked');
                }
              }
            );
            nodesQueue.push(nodeId);
          }
        }
        for (var i = 0; i < nodeIsVisited.length; i++){
          if (!nodeIsVisited[i]) {
            _disconnectedNodeIds.push(nodeIds[i]);
            issues.push(
              'There is no way to get to the chapter with title ' +
              nodeTitles[i] + ' from any other chapter');
          }
        }
      }
      return issues;
    };

    StoryContents.prototype.setInitialNodeId = function(nodeId) {
      if (this.getNodeIndex(nodeId) === -1) {
        throw Error('The node with given id doesn\'t exist');
      }
      return this._initialNodeId = nodeId;
    };

    StoryContents.prototype.addNode = function(title) {
      this._nodes.push(
        StoryNodeObjectFactory.createFromIdAndTitle(this._nextNodeId, title));
      if (this._initialNodeId === null) {
        this._initialNodeId = this._nextNodeId;
      }
      this._nextNodeId = getIncrementedNodeId(this._nextNodeId);
    };

    StoryContents.prototype.getNodeIndex = function(nodeId) {
      for (var i = 0; i < this._nodes.length; i++) {
        if (this._nodes[i].getId() === nodeId) {
          return i;
        }
      }
      return -1;
    };

    StoryContents.prototype.deleteNode = function(nodeId) {
      if (this.getNodeIndex(nodeId) === -1) {
        throw Error('The node does not exist');
      }
      if (nodeId === this._initialNodeId) {
        if (this._nodes.length === 1) {
          this._initialNodeId = null;
        } else {
          throw Error('Cannot delete initial story node');
        }
      }
      for (var i = 0; i < this._nodes.length; i++) {
        if (this._nodes[i].getDestinationNodeIds().indexOf(nodeId) !== -1) {
          this._nodes[i].removeDestinationNodeId(nodeId);
        }
      }
      this._nodes.splice(this.getNodeIndex(nodeId), 1);
    };

    StoryContents.prototype.setNodeOutline = function(nodeId, outline) {
      var index = this.getNodeIndex(nodeId);
      if (index === -1) {
        throw Error('The node with given id doesn\'t exist');
      }
      this._nodes[index].setOutline(outline);
    };

    StoryContents.prototype.setNodeTitle = function(nodeId, title) {
      var index = this.getNodeIndex(nodeId);
      if (index === -1) {
        throw Error('The node with given id doesn\'t exist');
      }
      this._nodes[index].setTitle(title);
    };

    StoryContents.prototype.setNodeExplorationId = function(
        nodeId, explorationId) {
      var index = this.getNodeIndex(nodeId);
      if (index === -1) {
        throw Error('The node with given id doesn\'t exist');
      }
      for (var i = 0; i < this._nodes.length; i++) {
        if (this._nodes[i].getExplorationId() === explorationId) {
          throw Error('The given exploration already exists in the story.');
        }
      }
      this._nodes[index].setExplorationId(explorationId);
    };

    StoryContents.prototype.markNodeOutlineAsFinalized = function(nodeId) {
      var index = this.getNodeIndex(nodeId);
      if (index === -1) {
        throw Error('The node with given id doesn\'t exist');
      }
      this._nodes[index].markOutlineAsFinalized();
    };

    StoryContents.prototype.markNodeOutlineAsNotFinalized = function(nodeId) {
      var index = this.getNodeIndex(nodeId);
      if (index === -1) {
        throw Error('The node with given id doesn\'t exist');
      }
      this._nodes[index].markOutlineAsNotFinalized();
    };

    StoryContents.prototype.addPrerequisiteSkillIdToNode = function(
        nodeId, skillId) {
      var index = this.getNodeIndex(nodeId);
      if (index === -1) {
        throw Error('The node with given id doesn\'t exist');
      }
      this._nodes[index].addPrerequisiteSkillId(skillId);
    };

    StoryContents.prototype.removePrerequisiteSkillIdFromNode = function(
        nodeId, skillId) {
      var index = this.getNodeIndex(nodeId);
      if (index === -1) {
        throw Error('The node with given id doesn\'t exist');
      }
      this._nodes[index].removePrerequisiteSkillId(skillId);
    };

    StoryContents.prototype.addAcquiredSkillIdToNode = function(
        nodeId, skillId) {
      var index = this.getNodeIndex(nodeId);
      if (index === -1) {
        throw Error('The node with given id doesn\'t exist');
      }
      this._nodes[index].addAcquiredSkillId(skillId);
    };

    StoryContents.prototype.removeAcquiredSkillIdFromNode = function(
        nodeId, skillId) {
      var index = this.getNodeIndex(nodeId);
      if (index === -1) {
        throw Error('The node with given id doesn\'t exist');
      }
      this._nodes[index].removeAcquiredSkillId(skillId);
    };

    StoryContents.prototype.addDestinationNodeIdToNode = function(
        nodeId, destinationNodeId) {
      var index = this.getNodeIndex(nodeId);
      if (index === -1) {
        throw Error('The node with given id doesn\'t exist');
      }
      if (this.getNodeIndex(destinationNodeId) === -1) {
        throw Error('The destination node with given id doesn\'t exist');
      }
      this._nodes[index].addDestinationNodeId(destinationNodeId);
    };

    StoryContents.prototype.removeDestinationNodeIdFromNode = function(
        nodeId, destinationNodeId) {
      var index = this.getNodeIndex(nodeId);
      if (index === -1) {
        throw Error('The node with given id doesn\'t exist');
      }
      this._nodes[index].removeDestinationNodeId(destinationNodeId);
    };

    // Static class methods. Note that "this" is not available in static
    // contexts. This function takes a JSON object which represents a backend
    // story python dict.
    StoryContents.createFromBackendDict = function(storyContentsBackendObject) {
      var nodes = [];
      for (var i = 0; i < storyContentsBackendObject.nodes.length; i++) {
        nodes.push(
          StoryNodeObjectFactory.createFromBackendDict(
            storyContentsBackendObject.nodes[i]));
      }
      return new StoryContents(
        storyContentsBackendObject.initial_node_id, nodes,
        storyContentsBackendObject.next_node_id
      );
    };
    return StoryContents;
  }
]);<|MERGE_RESOLUTION|>--- conflicted
+++ resolved
@@ -52,14 +52,14 @@
       return this._nodes;
     };
 
-<<<<<<< HEAD
     StoryContents.prototype.getNodeCount = function() {
       return this._nodes.length;
     };
 
     StoryContents.prototype.getNodeById = function(nodeId) {
       return this._nodes[this.getNodeIndex(nodeId)];
-=======
+    };
+
     StoryContents.prototype.getNodeIdCorrespondingToTitle = function(title) {
       var nodes = this._nodes;
       for (var i = 0; i < nodes.length; i++) {
@@ -92,7 +92,6 @@
       return this._nodes.map(function(node) {
         return node.getId();
       });
->>>>>>> c48d2a63
     };
 
     StoryContents.prototype.validate = function() {
