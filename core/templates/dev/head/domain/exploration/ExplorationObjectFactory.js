// Copyright 2015 The Oppia Authors. All Rights Reserved.
//
// Licensed under the Apache License, Version 2.0 (the "License");
// you may not use this file except in compliance with the License.
// You may obtain a copy of the License at
//
//      http://www.apache.org/licenses/LICENSE-2.0
//
// Unless required by applicable law or agreed to in writing, software
// distributed under the License is distributed on an "AS-IS" BASIS,
// WITHOUT WARRANTIES OR CONDITIONS OF ANY KIND, either express or implied.
// See the License for the specific language governing permissions and
// limitations under the License.

/**
 * @fileoverview Factory for creating new frontend instances of Exploration
 * domain objects.
 */

oppia.factory('ExplorationObjectFactory', [
  'INTERACTION_SPECS', 'INTERACTION_DISPLAY_MODE_INLINE', 'StateObjectFactory',
  'StatesObjectFactory', 'ParamChangesObjectFactory', 'ParamSpecsObjectFactory',
  'UrlInterpolationService',
  function(
      INTERACTION_SPECS, INTERACTION_DISPLAY_MODE_INLINE, StateObjectFactory,
      StatesObjectFactory, ParamChangesObjectFactory, ParamSpecsObjectFactory,
      UrlInterpolationService) {
    var Exploration = function(
        initStateName, paramChanges, paramSpecs, states, title, languageCode,
        correctnessFeedbackEnabled) {
      this.initStateName = initStateName;
      this.paramChanges = paramChanges;
      this.paramSpecs = paramSpecs;
      this.states = states;
      this.title = title;
      this.languageCode = languageCode;
      this.correctnessFeedbackEnabled = correctnessFeedbackEnabled;
    };

    // Instance methods
    Exploration.prototype.isStateTerminal = function(stateName) {
      return (
        stateName && this.getInteractionId(stateName) &&
        INTERACTION_SPECS[this.getInteractionId(stateName)].is_terminal);
    };

    Exploration.prototype.getAuthorRecommendedExpIds = function(stateName) {
      if (!this.isStateTerminal(stateName)) {
        throw Error(
          'Tried to get recommendations for a non-terminal state: ' +
          stateName);
      }

      return this.getInteractionCustomizationArgs(
        stateName).recommendedExplorationIds.value;
    };

    Exploration.prototype.getInteraction = function(stateName) {
      return this.states.getState(stateName).interaction;
    };

    Exploration.prototype.getInteractionId = function(stateName) {
      return this.states.getState(stateName).interaction.id;
    };

    Exploration.prototype.isAnswerCorrect = function(
        answerGroupIndex, stateName) {
      var currentInteraction = this.states.getState(stateName).interaction;
      /* Check if current answer is a default outcome which is always classified
         as wrong. */
      if (answerGroupIndex === currentInteraction.answerGroups.length) {
        return false;
      }
      return currentInteraction.answerGroups[
        answerGroupIndex].labelledAsCorrect;
    };

    Exploration.prototype.getInteractionCustomizationArgs =
      function(stateName) {
        return this.states.getState(stateName).interaction.customizationArgs;
      };

    Exploration.prototype.getInteractionInstructions = function(stateName) {
      var interactionId = this.getInteractionId(stateName);
      return interactionId ? INTERACTION_SPECS[interactionId].instructions : '';
    };

    Exploration.prototype.getNarrowInstructions = function(stateName) {
      var interactionId = this.getInteractionId(stateName);
      return (
        interactionId ?
        INTERACTION_SPECS[interactionId].narrow_instructions :
        '');
    };

    Exploration.prototype.getInteractionThumbnailSrc = function(stateName) {
      // TODO(sll): unify this with the 'choose interaction' modal in
      // state_editor_interaction.html.
      var interactionId = this.getInteractionId(stateName);
      return interactionId ? (
        UrlInterpolationService
          .getInteractionThumbnailImageUrl(interactionId)) : '';
    };

    Exploration.prototype.isInteractionInline = function(stateName) {
      var interactionId = this.getInteractionId(stateName);

      // Note that we treat a null interaction as an inline one, so that the
      // error message associated with it is displayed in the most compact way
      // possible in the learner view.
      return (
        !interactionId ||
        INTERACTION_SPECS[interactionId].display_mode ===
          INTERACTION_DISPLAY_MODE_INLINE);
    };

    Exploration.prototype.getStates = function() {
      return angular.copy(this.states);
    };

    Exploration.prototype.getState = function(stateName) {
      return this.states.getState(stateName);
    };

    Exploration.prototype.getInitialState = function() {
      return this.getState(this.initStateName);
    };

    Exploration.prototype.setInitialStateName = function(stateName) {
      this.initStateName = stateName;
    };

    Exploration.prototype.getUninterpolatedContentHtml = function(stateName) {
      return this.getState(stateName).content.getHtml();
    };

    Exploration.prototype.getAudioTranslations = function(stateName) {
      return this.getState(stateName).content.getBindableAudioTranslations();
    };

    Exploration.prototype.getAudioTranslation = function(
        stateName, languageCode) {
      return this.getState(stateName).content.getAudioTranslation(
        languageCode);
    };

    Exploration.prototype.getAllAudioTranslations = function(languageCode) {
      return this.states.getAllAudioTranslations(languageCode);
    };

<<<<<<< HEAD
    Exploration.prototype.getAllAudioTranslationsFileSizeMB =
      function(languageCode) {
        var totalFileSizeMB = 0;
        var allAudioTranslations =
          this.states.getAllAudioTranslations(languageCode);
        for (var audioTranslationStateName in allAudioTranslations) {
          totalFileSizeMB +=
            allAudioTranslations[audioTranslationStateName].getFileSizeMB();
        }
        return totalFileSizeMB;
      };

=======
>>>>>>> d6aabd5b
    Exploration.prototype.getLanguageCode = function() {
      return this.languageCode;
    };

    Exploration.prototype.getAllAudioLanguageCodes = function() {
      return this.states.getAllAudioLanguageCodes();
    };

    // Static class methods. Note that "this" is not available in
    // static contexts.
    Exploration.createFromBackendDict = function(explorationBackendDict) {
      return new Exploration(
        explorationBackendDict.init_state_name,
        ParamChangesObjectFactory.createFromBackendList(
          explorationBackendDict.param_changes),
        ParamSpecsObjectFactory.createFromBackendDict(
          explorationBackendDict.param_specs),
        StatesObjectFactory.createFromBackendDict(
          explorationBackendDict.states),
        explorationBackendDict.title,
        explorationBackendDict.language_code,
        explorationBackendDict.correctness_feedback_enabled);
    };

    return Exploration;
  }
]);<|MERGE_RESOLUTION|>--- conflicted
+++ resolved
@@ -148,21 +148,6 @@
       return this.states.getAllAudioTranslations(languageCode);
     };
 
-<<<<<<< HEAD
-    Exploration.prototype.getAllAudioTranslationsFileSizeMB =
-      function(languageCode) {
-        var totalFileSizeMB = 0;
-        var allAudioTranslations =
-          this.states.getAllAudioTranslations(languageCode);
-        for (var audioTranslationStateName in allAudioTranslations) {
-          totalFileSizeMB +=
-            allAudioTranslations[audioTranslationStateName].getFileSizeMB();
-        }
-        return totalFileSizeMB;
-      };
-
-=======
->>>>>>> d6aabd5b
     Exploration.prototype.getLanguageCode = function() {
       return this.languageCode;
     };
