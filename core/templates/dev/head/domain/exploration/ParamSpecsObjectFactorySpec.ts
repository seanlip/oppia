// Copyright 2017 The Oppia Authors. All Rights Reserved.
//
// Licensed under the Apache License, Version 2.0 (the "License");
// you may not use this file except in compliance with the License.
// You may obtain a copy of the License at
//
//      http://www.apache.org/licenses/LICENSE-2.0
//
// Unless required by applicable law or agreed to in writing, software
// distributed under the License is distributed on an "AS-IS" BASIS,
// WITHOUT WARRANTIES OR CONDITIONS OF ANY KIND, either express or implied.
// See the License for the specific language governing permissions and
// limitations under the License.

/**
 * @fileoverview Unit tests for the Param Specs object factory.
 */

<<<<<<< HEAD
import { TestBed } from '@angular/core/testing';
=======
import { ParamTypeObjectFactory } from
  'domain/exploration/ParamTypeObjectFactory';
>>>>>>> 1a0f5b53

import { ParamSpecObjectFactory } from
  'domain/exploration/ParamSpecObjectFactory.ts';
import { ParamSpecsObjectFactory } from
  'domain/exploration/ParamSpecsObjectFactory.ts';

describe('ParamSpecs', () => {
  let paramSpecsObjectFactory: ParamSpecsObjectFactory = null;
  let paramSpecObjectFactory: ParamSpecObjectFactory = null;
  var emptyParamSpecs = null;
  var paramName = 'x';

  beforeEach(() => {
    TestBed.configureTestingModule({
      providers: [ParamSpecsObjectFactory]
    });

    paramSpecsObjectFactory = TestBed.get(ParamSpecsObjectFactory);
    paramSpecObjectFactory = TestBed.get(ParamSpecObjectFactory);
    emptyParamSpecs = paramSpecsObjectFactory.createFromBackendDict({});
  });

  it('should be undefined for missing param names', () => {
    expect(emptyParamSpecs.getParamDict()[paramName]).not.toBeDefined();
  });

  it('should add param when missing', () => {
    var paramSpec = paramSpecObjectFactory.createDefault();

    expect(emptyParamSpecs.addParamIfNew(paramName, paramSpec)).toBe(true);
    // No longer empty.
    expect(emptyParamSpecs.getParamDict()[paramName]).toBe(paramSpec);
  });

  it('should not overwrite existing params', () => {
    var oldParamSpec = paramSpecObjectFactory.createDefault();
    expect(emptyParamSpecs.addParamIfNew(paramName, oldParamSpec)).toBe(true);
    // No longer empty.
    expect(emptyParamSpecs.getParamDict()[paramName]).toBe(oldParamSpec);

    var newParamSpec = paramSpecObjectFactory.createDefault();
    expect(emptyParamSpecs.addParamIfNew(paramName, newParamSpec)).toBe(false);
    expect(emptyParamSpecs.getParamDict()[paramName]).not.toBe(newParamSpec);
    expect(emptyParamSpecs.getParamDict()[paramName]).toBe(oldParamSpec);
  });
});<|MERGE_RESOLUTION|>--- conflicted
+++ resolved
@@ -16,17 +16,12 @@
  * @fileoverview Unit tests for the Param Specs object factory.
  */
 
-<<<<<<< HEAD
 import { TestBed } from '@angular/core/testing';
-=======
-import { ParamTypeObjectFactory } from
-  'domain/exploration/ParamTypeObjectFactory';
->>>>>>> 1a0f5b53
 
 import { ParamSpecObjectFactory } from
-  'domain/exploration/ParamSpecObjectFactory.ts';
+  'domain/exploration/ParamSpecObjectFactory';
 import { ParamSpecsObjectFactory } from
-  'domain/exploration/ParamSpecsObjectFactory.ts';
+  'domain/exploration/ParamSpecsObjectFactory';
 
 describe('ParamSpecs', () => {
   let paramSpecsObjectFactory: ParamSpecsObjectFactory = null;
