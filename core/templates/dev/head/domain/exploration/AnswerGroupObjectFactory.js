// Copyright 2015 The Oppia Authors. All Rights Reserved.
//
// Licensed under the Apache License, Version 2.0 (the "License");
// you may not use this file except in compliance with the License.
// You may obtain a copy of the License at
//
//      http://www.apache.org/licenses/LICENSE-2.0
//
// Unless required by applicable law or agreed to in writing, software
// distributed under the License is distributed on an "AS-IS" BASIS,
// WITHOUT WARRANTIES OR CONDITIONS OF ANY KIND, either express or implied.
// See the License for the specific language governing permissions and
// limitations under the License.

/**
 * @fileoverview Factory for creating new frontend instances of AnswerGroup
 * domain objects.
 */

oppia.factory('AnswerGroupObjectFactory', [
<<<<<<< HEAD
  'RuleObjectFactory', function(RuleObjectFactory) {
    var AnswerGroup = function(rules, outcome, correct) {
      this.rules = rules;
      this.outcome = outcome;
      this.correct = correct;
    };

    AnswerGroup.prototype.toBackendDict = function() {
      return {
        rule_specs: this.rules.map(function(rule) {
          return rule.toBackendDict();
        }),
        outcome: this.outcome,
        correct: this.correct
      };
=======
  'RuleObjectFactory', 'OutcomeObjectFactory',
  function(RuleObjectFactory, OutcomeObjectFactory) {
  var AnswerGroup = function(rules, outcome, correct) {
    this.rules = rules;
    this.outcome = outcome;
    this.correct = correct;
  };

  AnswerGroup.prototype.toBackendDict = function() {
    return {
      rule_specs: this.rules.map(function(rule) {
        return rule.toBackendDict();
      }),
      outcome: this.outcome.toBackendDict(),
      correct: this.correct
>>>>>>> cf971265
    };

    // Static class methods. Note that "this" is not available in
    // static contexts.
    AnswerGroup.createNew = function(rules, outcome, correct) {
      return new AnswerGroup(rules, outcome, correct);
    };

<<<<<<< HEAD
    AnswerGroup.createFromBackendDict = function(answerGroupBackendDict) {
      return new AnswerGroup(
        generateRulesFromBackend(answerGroupBackendDict.rule_specs),
        answerGroupBackendDict.outcome,
        false);
    };
=======
  AnswerGroup.createFromBackendDict = function(answerGroupBackendDict) {
    return new AnswerGroup(
      generateRulesFromBackend(answerGroupBackendDict.rule_specs),
      OutcomeObjectFactory.createFromBackendDict(
        answerGroupBackendDict.outcome),
      false);
  };
>>>>>>> cf971265

    var generateRulesFromBackend = function(ruleBackendDicts) {
      return ruleBackendDicts.map(function(ruleBackendDict) {
        return RuleObjectFactory.createFromBackendDict(ruleBackendDict);
      });
    };

    return AnswerGroup;
  }
]);<|MERGE_RESOLUTION|>--- conflicted
+++ resolved
@@ -18,8 +18,8 @@
  */
 
 oppia.factory('AnswerGroupObjectFactory', [
-<<<<<<< HEAD
-  'RuleObjectFactory', function(RuleObjectFactory) {
+  'RuleObjectFactory', 'OutcomeObjectFactory',
+  function(RuleObjectFactory, OutcomeObjectFactory) {
     var AnswerGroup = function(rules, outcome, correct) {
       this.rules = rules;
       this.outcome = outcome;
@@ -31,26 +31,9 @@
         rule_specs: this.rules.map(function(rule) {
           return rule.toBackendDict();
         }),
-        outcome: this.outcome,
+        outcome: this.outcome.toBackendDict(),
         correct: this.correct
       };
-=======
-  'RuleObjectFactory', 'OutcomeObjectFactory',
-  function(RuleObjectFactory, OutcomeObjectFactory) {
-  var AnswerGroup = function(rules, outcome, correct) {
-    this.rules = rules;
-    this.outcome = outcome;
-    this.correct = correct;
-  };
-
-  AnswerGroup.prototype.toBackendDict = function() {
-    return {
-      rule_specs: this.rules.map(function(rule) {
-        return rule.toBackendDict();
-      }),
-      outcome: this.outcome.toBackendDict(),
-      correct: this.correct
->>>>>>> cf971265
     };
 
     // Static class methods. Note that "this" is not available in
@@ -59,22 +42,13 @@
       return new AnswerGroup(rules, outcome, correct);
     };
 
-<<<<<<< HEAD
     AnswerGroup.createFromBackendDict = function(answerGroupBackendDict) {
       return new AnswerGroup(
         generateRulesFromBackend(answerGroupBackendDict.rule_specs),
-        answerGroupBackendDict.outcome,
+        OutcomeObjectFactory.createFromBackendDict(
+          answerGroupBackendDict.outcome),
         false);
     };
-=======
-  AnswerGroup.createFromBackendDict = function(answerGroupBackendDict) {
-    return new AnswerGroup(
-      generateRulesFromBackend(answerGroupBackendDict.rule_specs),
-      OutcomeObjectFactory.createFromBackendDict(
-        answerGroupBackendDict.outcome),
-      false);
-  };
->>>>>>> cf971265
 
     var generateRulesFromBackend = function(ruleBackendDicts) {
       return ruleBackendDicts.map(function(ruleBackendDict) {
