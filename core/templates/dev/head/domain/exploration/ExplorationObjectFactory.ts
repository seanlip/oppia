--- conflicted
+++ resolved
@@ -41,12 +41,6 @@
   states;
   title;
   languageCode;
-<<<<<<< HEAD
-  urlInterpolationService: UrlInterpolationService;
-  constructor(
-      initStateName, paramChanges, paramSpecs, states, title, languageCode,
-      loggerService, urlInterpolationService) {
-=======
   logger: LoggerService;
   urlInterpolationService: UrlInterpolationService;
   // TODO(#7165): Replace any with exact type.
@@ -54,37 +48,25 @@
       initStateName: string, paramChanges: any, paramSpecs: any, states: any,
       title: string, languageCode: string, loggerService: LoggerService,
       urlInterpolationService: UrlInterpolationService) {
->>>>>>> 9a2b480f
     this.initStateName = initStateName;
     this.paramChanges = paramChanges;
     this.paramSpecs = paramSpecs;
     this.states = states;
     this.title = title;
     this.languageCode = languageCode;
-<<<<<<< HEAD
-=======
     this.logger = loggerService;
->>>>>>> 9a2b480f
     this.urlInterpolationService = urlInterpolationService;
   }
 
   // Instance methods
-<<<<<<< HEAD
-  isStateTerminal(stateName) {
-=======
   isStateTerminal(stateName: string): boolean {
->>>>>>> 9a2b480f
     return (
       stateName && this.getInteractionId(stateName) &&
         INTERACTION_SPECS[this.getInteractionId(stateName)].is_terminal);
   }
 
-<<<<<<< HEAD
-  getAuthorRecommendedExpIds(stateName) {
-=======
   // TODO(#7165): Replace any with exact type
   getAuthorRecommendedExpIds(stateName: string): any {
->>>>>>> 9a2b480f
     if (!this.isStateTerminal(stateName)) {
       throw Error(
         'Tried to get recommendations for a non-terminal state: ' +
@@ -95,28 +77,17 @@
       stateName).recommendedExplorationIds.value;
   }
 
-<<<<<<< HEAD
-  getInteraction(stateName) {
-    let state = this.states.getState(stateName);
-    if (!state) {
-      console.error('Invalid state name: ' + stateName);
-=======
   // TODO(#7165): Replace any with exact type
   getInteraction(stateName: string): any {
     let state = this.states.getState(stateName);
     if (!state) {
       this.logger.error('Invalid state name: ' + stateName);
->>>>>>> 9a2b480f
       return null;
     }
     return state.interaction;
   }
 
-<<<<<<< HEAD
-  getInteractionId(stateName) {
-=======
   getInteractionId(stateName: string): string {
->>>>>>> 9a2b480f
     let interaction = this.getInteraction(stateName);
     if (interaction === null) {
       return null;
@@ -124,12 +95,8 @@
     return interaction.id;
   }
 
-<<<<<<< HEAD
-  getInteractionCustomizationArgs(stateName) {
-=======
   // TODO(#7165): Replace any with exact type
   getInteractionCustomizationArgs(stateName: string): any {
->>>>>>> 9a2b480f
     let interaction = this.getInteraction(stateName);
     if (interaction === null) {
       return null;
@@ -137,20 +104,12 @@
     return interaction.customizationArgs;
   }
 
-<<<<<<< HEAD
-  getInteractionInstructions(stateName) {
-=======
   getInteractionInstructions(stateName: string): string {
->>>>>>> 9a2b480f
     let interactionId = this.getInteractionId(stateName);
     return interactionId ? INTERACTION_SPECS[interactionId].instructions : '';
   }
 
-<<<<<<< HEAD
-  getNarrowInstructions(stateName) {
-=======
   getNarrowInstructions(stateName: string): string {
->>>>>>> 9a2b480f
     let interactionId = this.getInteractionId(stateName);
     return (
         interactionId ?
@@ -158,12 +117,8 @@
             '');
   }
 
-<<<<<<< HEAD
-  getInteractionThumbnailSrc(stateName) {
-=======
   // TODO(#7165): Replace any with exact type
   getInteractionThumbnailSrc(stateName: string): any {
->>>>>>> 9a2b480f
     // TODO(sll): unify this with the 'choose interaction' modal in
     // state_editor_interaction.html.
     let interactionId = this.getInteractionId(stateName);
@@ -172,11 +127,7 @@
           .getInteractionThumbnailImageUrl(interactionId)) : '';
   }
 
-<<<<<<< HEAD
-  isInteractionInline(stateName) {
-=======
   isInteractionInline(stateName: string): boolean {
->>>>>>> 9a2b480f
     let interactionId = this.getInteractionId(stateName);
 
     // Note that we treat a null interaction as an inline one, so that the
@@ -187,30 +138,6 @@
         INTERACTION_SPECS[interactionId].display_mode ===
         AppConstants.INTERACTION_DISPLAY_MODE_INLINE);
   }
-<<<<<<< HEAD
-
-  getStates() {
-    return cloneDeep(this.states);
-  }
-
-  getState(stateName) {
-    return this.states.getState(stateName);
-  }
-
-  getInitialState() {
-    return this.getState(this.initStateName);
-  }
-
-  setInitialStateName(stateName) {
-    this.initStateName = stateName;
-  }
-
-  getUninterpolatedContentHtml(stateName) {
-    return this.getState(stateName).content.getHtml();
-  }
-
-  getVoiceovers(stateName) {
-=======
   // TODO(#7165): Replace any with exact type
   getStates(): any {
     return cloneDeep(this.states);
@@ -233,39 +160,20 @@
   }
   // TODO(#7165): Replace any with exact type
   getVoiceovers(stateName: string): any {
->>>>>>> 9a2b480f
     let state = this.getState(stateName);
     let recordedVoiceovers = state.recordedVoiceovers;
     let contentId = state.content.getContentId();
     return recordedVoiceovers.getBindableVoiceovers(
       contentId);
   }
-<<<<<<< HEAD
-
-  getVoiceover(
-      stateName, languageCode) {
-=======
   // TODO(#7165): Replace any with exact type
   getVoiceover(
       stateName: string, languageCode: string): any {
->>>>>>> 9a2b480f
     let state = this.getState(stateName);
     let recordedVoiceovers = state.recordedVoiceovers;
     let contentId = state.content.getContentId();
     return recordedVoiceovers.getVoiceover(contentId, languageCode);
   }
-<<<<<<< HEAD
-
-  getAllVoiceovers(languageCode) {
-    return this.states.getAllVoiceovers(languageCode);
-  }
-
-  getLanguageCode() {
-    return this.languageCode;
-  }
-
-  getAllVoiceoverLanguageCodes() {
-=======
   // TODO(#7165): Replace any with exact type
   getAllVoiceovers(languageCode: string): any {
     return this.states.getAllVoiceovers(languageCode);
@@ -276,7 +184,6 @@
   }
 
   getAllVoiceoverLanguageCodes(): Array<string> {
->>>>>>> 9a2b480f
     return this.states.getAllVoiceoverLanguageCodes();
   }
 }
@@ -290,17 +197,9 @@
               private paramSpecsObjectFactory: ParamSpecsObjectFactory,
               private statesObjectFactory: StatesObjectFactory,
               private urlInterpolationService: UrlInterpolationService) {}
-<<<<<<< HEAD
-  // Static class methods. Note that "this" is not available in
-  // static contexts.
-  // TODO(ankita240796): Remove the bracket notation once Angular2 gets in.
-  /* eslint-disable dot-notation */
-  createFromBackendDict(explorationBackendDict): Exploration {
-=======
 
   // TODO(#7165): Replace any with exact type
   createFromBackendDict(explorationBackendDict: any): Exploration {
->>>>>>> 9a2b480f
     /* eslint-enable dot-notation */
     return new Exploration(
       explorationBackendDict.init_state_name,
