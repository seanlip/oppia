// Copyright 2015 The Oppia Authors. All Rights Reserved.
//
// Licensed under the Apache License, Version 2.0 (the "License");
// you may not use this file except in compliance with the License.
// You may obtain a copy of the License at
//
//      http://www.apache.org/licenses/LICENSE-2.0
//
// Unless required by applicable law or agreed to in writing, software
// distributed under the License is distributed on an "AS-IS" BASIS,
// WITHOUT WARRANTIES OR CONDITIONS OF ANY KIND, either express or implied.
// See the License for the specific language governing permissions and
// limitations under the License.

/**
 * @fileoverview Service to construct URLs by inserting variables within them as
 * necessary to have a fully-qualified URL.
 *
 * @author henning.benmax@gmail.com (Ben Henning)
 */

oppia.factory('UrlInterpolationService', ['warningsData',
    function(warningsData) {
  // http://stackoverflow.com/questions/203739
  var _isString = function(value) {
    return (typeof value === 'string') || (value instanceof String);
  };

  return {
    /**
     * Given a formatted URL, interpolates the URL by inserting values the URL
     * needs using the interpolationValues object. For example, urlTemplate
     * might be:
     *
     *   /createhandler/resolved_answers/<exploration_id>/<escaped_state_name>
     *
     * interpolationValues is an object whose keys are variables within the URL.
     * For the above example, interpolationValues may look something like:
     *
     *   { 'exploration_id': '0', 'escaped_state_name': 'InputBinaryNumber' }
     *
     * If a URL requires a value which is not keyed within the
     * interpolationValues object, this will return null.
     */
    interpolateUrl: function(urlTemplate, interpolationValues) {
      if (!urlTemplate) {
        warningsData.fatalWarning(
          'Invalid or empty URL template passed in: \'' +
          new String(urlTemplate) + '\'');
        return null;
      }

      // http://stackoverflow.com/questions/4775722
      if (!(interpolationValues instanceof Object) || (
          Object.prototype.toString.call(
            interpolationValues) === '[object Array]')) {
        warningsData.fatalWarning(
          'Expected an object of interpolation values to be passed into ' +
          'interpolateUrl.');
        return null;
      }

      // Valid pattern: <alphanum>
      var INTERPOLATION_VARIABLE_REGEX = /<(\w+)>/;

      // Invalid patterns: <<stuff>>, <stuff>>>, <>
      var EMPTY_VARIABLE_REGEX = /<>/;
      var INVALID_VARIABLE_REGEX = /(<{2,})(\w*)(>{2,})/;

      // Parameter values can only contain alphanumerical characters, spaces,
      // hyphens or underscores.
      var VALID_URL_PARAMETER_VALUE_REGEX = /^(\w| |_|-)+$/;

      if (urlTemplate.match(INVALID_VARIABLE_REGEX) ||
          urlTemplate.match(EMPTY_VARIABLE_REGEX)) {
        warningsData.fatalWarning(
          'Invalid URL template received: \'' + urlTemplate + '\'');
        return null;
      }

      var escapedInterpolationValues = {};
      for (var varName in interpolationValues) {
        var value = interpolationValues[varName];
        if (!_isString(value)) {
          warningsData.fatalWarning(
            'Parameters passed into interpolateUrl must be strings.');
          return null;
        }

        // Ensure the value is valid.
<<<<<<< HEAD
        if (!value.match(VALID_PARAMETER_VALUE_REGEX)) {
          warningsData.fatalWarning(
=======
        if (!value.match(VALID_URL_PARAMETER_VALUE_REGEX)) {
          alertsService.fatalWarning(
>>>>>>> faee4d8a
            'Parameter values passed into interpolateUrl must only contain ' +
            'alphanumerical characters, hyphens, underscores or spaces: \'' +
            value + '\'');
          return null;
        }

        escapedInterpolationValues[varName] = encodeURIComponent(value);
      }

      // Ensure the URL has no nested brackets (which would lead to indirection
      // in the interpolated variables).
      var filledUrl = angular.copy(urlTemplate);
      var match = filledUrl.match(INTERPOLATION_VARIABLE_REGEX);
      while (match) {
        var varName = match[1];
        if (!escapedInterpolationValues.hasOwnProperty(varName)) {
          warningsData.fatalWarning('Expected variable \'' + varName +
            '\' when interpolating URL.');
          return null;
        }
        filledUrl = filledUrl.replace(
          INTERPOLATION_VARIABLE_REGEX,
          escapedInterpolationValues[varName]);
        match = filledUrl.match(INTERPOLATION_VARIABLE_REGEX);
      }
      return filledUrl;
    }
  };
}]);<|MERGE_RESOLUTION|>--- conflicted
+++ resolved
@@ -88,13 +88,8 @@
         }
 
         // Ensure the value is valid.
-<<<<<<< HEAD
-        if (!value.match(VALID_PARAMETER_VALUE_REGEX)) {
-          warningsData.fatalWarning(
-=======
         if (!value.match(VALID_URL_PARAMETER_VALUE_REGEX)) {
           alertsService.fatalWarning(
->>>>>>> faee4d8a
             'Parameter values passed into interpolateUrl must only contain ' +
             'alphanumerical characters, hyphens, underscores or spaces: \'' +
             value + '\'');
