// Copyright 2015 The Oppia Authors. All Rights Reserved.
//
// Licensed under the Apache License, Version 2.0 (the "License");
// you may not use this file except in compliance with the License.
// You may obtain a copy of the License at
//
//      http://www.apache.org/licenses/LICENSE-2.0
//
// Unless required by applicable law or agreed to in writing, software
// distributed under the License is distributed on an "AS-IS" BASIS,
// WITHOUT WARRANTIES OR CONDITIONS OF ANY KIND, either express or implied.
// See the License for the specific language governing permissions and
// limitations under the License.

/**
 * @fileoverview Unit tests for UrlInterpolationService.
 */

describe('URL Interpolation Service', function() {
  var uis = null;

  beforeEach(module('oppia'));

  beforeEach(inject(function($injector) {
    uis = $injector.get('UrlInterpolationService');
    GLOBALS.DEV_MODE = false;
  }));

<<<<<<< HEAD
  it('should add hash to url if hash is set', function() {
=======
  afterEach(function() {
    GLOBALS.DEV_MODE = true;
  });

  it('should add hash to url if hash is set', function () {
>>>>>>> bc37e7d5
    expect(uis._getUrlWithSlug('/hash_test.html')).toBe(
      '/hash_test.' + hashes['/hash_test.html'] + '.html'
    );
    expect(uis._getUrlWithSlug('/path_test/hash_test.html')).toBe(
      '/path_test/hash_test.' + hashes['/path_test/hash_test.html'] + '.html'
    );
    expect(uis._getUrlWithSlug('/hash_test.min.js')).toBe(
      '/hash_test.min.' + hashes['/hash_test.min.js'] + '.js'
    );
  });

  it('should build complete URL with prefixes and hash', function() {
    expect(uis._getCompleteUrl('/test_folder', '/hash_test.html')).toBe(
      '/build/test_folder/hash_test.' + hashes['/hash_test.html'] + '.html'
    );
    expect(
      uis._getCompleteUrl('/test_folder', '/path_test/hash_test.html')).toBe(
      '/build/test_folder/path_test/hash_test.' +
      hashes['/path_test/hash_test.html'] + '.html'
    );
    expect(uis._getCompleteUrl('/test_folder', '/hash_test.min.js')).toBe(
      '/build/test_folder/hash_test.min.' + hashes['/hash_test.min.js'] + '.js'
    );
    expect(uis._getCompleteUrl('', '/hash_test.html')).toBe(
      '/build/hash_test.' + hashes['/hash_test.html'] + '.html'
    );
  });

  it('should throw an error for erroneous URLs', function() {
    expect(uis.interpolateUrl).toThrow(
      new Error('Invalid or empty URL template passed in: \'undefined\''));
    expect(uis.interpolateUrl.bind(null, null, {})).toThrow(
      new Error('Invalid or empty URL template passed in: \'null\''));
    expect(uis.interpolateUrl.bind(null, undefined, {})).toThrow(
      new Error('Invalid or empty URL template passed in: \'undefined\''));
    expect(uis.interpolateUrl.bind(null, '', {})).toThrow(
      new Error('Invalid or empty URL template passed in: \'\''));
    expect(uis.interpolateUrl.bind(null, '')).toThrow(
      new Error('Invalid or empty URL template passed in: \'\''));
  });

  it('should throw an error for erroneous interpolation values', function() {
    expect(uis.interpolateUrl.bind(null, 'url', null)).toThrow(
      new Error('Expected an object of interpolation values to be passed ' +
        'into interpolateUrl.'));
    expect(uis.interpolateUrl.bind(null, 'url', undefined)).toThrow(
      new Error('Expected an object of interpolation values to be passed ' +
        'into interpolateUrl.'));
    expect(
      uis.interpolateUrl.bind(null, '/test_url/<param>', 'value')
    ).toThrow(new Error(
      'Expected an object of interpolation values to be passed into ' +
      'interpolateUrl.'));
    expect(
      uis.interpolateUrl.bind(null, '/test_url/<param>', ['value'])
    ).toThrow(new Error(
      'Expected an object of interpolation values to be passed into ' +
      'interpolateUrl.'));
  });

  it('should interpolate URLs not requiring parameters', function() {
    expect(uis.interpolateUrl('/test_url/', {})).toBe('/test_url/');
    expect(uis.interpolateUrl('/test_url/', {
      param: 'value'
    })).toBe('/test_url/');
  });

  it('should interpolate URLs when parameters have parentheses', function() {
    expect(uis.interpolateUrl('/test_url/<param>', {
      param: 'value (1'
    })).toBe('/test_url/value%20(1');
    expect(uis.interpolateUrl('/test_url/<param>', {
      param: 'value 1)'
    })).toBe('/test_url/value%201)');
    expect(uis.interpolateUrl('/test_url/<param>', {
      param: 'value (1)'
    })).toBe('/test_url/value%20(1)');
  });

  it('should interpolate URLs requiring one or more parameters', function() {
    expect(uis.interpolateUrl('/test_url/<fparam>', {
      fparam: 'value'
    })).toBe('/test_url/value');
    expect(uis.interpolateUrl(
      '/test_url/<first_param>/<second_param>/<third_param>', {
        first_param: 'value1',
        second_param: 'value2',
        third_param: 'value3'
      })).toBe('/test_url/value1/value2/value3');
  });

  it('should interpolate parameters within words or adjacent to other ' +
     'parameters', function() {
    // It also doesn't need to have '/' prefixing the URL.
    expect(uis.interpolateUrl('word<with_param>', {
      with_param: '_with_value'
    })).toBe('word_with_value');
    expect(uis.interpolateUrl('Eating_<param1><param2>_with_syrup', {
      param1: 'pan',
      param2: 'cakes'
    })).toBe('Eating_pancakes_with_syrup');
  });

  it('should interpolate parameters beginning, ending, or composing ' +
     'the URL', function() {
    expect(uis.interpolateUrl('<prefix>_with_words', {
      prefix: 'Signs'
    })).toBe('Signs_with_words');
    expect(uis.interpolateUrl('Neither_here_nor_<suffix>', {
      suffix: 'anywhere'
    })).toBe('Neither_here_nor_anywhere');
    expect(uis.interpolateUrl('<param>', {
      param: 'value'
    })).toBe('value');
  });

  it('should sanitize parameters but not URLs', function() {
    expect(uis.interpolateUrl('URL with a space', {})).toBe(
      'URL with a space');
    expect(uis.interpolateUrl(
      '/test_url/<first_param>?<query_name>=<query_value>', {
        first_param: 'SEARCH',
        query_name: 'title or website',
        query_value: 'oppia'
      })).toBe('/test_url/SEARCH?title%20or%20website=oppia');
  });

  it('should escape the "=" symbol correctly', function() {
    expect(uis.interpolateUrl(
      '/test_url/<first_param>', {
        first_param: 'first=param',
      })).toBe('/test_url/first%3Dparam');
  });

  it('should not interpolate bad parameter names and values', function() {
    // Empty angle brackets indicate a malformed URL.
    expect(uis.interpolateUrl.bind(null, '/test_url/<>', {})).toThrow(
      new Error('Invalid URL template received: \'/test_url/<>\''));
    expect(uis.interpolateUrl.bind(null, '/test_url/<>', {
      '': 'value'
    })).toThrow(new Error('Invalid URL template received: \'/test_url/<>\''));

    // Non alpha-numeric will not match the pattern matching for finding a
    // parameter name.
    expect('/test_url/<b@d!#$%^&*() p@r@m n@m3`~[]{}>', {}).toBe(
      '/test_url/<b@d!#$%^&*() p@r@m n@m3`~[]{}>');

    // Parameter names cannot have spaces.
    expect(uis.interpolateUrl('/test_url/<parameter with spaces>', {
      'parameter with spaces': 'value'
    })).toBe('/test_url/<parameter with spaces>');

    expect(uis.interpolateUrl.bind(null, '/test_url/<<name>>', {
      name: 'value'
    })).toThrow(new Error(
      'Invalid URL template received: \'/test_url/<<name>>\''));

    expect(uis.interpolateUrl('/test_url/<name>', {
      name: '<value>'
    })).toEqual('/test_url/%3Cvalue%3E');

    expect(uis.interpolateUrl('/test_url/<name>', {
      name: '<<value>>'
    })).toEqual('/test_url/%3C%3Cvalue%3E%3E');

    expect(uis.interpolateUrl('/test_url/<name>', {
      name: '<>'
    })).toEqual('/test_url/%3C%3E');

    expect(uis.interpolateUrl('/test_url/?<query_name>=<query_value>', {
      query_name: 'website',
      query_value: 'https://www.oppia.org/'
    })).toEqual('/test_url/?website=https%3A%2F%2Fwww.oppia.org%2F');

    expect(uis.interpolateUrl('/test_url/<name>', {
      name: 'value\nmultiple lines'
    })).toEqual('/test_url/value%0Amultiple%20lines');
  });

  it('should throw an error for missing parameters', function() {
    expect(uis.interpolateUrl.bind(null, '/test_url/<page>', {})).toThrow(
      new Error('Expected variable \'page\' when interpolating URL.'));
    expect(uis.interpolateUrl.bind(null, '/test_url/<page1>', {
      page2: 'v'
    })).toThrow(new Error(
      'Expected variable \'page1\' when interpolating URL.'));
  });

  it('should throw an error for non-string parameters', function() {
    expect(uis.interpolateUrl.bind(null, '/test_url/<page>', {
      page: 0
    })).toThrow(new Error(
      'Parameters passed into interpolateUrl must be strings.'));
    expect(uis.interpolateUrl.bind(null, '/test_url/<page>', {
      page: {}
    })).toThrow(new Error(
      'Parameters passed into interpolateUrl must be strings.'));
    expect(uis.interpolateUrl.bind(null, '/test_url/<page>', {
      page: []
    })).toThrow(new Error(
      'Parameters passed into interpolateUrl must be strings.'));
    expect(uis.interpolateUrl.bind(null, '/test_url/<page>', {
      page: /abc/
    })).toThrow(new Error(
      'Parameters passed into interpolateUrl must be strings.'));
  });

  it('should interpolate correct path', function() {
    expect(uis.getStaticImageUrl('/test.png')).toBe(
      '/build/assets/images/test.png');
    expect(uis.getStaticImageUrl('/test_url/test.png')).toBe(
      '/build/assets/images/test_url/test.png');
    expect(uis.getStaticImageUrl('/hash_test.png')).toBe(
      '/build/assets/images/hash_test.' + hashes['/images/hash_test.png'] +
      '.png');

    expect(uis.getInteractionThumbnailImageUrl('LogicProof')).toBe(
      '/build/extensions/interactions/LogicProof/static/LogicProof.png');
    expect(uis.getInteractionThumbnailImageUrl('interTest')).toBe(
      '/build/extensions/interactions/interTest/static/interTest.' +
      hashes['/interactions/interTest/static/interTest.png'] + '.png');

    expect(uis.getDirectiveTemplateUrl('/test.html')).toBe(
      '/build/templates/head/test.html');
    expect(uis.getDirectiveTemplateUrl('/test_url/test.html')).toBe(
      '/build/templates/head/test_url/test.html');
    expect(uis.getDirectiveTemplateUrl('/pages_test/hash_test.html')).toBe(
      '/build/templates/head/pages_test/hash_test.' +
      hashes['/pages_test/hash_test.html'] + '.html');

    expect(uis.getStaticAssetUrl('/test.json')).toBe(
      '/build/assets/test.json');
    expect(uis.getStaticAssetUrl('/test_url/test.json')).toBe(
      '/build/assets/test_url/test.json');
    expect(uis.getStaticAssetUrl('/assets_test/hash_test.json')).toBe(
      '/build/assets/assets_test/hash_test.' +
      hashes['/assets_test/hash_test.json'] + '.json');

    expect(uis.getExtensionResourceUrl('/test.html')).toBe(
      '/build/extensions/test.html');
    expect(uis.getExtensionResourceUrl('/test_url/test.html')).toBe(
      '/build/extensions/test_url/test.html');
    expect(uis.getExtensionResourceUrl('/path_test/hash_test.html')).toBe(
      '/build/extensions/path_test/hash_test.' +
      hashes['/path_test/hash_test.html'] + '.html');
  });

  it('should throw an error for empty path', function() {
    expect(uis.getStaticImageUrl.bind(null, null)).toThrow(
      new Error(
        'Empty path passed in method.'));
    expect(uis.getStaticImageUrl.bind(null, '')).toThrow(
      new Error(
        'Empty path passed in method.'));

    expect(uis.getInteractionThumbnailImageUrl.bind(null, null)).toThrow(
      new Error(
        'Empty interactionId passed in getInteractionThumbnailImageUrl.'));
    expect(uis.getInteractionThumbnailImageUrl.bind(null, '')).toThrow(
      new Error(
        'Empty interactionId passed in getInteractionThumbnailImageUrl.'));

    expect(uis.getDirectiveTemplateUrl.bind(null, null)).toThrow(
      new Error('Empty path passed in method.'));
    expect(uis.getDirectiveTemplateUrl.bind(null, '')).toThrow(
      new Error('Empty path passed in method.'));

    expect(uis.getStaticAssetUrl.bind(null, null)).toThrow(
      new Error('Empty path passed in method.'));
    expect(uis.getStaticAssetUrl.bind(null, '')).toThrow(
      new Error('Empty path passed in method.'));

    expect(uis.getExtensionResourceUrl.bind(null, null)).toThrow(
      new Error('Empty path passed in method.'));
    expect(uis.getExtensionResourceUrl.bind(null, '')).toThrow(
      new Error('Empty path passed in method.'));
  });

  it('should throw an error for path not beginning with forward slash',
    function() {
      expect(uis.getStaticImageUrl.bind(null, 'test_fail.png')).toThrow(
        new Error(
          'Path must start with \'\/\': \'' + 'test_fail.png' + '\'.'));
      expect(uis.getStaticImageUrl.bind(null, 'test_url/fail.png')).toThrow(
        new Error(
          'Path must start with \'\/\': \'' + 'test_url/fail.png' + '\'.'));

      expect(uis.getDirectiveTemplateUrl.bind(null, 'test_fail.html')).toThrow(
        new Error(
          'Path must start with \'\/\': \'' + 'test_fail.html' + '\'.'));
      expect(
        uis.getDirectiveTemplateUrl.bind(null, 'test_url/fail.html')).toThrow(
        new Error(
          'Path must start with \'\/\': \'' + 'test_url/fail.html' + '\'.'));

      expect(uis.getStaticAssetUrl.bind(null, 'test_fail.html')).toThrow(
        new Error(
          'Path must start with \'\/\': \'' + 'test_fail.html' + '\'.'));
      expect(uis.getStaticAssetUrl.bind(null, 'test_url/fail.html')).toThrow(
        new Error(
          'Path must start with \'\/\': \'' + 'test_url/fail.html' + '\'.'));

      expect(uis.getExtensionResourceUrl.bind(null, 'test_fail.html')).toThrow(
        new Error(
          'Path must start with \'\/\': \'' + 'test_fail.html' + '\'.'));
      expect(
        uis.getExtensionResourceUrl.bind(null, 'test_url/fail.html')).toThrow(
        new Error(
          'Path must start with \'\/\': \'' + 'test_url/fail.html' + '\'.'));
    });
});<|MERGE_RESOLUTION|>--- conflicted
+++ resolved
@@ -26,15 +26,11 @@
     GLOBALS.DEV_MODE = false;
   }));
 
-<<<<<<< HEAD
-  it('should add hash to url if hash is set', function() {
-=======
   afterEach(function() {
     GLOBALS.DEV_MODE = true;
   });
 
-  it('should add hash to url if hash is set', function () {
->>>>>>> bc37e7d5
+  it('should add hash to url if hash is set', function() {
     expect(uis._getUrlWithSlug('/hash_test.html')).toBe(
       '/hash_test.' + hashes['/hash_test.html'] + '.html'
     );
