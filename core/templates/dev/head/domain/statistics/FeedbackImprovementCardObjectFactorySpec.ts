// Copyright 2019 The Oppia Authors. All Rights Reserved.
//
// Licensed under the Apache License, Version 2.0 (the "License");
// you may not use this file except in compliance with the License.
// You may obtain a copy of the License at
//
//      http://www.apache.org/licenses/LICENSE-2.0
//
// Unless required by applicable law or agreed to in writing, software
// distributed under the License is distributed on an "AS-IS" BASIS,
// WITHOUT WARRANTIES OR CONDITIONS OF ANY KIND, either express or implied.
// See the License for the specific language governing permissions and
// limitations under the License.

/**
 * @fileoverview Unit tests for the FeedbackImprovementCardObjectFactory.
 */

// TODO(YashJipkate) Remove the following block of unnnecessary imports once
// FeedbackImprovementCardObjectFactory.ts is upgraded to Angular 8.
import { AnswerClassificationResultObjectFactory } from
  'domain/classifier/AnswerClassificationResultObjectFactory.ts';
import { ExplorationDraftObjectFactory } from
  'domain/exploration/ExplorationDraftObjectFactory.ts';
<<<<<<< HEAD
import { FeedbackThreadObjectFactory } from
  'domain/feedback_thread/FeedbackThreadObjectFactory.ts';
import { SuggestionObjectFactory } from
  'domain/suggestion/SuggestionObjectFactory.ts';
=======
import { ClassifierObjectFactory } from
  'domain/classifier/ClassifierObjectFactory.ts';
import { RuleObjectFactory } from 'domain/exploration/RuleObjectFactory.ts';
import { WrittenTranslationObjectFactory } from
  'domain/exploration/WrittenTranslationObjectFactory.ts';
// ^^^ This block is to be removed.
>>>>>>> aa5133d3

require('domain/statistics/FeedbackImprovementCardObjectFactory.ts');

describe('FeedbackImprovementCardObjectFactory', function() {
  var $q = null;
  var $rootScope = null;
  var $uibModal = null;
  var FeedbackImprovementCardObjectFactory = null;
  var ImprovementModalService = null;
  var ThreadDataService = null;
  var FEEDBACK_IMPROVEMENT_CARD_TYPE = null;

  beforeEach(angular.mock.module('oppia'));
  beforeEach(angular.mock.module('oppia', function($provide) {
    $provide.value(
      'AnswerClassificationResultObjectFactory',
      new AnswerClassificationResultObjectFactory());
    $provide.value('ClassifierObjectFactory', new ClassifierObjectFactory());
    $provide.value(
      'ExplorationDraftObjectFactory', new ExplorationDraftObjectFactory());
<<<<<<< HEAD
    $provide.value(
      'FeedbackThreadObjectFactory', new FeedbackThreadObjectFactory());
    $provide.value('SuggestionObjectFactory', new SuggestionObjectFactory());
=======
    $provide.value('RuleObjectFactory', new RuleObjectFactory());
    $provide.value(
      'WrittenTranslationObjectFactory',
      new WrittenTranslationObjectFactory());
>>>>>>> aa5133d3
  }));
  beforeEach(angular.mock.inject(function(
      _$q_, _$rootScope_, _$uibModal_, _FeedbackImprovementCardObjectFactory_,
      _ImprovementModalService_, _ThreadDataService_,
      _FEEDBACK_IMPROVEMENT_CARD_TYPE_) {
    $q = _$q_;
    $rootScope = _$rootScope_;
    $uibModal = _$uibModal_;
    FeedbackImprovementCardObjectFactory =
      _FeedbackImprovementCardObjectFactory_;
    ImprovementModalService = _ImprovementModalService_;
    ThreadDataService = _ThreadDataService_;
    FEEDBACK_IMPROVEMENT_CARD_TYPE = _FEEDBACK_IMPROVEMENT_CARD_TYPE_;
  }));

  describe('.createNew', function() {
    it('retrieves data from passed thread', function() {
      var mockThread = {threadId: 1};
      var card = FeedbackImprovementCardObjectFactory.createNew(mockThread);

      expect(card.getDirectiveData()).toBe(mockThread);
      expect(card.getDirectiveType()).toEqual(FEEDBACK_IMPROVEMENT_CARD_TYPE);
    });
  });

  describe('.fetchCards', function() {
    it('fetches threads from the backend', function(done) {
      spyOn(ThreadDataService, 'fetchThreads').and.callFake($q.resolve);
      spyOn(ThreadDataService, 'fetchMessages').and.callFake($q.resolve);
      spyOn(ThreadDataService, 'getData').and.returnValue({
        feedbackThreads: [{threadId: 'abc1'}, {threadId: 'def2'}]
      });

      FeedbackImprovementCardObjectFactory.fetchCards().then(function(cards) {
        expect(cards[0].getDirectiveData().threadId).toEqual('abc1');
        expect(cards[1].getDirectiveData().threadId).toEqual('def2');
      }).then(done, done.fail);

      // $q Promises need to be forcibly resolved through a JavaScript digest,
      // which is what $apply helps kick-start.
      $rootScope.$apply();
    });
  });

  describe('FeedbackImprovementCard', function() {
    beforeEach(function() {
      this.mockThread = {
        last_updated: 1441870501230.642,
        original_author_username: 'test_learner',
        state_name: null,
        status: 'open',
        subject: 'Feedback from a learner',
        summary: null,
        thread_id: 'abc1',
      };
      this.card =
        FeedbackImprovementCardObjectFactory.createNew(this.mockThread);
    });

    describe('.isOpen', function() {
      it('returns true when status is open', function() {
        this.mockThread.status = 'open';
        expect(this.card.isOpen()).toBe(true);
      });

      it('returns false when status is not open', function() {
        this.mockThread.status = 'closed';
        expect(this.card.isOpen()).toBe(false);
      });
    });

    describe('.getTitle', function() {
      it('returns the subject of the thread', function() {
        this.mockThread.subject = 'Feedback from a learner';
        expect(this.card.getTitle()).toEqual('Feedback from a learner');
      });
    });

    describe('.getDirectiveType', function() {
      it('returns feedback as directive type', function() {
        expect(this.card.getDirectiveType())
          .toEqual(FEEDBACK_IMPROVEMENT_CARD_TYPE);
      });
    });

    describe('.getDirectiveData', function() {
      it('returns the thread', function() {
        expect(this.card.getDirectiveData()).toBe(this.mockThread);
      });
    });

    describe('.getActionButtons', function() {
      it('contains one button', function() {
        expect(this.card.getActionButtons().length).toEqual(1);
      });

      describe('first button', function() {
        beforeEach(function() {
          this.button = this.card.getActionButtons()[0];
        });

        it('opens a thread modal', function() {
          var spy = spyOn(ImprovementModalService, 'openFeedbackThread');

          this.button.execute();

          expect(spy).toHaveBeenCalledWith(this.mockThread);
        });
      });
    });
  });
});<|MERGE_RESOLUTION|>--- conflicted
+++ resolved
@@ -20,21 +20,18 @@
 // FeedbackImprovementCardObjectFactory.ts is upgraded to Angular 8.
 import { AnswerClassificationResultObjectFactory } from
   'domain/classifier/AnswerClassificationResultObjectFactory.ts';
+import { ClassifierObjectFactory } from
+  'domain/classifier/ClassifierObjectFactory.ts';
 import { ExplorationDraftObjectFactory } from
   'domain/exploration/ExplorationDraftObjectFactory.ts';
-<<<<<<< HEAD
 import { FeedbackThreadObjectFactory } from
   'domain/feedback_thread/FeedbackThreadObjectFactory.ts';
 import { SuggestionObjectFactory } from
   'domain/suggestion/SuggestionObjectFactory.ts';
-=======
-import { ClassifierObjectFactory } from
-  'domain/classifier/ClassifierObjectFactory.ts';
 import { RuleObjectFactory } from 'domain/exploration/RuleObjectFactory.ts';
 import { WrittenTranslationObjectFactory } from
   'domain/exploration/WrittenTranslationObjectFactory.ts';
 // ^^^ This block is to be removed.
->>>>>>> aa5133d3
 
 require('domain/statistics/FeedbackImprovementCardObjectFactory.ts');
 
@@ -55,16 +52,13 @@
     $provide.value('ClassifierObjectFactory', new ClassifierObjectFactory());
     $provide.value(
       'ExplorationDraftObjectFactory', new ExplorationDraftObjectFactory());
-<<<<<<< HEAD
     $provide.value(
       'FeedbackThreadObjectFactory', new FeedbackThreadObjectFactory());
     $provide.value('SuggestionObjectFactory', new SuggestionObjectFactory());
-=======
     $provide.value('RuleObjectFactory', new RuleObjectFactory());
     $provide.value(
       'WrittenTranslationObjectFactory',
       new WrittenTranslationObjectFactory());
->>>>>>> aa5133d3
   }));
   beforeEach(angular.mock.inject(function(
       _$q_, _$rootScope_, _$uibModal_, _FeedbackImprovementCardObjectFactory_,
