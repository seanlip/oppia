--- conflicted
+++ resolved
@@ -176,13 +176,10 @@
     }
   }));
 
-<<<<<<< HEAD
-  beforeEach(angular.mock.inject(function(PlaythroughIssueObjectFactory) {
+  beforeEach(angular.mock.inject(function(
+      ExplorationFeaturesService, PlaythroughIssueObjectFactory) {
+    this.ExplorationFeaturesService = ExplorationFeaturesService;
     this.PlaythroughIssueObjectFactory = PlaythroughIssueObjectFactory;
-=======
-  beforeEach(angular.mock.inject(function(ExplorationFeaturesService) {
-    this.ExplorationFeaturesService = ExplorationFeaturesService;
->>>>>>> fe3e9aa0
   }));
 
   beforeEach(angular.mock.inject(function(
@@ -233,66 +230,6 @@
   });
 
   describe('.fetchTasks', function() {
-<<<<<<< HEAD
-    it('returns a task for each existing issue', function(done) {
-      var earlyQuitIssue =
-        this.PlaythroughIssueObjectFactory.createFromBackendDict({
-          issue_type: 'EarlyQuit',
-          issue_customization_args: {
-            state_name: {value: 'Hola'},
-            time_spent_in_exp_in_msecs: {value: 5000},
-          },
-          playthrough_ids: [],
-          schema_version: 1,
-          is_valid: true,
-        });
-      var earlyQuitTaskTitle =
-        PlaythroughIssuesService.renderIssueStatement(earlyQuitIssue);
-
-      var multipleIncorrectSubmissionsIssue =
-        this.PlaythroughIssueObjectFactory.createFromBackendDict({
-          issue_type: 'MultipleIncorrectSubmissions',
-          issue_customization_args: {
-            state_name: {value: 'Hola'},
-            num_times_answered_incorrectly: {value: 4},
-          },
-          playthrough_ids: [],
-          schema_version: 1,
-          is_valid: true,
-        });
-      var multipleIncorrectSubmissionsTaskTitle =
-        PlaythroughIssuesService.renderIssueStatement(
-          multipleIncorrectSubmissionsIssue);
-
-      var cyclicTransitionsIssue =
-        this.PlaythroughIssueObjectFactory.createFromBackendDict({
-          issue_type: 'CyclicTransitions',
-          issue_customization_args: {
-            state_names: {value: ['Hola', 'Me Llamo', 'Hola']},
-          },
-          playthrough_ids: [],
-          schema_version: 1,
-          is_valid: true,
-        });
-      var cyclicTransitionsTaskTitle =
-        PlaythroughIssuesService.renderIssueStatement(
-          cyclicTransitionsIssue);
-
-      spyOn(PlaythroughIssuesService, 'getIssues').and.returnValue(
-        $q.resolve([
-          earlyQuitIssue,
-          multipleIncorrectSubmissionsIssue,
-          cyclicTransitionsIssue,
-        ]));
-
-      PlaythroughImprovementTaskObjectFactory.fetchTasks()
-        .then(function(tasks) {
-          expect(tasks.length).toEqual(3);
-          expect(tasks[0].getTitle()).toEqual(earlyQuitTaskTitle);
-          expect(tasks[1].getTitle())
-            .toEqual(multipleIncorrectSubmissionsTaskTitle);
-          expect(tasks[2].getTitle()).toEqual(cyclicTransitionsTaskTitle);
-=======
     it(
       'returns a task for each existing issue when exploration is whitelisted',
       function(done) {
@@ -300,7 +237,7 @@
           .and.returnValue(true);
 
         var earlyQuitIssue =
-          playthroughIssueObjectFactory.createFromBackendDict({
+          this.PlaythroughIssueObjectFactory.createFromBackendDict({
             issue_type: 'EarlyQuit',
             issue_customization_args: {
               state_name: {value: 'Hola'},
@@ -311,7 +248,7 @@
             is_valid: true,
           });
         var multipleIncorrectSubmissionsIssue =
-          playthroughIssueObjectFactory.createFromBackendDict({
+          this.PlaythroughIssueObjectFactory.createFromBackendDict({
             issue_type: 'MultipleIncorrectSubmissions',
             issue_customization_args: {
               state_name: {value: 'Hola'},
@@ -322,7 +259,7 @@
             is_valid: true,
           });
         var cyclicTransitionsIssue =
-          playthroughIssueObjectFactory.createFromBackendDict({
+          this.PlaythroughIssueObjectFactory.createFromBackendDict({
             issue_type: 'CyclicTransitions',
             issue_customization_args: {
               state_names: {value: ['Hola', 'Me Llamo', 'Hola']},
@@ -362,7 +299,7 @@
           .and.returnValue(false);
 
         var earlyQuitIssue =
-          playthroughIssueObjectFactory.createFromBackendDict({
+          this.PlaythroughIssueObjectFactory.createFromBackendDict({
             issue_type: 'EarlyQuit',
             issue_customization_args: {
               state_name: {value: 'Hola'},
@@ -373,7 +310,7 @@
             is_valid: true,
           });
         var multipleIncorrectSubmissionsIssue =
-          playthroughIssueObjectFactory.createFromBackendDict({
+          this.PlaythroughIssueObjectFactory.createFromBackendDict({
             issue_type: 'MultipleIncorrectSubmissions',
             issue_customization_args: {
               state_name: {value: 'Hola'},
@@ -384,7 +321,7 @@
             is_valid: true,
           });
         var cyclicTransitionsIssue =
-          playthroughIssueObjectFactory.createFromBackendDict({
+          this.PlaythroughIssueObjectFactory.createFromBackendDict({
             issue_type: 'CyclicTransitions',
             issue_customization_args: {
               state_names: {value: ['Hola', 'Me Llamo', 'Hola']},
@@ -405,7 +342,6 @@
         PlaythroughImprovementTaskObjectFactory.fetchTasks().then(tasks => {
           expect(tasks).toEqual([]);
           expect(getIssuesSpy).not.toHaveBeenCalled();
->>>>>>> fe3e9aa0
         }).then(done, done.fail);
 
         this.scope.$digest(); // Forces all pending promises to evaluate.
