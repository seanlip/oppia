--- conflicted
+++ resolved
@@ -28,18 +28,11 @@
 
   /**
    * @constructor
-<<<<<<< HEAD
-   * @param {string} text - The text displayed on the button.
-   * @param {callback} actionFunc - Function to run when the button is clicked.
-   * @param {string} [cssClass=btn-secondary] - The CSS class to render
-   *    the button with.
-=======
    * @param text - The text displayed on the button.
    * @param cssClass - The CSS class to render the button with.
    * @param actionFunc - Function to run when the button is clicked.
    * @param enabledFunc - Function which returns whether this button should be
    *    enabled and clickable.
->>>>>>> ac2659b4
    */
   constructor(
       text: string, cssClass: string, actionFunc: () => void,
@@ -76,20 +69,11 @@
 })
 export class ImprovementActionButtonObjectFactory {
   /**
-<<<<<<< HEAD
-   * @returns {ImprovementActionButton}
-   * @param {string} text - The text displayed on the button.
-   * @param {callback} actionFunc - Function to run when the button is
-   *    clicked.
-   * @param {string} [cssClass=btn-secondary] - The CSS class to render the
-   *    button with.
-=======
    * @param text - The text displayed on the button.
    * @param cssClass - The CSS class to render the button with.
    * @param actionFunc - Function to run when the button is clicked.
    * @param enabledFunc - Function which returns whether this button should be
    *    enabled and clickable.
->>>>>>> ac2659b4
    */
   createNew(
       text: string, cssClass: string, actionFunc: () => void,
