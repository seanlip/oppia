--- conflicted
+++ resolved
@@ -24,27 +24,15 @@
 oppia.constant(
   'QUESTION_SKILL_LINK_URL_TEMPLATE',
   '/manage_question_skill_link/<question_id>/<skill_id>');
-<<<<<<< HEAD
-oppia.constant('SCHEMA_VERSION_URL', '/states_schema_version');
-=======
->>>>>>> 07c0698d
 
 oppia.factory('EditableQuestionBackendApiService', [
   '$http', '$q', 'EDITABLE_QUESTION_DATA_URL_TEMPLATE',
   'UrlInterpolationService', 'QUESTION_CREATION_URL',
-<<<<<<< HEAD
-  'QUESTION_SKILL_LINK_URL_TEMPLATE', 'SCHEMA_VERSION_URL',
-  function(
-      $http, $q, EDITABLE_QUESTION_DATA_URL_TEMPLATE,
-      UrlInterpolationService, QUESTION_CREATION_URL,
-      QUESTION_SKILL_LINK_URL_TEMPLATE, SCHEMA_VERSION_URL) {
-=======
   'QUESTION_SKILL_LINK_URL_TEMPLATE',
   function(
       $http, $q, EDITABLE_QUESTION_DATA_URL_TEMPLATE,
       UrlInterpolationService, QUESTION_CREATION_URL,
       QUESTION_SKILL_LINK_URL_TEMPLATE) {
->>>>>>> 07c0698d
     var _createQuestion = function(
         skillId, questionDict, successCallback, errorCallback) {
       var questionCreationUrl = UrlInterpolationService.interpolateUrl(
