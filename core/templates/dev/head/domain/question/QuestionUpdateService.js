// Copyright 2018 The Oppia Authors. All Rights Reserved.
//
// Licensed under the Apache License, Version 2.0 (the "License");
// you may not use this file except in compliance with the License.
// You may obtain a copy of the License at
//
//      http://www.apache.org/licenses/LICENSE-2.0
//
// Unless required by applicable law or agreed to in writing, software
// distributed under the License is distributed on an "AS-IS" BASIS,
// WITHOUT WARRANTIES OR CONDITIONS OF ANY KIND, either express or implied.
// See the License for the specific language governing permissions and
// limitations under the License.

/**
* @fileoverview Service to handle the updating of a question.
*/

oppia.constant('QUESTION_PROPERTY_LANGUAGE_CODE', 'language_code');
oppia.constant('QUESTION_PROPERTY_QUESTION_STATE_DATA', 'question_state_data');

oppia.constant('CMD_UPDATE_QUESTION_PROPERTY', 'update_question_property');

oppia.factory('QuestionUpdateService', [
  'ChangeObjectFactory', 'QuestionObjectFactory', 'QuestionUndoRedoService',
  'CMD_UPDATE_QUESTION_PROPERTY', 'QUESTION_PROPERTY_LANGUAGE_CODE',
  'QUESTION_PROPERTY_QUESTION_STATE_DATA',
  function(
      ChangeObjectFactory, QuestionObjectFactory, QuestionUndoRedoService,
      CMD_UPDATE_QUESTION_PROPERTY, QUESTION_PROPERTY_LANGUAGE_CODE,
      QUESTION_PROPERTY_QUESTION_STATE_DATA) {
    var _applyChange = function(question, command, params, apply, reverse) {
      var changeDict = angular.copy(params);
      changeDict.cmd = command;
      var changeObj = ChangeObjectFactory.create(changeDict, apply, reverse);
      QuestionUndoRedoService.applyChange(changeObj, question);
    };

    var _applyPropertyChange = function(
        question, propertyName, newValue, oldValue, apply, reverse) {
      _applyChange(question, CMD_UPDATE_QUESTION_PROPERTY, {
        property_name: propertyName,
        new_value: angular.copy(newValue),
        old_value: angular.copy(oldValue),
      }, apply, reverse);
    };

    var _getParameterFromChangeDict = function(changeDict, paramName) {
      return changeDict[paramName];
    };

    var _getNewPropertyValueFromChangeDict = function(changeDict) {
      return _getParameterFromChangeDict(changeDict, 'new_value');
    };

    var _getAllContentIds = function(state) {
      var allContentIdsSet = new Set();
      allContentIdsSet.add(state.content.getContentId());
      state.interaction.answerGroups.forEach(function(answerGroup) {
        allContentIdsSet.add(answerGroup.outcome.feedback.getContentId());
      });
      if (state.interaction.defaultOutcome) {
        allContentIdsSet.add(
          state.interaction.defaultOutcome.feedback.getContentId());
      }
      state.interaction.hints.forEach(function(hint) {
        allContentIdsSet.add(hint.hintContent.getContentId());
      });
      if (state.interaction.solution) {
        allContentIdsSet.add(
          state.interaction.solution.explanation.getContentId());
      }

      return allContentIdsSet;
    };

    var _getElementsInFirstSetButNotInSecond = function(setA, setB) {
      var diffList = Array.from(setA).filter(function(element) {
        return !setB.has(element);
      });
      return diffList;
    };

<<<<<<< HEAD
    var _updateContentIdsToAudioTranslations = function(newState, oldState) {
      var newContentIds = _getAllContentIds(newState);
      var oldContentIds = _getAllContentIds(oldState);
=======
    var _updateContentIdsInAssets = function(newState, oldState) {
      newContentIds = _getAllContentIds(newState);
      oldContentIds = _getAllContentIds(oldState);
>>>>>>> 3a24158f
      var contentIdsToDelete = _getElementsInFirstSetButNotInSecond(
        oldContentIds, newContentIds);
      var contentIdsToAdd = _getElementsInFirstSetButNotInSecond(
        newContentIds, oldContentIds);
      contentIdsToDelete.forEach(function(contentId) {
        newState.contentIdsToAudioTranslations.deleteContentId(
          contentId);
        newState.writtenTranslations.deleteContentId(
          contentId);
      });
      contentIdsToAdd.forEach(function(contentId) {
        newState.contentIdsToAudioTranslations.addContentId(contentId);
        newState.writtenTranslations.addContentId(contentId);
      });
    };

    return {
      setQuestionLanguageCode: function(question, newLanguageCode) {
        var oldLanguageCode = angular.copy(question.getLanguageCode());
        _applyPropertyChange(
          question, QUESTION_PROPERTY_LANGUAGE_CODE,
          newLanguageCode, oldLanguageCode,
          function(changeDict, question) {
            var languageCode = _getNewPropertyValueFromChangeDict(changeDict);
            question.setLanguageCode(languageCode);
          }, function(changeDict, question) {
            question.setLanguageCode(oldLanguageCode);
          });
      },
      setQuestionStateData: function(question, updateFunction) {
        var oldStateData = angular.copy(question.getStateData());
        // We update the question here before making the change,
        // so that we can obtain the new state to save to the backend via
        // the change list.
        //
        // We diverge slightly from the other models of update services because
        // a separate service (StateEditorService) is being used to update
        // the question, and we can't retrieve the new state data without
        // simultaneously updating it.
        //
        // The updating of the question in the client can't be deferred to
        // when the change in the change list is applied, because we would
        // have to defer the extraction of the new state data, which we need
        // for creating the change to send to the backend.
        updateFunction();
        var newStateData = question.getStateData();
        _updateContentIdsInAssets(newStateData, oldStateData);
        _applyPropertyChange(
          question, QUESTION_PROPERTY_QUESTION_STATE_DATA,
          newStateData.toBackendDict(),
          oldStateData.toBackendDict(),
          function(changeDict, question) {
            // Unused (see comment above).
          }, function(changeDict, question) {
            question.setStateData(oldStateData);
          });
      }
    };
  }
]);<|MERGE_RESOLUTION|>--- conflicted
+++ resolved
@@ -81,15 +81,9 @@
       return diffList;
     };
 
-<<<<<<< HEAD
-    var _updateContentIdsToAudioTranslations = function(newState, oldState) {
+    var _updateContentIdsInAssets = function(newState, oldState) {
       var newContentIds = _getAllContentIds(newState);
       var oldContentIds = _getAllContentIds(oldState);
-=======
-    var _updateContentIdsInAssets = function(newState, oldState) {
-      newContentIds = _getAllContentIds(newState);
-      oldContentIds = _getAllContentIds(oldState);
->>>>>>> 3a24158f
       var contentIdsToDelete = _getElementsInFirstSetButNotInSecond(
         oldContentIds, newContentIds);
       var contentIdsToAdd = _getElementsInFirstSetButNotInSecond(
