// Copyright 2018 The Oppia Authors. All Rights Reserved.
//
// Licensed under the Apache License, Version 2.0 (the "License");
// you may not use this file except in compliance with the License.
// You may obtain a copy of the License at
//
//      http://www.apache.org/licenses/LICENSE-2.0
//
// Unless required by applicable law or agreed to in writing, software
// distributed under the License is distributed on an "AS-IS" BASIS,
// WITHOUT WARRANTIES OR CONDITIONS OF ANY KIND, either express or implied.
// See the License for the specific language governing permissions and
// limitations under the License.

/**
 * @fileoverview Tests for QuestionContentsObjectFactory.
 */

import { MisconceptionObjectFactory } from
  'domain/skill/MisconceptionObjectFactory.ts';
import { RuleObjectFactory } from 'domain/exploration/RuleObjectFactory.ts';
import { WrittenTranslationObjectFactory } from
  'domain/exploration/WrittenTranslationObjectFactory.ts';
import { VoiceoverObjectFactory } from
  'domain/exploration/VoiceoverObjectFactory.ts';

require('domain/question/QuestionObjectFactory.ts');

describe('Question object factory', function() {
  var QuestionObjectFactory = null;
  var _sampleQuestion = null;
  var _sampleQuestionBackendDict = null;
  var misconceptionObjectFactory = null;

  beforeEach(angular.mock.module('oppia'));
  beforeEach(angular.mock.module('oppia', function($provide) {
<<<<<<< HEAD
    $provide.value('MisconceptionObjectFactory', {
      createFromBackendDict(misconceptionBackendDict) {
        return new Misconception(
          misconceptionBackendDict.id,
          misconceptionBackendDict.name,
          misconceptionBackendDict.notes,
          misconceptionBackendDict.feedback);
      },
      create(id: string, name: string, notes: string, feedback: string) {
        return new Misconception(id, name, notes, feedback);
      }
    });
    $provide.value('RuleObjectFactory', {
      createNew: function(type, inputs) {
        return new Rule(type, inputs);
      },
      createFromBackendDict: function(ruleDict) {
        return new Rule(ruleDict.rule_type, ruleDict.inputs);
      }
    });
    $provide.value('VoiceoverObjectFactory', new VoiceoverObjectFactory());
    $provide.value('WrittenTranslationObjectFactory', {
      createNew: function(html) {
        return new WrittenTranslation(html, false);
      },
      createFromBackendDict(translationBackendDict) {
        return new WrittenTranslation(
          translationBackendDict.html,
          translationBackendDict.needs_update);
      }
    });
=======
    $provide.value(
      'MisconceptionObjectFactory', new MisconceptionObjectFactory());
    $provide.value('RuleObjectFactory', new RuleObjectFactory());
    $provide.value(
      'WrittenTranslationObjectFactory',
      new WrittenTranslationObjectFactory());
>>>>>>> 32492952
  }));

  beforeEach(function() {
    angular.mock.module(function($provide) {
      $provide.constant('INTERACTION_SPECS', {
        TextInput: {
          can_have_solution: true
        }
      });
    });
  });

  beforeEach(angular.mock.inject(function($injector) {
    QuestionObjectFactory = $injector.get('QuestionObjectFactory');
    misconceptionObjectFactory = $injector.get('MisconceptionObjectFactory');

    _sampleQuestionBackendDict = {
      id: 'question_id',
      question_state_data: {
        content: {
          html: 'Question 1',
          content_id: 'content_1'
        },
        interaction: {
          answer_groups: [{
            outcome: {
              dest: 'outcome 1',
              feedback: {
                content_id: 'content_5',
                html: ''
              },
              labelled_as_correct: true,
              param_changes: [],
              refresher_exploration_id: null
            },
            rule_specs: [{
              inputs: {
                x: 10
              },
              rule_type: 'Equals'
            }],
          }],
          confirmed_unclassified_answers: [],
          customization_args: {},
          default_outcome: {
            dest: null,
            feedback: {
              html: 'Correct Answer',
              content_id: 'content_2'
            },
            param_changes: [],
            labelled_as_correct: false
          },
          hints: [
            {
              hint_content: {
                html: 'Hint 1',
                content_id: 'content_3'
              }
            }
          ],
          solution: {
            correct_answer: 'This is the correct answer',
            answer_is_exclusive: false,
            explanation: {
              html: 'Solution explanation',
              content_id: 'content_4'
            }
          },
          id: 'TextInput'
        },
        param_changes: [],
        recorded_voiceovers: {
          voiceovers_mapping: {
            content_1: {},
            content_2: {},
            content_3: {},
            content_4: {},
            content_5: {}
          }
        },
        written_translations: {
          translations_mapping: {
            content_1: {},
            content_2: {},
            content_3: {},
            content_4: {},
            content_5: {}
          }
        },
        solicit_answer_details: false
      },
      language_code: 'en',
      version: 1
    };
    _sampleQuestion = QuestionObjectFactory.createFromBackendDict(
      _sampleQuestionBackendDict);
  }));

  it('should correctly get various fields of the question', function() {
    expect(_sampleQuestion.getId()).toEqual('question_id');
    expect(_sampleQuestion.getLanguageCode()).toEqual('en');
    var stateData = _sampleQuestion.getStateData();
    expect(stateData.name).toEqual('question');
    expect(stateData.content.getHtml()).toEqual('Question 1');
    var interaction = stateData.interaction;
    expect(interaction.id).toEqual('TextInput');
    expect(interaction.hints[0].hintContent.getHtml()).toEqual('Hint 1');
    expect(interaction.solution.explanation.getHtml()).toEqual(
      'Solution explanation');
    expect(interaction.solution.correctAnswer).toEqual(
      'This is the correct answer');
    var defaultOutcome = interaction.defaultOutcome;
    expect(defaultOutcome.labelledAsCorrect).toEqual(false);
    expect(defaultOutcome.feedback.getHtml()).toEqual('Correct Answer');
  });

  it('should correctly get backend dict', function() {
    expect(_sampleQuestion.toBackendDict(true).id).toEqual(null);
    expect(_sampleQuestion.toBackendDict(false).id).toEqual('question_id');
  });

  it('should correctly validate question', function() {
    var interaction = _sampleQuestion.getStateData().interaction;
    var misconception1 = misconceptionObjectFactory.create(
      'id', 'name', 'notes', 'feedback');
    var misconception2 = misconceptionObjectFactory.create(
      'id_2', 'name_2', 'notes', 'feedback');
    expect(
      _sampleQuestion.validate([misconception1, misconception2])).toEqual(
      'The following misconceptions should also be caught: name, name_2.' +
      ' Click on (or create) an answer that is neither marked correct nor ' +
      'is a default answer (marked above as [All other answers]) to tag a ' +
      'misconception to that answer group.');

    interaction.answerGroups[0].outcome.labelledAsCorrect = false;
    expect(_sampleQuestion.validate([])).toEqual(
      'At least one answer should be marked correct');

    interaction.solution = null;
    expect(_sampleQuestion.validate([])).toEqual(
      'A solution must be specified');

    interaction.hints = [];
    expect(_sampleQuestion.validate([])).toEqual(
      'At least 1 hint should be specfied');
  });
});<|MERGE_RESOLUTION|>--- conflicted
+++ resolved
@@ -34,46 +34,13 @@
 
   beforeEach(angular.mock.module('oppia'));
   beforeEach(angular.mock.module('oppia', function($provide) {
-<<<<<<< HEAD
-    $provide.value('MisconceptionObjectFactory', {
-      createFromBackendDict(misconceptionBackendDict) {
-        return new Misconception(
-          misconceptionBackendDict.id,
-          misconceptionBackendDict.name,
-          misconceptionBackendDict.notes,
-          misconceptionBackendDict.feedback);
-      },
-      create(id: string, name: string, notes: string, feedback: string) {
-        return new Misconception(id, name, notes, feedback);
-      }
-    });
-    $provide.value('RuleObjectFactory', {
-      createNew: function(type, inputs) {
-        return new Rule(type, inputs);
-      },
-      createFromBackendDict: function(ruleDict) {
-        return new Rule(ruleDict.rule_type, ruleDict.inputs);
-      }
-    });
-    $provide.value('VoiceoverObjectFactory', new VoiceoverObjectFactory());
-    $provide.value('WrittenTranslationObjectFactory', {
-      createNew: function(html) {
-        return new WrittenTranslation(html, false);
-      },
-      createFromBackendDict(translationBackendDict) {
-        return new WrittenTranslation(
-          translationBackendDict.html,
-          translationBackendDict.needs_update);
-      }
-    });
-=======
     $provide.value(
       'MisconceptionObjectFactory', new MisconceptionObjectFactory());
     $provide.value('RuleObjectFactory', new RuleObjectFactory());
+    $provide.value('VoiceoverObjectFactory', new VoiceoverObjectFactory());
     $provide.value(
       'WrittenTranslationObjectFactory',
       new WrittenTranslationObjectFactory());
->>>>>>> 32492952
   }));
 
   beforeEach(function() {
