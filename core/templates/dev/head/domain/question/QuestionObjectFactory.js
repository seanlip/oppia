// Copyright 2018 The Oppia Authors. All Rights Reserved.
//
// Licensed under the Apache License, Version 2.0 (the "License");
// you may not use this file except in compliance with the License.
// You may obtain a copy of the License at
//
//      http://www.apache.org/licenses/LICENSE-2.0
//
// Unless required by applicable law or agreed to in writing, software
// distributed under the License is distributed on an "AS-IS" BASIS,
// WITHOUT WARRANTIES OR CONDITIONS OF ANY KIND, either express or implied.
// See the License for the specific language governing permissions and
// limitations under the License.

/**
 * @fileoverview Factory for creating and mutating instances of frontend
 * question domain objects.
 */

oppia.factory('QuestionObjectFactory', [
  'StateObjectFactory', 'INTERACTION_SPECS',
  function(StateObjectFactory, INTERACTION_SPECS) {
    var Question = function(id, stateData, languageCode, version) {
      this._id = id;
      this._stateData = stateData;
      this._languageCode = languageCode;
      this._version = version;
    };

    // Instance methods

    Question.prototype.getId = function() {
      return this._id;
    };

    Question.prototype.getStateData = function() {
      return this._stateData;
    };

    Question.prototype.getLanguageCode = function() {
      return this._languageCode;
    };

    Question.prototype.setLanguageCode = function(languageCode) {
      this._languageCode = languageCode;
    };

    Question.prototype.getVersion = function() {
      return this._version;
    };

    Question.createDefaultQuestion = function() {
      return new Question(
        null, StateObjectFactory.createDefaultState(null),
        constants.DEFAULT_LANGUAGE_CODE, 1);
    };

    Question.prototype.validate = function(misconceptions) {
      var interaction = this._stateData.interaction;
      if (interaction.hints.length === 0) {
        return 'At least 1 hint should be specfied';
      }
      if (
        !interaction.solution &&
        INTERACTION_SPECS[interaction.id].can_have_solution) {
        return 'A solution must be specified';
      }
      var answerGroups = this._stateData.interaction.answerGroups;
      var taggedMisconceptionIds = {};
      var atLeastOneAnswerCorrect = false;
      for (var i = 0; i < answerGroups.length; i++) {
        if (answerGroups[i].outcome.labelledAsCorrect) {
          atLeastOneAnswerCorrect = true;
          continue;
        }
        if (answerGroups[i].taggedMisconceptionId !== null) {
          taggedMisconceptionIds[answerGroups[i].taggedMisconceptionId] = true;
        }
      }
      if (!atLeastOneAnswerCorrect) {
        return 'At least one answer should be marked correct';
      }
      var pendingMisconceptionNamesToTag = [];
      for (var i = 0; i < misconceptions.length; i++) {
        if (!taggedMisconceptionIds[misconceptions[i].getId()]) {
          pendingMisconceptionNamesToTag.push(misconceptions[i].getName());
        }
      }
      if (pendingMisconceptionNamesToTag.length > 0) {
        var returnString =
          'The following misconceptions should also be caught:';
        pendingMisconceptionNamesToTag.forEach(function(misconceptionName) {
          returnString = returnString + ' ' + misconceptionName + ',';
        });
        return returnString.slice(0, -1);
      }
      return false;
    };

    Question.createFromBackendDict = function(questionBackendDict) {
      return new Question(
        questionBackendDict.id,
        StateObjectFactory.createFromBackendDict(
          'question', questionBackendDict.question_state_data),
        questionBackendDict.language_code, questionBackendDict.version
      );
    };

    Question.prototype.toBackendDict = function(isNewQuestion, schemaVersion) {
      var questionBackendDict = {
        id: null,
        question_state_data: this._stateData.toBackendDict(),
        language_code: this._languageCode,
<<<<<<< HEAD
=======
        question_state_schema_version: constants.CURRENT_STATES_SCHEMA_VERSION,
>>>>>>> 07c0698d
        version: 1
      };
      if (!isNewQuestion) {
        questionBackendDict.id = this._id;
        questionBackendDict.version = this._version;
<<<<<<< HEAD
      } else {
        questionBackendDict.question_state_schema_version = schemaVersion;
=======
>>>>>>> 07c0698d
      }
      return questionBackendDict;
    };

    return Question;
  }
]);<|MERGE_RESOLUTION|>--- conflicted
+++ resolved
@@ -111,20 +111,12 @@
         id: null,
         question_state_data: this._stateData.toBackendDict(),
         language_code: this._languageCode,
-<<<<<<< HEAD
-=======
         question_state_schema_version: constants.CURRENT_STATES_SCHEMA_VERSION,
->>>>>>> 07c0698d
         version: 1
       };
       if (!isNewQuestion) {
         questionBackendDict.id = this._id;
         questionBackendDict.version = this._version;
-<<<<<<< HEAD
-      } else {
-        questionBackendDict.question_state_schema_version = schemaVersion;
-=======
->>>>>>> 07c0698d
       }
       return questionBackendDict;
     };
