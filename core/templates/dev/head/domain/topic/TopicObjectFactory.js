--- conflicted
+++ resolved
@@ -296,18 +296,6 @@
       );
     };
 
-<<<<<<< HEAD
-    // Create a new, empty topic. This is not guaranteed to pass validation
-    // tests.
-    Topic.createEmptyTopic = function() {
-      return new Topic({
-        next_subtopic_id: 1,
-        additional_story_ids: [],
-        canonical_story_ids: [],
-        uncategorized_skill_ids: [],
-        subtopics: []
-      });
-=======
     // Create an interstitial topic that would be displayed in the editor until
     // the actual topic is fetched from the backend.
     Topic.createInterstitialTopic = function() {
@@ -315,7 +303,6 @@
         null, 'Topic name loading', 'Topic description loading',
         'en', [], [], [], 1, 1, []
       );
->>>>>>> 53f4aa21
     };
     return Topic;
   }
