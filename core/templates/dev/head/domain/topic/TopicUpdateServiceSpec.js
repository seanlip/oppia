// Copyright 2018 The Oppia Authors. All Rights Reserved.
//
// Licensed under the Apache License, Version 2.0 (the "License");
// you may not use this file except in compliance with the License.
// You may obtain a copy of the License at
//
//      http://www.apache.org/licenses/LICENSE-2.0
//
// Unless required by applicable law or agreed to in writing, software
// distributed under the License is distributed on an "AS-IS" BASIS,
// WITHOUT WARRANTIES OR CONDITIONS OF ANY KIND, either express or implied.
// See the License for the specific language governing permissions and
// limitations under the License.

/**
 * @fileoverview Tests for Topic update service.
 */

describe('Topic update service', function() {
  var TopicUpdateService = null;
  var TopicObjectFactory = null;
  var SubtopicObjectFactory = null;
  var SkillSummaryObjectFactory = null;
  var SubtopicPageObjectFactory = null;
  var UndoRedoService = null;
  var _sampleTopic = null;

  beforeEach(module('oppia'));

  beforeEach(inject(function($injector) {
    TopicUpdateService = $injector.get('TopicUpdateService');
    TopicObjectFactory = $injector.get('TopicObjectFactory');
    SubtopicObjectFactory = $injector.get('SubtopicObjectFactory');
    SubtopicPageObjectFactory = $injector.get('SubtopicPageObjectFactory');
    UndoRedoService = $injector.get('UndoRedoService');
    SkillSummaryObjectFactory = $injector.get('SkillSummaryObjectFactory');

    var sampleTopicBackendObject = {
      topicDict: {
        id: 'sample_topic_id',
        name: 'Topic name',
        description: 'Topic description',
        version: 1,
        uncategorized_skill_ids: ['skill_1'],
        canonical_story_ids: ['story_1'],
        additional_story_ids: ['story_2'],
        subtopics: [{
          id: 1,
          title: 'Title',
          skill_ids: ['skill_2']
        }],
        next_subtopic_id: 2,
        language_code: 'en'
      },
      skillIdToDescriptionDict: {
        skill_1: 'Description 1',
        skill_2: 'Description 2'
      }
    };
    var sampleSubtopicPageObject = {
      id: 'topic_id-1',
      topic_id: 'topic_id',
      html_data: '<p>Data</p>',
      language_code: 'en'
    };
    _firstSkillSummary = SkillSummaryObjectFactory.create(
      'skill_1', 'Description 1');
    _secondSkillSummary = SkillSummaryObjectFactory.create(
      'skill_2', 'Description 2');
    _thirdSkillSummary = SkillSummaryObjectFactory.create(
      'skill_3', 'Description 3');

    _sampleSubtopicPage = SubtopicPageObjectFactory.createFromBackendDict(
      sampleSubtopicPageObject);
    _sampleTopic = TopicObjectFactory.create(
      sampleTopicBackendObject.topicDict,
      sampleTopicBackendObject.skillIdToDescriptionDict);
  }));

  it('should add/remove an additional story id to/from a topic',
    function() {
      expect(_sampleTopic.getAdditionalStoryIds()).toEqual(['story_2']);
      TopicUpdateService.addAdditionalStoryId(_sampleTopic, 'story_3');
      expect(_sampleTopic.getAdditionalStoryIds()).toEqual([
        'story_2', 'story_3'
      ]);

      UndoRedoService.undoChange(_sampleTopic);
      expect(_sampleTopic.getAdditionalStoryIds()).toEqual(['story_2']);
    }
  );

  it('should create a proper backend change dict for adding an additional ' +
    'story id',
  function() {
    TopicUpdateService.addAdditionalStoryId(_sampleTopic, 'story_3');
    expect(UndoRedoService.getCommittableChangeList()).toEqual([{
      cmd: 'update_topic_property',
      property_name: 'additional_story_ids',
      new_value: ['story_2', 'story_3'],
      old_value: ['story_2'],
      change_affects_subtopic_page: false
    }]);
  });

  it('should not create a backend change dict for adding an additional ' +
    'story id when an error is encountered',
  function() {
    expect(function() {
      TopicUpdateService.addAdditionalStoryId(_sampleTopic, 'story_2');
    }).toThrow();
    expect(UndoRedoService.getCommittableChangeList()).toEqual([]);
  });

  it('should remove/add an additional story id from/to a topic',
    function() {
      expect(_sampleTopic.getAdditionalStoryIds()).toEqual(['story_2']);
      TopicUpdateService.removeAdditionalStoryId(_sampleTopic, 'story_2');
      expect(_sampleTopic.getAdditionalStoryIds()).toEqual([]);

      UndoRedoService.undoChange(_sampleTopic);
      expect(_sampleTopic.getAdditionalStoryIds()).toEqual(['story_2']);
    }
  );

  it('should create a proper backend change dict for removing an additional ' +
    'story id',
  function() {
    TopicUpdateService.removeAdditionalStoryId(_sampleTopic, 'story_2');
    expect(UndoRedoService.getCommittableChangeList()).toEqual([{
      cmd: 'update_topic_property',
      property_name: 'additional_story_ids',
      new_value: [],
      old_value: ['story_2'],
      change_affects_subtopic_page: false
    }]);
  });

  it('should not create a backend change dict for removing an additional ' +
    'story id when an error is encountered',
  function() {
    expect(function() {
      TopicUpdateService.removeAdditionalStoryId(_sampleTopic, 'story_5');
    }).toThrow();
    expect(UndoRedoService.getCommittableChangeList()).toEqual([]);
  });

  it('should add/remove a canonical story id to/from a topic',
    function() {
      expect(_sampleTopic.getCanonicalStoryIds()).toEqual(['story_1']);
      TopicUpdateService.addCanonicalStoryId(_sampleTopic, 'story_3');
      expect(_sampleTopic.getCanonicalStoryIds()).toEqual([
        'story_1', 'story_3'
      ]);

      UndoRedoService.undoChange(_sampleTopic);
      expect(_sampleTopic.getCanonicalStoryIds()).toEqual(['story_1']);
    }
  );

  it('should create a proper backend change dict for adding a canonical ' +
    'story id',
  function() {
    TopicUpdateService.addCanonicalStoryId(_sampleTopic, 'story_3');
    expect(UndoRedoService.getCommittableChangeList()).toEqual([{
      cmd: 'update_topic_property',
      property_name: 'canonical_story_ids',
      new_value: ['story_1', 'story_3'],
      old_value: ['story_1'],
      change_affects_subtopic_page: false
    }]);
  });

  it('should not create a backend change dict for adding a canonical ' +
    'story id when an error is encountered',
  function() {
    expect(function() {
      TopicUpdateService.addCanonicalStoryId(_sampleTopic, 'story_1');
    }).toThrow();
    expect(UndoRedoService.getCommittableChangeList()).toEqual([]);
  });

  it('should remove/add a canonical story id from/to a topic',
    function() {
      expect(_sampleTopic.getCanonicalStoryIds()).toEqual(['story_1']);
      TopicUpdateService.removeCanonicalStoryId(_sampleTopic, 'story_1');
      expect(_sampleTopic.getCanonicalStoryIds()).toEqual([]);

      UndoRedoService.undoChange(_sampleTopic);
      expect(_sampleTopic.getCanonicalStoryIds()).toEqual(['story_1']);
    }
  );

  it('should create a proper backend change dict for removing a canonical ' +
    'story id',
  function() {
    TopicUpdateService.removeCanonicalStoryId(_sampleTopic, 'story_1');
    expect(UndoRedoService.getCommittableChangeList()).toEqual([{
      cmd: 'update_topic_property',
      property_name: 'canonical_story_ids',
      new_value: [],
      old_value: ['story_1'],
      change_affects_subtopic_page: false
    }]);
  });

  it('should not create a backend change dict for removing a canonical ' +
    'story id when an error is encountered',
  function() {
    expect(function() {
      TopicUpdateService.removeCanonicalStoryId(_sampleTopic, 'story_10');
    }).toThrow();
    expect(UndoRedoService.getCommittableChangeList()).toEqual([]);
  });

  it('should add/remove an uncategorized skill id to/from a topic',
    function() {
      expect(_sampleTopic.getUncategorizedSkillSummaries()).toEqual([
        _firstSkillSummary
      ]);
      TopicUpdateService.addUncategorizedSkill(
        _sampleTopic, _thirdSkillSummary);
      expect(_sampleTopic.getUncategorizedSkillSummaries()).toEqual([
        _firstSkillSummary, _thirdSkillSummary
      ]);

      UndoRedoService.undoChange(_sampleTopic);
      expect(_sampleTopic.getUncategorizedSkillSummaries()).toEqual([
        _firstSkillSummary
      ]);
    }
  );

  it('should create a proper backend change dict for adding an uncategorized ' +
    'skill id',
  function() {
    TopicUpdateService.addUncategorizedSkill(
      _sampleTopic, _thirdSkillSummary);
    expect(UndoRedoService.getCommittableChangeList()).toEqual([{
      cmd: 'add_uncategorized_skill_id',
      new_uncategorized_skill_id: 'skill_3',
      change_affects_subtopic_page: false
    }]);
  });

  it('should not create a backend change dict for adding an uncategorized ' +
    'skill id when an error is encountered',
  function() {
    expect(function() {
      TopicUpdateService.addUncategorizedSkill(
        _sampleTopic, _firstSkillSummary);
    }).toThrow();
    expect(UndoRedoService.getCommittableChangeList()).toEqual([]);
  });

  it('should remove/add an uncategorized skill id from/to a topic',
    function() {
      expect(_sampleTopic.getUncategorizedSkillSummaries()).toEqual([
        _firstSkillSummary
      ]);
      TopicUpdateService.removeUncategorizedSkill(
        _sampleTopic, _firstSkillSummary
      );
      expect(_sampleTopic.getUncategorizedSkillSummaries()).toEqual([]);

      UndoRedoService.undoChange(_sampleTopic);
      expect(_sampleTopic.getUncategorizedSkillSummaries()).toEqual([
        _firstSkillSummary
      ]);
    }
  );

  it('should create a proper backend change dict for removing an ' +
    'uncategorized skill id',
  function() {
    TopicUpdateService.removeUncategorizedSkill(
      _sampleTopic, _firstSkillSummary);
    expect(UndoRedoService.getCommittableChangeList()).toEqual([{
      cmd: 'remove_uncategorized_skill_id',
      uncategorized_skill_id: 'skill_1',
      change_affects_subtopic_page: false
    }]);
  });

  it('should not create a backend change dict for removing an uncategorized ' +
    'skill id when an error is encountered',
  function() {
    expect(function() {
      TopicUpdateService.removeUncategorizedSkill(_sampleTopic, 'skill_10');
    }).toThrow();
    expect(UndoRedoService.getCommittableChangeList()).toEqual([]);
  });

  it('should set/unset changes to a topic\'s name', function() {
    expect(_sampleTopic.getName()).toEqual('Topic name');
    TopicUpdateService.setTopicName(_sampleTopic, 'new name');
    expect(_sampleTopic.getName()).toEqual('new name');

    UndoRedoService.undoChange(_sampleTopic);
    expect(_sampleTopic.getName()).toEqual('Topic name');
  });

  it('should create a proper backend change dict for changing names',
    function() {
      TopicUpdateService.setTopicName(_sampleTopic, 'new name');
      expect(UndoRedoService.getCommittableChangeList()).toEqual([{
        cmd: 'update_topic_property',
        property_name: 'name',
        new_value: 'new name',
        old_value: 'Topic name',
        change_affects_subtopic_page: false
      }]);
    }
  );

  it('should set/unset changes to a topic\'s description', function() {
    expect(_sampleTopic.getDescription()).toEqual('Topic description');
    TopicUpdateService.setTopicDescription(_sampleTopic, 'new description');
    expect(_sampleTopic.getDescription()).toEqual('new description');

    UndoRedoService.undoChange(_sampleTopic);
    expect(_sampleTopic.getDescription()).toEqual('Topic description');
  });

  it('should create a proper backend change dict for changing descriptions',
    function() {
      TopicUpdateService.setTopicDescription(_sampleTopic, 'new description');
      expect(UndoRedoService.getCommittableChangeList()).toEqual([{
        cmd: 'update_topic_property',
        property_name: 'description',
        new_value: 'new description',
        old_value: 'Topic description',
        change_affects_subtopic_page: false
      }]);
    }
  );

  it('should set/unset changes to a subtopic\'s title', function() {
    expect(_sampleTopic.getSubtopics()[0].getTitle()).toEqual('Title');
    TopicUpdateService.setSubtopicTitle(_sampleTopic, 1, 'new title');
    expect(_sampleTopic.getSubtopics()[0].getTitle()).toEqual('new title');

    UndoRedoService.undoChange(_sampleTopic);
    expect(_sampleTopic.getSubtopics()[0].getTitle()).toEqual('Title');
  });

  it('should create a proper backend change dict for changing subtopic title',
    function() {
      TopicUpdateService.setSubtopicTitle(_sampleTopic, 1, 'new title');
      expect(UndoRedoService.getCommittableChangeList()).toEqual([{
        cmd: 'update_subtopic_property',
        subtopic_id: 1,
        property_name: 'title',
        new_value: 'new title',
        old_value: 'Title',
        change_affects_subtopic_page: false
      }]);
    }
  );

  it('should not create a backend change dict for changing subtopic title ' +
    'when an error is encountered',
  function() {
    expect(function() {
      TopicUpdateService.setSubtopicTitle(_sampleTopic, 10, 'title2');
    }).toThrow();
    expect(UndoRedoService.getCommittableChangeList()).toEqual([]);
  });

  it('should add/remove a subtopic', function() {
    expect(_sampleTopic.getSubtopics().length).toEqual(1);
    TopicUpdateService.addSubtopic(_sampleTopic, 'Title2');
    expect(_sampleTopic.getSubtopics().length).toEqual(2);
    expect(_sampleTopic.getNextSubtopicId()).toEqual(3);
    expect(_sampleTopic.getSubtopics()[1].getTitle()).toEqual('Title2');
    expect(_sampleTopic.getSubtopics()[1].getId()).toEqual(2);

    UndoRedoService.undoChange(_sampleTopic);
    expect(_sampleTopic.getSubtopics().length).toEqual(1);
  });

  it('should create a proper backend change dict for adding a subtopic',
    function() {
      TopicUpdateService.addSubtopic(_sampleTopic, 'Title2');
      expect(UndoRedoService.getCommittableChangeList()).toEqual([{
        cmd: 'add_subtopic',
        subtopic_id: 2,
        title: 'Title2',
        change_affects_subtopic_page: false
      }]);
    }
  );

  it('should remove/add a subtopic', function() {
    expect(_sampleTopic.getSubtopics().length).toEqual(1);
    TopicUpdateService.deleteSubtopic(_sampleTopic, 1);
    expect(_sampleTopic.getSubtopics()).toEqual([]);
    expect(_sampleTopic.getUncategorizedSkillSummaries()).toEqual([
      _firstSkillSummary, _secondSkillSummary
    ]);

    expect(function() {
      UndoRedoService.undoChange(_sampleTopic);
    }).toThrow();
  });

  it('should properly remove/add a newly created subtopic', function() {
    TopicUpdateService.addSubtopic(_sampleTopic, 'Title2');
    TopicUpdateService.addSubtopic(_sampleTopic, 'Title3');
    expect(_sampleTopic.getSubtopics()[1].getId()).toEqual(2);
    expect(_sampleTopic.getSubtopics()[2].getId()).toEqual(3);
    expect(_sampleTopic.getNextSubtopicId()).toEqual(4);

    TopicUpdateService.deleteSubtopic(_sampleTopic, 2);
    expect(_sampleTopic.getSubtopics().length).toEqual(2);
    expect(_sampleTopic.getSubtopics()[1].getTitle()).toEqual('Title3');
    expect(_sampleTopic.getSubtopics()[1].getId()).toEqual(2);
    expect(_sampleTopic.getNextSubtopicId()).toEqual(3);

    expect(UndoRedoService.getChangeCount()).toEqual(1);
  });

  it('should create a proper backend change dict for deleting a subtopic',
    function() {
      TopicUpdateService.deleteSubtopic(_sampleTopic, 1);
      expect(UndoRedoService.getCommittableChangeList()).toEqual([{
        cmd: 'delete_subtopic',
        subtopic_id: 1,
        change_affects_subtopic_page: false
      }]);
    }
  );

  it('should not create a backend change dict for deleting a subtopic ' +
    'when an error is encountered',
  function() {
    expect(function() {
      TopicUpdateService.deleteSubtopic(_sampleTopic, 10);
    }).toThrow();
    expect(UndoRedoService.getCommittableChangeList()).toEqual([]);
  });

  it('should move a skill id to a subtopic', function() {
    expect(_sampleTopic.getUncategorizedSkillSummaries()).toEqual([
      _firstSkillSummary
    ]);
    expect(_sampleTopic.getSubtopics()[0].getSkillSummaries()).toEqual([
      _secondSkillSummary
    ]);
    TopicUpdateService.moveSkillToSubtopic(
      _sampleTopic, null, 1, _firstSkillSummary);
    expect(_sampleTopic.getUncategorizedSkillSummaries()).toEqual([]);
    expect(_sampleTopic.getSubtopics()[0].getSkillSummaries()).toEqual([
      _secondSkillSummary, _firstSkillSummary
    ]);

    UndoRedoService.undoChange(_sampleTopic);
    expect(_sampleTopic.getUncategorizedSkillSummaries()).toEqual([
      _firstSkillSummary
    ]);
    expect(_sampleTopic.getSubtopics()[0].getSkillSummaries()).toEqual([
      _secondSkillSummary
    ]);
  });

<<<<<<< HEAD
  it('should correctly create changelists when moving a skill to a new ' +
    'subtopic', function() {
=======
  it('should correctly create changelists when moving a skill to a newly ' +
    'created subtopic that has since been deleted', function() {
>>>>>>> e66ac84f
    TopicUpdateService.addSubtopic(_sampleTopic, 'Title 2');
    TopicUpdateService.moveSkillToSubtopic(
      _sampleTopic, null, 2, _firstSkillSummary
    );
    TopicUpdateService.removeSkillFromSubtopic(
      _sampleTopic, 2, _firstSkillSummary
    );
    TopicUpdateService.deleteSubtopic(_sampleTopic, 2);
    expect(UndoRedoService.getCommittableChangeList()).toEqual([]);

    TopicUpdateService.addSubtopic(_sampleTopic, 'Title 2');
    TopicUpdateService.moveSkillToSubtopic(
      _sampleTopic, 1, 2, _secondSkillSummary
    );
    TopicUpdateService.moveSkillToSubtopic(
      _sampleTopic, 2, 1, _secondSkillSummary
    );
    TopicUpdateService.deleteSubtopic(_sampleTopic, 2);
    expect(UndoRedoService.getCommittableChangeList()).toEqual([{
      cmd: 'remove_skill_id_from_subtopic',
      skill_id: 'skill_2',
      subtopic_id: 1,
      change_affects_subtopic_page: false
    }, {
      cmd: 'move_skill_id_to_subtopic',
      skill_id: 'skill_2',
      new_subtopic_id: 1,
      old_subtopic_id: null,
      change_affects_subtopic_page: false
    }]);
    UndoRedoService.clearChanges();

    TopicUpdateService.addSubtopic(_sampleTopic, 'Title 2');
    TopicUpdateService.moveSkillToSubtopic(
      _sampleTopic, null, 2, _firstSkillSummary
    );
    TopicUpdateService.moveSkillToSubtopic(
      _sampleTopic, 1, 2, _secondSkillSummary
    );
    TopicUpdateService.deleteSubtopic(_sampleTopic, 2);
    expect(UndoRedoService.getCommittableChangeList()).toEqual([{
      cmd: 'remove_skill_id_from_subtopic',
      skill_id: 'skill_2',
      subtopic_id: 1,
      change_affects_subtopic_page: false
    }]);
  });

  it('should create properly decrement subtopic ids of later subtopics when ' +
    'a newly created subtopic is deleted', function() {
    TopicUpdateService.addSubtopic(_sampleTopic, 'Title 2');
    TopicUpdateService.addSubtopic(_sampleTopic, 'Title 3');
    TopicUpdateService.moveSkillToSubtopic(
      _sampleTopic, 1, 3, _secondSkillSummary
    );
    TopicUpdateService.deleteSubtopic(_sampleTopic, 2);
    expect(UndoRedoService.getCommittableChangeList()).toEqual([{
      cmd: 'add_subtopic',
      title: 'Title 3',
      change_affects_subtopic_page: false,
      subtopic_id: 2
    }, {
      cmd: 'move_skill_id_to_subtopic',
      old_subtopic_id: 1,
      new_subtopic_id: 2,
      skill_id: 'skill_2',
      change_affects_subtopic_page: false
    }]);
  });

  it('should create a proper backend change dict for moving a skill id to a ' +
    'subtopic',
  function() {
    TopicUpdateService.moveSkillToSubtopic(
      _sampleTopic, null, 1, _firstSkillSummary);
    expect(UndoRedoService.getCommittableChangeList()).toEqual([{
      cmd: 'move_skill_id_to_subtopic',
      old_subtopic_id: null,
      new_subtopic_id: 1,
      skill_id: 'skill_1',
      change_affects_subtopic_page: false
    }]);
  });

  it('should not create a backend change dict for moving a skill id to a' +
    'subtopic when an error is encountered',
  function() {
    expect(function() {
      TopicUpdateService.moveSkillToSubtopic(
        _sampleTopic, null, 1, _secondSkillSummary);
    }).toThrow();
    expect(function() {
      TopicUpdateService.moveSkillToSubtopic(
        _sampleTopic, 1, 2, _secondSkillSummary);
    }).toThrow();
    expect(UndoRedoService.getCommittableChangeList()).toEqual([]);
  });

  it('should remove a skill id from a subtopic', function() {
    expect(_sampleTopic.getUncategorizedSkillSummaries()).toEqual([
      _firstSkillSummary
    ]);
    expect(_sampleTopic.getSubtopics()[0].getSkillSummaries()).toEqual([
      _secondSkillSummary
    ]);
    TopicUpdateService.removeSkillFromSubtopic(
      _sampleTopic, 1, _secondSkillSummary);
    expect(_sampleTopic.getUncategorizedSkillSummaries()).toEqual([
      _firstSkillSummary, _secondSkillSummary
    ]);
    expect(_sampleTopic.getSubtopics()[0].getSkillSummaries()).toEqual([]);

    UndoRedoService.undoChange(_sampleTopic);
    expect(_sampleTopic.getUncategorizedSkillSummaries()).toEqual([
      _firstSkillSummary
    ]);
    expect(_sampleTopic.getSubtopics()[0].getSkillSummaries()).toEqual([
      _secondSkillSummary
    ]);
  });

  it('should create a proper backend change dict for removing a skill id ' +
    'from a subtopic',
  function() {
    TopicUpdateService.removeSkillFromSubtopic(
      _sampleTopic, 1, _secondSkillSummary);
    expect(UndoRedoService.getCommittableChangeList()).toEqual([{
      cmd: 'remove_skill_id_from_subtopic',
      subtopic_id: 1,
      skill_id: 'skill_2',
      change_affects_subtopic_page: false
    }]);
  });

  it('should not create a backend change dict for removing a skill id from a' +
    'subtopic when an error is encountered',
  function() {
    expect(function() {
      TopicUpdateService.removeSkillFromSubtopic(
        _sampleTopic, 1, _firstSkillSummary);
    }).toThrow();
    expect(UndoRedoService.getCommittableChangeList()).toEqual([]);
  });

  it('should set/unset changes to a topic\'s language code', function() {
    expect(_sampleTopic.getLanguageCode()).toEqual('en');
    TopicUpdateService.setTopicLanguageCode(_sampleTopic, 'fi');
    expect(_sampleTopic.getLanguageCode()).toEqual('fi');

    UndoRedoService.undoChange(_sampleTopic);
    expect(_sampleTopic.getLanguageCode()).toEqual('en');
  });

  it('should create a proper backend change dict for changing language codes',
    function() {
      TopicUpdateService.setTopicLanguageCode(_sampleTopic, 'fi');
      expect(UndoRedoService.getCommittableChangeList()).toEqual([{
        cmd: 'update_topic_property',
        property_name: 'language_code',
        new_value: 'fi',
        old_value: 'en',
        change_affects_subtopic_page: false
      }]);
    }
  );

  it('should set/unset changes to a subtopic page\'s html data', function() {
    expect(_sampleSubtopicPage.getHtmlData()).toEqual('<p>Data</p>');
    TopicUpdateService.setSubtopicPageHtmlData(
      _sampleSubtopicPage, 1, '<p>New Data</p>');
    expect(_sampleSubtopicPage.getHtmlData()).toEqual('<p>New Data</p>');

    UndoRedoService.undoChange(_sampleSubtopicPage);
    expect(_sampleSubtopicPage.getHtmlData()).toEqual('<p>Data</p>');
  });

  it('should create a proper backend change dict for changing html data',
    function() {
      TopicUpdateService.setSubtopicPageHtmlData(
        _sampleSubtopicPage, 1, '<p>New Data</p>');
      expect(UndoRedoService.getCommittableChangeList()).toEqual([{
        cmd: 'update_subtopic_page_property',
        property_name: 'html_data',
        subtopic_id: 1,
        new_value: '<p>New Data</p>',
        old_value: '<p>Data</p>',
        change_affects_subtopic_page: true
      }]);
    }
  );
});<|MERGE_RESOLUTION|>--- conflicted
+++ resolved
@@ -463,13 +463,8 @@
     ]);
   });
 
-<<<<<<< HEAD
-  it('should correctly create changelists when moving a skill to a new ' +
-    'subtopic', function() {
-=======
   it('should correctly create changelists when moving a skill to a newly ' +
     'created subtopic that has since been deleted', function() {
->>>>>>> e66ac84f
     TopicUpdateService.addSubtopic(_sampleTopic, 'Title 2');
     TopicUpdateService.moveSkillToSubtopic(
       _sampleTopic, null, 2, _firstSkillSummary
