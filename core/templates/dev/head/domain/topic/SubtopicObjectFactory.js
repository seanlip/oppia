// Copyright 2018 The Oppia Authors. All Rights Reserved.
//
// Licensed under the Apache License, Version 2.0 (the "License");
// you may not use this file except in compliance with the License.
// You may obtain a copy of the License at
//
//      http://www.apache.org/licenses/LICENSE-2.0
//
// Unless required by applicable law or agreed to in writing, software
// distributed under the License is distributed on an "AS-IS" BASIS,
// WITHOUT WARRANTIES OR CONDITIONS OF ANY KIND, either express or implied.
// See the License for the specific language governing permissions and
// limitations under the License.

/**
 * @fileoverview Factory for creating and mutating instances of frontend
 * subtopic domain objects.
 */

oppia.factory('SubtopicObjectFactory', ['SkillSummaryObjectFactory',
  function(SkillSummaryObjectFactory) {
<<<<<<< HEAD
    var Subtopic = function(subtopicBackendObject, skillIdToDescriptionMap) {
      this._id = subtopicBackendObject.id;
      this._title = subtopicBackendObject.title;
      this._skillSummaries = subtopicBackendObject.skill_ids.map(
=======
    var Subtopic = function(
        subtopicId, title, skillIds, skillIdToDescriptionMap) {
      this._id = subtopicId;
      this._title = title;
      this._skillSummaries = skillIds.map(
>>>>>>> e66ac84f
        function(skillId) {
          return SkillSummaryObjectFactory.create(
            skillId, skillIdToDescriptionMap[skillId]);
        });
    };

    // Instance methods

    // Returns the id of the subtopic.
    Subtopic.prototype.getId = function() {
      return this._id;
    };

    Subtopic.prototype.decrementId = function() {
      return --this._id;
    };

    Subtopic.prototype.incrementId = function() {
      return ++this._id;
    };

    // Returns the title of the subtopic.
    Subtopic.prototype.getTitle = function() {
      return this._title;
    };

    Subtopic.prototype.setTitle = function(title) {
      this._title = title;
    };

    // Returns the summaries of the skills in the subtopic.
    Subtopic.prototype.getSkillSummaries = function() {
      return this._skillSummaries.slice();
    };

    Subtopic.prototype.hasSkill = function(skillId) {
<<<<<<< HEAD
      for (var i = 0; i < this._skillSummaries.length; i++) {
        if (this._skillSummaries[i].getId() === skillId) {
          return true;
        }
      }
      return false;
=======
      return this._skillSummaries.some(function(skillSummary) {
        return skillSummary.getId() === skillId;
      });
>>>>>>> e66ac84f
    };

    Subtopic.prototype.addSkill = function(skillId, skillDescription) {
      if (!this.hasSkill(skillId)) {
        this._skillSummaries.push(SkillSummaryObjectFactory.create(
          skillId, skillDescription));
        return true;
      }
      return false;
    };

    Subtopic.prototype.removeSkill = function(skillId) {
      var index = this._skillSummaries.map(function(skillSummary) {
        return skillSummary.getId();
      }).indexOf(skillId);
      if (index > -1) {
        this._skillSummaries.splice(index, 1);
      } else {
        throw Error('The given skill doesn\'t exist in the subtopic');
      }
    };

<<<<<<< HEAD
    Subtopic.create = function(subtopicBackendObject, skillIdToDescriptionMap) {
      return new Subtopic(subtopicBackendObject, skillIdToDescriptionMap);
=======
    Subtopic.create = function(subtopicBackendDict, skillIdToDescriptionMap) {
      return new Subtopic(
        subtopicBackendDict.id, subtopicBackendDict.title,
        subtopicBackendDict.skill_ids, skillIdToDescriptionMap);
>>>>>>> e66ac84f
    };

    Subtopic.createFromTitle = function(subtopicId, title) {
      return Subtopic.create({
        id: subtopicId,
        title: title,
        skill_ids: []
      }, {});
    };

    return Subtopic;
  }
]);<|MERGE_RESOLUTION|>--- conflicted
+++ resolved
@@ -19,18 +19,11 @@
 
 oppia.factory('SubtopicObjectFactory', ['SkillSummaryObjectFactory',
   function(SkillSummaryObjectFactory) {
-<<<<<<< HEAD
-    var Subtopic = function(subtopicBackendObject, skillIdToDescriptionMap) {
-      this._id = subtopicBackendObject.id;
-      this._title = subtopicBackendObject.title;
-      this._skillSummaries = subtopicBackendObject.skill_ids.map(
-=======
     var Subtopic = function(
         subtopicId, title, skillIds, skillIdToDescriptionMap) {
       this._id = subtopicId;
       this._title = title;
       this._skillSummaries = skillIds.map(
->>>>>>> e66ac84f
         function(skillId) {
           return SkillSummaryObjectFactory.create(
             skillId, skillIdToDescriptionMap[skillId]);
@@ -67,18 +60,9 @@
     };
 
     Subtopic.prototype.hasSkill = function(skillId) {
-<<<<<<< HEAD
-      for (var i = 0; i < this._skillSummaries.length; i++) {
-        if (this._skillSummaries[i].getId() === skillId) {
-          return true;
-        }
-      }
-      return false;
-=======
       return this._skillSummaries.some(function(skillSummary) {
         return skillSummary.getId() === skillId;
       });
->>>>>>> e66ac84f
     };
 
     Subtopic.prototype.addSkill = function(skillId, skillDescription) {
@@ -101,15 +85,10 @@
       }
     };
 
-<<<<<<< HEAD
-    Subtopic.create = function(subtopicBackendObject, skillIdToDescriptionMap) {
-      return new Subtopic(subtopicBackendObject, skillIdToDescriptionMap);
-=======
     Subtopic.create = function(subtopicBackendDict, skillIdToDescriptionMap) {
       return new Subtopic(
         subtopicBackendDict.id, subtopicBackendDict.title,
         subtopicBackendDict.skill_ids, skillIdToDescriptionMap);
->>>>>>> e66ac84f
     };
 
     Subtopic.createFromTitle = function(subtopicId, title) {
