--- conflicted
+++ resolved
@@ -16,17 +16,9 @@
  * @fileoverview Tests for SubtopicObjectFactory.
  */
 
-<<<<<<< HEAD
-// TODO(#7222): Remove the following block of unnnecessary imports once
-// SubtopicObjectFactory.ts is upgraded to Angular 8.
-import { SkillSummaryObjectFactory } from
-  'domain/skill/SkillSummaryObjectFactory';
-// ^^^ This block is to be removed.
-=======
 import { TestBed } from '@angular/core/testing';
->>>>>>> 7ff8dcd6
 
-import { SubtopicObjectFactory } from 'domain/topic/SubtopicObjectFactory.ts';
+import { SubtopicObjectFactory } from 'domain/topic/SubtopicObjectFactory';
 
 describe('Subtopic object factory', () => {
   let subtopicObjectFactory: SubtopicObjectFactory = null;
