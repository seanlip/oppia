--- conflicted
+++ resolved
@@ -23,9 +23,9 @@
 import { Injectable } from '@angular/core';
 
 export class GuestCollectionProgress {
-  _completedExplorationsMap: JSON;
+  _completedExplorationsMap: Object;
 
-  constructor(completedExplorationsMap: JSON) {
+  constructor(completedExplorationsMap: Object) {
     this._completedExplorationsMap = completedExplorationsMap;
   }
 
@@ -38,7 +38,7 @@
 
   // Returns an array of exploration IDs which have been completed by the
   // specified collection ID, or empty if none have.
-  getCompletedExplorationIds(collectionId: string): any {
+  getCompletedExplorationIds(collectionId: string): string[] {
     if (!this.hasCompletionProgress(collectionId)) {
       return [];
     }
@@ -66,7 +66,6 @@
   }
 }
 
-<<<<<<< HEAD
 @Injectable({
   providedIn: 'root'
 })
@@ -83,23 +82,6 @@
     }
   }
 }
-=======
-    // This function takes a JSON string which represents a raw collection
-    // object and returns a new GuestCollectionProgress domain object. A null or
-    // undefined string indicates that an empty progress object should be
-    // created.
-    // TODO(ankita240796): Remove the bracket notation once Angular2 gets in.
-    /* eslint-disable dot-notation */
-    GuestCollectionProgress['createFromJson'] = function(
-    /* eslint-enable dot-notation */
-        collectionProgressJson) {
-      if (collectionProgressJson) {
-        return new GuestCollectionProgress(JSON.parse(collectionProgressJson));
-      } else {
-        return new GuestCollectionProgress({});
-      }
-    };
->>>>>>> 3f962534
 
 var oppia = require('AppInit.ts').module;
 
