--- conflicted
+++ resolved
@@ -22,16 +22,9 @@
 require(
   'pages/collection-editor-page/services/collection-linearizer.service.ts');
 
-<<<<<<< HEAD
-var oppia = require('AppInit.ts').module;
 
-oppia.factory('CollectionValidationService', [
-  'CollectionLinearizerService', 'TAG_REGEX',
-  function(CollectionLinearizerService, TAG_REGEX) {
-=======
 angular.module('oppia').factory('CollectionValidationService', [
-  function() {
->>>>>>> 99c8e9e4
+  'TAG_REGEX', function(TAG_REGEX) {
     var _getNonexistentExplorationIds = function(collection) {
       return collection.getCollectionNodes().filter(function(collectionNode) {
         return !collectionNode.doesExplorationExist();
