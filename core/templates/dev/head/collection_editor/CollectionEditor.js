--- conflicted
+++ resolved
@@ -29,110 +29,17 @@
   'EXPLORATION_SUMMARY_DATA_URL_TEMPLATE', '/explorationsummarieshandler/data');
 
 oppia.controller('CollectionEditor', [
-<<<<<<< HEAD
-  '$scope', 'WritableCollectionBackendApiService', 'CollectionObjectFactory',
-  'SkillListObjectFactory', 'alertsService',
-  function(
-      $scope, WritableCollectionBackendApiService, CollectionObjectFactory,
-      SkillListObjectFactory, alertsService) {
-    $scope.collection = null;
-    $scope.collectionSkillList = SkillListObjectFactory.create([]);
-
-    var _collectionId = GLOBALS.collectionId;
-
-    var _updateCollection = function(newBackendCollectionObject) {
-      $scope.collection = CollectionObjectFactory.create(
-        newBackendCollectionObject);
-      $scope.collectionSkillList.setSkills(newBackendCollectionObject.skills);
-
-      $scope.$broadcast('collectionLoaded');
-=======
   '$scope', 'CollectionEditorStateService', 'CollectionRightsBackendApiService',
   'CollectionValidationService', 'UndoRedoService', 'alertsService',
-  'COLLECTION_EDITOR_INITIALIZED_COLLECTION',
-  'COLLECTION_EDITOR_UPDATED_COLLECTION',
-  'UNDO_REDO_SERVICE_CHANGE_APPLIED',
   function(
     $scope, CollectionEditorStateService, CollectionRightsBackendApiService,
-    CollectionValidationService, UndoRedoService, alertsService,
-    COLLECTION_EDITOR_INITIALIZED_COLLECTION,
-    COLLECTION_EDITOR_UPDATED_COLLECTION,
-    UNDO_REDO_SERVICE_CHANGE_APPLIED) {
-    $scope.isPrivate = GLOBALS.isPrivate;
-    $scope.canUnpublish = GLOBALS.canUnpublish;
-    $scope.validationIssues = [];
-
+    CollectionValidationService, UndoRedoService, alertsService) {
     var _collectionId = GLOBALS.collectionId;
-
-    var _validateCollection = function() {
-      var collection = CollectionEditorStateService.getCollection();
-      if ($scope.isPrivate) {
-        $scope.validationIssues = (
-          CollectionValidationService.findValidationIssuesForPrivateCollection(
-            collection));
-      } else {
-        $scope.validationIssues = (
-          CollectionValidationService.findValidationIssuesForPublicCollection(
-            collection));
-      }
->>>>>>> 6da73c0a
-    };
 
     // Load the collection to be edited.
     CollectionEditorStateService.loadCollection(_collectionId);
 
-<<<<<<< HEAD
-    // To be used after mutating the prerequisite and/or acquired skill lists.
-    $scope.updateSkillList = function() {
-      $scope.collectionSkillList.clearSkills();
-      $scope.collectionSkillList.addSkillsFromSkillList(
-        $scope.collection.getSkillList());
-      $scope.collectionSkillList.sortSkills();
-    };
-  }
-]);
-=======
-    $scope.$on(COLLECTION_EDITOR_INITIALIZED_COLLECTION, _validateCollection);
-    $scope.$on(COLLECTION_EDITOR_UPDATED_COLLECTION, _validateCollection);
-    $scope.$on(UNDO_REDO_SERVICE_CHANGE_APPLIED, _validateCollection);
 
-    $scope.getChangeListCount = function() {
-      return UndoRedoService.getChangeCount();
-    };
 
-    // An explicit save is needed to push all changes to the backend at once
-    // because some likely working states of the collection will cause
-    // validation errors when trying to incrementally save them.
-    $scope.saveCollection = CollectionEditorStateService.saveCollection;
 
-    $scope.publishCollection = function() {
-      // TODO(bhenning): This also needs a confirmation of destructive action
-      // since it is not reversible.
-      var collection = CollectionEditorStateService.getCollection();
-      CollectionRightsBackendApiService.setCollectionPublic(
-        _collectionId, collection.getVersion()).then(
-        function() {
-          // TODO(bhenning): There should be a scope-level rights object used,
-          // instead. The rights object should be loaded with the collection.
-          $scope.isPrivate = false;
-        }, function() {
-          alertsService.addWarning(
-            'There was an error when publishing the collection.');
-        });
-    };
-
-    // Unpublish the collection. Will only show up if the collection is public
-    // and the user have access to the collection.
-    $scope.unpublishCollection = function() {
-      var collection = CollectionEditorStateService.getCollection();
-      CollectionRightsBackendApiService.setCollectionPrivate(
-        _collectionId, collection.getVersion()).then(
-        function() {
-          $scope.isPrivate = true;
-        }, function() {
-          alertsService.addWarning(
-            'There was an error when unpublishing the collection.');
-        });
-    };
-  }]);
->>>>>>> 6da73c0a
+  }]);