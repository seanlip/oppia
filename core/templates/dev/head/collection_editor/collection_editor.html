--- conflicted
+++ resolved
@@ -62,14 +62,9 @@
       <!-- Collection changes to be commited -->
       <h3><span ng-if="getChangeListCount() > 0"> <em>(<[getChangeListCount()]> changes pending)</em></h3>
       <br>
-<<<<<<< HEAD
       <input ng-model="commitMessage" type="text" placeholder="Commit Message"><button ng-click="saveCollection(commitMessage)" ng-disabled="validationIssues.length > 0">Save Collection</button>
       <button ng-click="publishCollection()" ng-if="isPrivate">Publish Collection</button>
-=======
-      <input ng-model="commitMessage" type="text" placeholder="Commit Message"><button ng-click="saveCollection(commitMessage)">Save Collection</button>
-      <button ng-click="publishCollection()" ng-if="!isPublic">Publish Collection</button>
-      <button ng-click="unpublishCollection()" ng-if="isPublic && canUnpublish">Unpublish Collection</button>
->>>>>>> 6275ca05
+      <button ng-click="unpublishCollection()" ng-if="!isPrivate && canUnpublish">Unpublish Collection</button>
     </div>
   </div>
 
