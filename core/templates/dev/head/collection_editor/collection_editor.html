{% extends "base.html" %}

{% block maintitle %}
  Oppia Editor
{% endblock maintitle %}

{% block subtitle %}
  {{ title }}
{% endblock subtitle %}

{% block header_js %}
  {{ super() }}
  <script type="text/javascript">
    GLOBALS.collectionId = JSON.parse('{{collection_id|js_string}}');
    GLOBALS.isPrivate = JSON.parse('{{is_private|js_string}}');
    GLOBALS.canEdit = JSON.parse('{{can_edit|js_string}}');
    GLOBALS.canUnpublish = JSON.parse('{{can_unpublish|js_string}}');
  </script>

  <style>
    html, body {
      background-color: #eee;
    }

    /* TODO(mgowano): Implement horizontal scrolling using Javascript. */
    .collection-editor-node-list-container {
      background-color: white;
      display: block;
      margin: 30px auto;
      min-width: 1200px;
      overflow-x: auto;
      padding: 70px 20px;
      text-align: center;
      white-space: nowrap;
      width: 95%;
    }

    .collection-editor-node {
      background-color: #F5F5F5;
      color: #424242;
      display: inline-block;
      font-family: "Capriola", "Roboto", Arial, sans-serif;
      margin: 0;
      padding-top: 25px;
    }

    .collection-editor-node-container, .collection-editor-node-connector-container{
      display: inline-block;
    }

    .collection-editor-node-connector-container {
      margin-left: -4px;
      width: 45px;
    }

    .collection-editor-node-connector {
      width: 50px;
      height: 30px;
    }

    svg {
      color: #88888A;
    }
  </style>

  {{dependencies_html}}
{% endblock header_js %}

{% block content %}
  <div ng-controller="CollectionEditor">
    <div ng-if="collection">
      <!-- Collection node graph -->
      <div class="collection-editor-node-list-container">
        <div class="collection-editor-node-container" ng-repeat="node in collection.getBindableCollectionNodes()">
          <md-card class="collection-editor-node">
            <collection-node-editor-directive collection="collection" collection-node="node" update-skill-list="updateSkillList()">
            </collection-node-editor-directive>
          </md-card>
          <div ng-if="!$last" class="collection-editor-node-connector-container">
            <svg class="collection-editor-node-connector">
              <defs>
                <marker id="arrow" markerWidth="10" markerHeight="10" refx="0" refy="3" orient="auto" markerUnits="strokeWidth" viewBox="0 0 20 20">
                  <path d="M0,0 L0,6 L9,3 z" stroke="#88888A"/>
                </marker>
              </defs>

              <line x1="0" y1="5" x2="35" y2="5" stroke="#88888A" stroke-width="2" marker-end="url(#arrow)" />
            </svg>
          </div>
        </div>
      </div>

      <!-- Collection details -->
      <collection-details-editor-directive collection="collection">
      </collection-details-editor-directive>
      <a ng-href="/collection/<[collection.getId()]>" target="_blank">Go to Collection</a>

<<<<<<< HEAD
=======
      <!-- List of acquired and pre-requisite skills -->
      <br>
      <br>
      <strong>Skills</strong>
      <collection-skill-list-directive collection-skill-list="collectionSkillList">
      </collection-skill-list-directive>

      <!-- List of explorations -->
      <br>
      <strong>Explorations</strong>
      <ul>
        <li ng-repeat="node in collection.getBindableCollectionNodes()">
          <collection-node-editor-directive collection="collection" collection-node="node" update-skill-list="updateSkillList()">
          </collection-node-editor-directive>
        </li>
      </ul>

      <!-- A list of validation errors, if there are any -->
      <div ng-if="validationIssues.length > 0">
        <strong>Errors that must be addressed before saving:</strong>
        <ul>
          <li ng-repeat="issue in validationIssues"><[issue]></li>
        </ul>
      </div>

>>>>>>> f5c6c1f7
      <!-- Collection changes to be commited -->
      <h3><span ng-if="getChangeListCount() > 0"> <em>(<[getChangeListCount()]> changes pending)</em></h3>
      <br>
      <input ng-model="commitMessage" type="text" placeholder="Commit Message"><button ng-click="saveCollection(commitMessage)" ng-disabled="validationIssues.length > 0">Save Collection</button>
      <button ng-click="publishCollection()" ng-if="isPrivate">Publish Collection</button>
      <button ng-click="unpublishCollection()" ng-if="!isPrivate && canUnpublish">Unpublish Collection</button>
    </div>
  </div>

  {% include 'collection_editor/collection_details_editor_directive.html' %}
  {% include 'collection_editor/collection_node_editor_directive.html' %}
  {% include 'collection_editor/collection_skill_list_directive.html' %}
{% endblock content %}

{% block footer_js %}
  {{ super() }}
  <script>
    {{ include_js_file('collection_editor/CollectionEditor.js') }}
    {{ include_js_file('collection_editor/CollectionDetailsEditorDirective.js') }}
    {{ include_js_file('collection_editor/CollectionNodeEditorDirective.js') }}
    {{ include_js_file('collection_editor/CollectionSkillListDirective.js') }}
    {{ include_js_file('domain/collection/CollectionBackendApiService.js') }}
    {{ include_js_file('domain/collection/CollectionNodeObjectFactory.js') }}
    {{ include_js_file('domain/collection/CollectionObjectFactory.js') }}
    {{ include_js_file('domain/collection/CollectionRightsBackendApiService.js') }}
    {{ include_js_file('domain/collection/CollectionUpdateService.js') }}
    {{ include_js_file('domain/collection/CollectionValidationService.js') }}
    {{ include_js_file('domain/collection/SkillListObjectFactory.js') }}
    {{ include_js_file('domain/collection/WritableCollectionBackendApiService.js') }}
    {{ include_js_file('domain/editor/ChangeObjectFactory.js') }}
    {{ include_js_file('domain/editor/UndoRedoService.js') }}
    {{ include_js_file('domain/gallery/ExplorationSummaryBackendApiService.js') }}
    {{ include_js_file('domain/utilities/UrlInterpolationService.js') }}
  </script>
{% endblock footer_js %}<|MERGE_RESOLUTION|>--- conflicted
+++ resolved
@@ -27,12 +27,12 @@
       background-color: white;
       display: block;
       margin: 30px auto;
-      min-width: 1200px;
+      min-width: 98%;
       overflow-x: auto;
       padding: 70px 20px;
       text-align: center;
       white-space: nowrap;
-      width: 95%;
+      width: 98%;
     }
 
     .collection-editor-node {
@@ -71,7 +71,7 @@
     <div ng-if="collection">
       <!-- Collection node graph -->
       <div class="collection-editor-node-list-container">
-        <div class="collection-editor-node-container" ng-repeat="node in collection.getBindableCollectionNodes()">
+        <div class="collection-editor-node-container" ng-repeat="node in collection.getCollectionNodes() | customSorter">
           <md-card class="collection-editor-node">
             <collection-node-editor-directive collection="collection" collection-node="node" update-skill-list="updateSkillList()">
             </collection-node-editor-directive>
@@ -95,24 +95,12 @@
       </collection-details-editor-directive>
       <a ng-href="/collection/<[collection.getId()]>" target="_blank">Go to Collection</a>
 
-<<<<<<< HEAD
-=======
       <!-- List of acquired and pre-requisite skills -->
       <br>
       <br>
       <strong>Skills</strong>
       <collection-skill-list-directive collection-skill-list="collectionSkillList">
       </collection-skill-list-directive>
-
-      <!-- List of explorations -->
-      <br>
-      <strong>Explorations</strong>
-      <ul>
-        <li ng-repeat="node in collection.getBindableCollectionNodes()">
-          <collection-node-editor-directive collection="collection" collection-node="node" update-skill-list="updateSkillList()">
-          </collection-node-editor-directive>
-        </li>
-      </ul>
 
       <!-- A list of validation errors, if there are any -->
       <div ng-if="validationIssues.length > 0">
@@ -122,7 +110,6 @@
         </ul>
       </div>
 
->>>>>>> f5c6c1f7
       <!-- Collection changes to be commited -->
       <h3><span ng-if="getChangeListCount() > 0"> <em>(<[getChangeListCount()]> changes pending)</em></h3>
       <br>
