{% extends "base.html" %}

<!-- Gallery page is a special case: we switch the main and sub titles -->
{% block maintitle %}
  Gallery
{% endblock maintitle %}

{% block subtitle %}
  Oppia
{% endblock subtitle %}

{% block navbar_breadcrumb %}
{% endblock navbar_breadcrumb %}

{% block local_top_nav_options %}
  <search-bar></search-bar>
{% endblock %}

{% block header_js %}
  {{ super() }}
  <script type="text/javascript">
    GLOBALS.LANGUAGE_CODES_AND_NAMES = JSON.parse(
      '{{LANGUAGE_CODES_AND_NAMES|js_string}}');
    GLOBALS.CAROUSEL_SLIDES_CONFIG = JSON.parse('{{CAROUSEL_SLIDES_CONFIG|js_string}}');
  </script>

  <style>
    html, body {
      background-color: #eee;
    }
  </style>
{% endblock header_js %}

{% block content %}
  <div ng-controller="Gallery" class="oppia-gallery-container">
    <div ng-if="inSplashMode" class="oppia-gallery-banner-container">
      <div class="oppia-gallery-banner-content">
        Hi, I&rsquo;m Oppia
      </div>
      <carousel interval="CAROUSEL_INTERVAL">
        <slide ng-repeat="slide in CAROUSEL_SLIDES track by $index" active="slide.active">
          <div class="oppia-gallery-banner" style="background-image: url(/images/splash/<[slide.image_filename]>);">
            <div class="oppia-gallery-banner-tagline">
              Your personal tutor for
              <a ng-href="/explore/<[slide.exploration_id]>" class="oppia-gallery-banner-link">
                <[slide.topic]>
              </a>
            </div>
          </div>
        </slide>
      </carousel>
    </div>

    <div style="position: relative; z-index: 3;">
      <div ng-if="inSplashMode" class="oppia-gallery-interstitial">
        <span>
          Oppia.org is a community for learning.
          <div style="display: inline-block;">
            <a href="/about">Find out more.</a>
          </div>
        </span>
      </div>

      <div class="oppia-gallery-tiles-area" ng-if="!inSplashMode">
        <div class="oppia-gallery-tiles-container">
          <div ng-if="allExplorationsInOrder.length === 0" class="oppia-gallery-tiles-introduction">
<<<<<<< HEAD
            <em>
              We don't have any explorations matching this query yet.
            </em>
            <br><br>
            <div style="display: inline-block;">
            <!-- NOTE: If you change the links here, please make the corresponding change for the 'Create New Exploration' button. -->
              {% if not has_fully_registered %}
                <a href="{{gallery_login_redirect_url}}">Would you like to create one?</a>
              {% else %}
                <a ng-click="showCreateExplorationModal()">Would you like to create one?</a>
              {% endif %}
=======
            <div class="oppia-gallery-no-match">
              <i class="material-icons md-100" style="color: #a2a3a2;">&#xE001;</i>
              <p style="text-align: center;">
                Oops, it looks like your search didn't match any explorations.<br><br>
                <!-- NOTE: If you change the links here, please make the corresponding change for the 'Create New Exploration' button. -->
                {% if not has_fully_registered %}
                  Would you like to <a href ng-click="onRedirectToLogin('/my_explorations?mode=create')">create one</a>?
                {% else %}
                  Would you like to <a ng-click="showCreateExplorationModal()">create one</a>?
                {% endif %}
              </p>
>>>>>>> 632e4c1b
            </div>
          </div>

          <div infinite-scroll="showMoreExplorations()" infinite-scroll-distance="1"
               infinite-scroll-disabled="finishedLoadingPage || pageLoaderIsBusy">
            <exploration-summary-tile ng-repeat="exp in allExplorationsInOrder track by $index"
                                      exploration-id="exp.id"
                                      exploration-title="exp.title"
                                      last-updated-msec="exp.last_updated_msec"
                                      objective="exp.objective"
                                      category="exp.category"
                                      ratings="exp.ratings"
                                      thumbnail-icon-url="exp.thumbnail_icon_url"
                                      thumbnail-bg-color="exp.thumbnail_bg_color"
                                      num-views="exp.num_views"
                                      class="protractor-test-gallery-tile">
            </exploration-summary-tile>
          </div>
        </div>

<!--       <div ng-include src="'full_gallery'"></div>
 -->
    </div>
  </div>


  {% include 'components/exploration_creation_button_modal.html' %}
  {% include 'components/profile_link_image_directive.html' %}
  {% include 'components/search_bar_directive.html' %}
  {% include 'components/circular_image_directive.html' %}
{% endblock %}

{% block footer_js %}
  {{ super() }}
  <script>
    {{ include_js_file('components/ProfileLinkImageDirective.js') }}
    {{ include_js_file('components/SearchBarDirective.js') }}
    {{ include_js_file('components/CircularImageDirective.js') }}
    {{ include_js_file('galleries/Gallery.js') }}
  </script>
{% endblock footer_js %}<|MERGE_RESOLUTION|>--- conflicted
+++ resolved
@@ -64,7 +64,6 @@
       <div class="oppia-gallery-tiles-area" ng-if="!inSplashMode">
         <div class="oppia-gallery-tiles-container">
           <div ng-if="allExplorationsInOrder.length === 0" class="oppia-gallery-tiles-introduction">
-<<<<<<< HEAD
             <em>
               We don't have any explorations matching this query yet.
             </em>
@@ -76,19 +75,6 @@
               {% else %}
                 <a ng-click="showCreateExplorationModal()">Would you like to create one?</a>
               {% endif %}
-=======
-            <div class="oppia-gallery-no-match">
-              <i class="material-icons md-100" style="color: #a2a3a2;">&#xE001;</i>
-              <p style="text-align: center;">
-                Oops, it looks like your search didn't match any explorations.<br><br>
-                <!-- NOTE: If you change the links here, please make the corresponding change for the 'Create New Exploration' button. -->
-                {% if not has_fully_registered %}
-                  Would you like to <a href ng-click="onRedirectToLogin('/my_explorations?mode=create')">create one</a>?
-                {% else %}
-                  Would you like to <a ng-click="showCreateExplorationModal()">create one</a>?
-                {% endif %}
-              </p>
->>>>>>> 632e4c1b
             </div>
           </div>
 
@@ -108,9 +94,6 @@
             </exploration-summary-tile>
           </div>
         </div>
-
-<!--       <div ng-include src="'full_gallery'"></div>
- -->
     </div>
   </div>
 
