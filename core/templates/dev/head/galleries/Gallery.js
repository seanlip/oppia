--- conflicted
+++ resolved
@@ -98,12 +98,7 @@
 
     // Called when the page loads, and after every search query.
     var _refreshGalleryData = function(data, hasPageFinishedLoading) {
-<<<<<<< HEAD
-      $scope.searchIsLoading = false;
       $scope.allActivitiesInOrder = data.activity_list;
-=======
-      $scope.allExplorationsInOrder = data.explorations_list;
->>>>>>> d0cd2280
       $scope.finishedLoadingPage = hasPageFinishedLoading;
       $rootScope.loadingMessage = '';
     };
