// Copyright 2014 The Oppia Authors. All Rights Reserved.
//
// Licensed under the Apache License, Version 2.0 (the "License");
// you may not use this file except in compliance with the License.
// You may obtain a copy of the License at
//
//      http://www.apache.org/licenses/LICENSE-2.0
//
// Unless required by applicable law or agreed to in writing, software
// distributed under the License is distributed on an "AS-IS" BASIS,
// WITHOUT WARRANTIES OR CONDITIONS OF ANY KIND, either express or implied.
// See the License for the specific language governing permissions and
// limitations under the License.

/**
 * @fileoverview File for initializing the main oppia module.
 */

import 'core-js/es7/reflect';
import 'zone.js';

import { Component, NgModule, StaticProvider } from '@angular/core';
import { BrowserModule } from '@angular/platform-browser';
<<<<<<< HEAD
import { downgradeComponent, downgradeInjectable } from
  '@angular/upgrade/static';

// This component is needed to force bootstrap Angular at the beginning of the
=======
import { downgradeComponent } from '@angular/upgrade/static';

// This component is needed to force-bootstrap Angular at the beginning of the
>>>>>>> d8ce9368
// app.
@Component({
  selector: 'service-bootstrap',
  template: ''
})
export class ServiceBootstrapComponent {}

@NgModule({
  imports: [
    BrowserModule
  ],
  declarations: [
    ServiceBootstrapComponent
  ],
  entryComponents: [
    ServiceBootstrapComponent
  ],
})
class MainAngularModule {
  // Empty placeholder method to satisfy the `Compiler`.
  ngDoBootstrap() {}
}

import { platformBrowserDynamic } from '@angular/platform-browser-dynamic';
import { downgradeModule } from '@angular/upgrade/static';

const bootstrapFn = (extraProviders: StaticProvider[]) => {
  const platformRef = platformBrowserDynamic(extraProviders);
  return platformRef.bootstrapModule(MainAngularModule);
};
const downgradedModule = downgradeModule(bootstrapFn);

declare var angular: any;

var oppia = angular.module(
  'oppia', [
    'dndLists', 'headroom', 'infinite-scroll', 'ngAnimate',
    'ngAudio', 'ngCookies', 'ngImgCrop', 'ngJoyRide', 'ngMaterial',
    'ngResource', 'ngSanitize', 'ngTouch', 'pascalprecht.translate',
    'toastr', 'ui.bootstrap', 'ui.sortable', 'ui.tree', 'ui.validate',
    downgradedModule
  ].concat(
  window.GLOBALS ? (window.GLOBALS.ADDITIONAL_ANGULAR_MODULES || []) : []))
  // This directive is the downgraded version of the Angular component to
  // bootstrap the Angular 8.
  .directive(
    'serviceBootstrap',
    downgradeComponent({
      component: ServiceBootstrapComponent
    }) as angular.IDirectiveFactory);

exports.module = oppia;<|MERGE_RESOLUTION|>--- conflicted
+++ resolved
@@ -21,16 +21,9 @@
 
 import { Component, NgModule, StaticProvider } from '@angular/core';
 import { BrowserModule } from '@angular/platform-browser';
-<<<<<<< HEAD
-import { downgradeComponent, downgradeInjectable } from
-  '@angular/upgrade/static';
-
-// This component is needed to force bootstrap Angular at the beginning of the
-=======
 import { downgradeComponent } from '@angular/upgrade/static';
 
 // This component is needed to force-bootstrap Angular at the beginning of the
->>>>>>> d8ce9368
 // app.
 @Component({
   selector: 'service-bootstrap',
