{% extends 'pages/base.html' %}

{% block maintitle %}
  Creator Dashboard - Oppia
{% endblock maintitle %}

{% block header_js %}
  {{ super() }}
  <script type="text/javascript">
    GLOBALS.DEFAULT_TWITTER_SHARE_MESSAGE_DASHBOARD = JSON.parse(
      '{{DEFAULT_TWITTER_SHARE_MESSAGE_DASHBOARD|js_string}}');
  </script>
{% endblock header_js %}

{% block navbar_breadcrumb %}
  <ul class="nav navbar-nav oppia-navbar-breadcrumb">
    <li>
      <span class="oppia-navbar-breadcrumb-separator"></span>
      <span translate="I18N_TOPNAV_DASHBOARD"></span>
    </li>
  </ul>
{% endblock navbar_breadcrumb %}

{% block content %}
  <background-banner></background-banner>
  <div class="oppia-dashboard-container" ng-controller="Dashboard" style="position: relative;">
    <div class="oppia-dashboard-aggregated-stats" ng-if="explorationsList.length > 0 || collectionsList.length > 0">
      <md-card layout="row">
        <div class="average-ratings stats-card">
          <p class="stat-description" translate="I18N_DASHBOARD_STATS_AVERAGE_RATING"></p>
          <h1 class="stat-value"><[dashboardStats.average_ratings || 'N/A']></h1>
          <p ng-hide="!dashboardStats.num_ratings">
            (by <[dashboardStats.num_ratings]> users)
          </p>
        </div>
        <div class="total-plays stats-card">
          <p class="stat-description" translate="I18N_DASHBOARD_STATS_TOTAL_PLAYS"></p>
          <h1 class="stat-value"><[dashboardStats.total_plays]></h1>
          <p ng-hide="!relativeChangeInTotalPlays">
            (+<[relativeChangeInTotalPlays]> from last week)
          </p>
        </div>
        <div class="total-open-feedback stats-card">
          <p class="stat-description" translate="I18N_DASHBOARD_STATS_OPEN_FEEDBACK"></p>
          <h1 class="stat-value"><[dashboardStats.total_open_feedback]></h1>
        </div>
        <div class="total-open-feedback stats-card">
          <p class="stat-description" translate="I18N_DASHBOARD_STATS_TOTAL_SUBSCRIBERS"></p>
          <h1 class="stat-value"><[subscribersList.length]></h1>
        </div>
      </md-card>
    </div>

    <div ng-if="explorationsList.length > 0 || collectionsList.length > 0">
      <ul class="oppia-dashboard-tabs">
        <li ng-if="explorationsList.length > 0"
            ng-class="{'oppia-dashboard-tabs-active': activeTab === 'myExplorations'}">
          <a class="oppia-dashboard-tabs-text"
             ng-click="setActiveTab('myExplorations')"
             translate="I18N_DASHBOARD_EXPLORATIONS">
          </a>
        </li>
        {% if not can_create_collections %}
          <!-- A layout fix when the 'My Collections' tab is absent. -->
          <li ng-if="collectionsList.length === 0 && subscribersList.length === 0"></li>
        {% endif %}
        {% if can_create_collections %}
          <li ng-if="collectionsList.length > 0"
              ng-class="{'oppia-dashboard-tabs-active': activeTab === 'myCollections'}">
            <a class="oppia-dashboard-tabs-text"
               ng-click="setActiveTab('myCollections')"
               translate="I18N_DASHBOARD_COLLECTIONS">
            </a>
          </li>
        {% endif %}
        <li ng-if="subscribersList.length > 0"
            class="protractor-test-subscription-tab"
            ng-class="{'oppia-dashboard-tabs-active': activeTab === 'mySubscribers'}">
          <a class="oppia-dashboard-tabs-text"
             ng-click="setActiveTab('mySubscribers')"
             translate="I18N_DASHBOARD_SUBSCRIBERS">
          </a>
        </li>

        <li class="list-card-view-toggle dashboard-hide-mobile"
            ng-if="activeTab === 'myExplorations' && explorationsList.length > 0">
          <button class="card-view-btn"
                  ng-class="{'dashboard-active-view': myExplorationsView === 'card'}"
                  ng-click="setMyExplorationsView('card')"
                  aria-label="Card View">
            <span class="fa fa-th-large fa-lg"></span>
          </button>
          <button class="list-view-btn"
                  ng-class="{'dashboard-active-view': myExplorationsView === 'list'}"
                  ng-click="setMyExplorationsView('list')"
                  aria-label="List View">
            <span class="fa fa-list fa-lg"></span>
          </button>
        </li>
      </ul>
    </div>

    <div ng-if="explorationsList.length === 0 && collectionsList.length === 0">
      <h2 class="oppia-dashboard-title">
        Creator Dashboard
      </h2>
    </div>

    <div ng-if="activeTab === 'myExplorations'">
      <div ng-if="explorationsList.length === 0 && collectionsList.length === 0" class="oppia-dashboard-empty-text">
        <md-card layout="row"
                 class="oppia-page-card oppia-dashboard-intro-card"
                 style="margin-top: 0;">
          <div>
            <p>
              It looks like you haven't created any explorations yet.
              Let's get started!
            </p>
            <button type="button"
                    class="btn oppia-dashboard-intro-button oppia-transition-200"
                    ng-click="createNewExploration()">
              Create Exploration
            </button>
          </div>
          <div class="oppia-dashboard-intro-picture">
            <img ng-src="<[emptyDashboardImgUrl]>">
          </div>
        </md-card>
      </div>

      <div ng-if="explorationsList.length > 0" class="oppia-dashboard-tab-panel" style="padding-top: 13px; padding-bottom: 46px;">
        <span class="sort-explorations-select"
              ng-if="activeTab === 'myExplorations'"
              ng-class="{'sort-explorations-select-three-tabs': (collectionsList.length !== 0 && subscribersList.length !== 0)}"
              style="float: right;">
          <p class="sort-by-text" translate="I18N_DASHBOARD_EXPLORATIONS_SORT_BY">Sort By</p>
          <select ng-model="currentSortType"
                  class="sort-options"
                  ng-change="setExplorationsSortingOptions(currentSortType)"
                  ng-options="EXPLORATIONS_SORT_BY_KEYS[key] as value | translate for (key, value) in HUMAN_READABLE_EXPLORATIONS_SORT_BY_KEYS">
          </select>
          <span class="sort-order fa"
                ng-click="setExplorationsSortingOptions(currentSortType)"
                ng-class="isCurrentSortDescending ? 'fa-long-arrow-up': 'fa-long-arrow-down'">
          </span>
        </span>
      </div>

      <div ng-if="myExplorationsView === 'list' && explorationsList.length > 0">
        <md-card layout="row"
                 class="oppia-dashboard-list-view-item">
          <table class="oppia-dashboard-table">
             <colgroup>
               <col style="width: 26%;">
               <col style="width: 13%;">
               <col style="width: 13%;">
               <col style="width: 16%;">
               <col style="width: 16%;">
               <col style="width: 16%;">
            </colgroup>
            <tr>
              <th ng-repeat="(key, value) in EXPLORATIONS_SORT_BY_KEYS"
                  class="oppia-dashboard-table-headings"
                  ng-click="setExplorationsSortingOptions(value)">
                <p ng-if="key === 'TITLE'" translate="I18N_DASHBOARD_TABLE_HEADING_EXPLORATION"></p>
                <p ng-if="key === 'RATING'" translate="I18N_DASHBOARD_TABLE_HEADING_RATING"></p>
                <p ng-if="key === 'NUM_VIEWS'" translate="I18N_DASHBOARD_TABLE_HEADING_PLAYS"></p>
                <p ng-if="key === 'OPEN_FEEDBACK'" translate="I18N_DASHBOARD_TABLE_HEADING_OPEN_THREADS"></p>
                <p ng-if="key === 'LAST_UPDATED'" translate="I18N_DASHBOARD_TABLE_HEADING_LAST_UPDATED"></p>
                <p ng-if="key === 'UNRESOLVED_ANSWERS'" translate="I18N_DASHBOARD_TABLE_HEADING_UNRESOLVED_ANSWERS"></p>
                <span class="fa"
                      ng-if="currentSortType === value"
                      ng-class="isCurrentSortDescending ? 'fa-caret-up': 'fa-caret-down'">
                </span>
              </th>
            </tr>
            <tr ng-repeat="exploration in explorationsList | orderBy:sortByFunction:isCurrentSortDescending track by exploration.id"
                class="exploration-list-item">
              <td>
                <a ng-href="<[getExplorationUrl(exploration.id)]>" class="oppia-dashboard-list-summary">
                  <[exploration.title || DEFAULT_EMPTY_TITLE]>
                  <span ng-if="exploration.status === 'publicized'"
                        class="featured-badge">
                    featured
                  </span>
                </a>
              </td>
              <td colspan="4"
                  ng-if="exploration.status === 'private'"
                  class="exp-private-text">
                <a ng-href="<[getExplorationUrl(exploration.id)]>" class="oppia-dashboard-list-summary">
                  <[publishText]>
                </a>
              </td>
              <td ng-if="exploration.status !== 'private'">
                <a ng-href="<[getExplorationUrl(exploration.id)]>" class="oppia-dashboard-list-summary">
                  <[(getAverageRating(exploration.ratings) | number:1) || 'N/A']>
                </a>
              </td>
              <td ng-if="exploration.status !== 'private'">
                <a ng-href="<[getExplorationUrl(exploration.id)]>" class="oppia-dashboard-list-summary">
                  <[exploration.num_views]>
                </a>
              </td>
              <td ng-if="exploration.status !== 'private'">
                <a ng-href="/create/<[exploration.id]>#/feedback"
                   class="oppia-dashboard-list-summary">
                  <[exploration.num_open_threads]>
                </a>
              </td>
              <td ng-if="exploration.status !== 'private'">
                <a ng-href="<[getExplorationUrl(exploration.id)]>" class="oppia-dashboard-list-summary">
                  <[exploration.num_unresolved_answers]>
                </a>
              </td>
              <td>
                <a ng-href="<[getExplorationUrl(exploration.id)]>" class="oppia-dashboard-list-summary">
                  <[getLocaleAbbreviatedDatetimeString(exploration.last_updated_msec)]>
                </a>
              </td>
            </tr>
          </table>
        </md-card>
      </div>

      <div ng-if="myExplorationsView === 'card' && explorationsList.length > 0"
           class="oppia-card-view-wrap">
        <md-card ng-repeat="exploration in explorationsList | orderBy:sortByFunction:isCurrentSortDescending track by exploration.id"
                 class="oppia-activity-summary-tile oppia-dashboard-card-view-item protractor-test-exploration-dashboard-card"
                 is-private="exploration.status === 'private'">
          <a ng-href="/create/<[exploration.id]>">
            <div class="title-section"
                 style="background-color: <[exploration.thumbnail_bg_color]>;">
              <img class="thumbnail-image"
                   ng-src="<[exploration.thumbnail_icon_url]>">
              <h2 class="activity-title protractor-test-exp-summary-tile-title">
                <span><[(exploration.title || DEFAULT_EMPTY_TITLE) | truncate:40]></span>
              </h2>
            </div>
            <div class="mask-wrap">
              <div class="title-section-mask"></div>
            </div>
          </a>
          <div ng-attr-section="'<['right-section']>">
            <a ng-class="checkMobileView() ? 'oppia-dashboard-mobile-statistics-card-link': 'oppia-dashboard-statistics-card-link'"
               ng-href="<[getExplorationUrl(exploration.id)]>"></a>
            <div class="exp-private-text" ng-if="exploration.status === 'private'">
              <[publishText]>
            </div>
            <ul ng-if="exploration.status !== 'private'"
                layout="row"
                layout-wrap
                class="metrics"
                layout-align="space-between center">
              <li flex="50">
                <span class="protractor-test-exp-summary-tile-rating">
                  <span class="fa fa-star fa-lg oppia-dashboard-card-statistic-icon"
                        tooltip="<['I18N_LIBRARY_RATINGS_TOOLTIP' | translate]>"
                        tooltip-placement="top">
                  </span>
                  <span class="oppia-dashboard-card-statistic-value">
                    <[(getAverageRating(exploration.ratings) | number:1) || 'N/A']>
                  </span>
                </span>
              </li>

              <li flex="50" style="padding-left: 8px;" class="protractor-test-exploration-feedback-count">
                <span class="fa fa-comments fa-lg oppia-dashboard-card-statistic-icon"
                      tooltip="<['I18N_DASHBOARD_OPEN_FEEDBACK' | translate]>"
                      tooltip-placement="top">
                </span>
                <a ng-if="exploration.num_open_threads != 0" ng-href="/create/<[exploration.id]>#/feedback"
                   class="oppia-dashboard-card-statistic-value">
                  <[exploration.num_open_threads]>
                </a>
                <span ng-if="exploration.num_open_threads === 0"
                      class="oppia-dashboard-card-statistic-value">
                  <[exploration.num_open_threads]>
                </span>
              </li>

              <li flex="50">
                <span class="fa fa-eye fa-lg oppia-dashboard-card-statistic-icon"
                      tooltip="<['I18N_LIBRARY_VIEWS_TOOLTIP' | translate]>"
                      tooltip-placement="top">
                </span>
                <span class="oppia-dashboard-card-statistic-value">
                  <[exploration.num_views]>
                </span>
              </li>

              <li flex="50" style="padding-left: 8px;">
                <img ng-src="<[unresolvedAnswersIconUrl]>" style="width: 15px; padding-top: 1px;" tooltip="Unresolved Answers" tooltip-placement="top" class="oppia-dashboard-card-statistic-icon" alt="Unresolved Answers">
                <span class="oppia-dashboard-card-statistic-value">
                  <[exploration.num_unresolved_answers]>
                </span>
              </li>

              <li flex="50">
                <span class="fa fa-clock-o fa-lg oppia-dashboard-card-statistic-icon"
                      tooltip="<['I18N_LIBRARY_LAST_UPDATED' | translate]>"
                      tooltip-placement="top">
                </span>
                <span class="oppia-dashboard-card-statistic-value">
                  <[getLocaleAbbreviatedDatetimeString(exploration.last_updated_msec)]>
                </span>
              </li>
              <sharing-links ng-if="exploration.status !== 'private'"
                             ng-click="$event.stopPropagation()"
                             style="position: relative; right: 8px; bottom: 2px;"
                             flex="100"
                             class="dashboard-hide-mobile"
                             layout-type="row"
                             layout-align-type="center left"
                             twitter-text="DEFAULT_TWITTER_SHARE_MESSAGE_DASHBOARD"
                             share-type="exploration"
                             exploration-id="exploration.id">
              </sharing-links>
            </ul>
          </div>
        </md-card>
      </div>
    </div>

    <div ng-if="activeTab === 'mySubscribers'" style="margin-top: 8px;">
      <div class="oppia-dashboard-tab-panel">
        <span ng-if="subscribersList.length > 1"
              style="margin-top: 14px; display: inline-block;"
              translate="I18N_TOTAL_SUBSCRIBERS_TEXT"
              translate-values="{totalSubscribers: <[subscribersList.length]>}">>
        </span>
        <span ng-if="subscribersList.length === 1"
              style="margin-top: 14px; display: inline-block;"
              translate="I18N_ONE_SUBSCRIBER_TEXT">
        </span>
        <span class="sort-explorations-select"
              ng-if="activeTab === 'mySubscribers'"
              ng-class="{'sort-explorations-select-three-tabs': (collectionsList.length !== 0 && subscribersList.length !== 0)}"
              style="float: right;">
          <p class="sort-by-text">Sort By</p>
          <select ng-model="currentSubscribersSortType"
                  class="sort-options"
                  ng-change="setSubscriptionSortingOptions(currentSubscribersSortType)"
                  ng-options="SUBSCRIPTION_SORT_BY_KEYS[key] as value for (key, value) in HUMAN_READABLE_SUBSCRIPTION_SORT_BY_KEYS"
                  style="width: 160px;">
          </select>
          <span class="sort-order fa"
                ng-click="setSubscriptionSortingOptions(currentSubscribersSortType)"
                ng-class="isCurrentSubscriptionSortDescending ? 'fa-long-arrow-up': 'fa-long-arrow-down'">
          </span>
        </span>
      </div>
      <md-card class="oppia-subscription-card protractor-test-subscription-card"
               ng-repeat="subscriber in subscribersList | orderBy:sortSubscriptionFunction:isCurrentSubscriptionSortDescending">
        <a class="oppia-subscription-profile-link" href="/profile/<[subscriber.subscriber_username]>" target="_blank">
          <img ng-src="<[subscriber.subscriber_picture_data_url]>" class="oppia-subscription-card-profile-picture img-circle">
          <span class="oppia-subscription-card-summary">
            <div style="margin-bottom: 5px; font-size: 17.5px;">
              <strong class="protractor-test-subscription-name"
                      popover-append-to-body
                      popover-trigger="<[showUsernamePopover(subscriber.subscriber_username)]>"
                      ng-attr-popover="<[subscriber.subscriber_username]>">
                <[subscriber.subscriber_username| truncate:10]>
              </strong>
            </div>
            <div style="font-size: 14.5px;">
              <span>Impact</span>
              <span><[subscriber.subscriber_impact || 0]></span>
            </div>
          </span>
        </a>
      </md-card>
    </div>

    {% if can_create_collections %}
      <div ng-if="activeTab === 'myCollections'">
        <div ng-if="collectionsList.length === 0" class="oppia-dashboard-empty-text">
          <em>There are no collections to display.</em>
        </div>

        <ul class="oppia-dashboard-tiles"
            ng-if="activeTab === 'myCollections' && collectionsList.length > 0">
          <span ng-repeat="collection in collectionsList">
            <collection-summary-tile collection-id="collection.id"
                                     collection-title="collection.title"
                                     last-updated-msec="collection.last_updated"
                                     node-count="collection.node_count"
                                     objective="collection.objective"
                                     thumbnail-icon-url="collection.thumbnail_icon_url"
                                     thumbnail-bg-color="collection.thumbnail_bg_color"
                                     is-linked-to-editor-page="true">
            </collection-summary-tile>
          </span>
        </ul>
      </div>
    {% endif %}
  </div>

<<<<<<< HEAD
  {% include 'components/embed_modal/embed_exploration_modal_directive.html' %}
  {% include 'components/share/sharing_links_directive.html' %}
=======

>>>>>>> ab6ec43c
  {% include 'pages/dashboard/create_activity_modal_directive.html' %}


{% endblock %}

{% block footer_js %}
  {{ super() }}
  <script src="{{TEMPLATE_DIR_PREFIX}}/components/RatingComputationService.js"></script>
  <script src="{{TEMPLATE_DIR_PREFIX}}/components/embed_modal/ExplorationEmbedButtonService.js"></script>
  <script src="{{TEMPLATE_DIR_PREFIX}}/components/share/SharingLinksDirective.js"></script>
  <script src="{{TEMPLATE_DIR_PREFIX}}/components/background/BackgroundBannerDirective.js"></script>
  <script src="{{TEMPLATE_DIR_PREFIX}}/components/summary_tile/CollectionSummaryTileDirective.js"></script>

  <script src="{{TEMPLATE_DIR_PREFIX}}/domain/dashboard/DashboardBackendApiService.js"></script>
  <script src="{{TEMPLATE_DIR_PREFIX}}/pages/dashboard/Dashboard.js"></script>
{% endblock footer_js %}<|MERGE_RESOLUTION|>--- conflicted
+++ resolved
@@ -396,12 +396,6 @@
     {% endif %}
   </div>
 
-<<<<<<< HEAD
-  {% include 'components/embed_modal/embed_exploration_modal_directive.html' %}
-  {% include 'components/share/sharing_links_directive.html' %}
-=======
-
->>>>>>> ab6ec43c
   {% include 'pages/dashboard/create_activity_modal_directive.html' %}
 
 
