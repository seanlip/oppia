// Copyright 2014 The Oppia Authors. All Rights Reserved.
//
// Licensed under the Apache License, Version 2.0 (the "License");
// you may not use this file except in compliance with the License.
// You may obtain a copy of the License at
//
//      http://www.apache.org/licenses/LICENSE-2.0
//
// Unless required by applicable law or agreed to in writing, software
// distributed under the License is distributed on an "AS-IS" BASIS,
// WITHOUT WARRANTIES OR CONDITIONS OF ANY KIND, either express or implied.
// See the License for the specific language governing permissions and
// limitations under the License.

/**
 * @fileoverview Controllers for the creator dashboard.
 */

oppia.constant('EXPLORATION_DROPDOWN_STATS', {
  OPEN_FEEDBACK: 'open_feedback',
  TOP_UNRESOLVED_ANSWERS: 'top_unresolved_answers'
});

oppia.constant('EXPLORATIONS_SORT_BY_KEYS', {
  TITLE: 'title',
  RATING: 'ratings',
  NUM_VIEWS: 'num_views',
  OPEN_FEEDBACK: 'num_open_threads',
  UNRESOLVED_ANSWERS: 'num_unresolved_answers',
  LAST_UPDATED: 'last_updated_msec'
});

oppia.constant('HUMAN_READABLE_EXPLORATIONS_SORT_BY_KEYS', {
  TITLE: 'Title',
  RATING: 'Average Rating',
  NUM_VIEWS: 'Total Plays',
  OPEN_FEEDBACK: 'Open Feedback',
  UNRESOLVED_ANSWERS: 'Unresolved Answers',
  LAST_UPDATED: 'Last Updated'
});

oppia.constant('SUBSCRIPTION_SORT_BY_KEYS', {
  USERNAME: 'subscriber_username',
  IMPACT: 'subscriber_impact'
});

oppia.constant('HUMAN_READABLE_SUBSCRIPTION_SORT_BY_KEYS', {
  USERNAME: 'Username',
  IMPACT: 'Impact'
});

oppia.controller('Dashboard', [
  '$scope', '$rootScope', '$window', '$location', 'oppiaDatetimeFormatter',
  'alertsService', 'DashboardBackendApiService', 'RatingComputationService',
  'ExplorationCreationService', 'UrlInterpolationService', 'FATAL_ERROR_CODES',
  'EXPLORATION_DROPDOWN_STATS', 'EXPLORATIONS_SORT_BY_KEYS',
  'HUMAN_READABLE_EXPLORATIONS_SORT_BY_KEYS', 'SUBSCRIPTION_SORT_BY_KEYS',
  'HUMAN_READABLE_SUBSCRIPTION_SORT_BY_KEYS',
  function(
      $scope, $rootScope, $window, $location, oppiaDatetimeFormatter,
      alertsService, DashboardBackendApiService, RatingComputationService,
      ExplorationCreationService, UrlInterpolationService, FATAL_ERROR_CODES,
      EXPLORATION_DROPDOWN_STATS, EXPLORATIONS_SORT_BY_KEYS,
      HUMAN_READABLE_EXPLORATIONS_SORT_BY_KEYS, SUBSCRIPTION_SORT_BY_KEYS,
      HUMAN_READABLE_SUBSCRIPTION_SORT_BY_KEYS) {
    var EXP_PUBLISH_TEXTS = {
      defaultText: (
        'This exploration is private. Publish it to receive statistics.'),
      smText: 'Publish the exploration to receive statistics.'
    };

    $scope.DEFAULT_EMPTY_TITLE = 'Untitled';
    $scope.EXPLORATION_DROPDOWN_STATS = EXPLORATION_DROPDOWN_STATS;
    $scope.EXPLORATIONS_SORT_BY_KEYS = EXPLORATIONS_SORT_BY_KEYS;
    $scope.HUMAN_READABLE_EXPLORATIONS_SORT_BY_KEYS = (
      HUMAN_READABLE_EXPLORATIONS_SORT_BY_KEYS);
    $scope.SUBSCRIPTION_SORT_BY_KEYS = SUBSCRIPTION_SORT_BY_KEYS;
    $scope.HUMAN_READABLE_SUBSCRIPTION_SORT_BY_KEYS = (
      HUMAN_READABLE_SUBSCRIPTION_SORT_BY_KEYS);
    $scope.DEFAULT_TWITTER_SHARE_MESSAGE_DASHBOARD = (
      GLOBALS.DEFAULT_TWITTER_SHARE_MESSAGE_DASHBOARD);

    $scope.getAverageRating = RatingComputationService.computeAverageRating;
    $scope.createNewExploration = (
      ExplorationCreationService.createNewExploration);
    $scope.getLocaleAbbreviatedDatetimeString = (
      oppiaDatetimeFormatter.getLocaleAbbreviatedDatetimeString);

    $scope.emptyDashboardImgUrl = UrlInterpolationService.getStaticImageUrl(
      '/general/empty_dashboard.svg');

    $scope.unresolvedAnswersIconUrl = UrlInterpolationService.getStaticImageUrl(
      '/icons/unresolved_answers.svg');

<<<<<<< HEAD
    // Refreshes the dashboard page whenever the back button is pressed
    $scope.$watch(function() {
      return $location.path();
    }, function(newPath, oldPath) {
      if (newPath === '' && oldPath === '') {
        $location.path('').replace;
        return;
      } else if (newPath === '/back' && oldPath === '/back') {
        $location.path('').replace;
      } else if (newPath === '/' && oldPath === '/') {
        $location.path('back').replace;
        $window.location.reload();
        return;
      }
    });

    $scope.activeTab = 'myExplorations';
=======
>>>>>>> 00be16fd
    $scope.setActiveTab = function(newActiveTabName) {
      $scope.activeTab = newActiveTabName;
    };

    $scope.getExplorationUrl = function(explorationId) {
      return '/create/' + explorationId;
    };

    $scope.getCollectionUrl = function(collectionId) {
      return '/collection_editor/create/' + collectionId;
    };

    $scope.myExplorationsView = 'card';
    $scope.setMyExplorationsView = function(viewType) {
      $scope.myExplorationsView = viewType;
    };

    $scope.checkMobileView = function() {
      return ($window.innerWidth < 500);
    };

    $scope.updatesGivenScreenWidth = function() {
      if ($scope.checkMobileView()) {
        $scope.myExplorationsView = 'card';
        $scope.publishText = EXP_PUBLISH_TEXTS.smText;
      } else {
        $scope.publishText = EXP_PUBLISH_TEXTS.defaultText;
      }
    };

    $scope.updatesGivenScreenWidth();
    angular.element($window).bind('resize', function() {
      $scope.updatesGivenScreenWidth();
    });

    $scope.setExplorationsSortingOptions = function(sortType) {
      if (sortType === $scope.currentSortType) {
        $scope.isCurrentSortDescending = !$scope.isCurrentSortDescending;
      } else {
        $scope.currentSortType = sortType;
      }
    };

    $scope.setSubscriptionSortingOptions = function(sortType) {
      if (sortType === $scope.currentSubscribersSortType) {
        $scope.isCurrentSubscriptionSortDescending = (
          !$scope.isCurrentSubscriptionSortDescending);
      } else {
        $scope.currentSubscribersSortType = sortType;
      }
    };

    $scope.sortSubscriptionFunction = function(entity) {
      // This function is passed as a custom comparator function to `orderBy`,
      // so that special cases can be handled while sorting subscriptions.
      var value = entity[$scope.currentSubscribersSortType];
      if ($scope.currentSubscribersSortType ===
          SUBSCRIPTION_SORT_BY_KEYS.IMPACT) {
        value = (value || 0);
      }
      return value;
    };

    $scope.sortByFunction = function(entity) {
      // This function is passed as a custom comparator function to `orderBy`,
      // so that special cases can be handled while sorting explorations.
      var value = entity[$scope.currentSortType];
      if (entity.status === 'private') {
        if ($scope.currentSortType === EXPLORATIONS_SORT_BY_KEYS.TITLE) {
          value = (value || $scope.DEFAULT_EMPTY_TITLE);
        } else if ($scope.currentSortType !==
                   EXPLORATIONS_SORT_BY_KEYS.LAST_UPDATED) {
          value = 0;
        }
      } else if ($scope.currentSortType === EXPLORATIONS_SORT_BY_KEYS.RATING) {
        var averageRating = $scope.getAverageRating(value);
        value = (averageRating || 0);
      }
      return value;
    };

    $scope.topUnresolvedAnswersCount = function(exploration) {
      var topUnresolvedAnswersCount = 0;
      exploration.top_unresolved_answers.forEach(function(answer) {
        topUnresolvedAnswersCount += answer.count;
      });
      return topUnresolvedAnswersCount;
    };

    $rootScope.loadingMessage = 'Loading';
    DashboardBackendApiService.fetchDashboardData().then(
      function(response) {
        var responseData = response.data;
        $scope.currentSortType = EXPLORATIONS_SORT_BY_KEYS.OPEN_FEEDBACK;
        $scope.currentSubscribersSortType = SUBSCRIPTION_SORT_BY_KEYS.USERNAME;
        $scope.isCurrentSortDescending = true;
        $scope.isCurrentSubscriptionSortDescending = true;
        $scope.explorationsList = responseData.explorations_list;
        $scope.collectionsList = responseData.collections_list;
        $scope.subscribersList = responseData.subscribers_list;
        $scope.dashboardStats = responseData.dashboard_stats;
        $scope.lastWeekStats = responseData.last_week_stats;
        if ($scope.dashboardStats && $scope.lastWeekStats) {
          $scope.relativeChangeInTotalPlays = (
            $scope.dashboardStats.total_plays - $scope.lastWeekStats.total_plays
          );
        }
        if ($scope.explorationsList.length === 0 &&
          $scope.collectionsList.length > 0) {
          $scope.activeTab = 'myCollections';
        } else {
          $scope.activeTab = 'myExplorations';
        }
        $rootScope.loadingMessage = '';
      },
      function(errorResponse) {
        if (FATAL_ERROR_CODES.indexOf(errorResponse.status) !== -1) {
          alertsService.addWarning('Failed to get dashboard data');
        }
      }
    );
  }
]);<|MERGE_RESOLUTION|>--- conflicted
+++ resolved
@@ -92,7 +92,6 @@
     $scope.unresolvedAnswersIconUrl = UrlInterpolationService.getStaticImageUrl(
       '/icons/unresolved_answers.svg');
 
-<<<<<<< HEAD
     // Refreshes the dashboard page whenever the back button is pressed
     $scope.$watch(function() {
       return $location.path();
@@ -110,8 +109,6 @@
     });
 
     $scope.activeTab = 'myExplorations';
-=======
->>>>>>> 00be16fd
     $scope.setActiveTab = function(newActiveTabName) {
       $scope.activeTab = newActiveTabName;
     };
