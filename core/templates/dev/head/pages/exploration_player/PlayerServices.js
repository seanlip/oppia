// Copyright 2014 The Oppia Authors. All Rights Reserved.
//
// Licensed under the Apache License, Version 2.0 (the "License");
// you may not use this file except in compliance with the License.
// You may obtain a copy of the License at
//
//      http://www.apache.org/licenses/LICENSE-2.0
//
// Unless required by applicable law or agreed to in writing, software
// distributed under the License is distributed on an "AS-IS" BASIS,
// WITHOUT WARRANTIES OR CONDITIONS OF ANY KIND, either express or implied.
// See the License for the specific language governing permissions and
// limitations under the License.

/**
 * @fileoverview Utility service for the learner's view of an exploration.
 */

oppia.constant('INTERACTION_SPECS', GLOBALS.INTERACTION_SPECS);

// A service that provides a number of utility functions for JS used by
// the player skin.
// Note that this service is used both in the learner and the editor views.
// The URL determines which of these it is. Some methods may need to be
// implemented differently depending on whether the skin is being played
// in the learner view, or whether it is being previewed in the editor view.
oppia.factory('ExplorationPlayerService', [
  '$http', '$rootScope', '$q', 'LearnerParamsService',
  'AlertsService', 'AnswerClassificationService', 'ExplorationContextService',
  'PAGE_CONTEXT', 'ExplorationHtmlFormatterService',
  'PlayerTranscriptService', 'ExplorationObjectFactory',
  'ExpressionInterpolationService', 'StateClassifierMappingService',
  'StatsReportingService', 'UrlInterpolationService',
  'ReadOnlyExplorationBackendApiService',
  'EditableExplorationBackendApiService', 'AudioTranslationLanguageService',
  'LanguageUtilService', 'NumberAttemptsService', 'AudioPreloaderService',
<<<<<<< HEAD
  'WindowDimensionsService', 'TWO_CARD_THRESHOLD_PX',
=======
  'PlayerCorrectnessFeedbackEnabledService',
  'GuestCollectionProgressService',
  'WHITELISTED_COLLECTION_IDS_FOR_SAVING_GUEST_PROGRESS',
>>>>>>> 9299ff5c
  function(
      $http, $rootScope, $q, LearnerParamsService,
      AlertsService, AnswerClassificationService, ExplorationContextService,
      PAGE_CONTEXT, ExplorationHtmlFormatterService,
      PlayerTranscriptService, ExplorationObjectFactory,
      ExpressionInterpolationService, StateClassifierMappingService,
      StatsReportingService, UrlInterpolationService,
      ReadOnlyExplorationBackendApiService,
<<<<<<< HEAD
      EditableExplorationBackendApiService, AudioTranslationManagerService,
      LanguageUtilService, NumberAttemptsService, AudioPreloaderService,
      WindowDimensionsService, TWO_CARD_THRESHOLD_PX) {
=======
      EditableExplorationBackendApiService, AudioTranslationLanguageService,
      LanguageUtilService, NumberAttemptsService, AudioPreloaderService,
      PlayerCorrectnessFeedbackEnabledService,
      GuestCollectionProgressService,
      WHITELISTED_COLLECTION_IDS_FOR_SAVING_GUEST_PROGRESS) {
>>>>>>> 9299ff5c
    var _explorationId = ExplorationContextService.getExplorationId();
    var _editorPreviewMode = (
      ExplorationContextService.getPageContext() === PAGE_CONTEXT.EDITOR);
    var _isLoggedIn = GLOBALS.userIsLoggedIn;
    var answerIsBeingProcessed = false;

    var exploration = null;

    // This list may contain duplicates. A state name is added to it each time
    // the learner moves to a new card.
    var visitedStateNames = [];

    var explorationActuallyStarted = false;

    // Param changes to be used ONLY in editor preview mode.
    var manualParamChanges = null;
    var initialStateName = null;
    var version = GLOBALS.explorationVersion;

    var randomFromArray = function(arr) {
      return arr[Math.floor(Math.random() * arr.length)];
    };

    // Evaluate feedback.
    var makeFeedback = function(feedbackHtml, envs) {
      return ExpressionInterpolationService.processHtml(feedbackHtml, envs);
    };

    // Evaluate parameters. Returns null if any evaluation fails.
    var makeParams = function(oldParams, paramChanges, envs) {
      var newParams = angular.copy(oldParams);
      if (paramChanges.every(function(pc) {
        if (pc.generatorId === 'Copier') {
          if (!pc.customizationArgs.parse_with_jinja) {
            newParams[pc.name] = pc.customizationArgs.value;
          } else {
            var paramValue = ExpressionInterpolationService.processUnicode(
              pc.customizationArgs.value, [newParams].concat(envs));
            if (paramValue === null) {
              return false;
            }
            newParams[pc.name] = paramValue;
          }
        } else {
          // RandomSelector.
          newParams[pc.name] = randomFromArray(
            pc.customizationArgs.list_of_values);
        }
        return true;
      })) {
        // All parameters were evaluated successfully.
        return newParams;
      }
      // Evaluation of some parameter failed.
      return null;
    };

    // Evaluate question string.
    var makeQuestion = function(newState, envs) {
      return ExpressionInterpolationService.processHtml(
        newState.content.getHtml(), envs);
    };

    // This should only be called when 'exploration' is non-null.
    var _loadInitialState = function(successCallback) {
      var initialState = exploration.getInitialState();
      var oldParams = LearnerParamsService.getAllParams();
      var newParams = makeParams(
        oldParams, initialState.paramChanges, [oldParams]);
      if (newParams === null) {
        AlertsService.addWarning('Expression parsing error.');
        return;
      }

      var questionHtml = makeQuestion(initialState, [newParams]);
      if (questionHtml === null) {
        AlertsService.addWarning('Expression parsing error.');
        return;
      }

      if (!_editorPreviewMode) {
        StatsReportingService.recordExplorationStarted(
          exploration.initStateName, newParams);
        visitedStateNames.push(exploration.initStateName);
      }

      $rootScope.$broadcast('playerStateChange', initialState.name);
      successCallback(exploration, questionHtml, newParams);
    };

    // Initialize the parameters in the exploration as specified in the
    // exploration-level initial parameter changes list, followed by any
    // manual parameter changes (in editor preview mode).
    var initParams = function(manualParamChanges) {
      var baseParams = {};
      exploration.paramSpecs.forEach(function(paramName, paramSpec) {
        baseParams[paramName] = paramSpec.getType().createDefaultValue();
      });

      var startingParams = makeParams(
        baseParams,
        exploration.paramChanges.concat(manualParamChanges),
        [baseParams]);

      LearnerParamsService.init(startingParams);
    };

    // Ensure the transition to a terminal state properly logs the end of the
    // exploration.
    $rootScope.$on('playerStateChange', function(evt, newStateName) {
      if (!_editorPreviewMode && exploration.isStateTerminal(newStateName)) {
        StatsReportingService.recordExplorationCompleted(
          newStateName, LearnerParamsService.getAllParams());

        // If the user is a guest, has completed this exploration within the
        // context of a collection, and the collection is whitelisted, record
        // their temporary progress.
        var collectionAllowsGuestProgress = (
          WHITELISTED_COLLECTION_IDS_FOR_SAVING_GUEST_PROGRESS.indexOf(
            GLOBALS.collectionId) !== -1);
        if (collectionAllowsGuestProgress && !_isLoggedIn) {
          GuestCollectionProgressService.recordExplorationCompletedInCollection(
            GLOBALS.collectionId, _explorationId);
        }

        // For single state explorations, when the exploration reaches the
        // terminal state and explorationActuallyStarted is false, record
        // exploration actual start event.
        if (!explorationActuallyStarted) {
          StatsReportingService.recordExplorationActuallyStarted(
            newStateName);
          explorationActuallyStarted = true;
        }
      }
    });

    return {
      // This should only be used in editor preview mode. It sets the
      // exploration data from what's currently specified in the editor, and
      // also initializes the parameters to empty strings.
      initSettingsFromEditor: function(activeStateNameFromPreviewTab,
        manualParamChangesToInit) {
        if (_editorPreviewMode) {
          manualParamChanges = manualParamChangesToInit;
          initStateName = activeStateNameFromPreviewTab;
        } else {
          throw 'Error: cannot populate exploration in learner mode.';
        }
      },
      /**
       * Initializes an exploration, passing the data for the first state to
       * successCallback.
       *
       * In editor preview mode, populateExploration() must be called before
       * calling init().
       *
       * @param {function} successCallback - The function to execute after the
       *   initial exploration data is successfully loaded. This function will
       *   be passed two arguments:
       *   - stateName {string}, the name of the first state
       *   - initHtml {string}, an HTML string representing the content of the
       *       first state.
       */
      init: function(successCallback) {
        answerIsBeingProcessed = false;
        PlayerTranscriptService.init();

        if (_editorPreviewMode) {
          EditableExplorationBackendApiService.fetchApplyDraftExploration(
            _explorationId).then(function(data) {
              exploration = ExplorationObjectFactory.createFromBackendDict(
                data);
              exploration.setInitialStateName(initStateName);
              initParams(manualParamChanges);
              AudioTranslationLanguageService.init(
                exploration.getAllAudioLanguageCodes(),
                null,
                exploration.getLanguageCode(),
                data.auto_tts_enabled);
              AudioPreloaderService.init(exploration);
              AudioPreloaderService.kickOffAudioPreloader(initStateName);
              PlayerCorrectnessFeedbackEnabledService.init(
                data.correctness_feedback_enabled);
              _loadInitialState(successCallback);
              NumberAttemptsService.reset();
            });
        } else {
          var loadedExploration = null;
          if (version) {
            loadedExploration = (
              ReadOnlyExplorationBackendApiService.loadExploration(
                _explorationId, version));
          } else {
            loadedExploration = (
              ReadOnlyExplorationBackendApiService.loadLatestExploration(
                _explorationId));
          }
          loadedExploration.then(function(data) {
            exploration = ExplorationObjectFactory.createFromBackendDict(
              data.exploration);
            version = data.version;
            initParams([]);

            StateClassifierMappingService.init(data.state_classifier_mapping);

            StatsReportingService.initSession(
              _explorationId, exploration.title,
              version, data.session_id, GLOBALS.collectionId);
            AudioTranslationLanguageService.init(
              exploration.getAllAudioLanguageCodes(),
              data.preferred_audio_language_code,
              exploration.getLanguageCode(),
              data.auto_tts_enabled);
            AudioPreloaderService.init(exploration);
            AudioPreloaderService.kickOffAudioPreloader(
              exploration.getInitialState().name);
            PlayerCorrectnessFeedbackEnabledService.init(
              data.correctness_feedback_enabled);
            _loadInitialState(successCallback);
            $rootScope.$broadcast('playerServiceInitialized');
          });
        }
      },
      getExplorationId: function() {
        return _explorationId;
      },
      getExplorationTitle: function() {
        return exploration.title;
      },
      getExplorationVersion: function() {
        return version;
      },
      getExplorationLanguageCode: function() {
        return exploration.languageCode;
      },
      getStateContentHtml: function(stateName) {
        return exploration.getUninterpolatedContentHtml(stateName);
      },
      getStateContentAudioTranslations: function(stateName) {
        return exploration.getAudioTranslations(stateName);
      },
      getStateContentAudioTranslation: function(stateName, languageCode) {
        return exploration.getAudioTranslation(stateName, languageCode);
      },
      isContentAudioTranslationAvailable: function(stateName) {
        return Object.keys(
          exploration.getAudioTranslations(stateName)).length > 0 ||
          AudioTranslationLanguageService.isAutogeneratedAudioAllowed();
      },
      getInteractionHtml: function(stateName, labelForFocusTarget) {
        var interactionId = exploration.getInteractionId(stateName);
        if (!interactionId) {
          return null;
        }

        return ExplorationHtmlFormatterService.getInteractionHtml(
          interactionId,
          exploration.getInteractionCustomizationArgs(stateName),
          true,
          labelForFocusTarget);
      },
      getInteraction: function(stateName) {
        return exploration.getInteraction(stateName);
      },
      getRandomSuffix: function() {
        // This is a bit of a hack. When a refresh to a $scope variable happens,
        // AngularJS compares the new value of the variable to its previous
        // value. If they are the same, then the variable is not updated.
        // Appending a random suffix makes the new value different from the
        // previous one, and thus indirectly forces a refresh.
        var randomSuffix = '';
        var N = Math.round(Math.random() * 1000);
        for (var i = 0; i < N; i++) {
          randomSuffix += ' ';
        }
        return randomSuffix;
      },
      getHints: function(stateName) {
        return exploration.getInteraction(stateName).hints;
      },
      getSolution: function(stateName) {
        return exploration.getInteraction(stateName).solution;
      },
      isLoggedIn: function() {
        return _isLoggedIn;
      },
      isInPreviewMode: function() {
        return !!_editorPreviewMode;
      },
      submitAnswer: function(answer, interactionRulesService, successCallback) {
        if (answerIsBeingProcessed) {
          return;
        }

        answerIsBeingProcessed = true;
        var oldStateName = PlayerTranscriptService.getLastStateName();
        var oldState = exploration.getState(oldStateName);
        var classificationResult = (
          AnswerClassificationService.getMatchingClassificationResult(
            _explorationId, oldStateName, oldState, answer,
            interactionRulesService));
        var answerIsCorrect = classificationResult.answerIsCorrect;

        if (!_editorPreviewMode) {
          var feedbackIsUseful = (
            AnswerClassificationService.isClassifiedExplicitlyOrGoesToNewState(
              _explorationId, oldStateName, oldState, answer,
              interactionRulesService));
          StatsReportingService.recordAnswerSubmitted(
            oldStateName,
            LearnerParamsService.getAllParams(),
            answer,
            classificationResult.answerGroupIndex,
            classificationResult.ruleIndex,
            classificationResult.classificationCategorization,
            feedbackIsUseful);
        }

        // Use angular.copy() to clone the object
        // since classificationResult.outcome points
        // at oldState.interaction.default_outcome
        var outcome = angular.copy(classificationResult.outcome);

        var newStateName = outcome.dest;
        var refresherExplorationId = outcome.refresherExplorationId;
        var newState = exploration.getState(newStateName);

        // Compute the data for the next state.
        var oldParams = LearnerParamsService.getAllParams();
        oldParams.answer = answer;
        var feedbackHtml =
          makeFeedback(outcome.feedback.getHtml(), [oldParams]);
        var feedbackAudioTranslations =
          outcome.feedback.getBindableAudioTranslations();
        if (feedbackHtml === null) {
          answerIsBeingProcessed = false;
          AlertsService.addWarning('Expression parsing error.');
          return;
        }

        var newParams = (
          newState ? makeParams(
            oldParams, newState.paramChanges, [oldParams]) : oldParams);
        if (newParams === null) {
          answerIsBeingProcessed = false;
          AlertsService.addWarning('Expression parsing error.');
          return;
        }

        var questionHtml = makeQuestion(newState, [newParams, {
          answer: 'answer'
        }]);
        if (questionHtml === null) {
          answerIsBeingProcessed = false;
          AlertsService.addWarning('Expression parsing error.');
          return;
        }

        // TODO(sll): Remove the 'answer' key from newParams.
        newParams.answer = answer;

        answerIsBeingProcessed = false;

        oldStateName = PlayerTranscriptService.getLastStateName();
        var refreshInteraction = (
          oldStateName !== newStateName ||
          exploration.isInteractionInline(oldStateName));

        if (!_editorPreviewMode) {
          var isFirstHit = Boolean(visitedStateNames.indexOf(
            newStateName) === -1);
          if (newStateName !== oldStateName) {
            StatsReportingService.recordStateTransition(
              oldStateName, newStateName, answer,
              LearnerParamsService.getAllParams(), isFirstHit);

            StatsReportingService.recordStateCompleted(oldStateName);
            visitedStateNames.push(newStateName);

            if (oldStateName === exploration.initStateName && (
                !explorationActuallyStarted)) {
              StatsReportingService.recordExplorationActuallyStarted(
                oldStateName);
              explorationActuallyStarted = true;
            }
          }
          if (exploration.isStateTerminal(newStateName)) {
            StatsReportingService.recordStateCompleted(newStateName);
          }
        }

        $rootScope.$broadcast('updateActiveStateIfInEditor', newStateName);
        $rootScope.$broadcast('playerStateChange', newStateName);
        successCallback(
          newStateName, refreshInteraction, feedbackHtml,
          feedbackAudioTranslations, questionHtml, newParams,
          refresherExplorationId);
        return answerIsCorrect;
      },
      isAnswerBeingProcessed: function() {
        return answerIsBeingProcessed;
      },
      // Returns a promise for the user profile picture, or the default image if
      // user is not logged in or has not uploaded a profile picture, or the
      // player is in preview mode.
      getUserProfileImage: function() {
        var DEFAULT_PROFILE_IMAGE_PATH = (
          UrlInterpolationService.getStaticImageUrl(
            '/avatar/user_blue_72px.png'));

        if (_isLoggedIn && !_editorPreviewMode) {
          return $http.get(
            '/preferenceshandler/profile_picture'
          ).then(function(response) {
            var profilePictureDataUrl = response.data.profile_picture_data_url;
            return (
              profilePictureDataUrl ? profilePictureDataUrl :
              DEFAULT_PROFILE_IMAGE_PATH);
          });
        } else {
          return $q.resolve(DEFAULT_PROFILE_IMAGE_PATH);
        }
      },
      recordSolutionHit: function(stateName) {
        if (!_editorPreviewMode) {
          StatsReportingService.recordSolutionHit(stateName);
        }
      },
      // Returns whether the screen is wide enough to fit two
      // cards (e.g., the tutor and supplemental cards) side-by-side.
      canWindowShowTwoCards: function() {
        return WindowDimensionsService.getWidth() > TWO_CARD_THRESHOLD_PX;
      }
    };
  }
]);<|MERGE_RESOLUTION|>--- conflicted
+++ resolved
@@ -34,13 +34,10 @@
   'ReadOnlyExplorationBackendApiService',
   'EditableExplorationBackendApiService', 'AudioTranslationLanguageService',
   'LanguageUtilService', 'NumberAttemptsService', 'AudioPreloaderService',
-<<<<<<< HEAD
   'WindowDimensionsService', 'TWO_CARD_THRESHOLD_PX',
-=======
   'PlayerCorrectnessFeedbackEnabledService',
   'GuestCollectionProgressService',
   'WHITELISTED_COLLECTION_IDS_FOR_SAVING_GUEST_PROGRESS',
->>>>>>> 9299ff5c
   function(
       $http, $rootScope, $q, LearnerParamsService,
       AlertsService, AnswerClassificationService, ExplorationContextService,
@@ -49,17 +46,12 @@
       ExpressionInterpolationService, StateClassifierMappingService,
       StatsReportingService, UrlInterpolationService,
       ReadOnlyExplorationBackendApiService,
-<<<<<<< HEAD
-      EditableExplorationBackendApiService, AudioTranslationManagerService,
-      LanguageUtilService, NumberAttemptsService, AudioPreloaderService,
-      WindowDimensionsService, TWO_CARD_THRESHOLD_PX) {
-=======
       EditableExplorationBackendApiService, AudioTranslationLanguageService,
       LanguageUtilService, NumberAttemptsService, AudioPreloaderService,
+      WindowDimensionsService, TWO_CARD_THRESHOLD_PX,
       PlayerCorrectnessFeedbackEnabledService,
       GuestCollectionProgressService,
       WHITELISTED_COLLECTION_IDS_FOR_SAVING_GUEST_PROGRESS) {
->>>>>>> 9299ff5c
     var _explorationId = ExplorationContextService.getExplorationId();
     var _editorPreviewMode = (
       ExplorationContextService.getPageContext() === PAGE_CONTEXT.EDITOR);
