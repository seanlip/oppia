--- conflicted
+++ resolved
@@ -422,13 +422,9 @@
         $rootScope.$broadcast('updateActiveStateIfInEditor', newStateName);
         $rootScope.$broadcast('playerStateChange', newStateName);
         successCallback(
-<<<<<<< HEAD
-          newStateName, refreshInteraction, feedbackHtml, 
-          feedbackAudioTranslations, questionHtml, newParams);
-=======
-          newStateName, refreshInteraction, feedbackHtml, questionHtml,
-          newParams, refresherExplorationId);
->>>>>>> 1a1dbf0c
+          newStateName, refreshInteraction, feedbackHtml,
+          feedbackAudioTranslations, questionHtml, newParams,
+          refresherExplorationId);
       },
       isAnswerBeingProcessed: function() {
         return answerIsBeingProcessed;
