--- conflicted
+++ resolved
@@ -1,166 +1,3 @@
-<<<<<<< HEAD
-<script type="text/ng-template" id="components/explorationFooter">
-  <style>
-    .oppia-exploration-footer {
-      background-color: #094142;
-      color: #FFF;
-      font-family: "Capriola", "Roboto", Arial, sans-serif;
-      font-size: 13px;
-      height: 42px;
-      line-height: 0;
-      margin-top: 30px;
-      width: 100%;
-    }
-
-    .oppia-exploration-footer .exploration-footer-img {
-      height: 60px;
-      margin: -25px 0 0 10px;
-      width: 60px;
-    }
-
-    .oppia-exploration-footer .author-profile {
-      color: #fff;
-      list-style-type: none;
-      padding-left: 0;
-    }
-
-    .oppia-exploration-footer .mobile-feedback {
-      color: #fff;
-      list-style-type: none;
-      padding-left: 0;
-    }
-
-    .oppia-exploration-footer .mobile-feedback li > a {
-      margin-top: 2px;
-    }
-
-    .oppia-exploration-footer .mobile-feedback > .popover {
-      color: rgba(0,0,0,0.87);
-      margin-left: 5px;
-      margin-right: 5px;
-      max-width: 97.6vw;
-      right: 15px;
-      width: auto;
-    }
-
-    .oppia-exploration-footer .mobile-feedback .popover > .arrow {
-      display: none;
-    }
-
-    .oppia-exploration-footer .mobile-feedback feedback-popup .oppia-feedback-popover-textarea {
-      width: 100%;
-    }
-
-    .oppia-exploration-footer .author-profile a:hover {
-      text-decoration: none;
-    }
-
-    .oppia-exploration-footer .author-profile li {
-      float: left;
-    }
-
-    .oppia-exploration-footer .author-profile .hover-link {
-      background-color: #094142;
-      width: 190px;
-    }
-
-    .oppia-exploration-footer .author-profile.hovered-text h4 {
-      color: #094142;
-    }
-
-    .oppia-exploration-footer .author-profile .hover-link:hover,
-    .oppia-exploration-footer .author-profile .hover-link:focus {
-      background-color: #fff;
-      color: #094142;
-    }
-
-    .oppia-exploration-footer .dropdown-menu.author-profile-dropdown-menu {
-      border: none;
-      border-bottom-left-radius: 0;
-      border-bottom-right-radius: 0;
-      box-shadow: 0 -6px 12px rgba(0, 0, 0, 0.176);
-      float: left;
-      list-style-type: none;
-      margin:0 0 16px 0;
-    }
-
-    .oppia-exploration-footer .author-profile-dropdown-menu li {
-      color: #094142;
-      float: none;
-      text-overflow: clip;
-      white-space: nowrap;
-      width: 100%;
-    }
-
-    .oppia-exploration-footer .author-profile-dropdown-menu li > a {
-      color: #094142;
-      padding: 3px 6px;
-    }
-
-    .oppia-exploration-footer .author-profile-dropdown-menu li a:hover {
-      background-color: #eee;
-      color: #888;
-    }
-
-    .oppia-exploration-footer .author-profile-text {
-      cursor: default;
-      line-height: 0.6;
-      padding-left: 6px;
-      text-overflow: clip;
-      white-space: nowrap;
-    }
-
-    .oppia-exploration-footer .author-profile-text.not-hovered {
-      color: #fff;
-      text-transform: uppercase;
-    }
-
-    .oppia-exploration-footer .author-profile-text.hovered-text,
-    .oppia-exploration-footer .author-profile .hover-link:focus .author-profile-text {
-      color: #094142;
-      text-decoration: none;
-      text-transform: uppercase;
-    }
-
-    .oppia-exploration-footer .oppia-share-exploration-footer {
-      line-height: 0.6;
-      padding-right: 20px;
-      text-transform: uppercase;
-    }
-
-    .oppia-exploration-footer .oppia-exploration-footer-container {
-      max-width: 800px;
-    }
-
-    .oppia-exploration-footer .oppia-exploration-footer-sharing-links ul {
-      display: block;
-      float: right;
-      padding-right: 20px;
-      margin: -8px;
-    }
-
-    .oppia-exploration-footer .oppia-exploration-footer-sharing-links li {
-      float: left;
-    }
-
-    @media (max-width: 475px) {
-      .oppia-exploration-footer-sharing-links {
-        display: none;
-      }
-    }
-
-    @media (max-width: 658px) {
-      .oppia-share-exploration-footer {
-        display: none;
-      }
-    }
-  </style>
-
-  <div class="footer navbar-fixed-bottom oppia-exploration-footer">
-    <div class="row">
-      <div class="col-sm-5">
-        <ul class="author-profile" ng-if="!windowIsNarrow">
-=======
 <style>
   .oppia-exploration-footer {
     background-color: #094142;
@@ -179,12 +16,33 @@
     width: 60px;
   }
 
-  .oppia-exploration-footer .author-profile {
+  .oppia-exploration-footer .author-profile, .oppia-exploration-footer .mobile-feedback {
     color: #fff;
     list-style-type: none;
     padding-left: 0;
   }
 
+  .oppia-exploration-footer .mobile-feedback li > a {
+    margin-top: 2px;
+  }
+
+  .oppia-exploration-footer .mobile-feedback > .popover {
+    color: rgba(0,0,0,0.87);
+    margin-left: 5px;
+    margin-right: 5px;
+    max-width: 97.6vw;
+    right: 15px;
+    width: auto;
+  }
+
+  .oppia-exploration-footer .mobile-feedback .popover > .arrow {
+    display: none;
+  }
+
+  .oppia-exploration-footer .mobile-feedback feedback-popup .oppia-feedback-popover-textarea {
+    width: 100%;
+  }
+  
   .oppia-exploration-footer .author-profile a:hover {
     text-decoration: none;
   }
@@ -293,7 +151,7 @@
 <div class="footer navbar-fixed-bottom oppia-exploration-footer">
   <div class="row">
     <div class="col-sm-5">
-      <ul class="author-profile">
+      <ul class="author-profile" ng-if="!windowIsNarrow">
         <li>
           <img ng-src="<[getStaticImageUrl('/general/apple.svg')]>" class="exploration-footer-img"
                alt="">
@@ -322,13 +180,19 @@
             </ul>
           </div>
         </li>
-        <li></li>
+      </ul>
+      <ul class="mobile-feedback" ng-if="windowIsNarrow">
+        <li popover-placement="top-left" popover-template="'popover/feedback'" popover-trigger="click">
+          <a href="" class="btn oppia-navbar-button">
+            <i class="material-icons">&#xE87F;</i>
+            <span translate="I18N_PLAYER_FEEDBACK_TOOLTIP"></span>
+          </a>
+        </li>
       </ul>
     </div>
     <div class="col-sm-7">
       <div class="pull-right">
         <ul class="author-profile">
->>>>>>> df3d0857
           <li>
             <h4 translate="I18N_PLAYER_SHARE_THIS_EXPLORATION" class="oppia-share-exploration-footer"></h4>
           </li>
@@ -342,14 +206,6 @@
             </sharing-links>
           </li>
         </ul>
-        <ul class="mobile-feedback" ng-if="windowIsNarrow">
-          <li popover-placement="top-left" popover-template="'popover/feedback'" popover-trigger="click">
-            <a href="" class="btn oppia-navbar-button">
-              <i class="material-icons">&#xE87F;</i>
-              <span translate="I18N_PLAYER_FEEDBACK_TOOLTIP"></span>
-            </a>
-          </li>
-        </ul>
       </div>
     </div>
   </div>
