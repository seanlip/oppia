<div class="conversation-skin-supplemental-card">
  <div ng-if="helpCardHtml" class="conversation-skin-help-card"
       ng-class="{'help-card-standard': isWindowTall(), 'help-card-fixed': !isWindowTall()}" >
    <img class="conversation-skin-oppia-avatar"
         ng-src="<[::OPPIA_AVATAR_IMAGE_URL]>" alt="">
    <button type="button" class="conversation-skin-close-help-card-button"
            ng-click="clearHelpCard()" ng-if="!helpCardHasContinueButton">
      <i class="material-icons md-18">&#xE5CD;</i>
    </button>
    <div class="conversation-skin-help-card-content" angular-html-bind="helpCardHtml"></div>
    <br>
    <md-button class="oppia-learner-continue-button protractor-test-continue-to-next-card-button"
               focus-on="<[::CONTINUE_BUTTON_FOCUS_LABEL]>"
               ng-click="onClickContinueButton()"
               ng-if="helpCardHasContinueButton"
               style="margin-top: 12px;"
               aria-label="Continue">
      <span translate="I18N_PLAYER_CONTINUE_BUTTON"></span>
      <i class="fa fa-arrow-right"
         style="font-size: 19px; padding-top: 1.5px;"></i>
    </md-button>
  </div>

  <div class="protractor-test-conversation-input"
       angular-html-bind="activeCard.interactionHtml">
  </div>
<<<<<<< HEAD
  <div ng-if="hintsExist" style="text-align: right; padding: 8px">
    <hint-button ng-if="!areAllHintsExhausted()"
                 on-click-hint-button="consumeHint()"
=======
  <div ng-if="hintsExist" style="text-align: left; padding: 8px">
    <hint-button on-click-hint-button="consumeHint()"
>>>>>>> b663fa4b
                 current-hint-is-available="isHintAvailable()"
                 all-hints-are-exhausted="areAllHintsExhausted()">
    </hint-button>
    <solution-button ng-if="areAllHintsExhausted()"
                     on-click-solution-button="consumeSolution()"
                     solution-is-available="isCurrentSolutionAvailable()">
    </solution-button>
  </div>
</div>

<style>
  .conversation-skin-help-card {
    background: #fff;
    border-radius: 2px;
    /* We move the help card lower so that it does not block
       the terminal output in the CodeRepl interaction.
    */
    box-shadow: 0 1px 2px rgba(0,0,0,0.24), 0 1px 3px rgba(0,0,0,0.12);
    min-height: 50px;
    opacity: 1;
    padding: 12px;
    right: 12px;
    text-align: left;
    transition: all 350ms;
    z-index: 500;
  }

  .conversation-skin-help-card.ng-enter,
  .conversation-skin-help-card.ng-leave-active {
    opacity: 0;
    transform: translateX(200px);
  }

  .help-card-standard {
    bottom: -50px;
    position: absolute;
  }

  .help-card-fixed {
    bottom: 50px;
    position: fixed;
  }

  .conversation-skin-help-card .conversation-skin-oppia-avatar {
    top: 12px;
    left: -15px;
  }

  .conversation-skin-help-card-content {
    width: 270px;
  }

  .conversation-skin-close-help-card-button {
    background: none;
    border: 0;
    color: #000;
    cursor: pointer;
    height: 24px;
    opacity: 0.5;
    position: absolute;
    right: 2px;
    top: 2px;
    width: 24px;
    z-index: 200;
  }

  .conversation-skin-supplemental-card {
    background-color: #ffffff;
  }
  .conversation-skin-supplemental-card .hint-button {
    background-color: #0D48A1;
    border: none;
    color: #ffffff;
  }

  .conversation-skin-supplemental-card .solution-button {
    background-color: #d9534f;
    border-color: #d43f3a;
    color: #fff;
  }

  .conversation-skin-supplemental-card button.md-button.md-default-theme.hint-button:focus,
  .conversation-skin-supplemental-card button.md-button.md-default-theme.hint-button:hover {
    background-color: #115FD4;
  }

  .conversation-skin-supplemental-card button.md-button.md-default-theme.solution-button:focus,
  .conversation-skin-supplemental-card button.md-button.md-default-theme.solution-button:hover {
    background-color: #da190b;
  }
</style><|MERGE_RESOLUTION|>--- conflicted
+++ resolved
@@ -24,14 +24,9 @@
   <div class="protractor-test-conversation-input"
        angular-html-bind="activeCard.interactionHtml">
   </div>
-<<<<<<< HEAD
-  <div ng-if="hintsExist" style="text-align: right; padding: 8px">
+  <div ng-if="hintsExist" style="text-align: left; padding: 8px">
     <hint-button ng-if="!areAllHintsExhausted()"
                  on-click-hint-button="consumeHint()"
-=======
-  <div ng-if="hintsExist" style="text-align: left; padding: 8px">
-    <hint-button on-click-hint-button="consumeHint()"
->>>>>>> b663fa4b
                  current-hint-is-available="isHintAvailable()"
                  all-hints-are-exhausted="areAllHintsExhausted()">
     </hint-button>
