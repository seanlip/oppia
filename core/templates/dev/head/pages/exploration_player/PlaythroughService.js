--- conflicted
+++ resolved
@@ -293,11 +293,7 @@
             state_name: {
               value: stateName
             },
-<<<<<<< HEAD
-            time_spent_state_in_msecs: {
-=======
             time_spent_in_state_in_msecs: {
->>>>>>> 382ef6e1
               value: timeSpentInStateSecs
             }
           },
