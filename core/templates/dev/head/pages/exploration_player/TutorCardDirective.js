--- conflicted
+++ resolved
@@ -90,19 +90,17 @@
             $scope.hintsExist = Boolean(oppiaPlayerService.getInteraction(
               $scope.activeCard.stateName).hints.length);
 
-<<<<<<< HEAD
             SolutionManagerService.reset(oppiaPlayerService.getInteraction(
               $scope.activeCard.stateName).solution);
 
             $scope.solutionExists = Boolean(oppiaPlayerService.getInteraction(
               $scope.activeCard.stateName).solution);
-=======
-            $scope.contentAudioTranslations =
+
+	    $scope.contentAudioTranslations =
               oppiaPlayerService.getStateContentAudioTranslations(
                 $scope.activeCard.stateName);
 
             AudioPlayerService.stop();
->>>>>>> b663fa4b
           };
 
           $scope.arePreviousResponsesShown = false;
@@ -154,13 +152,10 @@
             return HintManagerService.areAllHintsExhausted();
           };
 
-<<<<<<< HEAD
           $scope.isCurrentSolutionAvailable = function () {
             return SolutionManagerService.isCurrentSolutionAvailable();
           };
 
-=======
->>>>>>> b663fa4b
           $scope.isIframed = urlService.isIframed();
 
           $scope.CONTINUE_BUTTON_FOCUS_LABEL = CONTINUE_BUTTON_FOCUS_LABEL;
