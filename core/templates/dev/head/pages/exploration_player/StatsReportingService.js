// Copyright 2014 The Oppia Authors. All Rights Reserved.
//
// Licensed under the Apache License, Version 2.0 (the "License");
// you may not use this file except in compliance with the License.
// You may obtain a copy of the License at
//
//      http://www.apache.org/licenses/LICENSE-2.0
//
// Unless required by applicable law or agreed to in writing, software
// distributed under the License is distributed on an "AS-IS" BASIS,
// WITHOUT WARRANTIES OR CONDITIONS OF ANY KIND, either express or implied.
// See the License for the specific language governing permissions and
// limitations under the License.

/**
 * @fileoverview Services for stats reporting.
 */

oppia.constant('STATS_EVENT_TYPES', {
  EVENT_TYPE_START_EXPLORATION: 'start',
  EVENT_TYPE_ACTUAL_START_EXPLORATION: 'actual_start',
  EVENT_TYPE_COMPLETE_EXPLORATION: 'complete',
  EVENT_TYPE_STATE_HIT: 'state_hit',
  EVENT_TYPE_STATE_COMPLETED: 'state_complete',
  EVENT_TYPE_ANSWER_SUBMITTED: 'answer_submitted',
  EVENT_TYPE_SOLUTION_HIT: 'solution_hit',
  EVENT_TYPE_LEAVE_FOR_REFRESHER_EXP: 'leave_for_refresher_exp',
});

oppia.constant('STATS_REPORTING_URLS', {
  ANSWER_SUBMITTED: '/explorehandler/answer_submitted_event/<exploration_id>',
  EXPLORATION_COMPLETED: (
    '/explorehandler/exploration_complete_event/<exploration_id>'),
  EXPLORATION_MAYBE_LEFT: (
    '/explorehandler/exploration_maybe_leave_event/<exploration_id>'),
  EXPLORATION_STARTED: (
    '/explorehandler/exploration_start_event/<exploration_id>'),
  STATE_HIT: '/explorehandler/state_hit_event/<exploration_id>',
  STATE_COMPLETED: '/explorehandler/state_complete_event/<exploration_id>',
  EXPLORATION_ACTUALLY_STARTED: (
    '/explorehandler/exploration_actual_start_event/<exploration_id>'),
  SOLUTION_HIT: '/explorehandler/solution_hit_event/<exploration_id>',
  LEAVE_FOR_REFRESHER_EXP: (
    '/explorehandler/leave_for_refresher_exp_event/<exploration_id>'),
  STATS_EVENTS: '/explorehandler/stats_events/<exploration_id>'
});

oppia.factory('StatsReportingService', [
  '$http', '$interval', 'ContextService', 'MessengerService',
<<<<<<< HEAD
  'PlaythroughService', 'siteAnalyticsService', 'StopwatchObjectFactory',
  'UrlInterpolationService', 'STATS_REPORTING_URLS',
  function(
      $http, $interval, ContextService, MessengerService,
      PlaythroughService, siteAnalyticsService, StopwatchObjectFactory,
      UrlInterpolationService, STATS_REPORTING_URLS) {
=======
  'PlaythroughService', 'SiteAnalyticsService', 'StopwatchObjectFactory',
  'UrlInterpolationService', 'DEFAULT_OUTCOME_CLASSIFICATION',
  'PAGE_CONTEXT', 'STATS_EVENT_TYPES', 'STATS_REPORTING_URLS',
  function(
      $http, $interval, ContextService, MessengerService,
      PlaythroughService, SiteAnalyticsService, StopwatchObjectFactory,
      UrlInterpolationService, DEFAULT_OUTCOME_CLASSIFICATION,
      PAGE_CONTEXT, STATS_EVENT_TYPES, STATS_REPORTING_URLS) {
>>>>>>> b4da4773
    var explorationId = null;
    var explorationTitle = null;
    var explorationVersion = null;
    var sessionId = null;
    var stateStopwatch = null;
    var optionalCollectionId = undefined;
    var statesVisited = {};
    var numStatesVisited = 0;
    var explorationStarted = false;
    var explorationActuallyStarted = false;
    var explorationIsComplete = false;

    var _editorPreviewMode = ContextService.isInExplorationEditorPage();

    // The following dict will contain all stats data accumulated over the
    // interval time and will be reset when the dict is sent to backend for
    // recording.
    var aggregatedStats = {};

    var refreshAggregatedStats = function() {
      aggregatedStats = {
        num_starts: 0,
        num_completions: 0,
        num_actual_starts: 0,
        state_stats_mapping: {}
      };
    };

    var createDefaultStateStatsMapping = function(stateName) {
      aggregatedStats.state_stats_mapping[stateName] = {
        total_answers_count: 0,
        useful_feedback_count: 0,
        total_hit_count: 0,
        first_hit_count: 0,
        num_times_solution_viewed: 0,
        num_completions: 0
      };
    };

    var getFullStatsUrl = function(urlIdentifier) {
      return UrlInterpolationService.interpolateUrl(
        STATS_REPORTING_URLS[urlIdentifier], {
          exploration_id: explorationId
        });
    };

    if (!_editorPreviewMode) {
      $interval(function() {
        postStatsToBackend();
      }, 300000);
    }

    // This method is called whenever a learner tries to leave an exploration,
    // when a learner starts an exploration, when a learner completes an
    // exploration and also every five minutes.
    var postStatsToBackend = function() {
      if (explorationIsComplete) {
        return;
      }
      $http.post(getFullStatsUrl('STATS_EVENTS'), {
        aggregated_stats: aggregatedStats,
        exp_version: explorationVersion
      });
      refreshAggregatedStats();
    };

    return {
      initSession: function(
          newExplorationId, newExplorationTitle, newExplorationVersion,
          newSessionId, collectionId) {
        explorationId = newExplorationId;
        explorationTitle = newExplorationTitle;
        explorationVersion = newExplorationVersion;
        sessionId = newSessionId;
        stateStopwatch = StopwatchObjectFactory.create();
        optionalCollectionId = collectionId;
        refreshAggregatedStats();
      },
      // Note that this also resets the stateStopwatch.
      recordExplorationStarted: function(stateName, params) {
        if (explorationStarted) {
          return;
        }
        aggregatedStats.num_starts += 1;

        createDefaultStateStatsMapping(stateName);
        aggregatedStats.state_stats_mapping[stateName].total_hit_count += 1;
        aggregatedStats.state_stats_mapping[stateName].first_hit_count += 1;

        postStatsToBackend();

        $http.post(getFullStatsUrl('EXPLORATION_STARTED'), {
          params: params,
          session_id: sessionId,
          state_name: stateName,
          version: explorationVersion
        });

        $http.post(getFullStatsUrl('STATE_HIT'), {
          client_time_spent_in_secs: 0.0,
          exploration_version: explorationVersion,
          new_state_name: stateName,
          old_params: params,
          session_id: sessionId,
        });

        MessengerService.sendMessage(MessengerService.EXPLORATION_LOADED, {
          explorationVersion: explorationVersion,
          explorationTitle: explorationTitle
        });

        statesVisited[stateName] = true;
        numStatesVisited = 1;
        SiteAnalyticsService.registerNewCard(1);

        stateStopwatch.reset();
        explorationStarted = true;
      },
      recordExplorationActuallyStarted: function(stateName) {
        if (explorationActuallyStarted) {
          return;
        }
        aggregatedStats.num_actual_starts += 1;
        $http.post(getFullStatsUrl('EXPLORATION_ACTUALLY_STARTED'), {
          exploration_version: explorationVersion,
          state_name: stateName,
          session_id: sessionId
        });

        PlaythroughService.recordExplorationStartAction(stateName);
        explorationActuallyStarted = true;
      },
      recordSolutionHit: function(stateName) {
        if (!aggregatedStats.state_stats_mapping.hasOwnProperty(stateName)) {
          createDefaultStateStatsMapping(stateName);
        }
        aggregatedStats.state_stats_mapping[
          stateName].num_times_solution_viewed += 1;

        $http.post(getFullStatsUrl('SOLUTION_HIT'), {
          exploration_version: explorationVersion,
          state_name: stateName,
          session_id: sessionId,
          time_spent_in_state_secs: stateStopwatch.getTimeInSecs()
        });
      },
      recordLeaveForRefresherExp: function(stateName, refresherExpId) {
        $http.post(getFullStatsUrl('LEAVE_FOR_REFRESHER_EXP'), {
          exploration_version: explorationVersion,
          refresher_exp_id: refresherExpId,
          state_name: stateName,
          session_id: sessionId,
          time_spent_in_state_secs: stateStopwatch.getTimeInSecs()
        });
      },
      // Note that this also resets the stateStopwatch.
      recordStateTransition: function(
          oldStateName, newStateName, answer, oldParams, isFirstHit) {
        if (!aggregatedStats.state_stats_mapping.hasOwnProperty(newStateName)) {
          createDefaultStateStatsMapping(newStateName);
        }
        aggregatedStats.state_stats_mapping[newStateName].total_hit_count += 1;
        if (isFirstHit) {
          aggregatedStats.state_stats_mapping[
            newStateName].first_hit_count += 1;
        }

        $http.post(getFullStatsUrl('STATE_HIT'), {
          // This is the time spent since the last submission.
          client_time_spent_in_secs: stateStopwatch.getTimeInSecs(),
          exploration_version: explorationVersion,
          new_state_name: newStateName,
          old_params: oldParams,
          session_id: sessionId,
        });

        // Broadcast information about the state transition to listeners.
        MessengerService.sendMessage(MessengerService.STATE_TRANSITION, {
          explorationVersion: explorationVersion,
          jsonAnswer: JSON.stringify(answer),
          newStateName: newStateName,
          oldStateName: oldStateName,
          paramValues: oldParams
        });

        if (!statesVisited.hasOwnProperty(newStateName)) {
          statesVisited[newStateName] = true;
          numStatesVisited++;
          SiteAnalyticsService.registerNewCard(numStatesVisited);
        }

        stateStopwatch.reset();
      },
      recordStateCompleted: function(stateName) {
        if (!aggregatedStats.state_stats_mapping.hasOwnProperty(stateName)) {
          createDefaultStateStatsMapping(stateName);
        }
        aggregatedStats.state_stats_mapping[stateName].num_completions += 1;

        $http.post(getFullStatsUrl('STATE_COMPLETED'), {
          exp_version: explorationVersion,
          state_name: stateName,
          session_id: sessionId,
          time_spent_in_state_secs: stateStopwatch.getTimeInSecs()
        });
      },
      recordExplorationCompleted: function(stateName, params) {
        aggregatedStats.num_completions += 1;
        $http.post(getFullStatsUrl('EXPLORATION_COMPLETED'), {
          client_time_spent_in_secs: stateStopwatch.getTimeInSecs(),
          collection_id: optionalCollectionId,
          params: params,
          session_id: sessionId,
          state_name: stateName,
          version: explorationVersion
        });

        MessengerService.sendMessage(MessengerService.EXPLORATION_COMPLETED, {
          explorationVersion: explorationVersion,
          paramValues: params
        });

        SiteAnalyticsService.registerFinishExploration();

        postStatsToBackend();
        PlaythroughService.recordExplorationQuitAction(
          stateName, stateStopwatch.getTimeInSecs());

        PlaythroughService.recordPlaythrough(true);
        explorationIsComplete = true;
      },
      recordAnswerSubmitted: function(
          stateName, params, answer, answerGroupIndex, ruleIndex,
          classificationCategorization, feedbackIsUseful) {
        if (!aggregatedStats.state_stats_mapping.hasOwnProperty(stateName)) {
          createDefaultStateStatsMapping(stateName);
        }
        aggregatedStats.state_stats_mapping[stateName].total_answers_count += 1;
        if (feedbackIsUseful) {
          aggregatedStats.state_stats_mapping[
            stateName].useful_feedback_count += 1;
        }
        $http.post(getFullStatsUrl('ANSWER_SUBMITTED'), {
          answer: answer,
          params: params,
          version: explorationVersion,
          session_id: sessionId,
          client_time_spent_in_secs: stateStopwatch.getTimeInSecs(),
          old_state_name: stateName,
          answer_group_index: answerGroupIndex,
          rule_spec_index: ruleIndex,
          classification_categorization: classificationCategorization
        });
      },
      recordMaybeLeaveEvent: function(stateName, params) {
        $http.post(getFullStatsUrl('EXPLORATION_MAYBE_LEFT'), {
          client_time_spent_in_secs: stateStopwatch.getTimeInSecs(),
          collection_id: optionalCollectionId,
          params: params,
          session_id: sessionId,
          state_name: stateName,
          version: explorationVersion
        });

        postStatsToBackend();

        PlaythroughService.recordExplorationQuitAction(
          stateName, stateStopwatch.getTimeInSecs());
        PlaythroughService.recordPlaythrough();
      },
      recordAnswerSubmitAction: function(
          stateName, destStateName, interactionId, answer, feedback) {
        PlaythroughService.recordAnswerSubmitAction(
          stateName, destStateName, interactionId, answer, feedback,
          stateStopwatch.getTimeInSecs());
      }
    };
  }
]);<|MERGE_RESOLUTION|>--- conflicted
+++ resolved
@@ -47,23 +47,12 @@
 
 oppia.factory('StatsReportingService', [
   '$http', '$interval', 'ContextService', 'MessengerService',
-<<<<<<< HEAD
-  'PlaythroughService', 'siteAnalyticsService', 'StopwatchObjectFactory',
+  'PlaythroughService', 'SiteAnalyticsService', 'StopwatchObjectFactory',
   'UrlInterpolationService', 'STATS_REPORTING_URLS',
   function(
       $http, $interval, ContextService, MessengerService,
-      PlaythroughService, siteAnalyticsService, StopwatchObjectFactory,
+      PlaythroughService, SiteAnalyticsService, StopwatchObjectFactory,
       UrlInterpolationService, STATS_REPORTING_URLS) {
-=======
-  'PlaythroughService', 'SiteAnalyticsService', 'StopwatchObjectFactory',
-  'UrlInterpolationService', 'DEFAULT_OUTCOME_CLASSIFICATION',
-  'PAGE_CONTEXT', 'STATS_EVENT_TYPES', 'STATS_REPORTING_URLS',
-  function(
-      $http, $interval, ContextService, MessengerService,
-      PlaythroughService, SiteAnalyticsService, StopwatchObjectFactory,
-      UrlInterpolationService, DEFAULT_OUTCOME_CLASSIFICATION,
-      PAGE_CONTEXT, STATS_EVENT_TYPES, STATS_REPORTING_URLS) {
->>>>>>> b4da4773
     var explorationId = null;
     var explorationTitle = null;
     var explorationVersion = null;
