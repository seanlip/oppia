// Copyright 2014 The Oppia Authors. All Rights Reserved.
//
// Licensed under the Apache License, Version 2.0 (the "License");
// you may not use this file except in compliance with the License.
// You may obtain a copy of the License at
//
//      http://www.apache.org/licenses/LICENSE-2.0
//
// Unless required by applicable law or agreed to in writing, software
// distributed under the License is distributed on an "AS-IS" BASIS,
// WITHOUT WARRANTIES OR CONDITIONS OF ANY KIND, either express or implied.
// See the License for the specific language governing permissions and
// limitations under the License.

/**
 * @fileoverview Controller for the conversation skin.
 */

// Note: This file should be assumed to be in an IIFE, and the constants below
// should only be used within this file.
var TIME_FADEOUT_MSEC = 100;
var TIME_HEIGHT_CHANGE_MSEC = 500;
var TIME_FADEIN_MSEC = 100;
var TIME_NUM_CARDS_CHANGE_MSEC = 500;

oppia.animation('.conversation-skin-animate-tutor-card-on-narrow', function() {
  var tutorCardLeft, tutorCardWidth, tutorCardHeight, oppiaAvatarLeft;
  var tutorCardAnimatedLeft, tutorCardAnimatedWidth;

  var beforeAddClass = function(element, className, done) {
    if (className !== 'ng-hide') {
      done();
      return;
    }
    var tutorCard = element;
    var supplementalCard = $('.conversation-skin-supplemental-card-container');
    var oppiaAvatar = $('.conversation-skin-oppia-avatar.show-tutor-card');
    oppiaAvatarLeft = supplementalCard.position().left +
                      supplementalCard.width() - oppiaAvatar.width();
    tutorCardLeft = tutorCard.position().left;
    tutorCardWidth = tutorCard.width();
    tutorCardHeight = tutorCard.height();

    if (tutorCard.offset().left + tutorCardWidth > oppiaAvatar.offset().left) {
      var animationLength = Math.min(oppiaAvatarLeft - tutorCard.offset().left,
                                     tutorCardWidth);
      tutorCardAnimatedLeft = tutorCardLeft + animationLength;
      tutorCardAnimatedWidth = tutorCardWidth - animationLength;
    } else {
      tutorCardAnimatedLeft = oppiaAvatarLeft;
      tutorCardAnimatedWidth = 0;
    }
    oppiaAvatar.hide();
    tutorCard.css({
      'min-width': 0
    });
    tutorCard.animate({
      left: tutorCardAnimatedLeft,
      width: tutorCardAnimatedWidth,
      height: 0,
      opacity: 1
    }, 500, function() {
      oppiaAvatar.show();
      tutorCard.css({
        left: '',
        width: '',
        height: '',
        opacity: '',
        'min-width': ''
      });
      done();
    });
  };

  var removeClass = function(element, className, done) {
    if (className !== 'ng-hide') {
      done();
      return;
    }
    var tutorCard = element;
    $('.conversation-skin-oppia-avatar.show-tutor-card').hide(0, function() {
      tutorCard.css({
        left: tutorCardAnimatedLeft,
        width: tutorCardAnimatedWidth,
        height: 0,
        opacity: 0,
        'min-width': 0
      });
      tutorCard.animate({
        left: tutorCardLeft,
        width: tutorCardWidth,
        height: tutorCardHeight,
        opacity: 1
      }, 500, function() {
        tutorCard.css({
          left: '',
          width: '',
          height: '',
          opacity: '',
          'min-width': ''
        });
        done();
      });
    });
  };

  return {
    beforeAddClass: beforeAddClass,
    removeClass: removeClass
  };
});

oppia.animation('.conversation-skin-animate-cards', function() {
  // This removes the newly-added class once the animation is finished.
  var animateCards = function(element, className, done) {
    var tutorCardElt = jQuery(element).find(
      '.conversation-skin-main-tutor-card');
    var supplementalCardElt = jQuery(element).find(
      '.conversation-skin-supplemental-card-container');

    if (className === 'animate-to-two-cards') {
      var supplementalWidth = supplementalCardElt.width();
      supplementalCardElt.css({
        width: 0,
        'min-width': '0',
        opacity: '0'
      });
      supplementalCardElt.animate({
        width: supplementalWidth
      }, TIME_NUM_CARDS_CHANGE_MSEC, function() {
        supplementalCardElt.animate({
          opacity: '1'
        }, TIME_FADEIN_MSEC, function() {
          supplementalCardElt.css({
            width: '',
            'min-width': '',
            opacity: ''
          });
          jQuery(element).removeClass('animate-to-two-cards');
          done();
        });
      });

      return function(cancel) {
        if (cancel) {
          supplementalCardElt.css({
            width: '',
            'min-width': '',
            opacity: ''
          });
          supplementalCardElt.stop();
          jQuery(element).removeClass('animate-to-two-cards');
        }
      };
    } else if (className === 'animate-to-one-card') {
      supplementalCardElt.css({
        opacity: 0,
        'min-width': 0
      });
      supplementalCardElt.animate({
        width: 0
      }, TIME_NUM_CARDS_CHANGE_MSEC, function() {
        jQuery(element).removeClass('animate-to-one-card');
        done();
      });

      return function(cancel) {
        if (cancel) {
          supplementalCardElt.css({
            opacity: '',
            'min-width': '',
            width: ''
          });
          supplementalCardElt.stop();

          jQuery(element).removeClass('animate-to-one-card');
        }
      };
    } else {
      return;
    }
  };

  return {
    addClass: animateCards
  };
});

oppia.directive('conversationSkin', ['urlService', function(urlService) {
  return {
    restrict: 'E',
    scope: {},
    link: function(scope) {
      var isIframed = urlService.isIframed();
      scope.directiveTemplateId = isIframed ?
        'skins/ConversationEmbed' : 'skins/Conversation';
    },
    template: '<div ng-include="directiveTemplateId"></div>',
    controller: [
      '$scope', '$timeout', '$rootScope', '$window', '$translate', '$http',
       'messengerService', 'oppiaPlayerService', 'urlService', 'focusService',
      'LearnerViewRatingService', 'windowDimensionsService',
      'playerTranscriptService', 'LearnerParamsService',
      'playerPositionService', 'explorationRecommendationsService',
      'StatsReportingService', 'UrlInterpolationService',
<<<<<<< HEAD
      'siteAnalyticsService', 'alertsService',
=======
      'siteAnalyticsService', 'ExplorationPlayerStateService',
      'TWO_CARD_THRESHOLD_PX', 'CONTENT_FOCUS_LABEL_PREFIX',
>>>>>>> 3d811bea
      function(
          $scope, $timeout, $rootScope, $window, $translate, $http,
          messengerService, oppiaPlayerService, urlService, focusService,
          LearnerViewRatingService, windowDimensionsService,
          playerTranscriptService, LearnerParamsService,
          playerPositionService, explorationRecommendationsService,
          StatsReportingService, UrlInterpolationService,
<<<<<<< HEAD
          siteAnalyticsService, alertsService) {
=======
          siteAnalyticsService, ExplorationPlayerStateService,
          TWO_CARD_THRESHOLD_PX, CONTENT_FOCUS_LABEL_PREFIX) {
>>>>>>> 3d811bea
        $scope.CONTINUE_BUTTON_FOCUS_LABEL = 'continueButton';
        // The minimum width, in pixels, needed to be able to show two cards
        // side-by-side.
        var TIME_PADDING_MSEC = 250;
        var TIME_SCROLL_MSEC = 600;
        var MIN_CARD_LOADING_DELAY_MSEC = 950;

        var hasInteractedAtLeastOnce = false;
        var _answerIsBeingProcessed = false;
        var _nextFocusLabel = null;
        // This variable is used only when viewport is narrow.
        // Indicates whether the tutor card is displayed.
        var tutorCardIsDisplayedIfNarrow = true;

        $scope.explorationId = oppiaPlayerService.getExplorationId();
        $scope.isInPreviewMode = oppiaPlayerService.isInPreviewMode();
        $scope.isIframed = urlService.isIframed();
        $rootScope.loadingMessage = 'Loading';
        $scope.hasFullyLoaded = false;
        $scope.recommendedExplorationSummaries = [];

        $scope.OPPIA_AVATAR_IMAGE_URL = (
          UrlInterpolationService.getStaticImageUrl(
            '/avatar/oppia_black_72px.png'));

        $scope.activeCard = null;
        $scope.numProgressDots = 0;

        $scope.upcomingStateName = null;
        $scope.upcomingContentHtml = null;
        $scope.upcomingInlineInteractionHtml = null;

        $scope.DEFAULT_TWITTER_SHARE_MESSAGE_PLAYER =
          GLOBALS.DEFAULT_TWITTER_SHARE_MESSAGE_PLAYER;

        $scope.getContentFocusLabel = function(index) {
          return CONTENT_FOCUS_LABEL_PREFIX + index;
        };

        // If the exploration is iframed, send data to its parent about its
        // height so that the parent can be resized as necessary.
        $scope.lastRequestedHeight = 0;
        $scope.lastRequestedScroll = false;
        $scope.adjustPageHeight = function(scroll, callback) {
          $timeout(function() {
            var newHeight = document.body.scrollHeight;
            if (Math.abs($scope.lastRequestedHeight - newHeight) > 50.5 ||
                (scroll && !$scope.lastRequestedScroll)) {
              // Sometimes setting iframe height to the exact content height
              // still produces scrollbar, so adding 50 extra px.
              newHeight += 50;
              messengerService.sendMessage(messengerService.HEIGHT_CHANGE, {
                height: newHeight,
                scroll: scroll
              });
              $scope.lastRequestedHeight = newHeight;
              $scope.lastRequestedScroll = scroll;
            }

            if (callback) {
              callback();
            }
          }, 100);
        };

        $scope.reloadExploration = function() {
          $window.location.reload();
        };

        $scope.isOnTerminalCard = function() {
          return $scope.activeCard &&
            ExplorationPlayerStateService.isStateTerminal(
              $scope.activeCard.stateName);
        };

        var isSupplementalCardNonempty = function(card) {
          return !ExplorationPlayerStateService.isInteractionInline(
            card.stateName);
        };

        $scope.isCurrentSupplementalCardNonempty = function() {
          return $scope.activeCard && isSupplementalCardNonempty(
            $scope.activeCard);
        };

        // Navigates to the currently-active card, and resets the 'show previous
        // responses' setting.
        var _navigateToActiveCard = function() {
          $scope.$broadcast('activeCardChanged');

          var index = playerPositionService.getActiveCardIndex();
          $scope.activeCard = playerTranscriptService.getCard(index);
          tutorCardIsDisplayedIfNarrow = true;
          if (_nextFocusLabel && playerTranscriptService.isLastCard(index)) {
            focusService.setFocusIfOnDesktop(_nextFocusLabel);
          } else {
            focusService.setFocusIfOnDesktop(
              $scope.getContentFocusLabel(index));
          }
        };

        var animateToTwoCards = function(doneCallback) {
          $scope.isAnimatingToTwoCards = true;
          $timeout(function() {
            $scope.isAnimatingToTwoCards = false;
            if (doneCallback) {
              doneCallback();
            }
          }, TIME_NUM_CARDS_CHANGE_MSEC + TIME_FADEIN_MSEC + TIME_PADDING_MSEC);
        };

        var animateToOneCard = function(doneCallback) {
          $scope.isAnimatingToOneCard = true;
          $timeout(function() {
            $scope.isAnimatingToOneCard = false;
            if (doneCallback) {
              doneCallback();
            }
          }, TIME_NUM_CARDS_CHANGE_MSEC);
        };

        $scope.isCurrentCardAtEndOfTranscript = function() {
          return playerTranscriptService.isLastCard(
            playerPositionService.getActiveCardIndex());
        };
        var _addNewCard = function(
            stateName, newParams, contentHtml, interactionHtml) {
          playerTranscriptService.addNewCard(
            stateName, newParams, contentHtml, interactionHtml);

          if (newParams) {
            LearnerParamsService.init(newParams);
          }

          $scope.numProgressDots++;

          var totalNumCards = playerTranscriptService.getNumCards();

          var previousSupplementalCardIsNonempty = (
            totalNumCards > 1 &&
            isSupplementalCardNonempty(
              playerTranscriptService.getCard(totalNumCards - 2)));
          var nextSupplementalCardIsNonempty = isSupplementalCardNonempty(
            playerTranscriptService.getLastCard());

          if (totalNumCards > 1 && !$scope.isViewportNarrow() &&
              !previousSupplementalCardIsNonempty &&
              nextSupplementalCardIsNonempty) {
            playerPositionService.setActiveCardIndex(
                $scope.numProgressDots - 1);
            animateToTwoCards(function() {});
          } else if (
              totalNumCards > 1 && !$scope.isViewportNarrow() &&
              previousSupplementalCardIsNonempty &&
              !nextSupplementalCardIsNonempty) {
            animateToOneCard(function() {
              playerPositionService.setActiveCardIndex(
                $scope.numProgressDots - 1);
            });
          } else {
            playerPositionService.setActiveCardIndex(
              $scope.numProgressDots - 1);
          }

          if (ExplorationPlayerStateService.isStateTerminal(stateName)) {
            explorationRecommendationsService.getRecommendedSummaryDicts(
              ExplorationPlayerStateService.getAuthorRecommendedExpIds(
                stateName),
              function(summaries) {
                $scope.recommendedExplorationSummaries = summaries;
              });
          }
        };

        $scope.initializePage = function() {
          hasInteractedAtLeastOnce = false;
          $scope.recommendedExplorationSummaries = [];

          playerPositionService.init(_navigateToActiveCard);
          oppiaPlayerService.init(function(exploration, initHtml, newParams) {
            ExplorationPlayerStateService.setExploration(exploration);
            $scope.isLoggedIn = oppiaPlayerService.isLoggedIn();
            _nextFocusLabel = focusService.generateFocusLabel();

            _addNewCard(
              exploration.initStateName,
              newParams,
              initHtml,
              oppiaPlayerService.getInteractionHtml(
                exploration.initStateName, _nextFocusLabel));
            $rootScope.loadingMessage = '';
            $scope.hasFullyLoaded = true;

            // If the exploration is embedded, use the exploration language
            // as site language. If the exploration language is not supported
            // as site language, English is used as default.
            var langCodes = $window.GLOBALS.SUPPORTED_SITE_LANGUAGES.map(
              function(language) {
                return language.id;
              });
            if ($scope.isIframed) {
              var explorationLanguageCode = (
                oppiaPlayerService.getExplorationLanguageCode());
              if (langCodes.indexOf(explorationLanguageCode) !== -1) {
                $translate.use(explorationLanguageCode);
              } else {
                $translate.use('en');
              }
            }
            $scope.adjustPageHeight(false, null);
            $window.scrollTo(0, 0);
            focusService.setFocusIfOnDesktop(_nextFocusLabel);
          });
        };

        $scope.submitAnswer = function(answer, interactionRulesService) {
          // For some reason, answers are getting submitted twice when the
          // submit button is clicked. This guards against that.
          if (_answerIsBeingProcessed ||
              !$scope.isCurrentCardAtEndOfTranscript() ||
              $scope.activeCard.destStateName) {
            return;
          }

          _answerIsBeingProcessed = true;
          hasInteractedAtLeastOnce = true;

          var _oldStateName = playerTranscriptService.getLastCard().stateName;
          playerTranscriptService.addNewAnswer(answer);

          var timeAtServerCall = new Date().getTime();

          oppiaPlayerService.submitAnswer(
            answer, interactionRulesService, function(
                newStateName, refreshInteraction, feedbackHtml, contentHtml,
                newParams) {
              // Do not wait if the interaction is supplemental -- there's
              // already a delay bringing in the help card.
              var millisecsLeftToWait = (
                !ExplorationPlayerStateService.isInteractionInline(
                  _oldStateName) ? 1.0 :
                Math.max(MIN_CARD_LOADING_DELAY_MSEC - (
                  new Date().getTime() - timeAtServerCall),
                1.0));

              $timeout(function() {
                $scope.$broadcast('oppiaFeedbackAvailable');
                var pairs = (
                  playerTranscriptService.getLastCard().answerFeedbackPairs);
                var lastAnswerFeedbackPair = pairs[pairs.length - 1];

                if (_oldStateName === newStateName) {
                  // Stay on the same card.
                  playerTranscriptService.addNewFeedback(feedbackHtml);
                  if (feedbackHtml &&
                      !ExplorationPlayerStateService.isInteractionInline(
                        $scope.activeCard.stateName)) {
                    $scope.$broadcast('helpCardAvailable', {
                      helpCardHtml: feedbackHtml,
                      hasContinueButton: false
                    });
                  }
                  if (refreshInteraction) {
                    // Replace the previous interaction with another of the
                    // same type.
                    _nextFocusLabel = focusService.generateFocusLabel();
                    playerTranscriptService.updateLatestInteractionHtml(
                      oppiaPlayerService.getInteractionHtml(
                        newStateName, _nextFocusLabel) +
                      oppiaPlayerService.getRandomSuffix());
                  }
                  focusService.setFocusIfOnDesktop(_nextFocusLabel);
                  scrollToBottom();
                } else {
                  // There is a new card. If there is no feedback, move on
                  // immediately. Otherwise, give the learner a chance to read
                  // the feedback, and display a 'Continue' button.

                  _nextFocusLabel = focusService.generateFocusLabel();

                  playerTranscriptService.setDestination(newStateName);

                  // These are used to compute the dimensions for the next card.
                  $scope.upcomingStateName = newStateName;
                  $scope.upcomingParams = newParams;
                  $scope.upcomingContentHtml = (
                    contentHtml + oppiaPlayerService.getRandomSuffix());

                  var _isNextInteractionInline = (
                    ExplorationPlayerStateService.isInteractionInline(
                      newStateName));
                  $scope.upcomingInlineInteractionHtml = (
                    _isNextInteractionInline ?
                    oppiaPlayerService.getInteractionHtml(
                      newStateName, _nextFocusLabel
                    ) + oppiaPlayerService.getRandomSuffix() : '');

                  $scope.$broadcast('destinationCardAvailable', {
                    upcomingStateName: $scope.upcomingStateName,
                    upcomingParams: $scope.upcomingParams,
                    upcomingContentHtml: $scope.upcomingContentHtml,
                    upcomingInlineInteractionHtml:
                        $scope.upcomingInlineInteractionHtml
                  });

                  if (feedbackHtml) {
                    playerTranscriptService.addNewFeedback(feedbackHtml);

                    if (!ExplorationPlayerStateService.isInteractionInline(
                          $scope.activeCard.stateName)) {
                      $scope.$broadcast('helpCardAvailable', {
                        helpCardHtml: feedbackHtml,
                        hasContinueButton: true
                      });
                    }

                    _nextFocusLabel = $scope.CONTINUE_BUTTON_FOCUS_LABEL;
                    focusService.setFocusIfOnDesktop(_nextFocusLabel);
                    scrollToBottom();
                  } else {
                    playerTranscriptService.addNewFeedback(feedbackHtml);
                    $scope.showPendingCard(
                      newStateName,
                      newParams,
                      contentHtml + oppiaPlayerService.getRandomSuffix());
                  }
                }

                _answerIsBeingProcessed = false;
              }, millisecsLeftToWait);
            }
          );
        };
        $scope.startCardChangeAnimation = false;
        $scope.showPendingCard = function(
            newStateName, newParams, newContentHtml) {
          $scope.startCardChangeAnimation = true;

          $timeout(function() {
            var newInteractionHtml = oppiaPlayerService.getInteractionHtml(
              newStateName, _nextFocusLabel);
            // Note that newInteractionHtml may be null.
            if (newInteractionHtml) {
              newInteractionHtml += oppiaPlayerService.getRandomSuffix();
            }

            _addNewCard(
              newStateName, newParams, newContentHtml, newInteractionHtml);

            $scope.upcomingStateName = null;
            $scope.upcomingParams = null;
            $scope.upcomingContentHtml = null;
            $scope.upcomingInlineInteractionHtml = null;
          }, TIME_FADEOUT_MSEC + 0.1 * TIME_HEIGHT_CHANGE_MSEC);

          $timeout(function() {
            focusService.setFocusIfOnDesktop(_nextFocusLabel);
            scrollToTop();
          },
          TIME_FADEOUT_MSEC + TIME_HEIGHT_CHANGE_MSEC + 0.5 * TIME_FADEIN_MSEC);

          $timeout(function() {
            $scope.startCardChangeAnimation = false;
          },
          TIME_FADEOUT_MSEC + TIME_HEIGHT_CHANGE_MSEC + TIME_FADEIN_MSEC +
          TIME_PADDING_MSEC);
        };

        $scope.showUpcomingCard = function() {
          $scope.showPendingCard(
            $scope.upcomingStateName, $scope.upcomingParams,
            $scope.upcomingContentHtml);
        };

        var scrollToBottom = function() {
          $timeout(function() {
            var tutorCard = $('.conversation-skin-main-tutor-card');

            if (tutorCard.length === 0) {
              return;
            }
            var tutorCardBottom = (
              tutorCard.offset().top + tutorCard.outerHeight());
            if ($(window).scrollTop() + $(window).height() < tutorCardBottom) {
              $('html, body').animate({
                scrollTop: tutorCardBottom - $(window).height() + 12
              }, {
                duration: TIME_SCROLL_MSEC,
                easing: 'easeOutQuad'
              });
            }
          }, 100);
        };

        var scrollToTop = function() {
          $timeout(function() {
            $('html, body').animate({
              scrollTop: 0
            }, 800, 'easeOutQuart');
            return false;
          });
        };

        $scope.submitUserRating = function(ratingValue) {
          LearnerViewRatingService.submitUserRating(ratingValue);
        };
        $scope.$on('ratingUpdated', function() {
          $scope.userRating = LearnerViewRatingService.getUserRating();
        });

        $window.addEventListener('beforeunload', function(e) {
          if (hasInteractedAtLeastOnce && !$scope.isInPreviewMode &&
              !ExplorationPlayerStateService.isStateTerminal(
                playerTranscriptService.getLastCard().stateName)) {
            StatsReportingService.recordMaybeLeaveEvent(
              playerTranscriptService.getLastStateName(),
              LearnerParamsService.getAllParams());
            var confirmationMessage = (
              'If you navigate away from this page, your progress on the ' +
              'exploration will be lost.');
            (e || $window.event).returnValue = confirmationMessage;
            return confirmationMessage;
          }
        });

        $scope.windowWidth = windowDimensionsService.getWidth();
        $window.onresize = function() {
          $scope.adjustPageHeight(false, null);
          $scope.windowWidth = windowDimensionsService.getWidth();
        };

        $window.addEventListener('scroll', function() {
          fadeDotsOnScroll();
          fixSupplementOnScroll();
        });

        var fadeDotsOnScroll = function() {
          var progressDots = $('.conversation-skin-progress-dots');
          var progressDotsTop = progressDots.height();
          var newOpacity = Math.max(
            (progressDotsTop - $(window).scrollTop()) / progressDotsTop, 0);
          progressDots.css({
            opacity: newOpacity
          });
        };

        var fixSupplementOnScroll = function() {
          var supplementCard = $('div.conversation-skin-supplemental-card');
          var topMargin = $('.navbar-container').height() - 20;
          if ($(window).scrollTop() > topMargin) {
            supplementCard.addClass(
              'conversation-skin-supplemental-card-fixed');
          } else {
            supplementCard.removeClass(
              'conversation-skin-supplemental-card-fixed');
          }
        };

        $scope.isViewportNarrow = function() {
          return $scope.windowWidth < TWO_CARD_THRESHOLD_PX;
        };

        $scope.isScreenNarrowAndShowingTutorCard = function() {
          if (!$scope.isCurrentSupplementalCardNonempty()) {
            return $scope.isViewportNarrow();
          }
          return $scope.isViewportNarrow() &&
                 tutorCardIsDisplayedIfNarrow;
        };

        $scope.isScreenNarrowAndShowingSupplementalCard = function() {
          return $scope.isViewportNarrow() &&
                 !tutorCardIsDisplayedIfNarrow;
        };

        $scope.showTutorCardIfScreenIsNarrow = function() {
          if ($scope.isViewportNarrow()) {
            tutorCardIsDisplayedIfNarrow = true;
          }
        };

        $scope.showSupplementalCardIfScreenIsNarrow = function() {
          if ($scope.isViewportNarrow()) {
            tutorCardIsDisplayedIfNarrow = false;
          }
        };

        $scope.initializePage();
        LearnerViewRatingService.init(function(userRating) {
          $scope.userRating = userRating;
        });

        $scope.collectionId = GLOBALS.collectionId;
        $scope.collectionTitle = GLOBALS.collectionTitle;

        if ($scope.collectionId) {
          $http.get('/collectionsummarieshandler/data', {
            params: {
            stringified_coll_ids: JSON.stringify([$scope.collectionId])
          }
          }).then(
            function(response) {
              $scope.collectionSummary = response.data.summaries[0];
            },
            function() {
              alertsService.addWarning(
                'There was an error while fetching the collection summary.');
            }
          );
        }

        $scope.onNavigateFromIframe = function() {
          siteAnalyticsService.registerVisitOppiaFromIframeEvent(
            $scope.explorationId);
        };

        $scope.getExplorationGadgetPanelsContents = function() {
          return ExplorationPlayerStateService.getGadgetPanelsContents();
        };
      }
    ]
  };
}]);<|MERGE_RESOLUTION|>--- conflicted
+++ resolved
@@ -23,6 +23,25 @@
 var TIME_FADEIN_MSEC = 100;
 var TIME_NUM_CARDS_CHANGE_MSEC = 500;
 
+oppia.animation('.conversation-skin-responses-animate-slide', function() {
+  return {
+    removeClass: function(element, className, done) {
+      if (className !== 'ng-hide') {
+        done();
+        return;
+      }
+      element.hide().slideDown(400, done);
+    },
+    addClass: function(element, className, done) {
+      if (className !== 'ng-hide') {
+        done();
+        return;
+      }
+      element.slideUp(400, done);
+    }
+  };
+});
+
 oppia.animation('.conversation-skin-animate-tutor-card-on-narrow', function() {
   var tutorCardLeft, tutorCardWidth, tutorCardHeight, oppiaAvatarLeft;
   var tutorCardAnimatedLeft, tutorCardAnimatedWidth;
@@ -50,6 +69,7 @@
       tutorCardAnimatedLeft = oppiaAvatarLeft;
       tutorCardAnimatedWidth = 0;
     }
+
     oppiaAvatar.hide();
     tutorCard.css({
       'min-width': 0
@@ -186,6 +206,47 @@
   };
 });
 
+oppia.animation('.conversation-skin-animate-card-contents', function() {
+  var animateCardChange = function(element, className, done) {
+    if (className !== 'animate-card-change') {
+      return;
+    }
+
+    var currentHeight = element.height();
+    var expectedNextHeight = $(
+      '.conversation-skin-future-tutor-card ' +
+      '.conversation-skin-tutor-card-content'
+    ).height();
+
+    // Fix the current card height, so that it does not change during the
+    // animation, even though its contents might.
+    element.css('height', currentHeight);
+
+    jQuery(element).animate({
+      opacity: 0
+    }, TIME_FADEOUT_MSEC).animate({
+      height: expectedNextHeight
+    }, TIME_HEIGHT_CHANGE_MSEC).animate({
+      opacity: 1
+    }, TIME_FADEIN_MSEC, function() {
+      element.css('height', '');
+      done();
+    });
+
+    return function(cancel) {
+      if (cancel) {
+        element.css('opacity', '1.0');
+        element.css('height', '');
+        element.stop();
+      }
+    };
+  };
+
+  return {
+    addClass: animateCardChange
+  };
+});
+
 oppia.directive('conversationSkin', ['urlService', function(urlService) {
   return {
     restrict: 'E',
@@ -203,12 +264,8 @@
       'playerTranscriptService', 'LearnerParamsService',
       'playerPositionService', 'explorationRecommendationsService',
       'StatsReportingService', 'UrlInterpolationService',
-<<<<<<< HEAD
-      'siteAnalyticsService', 'alertsService',
-=======
       'siteAnalyticsService', 'ExplorationPlayerStateService',
-      'TWO_CARD_THRESHOLD_PX', 'CONTENT_FOCUS_LABEL_PREFIX',
->>>>>>> 3d811bea
+      'TWO_CARD_THRESHOLD_PX', 'CONTENT_FOCUS_LABEL_PREFIX', 'alertsService',
       function(
           $scope, $timeout, $rootScope, $window, $translate, $http,
           messengerService, oppiaPlayerService, urlService, focusService,
@@ -216,12 +273,8 @@
           playerTranscriptService, LearnerParamsService,
           playerPositionService, explorationRecommendationsService,
           StatsReportingService, UrlInterpolationService,
-<<<<<<< HEAD
-          siteAnalyticsService, alertsService) {
-=======
           siteAnalyticsService, ExplorationPlayerStateService,
-          TWO_CARD_THRESHOLD_PX, CONTENT_FOCUS_LABEL_PREFIX) {
->>>>>>> 3d811bea
+          TWO_CARD_THRESHOLD_PX, CONTENT_FOCUS_LABEL_PREFIX, alertsService) {
         $scope.CONTINUE_BUTTON_FOCUS_LABEL = 'continueButton';
         // The minimum width, in pixels, needed to be able to show two cards
         // side-by-side.
