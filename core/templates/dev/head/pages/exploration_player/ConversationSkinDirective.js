// Copyright 2014 The Oppia Authors. All Rights Reserved.
//
// Licensed under the Apache License, Version 2.0 (the "License");
// you may not use this file except in compliance with the License.
// You may obtain a copy of the License at
//
//      http://www.apache.org/licenses/LICENSE-2.0
//
// Unless required by applicable law or agreed to in writing, software
// distributed under the License is distributed on an "AS-IS" BASIS,
// WITHOUT WARRANTIES OR CONDITIONS OF ANY KIND, either express or implied.
// See the License for the specific language governing permissions and
// limitations under the License.

/**
 * @fileoverview Controller for the conversation skin.
 */

// Note: This file should be assumed to be in an IIFE, and the constants below
// should only be used within this file.
var TIME_FADEOUT_MSEC = 100;
var TIME_HEIGHT_CHANGE_MSEC = 500;
var TIME_FADEIN_MSEC = 100;
var TIME_NUM_CARDS_CHANGE_MSEC = 500;

oppia.animation('.conversation-skin-animate-tutor-card-on-narrow', function() {
  var tutorCardLeft, tutorCardWidth, tutorCardHeight, oppiaAvatarLeft;
  var tutorCardAnimatedLeft, tutorCardAnimatedWidth;

  var beforeAddClass = function(element, className, done) {
    if (className !== 'ng-hide') {
      done();
      return;
    }
    var tutorCard = element;
    var supplementalCard = $('.conversation-skin-supplemental-card-container');
    var oppiaAvatar = $('.conversation-skin-oppia-avatar.show-tutor-card');
    oppiaAvatarLeft = supplementalCard.position().left +
                      supplementalCard.width() - oppiaAvatar.width();
    tutorCardLeft = tutorCard.position().left;
    tutorCardWidth = tutorCard.width();
    tutorCardHeight = tutorCard.height();

    if (tutorCard.offset().left + tutorCardWidth > oppiaAvatar.offset().left) {
      var animationLength = Math.min(oppiaAvatarLeft - tutorCard.offset().left,
                                     tutorCardWidth);
      tutorCardAnimatedLeft = tutorCardLeft + animationLength;
      tutorCardAnimatedWidth = tutorCardWidth - animationLength;
    } else {
      tutorCardAnimatedLeft = oppiaAvatarLeft;
      tutorCardAnimatedWidth = 0;
    }

    oppiaAvatar.hide();
    tutorCard.css({
      'min-width': 0
    });
    tutorCard.animate({
      left: tutorCardAnimatedLeft,
      width: tutorCardAnimatedWidth,
      height: 0,
      opacity: 1
    }, 500, function() {
      oppiaAvatar.show();
      tutorCard.css({
        left: '',
        width: '',
        height: '',
        opacity: '',
        'min-width': ''
      });
      done();
    });
  };

  var removeClass = function(element, className, done) {
    if (className !== 'ng-hide') {
      done();
      return;
    }
    var tutorCard = element;
    $('.conversation-skin-oppia-avatar.show-tutor-card').hide(0, function() {
      tutorCard.css({
        left: tutorCardAnimatedLeft,
        width: tutorCardAnimatedWidth,
        height: 0,
        opacity: 0,
        'min-width': 0
      });
      tutorCard.animate({
        left: tutorCardLeft,
        width: tutorCardWidth,
        height: tutorCardHeight,
        opacity: 1
      }, 500, function() {
        tutorCard.css({
          left: '',
          width: '',
          height: '',
          opacity: '',
          'min-width': ''
        });
        done();
      });
    });
  };

  return {
    beforeAddClass: beforeAddClass,
    removeClass: removeClass
  };
});

oppia.animation('.conversation-skin-animate-tutor-card-content', function() {
  var animateCardChange = function(element, className, done) {
    if (className !== 'animate-card-change') {
      return;
    }

    var currentHeight = element.height();
    var expectedNextHeight = $(
      '.conversation-skin-future-tutor-card ' +
      '.conversation-skin-tutor-card-content'
    ).height();

    // Fix the current card height, so that it does not change during the
    // animation, even though its contents might.
    element.css('height', currentHeight);

    jQuery(element).animate({
      opacity: 0
    }, TIME_FADEOUT_MSEC).animate({
      height: expectedNextHeight
    }, TIME_HEIGHT_CHANGE_MSEC).animate({
      opacity: 1
    }, TIME_FADEIN_MSEC, function() {
      element.css('height', '');
      done();
    });

    return function(cancel) {
      if (cancel) {
        element.css('opacity', '1.0');
        element.css('height', '');
        element.stop();
      }
    };
  };

  return {
    addClass: animateCardChange
  };
});

oppia.animation('.conversation-skin-animate-cards', function() {
  // This removes the newly-added class once the animation is finished.
  var animateCards = function(element, className, done) {
    var tutorCardElt = jQuery(element).find(
      '.conversation-skin-main-tutor-card');
    var supplementalCardElt = jQuery(element).find(
      '.conversation-skin-supplemental-card-container');

    if (className === 'animate-to-two-cards') {
      var supplementalWidth = supplementalCardElt.width();
      supplementalCardElt.css({
        width: 0,
        'min-width': '0',
        opacity: '0'
      });
      supplementalCardElt.animate({
        width: supplementalWidth
      }, TIME_NUM_CARDS_CHANGE_MSEC, function() {
        supplementalCardElt.animate({
          opacity: '1'
        }, TIME_FADEIN_MSEC, function() {
          supplementalCardElt.css({
            width: '',
            'min-width': '',
            opacity: ''
          });
          jQuery(element).removeClass('animate-to-two-cards');
          done();
        });
      });

      return function(cancel) {
        if (cancel) {
          supplementalCardElt.css({
            width: '',
            'min-width': '',
            opacity: ''
          });
          supplementalCardElt.stop();
          jQuery(element).removeClass('animate-to-two-cards');
        }
      };
    } else if (className === 'animate-to-one-card') {
      supplementalCardElt.css({
        opacity: 0,
        'min-width': 0
      });
      supplementalCardElt.animate({
        width: 0
      }, TIME_NUM_CARDS_CHANGE_MSEC, function() {
        jQuery(element).removeClass('animate-to-one-card');
        done();
      });

      return function(cancel) {
        if (cancel) {
          supplementalCardElt.css({
            opacity: '',
            'min-width': '',
            width: ''
          });
          supplementalCardElt.stop();

          jQuery(element).removeClass('animate-to-one-card');
        }
      };
    } else {
      return;
    }
  };

  return {
    addClass: animateCards
  };
});

oppia.directive('conversationSkin', [
  'UrlService', 'UrlInterpolationService',
  function(UrlService, UrlInterpolationService) {
    return {
      restrict: 'E',
      scope: {},
      link: function(scope) {
        var isIframed = UrlService.isIframed();
        scope.directiveTemplate = isIframed ?
          UrlInterpolationService.getDirectiveTemplateUrl(
            '/pages/exploration_player/' +
            'conversation_skin_embed_directive.html') :
          UrlInterpolationService.getDirectiveTemplateUrl(
            '/pages/exploration_player/' +
            'conversation_skin_directive.html');
      },
      template: '<div ng-include="directiveTemplate"></div>',
      controller: [
        '$scope', '$timeout', '$rootScope', '$window', '$translate', '$http',
        'MessengerService', 'ExplorationPlayerService', 'UrlService',
        'FocusManagerService', 'LearnerViewRatingService',
        'WindowDimensionsService', 'PlayerTranscriptService',
        'LearnerParamsService', 'PlayerPositionService',
        'ExplorationRecommendationsService', 'StatsReportingService',
        'siteAnalyticsService', 'ExplorationPlayerStateService',
        'TWO_CARD_THRESHOLD_PX', 'CONTENT_FOCUS_LABEL_PREFIX', 'AlertsService',
        'CONTINUE_BUTTON_FOCUS_LABEL', 'EVENT_ACTIVE_CARD_CHANGED',
        'EVENT_NEW_CARD_AVAILABLE', 'EVENT_PROGRESS_NAV_SUBMITTED',
        'FatigueDetectionService', 'NumberAttemptsService',
<<<<<<< HEAD
        'AudioTranslationManagerService', 'EVENT_AUTOPLAY_AUDIO',
=======
        'RefresherExplorationConfirmationModalService',
        'EXPLORATION_SUMMARY_DATA_URL_TEMPLATE',
        'EVENT_NEW_CARD_OPENED', 'HintsAndSolutionManagerService',
>>>>>>> 1a1dbf0c
        function(
            $scope, $timeout, $rootScope, $window, $translate, $http,
            MessengerService, ExplorationPlayerService, UrlService,
            FocusManagerService, LearnerViewRatingService,
            WindowDimensionsService, PlayerTranscriptService,
            LearnerParamsService, PlayerPositionService,
            ExplorationRecommendationsService, StatsReportingService,
            siteAnalyticsService, ExplorationPlayerStateService,
            TWO_CARD_THRESHOLD_PX, CONTENT_FOCUS_LABEL_PREFIX, AlertsService,
            CONTINUE_BUTTON_FOCUS_LABEL, EVENT_ACTIVE_CARD_CHANGED,
            EVENT_NEW_CARD_AVAILABLE, EVENT_PROGRESS_NAV_SUBMITTED,
            FatigueDetectionService, NumberAttemptsService,
<<<<<<< HEAD
            AudioTranslationManagerService, EVENT_AUTOPLAY_AUDIO) {
=======
            RefresherExplorationConfirmationModalService,
            EXPLORATION_SUMMARY_DATA_URL_TEMPLATE,
            EVENT_NEW_CARD_OPENED, HintsAndSolutionManagerService) {
>>>>>>> 1a1dbf0c
          $scope.CONTINUE_BUTTON_FOCUS_LABEL = CONTINUE_BUTTON_FOCUS_LABEL;
          // The minimum width, in pixels, needed to be able to show two cards
          // side-by-side.
          var TIME_PADDING_MSEC = 250;
          var TIME_SCROLL_MSEC = 600;
          var MIN_CARD_LOADING_DELAY_MSEC = 950;

          var hasInteractedAtLeastOnce = false;
          var _answerIsBeingProcessed = false;
          var _nextFocusLabel = null;
          // This variable is used only when viewport is narrow.
          // Indicates whether the tutor card is displayed.
          var tutorCardIsDisplayedIfNarrow = true;

          $scope.explorationId = ExplorationPlayerService.getExplorationId();
          $scope.isInPreviewMode = ExplorationPlayerService.isInPreviewMode();
          $scope.isIframed = UrlService.isIframed();
          $rootScope.loadingMessage = 'Loading';
          $scope.hasFullyLoaded = false;
          $scope.recommendedExplorationSummaries = null;

          $scope.OPPIA_AVATAR_IMAGE_URL = (
            UrlInterpolationService.getStaticImageUrl(
              '/avatar/oppia_avatar_100px.svg'));
          $scope.getStaticImageUrl = (
            UrlInterpolationService.getStaticImageUrl);

          $scope.activeCard = null;
          $scope.numProgressDots = 0;

          $scope.upcomingStateName = null;
          $scope.upcomingContentHtml = null;
          $scope.upcomingInlineInteractionHtml = null;

          $scope.DEFAULT_TWITTER_SHARE_MESSAGE_PLAYER =
            GLOBALS.DEFAULT_TWITTER_SHARE_MESSAGE_PLAYER;

          $scope.getContentFocusLabel = function(index) {
            return CONTENT_FOCUS_LABEL_PREFIX + index;
          };

          // If the exploration is iframed, send data to its parent about its
          // height so that the parent can be resized as necessary.
          $scope.lastRequestedHeight = 0;
          $scope.lastRequestedScroll = false;
          $scope.adjustPageHeight = function(scroll, callback) {
            $timeout(function() {
              var newHeight = document.body.scrollHeight;
              if (Math.abs($scope.lastRequestedHeight - newHeight) > 50.5 ||
                  (scroll && !$scope.lastRequestedScroll)) {
                // Sometimes setting iframe height to the exact content height
                // still produces scrollbar, so adding 50 extra px.
                newHeight += 50;
                MessengerService.sendMessage(MessengerService.HEIGHT_CHANGE, {
                  height: newHeight,
                  scroll: scroll
                });
                $scope.lastRequestedHeight = newHeight;
                $scope.lastRequestedScroll = scroll;
              }

              if (callback) {
                callback();
              }
            }, 100);
          };

          $scope.reloadExploration = function() {
            $window.location.reload();
          };

          $scope.isOnTerminalCard = function() {
            return $scope.activeCard &&
              ExplorationPlayerStateService.isStateTerminal(
                $scope.activeCard.stateName);
          };

          var isSupplementalCardNonempty = function(card) {
            return !ExplorationPlayerStateService.isInteractionInline(
              card.stateName);
          };

          $scope.isCurrentSupplementalCardNonempty = function() {
            return $scope.activeCard && isSupplementalCardNonempty(
              $scope.activeCard);
          };

          // Navigates to the currently-active card, and resets the
          // 'show previous responses' setting.
          var _navigateToActiveCard = function() {
<<<<<<< HEAD
            $scope.$broadcast(EVENT_ACTIVE_CARD_CHANGED);
            $scope.$broadcast(EVENT_AUTOPLAY_AUDIO);
=======
            $rootScope.$broadcast(EVENT_ACTIVE_CARD_CHANGED);
>>>>>>> 1a1dbf0c
            var index = PlayerPositionService.getActiveCardIndex();
            $scope.activeCard = PlayerTranscriptService.getCard(index);
            tutorCardIsDisplayedIfNarrow = true;
            if (_nextFocusLabel && PlayerTranscriptService.isLastCard(index)) {
              FocusManagerService.setFocusIfOnDesktop(_nextFocusLabel);
            } else {
              FocusManagerService.setFocusIfOnDesktop(
                $scope.getContentFocusLabel(index));
            }
          };

          var animateToTwoCards = function(doneCallback) {
            $scope.isAnimatingToTwoCards = true;
            $timeout(function() {
              $scope.isAnimatingToTwoCards = false;
              if (doneCallback) {
                doneCallback();
              }
            }, TIME_NUM_CARDS_CHANGE_MSEC + TIME_FADEIN_MSEC +
              TIME_PADDING_MSEC);
          };

          var animateToOneCard = function(doneCallback) {
            $scope.isAnimatingToOneCard = true;
            $timeout(function() {
              $scope.isAnimatingToOneCard = false;
              if (doneCallback) {
                doneCallback();
              }
            }, TIME_NUM_CARDS_CHANGE_MSEC);
          };

          $scope.isCurrentCardAtEndOfTranscript = function() {
            return PlayerTranscriptService.isLastCard(
              PlayerPositionService.getActiveCardIndex());
          };
          var _addNewCard = function(
              stateName, newParams, contentHtml, interactionHtml) {
            PlayerTranscriptService.addNewCard(
              stateName, newParams, contentHtml, interactionHtml);

            if (newParams) {
              LearnerParamsService.init(newParams);
            }

            $scope.numProgressDots++;

            var totalNumCards = PlayerTranscriptService.getNumCards();

            var previousSupplementalCardIsNonempty = (
              totalNumCards > 1 &&
              isSupplementalCardNonempty(
                PlayerTranscriptService.getCard(totalNumCards - 2)));
            var nextSupplementalCardIsNonempty = isSupplementalCardNonempty(
              PlayerTranscriptService.getLastCard());

            if (totalNumCards > 1 && !$scope.isViewportNarrow() &&
                !previousSupplementalCardIsNonempty &&
                nextSupplementalCardIsNonempty) {
              PlayerPositionService.setActiveCardIndex(
                  $scope.numProgressDots - 1);
              animateToTwoCards(function() {});
            } else if (
                totalNumCards > 1 && !$scope.isViewportNarrow() &&
                previousSupplementalCardIsNonempty &&
                !nextSupplementalCardIsNonempty) {
              animateToOneCard(function() {
                PlayerPositionService.setActiveCardIndex(
                  $scope.numProgressDots - 1);
              });
            } else {
              PlayerPositionService.setActiveCardIndex(
                $scope.numProgressDots - 1);
            }

            if (ExplorationPlayerStateService.isStateTerminal(stateName)) {
              $scope.parentExplorationIds =
                UrlService.getQueryFieldValuesAsList('parent');
              var recommendedExplorationIds = [];
              if ($scope.parentExplorationIds.length > 0) {
                var parentExplorationId = $scope.parentExplorationIds[
                  $scope.parentExplorationIds.length - 1];
                recommendedExplorationIds.push(parentExplorationId);
              } else {
                recommendedExplorationIds =
                  ExplorationPlayerStateService.getAuthorRecommendedExpIds(
                    stateName);
              }
              ExplorationRecommendationsService.getRecommendedSummaryDicts(
                recommendedExplorationIds,
                function(summaries) {
                  $scope.recommendedExplorationSummaries = summaries;
                });
            }
          };

          $scope.initializePage = function() {
            hasInteractedAtLeastOnce = false;
            $scope.recommendedExplorationSummaries = null;

            PlayerPositionService.init(_navigateToActiveCard);
            ExplorationPlayerService.init(function(
              exploration, initHtml, newParams) {
              ExplorationPlayerStateService.setExploration(exploration);
              $scope.isLoggedIn = ExplorationPlayerService.isLoggedIn();
              _nextFocusLabel = FocusManagerService.generateFocusLabel();

              _addNewCard(
                exploration.initStateName,
                newParams,
                initHtml,
                ExplorationPlayerService.getInteractionHtml(
                  exploration.initStateName, _nextFocusLabel));
              $rootScope.loadingMessage = '';
              $scope.hasFullyLoaded = true;

              // If the exploration is embedded, use the exploration language
              // as site language. If the exploration language is not supported
              // as site language, English is used as default.
              var langCodes = constants.SUPPORTED_SITE_LANGUAGES.map(
                function(language) {
                  return language.id;
                });
              if ($scope.isIframed) {
                var explorationLanguageCode = (
                  ExplorationPlayerService.getExplorationLanguageCode());
                if (langCodes.indexOf(explorationLanguageCode) !== -1) {
                  $translate.use(explorationLanguageCode);
                } else {
                  $translate.use('en');
                }
              }
              $scope.adjustPageHeight(false, null);
              $window.scrollTo(0, 0);
              FocusManagerService.setFocusIfOnDesktop(_nextFocusLabel);

              // The timeout is needed in order to give the recipient of the
              // broadcast sufficient time to load.
              $timeout(function() {
                $rootScope.$broadcast(EVENT_NEW_CARD_OPENED, {
                  stateName: exploration.initStateName
                });
              });
            });
          };

          $scope.submitAnswer = function(answer, interactionRulesService) {
            // Safety check to prevent double submissions from occurring.
            if (_answerIsBeingProcessed ||
              !$scope.isCurrentCardAtEndOfTranscript() ||
              $scope.activeCard.destStateName) {
              return;
            }

            if (!$scope.isInPreviewMode) {
              FatigueDetectionService.recordSubmissionTimestamp();
              if (FatigueDetectionService.isSubmittingTooFast()) {
                FatigueDetectionService.displayTakeBreakMessage();
                $scope.$broadcast('oppiaFeedbackAvailable');
                return;
              }
            }
            NumberAttemptsService.submitAttempt();

            _answerIsBeingProcessed = true;
            hasInteractedAtLeastOnce = true;

            var _oldStateName = PlayerTranscriptService.getLastCard().stateName;
            PlayerTranscriptService.addNewInput(answer, false);

            var timeAtServerCall = new Date().getTime();

            ExplorationPlayerService.submitAnswer(
              answer, interactionRulesService, function(
<<<<<<< HEAD
                  newStateName, refreshInteraction, feedbackHtml,
                  feedbackAudioTranslations, contentHtml, newParams) {
=======
                  newStateName, refreshInteraction, feedbackHtml, contentHtml,
                  newParams, refresherExplorationId) {
>>>>>>> 1a1dbf0c
                // Do not wait if the interaction is supplemental -- there's
                // already a delay bringing in the help card.
                var millisecsLeftToWait = (
                  !ExplorationPlayerStateService.isInteractionInline(
                    _oldStateName) ? 1.0 :
                  Math.max(MIN_CARD_LOADING_DELAY_MSEC - (
                    new Date().getTime() - timeAtServerCall),
                  1.0));

                $timeout(function() {
                  $scope.$broadcast('oppiaFeedbackAvailable');
                  var pairs = (
                    PlayerTranscriptService.getLastCard().inputResponsePairs);
                  var lastAnswerFeedbackPair = pairs[pairs.length - 1];
                  AudioTranslationManagerService.setPrimaryAudioTranslations(
                    feedbackAudioTranslations);
                  $scope.$broadcast(EVENT_AUTOPLAY_AUDIO);

                  if (_oldStateName === newStateName) {
                    // Stay on the same card.
                    HintsAndSolutionManagerService.recordWrongAnswer();

                    PlayerTranscriptService.addNewResponse(feedbackHtml);
                    if (feedbackHtml &&
                        !ExplorationPlayerStateService.isInteractionInline(
                          $scope.activeCard.stateName)) {
                      $scope.$broadcast('helpCardAvailable', {
                        helpCardHtml: feedbackHtml,
                        hasContinueButton: false
                      });
                    }
                    if (refreshInteraction) {
                      // Replace the previous interaction with another of the
                      // same type.
                      _nextFocusLabel =
                        FocusManagerService.generateFocusLabel();
                      PlayerTranscriptService.updateLatestInteractionHtml(
                        ExplorationPlayerService.getInteractionHtml(
                          newStateName, _nextFocusLabel) +
                        ExplorationPlayerService.getRandomSuffix());
                    }

                    $scope.redirectToRefresherExplorationConfirmed = false;

                    if (refresherExplorationId) {
                      $http.get(EXPLORATION_SUMMARY_DATA_URL_TEMPLATE, {
                        params: {
                          stringified_exp_ids: JSON.stringify(
                            [refresherExplorationId])
                        }
                      }).then(function(response) {
                        if (response.data.summaries.length > 0) {
                          RefresherExplorationConfirmationModalService.
                            displayRedirectConfirmationModal(
                              refresherExplorationId,
                              function() {
                                $scope.redirectToRefresherExplorationConfirmed =
                                  true;
                              }
                            );
                        }
                      });
                    }
                    FocusManagerService.setFocusIfOnDesktop(_nextFocusLabel);
                    scrollToBottom();
                  } else {
                    // There is a new card. If there is no feedback, move on
                    // immediately. Otherwise, give the learner a chance to read
                    // the feedback, and display a 'Continue' button.
                    FatigueDetectionService.reset();
                    NumberAttemptsService.reset();
                    _nextFocusLabel = FocusManagerService.generateFocusLabel();

                    PlayerTranscriptService.setDestination(newStateName);

                    // These are used to compute the dimensions for the
                    // next card.
                    $scope.upcomingStateName = newStateName;
                    $scope.upcomingParams = newParams;
                    $scope.upcomingContentHtml = (
                      contentHtml + ExplorationPlayerService.getRandomSuffix());

                    var _isNextInteractionInline = (
                      ExplorationPlayerStateService.isInteractionInline(
                        newStateName));
                    $scope.upcomingInlineInteractionHtml = (
                      _isNextInteractionInline ?
                      ExplorationPlayerService.getInteractionHtml(
                        newStateName, _nextFocusLabel
                      ) + ExplorationPlayerService.getRandomSuffix() : '');
                    $scope.upcomingInteractionInstructions = (
                      ExplorationPlayerStateService.getInteractionInstructions(
                        $scope.upcomingStateName));

                    if (feedbackHtml) {
                      PlayerTranscriptService.addNewResponse(feedbackHtml);

                      if (!ExplorationPlayerStateService.isInteractionInline(
                            $scope.activeCard.stateName)) {
                        $scope.$broadcast('helpCardAvailable', {
                          helpCardHtml: feedbackHtml,
                          hasContinueButton: true
                        });
                      }
                      $scope.$broadcast(EVENT_NEW_CARD_AVAILABLE);
                      _nextFocusLabel = $scope.CONTINUE_BUTTON_FOCUS_LABEL;
                      FocusManagerService.setFocusIfOnDesktop(_nextFocusLabel);
                      scrollToBottom();
                    } else {
                      PlayerTranscriptService.addNewResponse(feedbackHtml);
                      $scope.showPendingCard(
                        newStateName,
                        newParams,
                        contentHtml +
                        ExplorationPlayerService.getRandomSuffix());
                    }
                  }
                  _answerIsBeingProcessed = false;
                }, millisecsLeftToWait);
              }
            );
          };
          $scope.startCardChangeAnimation = false;
          $scope.showPendingCard = function(
              newStateName, newParams, newContentHtml) {
            $scope.startCardChangeAnimation = true;

            $timeout(function() {
              var newInteractionHtml =
                ExplorationPlayerService.getInteractionHtml(
                newStateName, _nextFocusLabel);
              // Note that newInteractionHtml may be null.
              if (newInteractionHtml) {
                newInteractionHtml +=
                  ExplorationPlayerService.getRandomSuffix();
              }

              _addNewCard(
                newStateName, newParams, newContentHtml, newInteractionHtml);

              $scope.upcomingStateName = null;
              $scope.upcomingParams = null;
              $scope.upcomingContentHtml = null;
              $scope.upcomingInlineInteractionHtml = null;
              $scope.upcomingInteractionInstructions = null;
            }, TIME_FADEOUT_MSEC + 0.1 * TIME_HEIGHT_CHANGE_MSEC);

            $timeout(function() {
              FocusManagerService.setFocusIfOnDesktop(_nextFocusLabel);
              scrollToTop();
            },
            TIME_FADEOUT_MSEC + TIME_HEIGHT_CHANGE_MSEC +
              0.5 * TIME_FADEIN_MSEC);

            $timeout(function() {
              $scope.startCardChangeAnimation = false;
            },
            TIME_FADEOUT_MSEC + TIME_HEIGHT_CHANGE_MSEC + TIME_FADEIN_MSEC +
            TIME_PADDING_MSEC);

            $rootScope.$broadcast(EVENT_NEW_CARD_OPENED, {
              stateName: newStateName
            });
          };

          $scope.showUpcomingCard = function() {
            $scope.showPendingCard(
              $scope.upcomingStateName, $scope.upcomingParams,
              $scope.upcomingContentHtml);
          };

          var scrollToBottom = function() {
            $timeout(function() {
              var tutorCard = $('.conversation-skin-main-tutor-card');

              if (tutorCard.length === 0) {
                return;
              }
              var tutorCardBottom = (
                tutorCard.offset().top + tutorCard.outerHeight());
              if ($(window).scrollTop() +
                    $(window).height() < tutorCardBottom) {
                $('html, body').animate({
                  scrollTop: tutorCardBottom - $(window).height() + 12
                }, {
                  duration: TIME_SCROLL_MSEC,
                  easing: 'easeOutQuad'
                });
              }
            }, 100);
          };

          var scrollToTop = function() {
            $timeout(function() {
              $('html, body').animate({
                scrollTop: 0
              }, 800, 'easeOutQuart');
              return false;
            });
          };

          $scope.submitUserRating = function(ratingValue) {
            LearnerViewRatingService.submitUserRating(ratingValue);
          };
          $scope.$on('ratingUpdated', function() {
            $scope.userRating = LearnerViewRatingService.getUserRating();
          });

          $window.addEventListener('beforeunload', function(e) {
            if ($scope.redirectToRefresherExplorationConfirmed) {
              return;
            }
            if (hasInteractedAtLeastOnce && !$scope.isInPreviewMode &&
                !ExplorationPlayerStateService.isStateTerminal(
                  PlayerTranscriptService.getLastCard().stateName)) {
              StatsReportingService.recordMaybeLeaveEvent(
                PlayerTranscriptService.getLastStateName(),
                LearnerParamsService.getAllParams());
              var confirmationMessage = (
                'If you navigate away from this page, your progress on the ' +
                'exploration will be lost.');
              (e || $window.event).returnValue = confirmationMessage;
              return confirmationMessage;
            }
          });

          $scope.windowWidth = WindowDimensionsService.getWidth();
          $window.onresize = function() {
            $scope.adjustPageHeight(false, null);
            $scope.windowWidth = WindowDimensionsService.getWidth();
          };

          $window.addEventListener('scroll', function() {
            fadeDotsOnScroll();
            fixSupplementOnScroll();
          });

          var fadeDotsOnScroll = function() {
            var progressDots = $('.conversation-skin-progress-dots');
            var progressDotsTop = progressDots.height();
            var newOpacity = Math.max(
              (progressDotsTop - $(window).scrollTop()) / progressDotsTop, 0);
            progressDots.css({
              opacity: newOpacity
            });
          };

          var fixSupplementOnScroll = function() {
            var supplementCard = $('div.conversation-skin-supplemental-card');
            var topMargin = $('.navbar-container').height() - 20;
            if ($(window).scrollTop() > topMargin) {
              supplementCard.addClass(
                'conversation-skin-supplemental-card-fixed');
            } else {
              supplementCard.removeClass(
                'conversation-skin-supplemental-card-fixed');
            }
          };

          $scope.isViewportNarrow = function() {
            return $scope.windowWidth < TWO_CARD_THRESHOLD_PX;
          };

          $scope.isWindowNarrow = function() {
            // TODO(allan): Resolve discrepancy with isViewportNarrow.
            return WindowDimensionsService.isWindowNarrow();
          }

          $scope.initializePage();
          LearnerViewRatingService.init(function(userRating) {
            $scope.userRating = userRating;
          });

          $scope.collectionId = GLOBALS.collectionId;
          $scope.collectionTitle = GLOBALS.collectionTitle;
          $scope.collectionSummary = null;

          if ($scope.collectionId) {
            $http.get('/collectionsummarieshandler/data', {
              params: {
                stringified_collection_ids: JSON.stringify(
                                              [$scope.collectionId])
              }
            }).then(
              function(response) {
                $scope.collectionSummary = response.data.summaries[0];
              },
              function() {
                AlertsService.addWarning(
                  'There was an error while fetching the collection summary.');
              }
            );
          }

          $scope.onNavigateFromIframe = function() {
            siteAnalyticsService.registerVisitOppiaFromIframeEvent(
              $scope.explorationId);
          };

          // Interaction answer validity is used to enable/disable
          // the progress-nav's Submit button. This logic is here because
          // Interactions and the progress-nav are both descendants
          // of ConversationSkinDirective.
          $scope.interactionAnswerIsValid = true;
          $scope.setInteractionAnswerValidity = function(answerValidity) {
            $scope.interactionAnswerIsValid = answerValidity;
          };

          $scope.submitAnswerFromProgressNav = function() {
            $scope.$broadcast(EVENT_PROGRESS_NAV_SUBMITTED);
          };
        }
      ]
    };
  }]);<|MERGE_RESOLUTION|>--- conflicted
+++ resolved
@@ -257,13 +257,10 @@
         'CONTINUE_BUTTON_FOCUS_LABEL', 'EVENT_ACTIVE_CARD_CHANGED',
         'EVENT_NEW_CARD_AVAILABLE', 'EVENT_PROGRESS_NAV_SUBMITTED',
         'FatigueDetectionService', 'NumberAttemptsService',
-<<<<<<< HEAD
-        'AudioTranslationManagerService', 'EVENT_AUTOPLAY_AUDIO',
-=======
         'RefresherExplorationConfirmationModalService',
         'EXPLORATION_SUMMARY_DATA_URL_TEMPLATE',
         'EVENT_NEW_CARD_OPENED', 'HintsAndSolutionManagerService',
->>>>>>> 1a1dbf0c
+        'AudioTranslationManagerService', 'EVENT_AUTOPLAY_AUDIO',
         function(
             $scope, $timeout, $rootScope, $window, $translate, $http,
             MessengerService, ExplorationPlayerService, UrlService,
@@ -276,13 +273,10 @@
             CONTINUE_BUTTON_FOCUS_LABEL, EVENT_ACTIVE_CARD_CHANGED,
             EVENT_NEW_CARD_AVAILABLE, EVENT_PROGRESS_NAV_SUBMITTED,
             FatigueDetectionService, NumberAttemptsService,
-<<<<<<< HEAD
-            AudioTranslationManagerService, EVENT_AUTOPLAY_AUDIO) {
-=======
             RefresherExplorationConfirmationModalService,
             EXPLORATION_SUMMARY_DATA_URL_TEMPLATE,
-            EVENT_NEW_CARD_OPENED, HintsAndSolutionManagerService) {
->>>>>>> 1a1dbf0c
+            EVENT_NEW_CARD_OPENED, HintsAndSolutionManagerService,
+            AudioTranslationManagerService, EVENT_AUTOPLAY_AUDIO) {
           $scope.CONTINUE_BUTTON_FOCUS_LABEL = CONTINUE_BUTTON_FOCUS_LABEL;
           // The minimum width, in pixels, needed to be able to show two cards
           // side-by-side.
@@ -373,12 +367,8 @@
           // Navigates to the currently-active card, and resets the
           // 'show previous responses' setting.
           var _navigateToActiveCard = function() {
-<<<<<<< HEAD
-            $scope.$broadcast(EVENT_ACTIVE_CARD_CHANGED);
+            $rootScope.$broadcast(EVENT_ACTIVE_CARD_CHANGED);
             $scope.$broadcast(EVENT_AUTOPLAY_AUDIO);
-=======
-            $rootScope.$broadcast(EVENT_ACTIVE_CARD_CHANGED);
->>>>>>> 1a1dbf0c
             var index = PlayerPositionService.getActiveCardIndex();
             $scope.activeCard = PlayerTranscriptService.getCard(index);
             tutorCardIsDisplayedIfNarrow = true;
@@ -553,13 +543,9 @@
 
             ExplorationPlayerService.submitAnswer(
               answer, interactionRulesService, function(
-<<<<<<< HEAD
                   newStateName, refreshInteraction, feedbackHtml,
-                  feedbackAudioTranslations, contentHtml, newParams) {
-=======
-                  newStateName, refreshInteraction, feedbackHtml, contentHtml,
-                  newParams, refresherExplorationId) {
->>>>>>> 1a1dbf0c
+                  feedbackAudioTranslations, contentHtml, newParams,
+                  refresherExplorationId) {
                 // Do not wait if the interaction is supplemental -- there's
                 // already a delay bringing in the help card.
                 var millisecsLeftToWait = (
