--- conflicted
+++ resolved
@@ -256,15 +256,10 @@
         'StatsReportingService', 'siteAnalyticsService',
         'ExplorationPlayerStateService', 'CONTENT_FOCUS_LABEL_PREFIX',
         'CONTINUE_BUTTON_FOCUS_LABEL', 'EVENT_ACTIVE_CARD_CHANGED',
-<<<<<<< HEAD
-        'EVENT_NEW_CARD_AVAILABLE', 'FatigueDetectionService',
-        'NumberAttemptsService', 'PlayerCorrectnessFeedbackEnabledService',
-=======
-        'EVENT_NEW_CARD_AVAILABLE', 'EVENT_PROGRESS_NAV_SUBMITTED',
+        'EVENT_NEW_CARD_AVAILABLE',
         'FatigueDetectionService', 'NumberAttemptsService',
         'PlayerCorrectnessFeedbackEnabledService',
         'ConceptCardBackendApiService', 'ConceptCardObjectFactory',
->>>>>>> 986311ac
         'RefresherExplorationConfirmationModalService',
         'EXPLORATION_SUMMARY_DATA_URL_TEMPLATE', 'INTERACTION_SPECS',
         'EVENT_NEW_CARD_OPENED', 'HintsAndSolutionManagerService',
@@ -281,15 +276,10 @@
             StatsReportingService, siteAnalyticsService,
             ExplorationPlayerStateService, CONTENT_FOCUS_LABEL_PREFIX,
             CONTINUE_BUTTON_FOCUS_LABEL, EVENT_ACTIVE_CARD_CHANGED,
-<<<<<<< HEAD
-            EVENT_NEW_CARD_AVAILABLE, FatigueDetectionService,
-            NumberAttemptsService, PlayerCorrectnessFeedbackEnabledService,
-=======
-            EVENT_NEW_CARD_AVAILABLE, EVENT_PROGRESS_NAV_SUBMITTED,
+            EVENT_NEW_CARD_AVAILABLE,
             FatigueDetectionService, NumberAttemptsService,
             PlayerCorrectnessFeedbackEnabledService,
             ConceptCardBackendApiService, ConceptCardObjectFactory,
->>>>>>> 986311ac
             RefresherExplorationConfirmationModalService,
             EXPLORATION_SUMMARY_DATA_URL_TEMPLATE, INTERACTION_SPECS,
             EVENT_NEW_CARD_OPENED, HintsAndSolutionManagerService,
@@ -976,28 +966,8 @@
               $scope.explorationId);
           };
 
-<<<<<<< HEAD
           $scope.isSubmitButtonDisabled = function() {
             return CurrentInteractionService.isSubmitButtonDisabled();
-=======
-          // Interaction answer validity is used to enable/disable
-          // the progress-nav's Submit button. This logic is here because
-          // Interactions and the progress-nav are both descendants
-          // of ConversationSkinDirective.
-          $scope.interactionAnswerIsValid = true;
-          $scope.setInteractionAnswerValidity = function(answerValidity) {
-            var currentIndex = PlayerPositionService.getActiveCardIndex();
-            // This check is added because it was observed that when returning
-            // to current card after navigating through previous cards, using
-            // the arrows, the Submit button was sometimes falsely disabled.
-            // Also, since a learner's answers would always be in the current
-            // card, this additional check doesn't interfere with its normal
-            // working.
-            if (!PlayerTranscriptService.isLastCard(currentIndex)) {
-              return;
-            }
-            $scope.interactionAnswerIsValid = answerValidity;
->>>>>>> 986311ac
           };
 
           $scope.submitAnswerFromProgressNav = function() {
