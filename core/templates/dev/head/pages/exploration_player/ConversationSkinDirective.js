--- conflicted
+++ resolved
@@ -256,14 +256,10 @@
         'TWO_CARD_THRESHOLD_PX', 'CONTENT_FOCUS_LABEL_PREFIX', 'AlertsService',
         'CONTINUE_BUTTON_FOCUS_LABEL', 'EVENT_ACTIVE_CARD_CHANGED',
         'EVENT_NEW_CARD_AVAILABLE', 'EVENT_PROGRESS_NAV_SUBMITTED',
-<<<<<<< HEAD
         'FatigueDetectionService', 'NumberAttemptsService',
         'RefresherExplorationConfirmationModalService',
         'EXPLORATION_SUMMARY_DATA_URL_TEMPLATE',
-=======
-        'EVENT_NEW_CARD_OPENED', 'FatigueDetectionService',
-        'NumberAttemptsService', 'HintsAndSolutionManagerService',
->>>>>>> f4308b1f
+        'EVENT_NEW_CARD_OPENED', 'HintsAndSolutionManagerService',
         function(
             $scope, $timeout, $rootScope, $window, $translate, $http,
             MessengerService, ExplorationPlayerService, UrlService,
@@ -275,14 +271,10 @@
             TWO_CARD_THRESHOLD_PX, CONTENT_FOCUS_LABEL_PREFIX, AlertsService,
             CONTINUE_BUTTON_FOCUS_LABEL, EVENT_ACTIVE_CARD_CHANGED,
             EVENT_NEW_CARD_AVAILABLE, EVENT_PROGRESS_NAV_SUBMITTED,
-<<<<<<< HEAD
             FatigueDetectionService, NumberAttemptsService,
             RefresherExplorationConfirmationModalService,
-            EXPLORATION_SUMMARY_DATA_URL_TEMPLATE) {
-=======
-            EVENT_NEW_CARD_OPENED, FatigueDetectionService,
-            NumberAttemptsService, HintsAndSolutionManagerService) {
->>>>>>> f4308b1f
+            EXPLORATION_SUMMARY_DATA_URL_TEMPLATE,
+            EVENT_NEW_CARD_OPENED, HintsAndSolutionManagerService) {
           $scope.CONTINUE_BUTTON_FOCUS_LABEL = CONTINUE_BUTTON_FOCUS_LABEL;
           // The minimum width, in pixels, needed to be able to show two cards
           // side-by-side.
