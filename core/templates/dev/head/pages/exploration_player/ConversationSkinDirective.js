// Copyright 2014 The Oppia Authors. All Rights Reserved.
//
// Licensed under the Apache License, Version 2.0 (the "License");
// you may not use this file except in compliance with the License.
// You may obtain a copy of the License at
//
//      http://www.apache.org/licenses/LICENSE-2.0
//
// Unless required by applicable law or agreed to in writing, software
// distributed under the License is distributed on an "AS-IS" BASIS,
// WITHOUT WARRANTIES OR CONDITIONS OF ANY KIND, either express or implied.
// See the License for the specific language governing permissions and
// limitations under the License.

/**
 * @fileoverview Controller for the conversation skin.
 */

// Note: This file should be assumed to be in an IIFE, and the constants below
// should only be used within this file.
var TIME_FADEOUT_MSEC = 100;
var TIME_HEIGHT_CHANGE_MSEC = 500;
var TIME_FADEIN_MSEC = 100;
var TIME_NUM_CARDS_CHANGE_MSEC = 500;

oppia.animation('.conversation-skin-animate-tutor-card-on-narrow', function() {
  var tutorCardLeft, tutorCardWidth, tutorCardHeight, oppiaAvatarLeft;
  var tutorCardAnimatedLeft, tutorCardAnimatedWidth;

  var beforeAddClass = function(element, className, done) {
    if (className !== 'ng-hide') {
      done();
      return;
    }
    var tutorCard = element;
    var supplementalCard = $('.conversation-skin-supplemental-card-container');
    var oppiaAvatar = $('.conversation-skin-oppia-avatar.show-tutor-card');
    oppiaAvatarLeft = supplementalCard.position().left +
                      supplementalCard.width() - oppiaAvatar.width();
    tutorCardLeft = tutorCard.position().left;
    tutorCardWidth = tutorCard.width();
    tutorCardHeight = tutorCard.height();

    if (tutorCard.offset().left + tutorCardWidth > oppiaAvatar.offset().left) {
      var animationLength = Math.min(
        oppiaAvatarLeft - tutorCard.offset().left,
        tutorCardWidth);
      tutorCardAnimatedLeft = tutorCardLeft + animationLength;
      tutorCardAnimatedWidth = tutorCardWidth - animationLength;
    } else {
      tutorCardAnimatedLeft = oppiaAvatarLeft;
      tutorCardAnimatedWidth = 0;
    }

    oppiaAvatar.hide();
    tutorCard.css({
      'min-width': 0
    });
    tutorCard.animate({
      left: tutorCardAnimatedLeft,
      width: tutorCardAnimatedWidth,
      height: 0,
      opacity: 1
    }, 500, function() {
      oppiaAvatar.show();
      tutorCard.css({
        left: '',
        width: '',
        height: '',
        opacity: '',
        'min-width': ''
      });
      done();
    });
  };

  var removeClass = function(element, className, done) {
    if (className !== 'ng-hide') {
      done();
      return;
    }
    var tutorCard = element;
    $('.conversation-skin-oppia-avatar.show-tutor-card').hide(0, function() {
      tutorCard.css({
        left: tutorCardAnimatedLeft,
        width: tutorCardAnimatedWidth,
        height: 0,
        opacity: 0,
        'min-width': 0
      });
      tutorCard.animate({
        left: tutorCardLeft,
        width: tutorCardWidth,
        height: tutorCardHeight,
        opacity: 1
      }, 500, function() {
        tutorCard.css({
          left: '',
          width: '',
          height: '',
          opacity: '',
          'min-width': ''
        });
        done();
      });
    });
  };

  return {
    beforeAddClass: beforeAddClass,
    removeClass: removeClass
  };
});

oppia.animation('.conversation-skin-animate-tutor-card-content', function() {
  var animateCardChange = function(element, className, done) {
    if (className !== 'animate-card-change') {
      return;
    }

    var currentHeight = element.height();
    var expectedNextHeight = $(
      '.conversation-skin-future-tutor-card ' +
      '.oppia-learner-view-card-content'
    ).height();

    // Fix the current card height, so that it does not change during the
    // animation, even though its contents might.
    element.css('height', currentHeight);

    jQuery(element).animate({
      opacity: 0
    }, TIME_FADEOUT_MSEC).animate({
      height: expectedNextHeight
    }, TIME_HEIGHT_CHANGE_MSEC).animate({
      opacity: 1
    }, TIME_FADEIN_MSEC, function() {
      element.css('height', '');
      done();
    });

    return function(cancel) {
      if (cancel) {
        element.css('opacity', '1.0');
        element.css('height', '');
        element.stop();
      }
    };
  };

  return {
    addClass: animateCardChange
  };
});

oppia.animation('.conversation-skin-animate-cards', function() {
  // This removes the newly-added class once the animation is finished.
  var animateCards = function(element, className, done) {
    var tutorCardElt = jQuery(element).find(
      '.conversation-skin-main-tutor-card');
    var supplementalCardElt = jQuery(element).find(
      '.conversation-skin-supplemental-card-container');

    if (className === 'animate-to-two-cards') {
      var supplementalWidth = supplementalCardElt.width();
      supplementalCardElt.css({
        width: 0,
        'min-width': '0',
        opacity: '0'
      });
      supplementalCardElt.animate({
        width: supplementalWidth
      }, TIME_NUM_CARDS_CHANGE_MSEC, function() {
        supplementalCardElt.animate({
          opacity: '1'
        }, TIME_FADEIN_MSEC, function() {
          supplementalCardElt.css({
            width: '',
            'min-width': '',
            opacity: ''
          });
          jQuery(element).removeClass('animate-to-two-cards');
          done();
        });
      });

      return function(cancel) {
        if (cancel) {
          supplementalCardElt.css({
            width: '',
            'min-width': '',
            opacity: ''
          });
          supplementalCardElt.stop();
          jQuery(element).removeClass('animate-to-two-cards');
        }
      };
    } else if (className === 'animate-to-one-card') {
      supplementalCardElt.css({
        opacity: 0,
        'min-width': 0
      });
      supplementalCardElt.animate({
        width: 0
      }, TIME_NUM_CARDS_CHANGE_MSEC, function() {
        jQuery(element).removeClass('animate-to-one-card');
        done();
      });

      return function(cancel) {
        if (cancel) {
          supplementalCardElt.css({
            opacity: '',
            'min-width': '',
            width: ''
          });
          supplementalCardElt.stop();

          jQuery(element).removeClass('animate-to-one-card');
        }
      };
    } else {
      return;
    }
  };

  return {
    addClass: animateCards
  };
});

oppia.directive('conversationSkin', [
  'UrlService', 'UrlInterpolationService',
  function(UrlService, UrlInterpolationService) {
    return {
      restrict: 'E',
      scope: {},
      link: function(scope) {
        var isIframed = UrlService.isIframed();
        scope.directiveTemplate = isIframed ?
          UrlInterpolationService.getDirectiveTemplateUrl(
            '/pages/exploration_player/' +
            'conversation_skin_embed_directive.html') :
          UrlInterpolationService.getDirectiveTemplateUrl(
            '/pages/exploration_player/' +
            'conversation_skin_directive.html');
      },
      template: '<div ng-include="directiveTemplate"></div>',
      controller: [
        '$scope', '$timeout', '$rootScope', '$window', '$translate', '$http',
        '$location', '$q', 'MessengerService', 'AlertsService',
        'ExplorationEngineService', 'UrlService', 'FocusManagerService',
        'LearnerViewRatingService', 'WindowDimensionsService',
        'EditableExplorationBackendApiService', 'PlayerTranscriptService',
        'LearnerParamsService', 'ExplorationRecommendationsService',
        'ReadOnlyExplorationBackendApiService', 'PlayerPositionService',
        'StatsReportingService', 'siteAnalyticsService',
        'PretestQuestionBackendApiService', 'StateCardObjectFactory',
        'CONTENT_FOCUS_LABEL_PREFIX', 'TWO_CARD_THRESHOLD_PX',
        'CONTINUE_BUTTON_FOCUS_LABEL', 'EVENT_ACTIVE_CARD_CHANGED',
        'EVENT_NEW_CARD_AVAILABLE',
        'FatigueDetectionService', 'NumberAttemptsService',
        'PlayerCorrectnessFeedbackEnabledService', 'ContextService',
        'ConceptCardBackendApiService', 'ConceptCardObjectFactory',
        'RefresherExplorationConfirmationModalService', 'PAGE_CONTEXT',
        'EXPLORATION_SUMMARY_DATA_URL_TEMPLATE', 'INTERACTION_SPECS',
        'EVENT_NEW_CARD_OPENED', 'HintsAndSolutionManagerService',
        'AudioTranslationManagerService', 'EVENT_AUTOPLAY_AUDIO',
        'COMPONENT_NAME_FEEDBACK', 'AutogeneratedAudioPlayerService',
        'StateClassifierMappingService', 'ImagePreloaderService',
        'PlaythroughService', 'PretestEngineService',
        'WHITELISTED_COLLECTION_IDS_FOR_SAVING_GUEST_PROGRESS',
        'ExplorationPlayerStateService', 'INTERACTION_DISPLAY_MODE_INLINE',
<<<<<<< HEAD
        'CurrentInteractionService',
=======
>>>>>>> 76f6a438
        function(
            $scope, $timeout, $rootScope, $window, $translate, $http,
            $location, $q, MessengerService, AlertsService,
            ExplorationEngineService, UrlService, FocusManagerService,
            LearnerViewRatingService, WindowDimensionsService,
            EditableExplorationBackendApiService, PlayerTranscriptService,
            LearnerParamsService, ExplorationRecommendationsService,
            ReadOnlyExplorationBackendApiService, PlayerPositionService,
            StatsReportingService, siteAnalyticsService,
            PretestQuestionBackendApiService, StateCardObjectFactory,
            CONTENT_FOCUS_LABEL_PREFIX, TWO_CARD_THRESHOLD_PX,
            CONTINUE_BUTTON_FOCUS_LABEL, EVENT_ACTIVE_CARD_CHANGED,
            EVENT_NEW_CARD_AVAILABLE,
            FatigueDetectionService, NumberAttemptsService,
            PlayerCorrectnessFeedbackEnabledService, ContextService,
            ConceptCardBackendApiService, ConceptCardObjectFactory,
            RefresherExplorationConfirmationModalService, PAGE_CONTEXT,
            EXPLORATION_SUMMARY_DATA_URL_TEMPLATE, INTERACTION_SPECS,
            EVENT_NEW_CARD_OPENED, HintsAndSolutionManagerService,
            AudioTranslationManagerService, EVENT_AUTOPLAY_AUDIO,
            COMPONENT_NAME_FEEDBACK, AutogeneratedAudioPlayerService,
            StateClassifierMappingService, ImagePreloaderService,
            PlaythroughService, PretestEngineService,
            WHITELISTED_COLLECTION_IDS_FOR_SAVING_GUEST_PROGRESS,
<<<<<<< HEAD
            ExplorationPlayerStateService, INTERACTION_DISPLAY_MODE_INLINE,
            CurrentInteractionService) {
=======
            ExplorationPlayerStateService, INTERACTION_DISPLAY_MODE_INLINE) {
>>>>>>> 76f6a438
          $scope.CONTINUE_BUTTON_FOCUS_LABEL = CONTINUE_BUTTON_FOCUS_LABEL;
          // The minimum width, in pixels, needed to be able to show two cards
          // side-by-side.
          var TIME_PADDING_MSEC = 250;
          var TIME_SCROLL_MSEC = 600;
          var MIN_CARD_LOADING_DELAY_MSEC = 950;

          var hasInteractedAtLeastOnce = false;
          $scope.answerIsBeingProcessed = false;
          var _nextFocusLabel = null;
          var _editorPreviewMode = ContextService.isInExplorationEditorPage();
          // This variable is used only when viewport is narrow.
          // Indicates whether the tutor card is displayed.
          var tutorCardIsDisplayedIfNarrow = true;
          $scope.explorationId = ExplorationEngineService.getExplorationId();
          $scope.isInPreviewMode = ExplorationEngineService.isInPreviewMode();
          $scope.isIframed = UrlService.isIframed();
          $rootScope.loadingMessage = 'Loading';
          $scope.hasFullyLoaded = false;
          $scope.recommendedExplorationSummaries = null;
          $scope.answerIsCorrect = false;
          $scope.nextCard = null;
          $scope.pendingCardWasSeenBefore = false;
          $scope.isCorrectnessFeedbackEnabled = function() {
            return PlayerCorrectnessFeedbackEnabledService.isEnabled();
          };

          $scope.isCorrectnessFooterEnabled = function() {
            return (
              $scope.answerIsCorrect && $scope.isCorrectnessFeedbackEnabled() &&
              PlayerPositionService.hasLearnerJustSubmittedAnAnswer());
          };

          $scope.isLearnAgainButton = function() {
            var conceptCardIsBeingShown = (
              $scope.displayedCard.getStateName() === null &&
              !ExplorationPlayerStateService.isInPretestMode());
            if (conceptCardIsBeingShown) {
              return false;
            }
            var interaction = $scope.displayedCard.getInteraction();
            if (INTERACTION_SPECS[interaction.id].is_linear) {
              return false;
            }
            return (
              $scope.pendingCardWasSeenBefore && !$scope.answerIsCorrect &&
              $scope.isCorrectnessFeedbackEnabled());
          };

          var _getRandomSuffix = function() {
            // This is a bit of a hack. When a refresh to a $scope variable
            // happens,
            // AngularJS compares the new value of the variable to its previous
            // value. If they are the same, then the variable is not updated.
            // Appending a random suffix makes the new value different from the
            // previous one, and thus indirectly forces a refresh.
            var randomSuffix = '';
            var N = Math.round(Math.random() * 1000);
            for (var i = 0; i < N; i++) {
              randomSuffix += ' ';
            }
            return randomSuffix;
          };

          $scope.OPPIA_AVATAR_IMAGE_URL = (
            UrlInterpolationService.getStaticImageUrl(
              '/avatar/oppia_avatar_100px.svg'));
          $scope.getStaticImageUrl = (
            UrlInterpolationService.getStaticImageUrl);

          $scope.displayedCard = null;
          var explorationActuallyStarted = false;

          $scope.upcomingInlineInteractionHtml = null;

          $scope.DEFAULT_TWITTER_SHARE_MESSAGE_PLAYER =
            GLOBALS.DEFAULT_TWITTER_SHARE_MESSAGE_PLAYER;

          $scope.getContentFocusLabel = function(index) {
            return CONTENT_FOCUS_LABEL_PREFIX + index;
          };

          // If the exploration is iframed, send data to its parent about its
          // height so that the parent can be resized as necessary.
          $scope.lastRequestedHeight = 0;
          $scope.lastRequestedScroll = false;
          $scope.adjustPageHeight = function(scroll, callback) {
            $timeout(function() {
              var newHeight = document.body.scrollHeight;
              if (Math.abs($scope.lastRequestedHeight - newHeight) > 50.5 ||
                  (scroll && !$scope.lastRequestedScroll)) {
                // Sometimes setting iframe height to the exact content height
                // still produces scrollbar, so adding 50 extra px.
                newHeight += 50;
                MessengerService.sendMessage(MessengerService.HEIGHT_CHANGE, {
                  height: newHeight,
                  scroll: scroll
                });
                $scope.lastRequestedHeight = newHeight;
                $scope.lastRequestedScroll = scroll;
              }

              if (callback) {
                callback();
              }
            }, 100);
          };

          $scope.reloadExploration = function() {
            $window.location.reload();
          };

          $scope.isOnTerminalCard = function() {
            return (
              $scope.displayedCard && $scope.displayedCard.isTerminal());
          };

          var isSupplementalCardNonempty = function(card) {
            return !card.isInteractionInline();
          };

          $scope.isCurrentSupplementalCardNonempty = function() {
            return $scope.displayedCard && isSupplementalCardNonempty(
              $scope.displayedCard);
          };

          $scope.isSupplementalNavShown = function() {
            if (
              $scope.displayedCard.getStateName() === null &&
              !ExplorationPlayerStateService.isInPretestMode()) {
              return false;
            }
            var interaction = $scope.displayedCard.getInteraction();
            return (
              Boolean(interaction.id) &&
              INTERACTION_SPECS[interaction.id].show_generic_submit_button &&
              $scope.isCurrentCardAtEndOfTranscript());
          };

          var _recordLeaveForRefresherExp = function(refresherExpId) {
            if (!_editorPreviewMode) {
              StatsReportingService.recordLeaveForRefresherExp(
                PlayerPositionService.getCurrentStateName(),
                refresherExpId);
            }
          };

          // Navigates to the currently-active card, and resets the
          // 'show previous responses' setting.
          var _navigateToDisplayedCard = function() {
            var index = PlayerPositionService.getDisplayedCardIndex();
            $scope.displayedCard = PlayerTranscriptService.getCard(index);

            $rootScope.$broadcast(EVENT_ACTIVE_CARD_CHANGED);
            $scope.$broadcast(EVENT_AUTOPLAY_AUDIO);
            /* A hash value is added to URL for scrolling to Oppia feedback
               when answer is submitted by user in mobile view. This hash value
               has to be reset each time a new card is loaded to prevent
               unwanted scrolling in the new card. */
            $location.hash(null);
            $scope.pendingCardWasSeenBefore = false;
            // We must cancel the autogenerated audio player here, or else a
            // bug where the autogenerated audio player generates duplicate
            // utterances occurs.
            AutogeneratedAudioPlayerService.cancel();
            tutorCardIsDisplayedIfNarrow = true;
            if (_nextFocusLabel && PlayerTranscriptService.isLastCard(index)) {
              FocusManagerService.setFocusIfOnDesktop(_nextFocusLabel);
            } else {
              FocusManagerService.setFocusIfOnDesktop(
                $scope.getContentFocusLabel(index));
            }
          };

          $scope.returnToExplorationAfterConceptCard = function() {
            PlayerTranscriptService.addPreviousCard();
            var numCards = PlayerTranscriptService.getNumCards();
            PlayerPositionService.setDisplayedCardIndex(numCards - 1);
          };

          var animateToTwoCards = function(doneCallback) {
            $scope.isAnimatingToTwoCards = true;
            $timeout(function() {
              $scope.isAnimatingToTwoCards = false;
              if (doneCallback) {
                doneCallback();
              }
            }, TIME_NUM_CARDS_CHANGE_MSEC + TIME_FADEIN_MSEC +
              TIME_PADDING_MSEC);
          };

          var animateToOneCard = function(doneCallback) {
            $scope.isAnimatingToOneCard = true;
            $timeout(function() {
              $scope.isAnimatingToOneCard = false;
              if (doneCallback) {
                doneCallback();
              }
            }, TIME_NUM_CARDS_CHANGE_MSEC);
          };

          $scope.isCurrentCardAtEndOfTranscript = function() {
            return PlayerTranscriptService.isLastCard(
              PlayerPositionService.getDisplayedCardIndex());
          };
          var _addNewCard = function(newCard) {
            PlayerTranscriptService.addNewCard(newCard);

            var totalNumCards = PlayerTranscriptService.getNumCards();

            var previousSupplementalCardIsNonempty = (
              totalNumCards > 1 &&
              isSupplementalCardNonempty(
                PlayerTranscriptService.getCard(totalNumCards - 2)));
            var nextSupplementalCardIsNonempty = isSupplementalCardNonempty(
              PlayerTranscriptService.getLastCard());

            if (
              totalNumCards > 1 &&
              $scope.canWindowShowTwoCards() &&
              !previousSupplementalCardIsNonempty &&
              nextSupplementalCardIsNonempty) {
              PlayerPositionService.setDisplayedCardIndex(totalNumCards - 1);
              animateToTwoCards(function() {});
            } else if (
              totalNumCards > 1 &&
              $scope.canWindowShowTwoCards() &&
              previousSupplementalCardIsNonempty &&
              !nextSupplementalCardIsNonempty) {
              animateToOneCard(function() {
                PlayerPositionService.setDisplayedCardIndex(totalNumCards - 1);
              });
            } else {
              PlayerPositionService.setDisplayedCardIndex(totalNumCards - 1);
            }

            if ($scope.displayedCard.isTerminal()) {
              $scope.isRefresherExploration = false;
              $scope.parentExplorationIds =
                UrlService.getQueryFieldValuesAsList('parent');
              var recommendedExplorationIds = [];
              var includeAutogeneratedRecommendations = false;

              if ($scope.parentExplorationIds.length > 0) {
                $scope.isRefresherExploration = true;
                var parentExplorationId = $scope.parentExplorationIds[
                  $scope.parentExplorationIds.length - 1];
                recommendedExplorationIds.push(parentExplorationId);
              } else {
                recommendedExplorationIds =
                  ExplorationEngineService.getAuthorRecommendedExpIds();
                includeAutogeneratedRecommendations = true;
              }

              ExplorationRecommendationsService.getRecommendedSummaryDicts(
                recommendedExplorationIds,
                includeAutogeneratedRecommendations,
                function(summaries) {
                  $scope.recommendedExplorationSummaries = summaries;
                });
            }
          };

          var _initializeDirectiveComponents = function(
              initialCard, focusLabel) {
            $scope.isLoggedIn = GLOBALS.userIsLoggedIn;
            _addNewCard(initialCard);
            $scope.nextCard = initialCard;
            $rootScope.$broadcast(
              'playerStateChange', $scope.nextCard.getStateName());
            FocusManagerService.setFocusIfOnDesktop(focusLabel);
            $rootScope.loadingMessage = '';
            $scope.hasFullyLoaded = true;

            // If the exploration is embedded, use the exploration language
            // as site language. If the exploration language is not supported
            // as site language, English is used as default.
            var langCodes = constants.SUPPORTED_SITE_LANGUAGES.map(
              function(language) {
                return language.id;
              });
            if ($scope.isIframed) {
              var explorationLanguageCode = (
                ExplorationPlayerStateService.getLanguageCode());
              if (langCodes.indexOf(explorationLanguageCode) !== -1) {
                $translate.use(explorationLanguageCode);
              } else {
                $translate.use('en');
              }
            }
            $scope.adjustPageHeight(false, null);
            $window.scrollTo(0, 0);

            // The timeout is needed in order to give the recipient of the
            // broadcast sufficient time to load.
            $timeout(function() {
              $rootScope.$broadcast(EVENT_NEW_CARD_OPENED, initialCard);
            });
          };
          $scope.initializePage = function() {
            hasInteractedAtLeastOnce = false;
            $scope.recommendedExplorationSummaries = null;
            PlayerPositionService.init(_navigateToDisplayedCard);
            ExplorationPlayerStateService.initializePlayer(
              _initializeDirectiveComponents);
          };

          $rootScope.$on('playerStateChange', function(evt, newStateName) {
            if (!newStateName) {
              return;
            }
            // To restart the preloader for the new state if required.
            if (!_editorPreviewMode) {
              ImagePreloaderService.onStateChange(newStateName);
            }
            // Ensure the transition to a terminal state properly logs the end
            // of the exploration.
            if (
              !_editorPreviewMode && $scope.nextCard.isTerminal()) {
              StatsReportingService.recordExplorationCompleted(
                newStateName, LearnerParamsService.getAllParams());

              // If the user is a guest, has completed this exploration within
              // the context of a collection, and the collection is whitelisted,
              // record their temporary progress.
              var collectionAllowsGuestProgress = (
                WHITELISTED_COLLECTION_IDS_FOR_SAVING_GUEST_PROGRESS.indexOf(
                  GLOBALS.collectionId) !== -1);
              if (collectionAllowsGuestProgress && !_isLoggedIn) {
                GuestCollectionProgressService.
                  recordExplorationCompletedInCollection(
                    GLOBALS.collectionId, _explorationId);
              }

              // For single state explorations, when the exploration reaches the
              // terminal state and explorationActuallyStarted is false, record
              // exploration actual start event.
              if (!explorationActuallyStarted) {
                StatsReportingService.recordExplorationActuallyStarted(
                  newStateName);
                explorationActuallyStarted = true;
              }
            }
          });

          $scope.submitAnswer = function(answer, interactionRulesService) {
            // Safety check to prevent double submissions from occurring.
            if ($scope.answerIsBeingProcessed ||
              !$scope.isCurrentCardAtEndOfTranscript() ||
              $scope.displayedCard.isCompleted()) {
              return;
            }

            if (!$scope.isInPreviewMode) {
              FatigueDetectionService.recordSubmissionTimestamp();
              if (FatigueDetectionService.isSubmittingTooFast()) {
                FatigueDetectionService.displayTakeBreakMessage();
                $scope.$broadcast('oppiaFeedbackAvailable');
                return;
              }
            }
            NumberAttemptsService.submitAttempt();

            $scope.answerIsBeingProcessed = true;
            hasInteractedAtLeastOnce = true;

            PlayerTranscriptService.addNewInput(answer, false);

            var timeAtServerCall = new Date().getTime();
            PlayerPositionService.recordAnswerSubmission();
            var currentEngineService =
              ExplorationPlayerStateService.getCurrentEngineService();
            $scope.answerIsCorrect = currentEngineService.submitAnswer(
              answer, interactionRulesService, function(
                  nextCard, refreshInteraction, feedbackHtml,
                  feedbackAudioTranslations, refresherExplorationId,
                  missingPrerequisiteSkillId, remainOnCurrentCard,
                  wasOldStateInitial, isFirstHit, isFinalQuestion, focusLabel) {
                $scope.nextCard = nextCard;
                if (!_editorPreviewMode &&
                    !ExplorationPlayerStateService.isInPretestMode()) {
                  var oldStateName =
                    PlayerPositionService.getCurrentStateName();
                  if (!remainOnCurrentCard) {
                    StatsReportingService.recordStateTransition(
                      oldStateName, nextCard.getStateName(), answer,
                      LearnerParamsService.getAllParams(), isFirstHit);

                    StatsReportingService.recordStateCompleted(oldStateName);
                  }
                  if (nextCard.isTerminal()) {
                    StatsReportingService.recordStateCompleted(
                      nextCard.getStateName());
                  }
                  if (wasOldStateInitial && !explorationActuallyStarted) {
                    StatsReportingService.recordExplorationActuallyStarted(
                      oldStateName);
                    explorationActuallyStarted = true;
                  }
                }
                if (!ExplorationPlayerStateService.isInPretestMode()) {
                  $rootScope.$broadcast(
                    'playerStateChange', nextCard.getStateName());
                }
                // Do not wait if the interaction is supplemental -- there's
                // already a delay bringing in the help card.
                var millisecsLeftToWait = (
                  !$scope.displayedCard.isInteractionInline() ? 1.0 :
                  Math.max(MIN_CARD_LOADING_DELAY_MSEC - (
                    new Date().getTime() - timeAtServerCall),
                  1.0));

                $timeout(function() {
                  $scope.$broadcast('oppiaFeedbackAvailable');
                  var pairs = (
                    PlayerTranscriptService.getLastCard().
                      getInputResponsePairs());
                  var lastAnswerFeedbackPair = pairs[pairs.length - 1];
                  $scope.$broadcast(EVENT_AUTOPLAY_AUDIO, {
                    audioTranslations: feedbackAudioTranslations,
                    html: feedbackHtml,
                    componentName: COMPONENT_NAME_FEEDBACK
                  });

                  if (remainOnCurrentCard) {
                    // Stay on the same card.
                    HintsAndSolutionManagerService.recordWrongAnswer();
                    PlayerTranscriptService.addNewResponse(feedbackHtml);
                    var helpCardAvailable = false;
                    if (feedbackHtml &&
                        !$scope.displayedCard.isInteractionInline()) {
                      helpCardAvailable = true;
                    }

                    if (helpCardAvailable) {
                      $scope.$broadcast('helpCardAvailable', {
                        helpCardHtml: feedbackHtml,
                        hasContinueButton: false
                      });
                    }
                    if (missingPrerequisiteSkillId) {
                      $scope.displayedCard.markAsCompleted();
                      ConceptCardBackendApiService.fetchConceptCard(
                        missingPrerequisiteSkillId
                      ).then(function(conceptCardBackendDict) {
                        $scope.conceptCard =
                          ConceptCardObjectFactory.createFromBackendDict(
                            conceptCardBackendDict);
                        if (helpCardAvailable) {
                          $scope.$broadcast('helpCardAvailable', {
                            helpCardHtml: feedbackHtml,
                            hasContinueButton: true
                          });
                        }
                      });
                    }
                    if (refreshInteraction) {
                      // Replace the previous interaction with another of the
                      // same type.
                      _nextFocusLabel =
                        FocusManagerService.generateFocusLabel();
                      PlayerTranscriptService.updateLatestInteractionHtml(
                        $scope.displayedCard.getInteractionHtml(
                          _nextFocusLabel) + _getRandomSuffix());
                    }

                    $scope.redirectToRefresherExplorationConfirmed = false;

                    if (refresherExplorationId) {
                      // TODO(bhenning): Add tests to verify the event is
                      // properly recorded.
                      var confirmRedirection = function() {
                        $scope.redirectToRefresherExplorationConfirmed = true;
                        _recordLeaveForRefresherExp(refresherExplorationId);
                      };
                      $http.get(EXPLORATION_SUMMARY_DATA_URL_TEMPLATE, {
                        params: {
                          stringified_exp_ids: JSON.stringify(
                            [refresherExplorationId])
                        }
                      }).then(function(response) {
                        if (response.data.summaries.length > 0) {
                          RefresherExplorationConfirmationModalService.
                            displayRedirectConfirmationModal(
                              refresherExplorationId, confirmRedirection);
                        }
                      });
                    }
                    FocusManagerService.setFocusIfOnDesktop(_nextFocusLabel);
                    scrollToBottom();
                  } else {
                    // There is a new card. If there is no feedback, move on
                    // immediately. Otherwise, give the learner a chance to read
                    // the feedback, and display a 'Continue' button.
                    $scope.displayedCard.markAsCompleted();
                    if (isFinalQuestion) {
                      $scope.moveToExploration = true;
                      if (feedbackHtml) {
                        PlayerTranscriptService.addNewResponse(feedbackHtml);
                        if (
                          !$scope.displayedCard.isInteractionInline()) {
                          $scope.$broadcast('helpCardAvailable', {
                            helpCardHtml: feedbackHtml,
                            hasContinueButton: true
                          });
                        }
                      } else {
                        $scope.showUpcomingCard();
                      }
                      $scope.answerIsBeingProcessed = false;
                      return;
                    }
                    FatigueDetectionService.reset();
                    NumberAttemptsService.reset();

                    var _isNextInteractionInline =
                      $scope.nextCard.isInteractionInline();
                    $scope.upcomingInlineInteractionHtml = (
                      _isNextInteractionInline ?
                        $scope.nextCard.getInteractionHtml() : '');
                    $scope.upcomingInteractionInstructions =
                      $scope.nextCard.getInteractionInstructions();

                    if (feedbackHtml) {
                      if (
                        PlayerTranscriptService.hasEncounteredStateBefore(
                          nextCard.getStateName())) {
                        $scope.pendingCardWasSeenBefore = true;
                      }
                      PlayerTranscriptService.addNewResponse(feedbackHtml);
                      if (!$scope.displayedCard.isInteractionInline()) {
                        $scope.$broadcast('helpCardAvailable', {
                          helpCardHtml: feedbackHtml,
                          hasContinueButton: true
                        });
                      }
                      $rootScope.$broadcast(EVENT_NEW_CARD_AVAILABLE);
                      _nextFocusLabel = $scope.CONTINUE_BUTTON_FOCUS_LABEL;
                      FocusManagerService.setFocusIfOnDesktop(_nextFocusLabel);
                      scrollToBottom();
                    } else {
                      PlayerTranscriptService.addNewResponse(feedbackHtml);
                      // If there is no feedback, it immediately moves on
                      // to next card. Therefore $scope.answerIsCorrect needs
                      // to be set to false before it proceeds to next card.
                      $scope.answerIsCorrect = false;
                      $scope.showPendingCard();
                    }
                    CurrentInteractionService.clearPreSubmitHooks();
                  }
                  $scope.answerIsBeingProcessed = false;
                }, millisecsLeftToWait);
              }
            );
          };
          CurrentInteractionService.setOnSubmitFn($scope.submitAnswer);
          $scope.startCardChangeAnimation = false;
          $scope.showPendingCard = function() {
            $scope.startCardChangeAnimation = true;
            ExplorationPlayerStateService.recordNewCardAdded();

            $timeout(function() {
              _addNewCard($scope.nextCard);

              $scope.upcomingInlineInteractionHtml = null;
              $scope.upcomingInteractionInstructions = null;
            }, TIME_FADEOUT_MSEC + 0.1 * TIME_HEIGHT_CHANGE_MSEC);

            $timeout(function() {
              FocusManagerService.setFocusIfOnDesktop(_nextFocusLabel);
              scrollToTop();
            },
            TIME_FADEOUT_MSEC + TIME_HEIGHT_CHANGE_MSEC +
              0.5 * TIME_FADEIN_MSEC);

            $timeout(function() {
              $scope.startCardChangeAnimation = false;
            },
            TIME_FADEOUT_MSEC + TIME_HEIGHT_CHANGE_MSEC + TIME_FADEIN_MSEC +
            TIME_PADDING_MSEC);

            $rootScope.$broadcast(EVENT_NEW_CARD_OPENED, $scope.nextCard);
          };

          $scope.showUpcomingCard = function() {
            var currentIndex = PlayerPositionService.getDisplayedCardIndex();
            var conceptCardIsBeingShown = (
              $scope.displayedCard.getStateName() === null &&
              !ExplorationPlayerStateService.isInPretestMode());
            if (conceptCardIsBeingShown &&
                PlayerTranscriptService.isLastCard(currentIndex)) {
              $scope.returnToExplorationAfterConceptCard();
              return;
            }
            if ($scope.moveToExploration) {
              $scope.moveToExploration = false;
              ExplorationPlayerStateService.moveToExploration(
                _initializeDirectiveComponents);
              return;
            }
            if (
              $scope.displayedCard.isCompleted() &&
              ($scope.nextCard.getStateName() ===
              $scope.displayedCard.getStateName())) {
              ExplorationPlayerStateService.recordNewCardAdded();
              _addNewCard(
                StateCardObjectFactory.createNewCard(
                  null, $scope.conceptCard.getExplanation(), null, null,
                  null, null));
              return;
            }
            /* This is for the following situation:
               if A->B->C is the arrangement of cards and C redirected to A,
               then after this, B and C are visited cards and hence
               pendingCardWasSeenBefore would be true during both these
               transitions and as answerIsCorrect is set to false below,
               Continue would briefly change to Learn Again (after it is
               clicked) during these transitions which is not required.
               Also, if the 'if' check is not there, Learn Again button would
               briefly switched to Continue before going to next card. */
            if ($scope.answerIsCorrect) {
              $scope.pendingCardWasSeenBefore = false;
            }
            $scope.answerIsCorrect = false;
            $scope.showPendingCard();
          };

          var scrollToBottom = function() {
            $timeout(function() {
              var tutorCard = $('.conversation-skin-main-tutor-card');

              if (tutorCard.length === 0) {
                return;
              }
              var tutorCardBottom = (
                tutorCard.offset().top + tutorCard.outerHeight());
              if ($(window).scrollTop() +
                    $(window).height() < tutorCardBottom) {
                $('html, body').animate({
                  scrollTop: tutorCardBottom - $(window).height() + 12
                }, {
                  duration: TIME_SCROLL_MSEC,
                  easing: 'easeOutQuad'
                });
              }
            }, 100);
          };

          var scrollToTop = function() {
            $timeout(function() {
              $('html, body').animate({
                scrollTop: 0
              }, 800, 'easeOutQuart');
              return false;
            });
          };

          $scope.submitUserRating = function(ratingValue) {
            LearnerViewRatingService.submitUserRating(ratingValue);
          };
          $scope.$on('ratingUpdated', function() {
            $scope.userRating = LearnerViewRatingService.getUserRating();
          });

          $window.addEventListener('beforeunload', function(e) {
            if ($scope.redirectToRefresherExplorationConfirmed) {
              return;
            }
            if (hasInteractedAtLeastOnce && !$scope.isInPreviewMode &&
                !$scope.displayedCard.isTerminal()) {
              StatsReportingService.recordMaybeLeaveEvent(
                PlayerTranscriptService.getLastStateName(),
                LearnerParamsService.getAllParams());
              var confirmationMessage = (
                'If you navigate away from this page, your progress on the ' +
                'exploration will be lost.');
              (e || $window.event).returnValue = confirmationMessage;
              return confirmationMessage;
            }
          });

          // Returns whether the screen is wide enough to fit two
          // cards (e.g., the tutor and supplemental cards) side-by-side.
          $scope.canWindowShowTwoCards = function() {
            return WindowDimensionsService.getWidth() > TWO_CARD_THRESHOLD_PX;
          };

          $window.onresize = function() {
            $scope.adjustPageHeight(false, null);
          };

          $window.addEventListener('scroll', function() {
            fixSupplementOnScroll();
          });

          var fixSupplementOnScroll = function() {
            var supplementCard = $('div.conversation-skin-supplemental-card');
            var topMargin = $('.navbar-container').height() - 20;
            if ($(window).scrollTop() > topMargin) {
              supplementCard.addClass(
                'conversation-skin-supplemental-card-fixed');
            } else {
              supplementCard.removeClass(
                'conversation-skin-supplemental-card-fixed');
            }
          };

          $scope.initializePage();
          LearnerViewRatingService.init(function(userRating) {
            $scope.userRating = userRating;
          });

          $scope.collectionId = GLOBALS.collectionId;
          $scope.collectionTitle = GLOBALS.collectionTitle;
          $scope.collectionSummary = null;

          if ($scope.collectionId) {
            $http.get('/collectionsummarieshandler/data', {
              params: {
                stringified_collection_ids: JSON.stringify(
                  [$scope.collectionId])
              }
            }).then(
              function(response) {
                $scope.collectionSummary = response.data.summaries[0];
              },
              function() {
                AlertsService.addWarning(
                  'There was an error while fetching the collection summary.');
              }
            );
          }

          $scope.onNavigateFromIframe = function() {
            siteAnalyticsService.registerVisitOppiaFromIframeEvent(
              $scope.explorationId);
          };

<<<<<<< HEAD
          $scope.isSubmitButtonDisabled = function() {
            return CurrentInteractionService.isSubmitButtonDisabled();
=======
          // Interaction answer validity is used to enable/disable
          // the progress-nav's Submit button. This logic is here because
          // Interactions and the progress-nav are both descendants
          // of ConversationSkinDirective.
          $scope.interactionAnswerIsValid = true;
          $scope.setInteractionAnswerValidity = function(answerValidity) {
            var currentIndex = PlayerPositionService.getDisplayedCardIndex();
            // This check is added because it was observed that when returning
            // to current card after navigating through previous cards, using
            // the arrows, the Submit button was sometimes falsely disabled.
            // Also, since a learner's answers would always be in the current
            // card, this additional check doesn't interfere with its normal
            // working.
            if (!PlayerTranscriptService.isLastCard(currentIndex)) {
              return;
            }
            $scope.interactionAnswerIsValid = answerValidity;
>>>>>>> 76f6a438
          };

          $scope.submitAnswerFromProgressNav = function() {
            CurrentInteractionService.submitAnswer();
          };
        }
      ]
    };
  }]);<|MERGE_RESOLUTION|>--- conflicted
+++ resolved
@@ -271,10 +271,7 @@
         'PlaythroughService', 'PretestEngineService',
         'WHITELISTED_COLLECTION_IDS_FOR_SAVING_GUEST_PROGRESS',
         'ExplorationPlayerStateService', 'INTERACTION_DISPLAY_MODE_INLINE',
-<<<<<<< HEAD
         'CurrentInteractionService',
-=======
->>>>>>> 76f6a438
         function(
             $scope, $timeout, $rootScope, $window, $translate, $http,
             $location, $q, MessengerService, AlertsService,
@@ -299,12 +296,8 @@
             StateClassifierMappingService, ImagePreloaderService,
             PlaythroughService, PretestEngineService,
             WHITELISTED_COLLECTION_IDS_FOR_SAVING_GUEST_PROGRESS,
-<<<<<<< HEAD
             ExplorationPlayerStateService, INTERACTION_DISPLAY_MODE_INLINE,
             CurrentInteractionService) {
-=======
-            ExplorationPlayerStateService, INTERACTION_DISPLAY_MODE_INLINE) {
->>>>>>> 76f6a438
           $scope.CONTINUE_BUTTON_FOCUS_LABEL = CONTINUE_BUTTON_FOCUS_LABEL;
           // The minimum width, in pixels, needed to be able to show two cards
           // side-by-side.
@@ -1043,16 +1036,7 @@
               $scope.explorationId);
           };
 
-<<<<<<< HEAD
           $scope.isSubmitButtonDisabled = function() {
-            return CurrentInteractionService.isSubmitButtonDisabled();
-=======
-          // Interaction answer validity is used to enable/disable
-          // the progress-nav's Submit button. This logic is here because
-          // Interactions and the progress-nav are both descendants
-          // of ConversationSkinDirective.
-          $scope.interactionAnswerIsValid = true;
-          $scope.setInteractionAnswerValidity = function(answerValidity) {
             var currentIndex = PlayerPositionService.getDisplayedCardIndex();
             // This check is added because it was observed that when returning
             // to current card after navigating through previous cards, using
@@ -1061,10 +1045,9 @@
             // card, this additional check doesn't interfere with its normal
             // working.
             if (!PlayerTranscriptService.isLastCard(currentIndex)) {
-              return;
-            }
-            $scope.interactionAnswerIsValid = answerValidity;
->>>>>>> 76f6a438
+              return false;
+            }
+            return CurrentInteractionService.isSubmitButtonDisabled();
           };
 
           $scope.submitAnswerFromProgressNav = function() {
