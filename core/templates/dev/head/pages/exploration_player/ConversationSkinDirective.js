--- conflicted
+++ resolved
@@ -560,31 +560,7 @@
             }
           };
 
-<<<<<<< HEAD
-          var _initializeExplorationServices = function(returnDict) {
-            var version = GLOBALS.explorationVersion;
-            var explorationId = ContextService.getExplorationId();
-            StateClassifierMappingService.init(
-              returnDict.state_classifier_mapping);
-            StatsReportingService.initSession(
-              explorationId, returnDict.exploration.title,
-              version, returnDict.session_id, GLOBALS.collectionId);
-            PlaythroughService.initSession(
-              explorationId, version, returnDict.record_playthrough_probability,
-              returnDict.whitelisted_exploration_ids_for_playthroughs);
-            PlayerCorrectnessFeedbackEnabledService.init(
-              returnDict.correctness_feedback_enabled);
-            ExplorationEngineService.init(
-              returnDict.exploration, returnDict.version,
-              returnDict.preferred_audio_language_code,
-              returnDict.auto_tts_enabled, _initializeDirectiveComponents);
-          };
-
           var _initializeDirectiveComponents = function(initialCard) {
-=======
-          var _initializeDirectiveComponents = function(
-              initialStateName, initHtml, newParams) {
->>>>>>> 58e5c418
             $scope.isLoggedIn = GLOBALS.userIsLoggedIn;
             _addNewCard(initialCard);
             $rootScope.loadingMessage = '';
