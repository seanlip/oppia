// Copyright 2014 The Oppia Authors. All Rights Reserved.
//
// Licensed under the Apache License, Version 2.0 (the "License");
// you may not use this file except in compliance with the License.
// You may obtain a copy of the License at
//
//      http://www.apache.org/licenses/LICENSE-2.0
//
// Unless required by applicable law or agreed to in writing, software
// distributed under the License is distributed on an "AS-IS" BASIS,
// WITHOUT WARRANTIES OR CONDITIONS OF ANY KIND, either express or implied.
// See the License for the specific language governing permissions and
// limitations under the License.

/**
 * @fileoverview Controller for the local navigation in the learner view.
 */

oppia.constant(
  'FLAG_EXPLORATION_URL_TEMPLATE', '/flagexplorationhandler/<exploration_id>');

oppia.controller('LearnerLocalNav', [
  '$http', '$rootScope', '$scope', '$uibModal', 'AlertsService',
  'ExplorationEngineService', 'ExplorationPlayerStateService',
<<<<<<< HEAD
  'FocusManagerService',
=======
  'FocusManagerService', 'UrlInterpolationService', 'UserService',
  'FEEDBACK_POPOVER_PATH', 'FLAG_EXPLORATION_URL_TEMPLATE',
>>>>>>> 9513fafc
  'ShowSuggestionModalForLearnerLocalViewService',
  'UrlInterpolationService', 'UserService',
  'FLAG_EXPLORATION_URL_TEMPLATE',
  function(
      $http, $rootScope, $scope, $uibModal, AlertsService,
      ExplorationEngineService, ExplorationPlayerStateService,
<<<<<<< HEAD
      FocusManagerService,
      ShowSuggestionModalForLearnerLocalViewService,
      UrlInterpolationService, UserService,
      FLAG_EXPLORATION_URL_TEMPLATE) {
=======
      FocusManagerService, UrlInterpolationService, UserService,
      FEEDBACK_POPOVER_PATH, FLAG_EXPLORATION_URL_TEMPLATE,
      ShowSuggestionModalForLearnerLocalViewService) {
>>>>>>> 9513fafc
    $scope.explorationId = ExplorationEngineService.getExplorationId();
    $scope.canEdit = GLOBALS.canEdit;
    $scope.username = '';
    $rootScope.loadingMessage = 'Loading';
    UserService.getUserInfoAsync().then(function(userInfo) {
      $scope.username = userInfo.getUsername();
      $rootScope.loadingMessage = '';
    });

    $scope.getFeedbackPopoverUrl = function() {
      return UrlInterpolationService.getDirectiveTemplateUrl(
        FEEDBACK_POPOVER_PATH);
    };

    $scope.showLearnerSuggestionModal = function() {
      ShowSuggestionModalForLearnerLocalViewService.showSuggestionModal(
        'edit_exploration_state_content', {});
    };
    $scope.showFlagExplorationModal = function() {
      $uibModal.open({
        templateUrl: UrlInterpolationService.getDirectiveTemplateUrl(
          '/pages/exploration_player/flag_exploration_modal_directive.html'),
        backdrop: true,
        controller: [
          '$scope', '$uibModalInstance', 'PlayerPositionService',
          function($scope, $uibModalInstance, PlayerPositionService) {
            $scope.flagMessageTextareaIsShown = false;
            var stateName = PlayerPositionService.getCurrentStateName();

            $scope.showFlagMessageTextarea = function(value) {
              if (value) {
                $scope.flagMessageTextareaIsShown = true;
                FocusManagerService.setFocus('flagMessageTextarea');
              }
            };

            $scope.submitReport = function() {
              if ($scope.flagMessage) {
                $uibModalInstance.close({
                  report_type: $scope.flag,
                  report_text: $scope.flagMessage,
                  state: stateName
                });
              }
            };

            $scope.cancel = function() {
              $uibModalInstance.dismiss('cancel');
            };
          }
        ]
      }).result.then(function(result) {
        var flagExplorationUrl = UrlInterpolationService.interpolateUrl(
          FLAG_EXPLORATION_URL_TEMPLATE, {
            exploration_id: $scope.explorationId
          }
        );
        var report = (
          '[' + result.state + '] (' + result.report_type + ') ' +
          result.report_text);
        $http.post(flagExplorationUrl, {
          report_text: report
        }).error(function(error) {
          AlertsService.addWarning(error);
        });
        $uibModal.open({
          templateUrl: UrlInterpolationService.getDirectiveTemplateUrl(
            '/pages/exploration_player/' +
            'exploration_successfully_flagged_modal_directive.html'),
          backdrop: true,
          controller: [
            '$scope', '$uibModalInstance',
            function($scope, $uibModalInstance) {
              $scope.close = function() {
                $uibModalInstance.dismiss('cancel');
              };
            }
          ]
        });
      });
    };
  }
]);<|MERGE_RESOLUTION|>--- conflicted
+++ resolved
@@ -22,28 +22,15 @@
 oppia.controller('LearnerLocalNav', [
   '$http', '$rootScope', '$scope', '$uibModal', 'AlertsService',
   'ExplorationEngineService', 'ExplorationPlayerStateService',
-<<<<<<< HEAD
-  'FocusManagerService',
-=======
-  'FocusManagerService', 'UrlInterpolationService', 'UserService',
-  'FEEDBACK_POPOVER_PATH', 'FLAG_EXPLORATION_URL_TEMPLATE',
->>>>>>> 9513fafc
-  'ShowSuggestionModalForLearnerLocalViewService',
-  'UrlInterpolationService', 'UserService',
+  'FocusManagerService', 'ShowSuggestionModalForLearnerLocalViewService',
+  'UrlInterpolationService', 'UserService', 'FEEDBACK_POPOVER_PATH',
   'FLAG_EXPLORATION_URL_TEMPLATE',
   function(
       $http, $rootScope, $scope, $uibModal, AlertsService,
       ExplorationEngineService, ExplorationPlayerStateService,
-<<<<<<< HEAD
-      FocusManagerService,
-      ShowSuggestionModalForLearnerLocalViewService,
-      UrlInterpolationService, UserService,
+      FocusManagerService, ShowSuggestionModalForLearnerLocalViewService,
+      UrlInterpolationService, UserService, FEEDBACK_POPOVER_PATH,
       FLAG_EXPLORATION_URL_TEMPLATE) {
-=======
-      FocusManagerService, UrlInterpolationService, UserService,
-      FEEDBACK_POPOVER_PATH, FLAG_EXPLORATION_URL_TEMPLATE,
-      ShowSuggestionModalForLearnerLocalViewService) {
->>>>>>> 9513fafc
     $scope.explorationId = ExplorationEngineService.getExplorationId();
     $scope.canEdit = GLOBALS.canEdit;
     $scope.username = '';
