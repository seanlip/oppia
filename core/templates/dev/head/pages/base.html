{% macro warnings_and_loader() -%}
  <div tabindex="0" aria-label="Oppia Main Content" id="oppia-main-content" class="protractor-test-main-content" ng-cloak>
    <div class="oppia-toast-container toast-top-center">
      <div ng-repeat="warning in (AlertsService.warnings | limitTo:5) track by $index" class="toast toast-warning oppia-toast">
        <button type="button" class="toast-close-button" ng-click="AlertsService.deleteWarning(warning)" role="button">&times;</button>
        <div class="toast-message">
          <[warning.content]>
        </div>
      </div>
    </div>

    <div>
      <div ng-repeat="message in AlertsService.messages track by $index">
        <alert-message message-object="message" message-index="$index"></alert-message>
      </div>
    </div>

    <div ng-show="loadingMessage" class="oppia-loading-fullpage">
      <div class="oppia-align-center">
        <span translate="<[loadingMessage]>"></span>
        <span class="oppia-loading-dot-one">.</span>
        <span class="oppia-loading-dot-two">.</span>
        <span class="oppia-loading-dot-three">.</span>
      </div>
    </div>
    <div ng-show="!loadingMessage">
      {% block content %}{% endblock %}
      {% block footer %}{% endblock %}
    </div>
  </div>
{%- endmacro %}

<!DOCTYPE html>
<html ng-app="oppia" lang="<[currentLang]>" ng-controller="Base" itemscope itemtype="http://schema.org/Organization">
  <head>
    {% block prerender %}
    {% endblock prerender %}
    <meta charset="UTF-8">
    <meta name="viewport" content="width=device-width, initial-scale=1.0, user-scalable=yes">

    <!-- Tiles for Internet Explorer. -->
    <meta name="application-name" content="{{SITE_NAME}}">
    <meta name="msapplication-TileColor" content="#ffffff">
    <meta name="msapplication-square70x70logo" content="{{get_complete_static_resource_url(DOMAIN_URL, '/assets/images/logo/msapplication-tiny.png')}}">
    <meta name="msapplication-square150x150logo" content="{{get_complete_static_resource_url(DOMAIN_URL, '/assets/images/logo/msapplication-square.png')}}">
    <meta name="msapplication-wide310x150logo" content="{{get_complete_static_resource_url(DOMAIN_URL, '/assets/images/logo/msapplication-wide.png')}}">
    <meta name="msapplication-square310x310logo" content="{{get_complete_static_resource_url(DOMAIN_URL, '/assets/images/logo/msapplication-large.png')}}">

    <!-- The itemprops are for G+ sharing. -->
    <meta itemprop="name" content="{{meta_name}}">
    <meta itemprop="description" content="{{meta_description}}">
    <!-- The og tags are for Facebook sharing. -->
    <meta property="og:title" content="{{meta_name}}">
    <meta property="og:site_name" content="Oppia">
    <meta property="og:url" content="{{FULL_URL}}">
    <meta property="og:description" content="{{meta_description}}">
    <meta property="og:type" content="article">
    <meta property="og:image" content="{{get_complete_static_resource_url(DOMAIN_URL, '/assets/images/logo/288x288_logo_mint.png')}}">

    <link rel="apple-touch-icon" href="{{get_static_resource_url('/assets/images/logo/favicon.png')}}">

    <!-- The title is bound to the rootScope. The content of the block
    maintitle can be a string or a translation id. If it is a translation it
    will be replaced by its translation when the page is loading. If it is a
    string it would be displayed as is. This is the only way to translate
    the page title because the head of the file is outside the scope of
    any other controller. -->
    <title itemprop="name" translate="{% block maintitle %}Oppia{% endblock maintitle %}"></title>
    {% block base_url %}{% endblock base_url %}

    {% block header_css %}
      {% include 'pages/header_css_libs.html' %}
    {% endblock header_css %}

    <script>
      var GLOBALS = {
        ACTIVITY_STATUS_PRIVATE: JSON.parse(
          '{{ACTIVITY_STATUS_PRIVATE|js_string}}'),
        ACTIVITY_STATUS_PUBLIC: JSON.parse(
          '{{ACTIVITY_STATUS_PUBLIC|js_string}}'),
        ADDITIONAL_ANGULAR_MODULES: [],
        ASSET_DIR_PREFIX: JSON.parse('{{ASSET_DIR_PREFIX|js_string}}'),
        can_create_collections: JSON.parse(
          '{{can_create_collections|js_string}}'),
        csrf_token: JSON.parse('{{csrf_token|js_string}}'),
        DEV_MODE: JSON.parse('{{DEV_MODE|js_string}}'),
        status_code: JSON.parse('{{status_code}}'),
        GCS_RESOURCE_BUCKET_NAME: JSON.parse('{{GCS_RESOURCE_BUCKET_NAME|js_string}}'),
        INVALID_NAME_CHARS: JSON.parse('{{INVALID_NAME_CHARS|js_string}}'),
        MINIFICATION: JSON.parse('{{MINIFICATION|js_string}}'),
        NAV_MODE: JSON.parse('{{nav_mode|js_string}}'),
        /* A list of functions to be called when an exploration is completed */
        POST_COMPLETION_HOOKS: [],
        preferredSiteLanguageCode: JSON.parse(
          '{{preferred_site_language_code|js_string}}'),
        SITE_NAME: JSON.parse('{{SITE_NAME|js_string}}'),
        SYSTEM_USERNAMES: JSON.parse('{{SYSTEM_USERNAMES|js_string}}'),
        TEMPLATE_DIR_PREFIX: JSON.parse('{{TEMPLATE_DIR_PREFIX|js_string}}'),
        isAdmin: JSON.parse('{{is_admin|js_string}}'),
        isModerator: JSON.parse('{{is_moderator|js_string}}'),
        isSuperAdmin: JSON.parse('{{is_super_admin|js_string}}'),
        loginUrl: JSON.parse('{{login_url|js_string}}'),
        logoutUrl: JSON.parse('{{logout_url|js_string}}'),
        profilePictureDataUrl: JSON.parse('{{profile_picture_data_url|js_string}}'),
        userIsLoggedIn: JSON.parse('{{user_is_logged_in|js_string}}'),
        username: JSON.parse('{{username|js_string}}'),
        allowYamlFileUpload: JSON.parse('{{allow_yaml_file_upload|js_string}}'),
        PROMO_BAR_IS_ENABLED: JSON.parse('{{promo_bar_enabled|js_string}}'),
        PROMO_BAR_MESSAGE: JSON.parse('{{promo_bar_message|js_string}}')
      };

      {% if additional_angular_modules %}
        GLOBALS.ADDITIONAL_ANGULAR_MODULES = JSON.parse(
          '{{additional_angular_modules|js_string}}');
      {% endif %}
    </script>

    {% block header_js %}
      {% include 'pages/header_js_libs.html' %}
    {% endblock header_js %}

    {{BEFORE_END_HEAD_TAG_HOOK}}
  </head>

  <body>
    {% if iframed %}
      {{ warnings_and_loader() }}
    {% else %}
      <div role="button" tabindex="0" ng-click="skipToMainContent()" class="oppia-skip-to-content protractor-test-skip-link">Skip to Main Content</div>
      <promo-bar ng-if="promoBarIsEnabled" promo-message="promoBarMessage">
      </promo-bar>
      <div ng-if="isBackgroundMaskActive()" class="ng-cloak oppia-background-mask">
      </div>

      <div class="oppia-base-container"
           ng-class="{'oppia-sidebar-menu-open': isSidebarShown(), 'oppia-sidebar-menu-closed': !isSidebarShown()}"
           ng-swipe-left="closeSidebarOnSwipe()">
        <div class="oppia-content-container">
          <div id="wrapper">
            <div class="oppia-main-body">
              <nav class="navbar navbar-default oppia-navbar oppia-prevent-selection" role="navigation" headroom tolerance="0" offset="0">
                <div class="navbar-container">
                  <top-navigation-bar></top-navigation-bar>

<<<<<<< HEAD
                  <div uib-collapse class="uib-collapse navbar-collapse ng-cloak" style="display: none;">
=======
                  <div class="collapse navbar-collapse oppia-navbar-collapse ng-cloak">
>>>>>>> e8441408
                    {% block navbar_breadcrumb %}
                    {% endblock navbar_breadcrumb %}

                    {% block local_top_nav_options %}
                    {% endblock local_top_nav_options %}
                  </div>
                </div>
              </nav>

              <div class="oppia-top-of-page-padding">
              </div>

              {{ warnings_and_loader() }}
            </div>

            <noscript>
              <div class="oppia-page-cards-container">
                <div class="md-default-theme oppia-page-card oppia-long-text">
                  <!-- Note to developers: We replicate the translated text inline because, without JavaScript enabled, the translation engine doesn't kick in.-->
                  <h2>
                    <span translate="I18N_SPLASH_JAVASCRIPT_ERROR_TITLE">We Need JavaScript in Your Browser</span>
                    <i class="material-icons">&#xE811;</i>
                  </h2>
                  <p translate="I18N_SPLASH_JAVASCRIPT_ERROR_DESCRIPTION"
                     translate-values="{hrefUrl: 'http://www.enable-javascript.com/'}">Oppia is a free, open-source learning platform full of interactive activities called 'explorations'.  Sadly, Oppia requires JavaScript to be enabled in your web browser in order to function properly and your web browser has JavaScript disabled.  If you need help enabling JavaScript, <a href="http://www.enable-javascript.com"/>click here.</a></p>
                  <p translate="I18N_SPLASH_JAVASCRIPT_ERROR_THANKS">Thank you.</p>
                </div>
              </div>
            </noscript>

            <side-navigation-bar></side-navigation-bar>
          </div>
        </div>
      </div>

      {% if DEV_MODE %}
        <div class="oppia-dev-mode">
          Dev Mode
        </div>
      {% endif %}

      {% if SITE_FEEDBACK_FORM_URL %}
        <a href="{{SITE_FEEDBACK_FORM_URL}}" target="_blank"
           class="oppia-site-feedback oppia-transition-200">
          <i class="material-icons md-18">&#xE87F;</i>
            <span translate="I18N_SPLASH_SITE_FEEDBACK"></span>
          </i>
        </a>
      {% endif %}
    {% endif %}

    {% include 'pages/footer_js_libs.html' %}

    <script src="{{TEMPLATE_DIR_PREFIX}}/app.js"></script>
    <script src="{{TEMPLATE_DIR_PREFIX}}/directives.js"></script>
    <script src="{{TEMPLATE_DIR_PREFIX}}/filters.js"></script>
    <script src="{{TEMPLATE_DIR_PREFIX}}/i18n.js"></script>

    <script src="{{TEMPLATE_DIR_PREFIX}}/pages/Base.js"></script>

    <script src="{{TEMPLATE_DIR_PREFIX}}/services/AlertsService.js"></script>
    <script src="{{TEMPLATE_DIR_PREFIX}}/services/ExplorationContextService.js"></script>
    <script src="{{TEMPLATE_DIR_PREFIX}}/services/UtilsService.js"></script>
    <script src="{{TEMPLATE_DIR_PREFIX}}/services/DebouncerService.js"></script>
    <script src="{{TEMPLATE_DIR_PREFIX}}/services/DateTimeFormatService.js"></script>
    <script src="{{TEMPLATE_DIR_PREFIX}}/services/IdGenerationService.js"></script>
    <script src="{{TEMPLATE_DIR_PREFIX}}/services/ValidatorsService.js"></script>
    <script src="{{TEMPLATE_DIR_PREFIX}}/services/HtmlEscaperService.js"></script>
    <script src="{{TEMPLATE_DIR_PREFIX}}/services/TranslationFileHashLoaderService.js"></script>
    <script src="{{TEMPLATE_DIR_PREFIX}}/services/ConstructTranslationIdsService.js"></script>
    <script src="{{TEMPLATE_DIR_PREFIX}}/services/contextual/DeviceInfoService.js"></script>
    <script src="{{TEMPLATE_DIR_PREFIX}}/services/contextual/UrlService.js"></script>
    <script src="{{TEMPLATE_DIR_PREFIX}}/services/contextual/WindowDimensionsService.js"></script>
    <script src="{{TEMPLATE_DIR_PREFIX}}/services/stateful/BackgroundMaskService.js"></script>
    <script src="{{TEMPLATE_DIR_PREFIX}}/services/stateful/FocusManagerService.js"></script>

    <script src="{{TEMPLATE_DIR_PREFIX}}/components/alerts/AlertMessageDirective.js"></script>
    <script src="{{TEMPLATE_DIR_PREFIX}}/components/create_button/CreateActivityButtonDirective.js"></script>

    <script src="{{TEMPLATE_DIR_PREFIX}}/components/forms/ObjectEditorDirective.js"></script>
    <script src="{{TEMPLATE_DIR_PREFIX}}/components/promo/PromoBarDirective.js"></script>
    <script src="{{TEMPLATE_DIR_PREFIX}}/components/side_navigation_bar/SideNavigationBarDirective.js"></script>
    <script src="{{TEMPLATE_DIR_PREFIX}}/components/social_buttons/SocialButtonsDirective.js"></script>
    <script src="{{TEMPLATE_DIR_PREFIX}}/components/top_navigation_bar/TopNavigationBarDirective.js"></script>

    <script src="{{TEMPLATE_DIR_PREFIX}}/components/CollectionCreationService.js"></script>
    <script src="{{TEMPLATE_DIR_PREFIX}}/components/ExplorationCreationService.js"></script>

    <script src="{{TEMPLATE_DIR_PREFIX}}/domain/sidebar/SidebarStatusService.js"></script>
    <script src="{{TEMPLATE_DIR_PREFIX}}/domain/utilities/UrlInterpolationService.js"></script>

    {% block footer_js %}
    {% endblock footer_js %}
  </body>
</html><|MERGE_RESOLUTION|>--- conflicted
+++ resolved
@@ -141,12 +141,7 @@
               <nav class="navbar navbar-default oppia-navbar oppia-prevent-selection" role="navigation" headroom tolerance="0" offset="0">
                 <div class="navbar-container">
                   <top-navigation-bar></top-navigation-bar>
-
-<<<<<<< HEAD
-                  <div uib-collapse class="uib-collapse navbar-collapse ng-cloak" style="display: none;">
-=======
                   <div class="collapse navbar-collapse oppia-navbar-collapse ng-cloak">
->>>>>>> e8441408
                     {% block navbar_breadcrumb %}
                     {% endblock navbar_breadcrumb %}
 
