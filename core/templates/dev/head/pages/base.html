--- conflicted
+++ resolved
@@ -164,7 +164,6 @@
     </div>
 
     {% include 'pages/footer_js_libs.html' %}
-<<<<<<< HEAD
 
     <!--CollectionEditor.js-->
     <script src="/templates/dev/head/pages/collection_editor/collection-editor.module.js"></script>
@@ -252,7 +251,6 @@
     <script src="/templates/dev/head/domain/sidebar/SidebarStatusService.js"></script>
     <script src="/templates/dev/head/domain/user/UserInfoObjectFactory.js"></script>
     <script src="/templates/dev/head/domain/utilities/UrlInterpolationService.js"></script>
-=======
     <script src="/templates/dev/head/AppInit.js"></script>
     <!-- This code is used for inserting webpack bundles
        https://github.com/jantimon/html-webpack-plugin#writing-your-own-templates -->
@@ -263,7 +261,6 @@
         <script src="/dist/<%= htmlWebpackPlugin.files.js[chunk] %>"></script>
       <% } %>
     <% } %>
->>>>>>> 19bde913
 
     {% block footer_js %}
     {% endblock footer_js %}
