--- conflicted
+++ resolved
@@ -5,10 +5,7 @@
   </head>
 
   <body>
-<<<<<<< HEAD
-=======
     <service-bootstrap></service-bootstrap>
->>>>>>> 22567be3
     <base-content>
       <navbar-breadcrumb>
         <story-editor-navbar-breadcrumb>
