{% extends 'dist/base.html' %}
<<<<<<< HEAD

{% block maintitle %}
  {{ collection_title }} - Oppia
{% endblock maintitle %}
=======
>>>>>>> ba105ec6

{% block header_js %}
  {{ super() }}
  <script type="text/javascript">
    GLOBALS.collectionId = JSON.parse('{{collection_id|js_string}}');
    GLOBALS.isLoggedIn = Boolean(JSON.parse('{{is_logged_in|js_string}}'));
    GLOBALS.canEdit = JSON.parse('{{can_edit|js_string}}');
  </script>

  <style>
    html, body {
      background: #eeeeee no-repeat center center fixed;
      background-size: cover;
    }
    .oppia-collection-path-section {
      background: #fff;
      border-radius: 2px;
      box-shadow: 0 2px 4px rgba(0, 0, 0, 0.14), 0 2px 4px rgba(0, 0, 0, 0.23);
      float: left;
      margin-top: 20px;
      max-width: 675px;
      padding: 20px 20px 60px 20px;
      position: absolute;
      text-align: left;
      top: 168px;
    }
    .oppia-collection-table {
      margin: 0 auto;
      max-width: 90%;
      padding: 50px 20px 420px 20px;
      position: relative;
      text-align: left;
      top: 35px;
      width: 100%;
    }
    .oppia-card-preview-panel {
      background: #fff;
      border-radius: 2px;
      box-shadow: 0 2px 4px rgba(0, 0, 0, 0.14), 0 2px 4px rgba(0, 0, 0, 0.23);
      left: 50%;
      padding: 30px 85px 70px 85px;
      pointer-events: none;
      position: fixed;
      text-align: left;
      top: 244px;
      transform: translateX(29%);
    }
    .collection-mascot {
      left: 40px;
      position: absolute;
      top: 40px;
      width: 120px;
    }
    @media only screen and (max-width : 600px) {
      .oppia-collection-player-title-font {
        font-size: 32px;
      }
    }
    /* To avoid double shadows caused by overlaying preview card
    over the blank preview card */
    .exploration-summary-tile md-card {
      box-shadow: none;
    }
    .mobile-path-segment {
      margin: 0 auto;
      width: 250px;
    }
    .mobile-lesson-icon {
      position: absolute;
      left: 50%;
      transform: translate(-50%, -50%);
      width: 100px;
    }

    @media only screen and (max-width: 998px) {
      .oppia-activity-summary-tile-mobile-background-mask {
        align-items: center;
        background: rgba(0,0,0,0.25);
        display: flex;
        height: 100vh;
        justify-content: space-around;
        width: 100vw;
        z-index: -1;
      }
    }

  </style>
{% endblock header_js %}

{% block navbar_breadcrumb %}
  <ul class="nav navbar-nav oppia-navbar-breadcrumb">
    <li>
      <span class="oppia-navbar-breadcrumb-separator"></span>
      <span>{{collection_title}}</span>
    </li>
  </ul>
{% endblock navbar_breadcrumb %}

{% block local_top_nav_options %}
  <ul class="nav navbar-nav oppia-navbar-nav navbar-right" style="margin-right: 0px;" ng-controller="CollectionLocalNav">
    <li ng-if="canEdit">
      <a ng-href="/collection_editor/create/{{collection_id}}" uib-tooltip="Edit" tooltip-placement="bottom" target="_blank" rel="noopener">
        <i class="material-icons">&#xE254;</i>
        <span class="oppia-icon-accessibility-label">Edit</span>
      </a>
    </li>
  </ul>
{% endblock local_top_nav_options %}

{% block content %}
  <div ng-controller="CollectionPlayer">
    <background-banner></background-banner>
    <div ng-if="collection" class="oppia-collection-player-tiles-container">
      <h2 ng-if="!collectionPlaythrough.hasFinishedCollection()" class="oppia-page-heading" align="center">
        <span ng-if="!collectionPlaythrough.hasStartedCollection()" class="oppia-collection-player-title-font">Begin <[collection.getTitle()]>:</span>
        <span ng-if="collectionPlaythrough.hasStartedCollection()" class="oppia-collection-player-title-font">Continue <[collection.getTitle()]>:</span>
      </h2>
      <h2 ng-if="collectionPlaythrough.hasFinishedCollection()" class="oppia-page-heading">
        <span>You have finished the collection! Feel free to replay any explorations below.</span>
      </h2>

      <div ng-if="collection" class="oppia-collection-path-section hidden-sm hidden-xs">
        <svg width="500px" ng-attr-height="<[svgHeight + 'px']>" xmlns="http://www.w3.org/2000/svg">
          <path fill="none"
                stroke="#296E5F"
                stroke-dasharray="15,28"
                stroke-linecap="round"
                stroke-width="12"
                d="M80 80 L220 80"/>
          <path fill="none"
                stroke="#296E5F"
                stroke-dasharray="15,28"
                stroke-linecap="round"
                stroke-width="12"
                ng-attr-d="<[pathSvgParameters]>"/>
          <image ng-if="!collectionPlaythrough.hasStartedCollection()"
                 x="175"
                 y="100"
                 height="100"
                 width="100"
                 ng-attr-xlink:href="<[getStaticImageUrl('/general/collection_start_here_arrow.svg')]>"
                 xlink:href="">
          </image>
          <text ng-if="!collectionPlaythrough.hasStartedCollection()"
                x="210"
                y="170"
                alignment-baseline="middle"
                font-family="Capriola, Roboto, Arial, sans-serif"
                font-size="15"
                fill="#E14738"
                text-anchor="middle"
                translate="I18N_START_HERE">
          </text>
        </svg>

        <img ng-src="<[getStaticImageUrl('/general/collection_mascot.svg')]>" class="collection-mascot">
        <a ng-repeat="node in collection.getCollectionNodes()"
           ng-href="<[getExplorationUrl(node.getExplorationId())]>"
           ng-style="{position: 'absolute', left: '<[pathIconParameters[$index].left]>', top: '<[pathIconParameters[$index].top]>'}">
          <svg class="protractor-test-collection-exploration"
               width="100"
               height="125"
               xmlns="http://www.w3.org/2000/svg"
               xmlns:xlink="http://www.w3.org/1999/xlink"
               version="1.1">
            <defs>
              <pattern id="image<[$index]>" patternUnits="userSpaceOnUse" height="150" width="100">
                <circle cx="50"
                        cy="70"
                        r="50"
                        ng-attr-fill="<[pathIconParameters[$index].thumbnailBgColor]>"/>
                <image ng-if="isCompletedExploration(node.getExplorationId())"
                       x="0"
                       y="20"
                       height="100"
                       width="100"
                       ng-attr-xlink:href="<[getStaticImageUrl('/general/collection_paw.svg')]>"
                       xlink:href="">
                </image>
                <image ng-if="!isCompletedExploration(node.getExplorationId())"
                       x="10"
                       y="30"
                       height="80"
                       width="80"
                       ng-attr-xlink:href="<[getStaticImageUrl(pathIconParameters[$index].thumbnailIconUrl)]>"
                       xlink:href="">
                </image>
              </pattern>
            </defs>
            <a xlink:href="<[getExplorationUrl(node.getExplorationId())]>"
               ng-mouseover="updateExplorationPreview(node.getExplorationId());
                             setIconHighlight($index);"
               ng-mouseleave="togglePreviewCard();
                              unsetIconHighlight($index);">
              <circle ng-show="node.getExplorationId() === nextExplorationId &&
                $index !== activeHighlightedIconIndex"
                      cx="50"
                      cy="70"
                      r="50"
                      id="<['highlight' + $index]>"
                      fill="#FF8C00"
                      fill-opacity="0.5"/>
              <circle ng-show="($index===activeHighlightedIconIndex)?true:false"
                      cx="50"
                      cy="70"
                      r="50"
                      id="<['highlight' + $index]>"
                      fill="#A6DACF"
                      fill-opacity="0.5"/>
              <circle cx="50"
                      cy="70"
                      r="42"
                      fill="url(#image<[$index]>)"
                      stroke="#006553"
                      stroke-width="2"/>
            </a>
            <text x="50%"
                  y="15"
                  alignment-baseline="middle"
                  font-family="Capriola, Roboto, Arial, sans-serif"
                  font-size="20"
                  fill="#006553"
                  text-anchor="middle">
              <[$index + 1]>
            </text>
          </svg>
        </a>
      </div>

      <div ng-if="collection" class="oppia-collection-table hidden-md hidden-lg hidden-xl">
        <img ng-src="<[getStaticImageUrl('/general/collection_mascot.svg')]>" class="mobile-lesson-icon">
        <div class="mobile-path-segment" ng-repeat="node in collection.getCollectionNodes()" id="mobile-path-anchor-<[$index]>">
          <a href="" style="position: absolute; left: 50%; transform: translate(-50%, 195px); z-index: 1;">
            <svg class="protractor-mobile-test-collection-exploration"
                 width="100"
                 height="150"
                 xmlns="http://www.w3.org/2000/svg"
                 xmlns:xlink="http://www.w3.org/1999/xlink"
                 version="1.1"
                 ng-click="scrollToLocation('mobile-path-anchor-' + $index); updateExplorationPreview(node.getExplorationId());">
              <image ng-if="!collectionPlaythrough.hasStartedCollection() && $index===0"
                     x="0"
                     y="83"
                     height="80"
                     width="100"
                     ng-attr-xlink:href="<[getStaticImageUrl('/general/collection_start_here_arrow.svg')]>"
                     xlink:href="">
              </image>
              <text ng-if="!collectionPlaythrough.hasStartedCollection() && $index===0"
                    x="50"
                    y="140"
                    alignment-baseline="middle"
                    font-family="Capriola, Roboto, Arial, sans-serif"
                    font-size="11"
                    fill="#E14738"
                    text-anchor="middle"
                    translate="I18N_START_HERE">
              </text>
              <defs>
                <pattern id="image0<[$index]>" patternUnits="userSpaceOnUse" height="150" width="100">
                  <circle cx="50"
                          cy="70"
                          r="50"
                          ng-attr-fill="<[pathIconParameters[$index].thumbnailBgColor]>"/>
                  <image ng-if="isCompletedExploration(node.getExplorationId())"
                         x="0"
                         y="20"
                         height="100"
                         width="100"
                         ng-attr-xlink:href="<[getStaticImageUrl('/general/collection_paw.svg')]>"
                         xlink:href="">
                  </image>
                  <image ng-if="!isCompletedExploration(node.getExplorationId())"
                         x="10"
                         y="30"
                         height="80"
                         width="80"
                         ng-attr-xlink:href="<[getStaticImageUrl(pathIconParameters[$index].thumbnailIconUrl)]>"
                         xlink:href="">
                  </image>
                </pattern>
              </defs>
              <circle ng-show="node.getExplorationId() === nextExplorationId &&
                $index !== activeHighlightedIconIndex"
                      cx="50"
                      cy="70"
                      r="50"
                      id="<['highlight' + $index]>"
                      fill="#FF8C00"
                      fill-opacity="0.5"/>
              <circle ng-show="($index===activeHighlightedIconIndex)?true:false"
                      cx="50"
                      cy="70"
                      r="50"
                      id="<['highlight' + $index]>"
                      fill="#A6DACF"
                      fill-opacity="0.5"/>
              <circle cx="50"
                      cy="70"
                      r="42"
                      fill="url(#image0<[$index]>)"
                      stroke="#006553"
                      stroke-width="2"/>
              <text x="50%"
                    y="15"
                    alignment-baseline="middle"
                    font-family="Capriola, Roboto, Arial, sans-serif"
                    font-size="20"
                    fill="#006553"
                    text-anchor="middle">
                <[$index + 1]>
              </text>
            </svg>
          </a>
          <img ng-src="<[getStaticImageUrl('/general/mobile_path_segment.svg')]>">
          <div style="position: fixed; z-index: 100; top: 0; left: 0;">
            <div ng-class="{'oppia-activity-summary-tile-mobile-background-mask': explorationCardIsShown}" ng-click="closeOnClickingOutside()">
              <exploration-summary-tile ng-if="explorationCardIsShown"
                                        ng-click="onClickStopPropagation($event)"
                                        collection-id="collectionId"
                                        exploration-id="currentExplorationId"
                                        exploration-title="summaryToPreview.title"
                                        last-updated-msec="summaryToPreview.last_updated_msec"
                                        objective="summaryToPreview.objective"
                                        category="summaryToPreview.category"
                                        ratings="summaryToPreview.ratings"
                                        num-views="summaryToPreview.num_views"
                                        thumbnail-icon-url="summaryToPreview.thumbnail_icon_url"
                                        thumbnail-bg-color="summaryToPreview.thumbnail_bg_color"
                                        is-community-owned="summaryToPreview.community_owned"
                                        is-collection-preview-tile="true"
                                        style="position: absolute; z-index: 10;">
              </exploration-summary-tile>
            </div>
          </div>
        </div>

      </div>

      <div ng-if="collection && collectionSummary" class="oppia-card-preview-panel hidden-sm hidden-xs">
        <md-card class="oppia-activity-summary-tile md-default-theme">
          <div class="title-section" style="background-color: <[collectionSummary.thumbnail_bg_color]>; z-index: 1;">
            <img ng-src="<[getStaticImageUrl(collectionSummary.thumbnail_icon_url)]>" class="thumbnail-image">
          </div>
          <div class="title-section-mask objective oppia-activity-summary-tile-pre-hover-preview">
            <span>Hover over an icon to preview an exploration.</span>
          </div>
        </md-card>
        <exploration-summary-tile ng-if="explorationCardIsShown"
                                  collection-id="collectionId"
                                  exploration-id="currentExplorationId"
                                  exploration-title="summaryToPreview.title"
                                  last-updated-msec="summaryToPreview.last_updated_msec"
                                  objective="summaryToPreview.objective"
                                  category="summaryToPreview.category"
                                  ratings="summaryToPreview.ratings"
                                  num-views="summaryToPreview.num_views"
                                  thumbnail-icon-url="summaryToPreview.thumbnail_icon_url"
                                  thumbnail-bg-color="summaryToPreview.thumbnail_bg_color"
                                  is-community-owned="summaryToPreview.community_owned"
                                  style="position: absolute; left: 85px; top: 30px; z-index: 10;">
        </exploration-summary-tile>
      </div>
    </div>
  </div>

  <attribution-guide></attribution-guide>

{% endblock %}

{% block footer %}
  <collection-footer twitter-text="{{DEFAULT_TWITTER_SHARE_MESSAGE_PLAYER}}"></collection-footer>
{% endblock %}

{% block footer_js %}
  {{ super() }}
  <!-- This code is used for inserting webpack bundles
     https://github.com/jantimon/html-webpack-plugin#writing-your-own-templates -->
  <% for (var chunk in htmlWebpackPlugin.files.js) { %>
    <% if (webpackConfig.mode == 'production') { %>
      <script src="/build/templates/head/dist/<%= htmlWebpackPlugin.files.js[chunk] %>"></script>
    <% } else { %>
      <script src="/dist/<%= htmlWebpackPlugin.files.js[chunk] %>"></script>
    <% } %>
  <% } %>
{% endblock footer_js %}<|MERGE_RESOLUTION|>--- conflicted
+++ resolved
@@ -1,11 +1,4 @@
 {% extends 'dist/base.html' %}
-<<<<<<< HEAD
-
-{% block maintitle %}
-  {{ collection_title }} - Oppia
-{% endblock maintitle %}
-=======
->>>>>>> ba105ec6
 
 {% block header_js %}
   {{ super() }}
