// Copyright 2017 The Oppia Authors. All Rights Reserved.
//
// Licensed under the Apache License, Version 2.0 (the 'License');
// you may not use this file except in compliance with the License.
// You may obtain a copy of the License at
//
//      http://www.apache.org/licenses/LICENSE-2.0
//
// Unless required by applicable law or agreed to in writing, software
// distributed under the License is distributed on an 'AS-IS' BASIS,
// WITHOUT WARRANTIES OR CONDITIONS OF ANY KIND, either express or implied.
// See the License for the specific language governing permissions and
// limitations under the License.

/**
 * @fileoverview Unit tests for the image preloader service.
 */

<<<<<<< HEAD
import { AudioFileObjectFactory } from
  'domain/utilities/AudioFileObjectFactory.ts';
import { FileDownloadRequestObjectFactory } from
  'domain/utilities/FileDownloadRequestObjectFactory.ts';
import { ImageFileObjectFactory } from
  'domain/utilities/ImageFileObjectFactory.ts';
=======
// TODO(YashJipkate) Remove the following block of unnnecessary imports once
// image-preloader.service.ts is upgraded to Angular 8.
>>>>>>> aa5133d3
import { RuleObjectFactory } from 'domain/exploration/RuleObjectFactory.ts';
import { WrittenTranslationObjectFactory } from
  'domain/exploration/WrittenTranslationObjectFactory.ts';
// ^^^ This block is to be removed.

require('domain/exploration/ExplorationObjectFactory.ts');
require('domain/utilities/UrlInterpolationService.ts');
require('pages/exploration-player-page/services/image-preloader.service.ts');
require('services/AssetsBackendApiService.ts');
require('services/ContextService.ts');

describe('Image preloader service', function() {
  beforeEach(function() {
    angular.mock.module('oppia');
    angular.mock.module('oppia', function($provide) {
      $provide.value('AudioFileObjectFactory', new AudioFileObjectFactory());
      $provide.value(
        'FileDownloadRequestObjectFactory',
        new FileDownloadRequestObjectFactory());
      $provide.value('ImageFileObjectFactory', new ImageFileObjectFactory());
      $provide.value('RuleObjectFactory', new RuleObjectFactory());
      $provide.value(
        'WrittenTranslationObjectFactory',
        new WrittenTranslationObjectFactory());
    });
    // Set a global value for INTERACTION_SPECS that will be used by all the
    // descendant dependencies.
    angular.mock.module(function($provide) {
      $provide.constant('INTERACTION_SPECS', {
        TextInput: {
          is_terminal: false
        },
        ItemSelectionInput: {
          is_terminal: false
        },
        MultipleChoiceInput: {
          is_terminal: false
        },
        Continue: {
          is_terminal: false
        },
        EndExploration: {
          is_terminal: true
        }
      });
    });
  });

  var abas, ips, eof, ecs;
  var $httpBackend = null;
  var UrlInterpolationService;
  var $rootScope = null;
  var explorationDict;
  var requestUrl1, requestUrl2, requestUrl3, requestUrl4, requestUrl5;
  beforeEach(angular.mock.inject(function($injector) {
    $httpBackend = $injector.get('$httpBackend');
    UrlInterpolationService = $injector.get('UrlInterpolationService');
    ips = $injector.get('ImagePreloaderService');
    eof = $injector.get('ExplorationObjectFactory');
    ecs = $injector.get('ContextService');
    abas = $injector.get('AssetsBackendApiService');
    spyOn(ecs, 'getExplorationId').and.returnValue('1');
    $rootScope = $injector.get('$rootScope');
    explorationDict = {
      id: 1,
      title: 'My Title',
      category: 'Art',
      objective: 'Your objective',
      tags: [],
      blurb: '',
      author_notes: '',
      states_schema_version: 15,
      init_state_name: 'Introduction',
      states: {
        'State 1': {
          param_changes: [],
          content: {
            html: '',
            content_id: 'content'
          },
          recorded_voiceovers: {
            voiceovers_mapping: {
              content: {},
              default_outcome: {}
            }
          },
          interaction: {
            id: 'Continue',
            default_outcome: {
              feedback: {
                content_id: 'default_outcome',
                html: ''
              },
              dest: 'State 3',
              param_changes: []
            },
            confirmed_unclassified_answers: [],
            customization_args: {
              buttonText: {
                value: 'Continue'
              }
            },
            solution: null,
            answer_groups: [],
            hints: []
          },
          solicit_answer_details: false,
          written_translations: {
            translations_mapping: {
              content: {},
              default_outcome: {}
            }
          },
          classifier_model_id: null
        },
        'State 3': {
          param_changes: [],
          content: {
            content_id: 'content',
            html: 'Congratulations, you have finished!'
          },
          recorded_voiceovers: {
            voiceovers_mapping: {
              content: {}
            }
          },
          interaction: {
            id: 'EndExploration',
            default_outcome: null,
            confirmed_unclassified_answers: [],
            customization_args: {
              recommendedExplorationIds: {
                value: []
              }
            },
            solution: null,
            answer_groups: [],
            hints: []
          },
          solicit_answer_details: false,
          written_translations: {
            translations_mapping: {
              content: {}
            }
          },
          classifier_model_id: null
        },
        Introduction: {
          classifier_model_id: null,
          param_changes: [],
          content: {
            content_id: 'content',
            html: 'Multiple Choice'
          },
          recorded_voiceovers: {
            voiceovers_mapping: {
              content: {},
              default_outcome: {},
              feedback_1: {},
              feedback_2: {}
            }
          },
          interaction: {
            id: 'MultipleChoiceInput',
            default_outcome: {
              dest: 'Introduction',
              feedback: {
                content_id: 'default_outcome',
                html: 'Try Again!'
              }
            },
            confirmed_unclassified_answers: [],
            customization_args: {
              choices: {
                value: [
                  '<p> Go to ItemSelection <oppia-noninteractive-image' +
                  ' filepath-with-value="&amp;quot;' +
                  'sIMChoice1_height_32_width_42.png&amp;' +
                  'quot;"></oppia-noninteractive-image></p>',
                  '<p> Go to ImageAndRegion<oppia-noninteractive-image' +
                  ' filepath-with-value="&amp;quot;' +
                  'sIMChoice2_height_30_width_40.png&amp;' +
                  'quot;"></oppia-noninteractive-image></p>'
                ]
              }
            },
            answer_groups: [
              {
                labelled_as_correct: false,
                outcome: {
                  dest: 'State 6',
                  feedback: {
                    content_id: 'feedback_1',
                    html: '<p>We are going to ItemSelection' +
                          '<oppia-noninteractive-image filepath-with-value=' +
                          '"&amp;quot;sIOFeedback_height_50_width_50.png' +
                          '&amp;quot;"></oppia-noninteractive-image></p>'
                  },
                  param_changes: [],
                  refresher_exploration_id: null,
                  missing_prerequisite_skill_id: null
                },
                rule_specs: [
                  {
                    inputs: {
                      x: 0
                    },
                    rule_type: 'Equals'
                  }
                ]
              },
              {
                labelled_as_correct: false,
                outcome: {
                  dest: 'State 1',
                  feedback: {
                    content_id: 'feedback_2',
                    html: "Let's go to state 1 ImageAndRegion"
                  },
                  param_changes: [],
                  refresher_exploration_id: null,
                  missing_prerequisite_skill_id: null
                },
                rule_specs: [
                  {
                    inputs: {
                      x: 1
                    },
                    rule_type: 'Equals'
                  }
                ]
              }
            ],
            hints: [],
            solution: null
          },
          solicit_answer_details: false,
          written_translations: {
            translations_mapping: {
              content: {},
              default_outcome: {},
              feedback_1: {},
              feedback_2: {}
            }
          }
        },
        'State 6': {
          param_changes: [],
          content: {
            content_id: 'content',
            html: '<p>Text Input Content</p>'
          },
          recorded_voiceovers: {
            voiceovers_mapping: {
              content: {},
              default_outcome: {},
              feedback_1: {},
              feedback_2: {},
              hint_1: {}
            }
          },
          interaction: {
            id: 'TextInput',
            default_outcome: {
              dest: 'State 6',
              feedback: {
                content_id: 'default_outcome',
                html: ''
              },
              labelled_as_correct: false,
              param_changes: [],
              refresher_exploration_id: null,
              missing_prerequisite_skill_id: null
            },
            confirmed_unclassified_answers: [],
            customization_args: {
              rows: {
                value: 1
              },
              placeholder: {
                value: ''
              }
            },
            answer_groups: [{
              rule_specs: [{
                inputs: {
                  x: '1'
                },
                rule_type: 'Contains'
              }],
              outcome: {
                dest: 'State 1',
                feedback: {
                  content_id: 'feedback_1',
                  html: "<p>Let's go to State 1</p>"
                },
                labelled_as_correct: false,
                param_changes: [],
                refresher_exploration_id: null,
                missing_prerequisite_skill_id: null
              }
            }, {
              rule_specs: [{
                inputs: {
                  x: '2'
                },
                rule_type: 'Contains'
              }],
              outcome: {
                dest: 'State 1',
                feedback: {
                  content_id: 'feedback_2',
                  html: "<p>Let's go to State 1</p>"
                },
                labelled_as_correct: false,
                param_changes: [],
                refresher_exploration_id: null,
                missing_prerequisite_skill_id: null
              }
            }],
            hints: [{
              hint_content: {
                content_id: 'hint_1',
                html: '<p><oppia-noninteractive-image filepath-with-value="' +
                      '&amp;quot;s6Hint1_height_60_width_60.png&amp;quot;">' +
                      '</oppia-noninteractive-image></p>'
              }
            }],
            solution: null,
          },
          solicit_answer_details: false,
          written_translations: {
            translations_mapping: {
              content: {},
              default_outcome: {},
              feedback_1: {},
              feedback_2: {},
              hint_1: {}
            }
          },
          classifier_model_id: null
        }
      },
      param_specs: {},
      param_changes: [],
      version: 1
    };

    requestUrl1 = UrlInterpolationService.interpolateUrl(
      '/assetsdevhandler/<exploration_id>/assets/image/<filename>', {
        exploration_id: '1',
        filename: 'sIMChoice1_height_32_width_42.png'
      });
    requestUrl2 = UrlInterpolationService.interpolateUrl(
      '/assetsdevhandler/<exploration_id>/assets/image/<filename>', {
        exploration_id: '1',
        filename: 'sIMChoice2_height_30_width_40.png'
      });
    requestUrl3 = UrlInterpolationService.interpolateUrl(
      '/assetsdevhandler/<exploration_id>/assets/image/<filename>', {
        exploration_id: '1',
        filename: 'sIOFeedback_height_50_width_50.png'
      });
    requestUrl4 = UrlInterpolationService.interpolateUrl(
      '/assetsdevhandler/<exploration_id>/assets/image/<filename>', {
        exploration_id: '1',
        filename: 's6Hint1_height_60_width_60.png'
      });

    var exploration = eof.createFromBackendDict(explorationDict);
    ips.init(exploration);
    ips.kickOffImagePreloader(exploration.getInitialState().name);
  }));

  it('should maintain the correct number of download requests in queue',
    function() {
      $httpBackend.expect('GET', requestUrl1).respond(201, 'image data 1');
      $httpBackend.expect('GET', requestUrl2).respond(201, 'image data 2');
      $httpBackend.expect('GET', requestUrl3).respond(201, 'image data 3');
      $httpBackend.expect('GET', requestUrl4).respond(201, 'image data 4');
      expect(ips.getFilenamesOfImageCurrentlyDownloading().length).toBe(3);
      expect(ips.isLoadingImageFile(
        'sIMChoice1_height_32_width_42.png')).toBe(true);
      expect(ips.isLoadingImageFile(
        'sIMChoice2_height_30_width_40.png')).toBe(true);
      expect(ips.isLoadingImageFile(
        'sIOFeedback_height_50_width_50.png')).toBe(true);
      expect(ips.isLoadingImageFile(
        's6Hint1_height_60_width_60.png')).toBe(false);
      $httpBackend.flush(1);
      expect(ips.getFilenamesOfImageCurrentlyDownloading().length).toBe(3);
      $httpBackend.flush(1);
      expect(ips.getFilenamesOfImageCurrentlyDownloading().length).toBe(2);
      $httpBackend.flush(1);
      expect(ips.getFilenamesOfImageCurrentlyDownloading().length).toBe(1);
      $httpBackend.flush(1);
      expect(ips.getFilenamesOfImageCurrentlyDownloading().length).toBe(0);
      expect(ips.isLoadingImageFile(
        'sIMChoice1_height_32_width_42.png')).toBe(false);
      expect(ips.isLoadingImageFile(
        'sIMChoice2_height_30_width_40.png')).toBe(false);
      expect(ips.isLoadingImageFile(
        'sIOFeedback_height_50_width_50.png')).toBe(false);
      expect(ips.isLoadingImageFile(
        's6Hint1_height_60_width_60.png')).toBe(false);
    });

  it('should properly restart pre-loading from a new state', function() {
    expect(ips.getFilenamesOfImageCurrentlyDownloading().length).toBe(3);
    ips.restartImagePreloader('State 6');
    expect(ips.getFilenamesOfImageCurrentlyDownloading().length).toBe(1);
    expect(ips.isLoadingImageFile(
      's6Hint1_height_60_width_60.png')).toBe(true);
  });

  it('should verify that preloader starts when state changes', function() {
    expect(ips.getFilenamesOfImageCurrentlyDownloading().length).toBe(3);
    expect(ips.isLoadingImageFile(
      's6Hint1_height_60_width_60.png')).toBe(false);
    ips.onStateChange('State 6');
    expect(ips.getFilenamesOfImageCurrentlyDownloading().length).toBe(1);
    expect(ips.isLoadingImageFile(
      's6Hint1_height_60_width_60.png')).toBe(true);
  });

  it('should check that there is sync between AssetsBackendApi Service and' +
    'ImagePreloader Service', function() {
    var filenamesOfImageCurrentlyDownloading = (
      ips.getFilenamesOfImageCurrentlyDownloading());
    var imageFilesCurrentlyBeingRequested = (
      abas.getAssetsFilesCurrentlyBeingRequested().image
    );
    $httpBackend.expect('GET', requestUrl1).respond(201, 'image data 1');
    for (var x in filenamesOfImageCurrentlyDownloading) {
      expect(filenamesOfImageCurrentlyDownloading[x]).toBe(
        imageFilesCurrentlyBeingRequested[x].filename);
    }
  });

  it('should maintain the filenames of image which failed to download',
    function() {
      $httpBackend.expect('GET', requestUrl1).respond(201, 'image data 1');
      $httpBackend.expect('GET', requestUrl2).respond(201, 'image data 2');
      $httpBackend.expect('GET', requestUrl3).respond(404);
      $httpBackend.expect('GET', requestUrl4).respond(408);
      expect(ips.getFilenamesOfImageCurrentlyDownloading().length).toBe(3);
      $httpBackend.flush(3);
      expect(ips.isInFailedDownload(
        'sIOFeedback_height_50_width_50.png')).toBe(true);
      expect(ips.getFilenamesOfImageCurrentlyDownloading().length).toBe(1);
      $httpBackend.flush(1);
      expect(ips.isInFailedDownload(
        's6Hint1_height_60_width_60.png')).toBe(true);
      ips.restartImagePreloader('State 6');
      expect(ips.isInFailedDownload(
        's6Hint1_height_60_width_60.png')).toBe(false);
    });

  it('should calculate the dimensions of the image file', function() {
    var dimensions1 = ips.getDimensionsOfImage(
      'sIOFeedback_height_50_width_50.png');
    expect(dimensions1.width).toBe(50);
    expect(dimensions1.height).toBe(50);
    var dimensions2 = ips.getDimensionsOfImage(
      'sIOFeedback_height_30_width_45_height_56_width_56.png');
    expect(dimensions2.width).toBe(56);
    expect(dimensions2.height).toBe(56);
    expect(function() {
      ips.getDimensionsOfImage(
        's6Hint1_height_width_60.png');
    }).toThrowError(
      /it does not contain dimensions/);
    expect(function() {
      ips.getDimensionsOfImage(
        'sol_height_ds_width_60.png');
    }).toThrowError(
      /it does not contain dimensions/);
  });
});<|MERGE_RESOLUTION|>--- conflicted
+++ resolved
@@ -16,17 +16,14 @@
  * @fileoverview Unit tests for the image preloader service.
  */
 
-<<<<<<< HEAD
+// TODO(YashJipkate) Remove the following block of unnnecessary imports once
+// image-preloader.service.ts is upgraded to Angular 8.
 import { AudioFileObjectFactory } from
   'domain/utilities/AudioFileObjectFactory.ts';
 import { FileDownloadRequestObjectFactory } from
   'domain/utilities/FileDownloadRequestObjectFactory.ts';
 import { ImageFileObjectFactory } from
   'domain/utilities/ImageFileObjectFactory.ts';
-=======
-// TODO(YashJipkate) Remove the following block of unnnecessary imports once
-// image-preloader.service.ts is upgraded to Angular 8.
->>>>>>> aa5133d3
 import { RuleObjectFactory } from 'domain/exploration/RuleObjectFactory.ts';
 import { WrittenTranslationObjectFactory } from
   'domain/exploration/WrittenTranslationObjectFactory.ts';
