// Copyright 2018 The Oppia Authors. All Rights Reserved.
//
// Licensed under the Apache License, Version 2.0 (the "License");
// you may not use this file except in compliance with the License.
// You may obtain a copy of the License at
//
//      http://www.apache.org/licenses/LICENSE-2.0
//
// Unless required by applicable law or agreed to in writing, software
// distributed under the License is distributed on an "AS-IS" BASIS,
// WITHOUT WARRANTIES OR CONDITIONS OF ANY KIND, either express or implied.
// See the License for the specific language governing permissions and
// limitations under the License.

/**
 * @fileoverview A service that maintains a record of the state of the player,
 *  like engine service.
 */


oppia.constant('EXPLORATION_MODE', {
  EXPLORATION: 'exploration',
  PRETEST: 'pretest',
  QUESTION_PLAYER: 'question_player',
  OTHER: 'other'
});

require('domain/exploration/EditableExplorationBackendApiService.ts');
require('domain/exploration/ReadOnlyExplorationBackendApiService.ts');
require('domain/question/PretestQuestionBackendApiService.ts');
require('domain/question/QuestionBackendApiService.ts');
require('pages/exploration-player-page/services/exploration-engine.service.ts');
require('pages/exploration-player-page/services/number-attempts.service.ts');
require('pages/exploration-player-page/services/player-position.service.ts');
require('pages/exploration-player-page/services/player-transcript.service.ts');
require(
  'pages/exploration-player-page/services/question-player-engine.service.ts');
require(
  'pages/exploration-player-page/services/state-classifier-mapping.service.ts');
require('pages/exploration-player-page/services/stats-reporting.service.ts');
require('services/ContextService.ts');
require('services/ExplorationFeaturesBackendApiService.ts');
require('services/ExplorationFeaturesService.ts');
require('services/PlaythroughIssuesService.ts');
require('services/PlaythroughService.ts');
require('services/contextual/UrlService.ts');

oppia.factory('ExplorationPlayerStateService', [
  '$log', '$q', '$rootScope', 'ContextService',
  'EditableExplorationBackendApiService',
  'ExplorationEngineService', 'ExplorationFeaturesBackendApiService',
  'ExplorationFeaturesService', 'NumberAttemptsService',
  'PlayerCorrectnessFeedbackEnabledService', 'PlayerPositionService',
  'PlayerTranscriptService', 'PlaythroughIssuesService', 'PlaythroughService',
<<<<<<< HEAD
  'PretestEngineService', 'PretestQuestionBackendApiService',
  'QuestionBackendApiService',
  'ReadOnlyExplorationBackendApiService', 'StateClassifierMappingService',
  'StatsReportingService', 'UrlService', 'EXPLORATION_MODE',
=======
  'PretestQuestionBackendApiService', 'QuestionPlayerBackendApiService',
  'QuestionPlayerEngineService', 'ReadOnlyExplorationBackendApiService',
  'StateClassifierMappingService', 'StatsReportingService',
  'UrlService', 'EXPLORATION_MODE',
>>>>>>> 46ae61e5
  function(
      $log, $q, $rootScope, ContextService,
      EditableExplorationBackendApiService,
      ExplorationEngineService, ExplorationFeaturesBackendApiService,
      ExplorationFeaturesService, NumberAttemptsService,
      PlayerCorrectnessFeedbackEnabledService, PlayerPositionService,
      PlayerTranscriptService, PlaythroughIssuesService, PlaythroughService,
<<<<<<< HEAD
      PretestEngineService, PretestQuestionBackendApiService,
      QuestionBackendApiService,
      ReadOnlyExplorationBackendApiService, StateClassifierMappingService,
      StatsReportingService, UrlService, EXPLORATION_MODE) {
=======
      PretestQuestionBackendApiService, QuestionPlayerBackendApiService,
      QuestionPlayerEngineService, ReadOnlyExplorationBackendApiService,
      StateClassifierMappingService, StatsReportingService,
      UrlService, EXPLORATION_MODE) {
>>>>>>> 46ae61e5
    var currentEngineService = null;
    var explorationMode = EXPLORATION_MODE.OTHER;
    var editorPreviewMode = ContextService.isInExplorationEditorPage();
    var questionPlayerMode = ContextService.isInQuestionPlayerMode();
    var explorationId = ContextService.getExplorationId();
    var version = GLOBALS.explorationVersion;
    var storyId = UrlService.getStoryIdInPlayer();

    var initializeExplorationServices = function(
        returnDict, arePretestsAvailable, callback) {
      StateClassifierMappingService.init(returnDict.state_classifier_mapping);
      StatsReportingService.initSession(
        explorationId, returnDict.exploration.title, version,
        returnDict.session_id, GLOBALS.collectionId);
      PlaythroughService.initSession(
        explorationId, version, returnDict.record_playthrough_probability);
      PlaythroughIssuesService.initSession(explorationId, version);
      PlayerCorrectnessFeedbackEnabledService.init(
        returnDict.correctness_feedback_enabled);
      ExplorationEngineService.init(
        returnDict.exploration, returnDict.version,
        returnDict.preferred_audio_language_code, returnDict.auto_tts_enabled,
        arePretestsAvailable ? function() {} : callback);
    };

    var initializePretestServices = function(pretestQuestionDicts, callback) {
      PlayerCorrectnessFeedbackEnabledService.init(true);
      QuestionPlayerEngineService.init(pretestQuestionDicts, callback);
    };

    var initializeQuestionPlayerServices = function(questionDicts, callback) {
      PlayerCorrectnessFeedbackEnabledService.init(true);
      QuestionPlayerEngineService.init(questionDicts, callback);
    };

    var setExplorationMode = function() {
      explorationMode = EXPLORATION_MODE.EXPLORATION;
      currentEngineService = ExplorationEngineService;
    };

    var setPretestMode = function() {
      explorationMode = EXPLORATION_MODE.PRETEST;
      currentEngineService = QuestionPlayerEngineService;
    };

    var setQuestionPlayerMode = function() {
      explorationMode = EXPLORATION_MODE.QUESTION_PLAYER;
      currentEngineService = QuestionPlayerEngineService;
    };

    var initExplorationPreviewPlayer = function(callback) {
      setExplorationMode();
      $q.all([
        EditableExplorationBackendApiService.fetchApplyDraftExploration(
          explorationId),
        ExplorationFeaturesBackendApiService.fetchExplorationFeatures(
          explorationId),
      ]).then(function(combinedData) {
        var explorationData = combinedData[0];
        var featuresData = combinedData[1];
        ExplorationFeaturesService.init(explorationData, featuresData);
        ExplorationEngineService.init(
          explorationData, null, null, null, callback);
        PlayerCorrectnessFeedbackEnabledService.init(
          explorationData.correctness_feedback_enabled);
        NumberAttemptsService.reset();
      });
    };

    var initQuestionPlayer = function(questionPlayerConfig, callback) {
      setQuestionPlayerMode();
      QuestionBackendApiService.fetchQuestionsForPlayers(
        questionPlayerConfig.skillList,
        questionPlayerConfig.questionCount, true).then(function(questionData) {
        $rootScope.$broadcast('totalQuestionsReceived', questionData.length);
        initializeQuestionPlayerServices(questionData, callback);
      });
    };

    var initExplorationPlayer = function(callback) {
      var explorationDataPromise = version ?
        ReadOnlyExplorationBackendApiService.loadExploration(
          explorationId, version) :
        ReadOnlyExplorationBackendApiService.loadLatestExploration(
          explorationId);
      $q.all([
        explorationDataPromise,
        PretestQuestionBackendApiService.fetchPretestQuestions(
          explorationId, storyId),
        ExplorationFeaturesBackendApiService.fetchExplorationFeatures(
          explorationId),
      ]).then(function(combinedData) {
        var explorationData = combinedData[0];
        var pretestQuestionsData = combinedData[1];
        var featuresData = combinedData[2];
        ExplorationFeaturesService.init(explorationData, featuresData);
        if (pretestQuestionsData.length > 0) {
          setPretestMode();
          initializeExplorationServices(explorationData, true, callback);
          initializePretestServices(pretestQuestionsData, callback);
        } else {
          setExplorationMode();
          initializeExplorationServices(explorationData, false, callback);
        }
      });
    };

    return {
      initializePlayer: function(callback) {
        PlayerTranscriptService.init();
        if (editorPreviewMode) {
          initExplorationPreviewPlayer(callback);
        } else {
          initExplorationPlayer(callback);
        }
      },
      initializeQuestionPlayer: function(config, callback) {
        PlayerTranscriptService.init();
        initQuestionPlayer(config, callback);
      },
      getCurrentEngineService: function() {
        return currentEngineService;
      },
      isInPretestMode: function() {
        return explorationMode === EXPLORATION_MODE.PRETEST;
      },
      isInQuestionMode: function() {
        return explorationMode === EXPLORATION_MODE.PRETEST ||
        explorationMode === EXPLORATION_MODE.QUESTION_PLAYER;
      },
      isInQuestionPlayerMode: function() {
        return explorationMode === EXPLORATION_MODE.QUESTION_PLAYER;
      },
      getPretestQuestionCount: function() {
        return QuestionPlayerEngineService.getPretestQuestionCount();
      },
      moveToExploration: function(callback) {
        setExplorationMode();
        ExplorationEngineService.moveToExploration(callback);
      },
      getLanguageCode: function() {
        return currentEngineService.getLanguageCode();
      },
      recordNewCardAdded: function() {
        return currentEngineService.recordNewCardAdded();
      },
    };
  }]);<|MERGE_RESOLUTION|>--- conflicted
+++ resolved
@@ -52,17 +52,10 @@
   'ExplorationFeaturesService', 'NumberAttemptsService',
   'PlayerCorrectnessFeedbackEnabledService', 'PlayerPositionService',
   'PlayerTranscriptService', 'PlaythroughIssuesService', 'PlaythroughService',
-<<<<<<< HEAD
-  'PretestEngineService', 'PretestQuestionBackendApiService',
+  'PretestEngineService', 'QuestionPlayerBackendApiService',
   'QuestionBackendApiService',
   'ReadOnlyExplorationBackendApiService', 'StateClassifierMappingService',
   'StatsReportingService', 'UrlService', 'EXPLORATION_MODE',
-=======
-  'PretestQuestionBackendApiService', 'QuestionPlayerBackendApiService',
-  'QuestionPlayerEngineService', 'ReadOnlyExplorationBackendApiService',
-  'StateClassifierMappingService', 'StatsReportingService',
-  'UrlService', 'EXPLORATION_MODE',
->>>>>>> 46ae61e5
   function(
       $log, $q, $rootScope, ContextService,
       EditableExplorationBackendApiService,
@@ -70,17 +63,10 @@
       ExplorationFeaturesService, NumberAttemptsService,
       PlayerCorrectnessFeedbackEnabledService, PlayerPositionService,
       PlayerTranscriptService, PlaythroughIssuesService, PlaythroughService,
-<<<<<<< HEAD
-      PretestEngineService, PretestQuestionBackendApiService,
+      PretestEngineService, QuestionPlayerBackendApiService,
       QuestionBackendApiService,
       ReadOnlyExplorationBackendApiService, StateClassifierMappingService,
       StatsReportingService, UrlService, EXPLORATION_MODE) {
-=======
-      PretestQuestionBackendApiService, QuestionPlayerBackendApiService,
-      QuestionPlayerEngineService, ReadOnlyExplorationBackendApiService,
-      StateClassifierMappingService, StatsReportingService,
-      UrlService, EXPLORATION_MODE) {
->>>>>>> 46ae61e5
     var currentEngineService = null;
     var explorationMode = EXPLORATION_MODE.OTHER;
     var editorPreviewMode = ContextService.isInExplorationEditorPage();
