// Copyright 2017 The Oppia Authors. All Rights Reserved.
//
// Licensed under the Apache License, Version 2.0 (the 'License');
// you may not use this file except in compliance with the License.
// You may obtain a copy of the License at
//
//      http://www.apache.org/licenses/LICENSE-2.0
//
// Unless required by applicable law or agreed to in writing, software
// distributed under the License is distributed on an 'AS-IS' BASIS,
// WITHOUT WARRANTIES OR CONDITIONS OF ANY KIND, either express or implied.
// See the License for the specific language governing permissions and
// limitations under the License.

/**
 * @fileoverview Unit tests for the extracting image files in state service.
 */

<<<<<<< HEAD
import { ParamTypeObjectFactory } from
  'domain/exploration/ParamTypeObjectFactory.ts';
=======
// TODO(YashJipkate) Remove the following block of unnnecessary imports once
// extract-image-filenames-from-state.service.ts is upgraded to Angular 8.
>>>>>>> 5301e461
import { RuleObjectFactory } from 'domain/exploration/RuleObjectFactory.ts';
import { VoiceoverObjectFactory } from
  'domain/exploration/VoiceoverObjectFactory.ts';
import { WrittenTranslationObjectFactory } from
  'domain/exploration/WrittenTranslationObjectFactory.ts';
// ^^^ This block is to be removed.

require('domain/exploration/ExplorationObjectFactory.ts');
require(
  'pages/exploration-player-page/services/' +
  'extract-image-filenames-from-state.service.ts');
require('services/ContextService.ts');

describe('Extracting Image file names in the state service', function() {
  beforeEach(function() {
    angular.mock.module('oppia');
    angular.mock.module('oppia', function($provide) {
      $provide.value('ParamTypeObjectFactory', new ParamTypeObjectFactory());
      $provide.value('RuleObjectFactory', new RuleObjectFactory());
      $provide.value('VoiceoverObjectFactory', new VoiceoverObjectFactory());
      $provide.value(
        'WrittenTranslationObjectFactory',
        new WrittenTranslationObjectFactory());
    });
    // Set a global value for INTERACTION_SPECS that will be used by all the
    // descendant dependencies.
    angular.mock.module(function($provide) {
      $provide.constant('INTERACTION_SPECS', {
        TextInput: {
          is_terminal: false
        },
        ItemSelectionInput: {
          is_terminal: false
        },
        MultipleChoiceInput: {
          is_terminal: false
        },
        Continue: {
          is_terminal: false
        },
        EndExploration: {
          is_terminal: true
        }
      });
    });
  });

  var eifss, eof, ecs;
  var $rootScope = null;
  var explorationDict;
  var ImageFilenamesInExploration;
  beforeEach(angular.mock.inject(function($injector) {
    eof = $injector.get('ExplorationObjectFactory');
    ecs = $injector.get('ContextService');
    eifss = $injector.get('ExtractImageFilenamesFromStateService');
    spyOn(ecs, 'getExplorationId').and.returnValue('1');
    $rootScope = $injector.get('$rootScope');
    explorationDict = {
      id: 1,
      title: 'My Title',
      category: 'Art',
      objective: 'Your objective',
      tags: [],
      blurb: '',
      author_notes: '',
      states_schema_version: 15,
      init_state_name: 'Introduction',
      states: {
        'State 1': {
          param_changes: [],
          content: {
            content_id: 'content',
            html: ''
          },
          recorded_voiceovers: {
            voiceovers_mapping: {
              content: {},
              default_outcome: {}
            }
          },
          interaction: {
            id: 'Continue',
            default_outcome: {
              feedback: {
                content_id: 'default_outcome',
                html: ''
              },
              dest: 'State 3',
              param_changes: []
            },
            confirmed_unclassified_answers: [],
            customization_args: {
              buttonText: {
                value: 'Continue'
              }
            },
            solution: null,
            answer_groups: [],
            hints: []
          },
          solicit_answer_details: false,
          written_translations: {
            translations_mapping: {
              content: {},
              default_outcome: {}
            }
          },
          classifier_model_id: null
        },
        'State 3': {
          param_changes: [],
          content: {
            content_id: 'content',
            html: 'Congratulations, you have finished!'
          },
          recorded_voiceovers: {
            voiceovers_mapping: {
              content: {},
              default_outcome: {}
            }
          },
          interaction: {
            id: 'EndExploration',
            default_outcome: null,
            confirmed_unclassified_answers: [],
            customization_args: {
              recommendedExplorationIds: {
                value: []
              }
            },
            solution: null,
            answer_groups: [],
            hints: []
          },
          solicit_answer_details: false,
          written_translations: {
            translations_mapping: {
              content: {},
              default_outcome: {}
            }
          },
          classifier_model_id: null
        },
        Introduction: {
          classifier_model_id: null,
          param_changes: [],
          content: {
            content_id: 'content',
            html: 'Multiple Choice'
          },
          recorded_voiceovers: {
            voiceovers_mapping: {
              content: {},
              default_outcome: {},
              feedback_1: {},
              feedback_2: {}
            }
          },
          interaction: {
            id: 'MultipleChoiceInput',
            default_outcome: {
              dest: 'Introduction',
              feedback: {
                content_id: 'default_outcome',
                html: 'Try Again!'
              }
            },
            confirmed_unclassified_answers: [],
            customization_args: {
              choices: {
                value: [
                  '<p> Go to ItemSelection <oppia-noninteractive-image' +
                  ' filepath-with-value="&amp;quot;sIMultipleChoice1.png&amp;' +
                  'quot;"></oppia-noninteractive-image></p>',
                  '<p> Go to ImageAndRegion<oppia-noninteractive-image' +
                  ' filepath-with-value="&amp;quot;sIMultipleChoice2.png&amp;' +
                  'quot;"></oppia-noninteractive-image></p>'
                ]
              }
            },
            answer_groups: [
              {
                labelled_as_correct: false,
                outcome: {
                  dest: 'State 4',
                  feedback: {
                    content_id: 'feedback_1',
                    html: '<p>We are going to ItemSelection' +
                          '<oppia-noninteractive-image filepath-with-value=' +
                          '"&amp;quot;sIOutcomeFeedback.png&amp;quot;">' +
                          '</oppia-noninteractive-image></p>'
                  },
                  param_changes: [],
                  refresher_exploration_id: null
                },
                rule_specs: [
                  {
                    inputs: {
                      x: 0
                    },
                    rule_type: 'Equals'
                  }
                ]
              },
              {
                labelled_as_correct: false,
                outcome: {
                  dest: 'State 5',
                  feedback: {
                    content_id: 'feedback_2',
                    html: "Let's go to state 5 ImageAndRegion"
                  },
                  param_changes: [],
                  refresher_exploration_id: null
                },
                rule_specs: [
                  {
                    inputs: {
                      x: 1
                    },
                    rule_type: 'Equals'
                  }
                ]
              }
            ],
            hints: [],
            solution: null
          },
          solicit_answer_details: false,
          written_translations: {
            translations_mapping: {
              content: {},
              default_outcome: {},
              feedback_1: {},
              feedback_2: {}
            }
          }
        },
        'State 4': {
          param_changes: [],
          content: {
            content_id: 'content',
            html: '<p><oppia-noninteractive-image filepath-with-value="&amp;' +
                  'quot;s4Content.png&amp;quot;">' +
                  '</oppia-noninteractive-image></p>'
          },
          recorded_voiceovers: {
            voiceovers_mapping: {
              content: {},
              default_outcome: {},
              feedback_1: {},
              feedback_2: {}
            }
          },
          interaction: {
            id: 'ItemSelectionInput',
            default_outcome: {
              feedback: {
                content_id: 'content',
                html: '<p>Try Again! <oppia-noninteractive-image' +
                      'filepath-with-value="&amp;quot;' +
                      's4DefaultOutcomeFeedback.png&amp;quot;">' +
                      '</oppia-noninteractive-image></p>'
              },
              dest: 'State 4',
              param_changes: []
            },
            confirmed_unclassifies_answers: [],
            customization_args: {
              minAllowableSelectionCount: {
                value: 1
              },
              maxAllowableSelectionCount: {
                value: 2
              },
              choices: {
                value: [
                  '<p><oppia-noninteractive-image filepath-with-value="&amp;' +
                  'quot;s4Choice1.png&amp;quot;">' +
                  '</oppia-noninteractive-image></p>',
                  '<p><oppia-noninteractive-image filepath-with-value="&amp;' +
                  'quot;s4Choice2.png&amp;quot;">' +
                  '</oppia-noninteractive-image></p>']
              }
            },
            hints: [],
            solution: null,
            answer_groups: [
              {
                labelled_as_correct: false,
                outcome: {
                  dest: 'State 6',
                  feedback: {
                    content_id: 'feedback_1',
                    html: "It is choice number 1. Let's go to the Text Input"
                  },
                  param_changes: [],
                  refresher_exploration_id: null
                },
                rule_specs: [
                  {
                    inputs: {
                      x: [
                        '<p><oppia-noninteractive-image filepath-with-value=' +
                        '"&amp;quot;s4Choice1.png&amp;quot;">' +
                        '</oppia-noninteractive-image></p>'
                      ]
                    },
                    rule_type: 'Equals'
                  }
                ]
              },
              {
                labelled_as_correct: true,
                outcome: {
                  dest: 'State 1',
                  feedback: {
                    content_id: 'feedback_2',
                    html: 'It is choice number 2'
                  },
                  param_changes: [],
                  refresher_exploration_id: null
                },
                rule_specs: [
                  {
                    inputs: {
                      x: [
                        '<p><oppia-noninteractive-image filepath-with-value=' +
                        '"&amp;quot;s4Choice2.png&amp;quot;">' +
                        '</oppia-noninteractive-image></p>'
                      ]
                    },
                    rule_type: 'Equals'
                  }
                ]
              }
            ]
          },
          solicit_answer_details: false,
          written_translations: {
            translations_mapping: {
              content: {},
              default_outcome: {},
              feedback_1: {},
              feedback_2: {}
            }
          }
        },
        'State 5': {
          classifier_model_id: null,
          param_changes: [],
          content: {
            content_id: 'content',
            html: ''
          },
          recorded_voiceovers: {
            voiceovers_mapping: {
              content: {},
              default_outcome: {},
              feedback_1: {},
              feedback_2: {},
              feedback_3: {},
              feedback_4: {},
              feedback_5: {}
            }
          },
          interaction: {
            id: 'ImageClickInput',
            confirmed_unclassified_answers: [],
            default_outcome: {
              dest: 'State 5',
              feedback: {
                content_id: 'content',
                html: 'Try Again!'
              }
            },
            answer_groups: [
              {
                labelled_as_correct: false,
                outcome: {
                  dest: 'State 5',
                  feedback: {
                    content_id: 'feeedback_1',
                    html: '<p>That is the class definition. Try again.</p>'
                  },
                  param_changes: [],
                  refresher_exploration_id: null
                },
                rule_specs: [{
                  inputs: {
                    x: 'classdef'
                  },
                  rule_type: 'IsInRegion'
                }]
              },
              {
                labelled_as_correct: false,
                outcome: {
                  dest: 'State 5',
                  feedback: {
                    content_id: 'feeedback_2',
                    html: '<p>That is a function, which is close to what you' +
                          'are looking for. Try again!</p>'
                  },
                  param_changes: [],
                  refresher_exploration_id: null
                },
                rule_specs: [{
                  inputs: {
                    x: 'instancefunc'
                  },
                  rule_type: 'IsInRegion'
                }]
              },
              {
                labelled_as_correct: false,
                outcome: {
                  dest: 'State 5',
                  feedback: {
                    content_id: 'feeedback_3',
                    html: '<p>That is the class docstring. Try again.</p>'
                  },
                  param_changes: [],
                  refresher_exploration_id: null
                },
                rule_specs: [{
                  inputs: {
                    x: 'docstring'
                  },
                  rule_type: 'IsInRegion'
                }]
              },
              {
                labelled_as_correct: false,
                outcome: {
                  dest: 'State 5',
                  feedback: {
                    content_id: 'feeedback_4',
                    html: "<p>That's a classmethod. It does execute code," +
                          "but it doesn't construct anything. Try again!</p>"
                  },
                  param_changes: [],
                  refresher_exploration_id: null
                },
                rule_specs: [{
                  inputs: {
                    x: 'classfunc'
                  },
                  rule_type: 'IsInRegion'
                }]
              },
              {
                labelled_as_correct: false,
                outcome: {
                  dest: 'State 1',
                  feedback: {
                    content_id: 'feeedback_5',
                    html: '<p>You found it! This is the code responsible for' +
                          'constructing a new class object.</p>'
                  },
                  param_changes: [],
                  refresher_exploration_id: null
                },
                rule_specs: [{
                  inputs: {
                    x: 'ctor'
                  },
                  rule_type: 'IsInRegion'
                }]
              }
            ],
            customization_args: {
              highlightRegionsOnHover: {
                value: true
              },
              imageAndRegions: {
                value: {
                  imagePath: 's5ImagePath.png',
                  labeledRegions: [{
                    label: 'classdef',
                    region: {
                      area: [
                        [0.004291845493562232, 0.004692192192192192],
                        [0.40987124463519314, 0.05874624624624625]
                      ],
                      regionType: 'Rectangle'
                    }
                  },
                  {
                    label: 'docstring',
                    region: {
                      area: [
                        [0.07296137339055794, 0.06475225225225226],
                        [0.9892703862660944, 0.1218093093093093]
                      ],
                      regionType: 'Rectangle'
                    }
                  },
                  {
                    label: 'instancefunc',
                    region: {
                      area: [
                        [0.07296137339055794, 0.15183933933933935],
                        [0.6995708154506438, 0.44012762762762764]
                      ],
                      regionType: 'Rectangle'
                    }
                  },
                  {
                    label: 'classfunc',
                    region: {
                      area: [
                        [0.06866952789699571, 0.46114864864864863],
                        [0.6931330472103004, 0.776463963963964]
                      ],
                      regionType: 'Rectangle'
                    }
                  },
                  {
                    label: 'ctor',
                    region: {
                      area: [
                        [0.06437768240343347, 0.821509009009009],
                        [0.740343347639485, 0.9926801801801802]
                      ],
                      regionType: 'Rectangle'
                    }
                  }]
                }
              }
            },
            hints: [],
            solution: null
          },
          solicit_answer_details: false,
          written_translations: {
            translations_mapping: {
              content: {},
              default_outcome: {},
              feedback_1: {},
              feedback_2: {},
              feedback_3: {},
              feedback_4: {},
              feedback_5: {}
            }
          }
        },
        'State 6': {
          param_changes: [],
          content: {
            content_id: 'content',
            html: '<p>Text Input Content</p>'
          },
          recorded_voiceovers: {
            voiceovers_mapping: {
              content: {},
              default_outcome: {},
              feedback_1: {},
              feedback_2: {},
              hint_1: {},
              solution: {}
            }
          },
          interaction: {
            id: 'TextInput',
            default_outcome: {
              dest: 'State 6',
              feedback: {
                content_id: 'default_outcome',
                html: '<p>Try again.</p>'
              },
              labelled_as_correct: false,
              param_changes: [],
              refresher_exploration_id: null
            },
            confirmed_unclassified_answers: [],
            customization_args: {
              rows: {
                value: 1
              },
              placeholder: {
                value: ''
              }
            },
            answer_groups: [{
              rule_specs: [{
                inputs: {
                  x: '1'
                },
                rule_type: 'Contains'
              }],
              outcome: {
                dest: 'State 1',
                feedback: {
                  content_id: 'feedback_1',
                  html: "<p>Let's go to State 1</p>"
                },
                labelled_as_correct: false,
                param_changes: [],
                refresher_exploration_id: null
              }
            }, {
              rule_specs: [{
                inputs: {
                  x: '2'
                },
                rule_type: 'Contains'
              }],
              outcome: {
                dest: 'State 1',
                feedback: {
                  content_id: 'feedback_2',
                  html: "<p>Let's go to State 1</p>"
                },
                labelled_as_correct: false,
                param_changes: [],
                refresher_exploration_id: null
              }
            }],
            hints: [{
              hint_content: {
                content_id: 'hint_1',
                html: '<p><oppia-noninteractive-image filepath-with-value="' +
                      '&amp;quot;s6Hint1.png&amp;quot;">' +
                      '</oppia-noninteractive-image></p>'
              }
            }],
            solution: {
              answer_is_exclusive: false,
              correct_answer: 'cat',
              explanation: {
                content_id: 'solution',
                html: '<p><oppia-noninteractive-image filepath-with-value="' +
                      '&amp;quot;s6SolutionExplanation.png&amp;quot;">' +
                      '</oppia-noninteractive-image></p>'
              }
            },
          },
          solicit_answer_details: false,
          written_translations: {
            translations_mapping: {
              content: {},
              default_outcome: {},
              feedback_1: {},
              feedback_2: {},
              hint_1: {},
              solution: {}
            }
          },
          classifier_model_id: null
        }
      },
      param_specs: {},
      param_changes: [],
      version: 1
    };

    ImageFilenamesInExploration = {
      'State 1': [],
      'State 3': [],
      'State 4': ['s4Content.png', 's4Choice1.png', 's4Choice2.png',
        's4DefaultOutcomeFeedback.png'],
      'State 5': ['s5ImagePath.png'],
      'State 6': ['s6Hint1.png', 's6SolutionExplanation.png'],
      Introduction: ['sIMultipleChoice1.png', 'sIMultipleChoice2.png',
        'sIOutcomeFeedback.png']
    };
  }));

  it('should get all the filenames of the images in a state',
    function() {
      var exploration = eof.createFromBackendDict(explorationDict);
      var states = exploration.getStates();
      var stateNames = states.getStateNames();
      stateNames.forEach(function(statename) {
        var filenamesInState = (
          eifss.getImageFilenamesInState(states.getState(statename)));
        filenamesInState.forEach(function(filename) {
          expect(ImageFilenamesInExploration[statename]).toContain(filename);
        });
      });
    });
});<|MERGE_RESOLUTION|>--- conflicted
+++ resolved
@@ -16,13 +16,10 @@
  * @fileoverview Unit tests for the extracting image files in state service.
  */
 
-<<<<<<< HEAD
+// TODO(YashJipkate) Remove the following block of unnnecessary imports once
+// extract-image-filenames-from-state.service.ts is upgraded to Angular 8.
 import { ParamTypeObjectFactory } from
   'domain/exploration/ParamTypeObjectFactory.ts';
-=======
-// TODO(YashJipkate) Remove the following block of unnnecessary imports once
-// extract-image-filenames-from-state.service.ts is upgraded to Angular 8.
->>>>>>> 5301e461
 import { RuleObjectFactory } from 'domain/exploration/RuleObjectFactory.ts';
 import { VoiceoverObjectFactory } from
   'domain/exploration/VoiceoverObjectFactory.ts';
