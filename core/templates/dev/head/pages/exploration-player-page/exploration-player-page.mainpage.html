<!DOCTYPE html>
<html ng-app="oppia" itemscope itemtype="http://schema.org/Organization">
  <head>
    @require('../../base_components/header.html', {"title": "Oppia"})

    <script type="text/javascript">
      var GLOBALS = {
        ADDITIONAL_ANGULAR_MODULES: JSON.parse(
            '{{additional_angular_modules|js_string}}'),
<<<<<<< HEAD
        GCS_RESOURCE_BUCKET_NAME: JSON.parse('{{GCS_RESOURCE_BUCKET_NAME|js_string}}'),
=======
        INTERACTION_SPECS: JSON.parse(
          '{{INTERACTION_SPECS|js_string}}'),
>>>>>>> 4e9825fe
      };
    </script>

    <style>
      @media(max-width: 500px) {
        .oppia-exploration-header {
          max-width: 180px;
        }
      }
      @media(max-width: 400px) {
        .oppia-exploration-header {
          max-width: 130px;
        }
      }
    </style>
  </head>
  <body>
    <service-bootstrap></service-bootstrap>
    <div ng-controller="Base">
      <base-content>
        <navbar-breadcrumb>
          <learner-view-info exploration-title="{{exploration_title}}"></learner-view-info>
        </navbar-breadcrumb>

        <nav-options>
          <learner-local-nav></learner-local-nav>
        </nav-options>

        <content>
          <exploration-player-page></exploration-player-page>
        </content>

        <page-footer>
          <exploration-footer twitter-text="{{DEFAULT_TWITTER_SHARE_MESSAGE_PLAYER}}"></exploration-footer>
        </page-footer>
      </base-content>
    </div>
    <script src="/third_party/static/ckeditor-4.9.2/ckeditor.js"></script>
    <script src="/templates/dev/head/mathjaxConfig.js"></script>
    <script src="/third_party/static/MathJax-2.7.5/MathJax.js?config=TeX-AMS-MML_HTMLorMML"></script>
    @require('../footer_js_libs.html')
    {{ dependencies_html }}
  </body>
</html><|MERGE_RESOLUTION|>--- conflicted
+++ resolved
@@ -7,12 +7,6 @@
       var GLOBALS = {
         ADDITIONAL_ANGULAR_MODULES: JSON.parse(
             '{{additional_angular_modules|js_string}}'),
-<<<<<<< HEAD
-        GCS_RESOURCE_BUCKET_NAME: JSON.parse('{{GCS_RESOURCE_BUCKET_NAME|js_string}}'),
-=======
-        INTERACTION_SPECS: JSON.parse(
-          '{{INTERACTION_SPECS|js_string}}'),
->>>>>>> 4e9825fe
       };
     </script>
 
