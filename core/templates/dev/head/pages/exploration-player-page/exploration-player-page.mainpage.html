<!DOCTYPE html>
<html ng-app="oppia" itemscope itemtype="http://schema.org/Organization">
  <head>
    @require('../../base_components/header.html', {"title": "Oppia"})
    <style>
      @media(max-width: 500px) {
        .oppia-exploration-header {
          max-width: 180px;
        }
      }
      @media(max-width: 400px) {
        .oppia-exploration-header {
          max-width: 130px;
        }
      }
    </style>
  </head>
  <body>
    <service-bootstrap></service-bootstrap>
    <div ng-controller="Base">
      <base-content>
        <navbar-breadcrumb>
          <learner-view-info exploration-title="{{exploration_title}}"></learner-view-info>
        </navbar-breadcrumb>

        <nav-options>
          <learner-local-nav></learner-local-nav>
        </nav-options>

        <content>
          <exploration-player-page></exploration-player-page>
        </content>

        <page-footer>
          <exploration-footer twitter-text="{{DEFAULT_TWITTER_SHARE_MESSAGE_PLAYER}}"></exploration-footer>
        </page-footer>
      </base-content>
    </div>
    @require('../footer_js_libs.html')
    <script src="/third_party/static/ckeditor-4.9.2/ckeditor.js"></script>
    <script src="/third_party/static/MathJax-2.7.5/MathJax.js?config=TeX-AMS-MML_HTMLorMML"></script>
<<<<<<< HEAD
    @require('../footer_js_libs.html')
    @require('../../../../../../extensions/interactions/dependency_html.html')
=======
    {{ dependencies_html }}
>>>>>>> 2106a3d7
  </body>
</html><|MERGE_RESOLUTION|>--- conflicted
+++ resolved
@@ -39,11 +39,6 @@
     @require('../footer_js_libs.html')
     <script src="/third_party/static/ckeditor-4.9.2/ckeditor.js"></script>
     <script src="/third_party/static/MathJax-2.7.5/MathJax.js?config=TeX-AMS-MML_HTMLorMML"></script>
-<<<<<<< HEAD
-    @require('../footer_js_libs.html')
     @require('../../../../../../extensions/interactions/dependency_html.html')
-=======
-    {{ dependencies_html }}
->>>>>>> 2106a3d7
   </body>
 </html>