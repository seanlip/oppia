<<<<<<< HEAD
{% extends 'base.html' %}

{% block header_js %}
  {{ super() }}
  <script type="text/javascript">
    GLOBALS.collectionId = JSON.parse('{{collection_id|js_string}}');
    GLOBALS.collectionTitle = JSON.parse('{{collection_title|js_string}}');
    GLOBALS.DEFAULT_TWITTER_SHARE_MESSAGE_PLAYER = JSON.parse(
      '{{DEFAULT_TWITTER_SHARE_MESSAGE_PLAYER|js_string}}');
    GLOBALS.explorationVersion = JSON.parse(
      '{{exploration_version|js_string}}');
    GLOBALS.INTERACTION_SPECS = JSON.parse(
      '{{INTERACTION_SPECS|js_string}}');
    GLOBALS.canEdit = JSON.parse('{{can_edit|js_string}}');
  </script>

  <style>
    @media(max-width: 500px) {
      .oppia-exploration-header {
        max-width: 180px;
=======
<!DOCTYPE html>
<html ng-app="oppia" lang="<[currentLang]>" ng-controller="Base" itemscope itemtype="http://schema.org/Organization">
  <head>
    @require('../../base_components/header.html', {"title": "Oppia"})

    <script type="text/javascript">
      var GLOBALS = {
        ADDITIONAL_ANGULAR_MODULES: JSON.parse(
            '{{additional_angular_modules|js_string}}'),
        collectionId: JSON.parse('{{collection_id|js_string}}'),
        collectionTitle: JSON.parse('{{collection_title|js_string}}'),
        GCS_RESOURCE_BUCKET_NAME: JSON.parse('{{GCS_RESOURCE_BUCKET_NAME|js_string}}'),
        explorationVersion: JSON.parse(
          '{{exploration_version|js_string}}'),
        INTERACTION_SPECS: JSON.parse(
          '{{INTERACTION_SPECS|js_string}}'),
        canEdit: JSON.parse('{{can_edit|js_string}}'),
      };
    </script>

    <style>
      @media(max-width: 500px) {
        .oppia-exploration-header {
          max-width: 180px;
        }
>>>>>>> 50e8ae31
      }
      @media(max-width: 400px) {
        .oppia-exploration-header {
          max-width: 130px;
        }
      }
<<<<<<< HEAD
    }
  </style>
{% endblock header_js %}

{% block navbar_breadcrumb %}
  <learner-view-info exploration-title="{{exploration_title}}"></learner-view-info>
{% endblock navbar_breadcrumb %}

{% block local_top_nav_options %}
  <learner-local-nav></learner-local-nav>
{% endblock local_top_nav_options %}

{% block content %}
  <exploration-player-page></exploration-player-page>
{% endblock %}

{% block footer %}
  <exploration-footer twitter-text="{{DEFAULT_TWITTER_SHARE_MESSAGE_PLAYER}}"></exploration-footer>
{% endblock %}

{% block footer_js %}
  {{ super() }}
  <script src="/third_party/static/ckeditor-4.9.2/ckeditor.js"></script>

  <script src="/templates/dev/head/mathjaxConfig.js"></script>
  <script src="/third_party/static/MathJax-2.7.5/MathJax.js?config=TeX-AMS-MML_HTMLorMML"></script>
  <!-- This code is used for inserting webpack bundles
     https://github.com/jantimon/html-webpack-plugin#writing-your-own-templates -->
  <% for (var chunk in htmlWebpackPlugin.files.js) { %>
    <% if (webpackConfig.mode == 'production') { %>
      <script src="/build/webpack/<%= htmlWebpackPlugin.files.js[chunk] %>"></script>
    <% } else { %>
      <script src="/webpack/<%= htmlWebpackPlugin.files.js[chunk] %>"></script>
    <% } %>
  <% } %>
  {{ interaction_templates }}
  {{ dependencies_html }}
{% endblock footer_js %}
=======
    </style>
  </head>
  <body>
    <service-bootstrap></service-bootstrap>
    <base-content>
      <navbar-breadcrumb>
        <learner-view-info exploration-title="{{exploration_title}}"></learner-view-info>
      </navbar-breadcrumb>

      <nav-options>
        <learner-local-nav></learner-local-nav>
      </nav-options>

      <content>
        <exploration-player-page></exploration-player-page>
      </content>

      <page-footer>
        <exploration-footer twitter-text="{{DEFAULT_TWITTER_SHARE_MESSAGE_PLAYER}}"></exploration-footer>
      </page-footer>
    </base-content>
    <script src="/third_party/static/ckeditor-4.9.2/ckeditor.js"></script>
    <script src="/templates/dev/head/mathjaxConfig.js"></script>
    <script src="/third_party/static/MathJax-2.7.5/MathJax.js?config=TeX-AMS-MML_HTMLorMML"></script>
    @require('../footer_js_libs.html')
    {{ interaction_templates }}
    {{ dependencies_html }}
  </body>
</html>
>>>>>>> 50e8ae31
<|MERGE_RESOLUTION|>--- conflicted
+++ resolved
@@ -1,25 +1,3 @@
-<<<<<<< HEAD
-{% extends 'base.html' %}
-
-{% block header_js %}
-  {{ super() }}
-  <script type="text/javascript">
-    GLOBALS.collectionId = JSON.parse('{{collection_id|js_string}}');
-    GLOBALS.collectionTitle = JSON.parse('{{collection_title|js_string}}');
-    GLOBALS.DEFAULT_TWITTER_SHARE_MESSAGE_PLAYER = JSON.parse(
-      '{{DEFAULT_TWITTER_SHARE_MESSAGE_PLAYER|js_string}}');
-    GLOBALS.explorationVersion = JSON.parse(
-      '{{exploration_version|js_string}}');
-    GLOBALS.INTERACTION_SPECS = JSON.parse(
-      '{{INTERACTION_SPECS|js_string}}');
-    GLOBALS.canEdit = JSON.parse('{{can_edit|js_string}}');
-  </script>
-
-  <style>
-    @media(max-width: 500px) {
-      .oppia-exploration-header {
-        max-width: 180px;
-=======
 <!DOCTYPE html>
 <html ng-app="oppia" lang="<[currentLang]>" ng-controller="Base" itemscope itemtype="http://schema.org/Organization">
   <head>
@@ -45,53 +23,12 @@
         .oppia-exploration-header {
           max-width: 180px;
         }
->>>>>>> 50e8ae31
       }
       @media(max-width: 400px) {
         .oppia-exploration-header {
           max-width: 130px;
         }
       }
-<<<<<<< HEAD
-    }
-  </style>
-{% endblock header_js %}
-
-{% block navbar_breadcrumb %}
-  <learner-view-info exploration-title="{{exploration_title}}"></learner-view-info>
-{% endblock navbar_breadcrumb %}
-
-{% block local_top_nav_options %}
-  <learner-local-nav></learner-local-nav>
-{% endblock local_top_nav_options %}
-
-{% block content %}
-  <exploration-player-page></exploration-player-page>
-{% endblock %}
-
-{% block footer %}
-  <exploration-footer twitter-text="{{DEFAULT_TWITTER_SHARE_MESSAGE_PLAYER}}"></exploration-footer>
-{% endblock %}
-
-{% block footer_js %}
-  {{ super() }}
-  <script src="/third_party/static/ckeditor-4.9.2/ckeditor.js"></script>
-
-  <script src="/templates/dev/head/mathjaxConfig.js"></script>
-  <script src="/third_party/static/MathJax-2.7.5/MathJax.js?config=TeX-AMS-MML_HTMLorMML"></script>
-  <!-- This code is used for inserting webpack bundles
-     https://github.com/jantimon/html-webpack-plugin#writing-your-own-templates -->
-  <% for (var chunk in htmlWebpackPlugin.files.js) { %>
-    <% if (webpackConfig.mode == 'production') { %>
-      <script src="/build/webpack/<%= htmlWebpackPlugin.files.js[chunk] %>"></script>
-    <% } else { %>
-      <script src="/webpack/<%= htmlWebpackPlugin.files.js[chunk] %>"></script>
-    <% } %>
-  <% } %>
-  {{ interaction_templates }}
-  {{ dependencies_html }}
-{% endblock footer_js %}
-=======
     </style>
   </head>
   <body>
@@ -120,5 +57,4 @@
     {{ interaction_templates }}
     {{ dependencies_html }}
   </body>
-</html>
->>>>>>> 50e8ae31
+</html>