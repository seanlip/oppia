--- conflicted
+++ resolved
@@ -9,12 +9,6 @@
             '{{additional_angular_modules|js_string}}'),
         collectionId: JSON.parse('{{collection_id|js_string}}'),
         collectionTitle: JSON.parse('{{collection_title|js_string}}'),
-<<<<<<< HEAD
-        DEFAULT_TWITTER_SHARE_MESSAGE_PLAYER: JSON.parse(
-          '{{DEFAULT_TWITTER_SHARE_MESSAGE_PLAYER|js_string}}'),
-=======
-        GCS_RESOURCE_BUCKET_NAME: JSON.parse('{{GCS_RESOURCE_BUCKET_NAME|js_string}}'),
->>>>>>> 13e4c2d9
         explorationVersion: JSON.parse(
           '{{exploration_version|js_string}}'),
         INTERACTION_SPECS: JSON.parse(
