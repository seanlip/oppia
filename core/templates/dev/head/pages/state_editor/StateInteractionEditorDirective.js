--- conflicted
+++ resolved
@@ -457,8 +457,6 @@
               _updateInteractionPreviewAndAnswerChoices();
             });
           };
-<<<<<<< HEAD
-=======
 
           var _updateInteractionPreviewAndAnswerChoices = function() {
             $scope.interactionId = StateInteractionIdService.savedMemento;
@@ -473,7 +471,6 @@
               StateEditorService.getAnswerChoices(
                 $scope.interactionId, currentCustomizationArgs));
           };
->>>>>>> 01170c49
         }
       ]
     };
