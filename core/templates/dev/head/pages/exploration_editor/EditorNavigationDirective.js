--- conflicted
+++ resolved
@@ -27,23 +27,14 @@
         '$scope', '$rootScope', '$timeout', '$uibModal', 'ContextService',
         'ExplorationRightsService', 'ExplorationWarningsService',
         'RouterService', 'StateEditorTutorialFirstTimeService',
-<<<<<<< HEAD
         'siteAnalyticsService', 'ThreadDataService', 'UserService',
         'WindowDimensionsService',
-=======
-        'SiteAnalyticsService', 'ThreadDataService', 'WindowDimensionsService',
-
->>>>>>> d37b1e0c
         function(
             $scope, $rootScope, $timeout, $uibModal, ContextService,
             ExplorationRightsService, ExplorationWarningsService,
             RouterService, StateEditorTutorialFirstTimeService,
-<<<<<<< HEAD
             siteAnalyticsService, ThreadDataService, UserService,
             WindowDimensionsService) {
-=======
-            SiteAnalyticsService, ThreadDataService, WindowDimensionsService) {
->>>>>>> d37b1e0c
           $scope.popoverControlObject = {
             postTutorialHelpPopoverIsShown: false
           };
