--- conflicted
+++ resolved
@@ -16,19 +16,8 @@
  * @fileoverview Directive for the translation tab.
  */
 
-<<<<<<< HEAD
 oppia.directive('translationTab', ['UrlInterpolationService',
   function(UrlInterpolationService) {
-=======
-oppia.directive('translationTab', [
-  'ContextService', 'ExplorationDataService', 'ExplorationStatesService',
-  'StateEditorService', 'StateRecordedVoiceoversService',
-  'StateTutorialFirstTimeService', 'UrlInterpolationService',
-  function(
-      ContextService, ExplorationDataService, ExplorationStatesService,
-      StateEditorService, StateRecordedVoiceoversService,
-      StateTutorialFirstTimeService, UrlInterpolationService) {
->>>>>>> dc888dc6
     return {
       restrict: 'E',
       scope: {},
@@ -39,13 +28,13 @@
       controller: ['$scope', '$rootScope', '$templateCache', '$uibModal',
         'ContextService', 'EditabilityService', 'ExplorationStatesService',
         'StateContentIdsToAudioTranslationsService', 'StateEditorService',
-        'StateTutorialFirstTimeService', 'StateWrittenTranslationsService',
-        'TranslationTabActiveModeService',
+        'StateRecordedVoiceoversService', 'StateTutorialFirstTimeService',
+        'StateWrittenTranslationsService', 'TranslationTabActiveModeService',
         function($scope, $rootScope, $templateCache, $uibModal,
             ContextService, EditabilityService, ExplorationStatesService,
             StateContentIdsToAudioTranslationsService, StateEditorService,
-            StateTutorialFirstTimeService, StateWrittenTranslationsService,
-            TranslationTabActiveModeService) {
+            StateRecordedVoiceoversService, StateTutorialFirstTimeService,
+            StateWrittenTranslationsService, TranslationTabActiveModeService) {
           $rootScope.loadingMessage = 'Loading';
           $scope.isTranslationTabBusy = false;
           $scope.showTranslationTabSubDirectives = false;
