--- conflicted
+++ resolved
@@ -20,25 +20,19 @@
   'UrlInterpolationService', function(UrlInterpolationService) {
     return {
       restrict: 'E',
-      scope: {},
+      scope: {
+        isTranslationTabBusy: '='
+      },
       templateUrl: UrlInterpolationService.getDirectiveTemplateUrl(
         '/pages/exploration_editor/translation_tab/' +
         'state_translation_directive.html'),
       controller: [
-<<<<<<< HEAD
-        '$scope', '$filter', '$rootScope', 'EditorStateService',
-=======
-        '$scope', '$filter', '$timeout', '$rootScope', 'StateEditorService',
->>>>>>> 4cc87339
+        '$scope', '$filter', '$rootScope', 'StateEditorService',
         'ExplorationStatesService', 'ExplorationInitStateNameService',
         'INTERACTION_SPECS', 'RULE_SUMMARY_WRAP_CHARACTER_COUNT',
         'ExplorationCorrectnessFeedbackService', 'RouterService',
         function(
-<<<<<<< HEAD
-            $scope, $filter, $rootScope, EditorStateService,
-=======
-            $scope, $filter, $timeout, $rootScope, StateEditorService,
->>>>>>> 4cc87339
+            $scope, $filter, $rootScope, StateEditorService,
             ExplorationStatesService, ExplorationInitStateNameService,
             INTERACTION_SPECS, RULE_SUMMARY_WRAP_CHARACTER_COUNT,
             ExplorationCorrectnessFeedbackService, RouterService) {
@@ -72,7 +66,13 @@
           };
 
           $scope.onTabClick = function(tabId) {
-            $scope.activatedTabId = tabId;
+            if($scope.isTranslationTabBusy) {
+              $rootScope.$broadcast('showTranslationTabBusyModal');
+              return;
+            }
+            if ($scope.activatedTabId === tabId) {
+              return;
+            }
             if (tabId === $scope.TAB_ID_CONTENT) {
               $scope.activeContentId = $scope.stateContent.getContentId();
             } else if (tabId === $scope.TAB_ID_FEEDBACK) {
@@ -92,6 +92,7 @@
               $scope.activeContentId = $scope.stateSolution.explanation
                 .getContentId();
             }
+            $scope.activatedTabId = tabId;
           };
 
           $scope.summarizeDefaultOutcome = function(
@@ -178,12 +179,26 @@
           };
 
           $scope.changeActiveHintIndex = function(newIndex) {
+            if($scope.isTranslationTabBusy) {
+              $rootScope.$broadcast('showTranslationTabBusyModal');
+              return;
+            }
+            if($scope.activeHintIndex === newIndex) {
+              return;
+            }
             $scope.activeHintIndex = newIndex;
             $scope.activeContentId = $scope.stateHints[newIndex]
               .hintContent.getContentId();
           };
 
           $scope.changeActiveAnswerGroupIndex = function(newIndex) {
+            if($scope.isTranslationTabBusy) {
+              $rootScope.$broadcast('showTranslationTabBusyModal');
+              return;
+            }
+            if($scope.activeAnswerGroupIndex === newIndex) {
+              return;
+            }
             $scope.activeAnswerGroupIndex = newIndex;
             if (newIndex === $scope.stateAnswerGroups.length) {
               $scope.activeContentId = $scope.stateDefaultOutcome
@@ -205,13 +220,6 @@
           });
 
           $scope.initStateTranslation = function() {
-<<<<<<< HEAD
-            if (!EditorStateService.getActiveStateName()) {
-              EditorStateService.setActiveStateName(
-                ExplorationInitStateNameService.displayed);
-            }
-            var stateName = EditorStateService.getActiveStateName();
-=======
             $scope.activatedTabId = $scope.TAB_ID_CONTENT;
 
             if (!StateEditorService.getActiveStateName()) {
@@ -221,7 +229,6 @@
 
             var stateName = StateEditorService.getActiveStateName();
 
->>>>>>> 4cc87339
             $scope.stateContent = ExplorationStatesService
               .getStateContentMemento(stateName);
             $scope.stateSolution = ExplorationStatesService
