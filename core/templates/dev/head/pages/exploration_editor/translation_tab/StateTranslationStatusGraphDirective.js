--- conflicted
+++ resolved
@@ -31,14 +31,9 @@
           $scope.getActiveStateName = function() {
             return EditorStateService.getActiveStateName();
           };
-          $scope.$broadcast('refreshStateTranslation');
           $scope.onClickStateInMap = function(newStateName) {
             EditorStateService.setActiveStateName(newStateName);
-<<<<<<< HEAD
             $scope.$broadcast('refreshStateTranslation');
-=======
-            $rootScope.$broadcast('refreshStateTranslation');
->>>>>>> e88df92f
           };
         }
       ]
