--- conflicted
+++ resolved
@@ -45,19 +45,11 @@
             var state = ExplorationStatesService.getState(stateName);
             var recordedVoiceovers = state.recordedVoiceovers;
             var availableAudioLanguages = (
-<<<<<<< HEAD
               recordedVoiceovers.getVoiceoverLanguageCodes(contentId));
             if (availableAudioLanguages.indexOf(langaugeCode) != -1) {
-              var audioTranslation = recordedVoiceovers.getVoiceover(
-                  contentId, langaugeCode);
-=======
-              contentIdsToAudioTranslations.getAudioLanguageCodes(contentId));
-            if (availableAudioLanguages.indexOf(langaugeCode) !== -1) {
-              var audioTranslation = (
-                contentIdsToAudioTranslations.getAudioTranslation(
-                  contentId, langaugeCode));
->>>>>>> e38c490a
-              if (audioTranslation.needsUpdate) {
+              var voiceover = recordedVoiceovers.getVoiceover(
+                contentId, langaugeCode);
+              if (voiceover.needsUpdate) {
                 return;
               }
               $uibModal.open({
