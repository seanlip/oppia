--- conflicted
+++ resolved
@@ -83,13 +83,8 @@
             $scope.inVoiceoverMode = (
               TranslationTabActiveModeService.isVoiceoverModeActive());
             allAudioLanguageCodes = (
-<<<<<<< HEAD
               LanguageUtilService.getAllVoiceoverLanguageCodes());
-            if($scope.inTranslationMode) {
-=======
-              LanguageUtilService.getAllAudioLanguageCodes());
             if ($scope.inTranslationMode) {
->>>>>>> e38c490a
               var index = allAudioLanguageCodes.indexOf(
                 ExplorationLanguageCodeService.displayed);
               if (index !== -1) {
