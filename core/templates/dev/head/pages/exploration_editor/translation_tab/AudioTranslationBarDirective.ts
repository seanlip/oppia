--- conflicted
+++ resolved
@@ -66,28 +66,16 @@
         'AlertsService', 'AssetsBackendApiService', 'AudioPlayerService',
         'ContextService', 'EditabilityService', 'ExplorationStatesService',
         'IdGenerationService', 'SiteAnalyticsService',
-<<<<<<< HEAD
-        'StateContentIdsToAudioTranslationsService',
-        'StateEditorService', 'TranslationLanguageService',
-        'recorderService', 'TranslationStatusService',
-=======
         'StateEditorService', 'StateRecordedVoiceoversService',
         'TranslationLanguageService', 'recorderService',
->>>>>>> dc888dc6
         'TranslationTabActiveContentIdService', 'RECORDING_TIME_LIMIT',
         function(
             $filter, $rootScope, $scope, $timeout, $uibModal,
             AlertsService, AssetsBackendApiService, AudioPlayerService,
             ContextService, EditabilityService, ExplorationStatesService,
             IdGenerationService, SiteAnalyticsService,
-<<<<<<< HEAD
-            StateContentIdsToAudioTranslationsService,
-            StateEditorService, TranslationLanguageService,
-            recorderService, TranslationStatusService,
-=======
             StateEditorService, StateRecordedVoiceoversService,
             TranslationLanguageService, recorderService,
->>>>>>> dc888dc6
             TranslationTabActiveContentIdService, RECORDING_TIME_LIMIT) {
           $scope.RECORDER_ID = 'recorderId';
           $scope.recordingTimeLimit = RECORDING_TIME_LIMIT;
@@ -114,21 +102,11 @@
             }
           };
 
-<<<<<<< HEAD
-          var saveContentIdsToAudioTranslationChanges = function() {
-            var stateName = StateEditorService.getActiveStateName();
-            var value = StateContentIdsToAudioTranslationsService.displayed;
-            ExplorationStatesService.saveContentIdsToAudioTranslations(
-              stateName, value);
-            StateContentIdsToAudioTranslationsService.saveDisplayedValue();
-            TranslationStatusService.refresh();
-=======
           var saveRecordedVoiceoversChanges = function() {
             StateRecordedVoiceoversService.saveDisplayedValue();
             var stateName = StateEditorService.getActiveStateName();
             var value = StateRecordedVoiceoversService.displayed;
             ExplorationStatesService.saveRecordedVoiceovers(stateName, value);
->>>>>>> dc888dc6
           };
 
           var getAvailableAudio = function(contentId, languageCode) {
