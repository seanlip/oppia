// Copyright 2018 The Oppia Authors. All Rights Reserved.
//
// Licensed under the Apache License, Version 2.0 (the "License");
// you may not use this file except in compliance with the License.
// You may obtain a copy of the License at
//
//      http://www.apache.org/licenses/LICENSE-2.0
//
// Unless required by applicable law or agreed to in writing, software
// distributed under the License is distributed on an "AS-IS" BASIS,
// WITHOUT WARRANTIES OR CONDITIONS OF ANY KIND, either express or implied.
// See the License for the specific language governing permissions and
// limitations under the License.

/**
 * @fileoverview Directive for the audio translation bar.
 */

require('filters/FormatTimerFilter.ts');
require('pages/exploration_editor/ExplorationStatesService.ts');
require(
  'pages/exploration_editor/translation_tab/TranslationLanguageService.ts');
require(
  'pages/exploration_editor/translation_tab/' +
  'TranslationTabActiveContentIdService.ts');
require(
  'pages/exploration_editor/translation_tab/VoiceoverRecordingService.ts');
require('pages/state_editor/state_properties/StateEditorService.ts');
require('pages/state_editor/state_properties/StatePropertyService.ts');
require(
  'pages/state_editor/state_properties/StateRecordedVoiceoversService.ts');
require('services/AlertsService.ts');
require('services/AssetsBackendApiService.ts');
require('services/AudioPlayerService.ts');
require('services/ContextService.ts');
require('services/EditabilityService.ts');
require('services/IdGenerationService.ts');
require('services/UserService.ts');

// Constant for audio recording time limit.
oppia.constant('RECORDING_TIME_LIMIT', 300);

oppia.directive('audioTranslationBar', [
  'UrlInterpolationService', 'UserService',
  function(UrlInterpolationService, UserService) {
    return {
      restrict: 'E',
      scope: {
        isTranslationTabBusy: '='
      },
      link: function(scope: ICustomScope, elm) {
        scope.getVoiceoverRecorder();

        var userIsLoggedIn;
        UserService.getUserInfoAsync().then(function(userInfo) {
          userIsLoggedIn = userInfo.isLoggedIn();
        });
        $('.oppia-translation-tab').on('dragover', function(evt) {
          evt.preventDefault();
<<<<<<< HEAD
          scope.dropAreaIsAccessible = GLOBALS.can_translate;
          scope.userIsGuest = !userIsLoggedIn;
=======
          scope.dropAreaIsAccessible = GLOBALS.can_voiceover;
          scope.userIsGuest = !GLOBALS.userIsLoggedIn;
>>>>>>> 9a962f53
          scope.$digest();
          return false;
        });

        $('.oppia-main-body').on('dragleave', function(evt) {
          evt.preventDefault();
          if (evt.pageX === 0 || evt.pageY === 0) {
            scope.dropAreaIsAccessible = false;
            scope.userIsGuest = false;
            scope.$digest();
          }
          return false;
        });

        $('.oppia-translation-tab').on('drop', function(evt) {
          evt.preventDefault();
          if ((<Element><any>evt.target).classList.contains(
            'oppia-drop-area-message') && scope.dropAreaIsAccessible) {
            var files = (<DragEvent>evt.originalEvent).dataTransfer.files;
            scope.openAddAudioTranslationModal(files);
          }
          scope.dropAreaIsAccessible = false;
          scope.$digest();
          return false;
        });
      },
      templateUrl: UrlInterpolationService.getDirectiveTemplateUrl(
        '/pages/exploration_editor/translation_tab/' +
        'audio_translation_bar_directive.html'),
      controller: [
        '$filter', '$interval', '$rootScope', '$scope', '$uibModal', '$window',
        'AlertsService', 'AssetsBackendApiService', 'AudioPlayerService',
        'ContextService', 'EditabilityService', 'ExplorationStatesService',
        'IdGenerationService', 'SiteAnalyticsService',
        'StateEditorService', 'StateRecordedVoiceoversService',
        'TranslationLanguageService', 'TranslationTabActiveContentIdService',
        'RECORDING_TIME_LIMIT', 'VoiceoverRecordingService',
        function(
            $filter, $interval, $rootScope, $scope, $uibModal, $window,
            AlertsService, AssetsBackendApiService, AudioPlayerService,
            ContextService, EditabilityService, ExplorationStatesService,
            IdGenerationService, SiteAnalyticsService,
            StateEditorService, StateRecordedVoiceoversService,
            TranslationLanguageService, TranslationTabActiveContentIdService,
            RECORDING_TIME_LIMIT, VoiceoverRecordingService) {
          $scope.recordingTimeLimit = RECORDING_TIME_LIMIT;
          $scope.audioBlob = null;
          $scope.voiceoverRecorder = null;
          $scope.unsupportedBrowser = false;
          $scope.selectedRecording = false;
          $scope.isAudioAvailable = false;
          $scope.audioIsUpdating = false;
          $scope.languageCode = null;
          $scope.cannotRecord = false;
          $scope.audioNeedsUpdate = false;
          $scope.canVoiceover = false;
          $scope.showRecorderWarning = false;
          $scope.audioLoadingIndicatorIsShown = false;
          $scope.checkingMicrophonePermission = false;
          $scope.audioTimerIsShown = true;
          $scope.audioIsCurrentlyBeingSaved = false;
          $scope.elapsedTime = 0;
          $scope.timerInterval = null;
          $scope.unsavedAudioIsPlaying = false;
          $scope.waveSurfer = null;
          document.body.onkeyup = function(e) {
            if (e.keyCode === 82 && !$scope.isAudioAvailable) {
              // 82 belongs to the keycode for 'R'
              // Used as shortcut key for recording
              toggleStartAndStopRecording();
            }
          };

          var saveRecordedVoiceoversChanges = function() {
            StateRecordedVoiceoversService.saveDisplayedValue();
            var stateName = StateEditorService.getActiveStateName();
            var value = StateRecordedVoiceoversService.displayed;
            ExplorationStatesService.saveRecordedVoiceovers(stateName, value);
          };

          var getAvailableAudio = function(contentId, languageCode) {
            if ($scope.contentId) {
              return (
                StateRecordedVoiceoversService.displayed.getVoiceover(
                  contentId, languageCode));
            }
          };

          var cancelTimer = function() {
            if ($scope.timerInterval) {
              $interval.cancel($scope.timerInterval);
            }
          };

          var generateNewFilename = function() {
            return $scope.contentId + '-' +
              $scope.languageCode + '-' +
              IdGenerationService.generateNewId() + '.mp3';
          };

          var getTranslationTabBusyMessage = function() {
            var message = '';
            if ($scope.isRecording) {
              message = 'You haven\'t finished recording. Please stop ' +
                'recording and either save or cancel the recording.';
            } else if ($scope.showRecorderWarning) {
              message = 'You haven\'t saved your recording. Please save or ' +
                'cancel the recording.';
            }
            return message;
          };
          var showPermissionAndStartRecording = function() {
            $scope.checkingMicrophonePermission = true;
            $scope.voiceoverRecorder.startRecording().then(function() {
              // When the user accepts the microphone access.
              $scope.showRecorderWarning = true;
              $scope.isTranslationTabBusy = true;

              $scope.recordingPermissionDenied = false;
              $scope.cannotRecord = false;
              $scope.selectedRecording = true;
              $scope.checkingMicrophonePermission = false;

              $scope.elapsedTime = 0;
              $scope.timerInterval = $interval(function() {
                $scope.elapsedTime++;
                // $scope.recordingTimeLimit is decremented to
                // compensate for the audio recording timing inconsistency,
                // so it allows the server to accept the recording.
                if ($scope.elapsedTime === $scope.recordingTimeLimit - 1) {
                  $scope.stopRecording();
                }
              }, 1000);
            }, function() {
              // When the user denies microphone access.
              $scope.recordingPermissionDenied = true;
              $scope.cannotRecord = true;
              $scope.checkingMicrophonePermission = false;
              $scope.$apply();
            });
          };

          $scope.checkAndStartRecording = function() {
            $scope.voiceoverRecorder.initRecorder();
            if (!$scope.voiceoverRecorder.status().isAvailable) {
              $scope.unsupportedBrowser = true;
              $scope.cannotRecord = true;
            } else {
              SiteAnalyticsService.registerStartAudioRecordingEvent();
              $scope.unsupportedBrowser = false;
              showPermissionAndStartRecording();
            }
          };

          $scope.toggleAudioNeedsUpdate = function() {
            StateRecordedVoiceoversService.displayed.toggleNeedsUpdateAttribute(
              $scope.contentId, $scope.languageCode);
            saveRecordedVoiceoversChanges();
            $scope.audioNeedsUpdate = !$scope.audioNeedsUpdate;
          };


          $scope.getVoiceoverRecorder = function() {
            $scope.voiceoverRecorder = VoiceoverRecordingService;
          };

          $scope.reRecord = function() {
            $scope.initAudioBar();
            $scope.selectedRecording = false;
            $scope.checkAndStartRecording();
          };

          $scope.cancelRecording = function() {
            $scope.initAudioBar();
            $scope.selectedRecording = false;
            $scope.audioIsUpdating = false;
            $scope.audioBlob = null;
            $scope.showRecorderWarning = false;
          };

          $scope.stopRecording = function() {
            $scope.voiceoverRecorder.stopRecord();
            $scope.recordingComplete = true;
            cancelTimer();
            $scope.voiceoverRecorder.getMp3Data().then(function(audio) {
              var fileType = 'audio/mp3';
              $scope.audioBlob = new Blob(audio, {type: fileType});
              // Free the browser from web worker.
              $scope.voiceoverRecorder.closeRecorder();
              // Create audio play and pause for unsaved recording.
              var url = $window.URL.createObjectURL($scope.audioBlob);
              // Create visualizer for playing unsaved audio.
              $scope.waveSurfer = $window.WaveSurfer.create({
                container: '#visualized',
                waveColor: '#009688',
                progressColor: '#cccccc',
                height: 38
              });
              $scope.waveSurfer.load(url);
            });
          };

          // Play and pause for unsaved recording.
          $scope.playAndPauseUnsavedAudio = function() {
            $scope.unsavedAudioIsPlaying = !$scope.unsavedAudioIsPlaying;
            if ($scope.unsavedAudioIsPlaying) {
              $scope.waveSurfer.play();
              $scope.waveSurfer.on('finish', function() {
                $scope.unsavedAudioIsPlaying = false;
                $scope.$apply();
              });
            } else {
              $scope.waveSurfer.pause();
            }
          };

          $scope.updateAudio = function() {
            AudioPlayerService.stop();
            AudioPlayerService.clear();
            $scope.audioBlob = null;
            $scope.audioIsUpdating = true;
            $scope.selectedRecording = false;
            $scope.checkAndStartRecording();
          };

          $scope.saveRecordedAudio = function() {
            $scope.audioIsCurrentlyBeingSaved = true;
            SiteAnalyticsService.registerSaveRecordedAudioEvent();
            var filename = generateNewFilename();
            var fileType = 'audio/mp3';
            var contentId = $scope.contentId;
            var languageCode = $scope.languageCode;
            var recordedAudioFile = new File(
              [$scope.audioBlob], filename, {type: fileType});
            $scope.showRecorderWarning = false;
            AssetsBackendApiService.saveAudio(
              ContextService.getExplorationId(), filename,
              recordedAudioFile).then(function() {
              if ($scope.audioIsUpdating) {
                StateRecordedVoiceoversService.displayed.deleteVoiceover(
                  contentId, languageCode);
                $scope.audioIsUpdating = false;
              }
              StateRecordedVoiceoversService.displayed.addVoiceover(
                contentId, languageCode, filename, recordedAudioFile.size);
              saveRecordedVoiceoversChanges();
              AlertsService.addSuccessMessage(
                'Succesfuly uploaded recorded audio.');
              $scope.audioIsCurrentlyBeingSaved = false;
              $scope.initAudioBar();
            }, function(errorResponse) {
              $scope.audioIsCurrentlyBeingSaved = false;
              AlertsService.addWarning(errorResponse.error);
              $scope.initAudioBar();
            });
          };
          var toggleStartAndStopRecording = function() {
            if ($scope.isAudioAvailable) {
              return;
            }

            if (!$scope.isRecording && !$scope.audioBlob) {
              $scope.checkAndStartRecording();
            } else {
              $scope.stopRecording();
            }
          };

          $scope.$on('externalSave', function() {
            if ($scope.voiceoverRecorder.status().isRecording) {
              $scope.voiceoverRecorder.stopRecord();
              $scope.voiceoverRecorder.closeRecorder();
            }
            AudioPlayerService.stop();
            AudioPlayerService.clear();
            $scope.audioBlob = null;
          });

          $scope.$on('activeContentIdChanged', function() {
            $scope.initAudioBar();
          });
          $scope.$on('activeLanguageChanged', function() {
            $scope.initAudioBar();
          });

          $scope.$on('showTranslationTabBusyModal', function() {
            $scope.openTranslationTabBusyModal();
          });

          $scope.openTranslationTabBusyModal = function() {
            $uibModal.open({
              templateUrl: UrlInterpolationService.getDirectiveTemplateUrl(
                '/pages/exploration_editor/translation_tab/' +
                'translation_tab_busy_modal_directive.html'),
              backdrop: true,
              resolve: {
                message: function() {
                  return getTranslationTabBusyMessage();
                }
              },
              controller: [
                '$scope', '$uibModalInstance', 'message',
                function( $scope, $uibModalInstance, message) {
                  $scope.busyMessage = message;
                  $scope.gotIt = function() {
                    $uibModalInstance.dismiss('cancel');
                  };
                }
              ]
            });
          };

          $scope.playPauseUploadedAudioTranslation = function(languageCode) {
            $scope.audioTimerIsShown = true;
            if (!AudioPlayerService.isPlaying()) {
              if (AudioPlayerService.isTrackLoaded()) {
                AudioPlayerService.play();
                $scope.audioTimerIsShown = true;
              } else {
                loadAndPlayAudioTranslation();
              }
            } else {
              AudioPlayerService.pause();
            }
          };


          var isCached = function(audioTranslation) {
            return AssetsBackendApiService.isCached(audioTranslation.filename);
          };

          $scope.getUploadedAudioTimer = function() {
            if (AudioPlayerService.isTrackLoaded()) {
              $scope.audioTimerIsShown = true;
              var currentTime = $filter('formatTimer')(AudioPlayerService
                .getCurrentTime());
              var duration = $filter('formatTimer')(AudioPlayerService
                .getAudioDuration());
              return currentTime + ' / ' + duration;
            } else {
              $scope.audioTimerIsShown = false;
              return '--:-- / --:--';
            }
          };

          $scope.isPlayingUploadedAudio = function() {
            return AudioPlayerService.isPlaying();
          };

          var loadAndPlayAudioTranslation = function() {
            $scope.audioLoadingIndicatorIsShown = true;
            var audioTranslation = getAvailableAudio(
              $scope.contentId, $scope.languageCode);
            if (audioTranslation) {
              AudioPlayerService.load(audioTranslation.filename)
                .then(function() {
                  $scope.audioLoadingIndicatorIsShown = false;
                  $scope.audioTimerIsShown = true;
                  AudioPlayerService.play();
                });
            }
          };

          $scope.initAudioBar = function() {
            // This stops the voiceoverRecorder when user navigates
            // while recording.
            if ($scope.voiceoverRecorder) {
              if ($scope.voiceoverRecorder.status().isRecording &&
                $scope.showRecorderWarning) {
                $scope.voiceoverRecorder.stopRecord();
                cancelTimer();
                $scope.voiceoverRecorder.closeRecorder();
              }
            }
            $scope.isTranslationTabBusy = false;
            AudioPlayerService.stop();
            AudioPlayerService.clear();
            $scope.showRecorderWarning = false;
            // re-initialize for unsaved recording
            $scope.unsavedAudioIsPlaying = false;
            $scope.waveSurfer = null;
            $scope.languageCode = TranslationLanguageService
              .getActiveLanguageCode();
            $scope.canVoiceover = EditabilityService.isTranslatable();
            $scope.contentId = (
              TranslationTabActiveContentIdService.getActiveContentId());
            var audioTranslationObject = getAvailableAudio(
              $scope.contentId, $scope.languageCode);
            if (audioTranslationObject) {
              $scope.isAudioAvailable = true;
              $scope.isLoadingAudio = true;
              $scope.selectedRecording = false;
              $scope.audioNeedsUpdate = audioTranslationObject.needsUpdate;
            } else {
              $scope.isAudioAvailable = false;
              $scope.audioBlob = null;
              $scope.selectedRecording = false;
            }
          };

          $scope.track = {
            progress: function(progressPercentage) {
              if (angular.isDefined(progressPercentage)) {
                AudioPlayerService.setProgress(progressPercentage / 100);
              }
              return AudioPlayerService.getProgress() * 100;
            }
          };

          $scope.openDeleteAudioTranslationModal = function() {
            $uibModal.open({
              templateUrl: UrlInterpolationService.getDirectiveTemplateUrl(
                '/pages/exploration_editor/translation_tab/' +
                'delete_audio_translation_modal_directive.html'),
              backdrop: true,
              controller: [
                '$scope', '$uibModalInstance',
                function( $scope, $uibModalInstance) {
                  $scope.reallyDelete = function() {
                    $uibModalInstance.close();
                  };

                  $scope.cancel = function() {
                    $uibModalInstance.dismiss('cancel');
                  };
                }
              ]
            }).result.then(function(result) {
              StateRecordedVoiceoversService.displayed.deleteVoiceover(
                $scope.contentId, $scope.languageCode);
              saveRecordedVoiceoversChanges();
              $scope.initAudioBar();
            });
          };

          $scope.openAddAudioTranslationModal = function(audioFile) {
            SiteAnalyticsService.registerUploadAudioEvent();
            $uibModal.open({
              templateUrl: UrlInterpolationService.getDirectiveTemplateUrl(
                '/pages/exploration_editor/translation_tab/' +
                'add_audio_translation_modal_directive.html'),
              backdrop: 'static',
              resolve: {
                audioFile: function() {
                  return audioFile;
                },
                generatedFilename: function() {
                  return generateNewFilename();
                },
                languageCode: function() {
                  return $scope.languageCode;
                },
                isAudioAvailable: function() {
                  return $scope.isAudioAvailable;
                }
              },
              controller: [
                '$scope', '$uibModalInstance', 'AlertsService', 'languageCode',
                'ContextService', 'generatedFilename', 'isAudioAvailable',
                'audioFile',
                function(
                    $scope, $uibModalInstance, AlertsService, languageCode,
                    ContextService, generatedFilename, isAudioAvailable,
                    audioFile) {
                  var ERROR_MESSAGE_BAD_FILE_UPLOAD = (
                    'There was an error uploading the audio file.');
                  var BUTTON_TEXT_SAVE = 'Save';
                  var BUTTON_TEXT_SAVING = 'Saving...';

                  // Whether there was an error uploading the audio file.
                  $scope.errorMessage = null;
                  $scope.saveButtonText = BUTTON_TEXT_SAVE;
                  $scope.saveInProgress = false;
                  $scope.isAudioAvailable = isAudioAvailable;
                  var uploadedFile = null;
                  $scope.droppedFile = audioFile;

                  $scope.isAudioTranslationValid = function() {
                    return (
                      uploadedFile !== null &&
                      uploadedFile.size !== null &&
                      uploadedFile.size > 0);
                  };

                  $scope.updateUploadedFile = function(file) {
                    $scope.errorMessage = null;
                    uploadedFile = file;
                  };

                  $scope.clearUploadedFile = function() {
                    $scope.errorMessage = null;
                    uploadedFile = null;
                  };

                  $scope.save = function() {
                    if ($scope.isAudioTranslationValid()) {
                      $scope.saveButtonText = BUTTON_TEXT_SAVING;
                      $scope.saveInProgress = true;
                      var explorationId = (
                        ContextService.getExplorationId());
                      AssetsBackendApiService.saveAudio(
                        explorationId, generatedFilename, uploadedFile
                      ).then(function() {
                        $uibModalInstance.close({
                          languageCode: languageCode,
                          filename: generatedFilename,
                          fileSizeBytes: uploadedFile.size
                        });
                      }, function(errorResponse) {
                        $scope.errorMessage = (
                          errorResponse.error || ERROR_MESSAGE_BAD_FILE_UPLOAD);
                        uploadedFile = null;
                        $scope.saveButtonText = BUTTON_TEXT_SAVE;
                        $scope.saveInProgress = false;
                      });
                    }
                  };

                  $scope.cancel = function() {
                    $uibModalInstance.dismiss('cancel');
                    AlertsService.clearWarnings();
                  };
                }
              ]
            }).result.then(function(result) {
              if ($scope.isAudioAvailable) {
                StateRecordedVoiceoversService.displayed.deleteVoiceover(
                  $scope.contentId, $scope.languageCode);
              }
              StateRecordedVoiceoversService.displayed.addVoiceover(
                $scope.contentId, $scope.languageCode, result.filename,
                result.fileSizeBytes);
              saveRecordedVoiceoversChanges();
              $scope.initAudioBar();
            });
          };
          $scope.initAudioBar();
        }]
    };
  }]);<|MERGE_RESOLUTION|>--- conflicted
+++ resolved
@@ -57,13 +57,8 @@
         });
         $('.oppia-translation-tab').on('dragover', function(evt) {
           evt.preventDefault();
-<<<<<<< HEAD
-          scope.dropAreaIsAccessible = GLOBALS.can_translate;
-          scope.userIsGuest = !userIsLoggedIn;
-=======
           scope.dropAreaIsAccessible = GLOBALS.can_voiceover;
-          scope.userIsGuest = !GLOBALS.userIsLoggedIn;
->>>>>>> 9a962f53
+          scope.userIsGuest = userIsLoggedIn;
           scope.$digest();
           return false;
         });
