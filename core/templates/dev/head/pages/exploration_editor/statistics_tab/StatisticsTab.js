--- conflicted
+++ resolved
@@ -23,23 +23,15 @@
 oppia.controller('StatisticsTab', [
   '$scope', '$http', '$modal', 'alertsService', 'explorationStatesService',
   'explorationData', 'computeGraphService', 'oppiaDatetimeFormatter',
-<<<<<<< HEAD
-  'StateObjectFactory', 'StatesObjectFactory',
-  'ReadOnlyExplorationBackendApiService',
-  function(
-      $scope, $http, $modal, alertsService, explorationStatesService,
-      explorationData, computeGraphService, oppiaDatetimeFormatter,
-      StateObjectFactory, StatesObjectFactory,
-      ReadOnlyExplorationBackendApiService) {
-=======
   'StatesObjectFactory', 'StateImprovementSuggestionService',
+  'ReadOnlyExplorationBackendApiService'
   'IMPROVE_TYPE_DEFAULT', 'IMPROVE_TYPE_INCOMPLETE',
   function(
       $scope, $http, $modal, alertsService, explorationStatesService,
       explorationData, computeGraphService, oppiaDatetimeFormatter,
       StatesObjectFactory, StateImprovementSuggestionService,
+      ReadOnlyExplorationBackendApiService,
       IMPROVE_TYPE_DEFAULT, IMPROVE_TYPE_INCOMPLETE) {
->>>>>>> cb707c5d
     $scope.COMPLETION_RATE_CHART_OPTIONS = {
       chartAreaWidth: 300,
       colors: ['green', 'firebrick'],
@@ -72,7 +64,6 @@
         '/createhandler/statistics/' + explorationData.explorationId +
         '/' + version);
       $http.get($scope.explorationStatisticsUrl).then(function(response) {
-<<<<<<< HEAD
         ReadOnlyExplorationBackendApiService.loadLatestExploration(
           explorationData.explorationId).then(function(response) {
             var statesDict = response.exploration.states;
@@ -81,35 +72,21 @@
 
             $scope.statsGraphData = computeGraphService.compute(
               initStateName, states);
-          });
-=======
-        var explorationDataUrl = (
-          '/createhandler/data/' + explorationData.explorationId);
-
-        $http.get(explorationDataUrl).then(function(response) {
-          var statesDict = response.data.states;
-          var states = StatesObjectFactory.createFromBackendDict(statesDict);
-          var initStateName = response.data.init_state_name;
-          $scope.statsGraphData = computeGraphService.compute(
-            initStateName, states);
-
-          var improvements = (
-            StateImprovementSuggestionService.getStateImprovements(
-              states, $scope.stateStats));
-          $scope.highlightStates = {};
-          improvements.forEach(function(impItem) {
-            // TODO(bhenning): This is the feedback for improvement types and
-            // should be included with the definitions of the improvement types.
-            if (impItem.type === IMPROVE_TYPE_DEFAULT) {
-              $scope.highlightStates[impItem.stateName] = (
-                'Needs more feedback');
-            } else if (impItem.type === IMPROVE_TYPE_INCOMPLETE) {
-              $scope.highlightStates[impItem.stateName] = 'May be confusing';
-            }
-          });
+            var improvements = (
+              StateImprovementSuggestionService.getStateImprovements(
+                states, $scope.stateStats));
+            $scope.highlightStates = {};
+            improvements.forEach(function(impItem) {
+              // TODO(bhenning): This is the feedback for improvement types and
+              // should be included with the definitions of the improvement types.
+              if (impItem.type === IMPROVE_TYPE_DEFAULT) {
+                $scope.highlightStates[impItem.stateName] = (
+                  'Needs more feedback');
+              } else if (impItem.type === IMPROVE_TYPE_INCOMPLETE) {
+                $scope.highlightStates[impItem.stateName] = 'May be confusing';
+              }
+            });
         });
->>>>>>> cb707c5d
-
         var data = response.data;
         var numVisits = data.num_starts;
         var numCompletions = data.num_completions;
