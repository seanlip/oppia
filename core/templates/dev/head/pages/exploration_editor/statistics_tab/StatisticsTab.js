// Copyright 2014 The Oppia Authors. All Rights Reserved.
//
// Licensed under the Apache License, Version 2.0 (the "License");
// you may not use this file except in compliance with the License.
// You may obtain a copy of the License at
//
//      http://www.apache.org/licenses/LICENSE-2.0
//
// Unless required by applicable law or agreed to in writing, software
// distributed under the License is distributed on an "AS-IS" BASIS,
// WITHOUT WARRANTIES OR CONDITIONS OF ANY KIND, either express or implied.
// See the License for the specific language governing permissions and
// limitations under the License.

/**
 * @fileoverview Controllers for the exploration statistics tab in the
 * exploration editor.
 */

oppia.constant('IMPROVE_TYPE_INCOMPLETE', 'incomplete');

oppia.controller('StatisticsTab', [
  '$scope', '$http', '$modal', 'alertsService', 'explorationStatesService',
  'ExplorationDataService', 'computeGraphService', 'oppiaDatetimeFormatter',
  'StatesObjectFactory', 'StateImprovementSuggestionService',
  'ReadOnlyExplorationBackendApiService', 'UrlInterpolationService',
  'IMPROVE_TYPE_INCOMPLETE', 'ENABLE_NEW_STATS_FRAMEWORK',
  function(
      $scope, $http, $modal, alertsService, explorationStatesService,
      ExplorationDataService, computeGraphService, oppiaDatetimeFormatter,
      StatesObjectFactory, StateImprovementSuggestionService,
      ReadOnlyExplorationBackendApiService, UrlInterpolationService,
      IMPROVE_TYPE_INCOMPLETE, ENABLE_NEW_STATS_FRAMEWORK) {
    $scope.COMPLETION_RATE_CHART_OPTIONS = {
      chartAreaWidth: 300,
      colors: ['green', 'firebrick'],
      height: 100,
      legendPosition: 'right',
      width: 500
    };
    $scope.COMPLETION_RATE_PIE_CHART_OPTIONS = {
      title: '',
      left: 230,
      pieHole: 0.6,
      pieSliceTextStyleColor: 'black',
      pieSliceBorderColor: 'black',
      chartAreaWidth: 500,
      colors: ['#d8d8d8', '#008808', 'blue'],
      height: 300,
      legendPosition: 'right',
      width: 600
    };
    var _EXPLORATION_STATS_VERSION_ALL = 'all';
    $scope.currentVersion = _EXPLORATION_STATS_VERSION_ALL;

    $scope.getLocaleAbbreviatedDatetimeString = function(millisSinceEpoch) {
      return oppiaDatetimeFormatter.getLocaleAbbreviatedDatetimeString(
        millisSinceEpoch);
    };

    $scope.ENABLE_NEW_STATS_FRAMEWORK = ENABLE_NEW_STATS_FRAMEWORK;
    $scope.hasTabLoaded = false;
    $scope.$on('refreshStatisticsTab', function() {
      $scope.refreshExplorationStatistics(_EXPLORATION_STATS_VERSION_ALL);
      $scope.explorationVersionUrl = (
        '/createhandler/statisticsversion/' + 
        ExplorationDataService.explorationId);
      $http.get($scope.explorationVersionUrl).then(function(response) {
        $scope.versions = response.data.versions;
        $scope.currentVersion = _EXPLORATION_STATS_VERSION_ALL;
      });
    });

    $scope.explorationHasBeenVisited = false;
    $scope.refreshExplorationStatistics = function(version) {
<<<<<<< HEAD
      $scope.explorationStatisticsUrl = (
        '/createhandler/statistics/' + ExplorationDataService.explorationId +
        '/' + version);
=======
      if ($scope.ENABLE_NEW_STATS_FRAMEWORK) {
        $scope.explorationStatisticsUrl = (
          '/createhandler/statistics/' + explorationData.explorationId);
      } else {
        $scope.explorationStatisticsUrl = (
          '/createhandler/statistics_old/' + explorationData.explorationId +
          '/' + version);
      }
>>>>>>> 93e2f564
      $http.get($scope.explorationStatisticsUrl).then(function(response) {
        ReadOnlyExplorationBackendApiService.loadLatestExploration(
          ExplorationDataService.explorationId).then(function(response) {
            var statesDict = response.exploration.states;
            var states = StatesObjectFactory.createFromBackendDict(statesDict);
            var initStateName = response.exploration.init_state_name;

            $scope.statsGraphData = computeGraphService.compute(
              initStateName, states);
            var improvements = (
              StateImprovementSuggestionService.getStateImprovements(
                states, $scope.stateStats));
            $scope.highlightStates = {};
            improvements.forEach(function(impItem) {
              // TODO(bhenning): This is the feedback for improvement types
              // and should be included with the definitions of the
              // improvement types.
              if (impItem.type === IMPROVE_TYPE_INCOMPLETE) {
                $scope.highlightStates[impItem.stateName] = (
                  'May be confusing');
              }
            });
          }
        );
        // From this point on, all computation done is for the new stats
        // framework under a development flag.
        if ($scope.ENABLE_NEW_STATS_FRAMEWORK) {
          var data = response.data;
          var numStarts = data.num_starts;
          var numActualStarts = data.num_actual_starts;
          var numCompletions = data.num_completions;
          $scope.stateStats = data.state_stats_mapping;

          if (numStarts > 0) {
            $scope.explorationHasBeenVisited = true;
          }

          $scope.pieChartData = [
            ['Type', 'Number'],
            ['Passerby', numStarts - numActualStarts],
            ['Completions', numCompletions],
            ['Non-Completions', numActualStarts - numCompletions]
          ];
        } else {
          var data = response.data;
          var numVisits = data.num_starts;
          var numCompletions = data.num_completions;
          var improvements = data.improvements;
          $scope.stateStats = data.state_stats;
          $scope.lastUpdated = data.last_updated;

          if (numVisits > 0) {
            $scope.explorationHasBeenVisited = true;
          }

          $scope.chartData = [
            ['', 'Completions', 'Non-completions'],
            ['', numCompletions, numVisits - numCompletions]
          ];

          $scope.statsGraphOpacities = {
            legend: 'Students entering state'
          };
          // TODO(bhenning): before, there was a special opacity computed for
          // the ending (numCompletions/numVisits), should we do this for all
          // terminal nodes, instead? If so, explorationStatesService needs to
          // be able to provide whether given states are terminal

          explorationStatesService.getStateNames().forEach(function(stateName) {
            var visits = 0;
            if ($scope.stateStats.hasOwnProperty(stateName)) {
              visits = $scope.stateStats[stateName].first_entry_count;
            }
            $scope.statsGraphOpacities[stateName] = Math.max(
              visits / numVisits, 0.05);
          });

          $scope.hasTabLoaded = true;
        }
      });
    };

    $scope.onClickStateInStatsGraph = function(stateName) {
      $scope.showStateStatsModal(stateName, $scope.highlightStates[stateName]);
    };

    $scope.showStateStatsModal = function(stateName, improvementType) {
      alertsService.clearWarnings();

      $http.get(
        '/createhandler/state_rules_stats/' + $scope.explorationId + '/' +
        encodeURIComponent(stateName)
      ).then(function(response) {
        $modal.open({
          templateUrl: UrlInterpolationService.getDirectiveTemplateUrl(
            '/pages/exploration_editor/statistics_tab/' +
            'state_stats_modal_directive.html'),
          backdrop: true,
          resolve: {
            stateName: function() {
              return stateName;
            },
            stateStats: function() {
              return $scope.stateStats[stateName];
            },
            improvementType: function() {
              return improvementType;
            },
            visualizationsInfo: function() {
              return response.data.visualizations_info;
            }
          },
          controller: [
            '$scope', '$modalInstance', '$filter', 'stateName', 'stateStats',
            'improvementType', 'visualizationsInfo', 'HtmlEscaperService',
            'ENABLE_NEW_STATS_FRAMEWORK',
            function($scope, $modalInstance, $filter, stateName, stateStats,
                improvementType, visualizationsInfo, HtmlEscaperService,
                ENABLE_NEW_STATS_FRAMEWORK) {
              var COMPLETION_RATE_PIE_CHART_OPTIONS = {
                left: 20,
                pieHole: 0.6,
                pieSliceTextStyleColor: 'black',
                pieSliceBorderColor: 'black',
                chartAreaWidth: 240,
                colors: ['#d8d8d8', '#008808', 'blue'],
                height: 270,
                legendPosition: 'right',
                width: 240
              };

              var title1 = 'Answer feedback statistics';
              $scope.COMPLETION_RATE_PIE_CHART_OPTIONS1 = angular.copy(
                COMPLETION_RATE_PIE_CHART_OPTIONS);
              $scope.COMPLETION_RATE_PIE_CHART_OPTIONS1.title = title1

              var title2 = 'Solution usage statistics';
              $scope.COMPLETION_RATE_PIE_CHART_OPTIONS2 = angular.copy(
                COMPLETION_RATE_PIE_CHART_OPTIONS);
              $scope.COMPLETION_RATE_PIE_CHART_OPTIONS2.title = title2

              $scope.stateName = stateName;
              $scope.stateStats = stateStats;
              $scope.improvementType = improvementType;

              $scope.ENABLE_NEW_STATS_FRAMEWORK = ENABLE_NEW_STATS_FRAMEWORK;

              var usefulFeedbackCount = (
                $scope.stateStats.useful_feedback_count);
              var totalAnswersCount = (
                $scope.stateStats.total_answers_count);
              if (totalAnswersCount > 0) {
                $scope.hasExplorationBeenAnswered = true;
              }
              $scope.pieChartData1 = [
                ['Type', 'Number'],
                ['Default feedback', totalAnswersCount - usefulFeedbackCount],
                ['Useful feedback', usefulFeedbackCount],
              ];

              var numTimesSolutionViewed = (
                $scope.stateStats.num_times_solution_viewed);
              $scope.pieChartData2 = [
                ['Type', 'Number'],
                ['Solutions used to answer', numTimesSolutionViewed],
                ['Solutions not used', totalAnswersCount - (
                  numTimesSolutionViewed)]
              ];

              var _getVisualizationsHtml = function() {
                var htmlSnippets = [];

                for (var i = 0; i < visualizationsInfo.length; i++) {
                  var el = $(
                    '<oppia-visualization-' +
                    $filter('camelCaseToHyphens')(visualizationsInfo[i].id) +
                    '/>');
                  el.attr('data', HtmlEscaperService.objToEscapedJson(
                    visualizationsInfo[i].data));
                  el.attr('options', HtmlEscaperService.objToEscapedJson(
                    visualizationsInfo[i].options));
                  htmlSnippets.push(el.get(0).outerHTML);
                }
                return htmlSnippets.join('');
              };

              $scope.visualizationsHtml = _getVisualizationsHtml();

              $scope.cancel = function() {
                $modalInstance.dismiss('cancel');
                alertsService.clearWarnings();
              };
            }
          ]
        });
      });
    };
  }
]);<|MERGE_RESOLUTION|>--- conflicted
+++ resolved
@@ -73,20 +73,15 @@
 
     $scope.explorationHasBeenVisited = false;
     $scope.refreshExplorationStatistics = function(version) {
-<<<<<<< HEAD
-      $scope.explorationStatisticsUrl = (
-        '/createhandler/statistics/' + ExplorationDataService.explorationId +
-        '/' + version);
-=======
       if ($scope.ENABLE_NEW_STATS_FRAMEWORK) {
         $scope.explorationStatisticsUrl = (
-          '/createhandler/statistics/' + explorationData.explorationId);
+          '/createhandler/statistics/' + ExplorationDataService.explorationId);
       } else {
         $scope.explorationStatisticsUrl = (
-          '/createhandler/statistics_old/' + explorationData.explorationId +
+          '/createhandler/statistics_old/' + ExplorationDataService.explorationId +
           '/' + version);
       }
->>>>>>> 93e2f564
+      
       $http.get($scope.explorationStatisticsUrl).then(function(response) {
         ReadOnlyExplorationBackendApiService.loadLatestExploration(
           ExplorationDataService.explorationId).then(function(response) {
