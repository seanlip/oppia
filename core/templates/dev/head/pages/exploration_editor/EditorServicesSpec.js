// Copyright 2014 The Oppia Authors. All Rights Reserved.
//
// Licensed under the Apache License, Version 2.0 (the "License");
// you may not use this file except in compliance with the License.
// You may obtain a copy of the License at
//
//      http://www.apache.org/licenses/LICENSE-2.0
//
// Unless required by applicable law or agreed to in writing, software
// distributed under the License is distributed on an "AS-IS" BASIS,
// WITHOUT WARRANTIES OR CONDITIONS OF ANY KIND, either express or implied.
// See the License for the specific language governing permissions and
// limitations under the License.

/**
 * @fileoverview Unit tests for the services and controllers of the exploration
 *   editor page.
 */

<<<<<<< HEAD
=======

describe('Exploration data service', function() {
  beforeEach(module('oppia'));

  describe('getData local save', function() {
    var eds = null;
    var mockBackendApiService = null;
    var mockLocalStorageService = null;
    var mockUrlService = null;
    var responseWhenDraftChangesAreValid = null;
    var responseWhenDraftChangesAreInvalid = null;
    var $q = null;

    beforeEach(function() {
      module(function($provide) {
        $provide.value(
          'LocalStorageService', mockLocalStorageService);
      });
      module(function($provide) {
        $provide.value(
          'EditableExplorationBackendApiService', mockBackendApiService);
      });
      module(function($provide) {
        $provide.value(
          'UrlService', mockUrlService);
      });
    });

    beforeEach(function() {
      mockUrlService = {
        getPathname: function() {}
      };

      mockBackendApiService = {
        fetchApplyDraftExploration: function() {}
      };

      mockLocalStorageService = {
        getExplorationDraft: function() {},
        removeExplorationDraft: function() {}
      };
      spyOn(mockUrlService, 'getPathname').and.returnValue('/create/exp_id');
    });

    beforeEach(inject(function($injector) {
      eds = $injector.get('explorationData');
      $q = $injector.get('$q');
    }));

    beforeEach(function() {
      expDataResponse = {
        draft_change_list_id: 3,
      };

      responseWhenDraftChangesAreValid = {
        isValid: function() {
          return true;
        },
        getChanges: function() {
          return [];
        }
      };

      responseWhenDraftChangesAreInvalid = {
        isValid: function() {
          return false;
        },
        getChanges: function() {
          return [];
        }
      };

      spyOn(mockBackendApiService, 'fetchApplyDraftExploration').
        and.returnValue($q.when(expDataResponse));
      spyOn(eds, 'autosaveChangeList');
    });


    it('should autosave draft changes when draft ids match', function() {
      errorCallback = function() {};
      spyOn(mockLocalStorageService, 'getExplorationDraft').
        and.returnValue(responseWhenDraftChangesAreValid);
      eds.getData(errorCallback).then(function(data) {
        expect(eds.autosaveChangeList()).toHaveBeenCalled();
      });
    });

    it('should call error callback when draft ids do not match', function() {
      errorCallback = function() {};
      spyOn(mockLocalStorageService, 'getExplorationDraft').
        and.returnValue(responseWhenDraftChangesAreInvalid);
      spyOn(window, 'errorCallback');
      eds.getData(errorCallback).then(function(data) {
        expect(errorCallback()).toHaveBeenCalled();
      });
    });
  });
});

describe('Editor context service', function() {
  beforeEach(module('oppia'));

  describe('editor context service', function() {
    var ecs = null;

    beforeEach(inject(function($injector) {
      ecs = $injector.get('editorContextService');
    }));

    it('should correctly set and get state names', function() {
      ecs.setActiveStateName('A State');
      expect(ecs.getActiveStateName()).toBe('A State');
    });

    it('should not allow invalid state names to be set', function() {
      ecs.setActiveStateName('');
      expect(ecs.getActiveStateName()).toBeNull();

      ecs.setActiveStateName(null);
      expect(ecs.getActiveStateName()).toBeNull();
    });
  });
});

describe('Angular names service', function() {
  beforeEach(module('oppia'));

  describe('angular name service', function() {
    var ans = null;

    beforeEach(inject(function($injector) {
      ans = $injector.get('angularNameService');
    }));

    it('should map interaction ID to correct RulesService', function() {
      expect(ans.getNameOfInteractionRulesService('TextInput')).toEqual(
        'textInputRulesService');
    });
  });
});

>>>>>>> d9e1592d
describe('Change list service', function() {
  beforeEach(module('oppia'));

  describe('change list service', function() {
    var cls = null;
    var $httpBackend = null;
    var mockWarningsData;
    var mockExplorationData;

    var autosaveDraftUrl = 'createhandler/autosave_draft/0';
    var validAutosaveResponse = {
      is_version_of_draft_valid: true
    };

    beforeEach(function() {
      mockWarningsData = {
        addWarning: function() {}
      };
      module(function($provide) {
        $provide.value('alertsService', mockWarningsData);
      });
      spyOn(mockWarningsData, 'addWarning');
      mockExplorationData = {
        explorationId: 0,
        autosaveChangeList: function() {},
        discardDraft: function() {}
      };
      module(function($provide) {
        $provide.value('ExplorationDataService', mockExplorationData);
      });
      spyOn(mockExplorationData, 'autosaveChangeList');
    });

    beforeEach(inject(function($injector) {
      cls = $injector.get('changeListService');
      $httpBackend = $injector.get('$httpBackend');
    }));

    it('should correctly get and save changes', function() {
      expect(cls.getChangeList()).toEqual([]);
      cls.addState('newState');
      expect(cls.getChangeList()).not.toBe([]);
      expect(mockWarningsData.addWarning).not.toHaveBeenCalled();
      expect(mockExplorationData.autosaveChangeList).toHaveBeenCalled();
      $httpBackend.expectPUT(autosaveDraftUrl).respond(validAutosaveResponse);
    });

    it('should correctly add a new state', function() {
      expect(cls.getChangeList()).toEqual([]);
      cls.addState('newState');
      expect(cls.getChangeList()).toEqual([{
        cmd: 'add_state',
        state_name: 'newState'
      }]);
      expect(mockWarningsData.addWarning).not.toHaveBeenCalled();
      expect(mockExplorationData.autosaveChangeList).toHaveBeenCalled();
      $httpBackend.expectPUT(autosaveDraftUrl).respond(validAutosaveResponse);
    });

    it('should correctly rename a state', function() {
      expect(cls.getChangeList()).toEqual([]);
      cls.renameState('newName', 'oldName');
      expect(cls.getChangeList()).toEqual([{
        cmd: 'rename_state',
        old_state_name: 'oldName',
        new_state_name: 'newName'
      }]);
      expect(mockWarningsData.addWarning).not.toHaveBeenCalled();
      expect(mockExplorationData.autosaveChangeList).toHaveBeenCalled();
      $httpBackend.expectPUT(autosaveDraftUrl).respond(validAutosaveResponse);
    });

    it('should correctly delete a state', function() {
      expect(cls.getChangeList()).toEqual([]);
      cls.deleteState('deletedState');
      expect(cls.getChangeList()).toEqual([{
        cmd: 'delete_state',
        state_name: 'deletedState'
      }]);
      expect(mockWarningsData.addWarning).not.toHaveBeenCalled();
      expect(mockExplorationData.autosaveChangeList).toHaveBeenCalled();
      $httpBackend.expectPUT(autosaveDraftUrl).respond(validAutosaveResponse);
    });

    it('should correctly edit an exploration property', function() {
      expect(cls.getChangeList()).toEqual([]);
      cls.editExplorationProperty('title', 'newTitle', 'oldTitle');
      expect(cls.getChangeList()).toEqual([{
        cmd: 'edit_exploration_property',
        property_name: 'title',
        new_value: 'newTitle',
        old_value: 'oldTitle'
      }]);
      expect(mockWarningsData.addWarning).not.toHaveBeenCalled();
      expect(mockExplorationData.autosaveChangeList).toHaveBeenCalled();
      $httpBackend.expectPUT(autosaveDraftUrl).respond(validAutosaveResponse);
    });

    it('should detect invalid exploration properties', function() {
      expect(cls.getChangeList()).toEqual([]);
      cls.editExplorationProperty('fake_property', 'newThing', 'oldThing');
      expect(mockWarningsData.addWarning).toHaveBeenCalledWith(
        'Invalid exploration property: fake_property');
      expect(mockExplorationData.autosaveChangeList).not.toHaveBeenCalled();
    });

    it('should correctly edit a state property', function() {
      expect(cls.getChangeList()).toEqual([]);
      cls.editStateProperty('stateName', 'content', 'newC', 'oldC');
      expect(cls.getChangeList()).toEqual([{
        cmd: 'edit_state_property',
        state_name: 'stateName',
        property_name: 'content',
        new_value: 'newC',
        old_value: 'oldC'
      }]);
      expect(mockWarningsData.addWarning).not.toHaveBeenCalled();
      expect(mockExplorationData.autosaveChangeList).toHaveBeenCalled();
      $httpBackend.expectPUT(autosaveDraftUrl).respond(validAutosaveResponse);
    });

    it('should detect invalid exploration properties', function() {
      expect(cls.getChangeList()).toEqual([]);
      cls.editStateProperty(
        'stateName', 'fake_property', 'newThing', 'oldThing');
      expect(mockWarningsData.addWarning).toHaveBeenCalledWith(
        'Invalid state property: fake_property');
      expect(mockExplorationData.autosaveChangeList).not.toHaveBeenCalled();
    });

    it('should correctly discard all changes', function() {
      expect(cls.getChangeList()).toEqual([]);
      cls.addState('newState');
      expect(cls.getChangeList()).not.toBe([]);
      cls.discardAllChanges();
      expect(cls.getChangeList()).toEqual([]);
      expect(mockExplorationData.autosaveChangeList).toHaveBeenCalled();
      $httpBackend.expectPUT(autosaveDraftUrl).respond(validAutosaveResponse);
    });

    it('should correctly handle multiple changes in succession', function() {
      expect(cls.getChangeList()).toEqual([]);

      cls.addState('newState1');
      cls.addState('newState2');
      expect(cls.getChangeList()).toEqual([{
        cmd: 'add_state',
        state_name: 'newState1'
      }, {
        cmd: 'add_state',
        state_name: 'newState2'
      }]);
      expect(mockExplorationData.autosaveChangeList).toHaveBeenCalled();
      $httpBackend.expectPUT(autosaveDraftUrl).respond(validAutosaveResponse);
    });

    it('should correctly undo changes', function() {
      expect(cls.getChangeList()).toEqual([]);

      cls.addState('newState1');
      cls.addState('newState2');
      expect(cls.getChangeList()).toEqual([{
        cmd: 'add_state',
        state_name: 'newState1'
      }, {
        cmd: 'add_state',
        state_name: 'newState2'
      }]);

      cls.undoLastChange();
      expect(cls.getChangeList()).toEqual([{
        cmd: 'add_state',
        state_name: 'newState1'
      }]);

      cls.undoLastChange();
      expect(cls.getChangeList()).toEqual([]);
      expect(mockExplorationData.autosaveChangeList).toHaveBeenCalled();
      $httpBackend.expectPUT(autosaveDraftUrl).respond(validAutosaveResponse);
    });
  });
});

describe('Exploration title service', function() {
  beforeEach(module('oppia'));

  describe('exploration title service', function() {
    var ets = null;
    var $httpBackend = null;
    var mockExplorationData;

    var autosaveDraftUrl = 'createhandler/autosave_draft/0';
    var validAutosaveResponse = {
      is_version_of_draft_valid: true
    };

    beforeEach(function() {
      mockExplorationData = {
        explorationId: 0,
        autosaveChangeList: function() {}
      };
      module(function($provide) {
        $provide.value('ExplorationDataService', mockExplorationData);
      });
      spyOn(mockExplorationData, 'autosaveChangeList');
    });

    beforeEach(inject(function($injector) {
      ets = $injector.get('explorationTitleService');
      $httpBackend = $injector.get('$httpBackend');

      GLOBALS.INVALID_NAME_CHARS = '#@&^%$';
    }));

    it('correctly initializes the service', function() {
      expect(ets.displayed).toBeUndefined();
      expect(ets.savedMemento).toBeUndefined();
      ets.init('A title');
      expect(ets.displayed).toEqual('A title');
      expect(ets.savedMemento).toEqual('A title');
    });

    it('updates only the title and not the memento', function() {
      ets.init('A title');
      ets.displayed = 'New title';
      expect(ets.displayed).toEqual('New title');
      expect(ets.savedMemento).toEqual('A title');
      expect(mockExplorationData.autosaveChangeList).not.toHaveBeenCalled();
    });

    it('restores correctly from the memento', function() {
      ets.init('A title');
      ets.displayed = 'New title';
      ets.restoreFromMemento();
      expect(ets.displayed).toEqual('A title');
      expect(ets.savedMemento).toEqual('A title');
    });

    it('updates the memento with the displayed title', function() {
      ets.init('A title');
      ets.displayed = 'New title';
      expect(ets.savedMemento).toEqual('A title');
      ets.saveDisplayedValue();
      expect(ets.savedMemento).toEqual('New title');
      expect(mockExplorationData.autosaveChangeList).toHaveBeenCalled();
      $httpBackend.expectPUT(autosaveDraftUrl).respond(validAutosaveResponse);
    });

    it('reports whether the title has changed since it was saved', function() {
      ets.init('A title');
      expect(ets.hasChanged()).toBe(false);
      ets.displayed = 'A title';
      expect(ets.hasChanged()).toBe(false);
      ets.displayed = 'New title';
      expect(ets.hasChanged()).toBe(true);
      ets.displayed = 'A title';
      expect(ets.hasChanged()).toBe(false);

      ets.saveDisplayedValue();
      expect(mockExplorationData.autosaveChangeList).not.toHaveBeenCalled();
      expect(ets.hasChanged()).toBe(false);
    });
  });
});

describe('Exploration rights service', function() {
  beforeEach(module('oppia'));

  describe('exploration rights service', function() {
    var ers = null;

    beforeEach(inject(function($injector) {
      ers = $injector.get('explorationRightsService');

      GLOBALS.ACTIVITY_STATUS_PRIVATE = 'private';
      GLOBALS.ACTIVITY_STATUS_PUBLIC = 'public';
    }));

    it('correctly initializes the service', function() {
      expect(ers.ownerNames).toBeUndefined();
      expect(ers.editorNames).toBeUndefined();
      expect(ers.viewerNames).toBeUndefined();
      expect(ers._status).toBeUndefined();
      expect(ers._clonedFrom).toBeUndefined();
      expect(ers._isCommunityOwned).toBeUndefined();
      expect(ers._viewableIfPrivate).toBeUndefined();

      ers.init(['abc'], [], [], 'private', 'e1234', true, true);

      expect(ers.ownerNames).toEqual(['abc']);
      expect(ers.editorNames).toEqual([]);
      expect(ers.viewerNames).toEqual([]);
      expect(ers._status).toEqual('private');
      expect(ers._clonedFrom).toEqual('e1234');
      expect(ers._isCommunityOwned).toBe(true);
      expect(ers._viewableIfPrivate).toBe(true);
    });

    it('reports the correct cloning status', function() {
      ers.init(['abc'], [], [], 'public', '1234', true);
      expect(ers.isCloned()).toBe(true);
      expect(ers.clonedFrom()).toEqual('1234');

      ers.init(['abc'], [], [], 'public', null, true);
      expect(ers.isCloned()).toBe(false);
      expect(ers.clonedFrom()).toBeNull();
    });

    it('reports the correct community-owned status', function() {
      ers.init(['abc'], [], [], 'public', '1234', false);
      expect(ers.isCommunityOwned()).toBe(false);

      ers.init(['abc'], [], [], 'public', '1234', true);
      expect(ers.isCommunityOwned()).toBe(true);
    });

    it('reports the correct derived statuses', function() {
      ers.init(['abc'], [], [], 'private', 'e1234', true);
      expect(ers.isPrivate()).toBe(true);
      expect(ers.isPublic()).toBe(false);

      ers.init(['abc'], [], [], 'public', 'e1234', true);
      expect(ers.isPrivate()).toBe(false);
      expect(ers.isPublic()).toBe(true);
    });
  });
});<|MERGE_RESOLUTION|>--- conflicted
+++ resolved
@@ -17,150 +17,6 @@
  *   editor page.
  */
 
-<<<<<<< HEAD
-=======
-
-describe('Exploration data service', function() {
-  beforeEach(module('oppia'));
-
-  describe('getData local save', function() {
-    var eds = null;
-    var mockBackendApiService = null;
-    var mockLocalStorageService = null;
-    var mockUrlService = null;
-    var responseWhenDraftChangesAreValid = null;
-    var responseWhenDraftChangesAreInvalid = null;
-    var $q = null;
-
-    beforeEach(function() {
-      module(function($provide) {
-        $provide.value(
-          'LocalStorageService', mockLocalStorageService);
-      });
-      module(function($provide) {
-        $provide.value(
-          'EditableExplorationBackendApiService', mockBackendApiService);
-      });
-      module(function($provide) {
-        $provide.value(
-          'UrlService', mockUrlService);
-      });
-    });
-
-    beforeEach(function() {
-      mockUrlService = {
-        getPathname: function() {}
-      };
-
-      mockBackendApiService = {
-        fetchApplyDraftExploration: function() {}
-      };
-
-      mockLocalStorageService = {
-        getExplorationDraft: function() {},
-        removeExplorationDraft: function() {}
-      };
-      spyOn(mockUrlService, 'getPathname').and.returnValue('/create/exp_id');
-    });
-
-    beforeEach(inject(function($injector) {
-      eds = $injector.get('explorationData');
-      $q = $injector.get('$q');
-    }));
-
-    beforeEach(function() {
-      expDataResponse = {
-        draft_change_list_id: 3,
-      };
-
-      responseWhenDraftChangesAreValid = {
-        isValid: function() {
-          return true;
-        },
-        getChanges: function() {
-          return [];
-        }
-      };
-
-      responseWhenDraftChangesAreInvalid = {
-        isValid: function() {
-          return false;
-        },
-        getChanges: function() {
-          return [];
-        }
-      };
-
-      spyOn(mockBackendApiService, 'fetchApplyDraftExploration').
-        and.returnValue($q.when(expDataResponse));
-      spyOn(eds, 'autosaveChangeList');
-    });
-
-
-    it('should autosave draft changes when draft ids match', function() {
-      errorCallback = function() {};
-      spyOn(mockLocalStorageService, 'getExplorationDraft').
-        and.returnValue(responseWhenDraftChangesAreValid);
-      eds.getData(errorCallback).then(function(data) {
-        expect(eds.autosaveChangeList()).toHaveBeenCalled();
-      });
-    });
-
-    it('should call error callback when draft ids do not match', function() {
-      errorCallback = function() {};
-      spyOn(mockLocalStorageService, 'getExplorationDraft').
-        and.returnValue(responseWhenDraftChangesAreInvalid);
-      spyOn(window, 'errorCallback');
-      eds.getData(errorCallback).then(function(data) {
-        expect(errorCallback()).toHaveBeenCalled();
-      });
-    });
-  });
-});
-
-describe('Editor context service', function() {
-  beforeEach(module('oppia'));
-
-  describe('editor context service', function() {
-    var ecs = null;
-
-    beforeEach(inject(function($injector) {
-      ecs = $injector.get('editorContextService');
-    }));
-
-    it('should correctly set and get state names', function() {
-      ecs.setActiveStateName('A State');
-      expect(ecs.getActiveStateName()).toBe('A State');
-    });
-
-    it('should not allow invalid state names to be set', function() {
-      ecs.setActiveStateName('');
-      expect(ecs.getActiveStateName()).toBeNull();
-
-      ecs.setActiveStateName(null);
-      expect(ecs.getActiveStateName()).toBeNull();
-    });
-  });
-});
-
-describe('Angular names service', function() {
-  beforeEach(module('oppia'));
-
-  describe('angular name service', function() {
-    var ans = null;
-
-    beforeEach(inject(function($injector) {
-      ans = $injector.get('angularNameService');
-    }));
-
-    it('should map interaction ID to correct RulesService', function() {
-      expect(ans.getNameOfInteractionRulesService('TextInput')).toEqual(
-        'textInputRulesService');
-    });
-  });
-});
-
->>>>>>> d9e1592d
 describe('Change list service', function() {
   beforeEach(module('oppia'));
 
