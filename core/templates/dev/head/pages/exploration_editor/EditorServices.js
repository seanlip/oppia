// Copyright 2014 The Oppia Authors. All Rights Reserved.
//
// Licensed under the Apache License, Version 2.0 (the "License");
// you may not use this file except in compliance with the License.
// You may obtain a copy of the License at
//
//      http://www.apache.org/licenses/LICENSE-2.0
//
// Unless required by applicable law or agreed to in writing, software
// distributed under the License is distributed on an "AS-IS" BASIS,
// WITHOUT WARRANTIES OR CONDITIONS OF ANY KIND, either express or implied.
// See the License for the specific language governing permissions and
// limitations under the License.

/**
 * @fileoverview Standalone services for the exploration editor page.
 */

// Service for handling all interactions with the exploration editor backend.
oppia.factory('explorationData', [
  '$http', '$log', 'alertsService', '$q',
  function($http, $log, alertsService, $q) {
    // The pathname (without the hash) should be: .../create/{exploration_id}
    var explorationId = '';
    var pathnameArray = window.location.pathname.split('/');
    for (var i = 0; i < pathnameArray.length; i++) {
      if (pathnameArray[i] === 'create') {
        var explorationId = pathnameArray[i + 1];
        break;
      }
    }

    if (!explorationId) {
      $log.error(
        'Unexpected call to explorationData for pathname ', pathnameArray[i]);
      // Note: if we do not return anything, Karma unit tests fail.
      return {};
    }

    var explorationDataUrl = '/createhandler/data/' + explorationId;
    var resolvedAnswersUrlPrefix = (
      '/createhandler/resolved_answers/' + explorationId);
    var explorationDraftAutosaveUrl = (
      '/createhandler/autosave_draft/' + explorationId);

    // Put exploration variables here.
    var explorationData = {
      explorationId: explorationId,
      autosaveChangeList: function(changeList, successCallback, errorCallback) {
        $http.put(explorationDraftAutosaveUrl, {
          change_list: changeList,
          version: explorationData.data.version
        }).then(function(response) {
          if (successCallback) {
            successCallback(response);
          }
        }, function() {
          if (errorCallback) {
            errorCallback();
          }
        });
      },
      discardDraft: function(successCallback, errorCallback) {
        $http.post(explorationDraftAutosaveUrl, {}).then(function() {
          if (successCallback) {
            successCallback();
          }
        }, function() {
          if (errorCallback) {
            errorCallback();
          }
        });
      },
      // Returns a promise that supplies the data for the current exploration.
      getData: function() {
        if (explorationData.data) {
          $log.info('Found exploration data in cache.');

          var deferred = $q.defer();
          deferred.resolve(explorationData.data);
          return deferred.promise;
        } else {
          // Retrieve data from the server.
          // WARNING: Note that this is a version of the exploration with draft
          // changes applied. This makes a force-refresh necessary when changes
          // are discarded, otherwise the exploration-with-draft-changes
          // (which is cached here) will be reused.
          return $http.get(explorationDataUrl, {
            params: {
              apply_draft: true
            }
          }).then(function(response) {
            $log.info('Retrieved exploration data.');
            $log.info(response.data);

            explorationData.data = response.data;

            return response.data;
          });
        }
      },
      // Returns a promise supplying the last saved version for the current
      // exploration.
      getLastSavedData: function() {
        return $http.get(explorationDataUrl).then(function(response) {
          $log.info('Retrieved saved exploration data.');
          $log.info(response.data);

          return response.data;
        });
      },
      resolveAnswers: function(stateName, resolvedAnswersList) {
        alertsService.clearWarnings();
        $http.put(
            resolvedAnswersUrlPrefix + '/' + encodeURIComponent(stateName), {
          resolved_answers: resolvedAnswersList
        });
      },
      /**
       * Saves the exploration to the backend, and, on a success callback,
       * updates the local copy of the exploration data.
       * @param {object} changeList - Represents the change list for
       *   this save. Each element of the list is a command representing an
       *   editing action (such as add state, delete state, etc.). See the
       *  _'Change' class in exp_services.py for full documentation.
       * @param {string} commitMessage - The user-entered commit message for
       *   this save operation.
       */
      save: function(
          changeList, commitMessage, successCallback, errorCallback) {
        $http.put(explorationDataUrl, {
          change_list: changeList,
          commit_message: commitMessage,
          version: explorationData.data.version
        }).then(function(response) {
          alertsService.clearWarnings();
          explorationData.data = response.data;
          if (successCallback) {
            successCallback(
              response.data.is_version_of_draft_valid,
              response.data.draft_changes);
          }
        }, function() {
          if (errorCallback) {
            errorCallback();
          }
        });
      }
    };

    return explorationData;
  }
]);

// A service that maintains a record of which state in the exploration is
// currently active.
oppia.factory('editorContextService', ['$log', function($log) {
  var activeStateName = null;

  return {
    getActiveStateName: function() {
      return activeStateName;
    },
    setActiveStateName: function(newActiveStateName) {
      if (newActiveStateName === '' || newActiveStateName === null) {
        $log.error('Invalid active state name: ' + newActiveStateName);
        return;
      }
      activeStateName = newActiveStateName;
    }
  };
}]);

// TODO(sll): Should this depend on a versioning service that keeps track of
// the current active version? Previous versions should not be editable.
oppia.factory('editabilityService', [function() {
  var isEditable = false;
  var inTutorialMode = false;

  return {
    isEditable: function() {
      return isEditable && !inTutorialMode;
    },
    isEditableOutsideTutorialMode: function() {
      return isEditable;
    },
    markEditable: function() {
      isEditable = true;
    },
    markNotEditable: function() {
      isEditable = false;
    },
    onEndTutorial: function() {
      inTutorialMode = false;
    },
    onStartTutorial: function() {
      inTutorialMode = true;
    }
  };
}]);

// A service that maintains a provisional list of changes to be committed to
// the server.
oppia.factory('changeListService', [
  '$rootScope', '$log', 'alertsService', 'explorationData',
  'autosaveInfoModalsService',
  function(
      $rootScope, $log, alertsService, explorationData,
      autosaveInfoModalsService) {
    // TODO(sll): Implement undo, redo functionality. Show a message on each
    // step saying what the step is doing.
    // TODO(sll): Allow the user to view the list of changes made so far, as
    // well as the list of changes in the undo stack.

    // Temporary buffer for changes made to the exploration.
    var explorationChangeList = [];
    // Stack for storing undone changes. The last element is the most recently
    // undone change.
    var undoneChangeStack = [];

    // All these constants should correspond to those in exp_domain.py.
    // TODO(sll): Enforce this in code.
    var CMD_ADD_STATE = 'add_state';
    var CMD_RENAME_STATE = 'rename_state';
    var CMD_DELETE_STATE = 'delete_state';
    var CMD_EDIT_STATE_PROPERTY = 'edit_state_property';
    var CMD_EDIT_EXPLORATION_PROPERTY = 'edit_exploration_property';
    // All gadget commands
    var CMD_ADD_GADGET = 'add_gadget';
    var CMD_RENAME_GADGET = 'rename_gadget';
    var CMD_DELETE_GADGET = 'delete_gadget';
    var CMD_EDIT_GADGET_PROPERTY = 'edit_gadget_property';

    var ALLOWED_EXPLORATION_BACKEND_NAMES = {
      category: true,
      init_state_name: true,
      language_code: true,
      objective: true,
      param_changes: true,
      param_specs: true,
      tags: true,
      title: true
    };

    var ALLOWED_STATE_BACKEND_NAMES = {
      answer_groups: true,
      confirmed_unclassified_answers: true,
      content: true,
      default_outcome: true,
      fallbacks: true,
      param_changes: true,
      state_name: true,
      widget_customization_args: true,
      widget_id: true
    };

    var ALLOWED_GADGET_BACKEND_NAMES = {
      gadget_customization_args: true,
      gadget_visibility: true
    };

    var autosaveChangeListOnChange = function(explorationChangeList) {
      // Asynchronously send an autosave request, and check for errors in the
      // response:
      // If error is present -> Check for the type of error occurred
      // (Display the corresponding modals in both cases, if not already
      // opened):
      // - Version Mismatch.
      // - Non-strict Validation Fail.
      explorationData.autosaveChangeList(
        explorationChangeList,
        function(response) {
          if (!response.data.is_version_of_draft_valid) {
            if (!autosaveInfoModalsService.isModalOpen()) {
              autosaveInfoModalsService.showVersionMismatchModal(
                explorationChangeList);
            }
          }
        },
        function() {
          alertsService.clearWarnings();
          $log.error(
            'nonStrictValidationFailure: ' +
            JSON.stringify(explorationChangeList));
          if (!autosaveInfoModalsService.isModalOpen()) {
            autosaveInfoModalsService.showNonStrictValidationFailModal();
          }
        }
      );
    };

    var addChange = function(changeDict) {
      if ($rootScope.loadingMessage) {
        return;
      }
      explorationChangeList.push(changeDict);
      undoneChangeStack = [];
      autosaveChangeListOnChange(explorationChangeList);
    };

    return {
      /**
       * Saves a gadget dict that represents a new gadget.
       *
       * It is the responsbility of the caller to check that the gadget dict
       * is correctly formed
       *
       * @param {object} gadgetData - The dict containing new gadget info.
       */
      addGadget: function(gadgetData) {
        addChange({
          cmd: CMD_ADD_GADGET,
          gadget_dict: gadgetData,
          panel: gadgetData.panel
        });
      },
      /**
       * Saves a change dict that represents adding a new state. It is the
       * responsbility of the caller to check that the new state name is valid.
       *
       * @param {string} stateName - The name of the newly-added state
       */
      addState: function(stateName) {
        addChange({
          cmd: CMD_ADD_STATE,
          state_name: stateName
        });
      },
      /**
       * Deletes the gadget with the specified name.
       *
       * @param {string} gadgetName - Unique name of the gadget to delete.
       */
      deleteGadget: function(gadgetName) {
        addChange({
          cmd: CMD_DELETE_GADGET,
          gadget_name: gadgetName
        });
      },
      /**
       * Saves a change dict that represents deleting a new state. It is the
       * responsbility of the caller to check that the deleted state name
       * corresponds to an existing state.
       *
       * @param {string} stateName - The name of the deleted state.
       */
      deleteState: function(stateName) {
        addChange({
          cmd: CMD_DELETE_STATE,
          state_name: stateName
        });
      },
      discardAllChanges: function() {
        explorationChangeList = [];
        undoneChangeStack = [];
        explorationData.discardDraft();
      },
      /**
       * Saves a change dict that represents a change to an exploration
       * property (such as its title, category, ...). It is the responsibility
       * of the caller to check that the old and new values are not equal.
       *
       * @param {string} backendName - The backend name of the property
       *   (e.g. title, category)
       * @param {string} newValue - The new value of the property
       * @param {string} oldValue - The previous value of the property
       */
      editExplorationProperty: function(backendName, newValue, oldValue) {
        if (!ALLOWED_EXPLORATION_BACKEND_NAMES.hasOwnProperty(backendName)) {
          alertsService.addWarning(
            'Invalid exploration property: ' + backendName);
          return;
        }
        addChange({
          cmd: CMD_EDIT_EXPLORATION_PROPERTY,
          new_value: angular.copy(newValue),
          old_value: angular.copy(oldValue),
          property_name: backendName
        });
      },
      /**
       * Saves a change dict that represents a change to a gadget property.
       *
       * It is the responsibility of the caller to check that the old and new
       * values are not equal.
       *
       * @param {string} gadgetName - The name of the gadget being edited
       * @param {string} backendName - The backend name of the edited property
       * @param {string} newValue - The new value of the property
       * @param {string} oldValue - The previous value of the property
       */
      editGadgetProperty: function(
          gadgetName, backendName, newValue, oldValue) {
        if (!ALLOWED_GADGET_BACKEND_NAMES.hasOwnProperty(backendName)) {
          alertsService.addWarning('Invalid gadget property: ' + backendName);
          return;
        }
        addChange({
          cmd: CMD_EDIT_GADGET_PROPERTY,
          gadget_name: gadgetName,
          new_value: angular.copy(newValue),
          old_value: angular.copy(oldValue),
          property_name: backendName
        });
      },
      /**
       * Saves a change dict that represents a change to a state property. It
       * is the responsibility of the caller to check that the old and new
       * values are not equal.
       *
       * @param {string} stateName - The name of the state that is being edited
       * @param {string} backendName - The backend name of the edited property
       * @param {string} newValue - The new value of the property
       * @param {string} oldValue - The previous value of the property
       */
      editStateProperty: function(stateName, backendName, newValue, oldValue) {
        if (!ALLOWED_STATE_BACKEND_NAMES.hasOwnProperty(backendName)) {
          alertsService.addWarning('Invalid state property: ' + backendName);
          return;
        }
        addChange({
          cmd: CMD_EDIT_STATE_PROPERTY,
          new_value: angular.copy(newValue),
          old_value: angular.copy(oldValue),
          property_name: backendName,
          state_name: stateName
        });
      },
      getChangeList: function() {
        return angular.copy(explorationChangeList);
      },
      isExplorationLockedForEditing: function() {
        return explorationChangeList.length > 0;
      },
      /**
       * Initializes the current changeList with the one received from backend.
       * This behavior exists only in case of an autosave.
       *
       * @param {object} changeList - Autosaved changeList data
       */
      loadAutosavedChangeList: function(changeList) {
        explorationChangeList = changeList;
      },
      /**
       * Saves a change dict that represents the renaming of a gadget.
       *
       * It is the responsibility of the caller to check that the two names
       * are not equal.
       *
       * @param {string} oldGadgetName - The previous name of the gadget
       * @param {string} newGadgetName - The new name of the gadget
       */
      renameGadget: function(oldGadgetName, newGadgetName) {
        addChange({
          cmd: CMD_RENAME_GADGET,
          new_gadget_name: newGadgetName,
          old_gadget_name: oldGadgetName
        });
      },
      /**
       * Saves a change dict that represents the renaming of a state. This
       * is also intended to change the initial state name if necessary
       * (that is, the latter change is implied and does not have to be
       * recorded separately in another change dict). It is the responsibility
       * of the caller to check that the two names are not equal.
       *
       * @param {string} newStateName - The new name of the state
       * @param {string} oldStateName - The previous name of the state
       */
      renameState: function(newStateName, oldStateName) {
        addChange({
          cmd: CMD_RENAME_STATE,
          new_state_name: newStateName,
          old_state_name: oldStateName
        });
      },
      undoLastChange: function() {
        if (explorationChangeList.length === 0) {
          alertsService.addWarning('There are no changes to undo.');
          return;
        }
        var lastChange = explorationChangeList.pop();
        undoneChangeStack.push(lastChange);
        autosaveChangeListOnChange(explorationChangeList);
      }
    };
  }
]);

// A data service that stores data about the rights for this exploration.
oppia.factory('explorationRightsService', [
    '$http', '$q', 'explorationData', 'alertsService',
    function($http, $q, explorationData, alertsService) {
  return {
    init: function(
        ownerNames, editorNames, viewerNames, status, clonedFrom,
        isCommunityOwned, viewableIfPrivate) {
      this.ownerNames = ownerNames;
      this.editorNames = editorNames;
      this.viewerNames = viewerNames;
      this._status = status;
      // This is null if the exploration was not cloned from anything,
      // otherwise it is the exploration ID of the source exploration.
      this._clonedFrom = clonedFrom;
      this._isCommunityOwned = isCommunityOwned;
      this._viewableIfPrivate = viewableIfPrivate;
    },
    clonedFrom: function() {
      return this._clonedFrom;
    },
    isPrivate: function() {
      return this._status === GLOBALS.ACTIVITY_STATUS_PRIVATE;
    },
    isPublic: function() {
      return this._status === GLOBALS.ACTIVITY_STATUS_PUBLIC;
    },
    isPublicized: function() {
      return this._status === GLOBALS.ACTIVITY_STATUS_PUBLICIZED;
    },
    isCloned: function() {
      return Boolean(this._clonedFrom);
    },
    isCommunityOwned: function() {
      return this._isCommunityOwned;
    },
    viewableIfPrivate: function() {
      return this._viewableIfPrivate;
    },
    saveChangeToBackend: function(requestParams) {
      var whenRightsSaved = $q.defer();
      var that = this;

      requestParams.version = explorationData.data.version;
      var explorationRightsUrl = (
        '/createhandler/rights/' + explorationData.explorationId);
      $http.put(explorationRightsUrl, requestParams).then(function(response) {
        var data = response.data;
        alertsService.clearWarnings();
        that.init(
          data.rights.owner_names, data.rights.editor_names,
          data.rights.viewer_names, data.rights.status,
          data.rights.cloned_from, data.rights.community_owned,
          data.rights.viewable_if_private);
        whenRightsSaved.resolve();
      });
      return whenRightsSaved.promise;
    },
    saveModeratorChangeToBackend: function(action, emailBody) {
      var that = this;

      var explorationModeratorRightsUrl = (
        '/createhandler/moderatorrights/' + explorationData.explorationId);
      $http.put(explorationModeratorRightsUrl, {
        action: action,
        email_body: emailBody,
        version: explorationData.data.version
      }).then(function(response) {
        var data = response.data;
        alertsService.clearWarnings();
        that.init(
          data.rights.owner_names, data.rights.editor_names,
          data.rights.viewer_names, data.rights.status,
          data.rights.cloned_from, data.rights.community_owned,
          data.rights.viewable_if_private);
      });
    }
  };
}]);

oppia.factory('explorationPropertyService', [
    '$rootScope', '$log', 'changeListService', 'alertsService',
    function($rootScope, $log, changeListService, alertsService) {
  // Public base API for data services corresponding to exploration properties
  // (title, category, etc.)
  return {
    init: function(value) {
      if (this.propertyName === null) {
        throw 'Exploration property name cannot be null.';
      }

      $log.info('Initializing exploration ' + this.propertyName + ':', value);

      // The current value of the property (which may not have been saved to the
      // frontend yet). In general, this will be bound directly to the UI.
      this.displayed = angular.copy(value);
      // The previous (saved-in-the-frontend) value of the property. Here,
      // 'saved' means that this is the latest value of the property as
      // determined by the frontend change list.
      this.savedMemento = angular.copy(value);

      $rootScope.$broadcast('explorationPropertyChanged');
    },
    // Returns whether the current value has changed from the memento.
    hasChanged: function() {
      return !angular.equals(this.savedMemento, this.displayed);
    },
    // The backend name for this property. THIS MUST BE SPECIFIED BY SUBCLASSES.
    propertyName: null,
    // Transforms the given value into a normalized form. THIS CAN BE
    // OVERRIDDEN BY SUBCLASSES. The default behavior is to do nothing.
    _normalize: function(value) {
      return value;
    },
    // Validates the given value and returns a boolean stating whether it
    // is valid or not. THIS CAN BE OVERRIDDEN BY SUBCLASSES. The default
    // behavior is to always return true.
    _isValid: function(value) { // jscs:ignore disallowUnusedParams
      return true;
    },
    // Normalizes the displayed value. Then, if the memento and the displayed
    // value are the same, does nothing. Otherwise, creates a new entry in the
    // change list, and updates the memento to the displayed value.
    saveDisplayedValue: function() {
      if (this.propertyName === null) {
        throw 'Exploration property name cannot be null.';
      }

      this.displayed = this._normalize(this.displayed);
      if (!this._isValid(this.displayed) || !this.hasChanged()) {
        this.restoreFromMemento();
        return;
      }

      if (angular.equals(this.displayed, this.savedMemento)) {
        return;
      }

      alertsService.clearWarnings();
      changeListService.editExplorationProperty(
        this.propertyName, this.displayed, this.savedMemento);
      this.savedMemento = angular.copy(this.displayed);

      $rootScope.$broadcast('explorationPropertyChanged');
    },
    // Reverts the displayed value to the saved memento.
    restoreFromMemento: function() {
      this.displayed = angular.copy(this.savedMemento);
    }
  };
}]);

// A data service that stores the current exploration title so that it can be
// displayed and edited in multiple places in the UI.
oppia.factory('explorationTitleService', [
  'explorationPropertyService', '$filter', 'validatorsService',
  'explorationRightsService',
  function(
    explorationPropertyService, $filter, validatorsService,
    explorationRightsService) {
    var child = Object.create(explorationPropertyService);
    child.propertyName = 'title';
    child._normalize = $filter('normalizeWhitespace');
    child._isValid = function(value) {
      return validatorsService.isValidEntityName(
        value, true, explorationRightsService.isPrivate());
    };
    return child;
  }
]);

// A data service that stores the current exploration category so that it can be
// displayed and edited in multiple places in the UI.
oppia.factory('explorationCategoryService', [
  'explorationPropertyService', '$filter', 'validatorsService',
  'explorationRightsService',
  function(
    explorationPropertyService, $filter, validatorsService,
    explorationRightsService) {
    var child = Object.create(explorationPropertyService);
    child.propertyName = 'category';
    child._normalize = $filter('normalizeWhitespace');
    child._isValid = function(value) {
      return validatorsService.isValidEntityName(
        value, true, explorationRightsService.isPrivate());
    };
    return child;
  }
]);

// A data service that stores the current exploration objective so that it can
// be displayed and edited in multiple places in the UI.
oppia.factory('explorationObjectiveService', [
  'explorationPropertyService', '$filter', 'validatorsService',
  'explorationRightsService',
  function(
    explorationPropertyService, $filter, validatorsService,
    explorationRightsService) {
    var child = Object.create(explorationPropertyService);
    child.propertyName = 'objective';
    child._normalize = $filter('normalizeWhitespace');
    child._isValid = function(value) {
      return (
        explorationRightsService.isPrivate() ||
        validatorsService.isNonempty(value, false));
    };
    return child;
  }
]);

// A data service that stores the exploration language code.
oppia.factory('explorationLanguageCodeService', [
    'explorationPropertyService', function(explorationPropertyService) {
  var child = Object.create(explorationPropertyService);
  child.propertyName = 'language_code';
  child.getAllLanguageCodes = function() {
    return GLOBALS.ALL_LANGUAGE_CODES;
  };
  child.getCurrentLanguageDescription = function() {
    for (var i = 0; i < GLOBALS.ALL_LANGUAGE_CODES.length; i++) {
      if (GLOBALS.ALL_LANGUAGE_CODES[i].code === child.displayed) {
        return GLOBALS.ALL_LANGUAGE_CODES[i].description;
      }
    }
  };
  child._isValid = function(value) {
    return GLOBALS.ALL_LANGUAGE_CODES.some(function(elt) {
      return elt.code === value;
    });
  };
  return child;
}]);

// A data service that stores the name of the exploration's initial state.
// NOTE: This service does not perform validation. Users of this service
// should ensure that new initial state names passed to the service are
// valid.
oppia.factory('explorationInitStateNameService', [
    'explorationPropertyService', function(explorationPropertyService) {
  var child = Object.create(explorationPropertyService);
  child.propertyName = 'init_state_name';
  return child;
}]);

// A data service that stores tags for the exploration.
oppia.factory('explorationTagsService', [
    'explorationPropertyService',
    function(explorationPropertyService) {
  var child = Object.create(explorationPropertyService);
  child.propertyName = 'tags';
  child._normalize = function(value) {
    for (var i = 0; i < value.length; i++) {
      value[i] = value[i].trim().replace(/\s+/g, ' ');
    }
    // TODO(sll): Prevent duplicate tags from being added.
    return value;
  };
  child._isValid = function(value) {
    // Every tag should match the TAG_REGEX.
    for (var i = 0; i < value.length; i++) {
      var tagRegex = new RegExp(GLOBALS.TAG_REGEX);
      if (!value[i].match(tagRegex)) {
        return false;
      }
    }

    return true;
  };
  return child;
}]);

oppia.factory('explorationParamSpecsService', [
    'explorationPropertyService', function(explorationPropertyService) {
  var child = Object.create(explorationPropertyService);
  child.propertyName = 'param_specs';
  return child;
}]);

oppia.factory('explorationParamChangesService', [
    'explorationPropertyService', function(explorationPropertyService) {
  var child = Object.create(explorationPropertyService);
  child.propertyName = 'param_changes';
  return child;
}]);

// Data service for keeping track of the exploration's states. Note that this
// is unlike the other exploration property services, in that it keeps no
// mementos.
oppia.factory('explorationStatesService', [
  '$log', '$modal', '$filter', '$location', '$rootScope',
  'explorationInitStateNameService', 'alertsService', 'changeListService',
  'editorContextService', 'validatorsService', 'newStateTemplateService',
  'explorationGadgetsService', 'StateObjectFactory',
  function(
      $log, $modal, $filter, $location, $rootScope,
      explorationInitStateNameService, alertsService, changeListService,
      editorContextService, validatorsService, newStateTemplateService,
      explorationGadgetsService, StateObjectFactory) {
    var _states = null;
    // Properties that have a different backend representation from the
    // frontend and must be converted.
    var PROPERTIES_TO_CONVERT = [
      'answer_groups'
    ];

    var BACKEND_CONVERSIONS = {
      answer_groups: function(answerGroups) {
        var answerGroupBackendDicts = [];
        answerGroups.map(function(answerGroup) {
          answerGroupBackendDicts.push(answerGroup.toBackendDict());
        });
        return answerGroupBackendDicts;
      }
    };

    // Maps backend names to the corresponding frontend dict accessor lists.
    var PROPERTY_REF_DATA = {
      answer_groups: ['interaction', 'answerGroups'],
      confirmed_unclassified_answers: [
        'interaction', 'confirmedUnclassifiedAnswers'],
      content: ['content'],
      default_outcome: ['interaction', 'defaultOutcome'],
      param_changes: ['paramChanges'],
      fallbacks: ['interaction', 'fallbacks'],
      widget_id: ['interaction', 'id'],
      widget_customization_args: ['interaction', 'customizationArgs']
    };

    var _setState = function(stateName, stateData, refreshGraph) {
      _states[stateName] = angular.copy(stateData);
      if (refreshGraph) {
        $rootScope.$broadcast('refreshGraph');
      }
    };

    var getStatePropertyMemento = function(stateName, backendName) {
      var accessorList = PROPERTY_REF_DATA[backendName];

      var propertyRef = _states[stateName];
      accessorList.forEach(function(key) {
        propertyRef = propertyRef[key];
      });

      return angular.copy(propertyRef);
    };

    var saveStateProperty = function(stateName, backendName, newValue) {
      var oldValue = getStatePropertyMemento(stateName, backendName);
      var newBackendValue = angular.copy(newValue);

      if (BACKEND_CONVERSIONS.hasOwnProperty(backendName)) {
        newBackendValue = convertToBackendRepresentation(newValue, backendName);
      }

      if (!angular.equals(oldValue, newValue)) {
        changeListService.editStateProperty(
          stateName, backendName, newBackendValue, oldValue);

        var newStateData = angular.copy(_states[stateName]);
        var accessorList = PROPERTY_REF_DATA[backendName];

        var propertyRef = newStateData;
        for (var i = 0; i < accessorList.length - 1; i++) {
          propertyRef = propertyRef[accessorList[i]];
        }

        propertyRef[accessorList[accessorList.length - 1]] = angular.copy(
          newValue);

        // We do not refresh the state editor immediately after the interaction
        // id alone is saved, because the customization args dict will be
        // temporarily invalid. A change in interaction id will always entail
        // a change in the customization args dict anyway, so the graph will
        // get refreshed after both properties have been updated.
        var refreshGraph = (backendName !== 'widget_id');
        _setState(stateName, newStateData, refreshGraph);
      }
    };

    var convertToBackendRepresentation = function(frontendValue, backendName) {
      var conversionFunction = BACKEND_CONVERSIONS[backendName];
      return conversionFunction(frontendValue);
    };

    // TODO(sll): Add unit tests for all get/save methods.
    return {
      init: function(states) {
        _states = {};
        for (var stateName in states) {
          var stateData = angular.copy(states[stateName]);
          _states[stateName] = StateObjectFactory.createFromBackendDict(
            stateName, stateData);
        }
      },
      getStates: function() {
        return angular.copy(_states);
      },
      hasState: function(stateName) {
        return _states.hasOwnProperty(stateName);
      },
      getState: function(stateName) {
        return angular.copy(_states[stateName]);
      },
      setState: function(stateName, stateData) {
        _setState(stateName, stateData, true);
      },
      isNewStateNameValid: function(newStateName, showWarnings) {
        if (_states.hasOwnProperty(newStateName)) {
          if (showWarnings) {
            alertsService.addWarning('A state with this name already exists.');
          }
          return false;
        }
        return (
          validatorsService.isValidStateName(newStateName, showWarnings));
      },
      getStateContentMemento: function(stateName) {
        return getStatePropertyMemento(stateName, 'content');
      },
      saveStateContent: function(stateName, newContent) {
        saveStateProperty(stateName, 'content', newContent);
      },
      getStateParamChangesMemento: function(stateName) {
        return getStatePropertyMemento(stateName, 'param_changes');
      },
      saveStateParamChanges: function(stateName, newParamChanges) {
        saveStateProperty(stateName, 'param_changes', newParamChanges);
      },
      getInteractionIdMemento: function(stateName) {
        return getStatePropertyMemento(stateName, 'widget_id');
      },
      saveInteractionId: function(stateName, newInteractionId) {
        saveStateProperty(stateName, 'widget_id', newInteractionId);
      },
      getInteractionCustomizationArgsMemento: function(stateName) {
        return getStatePropertyMemento(stateName, 'widget_customization_args');
      },
      saveInteractionCustomizationArgs: function(
          stateName, newCustomizationArgs) {
        saveStateProperty(
          stateName, 'widget_customization_args', newCustomizationArgs);
      },
      getInteractionAnswerGroupsMemento: function(stateName) {
        return getStatePropertyMemento(stateName, 'answer_groups');
      },
      saveInteractionAnswerGroups: function(stateName, newAnswerGroups) {
        saveStateProperty(stateName, 'answer_groups', newAnswerGroups);
      },
      getConfirmedUnclassifiedAnswersMemento: function(stateName) {
        return getStatePropertyMemento(
          stateName, 'confirmed_unclassified_answers');
      },
      saveConfirmedUnclassifiedAnswers: function(stateName, newAnswers) {
        saveStateProperty(
          stateName, 'confirmed_unclassified_answers', newAnswers);
      },
      getInteractionDefaultOutcomeMemento: function(stateName) {
        return getStatePropertyMemento(stateName, 'default_outcome');
      },
      saveInteractionDefaultOutcome: function(stateName, newDefaultOutcome) {
        saveStateProperty(stateName, 'default_outcome', newDefaultOutcome);
      },
      getFallbacksMemento: function(stateName) {
        return getStatePropertyMemento(stateName, 'fallbacks');
      },
      saveFallbacks: function(stateName, newFallbacks) {
        saveStateProperty(stateName, 'fallbacks', newFallbacks);
      },
      addState: function(newStateName, successCallback) {
        newStateName = $filter('normalizeWhitespace')(newStateName);
        if (!validatorsService.isValidStateName(newStateName, true)) {
          return;
        }
        if (_states.hasOwnProperty(newStateName)) {
          alertsService.addWarning('A state with this name already exists.');
          return;
        }
        alertsService.clearWarnings();

        _states[newStateName] = newStateTemplateService.getNewStateTemplate(
          newStateName);
        changeListService.addState(newStateName);
        $rootScope.$broadcast('refreshGraph');
        if (successCallback) {
          successCallback(newStateName);
        }
      },
      deleteState: function(deleteStateName) {
        alertsService.clearWarnings();

        var initStateName = explorationInitStateNameService.displayed;
        if (deleteStateName === initStateName) {
          return;
        }
        if (!_states[deleteStateName]) {
          alertsService.addWarning(
            'No state with name ' + deleteStateName + ' exists.');
          return;
        }

        $modal.open({
          templateUrl: 'modals/deleteState',
          backdrop: true,
          resolve: {
            deleteStateName: function() {
              return deleteStateName;
            }
          },
          controller: [
            '$scope', '$modalInstance', 'explorationGadgetsService',
            'deleteStateName',
            function(
                $scope, $modalInstance, explorationGadgetsService,
                deleteStateName) {
              $scope.deleteStateWarningText = (
                'Are you sure you want to delete the card "' +
                deleteStateName + '"?');

              // Get all the gadgets that are only visible in this state.
              var gadgetNamesUniqueToThisState = (
                explorationGadgetsService.getGadgetNamesUniqueToState(
                  deleteStateName));
              if (gadgetNamesUniqueToThisState.length) {
                // Update message to show that the gadgets unique to this state
                // will be deleted too.
                $scope.deleteStateWarningText = $scope.deleteStateWarningText +
                  ' This will also delete the following gadget' +
                  (gadgetNamesUniqueToThisState.length > 1 ? 's: ' : ': ') +
                  gadgetNamesUniqueToThisState.join(', ') + '.';
              }

              $scope.reallyDelete = function() {
                $modalInstance.close(deleteStateName);
                // Delete the gadgets without additional dialog when confirmed.
                for (var i = 0; i < gadgetNamesUniqueToThisState.length; i++) {
                  // Note that explorationGadgetsService will update the data
                  // and add additional 'delete gadget' cmds to
                  // changeListService.
                  explorationGadgetsService.deleteGadget(
                    gadgetNamesUniqueToThisState[i], false);
                }
              };

              $scope.cancel = function() {
                $modalInstance.dismiss('cancel');
                alertsService.clearWarnings();
              };
            }
          ]
        }).result.then(function(deleteStateName) {
          delete _states[deleteStateName];
          for (var otherStateName in _states) {
            var interaction = _states[otherStateName].interaction;
            var groups = interaction.answerGroups;
            for (var i = 0; i < groups.length; i++) {
              if (groups[i].outcome.dest === deleteStateName) {
                groups[i].outcome.dest = otherStateName;
              }
            }
            if (interaction.defaultOutcome) {
              if (interaction.defaultOutcome.dest === deleteStateName) {
                interaction.defaultOutcome.dest = otherStateName;
              }
            }

            var fallbacks = interaction.fallbacks;
            for (var i = 0; i < fallbacks.length; i++) {
              if (fallbacks[i].outcome.dest === deleteStateName) {
                fallbacks[i].outcome.dest = otherStateName;
              }
            }
          }
          changeListService.deleteState(deleteStateName);

          if (editorContextService.getActiveStateName() === deleteStateName) {
            editorContextService.setActiveStateName(
              explorationInitStateNameService.savedMemento);
          }

          $location.path('/gui/' + editorContextService.getActiveStateName());
          $rootScope.$broadcast('refreshGraph');
          // This ensures that if the deletion changes rules in the current
          // state, they get updated in the view.
          $rootScope.$broadcast('refreshStateEditor');
          // This state name is removed from gadget's visibilty settings.
          explorationGadgetsService.handleStateDeletion(deleteStateName);
        });
      },
      renameState: function(oldStateName, newStateName) {
        newStateName = $filter('normalizeWhitespace')(newStateName);
        if (!validatorsService.isValidStateName(newStateName, true)) {
          return;
        }
        if (!!_states[newStateName]) {
          alertsService.addWarning('A state with this name already exists.');
          return;
        }
        alertsService.clearWarnings();

        _states[newStateName] = angular.copy(_states[oldStateName]);
        delete _states[oldStateName];

        for (var otherStateName in _states) {
          var interaction = _states[otherStateName].interaction;
          var groups = interaction.answerGroups;
          for (var i = 0; i < groups.length; i++) {
            if (groups[i].outcome.dest === oldStateName) {
              groups[i].outcome.dest = newStateName;
            }
          }
          if (interaction.defaultOutcome) {
            if (interaction.defaultOutcome.dest === oldStateName) {
              interaction.defaultOutcome.dest = newStateName;
            }
          }

          var fallbacks = interaction.fallbacks;
          for (var i = 0; i < fallbacks.length; i++) {
            if (fallbacks[i].outcome.dest === oldStateName) {
              fallbacks[i].outcome.dest = newStateName;
            }
          }
        }

        editorContextService.setActiveStateName(newStateName);
        // The 'rename state' command must come before the 'change
        // init_state_name' command in the change list, otherwise the backend
        // will raise an error because the new initial state name does not
        // exist.
        changeListService.renameState(newStateName, oldStateName);
        // Amend initStateName appropriately, if necessary. Note that this
        // must come after the state renaming, otherwise saving will lead to
        // a complaint that the new name is not a valid state name.
        if (explorationInitStateNameService.displayed === oldStateName) {
          explorationInitStateNameService.displayed = newStateName;
          explorationInitStateNameService.saveDisplayedValue(newStateName);
        }
        $rootScope.$broadcast('refreshGraph');
        // The state name is updated in gadget's visibilty settings to the new
        // name.
        explorationGadgetsService.handleStateRenaming(
          oldStateName, newStateName);
      }
    };
  }
]);

oppia.factory('statePropertyService', [
  '$log', 'changeListService', 'alertsService', 'explorationStatesService',
  function($log, changeListService, alertsService, explorationStatesService) {
    // Public base API for data services corresponding to state properties
    // (interaction id, content, etc.)
    // WARNING: This should be initialized only in the context of the state
    // editor, and every time the state is loaded, so that proper behavior is
    // maintained if e.g. the state is renamed.
    // TODO(sll): Remove this service and its descendants, in favour of using
    // explorationStatesService directly.
    return {
      init: function(stateName, value) {
        if (this.setterMethodKey === null) {
          throw 'State property setter method key cannot be null.';
        }

        // The name of the state.
        this.stateName = stateName;
        // The current value of the property (which may not have been saved to
        // the frontend yet). In general, this will be bound directly to the UI.
        this.displayed = angular.copy(value);
        // The previous (saved-in-the-frontend) value of the property. Here,
        // 'saved' means that this is the latest value of the property as
        // determined by the frontend change list.
        this.savedMemento = angular.copy(value);
      },
      // Returns whether the current value has changed from the memento.
      hasChanged: function() {
        return !angular.equals(this.savedMemento, this.displayed);
      },
      // The name of the setter method in explorationStatesService for this
      // property. THIS MUST BE SPECIFIED BY SUBCLASSES.
      setterMethodKey: null,
      // Transforms the given value into a normalized form. THIS CAN BE
      // OVERRIDDEN BY SUBCLASSES. The default behavior is to do nothing.
      _normalize: function(value) {
        return value;
      },
      // Validates the given value and returns a boolean stating whether it
      // is valid or not. THIS CAN BE OVERRIDDEN BY SUBCLASSES. The default
      // behavior is to always return true.
      _isValid: function(value) { // jscs:ignore disallowUnusedParams
        return true;
      },
      // Creates a new entry in the change list, and updates the memento to the
      // displayed value.
      saveDisplayedValue: function() {
        if (this.setterMethodKey === null) {
          throw 'State property setter method key cannot be null.';
        }

        this.displayed = this._normalize(this.displayed);
        if (!this._isValid(this.displayed) || !this.hasChanged()) {
          this.restoreFromMemento();
          return;
        }

        if (angular.equals(this.displayed, this.savedMemento)) {
          return;
        }

        alertsService.clearWarnings();

        var setterFunc = explorationStatesService[this.setterMethodKey];
        setterFunc(this.stateName, angular.copy(this.displayed));

        this.savedMemento = angular.copy(this.displayed);
      },
      // Reverts the displayed value to the saved memento.
      restoreFromMemento: function() {
        this.displayed = angular.copy(this.savedMemento);
      }
    };
  }
]);

// A data service that stores the current list of state parameter changes.
// TODO(sll): Add validation.
oppia.factory('stateParamChangesService', [
    'statePropertyService', function(statePropertyService) {
  var child = Object.create(statePropertyService);
  child.setterMethodKey = 'saveStateParamChanges';
  return child;
}]);

// A data service that stores the current interaction id.
// TODO(sll): Add validation.
oppia.factory('stateInteractionIdService', [
    'statePropertyService', function(statePropertyService) {
  var child = Object.create(statePropertyService);
  child.setterMethodKey = 'saveInteractionId';
  return child;
}]);

// A data service that stores the current state customization args for the
// interaction. This is a dict mapping customization arg names to dicts of the
// form {value: customization_arg_value}.
// TODO(sll): Add validation.
oppia.factory('stateCustomizationArgsService', [
    'statePropertyService', function(statePropertyService) {
  var child = Object.create(statePropertyService);
  child.setterMethodKey = 'saveInteractionCustomizationArgs';
  return child;
}]);

// A data service that stores the current interaction fallbacks.
oppia.factory('stateFallbacksService', [
    'statePropertyService', function(statePropertyService) {
  var child = Object.create(statePropertyService);
  child.setterMethodKey = 'saveFallbacks';
  return child;
}]);

// Data service for keeping track of gadget data and location across panels.
oppia.factory('explorationGadgetsService', [
  '$log', '$modal', '$filter', '$location', '$rootScope',
  'changeListService', 'editorContextService', 'alertsService',
  'gadgetValidationService', 'GADGET_SPECS',
  function($log, $modal, $filter, $location, $rootScope,
           changeListService, editorContextService, alertsService,
           gadgetValidationService, GADGET_SPECS) {
    // _gadgets is a JS object with gadget_instance.name strings as keys
    // and each gadget_instance's data as values.
    var _gadgets = null;
    // _panels is a JS object with skin panel names as keys and lists of
    // gadget_instance.name strings as values. Lists are sorted in order
    // that gadgets are displayed in panels that contain multiple gadgets.
    var _panels = null;

    var _getPanelNameFromGadgetName = function(gadgetName) {
      for (var panel in _panels) {
        if (_panels[panel].indexOf(gadgetName) !== -1) {
          return panel;
        }
      }
      $log.info(gadgetName + ' gadget does not exist in any panel.');
    };

    var _generateUniqueGadgetName = function(gadgetType) {
      var baseGadgetName = GADGET_SPECS[gadgetType].short_description;
      if (!_gadgets.hasOwnProperty(baseGadgetName)) {
        return baseGadgetName;
      } else {
        var uniqueInteger = 2;
        var generatedGadgetName = baseGadgetName + uniqueInteger;
        while (_gadgets.hasOwnProperty(generatedGadgetName)) {
          uniqueInteger++;
          generatedGadgetName = baseGadgetName + uniqueInteger;
        }
        return generatedGadgetName;
      }
    };

    var _getAllGadgetsInstancesForPanel = function(panel) {
      var panelGadgets = [];
      var gadgetsInCurrentPanel = _panels[panel];
      for (var i = 0; i < gadgetsInCurrentPanel.length; i++) {
        panelGadgets.push(_gadgets[gadgetsInCurrentPanel[i]]);
      }
      return panelGadgets;
    };

    /**
     * Returns a JS object whose keys are state names, and whose corresponding
     * values are lists of gadget instances representing the gadgets visible in
     * that state for the given panel.
     */
    var _getGadgetsVisibilityMap = function(panel) {
      var gadgetInstanceList = _getAllGadgetsInstancesForPanel(panel);
      var visibilityMap = {};
      for (var i = 0; i < gadgetInstanceList.length; i++) {
        var gadgetInstance = angular.copy(gadgetInstanceList[i]);
        for (var j = 0; j < gadgetInstance.visible_in_states.length; j++) {
          var stateName = gadgetInstance.visible_in_states[j];
          if (visibilityMap[stateName]) {
            visibilityMap[stateName].push(gadgetInstance);
          } else {
            visibilityMap[stateName] = [gadgetInstance];
          }
        }
      }
      return visibilityMap;
    };

    var _isNewGadgetNameValid = function(newGadgetName) {
      if (_gadgets.hasOwnProperty(newGadgetName)) {
        alertsService.addWarning('A gadget with this name already exists.');
        return false;
      }
      return (
        gadgetValidationService.isValidGadgetName(newGadgetName));
    };

    /**
     * Convert the backend representation of the skin's panel contents to a
     * panel and a gadget dict. The panel dict has keys that are panel names
     * and the values are list of gadget names present in that panel. The
     * gadget dict has keys that are gadget names and the values are dicts
     * representing the data for the gadget.
     */
    var _initGadgetsAndPanelsData = function(panelsContents) {
      _panels = {};
      _gadgets = {};
      for (var panel in panelsContents) {
        _panels[panel] = [];
        // Append the name of each gadget instance in the panel.
        for (var i = 0; i < panelsContents[panel].length; i++) {
          _panels[panel].push(
            panelsContents[panel][i].gadget_name
          );
          var gadgetName = panelsContents[panel][i].gadget_name;
          _gadgets[gadgetName] = angular.copy(panelsContents[panel][i]);
        }
      }
    };

    return {
      init: function(skinCustomizationsData) {
        // Data structure initialization.
        if (!skinCustomizationsData.hasOwnProperty('panels_contents')) {
          alertsService.addWarning(
            'Gadget Initialization failed. Panel contents were not provided');
          return;
        }
        _initGadgetsAndPanelsData(skinCustomizationsData.panels_contents);
        var isValid = false;
        for (var panel in _panels) {
          var visibilityMap = _getGadgetsVisibilityMap(panel);
          isValid = gadgetValidationService.validatePanel(
            panel, visibilityMap);
          // The validatePanel(...) method should have added the warning to
          // alertsService.
          if (!isValid) {
            return;
          }
        }
        $rootScope.$broadcast('gadgetsChangedOrInitialized');
      },
      /**
       * Confirms if a panel can accept a new gadget considering its capacity
       * and the gadget's size requirements given its customization arguments.
       */
      canAddGadgetToItsPanel: function(gadgetData) {
        var visibilityMap = _getGadgetsVisibilityMap(gadgetData.panel);
        return (
          _isNewGadgetNameValid(gadgetData.gadget_name) &&
          gadgetValidationService.canAddGadget(gadgetData, visibilityMap));
      },
      getNewUniqueGadgetName: function(gadgetType) {
        return _generateUniqueGadgetName(gadgetType);
      },
      getGadgets: function() {
        return angular.copy(_gadgets);
      },
      // Returns a JS object mapping panel names to lists of gadget names.
      getPanels: function() {
        return angular.copy(_panels);
      },
      getPanelsContents: function() {
        var panelsContents = {};
        for (var panel in _panels) {
          panelsContents[panel] = _panels[panel].map(function(gadgetName) {
            return angular.copy(_gadgets[gadgetName]);
          });
        }
        return panelsContents;
      },
      /**
       * Function that returns list of gadget names only visible in the state
       * name provided. Gadgets visible in multiple states would not be
       * included.
       */
      getGadgetNamesUniqueToState: function(stateName) {
        var gadgetNameList = [];
        for (var gadgetName in _gadgets) {
          var gadgetStateVisibilityList = (
            _gadgets[gadgetName].visible_in_states);
          if (gadgetStateVisibilityList.length === 1 &&
              gadgetStateVisibilityList[0] === stateName) {
            gadgetNameList.push(gadgetName);
          }
        }
        return gadgetNameList;
      },
      /**
       * Function that updates the old state name to the new state name in
       * gadget's visibility settings.
       */
      handleStateRenaming: function(oldStateName, newStateName) {
        for (var gadgetName in _gadgets) {
          var gadgetStateVisibilityList = angular.copy(
            _gadgets[gadgetName].visible_in_states);
          var stateNameIndex = gadgetStateVisibilityList.indexOf(oldStateName);
          if (stateNameIndex > -1) {
            gadgetStateVisibilityList[stateNameIndex] = newStateName;
            changeListService.editGadgetProperty(
              gadgetName,
              'gadget_visibility',
              gadgetStateVisibilityList,
              _gadgets[gadgetName].visible_in_states
            );
            _gadgets[gadgetName].visible_in_states = gadgetStateVisibilityList;
            $rootScope.$broadcast('gadgetsChangedOrInitialized');
          }
        }
      },
      /**
       * Function that deletes the state name in gadget's visibility settings.
       */
      handleStateDeletion: function(stateName) {
        for (var gadgetName in _gadgets) {
          var gadgetStateVisibilityList = angular.copy(
            _gadgets[gadgetName].visible_in_states);
          var stateNameIndex = gadgetStateVisibilityList.indexOf(stateName);
          if (stateNameIndex > -1) {
            gadgetStateVisibilityList.splice(stateNameIndex, 1);
            changeListService.editGadgetProperty(
              gadgetName,
              'gadget_visibility',
              gadgetStateVisibilityList,
              _gadgets[gadgetName].visible_in_states
            );
            _gadgets[gadgetName].visible_in_states = gadgetStateVisibilityList;
            $rootScope.$broadcast('gadgetsChangedOrInitialized');
          }
        }
      },
      /**
       * Updates a gadget's visibility and/or customization args using
       * the new data provided.
       *
       * This method does not update a gadget's name or panel position.
       * Use this method in conjunction with renameGadget and
       * moveGadgetBetweenPanels if those aspects need to be changed as well.
       *
       * @param {string} gadgetName - The name of gadget being updated.
       * @param {object} newCustomizationArgs - New customization data for the
       *   gadget.
       * @param {array} newVisibleInStates - New state visibility list for the
       *   gadget.
       */
      updateGadget: function(
          gadgetName, newCustomizationArgs, newVisibleInStates) {
        if (!_gadgets.hasOwnProperty(gadgetName)) {
          alertsService.addWarning(
            'Attempted to update a non-existent gadget: ' + gadgetName);
          return;
        }

        // Check if new gadget data is valid.
        // Warning will be displayed by isGadgetDataValid(...)
        if (!gadgetValidationService.isGadgetDataValid(
          gadgetName, newCustomizationArgs, newVisibleInStates)) {
          return;
        }

        var currentGadgetData = _gadgets[gadgetName];

        if (!angular.equals(currentGadgetData.customization_args,
            newCustomizationArgs)) {
          $log.info('Updating customization args for gadget: ' + gadgetName);
          changeListService.editGadgetProperty(
            gadgetName,
            'gadget_customization_args',
            newCustomizationArgs,
            currentGadgetData.customization_args
          );
        }
        if (!angular.equals(currentGadgetData.visible_in_states,
            newVisibleInStates)) {
          $log.info('Updating visibility for gadget: ' + gadgetName);
          changeListService.editGadgetProperty(
            gadgetName,
            'gadget_visibility',
            newVisibleInStates,
            currentGadgetData.visible_in_states
          );
        }

        // Updating the _gadgets dict.
        currentGadgetData.customization_args = angular.copy(
          newCustomizationArgs);
        currentGadgetData.visible_in_states = angular.copy(newVisibleInStates);
        $rootScope.$broadcast('gadgetsChangedOrInitialized');
      },
      addGadget: function(gadgetData) {
        // Defense-in-depth: This warning should never happen with panel names
        // hard coded and validated on the backend.
        if (!_panels.hasOwnProperty(gadgetData.panel)) {
          alertsService.addWarning(
            'Attempted add to a non-existent panel: ' + gadgetData.panel);
          return;
        }

        if (_gadgets.hasOwnProperty(gadgetData.gadget_name)) {
          alertsService.addWarning('A gadget with this name already exists.');
          return;
        }

        _gadgets[gadgetData.gadget_name] = gadgetData;
        _panels[gadgetData.panel].push(gadgetData.gadget_name);
        $rootScope.$broadcast('gadgetsChangedOrInitialized');
        changeListService.addGadget(gadgetData);
      },
      /**
       * Function that opens a modal to confirm gadget delete.
       * @param {string} deleteGadgetName - The name of the gadget to be
       *   deleted.
       * @param {bool} showConfirmationDialog - To disable the confirmation
       *   dialog, pass false, true otherwise.
       */
      deleteGadget: function(deleteGadgetName, showConfirmationDialog) {
        alertsService.clearWarnings();

        if (showConfirmationDialog === null ||
            showConfirmationDialog === undefined) {
          alertsService.addWarning(
            'Missing param: No info was passed to show or hide the dialog.');
          return;
        }

        if (!_gadgets.hasOwnProperty(deleteGadgetName)) {
          // This warning can't be triggered in current UI.
          // Keeping as defense-in-depth for future UI changes.
          alertsService.addWarning(
            'No gadget with name ' + deleteGadgetName + ' exists.'
          );
          return;
        }

        var _actuallyDeleteGadget = function(deleteGadgetName) {
          // Update _gadgets.
          delete _gadgets[deleteGadgetName];
          // Update _panels.
          var hostPanel = _getPanelNameFromGadgetName(deleteGadgetName);
          var gadgetIndex = _panels[hostPanel].indexOf(deleteGadgetName);
          _panels[hostPanel].splice(gadgetIndex, 1);

          $rootScope.$broadcast('gadgetsChangedOrInitialized');
          // Update changeListService
          changeListService.deleteGadget(deleteGadgetName);
        };

        if (!showConfirmationDialog) {
          _actuallyDeleteGadget(deleteGadgetName);
          return;
        }

        $modal.open({
          templateUrl: 'modals/deleteGadget',
          backdrop: true,
          resolve: {
            deleteGadgetName: function() {
              return deleteGadgetName;
            }
          },
          controller: [
            '$scope', '$modalInstance', 'deleteGadgetName',
            function($scope, $modalInstance, deleteGadgetName) {
              $scope.deleteGadgetName = deleteGadgetName;

              $scope.reallyDelete = function() {
                $modalInstance.close(deleteGadgetName);
              };

              $scope.cancel = function() {
                $modalInstance.dismiss('cancel');
                alertsService.clearWarnings();
              };
            }
          ]
        }).result.then(function(deleteGadgetName) {
          _actuallyDeleteGadget(deleteGadgetName);
        });
      },
      renameGadget: function(oldGadgetName, newGadgetName) {
        newGadgetName = $filter('normalizeWhitespace')(newGadgetName);
        if (!_isNewGadgetNameValid(newGadgetName)) {
          return;
        }
        if (_gadgets.hasOwnProperty(newGadgetName)) {
          alertsService.addWarning('A gadget with this name already exists.');
          return;
        }
        alertsService.clearWarnings();

        // Update _gadgets
        gadgetData = angular.copy(_gadgets[oldGadgetName]);
        gadgetData.gadget_name = newGadgetName;
        _gadgets[newGadgetName] = gadgetData;
        delete _gadgets[oldGadgetName];

        // Update _panels
        var hostPanel = _getPanelNameFromGadgetName(oldGadgetName);
        var gadgetIndex = _panels[hostPanel].indexOf(oldGadgetName);
        _panels[hostPanel].splice(gadgetIndex, 1, newGadgetName);
        $rootScope.$broadcast('gadgetsChangedOrInitialized');

        changeListService.renameGadget(oldGadgetName, newGadgetName);
      }
    };
  }
]);

// A service that returns the frontend representation of a newly-added state.
oppia.factory('newStateTemplateService',
  ['StateObjectFactory', function(StateObjectFactory) {
    return {
      // Returns a template for the new state with the given state name,
      // changing the default rule destination to the new state name in
      // the process.
      // NB: clients should ensure that the desired state name is valid.
      getNewStateTemplate: function(newStateName) {
<<<<<<< HEAD
        var newStateTemplate = angular.copy(constants.NEW_STATE_TEMPLATE);
        var newState = StateObjectFactory.create(newStateName, {
=======
        var newStateTemplate = angular.copy(GLOBALS.NEW_STATE_TEMPLATE);
        var newState = StateObjectFactory.createFromBackendDict(newStateName, {
          classifier_model_id: newStateTemplate.classifier_model_id,
>>>>>>> e7db5d49
          content: newStateTemplate.content,
          interaction: newStateTemplate.interaction,
          param_changes: newStateTemplate.param_changes
        });
        newState.interaction.defaultOutcome.dest = newStateName;
        return newState;
      }
    };
  }
]);

oppia.factory('computeGraphService', [
  'INTERACTION_SPECS', function(INTERACTION_SPECS) {
    var _computeGraphData = function(initStateId, states) {
      var nodes = {};
      var links = [];
      var finalStateIds = [];
      for (var stateName in states) {
        var interaction = states[stateName].interaction;
        if (interaction.id && INTERACTION_SPECS[interaction.id].is_terminal) {
          finalStateIds.push(stateName);
        }

        nodes[stateName] = stateName;

        if (interaction.id) {
          var groups = interaction.answerGroups;
          for (var h = 0; h < groups.length; h++) {
            links.push({
              source: stateName,
              target: groups[h].outcome.dest,
              isFallback: false
            });
          }

          if (interaction.defaultOutcome) {
            links.push({
              source: stateName,
              target: interaction.defaultOutcome.dest,
              isFallback: false
            });
          }

          var fallbacks = interaction.fallbacks;
          for (var h = 0; h < fallbacks.length; h++) {
            links.push({
              source: stateName,
              target: fallbacks[h].outcome.dest,
              isFallback: true
            });
          }
        }
      }

      return {
        finalStateIds: finalStateIds,
        initStateId: initStateId,
        links: links,
        nodes: nodes
      };
    };

    return {
      compute: function(initStateId, states) {
        return _computeGraphData(initStateId, states);
      }
    };
  }
]);

// Service for computing graph data.
oppia.factory('graphDataService', [
  'explorationStatesService', 'explorationInitStateNameService',
  'computeGraphService',
  function(
      explorationStatesService, explorationInitStateNameService,
      computeGraphService) {
    var _graphData = null;

    // Returns an object which can be treated as the input to a visualization
    // for a directed graph. The returned object has the following keys:
    //   - nodes: an object whose keys are node ids (equal to node names) and
    //       whose values are node names
    //   - links: a list of objects. Each object represents a directed link
    //       between two nodes, and has keys 'source' and 'target', the values
    //       of which are the names of the corresponding nodes.
    //   - initStateName: the name of the initial state.
    //   - finalStateName: the name of the final state.
    var _recomputeGraphData = function() {
      if (!explorationInitStateNameService.savedMemento) {
        return;
      }

      var states = explorationStatesService.getStates();
      var initStateId = explorationInitStateNameService.savedMemento;
      _graphData = computeGraphService.compute(initStateId, states);
    };

    return {
      recompute: function() {
        _recomputeGraphData();
      },
      getGraphData: function() {
        return angular.copy(_graphData);
      }
    };
  }
]);

// Service for the state editor tutorial.
oppia.factory('stateEditorTutorialFirstTimeService', [
  '$http', '$rootScope', 'editorFirstTimeEventsService',
  function($http, $rootScope, editorFirstTimeEventsService) {
    // Whether this is the first time the tutorial has been seen by this user.
    var _currentlyInFirstVisit = true;

    var STARTED_TUTORIAL_EVENT_URL = '/createhandler/started_tutorial_event';

    return {
      // After the first call to it in a client session, this does nothing.
      init: function(firstTime, expId) {
        if (!firstTime || !_currentlyInFirstVisit) {
          _currentlyInFirstVisit = false;
        }

        if (_currentlyInFirstVisit) {
          $rootScope.$broadcast('enterEditorForTheFirstTime');
          editorFirstTimeEventsService.initRegisterEvents(expId);
          $http.post(STARTED_TUTORIAL_EVENT_URL).error(function() {
            console.error('Warning: could not record tutorial start event.');
          });
        }
      },
      markTutorialFinished: function() {
        if (_currentlyInFirstVisit) {
          $rootScope.$broadcast('openPostTutorialHelpPopover');
          editorFirstTimeEventsService.registerEditorFirstEntryEvent();
        }

        _currentlyInFirstVisit = false;
      }
    };
  }
]);

oppia.constant('WARNING_TYPES', {
  // These must be fixed before the exploration can be saved.
  CRITICAL: 'critical',
  // These must be fixed before publishing an exploration to the public
  // library.
  ERROR: 'error'
});

oppia.constant('STATE_ERROR_MESSAGES', {
  ADD_INTERACTION: 'Please add an interaction to this card.',
  STATE_UNREACHABLE: 'This card is unreachable.',
  UNABLE_TO_END_EXPLORATION: (
    'There\'s no way to complete the exploration starting from this card.')
});

// Service for the list of exploration warnings.
oppia.factory('explorationWarningsService', [
  '$filter', 'graphDataService', 'explorationStatesService',
  'expressionInterpolationService', 'explorationParamChangesService',
  'parameterMetadataService', 'INTERACTION_SPECS', 'WARNING_TYPES',
  'STATE_ERROR_MESSAGES', 'RULE_TYPE_CLASSIFIER',
  function(
      $filter, graphDataService, explorationStatesService,
      expressionInterpolationService, explorationParamChangesService,
      parameterMetadataService, INTERACTION_SPECS, WARNING_TYPES,
      STATE_ERROR_MESSAGES, RULE_TYPE_CLASSIFIER) {
    var _warningsList = [];
    var stateWarnings = {};
    var hasCriticalStateWarning = false;

    var _getStatesWithoutInteractionIds = function() {
      var statesWithoutInteractionIds = [];

      var states = explorationStatesService.getStates();
      for (var stateName in states) {
        if (!states[stateName].interaction.id) {
          statesWithoutInteractionIds.push(stateName);
        }
      }

      return statesWithoutInteractionIds;
    };

    // Returns a list of names of all nodes which are unreachable from the
    // initial node.
    //
    // Args:
    // - initNodeIds: a list of initial node ids
    // - nodes: an object whose keys are node ids, and whose values are node
    //     names
    // - edges: a list of edges, each of which is an object with keys 'source',
    //     'target', and 'isFallback'
    // - allowFallbackEdges: a boolean specifying whether to treat fallback
    //     edges as valid edges for the purposes of this computation.
    var _getUnreachableNodeNames = function(
        initNodeIds, nodes, edges, allowFallbackEdges) {
      var queue = initNodeIds;
      var seen = {};
      for (var i = 0; i < initNodeIds.length; i++) {
        seen[initNodeIds[i]] = true;
      }
      while (queue.length > 0) {
        var currNodeId = queue.shift();
        edges.forEach(function(edge) {
          if (edge.source === currNodeId && !seen.hasOwnProperty(edge.target) &&
              (allowFallbackEdges || !edge.isFallback)) {
            seen[edge.target] = true;
            queue.push(edge.target);
          }
        });
      }

      var unreachableNodeNames = [];
      for (var nodeId in nodes) {
        if (!(seen.hasOwnProperty(nodes[nodeId]))) {
          unreachableNodeNames.push(nodes[nodeId]);
        }
      }

      return unreachableNodeNames;
    };

    // Given an array of objects with two keys 'source' and 'target', returns
    // an array with the same objects but with the values of 'source' and
    // 'target' switched. (The objects represent edges in a graph, and this
    // operation amounts to reversing all the edges.)
    var _getReversedLinks = function(links) {
      return links.map(function(link) {
        return {
          source: link.target,
          target: link.source,
          isFallback: link.isFallback
        };
      });
    };

    // Verify that all parameters referred to in a state are guaranteed to
    // have been set beforehand.
    var _verifyParameters = function(initNodeIds) {
      var unsetParametersInfo = (
        parameterMetadataService.getUnsetParametersInfo(initNodeIds));

      var paramWarningsList = [];
      unsetParametersInfo.forEach(function(unsetParameterData) {
        if (!unsetParameterData.stateName) {
          // The parameter value is required in the initial list of parameter
          // changes.
          paramWarningsList.push({
            type: WARNING_TYPES.CRITICAL,
            message: (
              'Please ensure the value of parameter "' +
              unsetParameterData.paramName +
              '" is set before it is referred to in the initial list of ' +
              'parameter changes.')
          });
        } else {
          // The parameter value is required in a subsequent state.
          paramWarningsList.push({
            type: WARNING_TYPES.CRITICAL,
            message: (
              'Please ensure the value of parameter "' +
              unsetParameterData.paramName +
              '" is set before using it in "' + unsetParameterData.stateName +
              '".')
          });
        }
      });

      return paramWarningsList;
    };

    var _getAnswerGroupIndexesWithEmptyClassifiers = function(state) {
      var indexes = [];
      var answerGroups = state.interaction.answerGroups;
      for (var i = 0; i < answerGroups.length; i++) {
        var group = answerGroups[i];
        if (group.rules.length === 1 &&
            group.rules[0].type === RULE_TYPE_CLASSIFIER &&
            group.rules[0].inputs.training_data.length === 0) {
          indexes.push(i);
        }
      }
      return indexes;
    };

    var _getStatesAndAnswerGroupsWithEmptyClassifiers = function() {
      var results = [];

      var states = explorationStatesService.getStates();
      for (var stateName in states) {
        var groupIndexes = _getAnswerGroupIndexesWithEmptyClassifiers(
          states[stateName]);
        if (groupIndexes.length > 0) {
          results.push({
            groupIndexes: groupIndexes,
            stateName: stateName
          });
        }
      }

      return results;
    };

    var _updateWarningsList = function() {
      _warningsList = [];
      stateWarnings = {};
      hasCriticalStateWarning = false;

      graphDataService.recompute();
      var _graphData = graphDataService.getGraphData();

      var _states = explorationStatesService.getStates();
      for (var stateName in _states) {
        var interaction = _states[stateName].interaction;
        if (interaction.id) {
          var validatorName = (
            'oppiaInteractive' + _states[stateName].interaction.id +
            'Validator');
          var interactionWarnings = $filter(validatorName)(
            stateName, interaction.customizationArgs,
            interaction.answerGroups, interaction.defaultOutcome);

          for (var j = 0; j < interactionWarnings.length; j++) {
            if (stateWarnings.hasOwnProperty(stateName)) {
              stateWarnings[stateName].push(interactionWarnings[j].message);
            } else {
              stateWarnings[stateName] = [interactionWarnings[j].message];
            }

            if (interactionWarnings[j].type === WARNING_TYPES.CRITICAL) {
              hasCriticalStateWarning = true;
            }
          }
        }
      }

      var statesWithoutInteractionIds = _getStatesWithoutInteractionIds();
      angular.forEach(statesWithoutInteractionIds, function(
        stateWithoutInteractionIds) {
        if (stateWarnings.hasOwnProperty(stateWithoutInteractionIds)) {
          stateWarnings[stateWithoutInteractionIds].push(
            STATE_ERROR_MESSAGES.ADD_INTERACTION);
        } else {
          stateWarnings[stateWithoutInteractionIds] = [
            STATE_ERROR_MESSAGES.ADD_INTERACTION];
        }
      });

      if (_graphData) {
        // Note that it is fine for states to be reachable by means of fallback
        // edges only.
        var unreachableStateNames = _getUnreachableNodeNames(
          [_graphData.initStateId], _graphData.nodes, _graphData.links, true);

        if (unreachableStateNames.length) {
          angular.forEach(unreachableStateNames, function(
            unreachableStateName) {
            if (stateWarnings.hasOwnProperty(unreachableStateName)) {
              stateWarnings[unreachableStateName].push(
                STATE_ERROR_MESSAGES.STATE_UNREACHABLE);
            } else {
              stateWarnings[unreachableStateName] =
                [STATE_ERROR_MESSAGES.STATE_UNREACHABLE];
            }
          });
        } else {
          // Only perform this check if all states are reachable. There must be
          // a non-fallback path from each state to the END state.
          var deadEndStates = _getUnreachableNodeNames(
            _graphData.finalStateIds, _graphData.nodes,
            _getReversedLinks(_graphData.links), false);
          if (deadEndStates.length) {
            angular.forEach(deadEndStates, function(deadEndState) {
              if (stateWarnings.hasOwnProperty(deadEndState)) {
                stateWarnings[deadEndState].push(
                  STATE_ERROR_MESSAGES.UNABLE_TO_END_EXPLORATION);
              } else {
                stateWarnings[deadEndState] = [
                  STATE_ERROR_MESSAGES.UNABLE_TO_END_EXPLORATION];
              }
            });
          }
        }

        _warningsList = _warningsList.concat(_verifyParameters([
          _graphData.initStateId]));
      }

      if (Object.keys(stateWarnings).length) {
        _warningsList.push({
          type: WARNING_TYPES.ERROR,
          message: (
            'The following states have errors: ' +
            Object.keys(stateWarnings).join(', ') + '.')
        });
      };

      var statesWithAnswerGroupsWithEmptyClassifiers = (
        _getStatesAndAnswerGroupsWithEmptyClassifiers());
      statesWithAnswerGroupsWithEmptyClassifiers.forEach(function(result) {
        var warningMessage = 'In \'' + result.stateName + '\'';
        if (result.groupIndexes.length !== 1) {
          warningMessage += ', the following answer groups have classifiers ';
          warningMessage += 'with no training data: ';
        } else {
          warningMessage += ', the following answer group has a classifier ';
          warningMessage += 'with no training data: ';
        }
        warningMessage += result.groupIndexes.join(', ');

        _warningsList.push({
          message: warningMessage,
          type: WARNING_TYPES.ERROR
        });
      });
    };

    return {
      countWarnings: function() {
        return _warningsList.length;
      },
      getAllStateRelatedWarnings: function() {
        return stateWarnings;
      },
      getWarnings: function() {
        return _warningsList;
      },
      hasCriticalWarnings: function() {
        return hasCriticalStateWarning || _warningsList.some(function(warning) {
          return warning.type === WARNING_TYPES.CRITICAL;
        });
      },
      updateWarnings: function() {
        _updateWarningsList();
      }
    };
  }
]);

oppia.factory('lostChangesService', ['utilsService', function(utilsService) {
  var CMD_ADD_STATE = 'add_state';
  var CMD_RENAME_STATE = 'rename_state';
  var CMD_DELETE_STATE = 'delete_state';
  var CMD_EDIT_STATE_PROPERTY = 'edit_state_property';

  var makeRulesListHumanReadable = function(answerGroupValue) {
    var rulesList = [];
    answerGroupValue.rules.forEach(function(rule) {
      var ruleElm = angular.element('<li></li>');
      ruleElm.html('<p>Type: ' + rule.type + '</p>');
      ruleElm.append(
        '<p>Value: ' + (
          Object.keys(rule.inputs).map(function(input) {
            return rule.inputs[input];
          })
        ).toString() + '</p>');
      rulesList.push(ruleElm);
    });

    return rulesList;
  };

  // An edit is represented either as an object or an array. If it's an object,
  // then simply return that object. In case of an array, return the last item.
  var getStatePropertyValue = function(statePropertyValue) {
    return angular.isArray(statePropertyValue) ?
      statePropertyValue[statePropertyValue.length - 1] : statePropertyValue;
  };

  // Detects whether an object of the type 'answer_group' or 'default_outcome'
  // has been added, edited or deleted. Returns - 'addded', 'edited' or
  // 'deleted' accordingly.
  var getRelativeChangeToGroups = function(changeObject) {
    var newValue = changeObject.new_value;
    var oldValue = changeObject.old_value;
    var result = '';

    if (angular.isArray(newValue) && angular.isArray(oldValue)) {
      result = (newValue.length > oldValue.length) ?
        'added' : (newValue.length === oldValue.length) ?
        'edited' : 'deleted';
    } else {
      if (!utilsService.isEmpty(oldValue)) {
        if (!utilsService.isEmpty(newValue)) {
          result = 'edited';
        } else {
          result = 'deleted';
        }
      } else if (!utilsService.isEmpty(newValue)) {
        result = 'added';
      }
    }
    return result;
  };

  var makeHumanReadable = function(lostChanges) {
    var outerHtml = angular.element('<ul></ul>');
    var stateWiseEditsMapping = {};
    // The variable stateWiseEditsMapping stores the edits grouped by state.
    // For instance, you made the following edits:
    // 1. Changed content to 'Welcome!' instead of '' in 'Introduction'.
    // 2. Added an interaction in this state.
    // 2. Added a new state 'End'.
    // 3. Ended Exporation from state 'End'.
    // stateWiseEditsMapping will look something like this:
    // - 'Introduction': [
    //   - 'Edited Content: Welcome!',:
    //   - 'Added Interaction: Continue',
    //   - 'Added interaction customizations']
    // - 'End': ['Ended exploration']

    lostChanges.forEach(function(lostChange) {
      switch (lostChange.cmd) {
        case CMD_ADD_STATE:
          outerHtml.append(
            angular.element('<li></li>').html(
              'Added state: ' + lostChange.state_name));
          break;
        case CMD_RENAME_STATE:
          outerHtml.append(
            angular.element('<li></li>').html(
              'Renamed state: ' + lostChange.old_state_name + ' to ' +
                lostChange.new_state_name));
          break;
        case CMD_DELETE_STATE:
          outerHtml.append(
            angular.element('<li></li>').html(
              'Deleted state: ' + lostChange.state_name));
          break;
        case CMD_EDIT_STATE_PROPERTY:
          var newValue = getStatePropertyValue(lostChange.new_value);
          var oldValue = getStatePropertyValue(lostChange.old_value);
          var stateName = lostChange.state_name;
          if (!stateWiseEditsMapping[stateName]) {
            stateWiseEditsMapping[stateName] = [];
          }

          switch (lostChange.property_name) {
            case 'content':
              if (newValue !== null) {
                stateWiseEditsMapping[stateName].push(
                  angular.element('<div></div>').html(
                    '<strong>Edited content: </strong><div class="content">' +
                      newValue.value + '</div>')
                    .addClass('state-edit-desc'));
              }
              break;

            case 'widget_id':
              var lostChangeValue = '';
              if (oldValue === null) {
                if (newValue !== 'EndExploration') {
                  lostChangeValue = ('<strong>Added Interaction: </strong>' +
                                     newValue);
                } else {
                  lostChangeValue = 'Ended Exploration';
                }
              } else {
                lostChangeValue = ('<strong>Deleted Interaction: </strong>' +
                                   oldValue);
              }
              stateWiseEditsMapping[stateName].push(
                angular.element('<div></div>').html(lostChangeValue)
                  .addClass('state-edit-desc'));
              break;

            case 'widget_customization_args':
              var lostChangeValue = '';
              if (utilsService.isEmpty(oldValue)) {
                lostChangeValue = 'Added Interaction Customizations';
              } else if (utilsService.isEmpty(newValue)) {
                lostChangeValue = 'Removed Interaction Customizations';
              } else {
                lostChangeValue = 'Edited Interaction Customizations';
              }
              stateWiseEditsMapping[stateName].push(
                angular.element('<div></div>').html(lostChangeValue)
                  .addClass('state-edit-desc'));
              break;

            case 'answer_groups':
              var answerGroupChanges = getRelativeChangeToGroups(lostChange);
              var answerGroupHtml = '';
              if (answerGroupChanges === 'added') {
                answerGroupHtml += (
                  '<p class="sub-edit"><i>Destination: </i>' +
                    newValue.outcome.dest + '</p>');
                answerGroupHtml += (
                  '<div class="sub-edit"><i>Feedback: </i>' +
                    '<div class="feedback">' +
                    newValue.outcome.feedback + '</div></div>');
                var rulesList = makeRulesListHumanReadable(newValue);
                if (rulesList.length > 0) {
                  answerGroupHtml += '<p class="sub-edit"><i>Rules: </i></p>';
                  var rulesListHtml = (angular.element('<ol></ol>')
                                       .addClass('rules-list'));
                  for (var rule in rulesList) {
                    rulesListHtml.html(rulesList[rule][0].outerHTML);
                  }
                  answerGroupHtml += rulesListHtml[0].outerHTML;
                }
                stateWiseEditsMapping[stateName].push(
                  angular.element('<div><strong>Added answer group: ' +
                                  '</strong></div>')
                    .append(answerGroupHtml)
                    .addClass('state-edit-desc answer-group'));
              } else if (answerGroupChanges === 'edited') {
                if (newValue.outcome.dest !== oldValue.outcome.dest) {
                  answerGroupHtml += (
                    '<p class="sub-edit"><i>Destination: </i>' +
                      newValue.outcome.dest + '</p>');
                }
                if (!angular.equals(
                    newValue.outcome.feedback, oldValue.outcome.feedback)) {
                  answerGroupHtml += (
                    '<div class="sub-edit"><i>Feedback: </i>' +
                      '<div class="feedback">' + newValue.outcome.feedback +
                      '</div></div>');
                }
                if (!angular.equals(newValue.rules, oldValue.rules)) {
                  var rulesList = makeRulesListHumanReadable(newValue);
                  if (rulesList.length > 0) {
                    answerGroupHtml += '<p class="sub-edit"><i>Rules: </i></p>';
                    var rulesListHtml = (angular.element('<ol></ol>')
                                         .addClass('rules-list'));
                    for (var rule in rulesList) {
                      rulesListHtml.html(rulesList[rule][0].outerHTML);
                    }
                    answerGroupChanges = rulesListHtml[0].outerHTML;
                  }
                }
                stateWiseEditsMapping[stateName].push(
                  angular.element('<div><strong>Edited answer group: <strong>' +
                                  '</div>')
                    .append(answerGroupHtml)
                    .addClass('state-edit-desc answer-group'));
              } else if (answerGroupChanges === 'deleted') {
                stateWiseEditsMapping[stateName].push(
                  angular.element('<div>Deleted answer group</div>')
                    .addClass('state-edit-desc'));
              }
              break;

            case 'default_outcome':
              var defaultOutcomeChanges = getRelativeChangeToGroups(lostChange);
              var defaultOutcomeHtml = '';
              if (defaultOutcomeChanges === 'added') {
                defaultOutcomeHtml += (
                  '<p class="sub-edit"><i>Destination: </i>' +
                    newValue.dest + '</p>');
                defaultOutcomeHtml += (
                  '<div class="sub-edit"><i>Feedback: </i>' +
                    '<div class="feedback">' + newValue.feedback +
                    '</div></div>');
                stateWiseEditsMapping[stateName].push(
                  angular.element('<div>Added default outcome: </div>')
                    .append(defaultOutcomeHtml)
                    .addClass('state-edit-desc default-outcome'));
              } else if (defaultOutcomeChanges === 'edited') {
                if (newValue.dest !== oldValue.dest) {
                  defaultOutcomeHtml += (
                    '<p class="sub-edit"><i>Destination: </i>' + newValue.dest +
                      '</p>');
                }
                if (!angular.equals(newValue.feedback, oldValue.feedback)) {
                  defaultOutcomeHtml += (
                    '<div class="sub-edit"><i>Feedback: </i>' +
                      '<div class="feedback">' + newValue.feedback +
                      '</div></div>');
                }
                stateWiseEditsMapping[stateName].push(
                  angular.element('<div>Edited default outcome: </div>')
                    .append(defaultOutcomeHtml)
                    .addClass('state-edit-desc default-outcome'));
              } else if (defaultOutcomeChanges === 'deleted') {
                stateWiseEditsMapping[stateName].push(
                  angular.element('<div>Deleted default outcome</div>')
                    .addClass('state-edit-desc'));
              }
          };
      }
    });

    for (var stateName in stateWiseEditsMapping) {
      var stateChangesEl = angular.element(
        '<li>Edits to state: ' + stateName + '</li>');
      for (var stateEdit in stateWiseEditsMapping[stateName]) {
        stateChangesEl.append(stateWiseEditsMapping[stateName][stateEdit]);
      }
      outerHtml.append(stateChangesEl);
    }

    return outerHtml;
  };

  return {
    makeHumanReadable: makeHumanReadable
  };
}]);

// Service for displaying different types of modals depending on the type of
// response received as a result of the autosaving request.
oppia.factory('autosaveInfoModalsService', [
  '$log', '$modal', '$timeout', '$window', 'lostChangesService',
  'explorationData',
  function(
      $log, $modal, $timeout, $window, lostChangesService,
      explorationData) {
    var _isModalOpen = false;
    var _refreshPage = function(delay) {
      $timeout(function() {
        $window.location.reload();
      }, delay);
    };

    return {
      showNonStrictValidationFailModal: function() {
        $modal.open({
          templateUrl: 'modals/saveValidationFail',
          // Prevent modal from closing when the user clicks outside it.
          backdrop: 'static',
          controller: [
            '$scope', '$modalInstance', function($scope, $modalInstance) {
              $scope.closeAndRefresh = function() {
                $modalInstance.dismiss('cancel');
                _refreshPage(20);
              };
            }
          ]
        }).result.then(function() {
          _isModalOpen = false;
        }, function() {
          _isModalOpen = false;
        });

        _isModalOpen = true;
      },
      isModalOpen: function() {
        return _isModalOpen;
      },
      showVersionMismatchModal: function(lostChanges) {
        $modal.open({
          templateUrl: 'modals/saveVersionMismatch',
          // Prevent modal from closing when the user clicks outside it.
          backdrop: 'static',
          controller: ['$scope', function($scope) {
            // When the user clicks on discard changes button, signal backend
            // to discard the draft and reload the page thereafter.
            $scope.discardChanges = function() {
              explorationData.discardDraft(function() {
                _refreshPage(20);
              });
            };

            $scope.hasLostChanges = (lostChanges && lostChanges.length > 0);
            if ($scope.hasLostChanges) {
              // TODO(sll): This should also include changes to exploration
              // properties (such as the exploration title, category, etc.).
              $scope.lostChangesHtml = (
                lostChangesService.makeHumanReadable(lostChanges).html());
              $log.error('Lost changes: ' + JSON.stringify(lostChanges));
            }
          }],
          windowClass: 'oppia-autosave-version-mismatch-modal'
        }).result.then(function() {
          _isModalOpen = false;
        }, function() {
          _isModalOpen = false;
        });

        _isModalOpen = true;
      }
    };
  }
]);

// Service registering analytics events for the editor for events which are
// only logged when they happen after the editor is opened for the first time
// for an exploration.
oppia.factory('editorFirstTimeEventsService', ['siteAnalyticsService',
  function(siteAnalyticsService) {
    var explorationId = null;
    var shouldRegisterEvents = false;
    var alreadyRegisteredEvents = {};
    return {
      initRegisterEvents: function(expId) {
        shouldRegisterEvents = true;
        explorationId = expId;
      },
      registerEditorFirstEntryEvent: function() {
        if (shouldRegisterEvents &&
            !alreadyRegisteredEvents.hasOwnProperty('EditorFirstEntryEvent')) {
          siteAnalyticsService.registerEditorFirstEntryEvent(explorationId);
          alreadyRegisteredEvents.EditorFirstEntryEvent = true;
        }
      },
      registerFirstOpenContentBoxEvent: function() {
        if (shouldRegisterEvents &&
            !alreadyRegisteredEvents.hasOwnProperty(
              'FirstOpenContentBoxEvent')) {
          siteAnalyticsService.registerFirstOpenContentBoxEvent(explorationId);
          alreadyRegisteredEvents.FirstOpenContentBoxEvent = true;
        }
      },
      registerFirstSaveContentEvent: function() {
        if (shouldRegisterEvents &&
            !alreadyRegisteredEvents.hasOwnProperty('FirstSaveContentEvent')) {
          siteAnalyticsService.registerFirstSaveContentEvent(explorationId);
          alreadyRegisteredEvents.FirstSaveContentEvent = true;
        }
      },
      registerFirstClickAddInteractionEvent: function() {
        if (shouldRegisterEvents &&
            !alreadyRegisteredEvents.hasOwnProperty(
              'FirstClickAddInteractionEvent')) {
          siteAnalyticsService.registerFirstClickAddInteractionEvent(
            explorationId);
          alreadyRegisteredEvents.FirstClickAddInteractionEvent = true;
        }
      },
      registerFirstSelectInteractionTypeEvent: function() {
        if (shouldRegisterEvents &&
            !alreadyRegisteredEvents.hasOwnProperty(
              'FirstSelectInteractionTypeEvent')) {
          siteAnalyticsService.registerFirstSelectInteractionTypeEvent(
            explorationId);
          alreadyRegisteredEvents.FirstSelectInteractionTypeEvent = true;
        }
      },
      registerFirstSaveInteractionEvent: function() {
        if (shouldRegisterEvents &&
            !alreadyRegisteredEvents.hasOwnProperty(
              'FirstSaveInteractionEvent')) {
          siteAnalyticsService.registerFirstSaveInteractionEvent(explorationId);
          alreadyRegisteredEvents.FirstSaveInteractionEvent = true;
        }
      },
      registerFirstSaveRuleEvent: function() {
        if (shouldRegisterEvents &&
            !alreadyRegisteredEvents.hasOwnProperty('FirstSaveRuleEvent')) {
          siteAnalyticsService.registerFirstSaveRuleEvent(explorationId);
          alreadyRegisteredEvents.FirstSaveRuleEvent = true;
        }
      },
      registerFirstCreateSecondStateEvent: function() {
        if (shouldRegisterEvents &&
            !alreadyRegisteredEvents.hasOwnProperty(
              'FirstCreateSecondStateEvent')) {
          siteAnalyticsService.registerFirstCreateSecondStateEvent(
            explorationId);
          alreadyRegisteredEvents.FirstCreateSecondStateEvent = true;
        }
      }
    };
  }
]);<|MERGE_RESOLUTION|>--- conflicted
+++ resolved
@@ -1647,14 +1647,9 @@
       // the process.
       // NB: clients should ensure that the desired state name is valid.
       getNewStateTemplate: function(newStateName) {
-<<<<<<< HEAD
         var newStateTemplate = angular.copy(constants.NEW_STATE_TEMPLATE);
-        var newState = StateObjectFactory.create(newStateName, {
-=======
-        var newStateTemplate = angular.copy(GLOBALS.NEW_STATE_TEMPLATE);
         var newState = StateObjectFactory.createFromBackendDict(newStateName, {
           classifier_model_id: newStateTemplate.classifier_model_id,
->>>>>>> e7db5d49
           content: newStateTemplate.content,
           interaction: newStateTemplate.interaction,
           param_changes: newStateTemplate.param_changes
