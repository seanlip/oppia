--- conflicted
+++ resolved
@@ -316,13 +316,8 @@
       });
     };
 
-<<<<<<< HEAD
     $scope.unpublishExplorationAsModerator = function() {
-      alertsService.clearWarnings();
-=======
-    var openModalForModeratorAction = function(action) {
       AlertsService.clearWarnings();
->>>>>>> 69f0678e
 
       var moderatorEmailDraftUrl = '/moderatorhandler/email_draft';
 
@@ -369,13 +364,8 @@
             }
           ]
         }).result.then(function(result) {
-<<<<<<< HEAD
-          explorationRightsService.saveModeratorChangeToBackend(
+          ExplorationRightsService.saveModeratorChangeToBackend(
             result.emailBody);
-=======
-          ExplorationRightsService.saveModeratorChangeToBackend(
-            action, result.emailBody);
->>>>>>> 69f0678e
         });
       });
     };
