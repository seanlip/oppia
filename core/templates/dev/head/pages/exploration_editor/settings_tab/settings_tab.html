--- conflicted
+++ resolved
@@ -5,99 +5,9 @@
       <div class="col-lg-12 col-md-12 col-sm-12">
         <div ng-if="editabilityService.isEditable()">
           <div role="form" class="form-horizontal">
-<<<<<<< HEAD
             <exploration-metadata-form 
             ng-init="formStyle={'display':'table-cell', 'width':'16.66666667%'}; pStyle={'display': 'table', 'width':'100%', 'margin-bottom':'2%'};">
             </exploration-metadata-form>
-=======
-            <div class="form-group" ng-class="{'has-error': !explorationTitleService.displayed}">
-              <label for="explorationTitle" class="col-lg-2 col-md-2 col-sm-2">Title</label>
-              <div class="col-lg-10 col-md-10 col-sm-10">
-                <input id="explorationTitle" type="text" class="form-control protractor-test-exploration-title-input" ng-model="explorationTitleService.displayed" ng-blur="saveExplorationTitle()" placeholder="Choose a title for your exploration." focus-on="<[::EXPLORATION_TITLE_INPUT_FOCUS_LABEL]>" maxlength="40" ng-trim="false">
-                <span class="help-block" style="font-size: smaller">
-                  <em>Please use at most 40 characters, so that this fits in the summary card.</em>
-                  <span ng-if="explorationTitleService.displayed.length > 0">
-                    <em>Characters used: <[(explorationTitleService.displayed.length)]>/40</em>
-                  </span>
-                </span>
-              </div>
-            </div>
-            <div class="form-group" ng-class="{'has-error': !explorationObjectiveService.displayed || ((explorationObjectiveService.displayed.length < 15) || (explorationObjectiveService.displayed.length > 100))}">
-              <label for="explorationObjective" class="col-lg-2 col-md-2 col-sm-2">Goal</label>
-              <div class="col-lg-10 col-md-10 col-sm-10">
-                <input id="explorationObjective" type="text"
-                       class="form-control protractor-test-exploration-objective-input"
-                       ng-model="explorationObjectiveService.displayed"
-                       ng-blur="saveExplorationObjective()" placeholder="Learn how to..." ng-trim="false">
-                <span class="help-block" style="font-size: smaller">
-                  <em>In a complete sentence, tell people what they'll learn from this exploration.</em>
-                  <span ng-if="explorationObjectiveService.displayed.length > 0">
-                    <em>Characters used: <[(explorationObjectiveService.displayed.length)]>/100</em>
-                  </span>
-                </span>
-              </div>
-            </div>
-
-            <div class="form-group" ng-class="{'has-error': !explorationCategoryService.displayed}">
-              <label for="explorationCategory" class="col-lg-2 col-md-2 col-sm-2">Category</label>
-              <div class="col-lg-10 col-md-10 col-sm-10">
-                <div ng-if="hasPageLoaded">
-                  <select2-dropdown id="explorationCategory"
-                                    class="protractor-test-exploration-category-input"
-                                    item="explorationCategoryService.displayed"
-                                    choices="CATEGORY_LIST_FOR_SELECT2"
-                                    placeholder="Choose or type new"
-                                    new-choice-regex="^[A-Z a-z]+$"
-                                    on-selection-change="saveExplorationCategory()"
-                                    width="100%"
-                                    invalid-search-term-message="Invalid category name">
-                  </select2-dropdown>
-                </div>
-              </div>
-            </div>
-
-            <div class="form-group">
-              <label for="explorationLanguageCode" class="col-lg-2 col-md-2 col-sm-2">Language</label>
-              <div class="col-lg-10 col-md-10 col-sm-10">
-                <select id="explorationLanguageCode" class="form-control protractor-test-exploration-language-select" ng-model="explorationLanguageCodeService.displayed" ng-change="saveExplorationLanguageCode()" ng-options="lc.code as lc.description for lc in explorationLanguageCodeService.getAllLanguageCodes()">
-                </select>
-                <span class="help-block" style="font-size: smaller">
-                  <em>
-                    Don't see the language you want? <a href="https://github.com/oppia/oppia/issues/new?title=Please%20add%20a%20new%20language%20choice%20to%20the%20exploration%20settings%20tab&body=Please%20add%20the%20language%20choice%20%7B%7BYOUR_LANGUAGE_HERE%7D%7D%20to%20the%20exploration%20settings%20tab.%0A%0AHere%20is%20a%20link%20to%20an%20exploration%20that%20uses%20it:%20%7B%7BINSERT_LINK_HERE%7D%7D" target="_blank">Tell us.</a>
-                  </em>
-                </span>
-              </div>
-            </div>
-            <div class="form-group">
-              <label for="explorationInitStateName" class="col-lg-2 col-md-2 col-sm-2">Name of first card</label>
-              <div class="col-lg-10 col-md-10 col-sm-10">
-                <select id="explorationInitStateName" class="form-control protractor-test-initial-state-select" ng-model="explorationInitStateNameService.displayed" ng-change="saveExplorationInitStateName()" ng-options="name as name for name in stateNames track by name">
-                </select>
-                <span class="help-block" style="font-size: smaller">
-                  <em>This is the first card the learner sees when playing your exploration.</em>
-                </span>
-              </div>
-            </div>
-            <div class="form-group">
-              <label for="explorationTags" class="col-lg-2 col-md-2 col-sm-2">Tags</label>
-              <div class="col-lg-10 col-md-10 col-sm-10">
-                <div ng-if="hasPageLoaded">
-                  <select2-dropdown
-                    item="$parent.explorationTagsService.displayed"
-                    allow-multiple-choices="true"
-                    invalid-search-term-message="Add a new tag (using lowercase letters and spaces)..."
-                    new-choice-regex="<[::TAG_REGEX]>"
-                    width="100%"
-                    placeholder="Skills, concepts, topics, ..."
-                    on-selection-change="saveExplorationTags()">
-                  </select2-dropdown>
-                </div>
-                <span class="help-block" style="font-size: smaller">
-                  <em>Tags help learners discover your exploration when searching.</em>
-                </span>
-              </div>
-            </div>
->>>>>>> 653bb745
             <div class="text-right">
               <button type="button" class="btn btn-default protractor-test-open-preview-summary-modal"
                       ng-click="previewSummaryTile()"
