--- conflicted
+++ resolved
@@ -54,209 +54,14 @@
 {% endblock navbar_breadcrumb %}
 
 {% block local_top_nav_options %}
-<<<<<<< HEAD
 <editor-navigation></editor-navigation>
   
 <exploration-save-and-publish-buttons></exploration-save-and-publish-buttons>  
-=======
-  <ul class="nav navbar-nav oppia-navbar-nav pull-right ng-cloak" ng-controller="EditorNavigation" style="margin-left: 20px;">
-    <li ng-class="{'active': getTabStatuses().active === 'main', 'dropdown': countWarnings()}">
-      <a href="#" tooltip="Editor" tooltip-placement="<[countWarnings() ? 'left' : 'bottom']>" ng-click="selectMainTab()"
-         class="oppia-editor-navbar-tab-anchor protractor-test-main-tab">
-        <i class="material-icons">&#xE254;</i>
-      </a>
-      <div ng-show="countWarnings()" class="oppia-editor-warnings-indicator" ng-click="selectMainTab()" ng-class="{'oppia-editor-warnings-critical-color': hasCriticalWarnings(), 'oppia-editor-warnings-error-color': !hasCriticalWarnings()}">
-        <span class="oppia-editor-warnings-count">
-          <[countWarnings()]>
-        </span>
-      </div>
-      <ul class="dropdown-menu oppia-editor-warnings-box">
-        <span class="oppia-editor-warnings-header">Warnings</span>
-        <li class="oppia-editor-warnings-text" ng-repeat="warning in getWarnings() track by $index">
-          <hr class="oppia-editor-warnings-separator">
-          <span ng-if="warning.type === 'critical'">
-            <strong><[warning.message]></strong>
-          </span>
-          <span ng-if="warning.type !== 'critical'">
-            <[warning.message]>
-          </span>
-        </li>
-      </ul>
-    </li>
-
-    {% if username %}
-      <li id="tutorialPreviewTab" ng-class="{'active': getTabStatuses().active === 'preview'}">
-        <a href="#" tooltip="Preview" tooltip-placement="bottom" ng-click="selectPreviewTab()"
-           class="oppia-editor-navbar-tab-anchor protractor-test-preview-tab">
-          <i class="material-icons">&#xE037;</i>
-        </a>
-      </li>
-    {% endif %}
-
-    <li ng-class="{'active': getTabStatuses().active === 'settings'}">
-      <a href="#" tooltip="Settings" tooltip-placement="bottom" ng-click="selectSettingsTab()"
-         class="oppia-editor-navbar-tab-anchor protractor-test-settings-tab">
-        <i class="material-icons">&#xE8B8;</i>
-      </a>
-    </li>
-
-    {% if username %}
-      <li ng-class="{'active': getTabStatuses().active === 'stats'}">
-        <a href="#" tooltip="Statistics" tooltip-placement="bottom" ng-click="selectStatsTab()"
-           class="oppia-editor-navbar-tab-anchor">
-          <i class="material-icons">&#xE24B;</i>
-        </a>
-      </li>
-    {% endif %}
-
-    <li ng-class="{'active': getTabStatuses().active === 'history'}">
-      <a href="#" tooltip="History" tooltip-placement="bottom" ng-click="selectHistoryTab()"
-         disabled="explorationRightsService.isCloned()"
-         class="oppia-editor-navbar-tab-anchor protractor-test-history-tab">
-        <i class="material-icons">&#xE192;</i>
-      </a>
-    </li>
-
-    <li ng-class="{'active': getTabStatuses().active === 'feedback'}" ng-click="selectFeedbackTab()">
-      <a href="#" tooltip="Feedback" tooltip-placement="bottom"
-         class="oppia-editor-navbar-tab-anchor protractor-test-feedback-tab">
-        <i class="material-icons">&#xE87F;</i>
-      </a>
-      <div ng-show="getOpenThreadsCount()" class="oppia-exploration-open-threads-indicator oppia-exploration-open-threads-color">
-        <span class="oppia-exploration-open-threads-count">
-          <[getOpenThreadsCount()]>
-        </span>
-      </div>
-    </li>
-
-    {% if username %}
-      <li class="dropdown" popover-is-open="postTutorialHelpPopoverIsShown"
-          popover-placement="bottom" popover-trigger="none"
-          popover="To get help in the future, click here!">
-        <a href="#" tooltip="Help" tooltip-placement="bottom"
-           class="oppia-editor-navbar-tab-anchor" ng-click="showUserHelpModal()">
-          <i class="material-icons">&#xE887;</i>
-        </a>
-      </li>
-    {% endif %}
-  </ul>
-
-  <ul class="nav navbar-nav oppia-navbar-nav navbar-right ng-cloak" ng-controller="ExplorationSaveAndPublishButtons">
-    <li ng-if="isPrivate()">
-      <div class="btn-group" style="margin-right: 10px; margin-top: 8px;"
-           title="<[getPublishExplorationButtonTooltip()]>">
-        <button type="button" class="btn btn-default oppia-editor-publish-button protractor-test-publish-exploration"
-                ng-class="{'btn-success': !isExplorationLockedForEditing() && !countWarnings()}"
-                ng-click="showPublishExplorationModal()"
-                ng-disabled="isExplorationLockedForEditing() || countWarnings()">
-          <span ng-if="!publishIsInProcess">
-            <i class="material-icons md-18 md-dark oppia-save-publish-button-icon"
-               alt="Publish to Oppia Library">&#xE2C3;</i>
-            <span class="oppia-save-publish-button-label">Publish</span>
-          </span>
-          <span ng-if="publishIsInProcess">
-            <i class="oppia-save-publish-loading oppia-save-publish-button-icon"
-               alt="Publish to Oppia Library">
-              <loading-dots ng-show="loadingDotsAreShown"></loading-dots>
-            </i>
-            <span class="oppia-save-publish-button-label">
-              Publishing
-              <loading-dots ng-show="loadingDotsAreShown"></loading-dots>
-            </span>
-          </span>
-        </button>
-      </div>
-    </li>
-
-    <li ng-if="isEditableOutsideTutorialMode()">
-      <div dropdown class="btn-group" style="margin-right: 10px; margin-top: 8px;"
-           title="<[getSaveButtonTooltip()]>">
-        <button id="tutorialSaveButton" class="btn btn-default oppia-save-draft-button protractor-test-save-changes" ng-class="{'btn-success': isExplorationSaveable(), 'oppia-save-draft-button-padding': getChangeListLength() && !isPrivate()}" ng-click="saveChanges()" ng-disabled="!isExplorationSaveable()">
-          <span ng-if="!saveIsInProcess">
-            <span ng-if="isPrivate()">
-              <i class="material-icons md-18 md-dark oppia-save-publish-button-icon"
-                 alt="Save Draft">&#xE161;</i>
-              <span class="oppia-save-publish-button-label">Save Draft</span>
-              <span class="hidden-sm hidden-xs" ng-if="getChangeListLength()" style="opacity: 0.5">(<[getChangeListLength()]>)</span>
-            </span>
-            <span ng-if="!isPrivate()" title="Publish Changes">
-              <i class="material-icons md-18 md-dark oppia-save-publish-button-icon"
-                 alt="Publish Changes">&#xE2C3;</i>
-              <span class="oppia-save-publish-button-label">Publish Changes</span>
-              <span class="hidden-sm hidden-xs" ng-if="getChangeListLength()" style="opacity: 0.5">(<[getChangeListLength()]>)</span>
-            </span>
-          </span>
-          <span ng-if="saveIsInProcess">
-            <span ng-if="isPrivate()" class="oppia-save-publish-button-label">
-              Saving
-            </span>
-            <span ng-if="!isPrivate()" class="oppia-save-publish-button-label">
-              Publishing
-            </span>
-            <loading-dots ng-show="loadingDotsAreShown"></loading-dots>
-          </span>
-        </button>
-        <button type="button" class="btn btn-default dropdown-toggle protractor-test-save-discard-toggle"
-                ng-disabled="!getChangeListLength()" dropdown-toggle>
-          <span class="caret"></span>
-        </button>
-        <ul class="dropdown-menu" role="menu" style="min-width: 120px; right: inherit;" ng-style="{ width: getChangeListLength() && !isPrivate() ? '150px' : '120px' }">
-          <li><a ng-click="discardChanges()" ng-class="{'oppia-disabled-link': !getChangeListLength()}" class="protractor-test-discard-changes" title="Discard all pending changes.">Discard Draft</a></li>
-        </ul>
-      </div>
-    </li>
-  </ul>
->>>>>>> da9632c8
+
 {% endblock local_top_nav_options %}
 
 {% block content %}
   <div ng-controller="ExplorationEditor" ng-cloak>
-<<<<<<< HEAD
-=======
-    <script type="text/ng-template" id="modals/saveValidationFail">
-      <div class="modal-header">
-        <h3>Error Saving Exploration</h3>
-      </div>
-
-      <div class="modal-body">
-        <p>
-          Sorry, an unexpected error occurred. Please refresh the page to
-          return to the most recent draft of your exploration.
-        </p>
-      </div>
-
-      <div class="modal-footer">
-        <button class="btn btn-default" ng-click="closeAndRefresh()">
-          Close and Refresh
-        </button>
-      </div>
-    </script>
-
-    <script type="text/ng-template" id="modals/saveVersionMismatch">
-      <div class="modal-header">
-        <h3>Error Saving Exploration</h3>
-      </div>
-
-      <div class="modal-body">
-        <p>
-          Sorry! Someone else has saved a new version of this exploration, so
-          your pending changes cannot be saved.
-        </p>
-
-        <p ng-show="hasLostChanges">
-          The lost changes are displayed below. You may want to copy and
-          paste these changes before discarding them.
-        </p>
-
-        <div class="oppia-lost-changes" ng-bind-html="lostChangesHtml">
-        </div>
-      </div>
-
-      <div class="modal-footer">
-        <button class="btn btn-default" ng-click="discardChanges()">Discard Changes</button>
-      </div>
-    </script>
->>>>>>> da9632c8
 
     <div class="container-fluid oppia-editor-page-container" ng-joy-ride="tutorialInProgress" config="EDITOR_TUTORIAL_OPTIONS" on-finish="onFinishTutorial()" on-skip="onSkipTutorial()">
       <div class="row" ng-if="explorationRightsService.isCloned()">
@@ -343,16 +148,13 @@
   {% include 'pages/exploration_editor/editor_navigation_directive.html' %}
   {% include 'pages/exploration_editor/editor_navbar_breadcrumb_directive.html' %}
   {% include 'pages/exploration_editor/editor_reloading_modal_directive.html' %}
-  {% include 'pages/exploration_editor/exploration_save_and_publish_buttons_directive.html' %}
-  {% include 'pages/exploration_editor/help_modal_directive.html' %}
-<<<<<<< HEAD
-  {% include 'pages/exploration_editor/param_changes_editor_directive.html' %} 
-=======
-  {% include 'pages/exploration_editor/exploration_save_modal_directive.html' %}
   {% include 'pages/exploration_editor/exploration_metadata_modal_directive.html' %}
   {% include 'pages/exploration_editor/exploration_publish_modal_directive.html' %}
+  {% include 'pages/exploration_editor/exploration_save_and_publish_buttons_directive.html' %}
+  {% include 'pages/exploration_editor/exploration_save_modal_directive.html' %}
+  {% include 'pages/exploration_editor/help_modal_directive.html' %}
+  {% include 'pages/exploration_editor/param_changes_editor_directive.html' %} 
   {% include 'pages/exploration_editor/param_changes_editor_directive.html' %}
->>>>>>> da9632c8
   {% include 'pages/exploration_editor/post_publish_modal_directive.html' %}
   {% include 'pages/exploration_editor/publish_exploration_modal.html' %}
   {% include 'pages/exploration_editor/save_exploration_modal.html' %}
@@ -423,21 +225,13 @@
   <script src="{{TEMPLATE_DIR_PREFIX}}/services/messengerService.js"></script>
   <script src="{{TEMPLATE_DIR_PREFIX}}/services/utilsService.js"></script>
 
-  <script src="{{TEMPLATE_DIR_PREFIX}}/pages/exploration_editor/ExplorationEditor.js"></script>
-<<<<<<< HEAD
   <script src="{{TEMPLATE_DIR_PREFIX}}/pages/exploration_editor/EditorNavbarBreadcrumbDirective.js"></script>
   <script src="{{TEMPLATE_DIR_PREFIX}}/pages/exploration_editor/EditorNavigationDirective.js"></script>
   <script src="{{TEMPLATE_DIR_PREFIX}}/pages/exploration_editor/EditorServices.js"></script>
   <script src="{{TEMPLATE_DIR_PREFIX}}/pages/exploration_editor/ExplorationDiffService.js"></script>
+  <script src="{{TEMPLATE_DIR_PREFIX}}/pages/exploration_editor/ExplorationEditor.js"></script>
   <script src="{{TEMPLATE_DIR_PREFIX}}/pages/exploration_editor/ExplorationEditorAdvancedFeaturesService.js"></script>
   <script src="{{TEMPLATE_DIR_PREFIX}}/pages/exploration_editor/ExplorationSaveAndPublishButtons.js"></script>
-=======
-  <script src="{{TEMPLATE_DIR_PREFIX}}/pages/exploration_editor/ExplorationSaveAndPublishButtons.js"></script>
-  <script src="{{TEMPLATE_DIR_PREFIX}}/pages/exploration_editor/EditorServices.js"></script>
-  <script src="{{TEMPLATE_DIR_PREFIX}}/pages/exploration_editor/ExplorationDiffService.js"></script>
-  <script src="{{TEMPLATE_DIR_PREFIX}}/pages/exploration_editor/ExplorationEditorAdvancedFeaturesService.js"></script>
-  <script src="{{TEMPLATE_DIR_PREFIX}}/pages/exploration_editor/ExplorationSaveService.js"></script>
->>>>>>> da9632c8
   <script src="{{TEMPLATE_DIR_PREFIX}}/pages/exploration_editor/GadgetValidationService.js"></script>
   <script src="{{TEMPLATE_DIR_PREFIX}}/pages/exploration_editor/ParamChangesEditorDirective.js"></script>
   <script src="{{TEMPLATE_DIR_PREFIX}}/pages/exploration_editor/ParameterMetadataService.js"></script>
