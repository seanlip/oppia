--- conflicted
+++ resolved
@@ -17,31 +17,17 @@
  */
 
 oppia.controller('FeedbackTab', [
-<<<<<<< HEAD
-  '$scope', '$log', '$uibModal', '$timeout', '$rootScope', 'AlertsService',
-  'DateTimeFormatService', 'ThreadStatusDisplayService',
-  'ThreadDataService', 'ExplorationStatesService', 'ExplorationDataService',
-  'ChangeListService', 'StateObjectFactory', 'UrlInterpolationService',
-  'ACTION_ACCEPT_SUGGESTION', 'ACTION_REJECT_SUGGESTION',
-  function(
-      $scope, $log, $uibModal, $timeout, $rootScope, AlertsService,
-      DateTimeFormatService, ThreadStatusDisplayService,
-      ThreadDataService, ExplorationStatesService, ExplorationDataService,
-      ChangeListService, StateObjectFactory, UrlInterpolationService,
-      ACTION_ACCEPT_SUGGESTION, ACTION_REJECT_SUGGESTION) {
-=======
-  '$scope', '$http', '$q', '$uibModal', '$timeout', '$rootScope',
+  '$scope', '$q', '$uibModal', '$rootScope',
   'AlertsService', 'DateTimeFormatService', 'ThreadStatusDisplayService',
   'ThreadDataService', 'ExplorationStatesService', 'ExplorationDataService',
   'ChangeListService', 'StateObjectFactory', 'UrlInterpolationService',
   'UserService', 'ACTION_ACCEPT_SUGGESTION', 'ACTION_REJECT_SUGGESTION',
   function(
-      $scope, $http, $q, $uibModal, $timeout, $rootScope,
+      $scope, $q, $uibModal, $rootScope,
       AlertsService, DateTimeFormatService, ThreadStatusDisplayService,
       ThreadDataService, ExplorationStatesService, ExplorationDataService,
       ChangeListService, StateObjectFactory, UrlInterpolationService,
       UserService, ACTION_ACCEPT_SUGGESTION, ACTION_REJECT_SUGGESTION) {
->>>>>>> c77b54ad
     $scope.STATUS_CHOICES = ThreadStatusDisplayService.STATUS_CHOICES;
     $scope.threadData = ThreadDataService.data;
     $scope.getLabelClass = ThreadStatusDisplayService.getLabelClass;
