--- conflicted
+++ resolved
@@ -17,35 +17,21 @@
  */
 
 oppia.controller('FeedbackTab', [
-<<<<<<< HEAD
-  '$scope', '$http', '$q', '$uibModal', '$timeout', '$rootScope',
-  'AlertsService', 'DateTimeFormatService', 'ThreadStatusDisplayService',
-  'ThreadDataService', 'ExplorationStatesService', 'ExplorationDataService',
-  'ChangeListService', 'ShowSuggestionModalForEditorViewService',
-  'StateObjectFactory', 'UrlInterpolationService',
-  'UserService', 'ACTION_ACCEPT_SUGGESTION', 'ACTION_REJECT_SUGGESTION',
-  function(
-      $scope, $http, $q, $uibModal, $timeout, $rootScope,
-      AlertsService, DateTimeFormatService, ThreadStatusDisplayService,
-      ThreadDataService, ExplorationStatesService, ExplorationDataService,
-      ChangeListService, ShowSuggestionModalForEditorViewService,
-      StateObjectFactory, UrlInterpolationService,
-      UserService, ACTION_ACCEPT_SUGGESTION, ACTION_REJECT_SUGGESTION) {
-=======
   '$log', '$q', '$rootScope', '$scope', '$uibModal',
   'AlertsService', 'ChangeListService', 'DateTimeFormatService',
   'ExplorationDataService', 'ExplorationStatesService', 'StateObjectFactory',
   'ThreadDataService', 'ThreadStatusDisplayService',
   'UrlInterpolationService', 'UserService',
   'ACTION_ACCEPT_SUGGESTION', 'ACTION_REJECT_SUGGESTION',
+  'ShowSuggestionModalForEditorViewService',
   function(
       $log, $q, $rootScope, $scope, $uibModal,
       AlertsService, ChangeListService, DateTimeFormatService,
       ExplorationDataService, ExplorationStatesService, StateObjectFactory,
       ThreadDataService, ThreadStatusDisplayService,
       UrlInterpolationService, UserService,
-      ACTION_ACCEPT_SUGGESTION, ACTION_REJECT_SUGGESTION) {
->>>>>>> ce50b871
+      ACTION_ACCEPT_SUGGESTION, ACTION_REJECT_SUGGESTION,
+      ShowSuggestionModalForEditorViewService) {
     $scope.STATUS_CHOICES = ThreadStatusDisplayService.STATUS_CHOICES;
     $scope.threadData = ThreadDataService.data;
     $scope.getLabelClass = ThreadStatusDisplayService.getLabelClass;
