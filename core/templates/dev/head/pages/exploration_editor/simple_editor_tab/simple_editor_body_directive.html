--- conflicted
+++ resolved
@@ -22,11 +22,8 @@
         </anchor-header>
         <ul class="dropdown-menu oppia-question-list-menu" >
           <li ng-click="changeQuestionType('MultipleChoiceInput', $index)">Multiple Choice Input</li>
-<<<<<<< HEAD
           <li ng-click="changeQuestionType('TextInput', $index)">Text Input</li>
-=======
           <li ng-click="changeQuestionType('ItemSelectionInput', $index)">Checkbox Input</li>
->>>>>>> 1951ac68
         </ul>
       </div>
 
@@ -41,7 +38,17 @@
                               add-state="addState()">
       </multiple-choice-editor>
 
-<<<<<<< HEAD
+      <checkbox-editor ng-if="question.getInteractionId() === 'ItemSelectionInput'"
+                       unique-id="question.getId()"
+                       customization-args="question.getInteractionCustomizationArgs()"
+                       answer-groups="question.getAnswerGroups()"
+                       default-outcome="question.getDefaultOutcome()"
+                       save-customization-args="saveCustomizationArgs(question.getStateName(), newValue)"
+                       save-answer-groups="saveAnswerGroups(question.getStateName(), newValue)"
+                       save-default-outcome="saveDefaultOutcome(question.getStateName(), newValue)"
+                       add-state="addState()">
+      </checkbox-editor>
+
       <text-editor ng-if="question.getInteractionId() === 'TextInput'"
                    unique-id="question.getId()"
                    customization-args="question.getInteractionCustomizationArgs()"
@@ -52,18 +59,6 @@
                    save-default-outcome="saveDefaultOutcome(question.getStateName(), newValue)"
                    add-state="addState()">
       </text-editor>
-=======
-      <checkbox-editor ng-if="question.getInteractionId() === 'ItemSelectionInput'"
-                       unique-id="question.getId()"
-                       customization-args="question.getInteractionCustomizationArgs()"
-                       answer-groups="question.getAnswerGroups()"
-                       default-outcome="question.getDefaultOutcome()"
-                       save-customization-args="saveCustomizationArgs(question.getStateName(), newValue)"
-                       save-answer-groups="saveAnswerGroups(question.getStateName(), newValue)"
-                       save-default-outcome="saveDefaultOutcome(question.getStateName(), newValue)"
-                       add-state="addState()">
-      </checkbox-editor>
->>>>>>> 1951ac68
 
       <!-- TODO(sll): Update this condition when control of individual field visibility is added. -->
       <div ng-if="!$last" id="<[getSubfieldId(question, 'Bridge text')]>">
