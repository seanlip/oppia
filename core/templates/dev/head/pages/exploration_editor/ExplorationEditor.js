--- conflicted
+++ resolved
@@ -34,15 +34,9 @@
   'routerService', 'graphDataService', 'stateEditorTutorialFirstTimeService',
   'explorationParamSpecsService', 'explorationParamChangesService',
   'explorationWarningsService', '$templateCache', 'explorationContextService',
-<<<<<<< HEAD
   'explorationAdvancedFeaturesService', 'changeListService',
   'autosaveInfoModalsService', 'EditorModeService', 'siteAnalyticsService',
-  'SimpleEditorManagerService',
-=======
-  'explorationAdvancedFeaturesService', '$modal', 'changeListService',
-  'autosaveInfoModalsService', 'siteAnalyticsService',
-  'userExplorationEmailsHandler',
->>>>>>> 9e3eb9ac
+  'SimpleEditorManagerService', 'userExplorationEmailsHandler',
   function(
       $scope, $http, $window, $modal, $rootScope, $log, $timeout,
       explorationData, editorContextService, explorationTitleService,
@@ -53,15 +47,9 @@
       routerService, graphDataService, stateEditorTutorialFirstTimeService,
       explorationParamSpecsService, explorationParamChangesService,
       explorationWarningsService, $templateCache, explorationContextService,
-<<<<<<< HEAD
       explorationAdvancedFeaturesService, changeListService,
       autosaveInfoModalsService, EditorModeService, siteAnalyticsService,
-      SimpleEditorManagerService) {
-=======
-      explorationAdvancedFeaturesService, $modal, changeListService,
-      autosaveInfoModalsService, siteAnalyticsService,
-      userExplorationEmailsHandler) {
->>>>>>> 9e3eb9ac
+      SimpleEditorManagerService, userExplorationEmailsHandler) {
     $scope.editabilityService = editabilityService;
     $scope.editorContextService = editorContextService;
 
