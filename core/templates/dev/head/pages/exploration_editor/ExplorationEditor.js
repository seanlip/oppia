// Copyright 2014 The Oppia Authors. All Rights Reserved.
//
// Licensed under the Apache License, Version 2.0 (the "License");
// you may not use this file except in compliance with the License.
// You may obtain a copy of the License at
//
//      http://www.apache.org/licenses/LICENSE-2.0
//
// Unless required by applicable law or agreed to in writing, software
// distributed under the License is distributed on an "AS-IS" BASIS,
// WITHOUT WARRANTIES OR CONDITIONS OF ANY KIND, either express or implied.
// See the License for the specific language governing permissions and
// limitations under the License.

/**
 * @fileoverview Controllers for the exploration editor page and the editor
 *               help tab in the navbar.
 */

oppia.constant('INTERACTION_SPECS', GLOBALS.INTERACTION_SPECS);
oppia.constant('GADGET_SPECS', GLOBALS.GADGET_SPECS);
oppia.constant('PANEL_SPECS', GLOBALS.PANEL_SPECS);
oppia.constant(
  'EXPLORATION_TITLE_INPUT_FOCUS_LABEL',
  'explorationTitleInputFocusLabel');

oppia.controller('ExplorationEditor', [
  '$scope', '$http', '$window', '$modal', '$rootScope', '$log', '$timeout',
  'explorationData', 'editorContextService', 'explorationTitleService',
  'explorationCategoryService', 'explorationGadgetsService',
  'explorationObjectiveService', 'explorationLanguageCodeService',
  'explorationRightsService', 'explorationInitStateNameService',
  'explorationTagsService', 'editabilityService', 'explorationStatesService',
  'routerService', 'graphDataService', 'stateEditorTutorialFirstTimeService',
  'explorationParamSpecsService', 'explorationParamChangesService',
  'explorationWarningsService', '$templateCache', 'explorationContextService',
<<<<<<< HEAD
  'explorationAdvancedFeaturesService', 'changeListService',
  'autosaveInfoModalsService', 'EditorModeService', 'siteAnalyticsService',
  'SimpleEditorManagerService', 'userExplorationEmailsHandler',
=======
  'explorationAdvancedFeaturesService', '$modal', 'changeListService',
  'autosaveInfoModalsService', 'siteAnalyticsService',
  'UserEmailPreferencesService',
>>>>>>> e2fc07e4
  function(
      $scope, $http, $window, $modal, $rootScope, $log, $timeout,
      explorationData, editorContextService, explorationTitleService,
      explorationCategoryService, explorationGadgetsService,
      explorationObjectiveService, explorationLanguageCodeService,
      explorationRightsService, explorationInitStateNameService,
      explorationTagsService, editabilityService, explorationStatesService,
      routerService, graphDataService, stateEditorTutorialFirstTimeService,
      explorationParamSpecsService, explorationParamChangesService,
      explorationWarningsService, $templateCache, explorationContextService,
<<<<<<< HEAD
      explorationAdvancedFeaturesService, changeListService,
      autosaveInfoModalsService, EditorModeService, siteAnalyticsService,
      SimpleEditorManagerService, userExplorationEmailsHandler) {
=======
      explorationAdvancedFeaturesService, $modal, changeListService,
      autosaveInfoModalsService, siteAnalyticsService,
      UserEmailPreferencesService) {
>>>>>>> e2fc07e4
    $scope.editabilityService = editabilityService;
    $scope.editorContextService = editorContextService;

    $scope.areGadgetsEnabled = (
      explorationAdvancedFeaturesService.areGadgetsEnabled);
    $scope.isEditorInSimpleMode = EditorModeService.isEditorInSimpleMode;
    $scope.isEditorInFullMode = EditorModeService.isEditorInFullMode;

    /**********************************************************
     * Called on initial load of the exploration editor page.
     *********************************************************/
    $rootScope.loadingMessage = 'Loading';

    $scope.explorationId = explorationContextService.getExplorationId();
    $scope.explorationUrl = '/create/' + $scope.explorationId;
    $scope.explorationDataUrl = '/createhandler/data/' + $scope.explorationId;
    $scope.explorationDownloadUrl = (
      '/createhandler/download/' + $scope.explorationId);
    $scope.revertExplorationUrl = (
      '/createhandler/revert/' + $scope.explorationId);

    $scope.getTabStatuses = routerService.getTabStatuses;

    /********************************************
    * Methods affecting the graph visualization.
    ********************************************/
    $scope.areExplorationWarningsVisible = false;
    $scope.toggleExplorationWarningVisibility = function() {
      $scope.areExplorationWarningsVisible = (
        !$scope.areExplorationWarningsVisible);
    };

    $scope.$on('refreshGraph', function() {
      graphDataService.recompute();
      explorationWarningsService.updateWarnings();
    });

    $scope.getExplorationUrl = function(explorationId) {
      return explorationId ? ('/explore/' + explorationId) : '';
    };

    // Initializes the exploration page using data from the backend. Called on
    // page load.
    $scope.initExplorationPage = function(successCallback) {
      explorationData.getData().then(function(data) {
        explorationStatesService.init(data.states);

        explorationTitleService.init(data.title);
        explorationCategoryService.init(data.category);
        explorationGadgetsService.init(data.skin_customizations);
        explorationObjectiveService.init(data.objective);
        explorationLanguageCodeService.init(data.language_code);
        explorationInitStateNameService.init(data.init_state_name);
        explorationTagsService.init(data.tags);
        explorationParamSpecsService.init(data.param_specs);
        explorationParamChangesService.init(data.param_changes || []);

        $scope.explorationTitleService = explorationTitleService;
        $scope.explorationCategoryService = explorationCategoryService;
        $scope.explorationGadgetsService = explorationGadgetsService;
        $scope.explorationObjectiveService = explorationObjectiveService;
        $scope.explorationRightsService = explorationRightsService;
        $scope.explorationInitStateNameService = (
          explorationInitStateNameService);

        $scope.currentUserIsAdmin = data.is_admin;
        $scope.currentUserIsModerator = data.is_moderator;

        $scope.currentUser = data.user;
        $scope.currentVersion = data.version;

        explorationAdvancedFeaturesService.init(data);
        explorationRightsService.init(
          data.rights.owner_names, data.rights.editor_names,
          data.rights.viewer_names, data.rights.status,
          data.rights.cloned_from, data.rights.community_owned,
          data.rights.viewable_if_private);
        UserEmailPreferencesService.init(
          data.email_preferences.mute_feedback_notifications,
          data.email_preferences.mute_suggestion_notifications);

        if (GLOBALS.can_edit) {
          editabilityService.markEditable();
        }

        graphDataService.recompute();

        if (!editorContextService.getActiveStateName() ||
            !explorationStatesService.getState(
              editorContextService.getActiveStateName())) {
          editorContextService.setActiveStateName(
            explorationInitStateNameService.displayed);
        }

        if (!routerService.isLocationSetToNonStateEditorTab() &&
            !data.states.hasOwnProperty(
              routerService.getCurrentStateFromLocationPath('gui'))) {
          routerService.navigateToMainTab();
        }

        explorationWarningsService.updateWarnings();

        // Initialize changeList by draft changes if they exist.
        if (data.draft_changes !== null) {
          changeListService.loadAutosavedChangeList(data.draft_changes);
        }

        if (data.is_version_of_draft_valid === false &&
            data.draft_changes !== null &&
            data.draft_changes.length > 0) {
          // Show modal displaying lost changes if the version of draft
          // changes is invalid, and draft_changes is not `null`.
          autosaveInfoModalsService.showVersionMismatchModal(
            changeListService.getChangeList());
          return;
        }

        $scope.$broadcast('refreshStatisticsTab');
        $scope.$broadcast('refreshVersionHistory', {
          forceRefresh: true
        });

        if (explorationStatesService.getState(
              editorContextService.getActiveStateName())) {
          $scope.$broadcast('refreshStateEditor');
        }

        if (successCallback) {
          successCallback();
        }

        // TODO(sll): Any time the main tab is switched to (e.g. if the creator
        // goes to the settings tab and updates the title), a re-initialization
        // should happen.
        var simpleEditorInitSuccessful = SimpleEditorManagerService.tryToInit();
        if (simpleEditorInitSuccessful) {
          // TODO(sll): This should only fire once, on the initial page load.
          EditorModeService.setModeToSimple();
        }
      });
    };

    $scope.initExplorationPage();

    $scope.$on('initExplorationPage', function(unusedEvtData, successCallback) {
      $scope.initExplorationPage(successCallback);
    });

    var _ID_TUTORIAL_STATE_CONTENT = '#tutorialStateContent';
    var _ID_TUTORIAL_STATE_INTERACTION = '#tutorialStateInteraction';
    var _ID_TUTORIAL_PREVIEW_TAB = '#tutorialPreviewTab';
    var _ID_TUTORIAL_SAVE_BUTTON = '#tutorialSaveButton';

    $scope.EDITOR_TUTORIAL_OPTIONS = [{
      type: 'title',
      heading: 'Creating in Oppia',
      text: (
        'Explorations are learning experiences that you create using Oppia. ' +
        'Think of explorations as a conversation between a student ' +
        'and a tutor.')
    }, {
      type: 'function',
      fn: function(isGoingForward) {
        $('html, body').animate({
          scrollTop: (isGoingForward ? 0 : 20)
        }, 1000);
      }
    }, {
      type: 'element',
      selector: _ID_TUTORIAL_STATE_CONTENT,
      heading: 'Content',
      text: (
        '<p>An Oppia exploration is divided into several \'cards.\' ' +
        'The first part of a card is the <b>content</b>.</p>' +
        '<p>Use the content section to set the scene. ' +
        'Tell the learner a story, give them some information, ' +
        'and then ask a relevant question.</p>'),
      placement: 'bottom'
    }, {
      type: 'function',
      fn: function(isGoingForward) {
        var idToScrollTo = (
          isGoingForward ? _ID_TUTORIAL_STATE_INTERACTION :
          _ID_TUTORIAL_STATE_CONTENT);
        $('html, body').animate({
          scrollTop: angular.element(idToScrollTo).offset().top - 200
        }, 1000);
      }
    }, {
      type: 'title',
      selector: _ID_TUTORIAL_STATE_INTERACTION,
      heading: 'Interaction',
      text: (
        '<p>After you\'ve written the content of your conversation, ' +
        'choose an <b>interaction type</b>. ' +
        'An interaction is how you want your leaner to respond ' +
        'to your question.</p> ' +
        '<p>Oppia has several built-in interactions, including:</p>' +
        '<ul>' +
        '  <li>' +
        '    Multiple Choice' +
        '  </li>' +
        '  <li>' +
        '    Text/Number input' +
        '  </li>' +
        '  <li>' +
        '    Code snippets' +
        '  </li>' +
        '</ul>' +
        'and more.')
    }, {
      type: 'function',
      fn: function(isGoingForward) {
        var idToScrollTo = (
          isGoingForward ? _ID_TUTORIAL_PREVIEW_TAB :
          _ID_TUTORIAL_STATE_INTERACTION);
        $('html, body').animate({
          scrollTop: angular.element(idToScrollTo).offset().top - 200
        }, 1000);
      }
    }, {
      type: 'title',
      heading: 'Responses',
      text: (
        'After the learner uses the interaction you created, it\'s your turn ' +
        'again to choose how your exploration will respond to their input. ' +
        'You can send a learner to a new card or have them repeat the same ' +
        'card, depending on how they answer.')
    }, {
      type: 'function',
      fn: function(isGoingForward) {
        var idToScrollTo = (
          isGoingForward ? _ID_TUTORIAL_PREVIEW_TAB :
          _ID_TUTORIAL_STATE_INTERACTION);
        $('html, body').animate({
          scrollTop: angular.element(idToScrollTo).offset().top - 200
        }, 1000);
      }
    }, {
      type: 'element',
      selector: _ID_TUTORIAL_PREVIEW_TAB,
      heading: 'Preview',
      text: (
        'At any time, you can click the <b>preview</b> button to play ' +
        'through your exploration.'),
      placement: 'bottom'
    }, {
      type: 'element',
      selector: _ID_TUTORIAL_SAVE_BUTTON,
      heading: 'Save',
      text: (
        'When you\'re done making changes, ' +
        'be sure to save your work.<br><br>'),
      placement: 'bottom'
    }, {
      type: 'title',
      heading: 'Tutorial Complete',
      text: (
        '<h2>Now for the fun part...</h2>' +
        'That\'s the end of the tour! ' +
        'To finish up, here are some things we suggest: ' +
        '<ul>' +
        '  <li>' +
        '    Create your first card!' +
        '  </li>' +
        '  <li>' +
        '    Preview your exploration.' +
        '  </li>' +
        '  <li>' +
        '    Check out more resources in the ' +
        '    <a href="https://oppia.github.io/#/" target="_blank">' +
        '      Help Center.' +
        '    </a>' +
        '  </li>' +
        '</ul>')
    }];

    // Replace the ng-joyride template with one that uses <[...]> interpolators
    // instead of/ {{...}} interpolators.
    var ngJoyrideTemplate = $templateCache.get('ng-joyride-title-tplv1.html');
    ngJoyrideTemplate = ngJoyrideTemplate.replace(
      /\{\{/g, '<[').replace(/\}\}/g, ']>');
    $templateCache.put('ng-joyride-title-tplv1.html', ngJoyrideTemplate);

    var leaveTutorial = function() {
      editabilityService.onEndTutorial();
      $scope.$apply();
      stateEditorTutorialFirstTimeService.markTutorialFinished();
      $scope.tutorialInProgress = false;
    };

    $scope.onSkipTutorial = function() {
      siteAnalyticsService.registerSkipTutorialEvent($scope.explorationId);
      leaveTutorial();
    };

    $scope.onFinishTutorial = function() {
      siteAnalyticsService.registerFinishTutorialEvent($scope.explorationId);
      leaveTutorial();
    };

    $scope.tutorialInProgress = false;
    $scope.startTutorial = function() {
      routerService.navigateToMainTab();
      // The $timeout wrapper is needed for all components on the page to load,
      // otherwise elements within ng-if's are not guaranteed to be present on
      // the page.
      $timeout(function() {
        editabilityService.onStartTutorial();
        $scope.tutorialInProgress = true;
      });
    };

    $scope.showWelcomeExplorationModal = function() {
      var modalInstance = $modal.open({
        templateUrl: 'modals/welcomeExploration',
        backdrop: true,
        controller: [
          '$scope', '$modalInstance', 'UrlInterpolationService',
          'siteAnalyticsService', 'explorationContextService',
          function($scope, $modalInstance, UrlInterpolationService,
              siteAnalyticsService, explorationContextService) {
            var explorationId = explorationContextService.getExplorationId();

            siteAnalyticsService.registerTutorialModalOpenEvent(explorationId);

            $scope.beginTutorial = function() {
              siteAnalyticsService.registerAcceptTutorialModalEvent(
                explorationId);
              $modalInstance.close();
            };

            $scope.cancel = function() {
              siteAnalyticsService.registerDeclineTutorialModalEvent(
                explorationId);
              $modalInstance.dismiss('cancel');
            };

            $scope.editorWelcomeImgUrl = (
              UrlInterpolationService.getStaticImageUrl(
                '/general/editor_welcome.svg'));
          }
        ],
        windowClass: 'oppia-welcome-modal'
      });

      modalInstance.result.then(function() {
        $scope.startTutorial();
      }, function() {
        stateEditorTutorialFirstTimeService.markTutorialFinished();
      });
    };

    $scope.$on(
      'enterEditorForTheFirstTime', $scope.showWelcomeExplorationModal);
    $scope.$on('openEditorTutorial', $scope.startTutorial);
  }
]);<|MERGE_RESOLUTION|>--- conflicted
+++ resolved
@@ -34,15 +34,9 @@
   'routerService', 'graphDataService', 'stateEditorTutorialFirstTimeService',
   'explorationParamSpecsService', 'explorationParamChangesService',
   'explorationWarningsService', '$templateCache', 'explorationContextService',
-<<<<<<< HEAD
   'explorationAdvancedFeaturesService', 'changeListService',
   'autosaveInfoModalsService', 'EditorModeService', 'siteAnalyticsService',
-  'SimpleEditorManagerService', 'userExplorationEmailsHandler',
-=======
-  'explorationAdvancedFeaturesService', '$modal', 'changeListService',
-  'autosaveInfoModalsService', 'siteAnalyticsService',
-  'UserEmailPreferencesService',
->>>>>>> e2fc07e4
+  'SimpleEditorManagerService', 'UserEmailPreferencesService',
   function(
       $scope, $http, $window, $modal, $rootScope, $log, $timeout,
       explorationData, editorContextService, explorationTitleService,
@@ -53,15 +47,9 @@
       routerService, graphDataService, stateEditorTutorialFirstTimeService,
       explorationParamSpecsService, explorationParamChangesService,
       explorationWarningsService, $templateCache, explorationContextService,
-<<<<<<< HEAD
       explorationAdvancedFeaturesService, changeListService,
       autosaveInfoModalsService, EditorModeService, siteAnalyticsService,
-      SimpleEditorManagerService, userExplorationEmailsHandler) {
-=======
-      explorationAdvancedFeaturesService, $modal, changeListService,
-      autosaveInfoModalsService, siteAnalyticsService,
-      UserEmailPreferencesService) {
->>>>>>> e2fc07e4
+      SimpleEditorManagerService, UserEmailPreferencesService) {
     $scope.editabilityService = editabilityService;
     $scope.editorContextService = editorContextService;
 
