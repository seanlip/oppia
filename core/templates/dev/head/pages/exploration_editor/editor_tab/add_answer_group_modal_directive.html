<div class="modal-header protractor-test-add-response-modal-header">
  <h3>Add Response</h3>
</div>

<div class="modal-body">
  <form name="addAnswerGroupForm.outcomeDetailsForm" class="form-inline protractor-test-add-response-details">
    <div class="oppia-rule-details-header">
      <strong>If the learner's answer...</strong>
    </div>

    <rule-editor rule="tmpRule" is-editable="EditabilityService.isEditable()" is-editing-rule-inline="false">
    </rule-editor>

    <br>

    <div ng-if="!feedbackEditorIsOpen && !isLinearWithNoFeedback(tmpOutcome)"
         title="Edit feedback"
         style="height: 100%; margin-right: 22px;">
      <div class="oppia-rule-details-header oppia-editable-section">
        <div class="oppia-rule-preview oppia-transition-200">
          <div class="oppia-click-to-start-editing protractor-test-open-feedback-editor" ng-click="openFeedbackEditor()">
            <i class="material-icons oppia-editor-edit-icon pull-right" title="Edit Feedback">&#xE254;</i>
          </div>
          <strong>Oppia tells the learner...</strong>
          <div style="position: relative;">
            <span style="color: #888">
              <em>Nothing</em>
            </span>
          </div>
        </div>
      </div>
    </div>

    <div ng-if="feedbackEditorIsOpen">
      <outcome-feedback-editor outcome="tmpOutcome">
      </outcome-feedback-editor>
    </div>
    <br>

    <outcome-destination-editor outcome="tmpOutcome"
<<<<<<< HEAD
                                ng-if="!isInQuestionMode"
=======
                                ng-if="!questionModeEnabled"
>>>>>>> 07c0698d
                                outcome-has-feedback="!isLinearWithNoFeedback(tmpOutcome)"
                                add-state="addState">
    </outcome-destination-editor>
  </form>
</div>

<div class="modal-footer">
  <button class="btn btn-default protractor-test-close-add-response-modal" ng-click="cancel()">Cancel</button>
  <button class="btn btn-success protractor-test-add-new-response" ng-click="saveResponse(false)" ng-disabled="addAnswerGroupForm.outcomeDetailsForm.$invalid || isSelfLoopWithNoFeedback(tmpOutcome)">Save Response</button>
  <button class="btn btn-success" ng-click="saveResponse(true)" ng-disabled="addAnswerGroupForm.outcomeDetailsForm.$invalid || isSelfLoopWithNoFeedback(tmpOutcome)">Save and Add Another</button>
</div><|MERGE_RESOLUTION|>--- conflicted
+++ resolved
@@ -38,11 +38,7 @@
     <br>
 
     <outcome-destination-editor outcome="tmpOutcome"
-<<<<<<< HEAD
-                                ng-if="!isInQuestionMode"
-=======
                                 ng-if="!questionModeEnabled"
->>>>>>> 07c0698d
                                 outcome-has-feedback="!isLinearWithNoFeedback(tmpOutcome)"
                                 add-state="addState">
     </outcome-destination-editor>
