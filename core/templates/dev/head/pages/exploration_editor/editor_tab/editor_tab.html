<div class="container-fluid">
  <div class="row">
    <div class="col-lg-8 col-md-8 col-sm-8">
      {% include 'pages/exploration_editor/editor_tab/state_editor.html' %}
    </div>
    <div class="col-lg-4 col-md-4 col-sm-4">
      <div class="oppia-editor-sidebar hidden-xs hidden-sm">
        {% include 'pages/exploration_editor/editor_tab/exploration_graph.html' %}
        <div ng-show="areGadgetsEnabled()">
          {% include 'pages/exploration_editor/editor_tab/gadget_editor.html' %}
        </div>
      </div>
    </div>
<<<<<<< HEAD

    <attribution-guide></attribution-guide>
  </div>
=======
  </div>
  <attribution-guide></attribution-guide>
>>>>>>> 9e3eb9ac
</div><|MERGE_RESOLUTION|>--- conflicted
+++ resolved
@@ -11,12 +11,6 @@
         </div>
       </div>
     </div>
-<<<<<<< HEAD
-
     <attribution-guide></attribution-guide>
   </div>
-=======
-  </div>
-  <attribution-guide></attribution-guide>
->>>>>>> 9e3eb9ac
 </div>