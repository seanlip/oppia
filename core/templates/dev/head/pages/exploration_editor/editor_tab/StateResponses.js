// Copyright 2014 The Oppia Authors. All Rights Reserved.
//
// Licensed under the Apache License, Version 2.0 (the "License");
// you may not use this file except in compliance with the License.
// You may obtain a copy of the License at
//
//      http://www.apache.org/licenses/LICENSE-2.0
//
// Unless required by applicable law or agreed to in writing, software
// distributed under the License is distributed on an "AS-IS" BASIS,
// WITHOUT WARRANTIES OR CONDITIONS OF ANY KIND, either express or implied.
// See the License for the specific language governing permissions and
// limitations under the License.

/**
 * @fileoverview Controllers and filters for responses corresponding
 * to a state's interaction and answer groups.
 */

oppia.controller('StateResponses', [
  '$scope', '$rootScope', '$modal', '$filter', 'stateInteractionIdService',
<<<<<<< HEAD
  'editorContextService', 'alertsService', 'responsesService', 'RouterService',
=======
  'editorContextService', 'alertsService', 'ResponsesService', 'RouterService',
>>>>>>> c745caa4
  'explorationContextService', 'trainingDataService',
  'stateCustomizationArgsService', 'PLACEHOLDER_OUTCOME_DEST',
  'INTERACTION_SPECS', 'UrlInterpolationService', 'AnswerGroupObjectFactory',
  function(
      $scope, $rootScope, $modal, $filter, stateInteractionIdService,
<<<<<<< HEAD
      editorContextService, alertsService, responsesService, RouterService,
=======
      editorContextService, alertsService, ResponsesService, RouterService,
>>>>>>> c745caa4
      explorationContextService, trainingDataService,
      stateCustomizationArgsService, PLACEHOLDER_OUTCOME_DEST,
      INTERACTION_SPECS, UrlInterpolationService, AnswerGroupObjectFactory) {
    $scope.editorContextService = editorContextService;

    $scope.dragDotsImgUrl = UrlInterpolationService.getStaticImageUrl(
      '/general/drag_dots.png');

    var _initializeTrainingData = function() {
      var explorationId = explorationContextService.getExplorationId();
      var currentStateName = editorContextService.getActiveStateName();
      trainingDataService.initializeTrainingData(
        explorationId, currentStateName);
    };

    $scope.suppressDefaultAnswerGroupWarnings = function() {
      var interactionId = $scope.getCurrentInteractionId();
      var answerGroups = ResponsesService.getAnswerGroups();
      // This array contains the text of each of the possible answers
      // for the interaction.
      var answerChoices = [];
      var customizationArgs = stateCustomizationArgsService.savedMemento;
      var handledAnswersArray = [];

      if (interactionId === 'MultipleChoiceInput') {
        var numChoices = $scope.getAnswerChoices().length;
        var choiceIndices = [];
        // Collect all answers which have been handled by at least one
        // answer group.
        for (var i = 0; i < answerGroups.length; i++) {
          for (var j = 0; j < answerGroups[i].rules.length; j++) {
            handledAnswersArray.push(answerGroups[i].rules[j].inputs.x);
          }
        }
        for (var i = 0; i < numChoices; i++) {
          choiceIndices.push(i);
        }
        // We only suppress the default warning if each choice index has
        // been handled by at least one answer group.
        return choiceIndices.every(function(choiceIndex) {
          return handledAnswersArray.indexOf(choiceIndex) !== -1;
        });
      } else if (interactionId === 'ItemSelectionInput') {
        var maxSelectionCount = (
            customizationArgs.maxAllowableSelectionCount.value);
        if (maxSelectionCount === 1) {
          var numChoices = $scope.getAnswerChoices().length;
          // This array contains a list of booleans, one for each answer choice.
          // Each boolean is true if the corresponding answer has been
          // covered by at least one rule, and false otherwise.
          handledAnswersArray = [];
          for (var i = 0; i < numChoices; i++) {
            handledAnswersArray.push(false);
            answerChoices.push($scope.getAnswerChoices()[i].val);
          }

          var answerChoiceToIndex = {};
          answerChoices.forEach(function(answerChoice, choiceIndex) {
            answerChoiceToIndex[answerChoice] = choiceIndex;
          });

          answerGroups.forEach(function(answerGroup) {
            var rules = answerGroup.rules;
            rules.forEach(function(rule) {
              var ruleInputs = rule.inputs.x;
              ruleInputs.forEach(function(ruleInput) {
                var choiceIndex = answerChoiceToIndex[ruleInput];
                if (rule.type === 'Equals' ||
                    rule.type === 'ContainsAtLeastOneOf') {
                  handledAnswersArray[choiceIndex] = true;
                } else if (rule.type ===
                  'DoesNotContainAtLeastOneOf') {
                  for (var i = 0; i < handledAnswersArray.length; i++) {
                    if (i !== choiceIndex) {
                      handledAnswersArray[i] = true;
                    }
                  }
                }
              });
            });
          });

          var areAllChoicesCovered = handledAnswersArray.every(
            function(handledAnswer) {
              return handledAnswer;
            });
          // We only suppress the default warning if each choice text has
          // been handled by at least one answer group, based on rule type.
          return areAllChoicesCovered;
        }
      }
    };

    $scope.isSelfLoopWithNoFeedback = function(outcome) {
      var isSelfLoop = function(outcome) {
        return (
          outcome &&
          outcome.dest === editorContextService.getActiveStateName());
      };
      if (!outcome) {
        return false;
      }
      var hasFeedback = outcome.feedback.some(function(feedbackItem) {
        return Boolean(feedbackItem);
      });
      return isSelfLoop(outcome) && !hasFeedback;
    };

    $scope.changeActiveAnswerGroupIndex = function(newIndex) {
      $rootScope.$broadcast('externalSave');
      ResponsesService.changeActiveAnswerGroupIndex(newIndex);
      $scope.activeAnswerGroupIndex = (
        ResponsesService.getActiveAnswerGroupIndex());
    };

    $scope.getCurrentInteractionId = function() {
      return stateInteractionIdService.savedMemento;
    };

    $scope.isCurrentInteractionTrainable = function() {
      var interactionId = $scope.getCurrentInteractionId();
      return (
        interactionId &&
        INTERACTION_SPECS[interactionId].is_trainable);
    };

    $scope.isCreatingNewState = function(outcome) {
      return outcome && outcome.dest === PLACEHOLDER_OUTCOME_DEST;
    };

    // This returns false if the current interaction ID is null.
    $scope.isCurrentInteractionLinear = function() {
      var interactionId = $scope.getCurrentInteractionId();
      return interactionId && INTERACTION_SPECS[interactionId].is_linear;
    };

    $scope.isLinearWithNoFeedback = function(outcome) {
      // Returns false if current interaction is linear and has no feedback
      if (!outcome) {
        return false;
      }
      var hasFeedback = outcome.feedback.some(function(feedbackItem) {
        return Boolean(feedbackItem);
      });
      return $scope.isCurrentInteractionLinear() && !hasFeedback;
    };

    $scope.getOutcomeTooltip = function(outcome) {
      // Outcome tooltip depends on whether feedback is displayed
      if ($scope.isLinearWithNoFeedback(outcome)) {
        return 'Please direct the learner to a different card.';
      } else {
        return 'Please give Oppia something useful to say,' +
               ' or direct the learner to a different card.';
      }
    };

    $scope.$on('initializeAnswerGroups', function(evt, data) {
      ResponsesService.init(data);
      $scope.answerGroups = ResponsesService.getAnswerGroups();
      $scope.defaultOutcome = ResponsesService.getDefaultOutcome();

      // If the creator selects an interaction which has only one possible
      // answer, automatically expand the default response. Otherwise, default
      // to having no responses initially selected.
      if ($scope.isCurrentInteractionLinear()) {
        ResponsesService.changeActiveAnswerGroupIndex(0);
      }

      // Initialize training data for these answer groups.
      _initializeTrainingData();

      $scope.activeAnswerGroupIndex = (
        ResponsesService.getActiveAnswerGroupIndex());
      $rootScope.$broadcast('externalSave');
    });

    $scope.$on('onInteractionIdChanged', function(evt, newInteractionId) {
      $rootScope.$broadcast('externalSave');
      ResponsesService.onInteractionIdChanged(newInteractionId, function() {
        $scope.answerGroups = ResponsesService.getAnswerGroups();
        $scope.defaultOutcome = ResponsesService.getDefaultOutcome();

        // Reinitialize training data if the interaction ID is changed.
        _initializeTrainingData();

        $scope.activeAnswerGroupIndex = (
          ResponsesService.getActiveAnswerGroupIndex());
      });

      // Prompt the user to create a new response if it is not a linear or
      // non-terminal interaction and if an actual interaction is specified
      // (versus one being deleted).
      if (newInteractionId &&
          !INTERACTION_SPECS[newInteractionId].is_linear &&
          !INTERACTION_SPECS[newInteractionId].is_terminal) {
        // Open the training interface if the interaction is trainable,
        // otherwise open the answer group modal.
        if (GLOBALS.SHOW_TRAINABLE_UNRESOLVED_ANSWERS &&
            $scope.isCurrentInteractionTrainable()) {
          $scope.openTeachOppiaModal();
        } else {
          $scope.openAddAnswerGroupModal();
        }
      }
    });

    $scope.$on('answerGroupChanged', function() {
      $scope.answerGroups = ResponsesService.getAnswerGroups();
      $scope.defaultOutcome = ResponsesService.getDefaultOutcome();
      $scope.activeAnswerGroupIndex = (
        ResponsesService.getActiveAnswerGroupIndex());
    });

    $scope.$on('updateAnswerChoices', function(evt, newAnswerChoices) {
      ResponsesService.updateAnswerChoices(newAnswerChoices);
    });

    $scope.openTeachOppiaModal = function() {
      alertsService.clearWarnings();
      $rootScope.$broadcast('externalSave');

      $modal.open({
        templateUrl: 'modals/teachOppia',
        backdrop: false,
        controller: [
          '$scope', '$injector', '$modalInstance',
          'oppiaExplorationHtmlFormatterService',
          'stateInteractionIdService', 'stateCustomizationArgsService',
          'explorationContextService', 'editorContextService',
          'explorationStatesService', 'trainingDataService',
          'AnswerClassificationService', 'focusService',
          'angularNameService', 'RULE_TYPE_CLASSIFIER',
          function(
              $scope, $injector, $modalInstance,
              oppiaExplorationHtmlFormatterService,
              stateInteractionIdService, stateCustomizationArgsService,
              explorationContextService, editorContextService,
              explorationStatesService, trainingDataService,
              AnswerClassificationService, focusService,
              angularNameService, RULE_TYPE_CLASSIFIER) {
            var _explorationId = explorationContextService.getExplorationId();
            var _stateName = editorContextService.getActiveStateName();
            var _state = explorationStatesService.getState(_stateName);

            $scope.stateContent = _state.content.getHtml();
            $scope.inputTemplate = (
              oppiaExplorationHtmlFormatterService.getInteractionHtml(
                stateInteractionIdService.savedMemento,
                stateCustomizationArgsService.savedMemento,
                'testInteractionInput'));
            $scope.answerTemplate = '';

            $scope.trainingData = [];
            $scope.trainingDataAnswer = '';
            $scope.trainingDataFeedback = '';
            $scope.trainingDataOutcomeDest = '';

            // Retrieve the interaction ID.
            var interactionId = stateInteractionIdService.savedMemento;

            var rulesServiceName =
              angularNameService.getNameOfInteractionRulesService(
                interactionId)

            // Inject RulesService dynamically.
            var rulesService = $injector.get(rulesServiceName);

            // See the training panel directive in StateEditor for an
            // explanation on the structure of this object.
            $scope.classification = {
              answerGroupIndex: 0,
              newOutcome: null
            };

            focusService.setFocus('testInteractionInput');

            $scope.finishTeaching = function(reopen) {
              $modalInstance.close({
                reopen: reopen
              });
            };

            $scope.submitAnswer = function(answer) {
              $scope.answerTemplate = (
                oppiaExplorationHtmlFormatterService.getAnswerHtml(
                  answer, stateInteractionIdService.savedMemento,
                  stateCustomizationArgsService.savedMemento));

              var classificationResult = (
                AnswerClassificationService.getMatchingClassificationResult(
                  _explorationId, _stateName, _state, answer, true,
                  rulesService));
              var feedback = 'Nothing';
              var dest = classificationResult.outcome.dest;
              if (classificationResult.outcome.feedback.length > 0) {
                feedback = classificationResult.outcome.feedback[0];
              }
              if (dest === _stateName) {
                dest = '<em>(try again)</em>';
              }
              $scope.trainingDataAnswer = answer;
              $scope.trainingDataFeedback = feedback;
              $scope.trainingDataOutcomeDest = dest;

              var answerGroupIndex =
                classificationResult.answerGroupIndex;
              var ruleIndex = classificationResult.ruleIndex;
              if (answerGroupIndex !==
                _state.interaction.answerGroups.length &&
                  _state.interaction.answerGroups[answerGroupIndex]
                    .rules[ruleIndex].type !== RULE_TYPE_CLASSIFIER) {
                $scope.classification.answerGroupIndex = -1;
              } else {
                $scope.classification.answerGroupIndex = (
                  classificationResult.answerGroupIndex);
              }
            };
          }]
      }).result.then(function(result) {
        // Check if the modal should be reopened right away.
        if (result.reopen) {
          $scope.openTeachOppiaModal();
        }
      });
    };

    $scope.openAddAnswerGroupModal = function() {
      alertsService.clearWarnings();
      $rootScope.$broadcast('externalSave');

      $modal.open({
        templateUrl: 'modals/addAnswerGroup',
        // Clicking outside this modal should not dismiss it.
        backdrop: 'static',
        controller: [
          '$scope', '$modalInstance', 'ResponsesService',
          'editorContextService', 'editorFirstTimeEventsService',
          'RuleObjectFactory', 'OutcomeObjectFactory',
          function(
              $scope, $modalInstance, ResponsesService,
              editorContextService, editorFirstTimeEventsService,
              RuleObjectFactory, OutcomeObjectFactory) {
            $scope.feedbackEditorIsOpen = false;
            $scope.openFeedbackEditor = function() {
              $scope.feedbackEditorIsOpen = true;
            };
            $scope.tmpRule = RuleObjectFactory.createNew(null, {});
            $scope.tmpOutcome = OutcomeObjectFactory.createNew(
              editorContextService.getActiveStateName(), [''], []);

            $scope.isSelfLoopWithNoFeedback = function(tmpOutcome) {
              var hasFeedback = false;
              for (var i = 0; i < tmpOutcome.feedback.length; i++) {
                if (tmpOutcome.feedback[i]) {
                  hasFeedback = true;
                  break;
                }
              }

              return (
                tmpOutcome.dest === editorContextService.getActiveStateName() &&
                !hasFeedback);
            };

            $scope.addAnswerGroupForm = {};

            $scope.saveResponse = function(reopen) {
              $scope.$broadcast('saveOutcomeFeedbackDetails');
              $scope.$broadcast('saveOutcomeDestDetails');

              // If the feedback editor is never opened, replace the feedback
              // with an empty array.
              if ($scope.tmpOutcome.feedback.length === 1 &&
                  $scope.tmpOutcome.feedback[0] === '') {
                $scope.tmpOutcome.feedback = [];
              }

              editorFirstTimeEventsService.registerFirstSaveRuleEvent();

              // Close the modal and save it afterwards.
              $modalInstance.close({
                tmpRule: angular.copy($scope.tmpRule),
                tmpOutcome: angular.copy($scope.tmpOutcome),
                reopen: reopen
              });
            };

            $scope.cancel = function() {
              $modalInstance.dismiss('cancel');
              alertsService.clearWarnings();
            };
          }
        ]
      }).result.then(function(result) {
        // Create a new answer group.
        $scope.answerGroups.push(AnswerGroupObjectFactory.createNew(
          [result.tmpRule], result.tmpOutcome, false));
        ResponsesService.save($scope.answerGroups, $scope.defaultOutcome);
        $scope.changeActiveAnswerGroupIndex($scope.answerGroups.length - 1);

        // After saving it, check if the modal should be reopened right away.
        if (result.reopen) {
          $scope.openAddAnswerGroupModal();
        }
      });
    };

    // When the page is scrolled so that the top of the page is above the
    // browser viewport, there are some bugs in the positioning of the helper.
    // This is a bug in jQueryUI that has not been fixed yet. For more details,
    // see http://stackoverflow.com/q/5791886
    $scope.ANSWER_GROUP_LIST_SORTABLE_OPTIONS = {
      axis: 'y',
      cursor: 'move',
      handle: '.oppia-rule-sort-handle',
      items: '.oppia-sortable-rule-block',
      revert: 100,
      tolerance: 'pointer',
      start: function(e, ui) {
        $rootScope.$broadcast('externalSave');
        $scope.changeActiveAnswerGroupIndex(-1);
        ui.placeholder.height(ui.item.height());
      },
      stop: function() {
        ResponsesService.save($scope.answerGroups, $scope.defaultOutcome);
      }
    };

    $scope.deleteAnswerGroup = function(index, evt) {
      // Prevent clicking on the delete button from also toggling the display
      // state of the answer group.
      evt.stopPropagation();

      alertsService.clearWarnings();
      $modal.open({
        templateUrl: 'modals/deleteAnswerGroup',
        backdrop: true,
        controller: [
          '$scope', '$modalInstance', function($scope, $modalInstance) {
            $scope.reallyDelete = function() {
              $modalInstance.close();
            };

            $scope.cancel = function() {
              $modalInstance.dismiss('cancel');
              alertsService.clearWarnings();
            };
          }
        ]
      }).result.then(function() {
        ResponsesService.deleteAnswerGroup(index);
      });
    };

    $scope.saveActiveAnswerGroupFeedback = function(updatedOutcome) {
      ResponsesService.updateActiveAnswerGroup({
        feedback: updatedOutcome.feedback
      });
    };

    $scope.saveActiveAnswerGroupDest = function(updatedOutcome) {
      ResponsesService.updateActiveAnswerGroup({
        dest: updatedOutcome.dest
      });
    };

    $scope.saveActiveAnswerGroupRules = function(updatedRules) {
      ResponsesService.updateActiveAnswerGroup({
        rules: updatedRules
      });
    };

    $scope.saveDefaultOutcomeFeedback = function(updatedOutcome) {
      ResponsesService.updateDefaultOutcome({
        feedback: updatedOutcome.feedback
      });
    };

    $scope.saveDefaultOutcomeDest = function(updatedOutcome) {
      ResponsesService.updateDefaultOutcome({
        dest: updatedOutcome.dest
      });
    };

    $scope.getAnswerChoices = function() {
      return ResponsesService.getAnswerChoices();
    };

    $scope.isOutcomeLooping = function(outcome) {
      var activeStateName = editorContextService.getActiveStateName();
      return outcome && (outcome.dest === activeStateName);
    };

    $scope.navigateToState = function(stateName) {
      RouterService.navigateToMainTab(stateName);
    };
  }
]);

oppia.filter('summarizeAnswerGroup', [
  '$filter', 'RULE_SUMMARY_WRAP_CHARACTER_COUNT',
  function($filter, RULE_SUMMARY_WRAP_CHARACTER_COUNT) {
    return function(answerGroup, interactionId, answerChoices, shortenRule) {
      var summary = '';
      var outcome = answerGroup.outcome;
      var hasFeedback = outcome.feedback.length > 0 && outcome.feedback[0];

      if (answerGroup.rules) {
        var firstRule = $filter('convertToPlainText')(
          $filter('parameterizeRuleDescription')(
            answerGroup.rules[0], interactionId, answerChoices));
        summary = 'Answer ' + firstRule;

        if (hasFeedback && shortenRule) {
          summary = $filter('wrapTextWithEllipsis')(
            summary, RULE_SUMMARY_WRAP_CHARACTER_COUNT);
        }
        summary = '[' + summary + '] ';
      }

      if (hasFeedback) {
        summary += $filter('convertToPlainText')(outcome.feedback[0]);
      }
      return summary;
    };
  }
]);

oppia.filter('summarizeDefaultOutcome', [
  '$filter', 'INTERACTION_SPECS', 'RULE_SUMMARY_WRAP_CHARACTER_COUNT',
  function($filter, INTERACTION_SPECS, RULE_SUMMARY_WRAP_CHARACTER_COUNT) {
    return function(
        defaultOutcome, interactionId, answerGroupCount, shortenRule) {
      if (!defaultOutcome) {
        return '';
      }

      var summary = '';
      var feedback = defaultOutcome.feedback;
      var hasFeedback = feedback.length > 0 && feedback[0];

      if (interactionId && INTERACTION_SPECS[interactionId].is_linear) {
        summary = INTERACTION_SPECS[interactionId].default_outcome_heading;
      } else if (answerGroupCount > 0) {
        summary = 'All other answers';
      } else {
        summary = 'All answers';
      }

      if (hasFeedback && shortenRule) {
        summary = $filter('wrapTextWithEllipsis')(
          summary, RULE_SUMMARY_WRAP_CHARACTER_COUNT);
      }
      summary = '[' + summary + '] ';

      if (hasFeedback) {
        summary += $filter('convertToPlainText')(defaultOutcome.feedback[0]);
      }
      return summary;
    };
  }
]);<|MERGE_RESOLUTION|>--- conflicted
+++ resolved
@@ -19,21 +19,13 @@
 
 oppia.controller('StateResponses', [
   '$scope', '$rootScope', '$modal', '$filter', 'stateInteractionIdService',
-<<<<<<< HEAD
-  'editorContextService', 'alertsService', 'responsesService', 'RouterService',
-=======
   'editorContextService', 'alertsService', 'ResponsesService', 'RouterService',
->>>>>>> c745caa4
   'explorationContextService', 'trainingDataService',
   'stateCustomizationArgsService', 'PLACEHOLDER_OUTCOME_DEST',
   'INTERACTION_SPECS', 'UrlInterpolationService', 'AnswerGroupObjectFactory',
   function(
       $scope, $rootScope, $modal, $filter, stateInteractionIdService,
-<<<<<<< HEAD
-      editorContextService, alertsService, responsesService, RouterService,
-=======
       editorContextService, alertsService, ResponsesService, RouterService,
->>>>>>> c745caa4
       explorationContextService, trainingDataService,
       stateCustomizationArgsService, PLACEHOLDER_OUTCOME_DEST,
       INTERACTION_SPECS, UrlInterpolationService, AnswerGroupObjectFactory) {
