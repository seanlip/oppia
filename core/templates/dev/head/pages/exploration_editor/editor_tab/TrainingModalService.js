// Copyright 2014 The Oppia Authors. All Rights Reserved.
//
// Licensed under the Apache License, Version 2.0 (the "License");
// you may not use this file except in compliance with the License.
// You may obtain a copy of the License at
//
//      http://www.apache.org/licenses/LICENSE-2.0
//
// Unless required by applicable law or agreed to in writing, software
// distributed under the License is distributed on an "AS-IS" BASIS,
// WITHOUT WARRANTIES OR CONDITIONS OF ANY KIND, either express or implied.
// See the License for the specific language governing permissions and
// limitations under the License.

/**
 * @fileoverview Service which handles opening and closing
 * the training modal used for both unresolved answers
 * and answers within the training data of a classifier.
 */

oppia.factory('TrainingModalService', [
<<<<<<< HEAD
  '$rootScope', '$uibModal', 'AlertsService',
  function($rootScope, $uibModal, AlertsService) {
=======
  '$rootScope', '$modal', 'AlertsService', 'UrlInterpolationService',
  function($rootScope, $modal, AlertsService, UrlInterpolationService) {
>>>>>>> 7500f0aa
    return {
      openTrainUnresolvedAnswerModal: function(unhandledAnswer, externalSave) {
        AlertsService.clearWarnings();
        if (externalSave) {
          $rootScope.$broadcast('externalSave');
        }

<<<<<<< HEAD
        $uibModal.open({
          templateUrl: 'modals/trainUnresolvedAnswer',
=======
        $modal.open({
          templateUrl: UrlInterpolationService.getDirectiveTemplateUrl(
            '/pages/exploration_editor/editor_tab/' +
            'training_unresolved_answer_modal_directive.html'),
>>>>>>> 7500f0aa
          backdrop: true,
          controller: [
            '$scope', '$injector', '$uibModalInstance',
            'explorationStatesService', 'EditorStateService',
            'AnswerClassificationService', 'ExplorationContextService',
            'stateInteractionIdService', 'AngularNameService',
            function($scope, $injector, $uibModalInstance,
                explorationStatesService, EditorStateService,
                AnswerClassificationService, ExplorationContextService,
                stateInteractionIdService, AngularNameService) {
              $scope.trainingDataAnswer = '';
              $scope.trainingDataFeedback = '';
              $scope.trainingDataOutcomeDest = '';

              // See the training panel directive in StateEditor for an
              // explanation on the structure of this object.
              $scope.classification = {
                answerGroupIndex: 0,
                newOutcome: null
              };

              $scope.finishTraining = function() {
                $uibModalInstance.close();
              };

              $scope.init = function() {
                var explorationId =
                  ExplorationContextService.getExplorationId();
                var currentStateName =
                  EditorStateService.getActiveStateName();
                var state = explorationStatesService.getState(currentStateName);

                // Retrieve the interaction ID.
                var interactionId = stateInteractionIdService.savedMemento;

                var rulesServiceName =
                  AngularNameService.getNameOfInteractionRulesService(
                    interactionId)

                // Inject RulesService dynamically.
                var rulesService = $injector.get(rulesServiceName);

                var classificationResult = (
                  AnswerClassificationService.getMatchingClassificationResult(
                    explorationId, currentStateName, state, unhandledAnswer,
                    rulesService));
                var feedback = 'Nothing';
                var dest = classificationResult.outcome.dest;
                if (classificationResult.outcome.feedback.length > 0) {
                  feedback = classificationResult.outcome.feedback[0];
                }
                if (dest === currentStateName) {
                  dest = '<em>(try again)</em>';
                }

                // $scope.trainingDataAnswer, $scope.trainingDataFeedback
                // $scope.trainingDataOutcomeDest are intended to be local
                // to this modal and should not be used to populate any
                // information in the active exploration (including the
                // feedback). The feedback here refers to a representation
                // of the outcome of an answer group, rather than the
                // specific feedback of the outcome (for instance, it
                // includes the destination state within the feedback).
                $scope.trainingDataAnswer = unhandledAnswer;
                $scope.trainingDataFeedback = feedback;
                $scope.trainingDataOutcomeDest = dest;
                $scope.classification.answerGroupIndex = (
                  classificationResult.answerGroupIndex);
              };

              $scope.init();
            }]
        });
      }
    };
  }
]);<|MERGE_RESOLUTION|>--- conflicted
+++ resolved
@@ -19,29 +19,18 @@
  */
 
 oppia.factory('TrainingModalService', [
-<<<<<<< HEAD
-  '$rootScope', '$uibModal', 'AlertsService',
-  function($rootScope, $uibModal, AlertsService) {
-=======
-  '$rootScope', '$modal', 'AlertsService', 'UrlInterpolationService',
-  function($rootScope, $modal, AlertsService, UrlInterpolationService) {
->>>>>>> 7500f0aa
+  '$rootScope', '$uibModal', 'AlertsService', 'UrlInterpolationService',
+  function($rootScope, $uibModal, AlertsService, UrlInterpolationService) {
     return {
       openTrainUnresolvedAnswerModal: function(unhandledAnswer, externalSave) {
         AlertsService.clearWarnings();
         if (externalSave) {
           $rootScope.$broadcast('externalSave');
         }
-
-<<<<<<< HEAD
         $uibModal.open({
-          templateUrl: 'modals/trainUnresolvedAnswer',
-=======
-        $modal.open({
           templateUrl: UrlInterpolationService.getDirectiveTemplateUrl(
             '/pages/exploration_editor/editor_tab/' +
             'training_unresolved_answer_modal_directive.html'),
->>>>>>> 7500f0aa
           backdrop: true,
           controller: [
             '$scope', '$injector', '$uibModalInstance',
