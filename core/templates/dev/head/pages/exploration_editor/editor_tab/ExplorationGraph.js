--- conflicted
+++ resolved
@@ -17,21 +17,12 @@
  */
 
 oppia.controller('ExplorationGraph', [
-<<<<<<< HEAD
   '$scope', '$modal', 'editorContextService', 'AlertsService',
   'explorationStatesService', 'editabilityService', 'routerService',
   'graphDataService',
   function(
       $scope, $modal, editorContextService, AlertsService,
       explorationStatesService, editabilityService, routerService,
-=======
-  '$scope', '$modal', 'editorContextService', 'alertsService',
-  'explorationStatesService', 'editabilityService', 'RouterService',
-  'graphDataService',
-  function(
-      $scope, $modal, editorContextService, alertsService,
-      explorationStatesService, editabilityService, RouterService,
->>>>>>> ff46472f
       graphDataService) {
     $scope.getGraphData = graphDataService.getGraphData;
     $scope.isEditable = editabilityService.isEditable;
