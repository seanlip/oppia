--- conflicted
+++ resolved
@@ -22,30 +22,20 @@
   'AnswerGroupsCacheService', 'StateEditorService',
   'OutcomeObjectFactory', 'COMPONENT_NAME_DEFAULT_OUTCOME',
   'StateSolutionService', 'SolutionVerificationService', 'AlertsService',
-<<<<<<< HEAD
   'StateContentIdsToAudioTranslationsService',
   'SolutionValidityService',
-  'INFO_MESSAGE_SOLUTION_IS_VALID', 'INFO_MESSAGE_SOLUTION_IS_INVALID',
-=======
-  'ContextService', 'StateContentIdsToAudioTranslationsService',
-  'SolutionValidityService', 'INFO_MESSAGE_SOLUTION_IS_VALID',
-  'INFO_MESSAGE_SOLUTION_IS_INVALID_FOR_EXPLORATION',
->>>>>>> 0d6e1be2
+  'INFO_MESSAGE_SOLUTION_IS_VALID',
+  'INFO_MESSAGE_SOLUTION_IS_INVALID',
   'INFO_MESSAGE_SOLUTION_IS_INVALID_FOR_CURRENT_RULE',
   function(
       $rootScope, StateInteractionIdService, INTERACTION_SPECS,
       AnswerGroupsCacheService, StateEditorService,
       OutcomeObjectFactory, COMPONENT_NAME_DEFAULT_OUTCOME,
       StateSolutionService, SolutionVerificationService, AlertsService,
-<<<<<<< HEAD
       StateContentIdsToAudioTranslationsService,
-      SolutionValidityService,
-      INFO_MESSAGE_SOLUTION_IS_VALID, INFO_MESSAGE_SOLUTION_IS_INVALID,
-=======
-      ContextService, StateContentIdsToAudioTranslationsService,
-      SolutionValidityService, INFO_MESSAGE_SOLUTION_IS_VALID,
+      SolutionValidityService, INFO_MESSAGE_SOLUTION_IS_INVALID,
+      INFO_MESSAGE_SOLUTION_IS_VALID,
       INFO_MESSAGE_SOLUTION_IS_INVALID_FOR_EXPLORATION,
->>>>>>> 0d6e1be2
       INFO_MESSAGE_SOLUTION_IS_INVALID_FOR_CURRENT_RULE) {
     var _answerGroupsMemento = null;
     var _defaultOutcomeMemento = null;
