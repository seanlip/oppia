--- conflicted
+++ resolved
@@ -18,40 +18,21 @@
  */
 
 oppia.factory('ResponsesService', [
-<<<<<<< HEAD
   '$rootScope', 'AlertsService', 'AnswerGroupsCacheService',
   'ContextService', 'OutcomeObjectFactory',
   'SolutionValidityService', 'SolutionVerificationService',
-  'StateContentIdsToAudioTranslationsService', 'StateEditorService',
-  'StateInteractionIdService',
+  'StateEditorService', 'StateInteractionIdService',
   'StateSolutionService', 'COMPONENT_NAME_DEFAULT_OUTCOME',
-=======
-  '$rootScope', 'StateInteractionIdService', 'INTERACTION_SPECS',
-  'AnswerGroupsCacheService', 'StateEditorService',
-  'OutcomeObjectFactory', 'COMPONENT_NAME_DEFAULT_OUTCOME',
-  'StateSolutionService', 'SolutionVerificationService', 'AlertsService',
-  'ContextService', 'SolutionValidityService', 'INFO_MESSAGE_SOLUTION_IS_VALID',
-  'INFO_MESSAGE_SOLUTION_IS_INVALID_FOR_EXPLORATION',
->>>>>>> 06f91edb
   'INFO_MESSAGE_SOLUTION_IS_INVALID_FOR_CURRENT_RULE',
   'INFO_MESSAGE_SOLUTION_IS_INVALID_FOR_EXPLORATION',
   'INFO_MESSAGE_SOLUTION_IS_VALID', 'INTERACTION_SPECS',
   function(
-<<<<<<< HEAD
       $rootScope, AlertsService, AnswerGroupsCacheService,
       ContextService, OutcomeObjectFactory,
       SolutionValidityService, SolutionVerificationService,
-      StateContentIdsToAudioTranslationsService, StateEditorService,
-      StateInteractionIdService,
+      StateEditorService, StateInteractionIdService,
       StateSolutionService, COMPONENT_NAME_DEFAULT_OUTCOME,
       INFO_MESSAGE_SOLUTION_IS_INVALID_FOR_CURRENT_RULE,
-=======
-      $rootScope, StateInteractionIdService, INTERACTION_SPECS,
-      AnswerGroupsCacheService, StateEditorService,
-      OutcomeObjectFactory, COMPONENT_NAME_DEFAULT_OUTCOME,
-      StateSolutionService, SolutionVerificationService, AlertsService,
-      ContextService, SolutionValidityService, INFO_MESSAGE_SOLUTION_IS_VALID,
->>>>>>> 06f91edb
       INFO_MESSAGE_SOLUTION_IS_INVALID_FOR_EXPLORATION,
       INFO_MESSAGE_SOLUTION_IS_VALID, INTERACTION_SPECS) {
     var _answerGroupsMemento = null;
