--- conflicted
+++ resolved
@@ -19,7 +19,6 @@
  */
 
 oppia.factory('ExplorationStatesService', [
-<<<<<<< HEAD
   '$filter', '$injector', '$location', '$log', '$q', '$rootScope', '$uibModal',
   'AlertsService', 'AngularNameService', 'AnswerClassificationService',
   'ChangeListService', 'ContextService', 'ExplorationInitStateNameService',
@@ -31,19 +30,6 @@
       ChangeListService, ContextService, ExplorationInitStateNameService,
       SolutionValidityService, StateEditorService, StatesObjectFactory,
       UrlInterpolationService, ValidatorsService) {
-=======
-  '$log', '$uibModal', '$filter', '$location', '$rootScope', '$injector', '$q',
-  'ExplorationInitStateNameService', 'AlertsService', 'ChangeListService',
-  'StateEditorService', 'ValidatorsService', 'StatesObjectFactory',
-  'SolutionValidityService', 'AngularNameService',
-  'AnswerClassificationService', 'ContextService', 'UrlInterpolationService',
-  function(
-      $log, $uibModal, $filter, $location, $rootScope, $injector, $q,
-      ExplorationInitStateNameService, AlertsService, ChangeListService,
-      StateEditorService, ValidatorsService, StatesObjectFactory,
-      SolutionValidityService, AngularNameService,
-      AnswerClassificationService, ContextService, UrlInterpolationService) {
->>>>>>> 06f91edb
     var _states = null;
 
     var stateAddedCallbacks = [];
