<div class="oppia-same-row-container">
  <form class="navbar-form navbar-left oppia-search-bar-form" role="search">
    <div class="form-group">
      <div class="input-group" style="max-width: 375px; width: auto;">
        <div class="input-group-addon oppia-search-bar-icon">
          <i class="material-icons md-18" ng-if="!isSearchInProgress()">&#xE8B6;</i>
          <span ng-if="isSearchInProgress()">
            <i class="material-icons md-18 oppia-animate-spin">&#xE863;</i>
          </span>
        </div>
        <input type="text" class="form-control oppia-search-bar-input oppia-search-bar-text-input protractor-test-search-input"
             ng-attr-placeholder="<[searchBarPlaceholder]>" ng-model="searchQuery"
             ng-model-options="{ updateOn: 'default blur', debounce: { 'default': 1000, 'blur': 0 } }" aria-label="Search bar">
      </div>
    </div>
  </form>
</div>

<div class="oppia-same-row-container">
  <div uib-dropdown class="navbar-left oppia-navbar-button-container oppia-search-bar-category-selector protractor-test-search-bar-category-selector">
    <button uib-dropdown-toggle type="button" class="btn protractor-test-search-bar-dropdown-toggle oppia-search-bar-input ng-cloak"
          title="<[selectionDetails.categories.description | translate]>"
          style="max-width: 130px;">
      <[categoryButtonText|truncate:14]>
      <span class="caret"></span>
    </button>
    <!-- The $event.stopPropagation() prevents the dropdown from closing after an option is selected. -->
    <ul uib-dropdown-menu class="protractor-test-search-bar-dropdown-menu" role="menu" style="max-height: 400px; overflow: auto;" ng-click="$event.stopPropagation()">
      <li ng-repeat="item in selectionDetails.categories.masterList track by $index"
        ng-if="selectionDetails.categories.selections[item.id]">
<<<<<<< HEAD
      <a href="" ng-click="toggleSelection('categories', item.id)">
        <span translate="<[item.text]>" class="protractor-test-selected"></span>
        <i ng-if="selectionDetails.categories.selections[item.id]" class="material-icons md-18 pull-right">&#xE876;</i>
      </a>
    </li>
    <li ng-if="selectionDetails.categories.numSelections > 1">
      <a href="" ng-click="deselectAll('categories')"><i>Deselect All</i></a>
    </li>
    <hr ng-if="selectionDetails.categories.numSelections > 0" style="margin: 2px;">
    <li ng-repeat="item in selectionDetails.categories.masterList track by $index"
        ng-if="!selectionDetails.categories.selections[item.id]">
      <a href="" ng-click="toggleSelection('categories', item.id)">
        <span translate="<[item.text]>" class="protractor-test-deselected"></span>
        <i ng-if="selectionDetails.categories.selections[item.id]" class="material-icons md-18 pull-right">&#xE876;</i>
      </a>
    </li>
  </ul>
=======
        <a href ng-click="toggleSelection('categories', item.id)">
          <span translate="<[item.text]>" class="protractor-test-selected"></span>
          <i ng-if="selectionDetails.categories.selections[item.id]" class="material-icons md-18 pull-right oppia-search-bar-category-selection-symbol">&#xE876;</i>
        </a>
      </li>
      <li ng-if="selectionDetails.categories.numSelections > 1">
        <a href ng-click="deselectAll('categories')"><i>Deselect All</i></a>
      </li>
      <hr ng-if="selectionDetails.categories.numSelections > 0" style="margin: 2px;">
      <li ng-repeat="item in selectionDetails.categories.masterList track by $index"
          ng-if="!selectionDetails.categories.selections[item.id]">
        <a href ng-click="toggleSelection('categories', item.id)">
          <span translate="<[item.text]>" class="protractor-test-deselected"></span>
          <i ng-if="selectionDetails.categories.selections[item.id]" class="material-icons md-18 pull-right oppia-search-bar-category-selection-symbol">&#xE876;</i>
        </a>
      </li>
    </ul>
  </div>
>>>>>>> 9f2a43bb
</div>
<div uib-dropdown class="navbar-left oppia-navbar-button-container oppia-search-bar-language-selector protractor-test-search-bar-language-selector">
  <button uib-dropdown-toggle type="button" class="btn protractor-test-search-bar-dropdown-toggle oppia-search-bar-input ng-cloak"
          style="border-bottom-right-radius: 4px; border-top-right-radius: 4px; max-width: 130px;"
          title="<[selectionDetails.languageCodes.description | translate]>">
    <[languageButtonText|truncate:14]>
    <span class="caret"></span>
  </button>
  <!-- The $event.stopPropagation() prevents the dropdown from closing after an option is selected. -->
  <ul uib-dropdown-menu class="protractor-test-search-bar-dropdown-menu" role="menu" style="max-height: 400px; overflow: auto;" ng-click="$event.stopPropagation()">
    <li ng-repeat="item in selectionDetails.languageCodes.masterList track by $index"
        ng-if="selectionDetails.languageCodes.selections[item.id]">
      <a href="" ng-click="toggleSelection('languageCodes', item.id)">
        <span translate="<[item.text]>" class="protractor-test-selected"></span>
        <i ng-if="selectionDetails.languageCodes.selections[item.id]" class="material-icons md-18 pull-right oppia-search-bar-category-selection-symbol">&#xE876;</i>
      </a>
    </li>
    <li ng-if="selectionDetails.languageCodes.numSelections > 1">
      <a href="" ng-click="deselectAll('languageCodes')"><i>Deselect All</i></a>
    </li>
    <hr ng-if="selectionDetails.languageCodes.numSelections > 0" style="margin: 2px;">
    <li ng-repeat="item in selectionDetails.languageCodes.masterList track by $index"
        ng-if="!selectionDetails.languageCodes.selections[item.id]">
      <a href="" ng-click="toggleSelection('languageCodes', item.id)">
        <span translate="<[item.text]>" class="protractor-test-deselected"></span>
        <i ng-if="selectionDetails.languageCodes.selections[item.id]" class="material-icons md-18  pull-right oppia-search-bar-category-selection-symbol">&#xE876;</i>
      </a>
    </li>
  </ul>
</div>

<style>
  .oppia-search-bar-form {
    margin-top: 10px;
    padding-right: 0;
  }

  .oppia-search-bar-input {
    background: #04857c;
    border: 1px solid #018c7f;
    border-radius: 0;
    color: white;
    font-size: 15px;
    height: 34px;
  }

  .oppia-search-bar-input.btn {
    color: rgba(255,255,255,0.7);
  }
  .oppia-search-bar-input.btn:hover,
  .oppia-search-bar-input.btn:focus {
    color: #fff;
  }

  .oppia-search-bar-input.btn:focus {
    outline: 1px dotted #fff;
    outline: auto 5px -webkit-focus-ring-color;
  }

  .oppia-search-bar-input::-webkit-input-placeholder {
    color: rgba(255,255,255,0.7);
  }
  .oppia-search-bar-input:-moz-placeholder {
    color: rgba(255,255,255,0.7);
  }
  .oppia-search-bar-input::-moz-placeholder {
    color: rgba(255,255,255,0.7);
  }
  .oppia-search-bar-input:-ms-input-placeholder {
    color: rgba(255,255,255,0.7);
  }

  .oppia-search-bar-icon {
    background: #04857c;
    border: 1px solid #018c7f;
    color: rgba(255,255,255,0.7);
  }

  @media (max-width: 1024px) {
    .oppia-search-bar-language-selector {
      display: none;
    }
    .oppia-search-bar-category-selector .btn {
      border-bottom-right-radius: 4px;
      border-top-right-radius: 4px;
    }
  }

  @media (max-width: 767px) {
    .oppia-search-bar-input {
      background: #ffffff;
      color: #04857c;
    }
    .oppia-search-bar-input::-webkit-input-placeholder {
      color: #04857c;
    }
    .oppia-search-bar-input:-moz-placeholder {
      color: #04857c;
    }
    .oppia-search-bar-input::-moz-placeholder {
      color: #04857c;
    }
    .oppia-search-bar-input:-ms-input-placeholder {
      color: #04857c;
    }
    .oppia-search-bar-icon {
      background: #ffffff;
      color: #04857c;
    }
    .oppia-search-bar-input.btn {
      color: #04857c;
      margin-left: 10px;
      margin-top: -64px;
    }
    .oppia-search-bar-input.btn:hover, .oppia-search-bar-input.btn:focus {
      color: #04857c;
    }
    .protractor-test-search-bar-dropdown-menu {
      margin-top: -25px;
    }
    .oppia-same-row-container {
       display: inline-block;
    }
  }

  @media (max-width: 629px) {
    .oppia-search-bar-text-input {
      border-bottom-right-radius: 4px;
      border-top-right-radius: 4px;
    }
    .oppia-search-bar-category-selector {
      display: none;
    }
  }
  /* This rule targets only Firefox browsers. */
  @-moz-document url-prefix() {
    .oppia-search-bar-category-selection-symbol {
      margin-top: -18px;
    }
  }

</style><|MERGE_RESOLUTION|>--- conflicted
+++ resolved
@@ -28,44 +28,24 @@
     <ul uib-dropdown-menu class="protractor-test-search-bar-dropdown-menu" role="menu" style="max-height: 400px; overflow: auto;" ng-click="$event.stopPropagation()">
       <li ng-repeat="item in selectionDetails.categories.masterList track by $index"
         ng-if="selectionDetails.categories.selections[item.id]">
-<<<<<<< HEAD
-      <a href="" ng-click="toggleSelection('categories', item.id)">
-        <span translate="<[item.text]>" class="protractor-test-selected"></span>
-        <i ng-if="selectionDetails.categories.selections[item.id]" class="material-icons md-18 pull-right">&#xE876;</i>
-      </a>
-    </li>
-    <li ng-if="selectionDetails.categories.numSelections > 1">
-      <a href="" ng-click="deselectAll('categories')"><i>Deselect All</i></a>
-    </li>
-    <hr ng-if="selectionDetails.categories.numSelections > 0" style="margin: 2px;">
-    <li ng-repeat="item in selectionDetails.categories.masterList track by $index"
-        ng-if="!selectionDetails.categories.selections[item.id]">
-      <a href="" ng-click="toggleSelection('categories', item.id)">
-        <span translate="<[item.text]>" class="protractor-test-deselected"></span>
-        <i ng-if="selectionDetails.categories.selections[item.id]" class="material-icons md-18 pull-right">&#xE876;</i>
-      </a>
-    </li>
-  </ul>
-=======
-        <a href ng-click="toggleSelection('categories', item.id)">
+        <a href="" ng-click="toggleSelection('categories', item.id)">
           <span translate="<[item.text]>" class="protractor-test-selected"></span>
           <i ng-if="selectionDetails.categories.selections[item.id]" class="material-icons md-18 pull-right oppia-search-bar-category-selection-symbol">&#xE876;</i>
         </a>
       </li>
       <li ng-if="selectionDetails.categories.numSelections > 1">
-        <a href ng-click="deselectAll('categories')"><i>Deselect All</i></a>
+        <a href="" ng-click="deselectAll('categories')"><i>Deselect All</i></a>
       </li>
       <hr ng-if="selectionDetails.categories.numSelections > 0" style="margin: 2px;">
       <li ng-repeat="item in selectionDetails.categories.masterList track by $index"
           ng-if="!selectionDetails.categories.selections[item.id]">
-        <a href ng-click="toggleSelection('categories', item.id)">
+        <a href="" ng-click="toggleSelection('categories', item.id)">
           <span translate="<[item.text]>" class="protractor-test-deselected"></span>
           <i ng-if="selectionDetails.categories.selections[item.id]" class="material-icons md-18 pull-right oppia-search-bar-category-selection-symbol">&#xE876;</i>
         </a>
       </li>
     </ul>
   </div>
->>>>>>> 9f2a43bb
 </div>
 <div uib-dropdown class="navbar-left oppia-navbar-button-container oppia-search-bar-language-selector protractor-test-search-bar-language-selector">
   <button uib-dropdown-toggle type="button" class="btn protractor-test-search-bar-dropdown-toggle oppia-search-bar-input ng-cloak"
