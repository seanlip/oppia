<<<<<<< HEAD
{% extends 'base.html' %}

{% block header_js %}
  {{ super() }}
  <script type="text/javascript">
    GLOBALS.collectionId = JSON.parse('{{collection_id|js_string}}');
    GLOBALS.isLoggedIn = Boolean(JSON.parse('{{is_logged_in|js_string}}'));
    GLOBALS.canEdit = JSON.parse('{{can_edit|js_string}}');
  </script>

  <style>
    html, body {
      background: #eeeeee no-repeat center center fixed;
      background-size: cover;
    }
    .oppia-collection-path-section {
      background: #fff;
      border-radius: 2px;
      box-shadow: 0 2px 4px rgba(0, 0, 0, 0.14), 0 2px 4px rgba(0, 0, 0, 0.23);
      float: left;
      margin-top: 20px;
      max-width: 675px;
      padding: 40px 20px 60px 20px;
      position: absolute;
      text-align: left;
      top: 168px;
    }
    .oppia-collection-table {
      margin: 0 auto;
      max-width: 90%;
      padding: 50px 20px 420px 20px;
      position: relative;
      text-align: left;
      top: 35px;
      width: 100%;
    }
    .oppia-card-preview-panel {
      background: #fff;
      border-radius: 2px;
      box-shadow: 0 2px 4px rgba(0, 0, 0, 0.14), 0 2px 4px rgba(0, 0, 0, 0.23);
      left: 50%;
      padding: 30px 85px 70px 85px;
      pointer-events: none;
      position: fixed;
      text-align: left;
      top: 244px;
      transform: translateX(29%);
    }
    .collection-mascot {
      left: 40px;
      position: absolute;
      top: 40px;
      width: 120px;
    }
    @media only screen and (max-width : 600px) {
      .oppia-collection-player-title-font {
        font-size: 32px;
=======
<!DOCTYPE html>
<html ng-app="oppia" lang="<[currentLang]>" ng-controller="Base" itemscope itemtype="http://schema.org/Organization">
  <head>
    @require('../../base_components/header.html', {"title": "Oppia"})
    <style>
      html, body {
        background: #eeeeee no-repeat center center fixed;
        background-size: cover;
>>>>>>> 50e8ae31
      }
      .oppia-collection-path-section {
        background: #fff;
        border-radius: 2px;
        box-shadow: 0 2px 4px rgba(0, 0, 0, 0.14), 0 2px 4px rgba(0, 0, 0, 0.23);
        float: left;
        margin-top: 20px;
        max-width: 675px;
        padding: 40px 20px 60px 20px;
        position: absolute;
        text-align: left;
        top: 168px;
      }
      .oppia-collection-table {
        margin: 0 auto;
        max-width: 90%;
        padding: 50px 20px 420px 20px;
        position: relative;
        text-align: left;
        top: 35px;
        width: 100%;
      }
      .oppia-card-preview-panel {
        background: #fff;
        border-radius: 2px;
        box-shadow: 0 2px 4px rgba(0, 0, 0, 0.14), 0 2px 4px rgba(0, 0, 0, 0.23);
        left: 50%;
        padding: 30px 85px 70px 85px;
        pointer-events: none;
        position: fixed;
        text-align: left;
        top: 244px;
        transform: translateX(29%);
      }
      .collection-mascot {
        left: 40px;
        position: absolute;
        top: 40px;
        width: 120px;
      }
      @media only screen and (max-width : 600px) {
        .oppia-collection-player-title-font {
          font-size: 32px;
        }
      }
      /* To avoid double shadows caused by overlaying preview card
      over the blank preview card */
      .exploration-summary-tile md-card {
        box-shadow: none;
      }
      .mobile-path-segment {
        margin: 0 auto;
        width: 250px;
      }
      .mobile-lesson-icon {
        position: absolute;
        left: 50%;
        transform: translate(-50%, -50%);
        width: 100px;
      }

<<<<<<< HEAD
{% block footer_js %}
  {{ super() }}
  <!-- This code is used for inserting webpack bundles
     https://github.com/jantimon/html-webpack-plugin#writing-your-own-templates -->
  <% for (var chunk in htmlWebpackPlugin.files.js) { %>
    <% if (webpackConfig.mode == 'production') { %>
      <script src="/build/webpack/<%= htmlWebpackPlugin.files.js[chunk] %>"></script>
    <% } else { %>
      <script src="/webpack/<%= htmlWebpackPlugin.files.js[chunk] %>"></script>
    <% } %>
  <% } %>
{% endblock footer_js %}
=======
      @media only screen and (max-width: 998px) {
        .oppia-activity-summary-tile-mobile-background-mask {
          align-items: center;
          background: rgba(0,0,0,0.25);
          display: flex;
          height: 100vh;
          justify-content: space-around;
          width: 100vw;
          z-index: -1;
        }
      }
    </style>
  </head>
  <body>
    <service-bootstrap></service-bootstrap>
    <base-content>
      <navbar-breadcrumb>
        <collection-navbar></collection-navbar>
      </navbar-breadcrumb>
      <nav-options>
        <collection-local-nav></collection-local-nav>
      </nav-options>
      <content>
        <collection-player-page></collection-player-page>
      </content>
      <page-footer>
        <collection-footer twitter-text="{{DEFAULT_TWITTER_SHARE_MESSAGE_PLAYER}}"></collection-footer>
      </page-footer>
    </base-content>
    @require('../footer_js_libs.html')
  </body>
</html>
>>>>>>> 50e8ae31
<|MERGE_RESOLUTION|>--- conflicted
+++ resolved
@@ -1,62 +1,3 @@
-<<<<<<< HEAD
-{% extends 'base.html' %}
-
-{% block header_js %}
-  {{ super() }}
-  <script type="text/javascript">
-    GLOBALS.collectionId = JSON.parse('{{collection_id|js_string}}');
-    GLOBALS.isLoggedIn = Boolean(JSON.parse('{{is_logged_in|js_string}}'));
-    GLOBALS.canEdit = JSON.parse('{{can_edit|js_string}}');
-  </script>
-
-  <style>
-    html, body {
-      background: #eeeeee no-repeat center center fixed;
-      background-size: cover;
-    }
-    .oppia-collection-path-section {
-      background: #fff;
-      border-radius: 2px;
-      box-shadow: 0 2px 4px rgba(0, 0, 0, 0.14), 0 2px 4px rgba(0, 0, 0, 0.23);
-      float: left;
-      margin-top: 20px;
-      max-width: 675px;
-      padding: 40px 20px 60px 20px;
-      position: absolute;
-      text-align: left;
-      top: 168px;
-    }
-    .oppia-collection-table {
-      margin: 0 auto;
-      max-width: 90%;
-      padding: 50px 20px 420px 20px;
-      position: relative;
-      text-align: left;
-      top: 35px;
-      width: 100%;
-    }
-    .oppia-card-preview-panel {
-      background: #fff;
-      border-radius: 2px;
-      box-shadow: 0 2px 4px rgba(0, 0, 0, 0.14), 0 2px 4px rgba(0, 0, 0, 0.23);
-      left: 50%;
-      padding: 30px 85px 70px 85px;
-      pointer-events: none;
-      position: fixed;
-      text-align: left;
-      top: 244px;
-      transform: translateX(29%);
-    }
-    .collection-mascot {
-      left: 40px;
-      position: absolute;
-      top: 40px;
-      width: 120px;
-    }
-    @media only screen and (max-width : 600px) {
-      .oppia-collection-player-title-font {
-        font-size: 32px;
-=======
 <!DOCTYPE html>
 <html ng-app="oppia" lang="<[currentLang]>" ng-controller="Base" itemscope itemtype="http://schema.org/Organization">
   <head>
@@ -65,7 +6,6 @@
       html, body {
         background: #eeeeee no-repeat center center fixed;
         background-size: cover;
->>>>>>> 50e8ae31
       }
       .oppia-collection-path-section {
         background: #fff;
@@ -127,20 +67,6 @@
         width: 100px;
       }
 
-<<<<<<< HEAD
-{% block footer_js %}
-  {{ super() }}
-  <!-- This code is used for inserting webpack bundles
-     https://github.com/jantimon/html-webpack-plugin#writing-your-own-templates -->
-  <% for (var chunk in htmlWebpackPlugin.files.js) { %>
-    <% if (webpackConfig.mode == 'production') { %>
-      <script src="/build/webpack/<%= htmlWebpackPlugin.files.js[chunk] %>"></script>
-    <% } else { %>
-      <script src="/webpack/<%= htmlWebpackPlugin.files.js[chunk] %>"></script>
-    <% } %>
-  <% } %>
-{% endblock footer_js %}
-=======
       @media only screen and (max-width: 998px) {
         .oppia-activity-summary-tile-mobile-background-mask {
           align-items: center;
@@ -172,5 +98,4 @@
     </base-content>
     @require('../footer_js_libs.html')
   </body>
-</html>
->>>>>>> 50e8ae31
+</html>