// Copyright 2019 The Oppia Authors. All Rights Reserved.
//
// Licensed under the Apache License, Version 2.0 (the "License");
// you may not use this file except in compliance with the License.
// You may obtain a copy of the License at
//
//      http://www.apache.org/licenses/LICENSE-2.0
//
// Unless required by applicable law or agreed to in writing, software
// distributed under the License is distributed on an "AS-IS" BASIS,
// WITHOUT WARRANTIES OR CONDITIONS OF ANY KIND, either express or implied.
// See the License for the specific language governing permissions and
// limitations under the License.

/**
 * @fileoverview Service for fetching the opportunities available for
 * contributors to contribute.
 */

require('domain/opportunity/ExplorationOpportunitySummaryObjectFactory.ts');
require('domain/opportunity/SkillOpportunityObjectFactory.ts');

angular.module('oppia').factory('ContributionOpportunitiesBackendApiService', [
<<<<<<< HEAD
  '$http', 'UrlInterpolationService', 'OPPORTUNITY_TYPE_SKILL',
  'OPPORTUNITY_TYPE_TRANSLATION', 'OPPORTUNITY_TYPE_VOICEOVER',
  function($http, UrlInterpolationService, OPPORTUNITY_TYPE_SKILL,
      OPPORTUNITY_TYPE_TRANSLATION, OPPORTUNITY_TYPE_VOICEOVER) {
    var urlTemplate = '/opportunitiessummaryhandler/<opportunityType>';
=======
  '$http', 'ExplorationOpportunitySummaryObjectFactory',
  'SkillOpportunityObjectFactory', 'UrlInterpolationService',
  'OPPORTUNITY_TYPE_SKILL', 'OPPORTUNITY_TYPE_TRANSLATION',
  'OPPORTUNITY_TYPE_VOICEOVER',
  function($http, ExplorationOpportunitySummaryObjectFactory,
      SkillOpportunityObjectFactory, UrlInterpolationService,
      OPPORTUNITY_TYPE_SKILL, OPPORTUNITY_TYPE_TRANSLATION,
      OPPORTUNITY_TYPE_VOICEOVER) {
    var urlTemplate = '/opportunitiessummaryhandler/<opportunityType>';
    var _getOpportunityFromDict = function(opportunityType, opportunityDict) {
      if (
        opportunityType === OPPORTUNITY_TYPE_VOICEOVER ||
        opportunityType === OPPORTUNITY_TYPE_TRANSLATION) {
        return ExplorationOpportunitySummaryObjectFactory.createFromBackendDict(
          opportunityDict);
      } else if (opportunityType === OPPORTUNITY_TYPE_SKILL) {
        return SkillOpportunityObjectFactory.createFromBackendDict(
          opportunityDict);
      }
    };
>>>>>>> 0ccfd464
    var _fetchOpportunities = function(
        opportunityType, params, successCallback) {
      return $http.get(
        UrlInterpolationService.interpolateUrl(
          urlTemplate, {opportunityType: opportunityType}
        ), {
          params: params
        }).then(function(response) {
<<<<<<< HEAD
        successCallback(response.data);
=======
        var data = response.data;
        var opportunities = [];
        for (var index in data.opportunities) {
          opportunities.push(_getOpportunityFromDict(
            opportunityType, data.opportunities[index]));
        }
        successCallback(opportunities, data.next_cursor, data.more);
>>>>>>> 0ccfd464
      });
    };
    return {
      fetchSkillOpportunities: function(cursor, successCallback) {
        var params = {
          cursor: cursor
        };
        return _fetchOpportunities(
          OPPORTUNITY_TYPE_SKILL, params, successCallback);
      },
      fetchTranslationOpportunities: function(
          languageCode, cursor, successCallback) {
        var params = {
          language_code: languageCode,
          cursor: cursor
        };
        return _fetchOpportunities(
          OPPORTUNITY_TYPE_TRANSLATION, params, successCallback);
      },
      fetchVoiceoverOpportunities: function(
          languageCode, cursor, successCallback) {
        var params = {
          language_code: languageCode,
          cursor: cursor
        };
        return _fetchOpportunities(
          OPPORTUNITY_TYPE_VOICEOVER, params, successCallback);
      }
    };
  }]);<|MERGE_RESOLUTION|>--- conflicted
+++ resolved
@@ -21,13 +21,6 @@
 require('domain/opportunity/SkillOpportunityObjectFactory.ts');
 
 angular.module('oppia').factory('ContributionOpportunitiesBackendApiService', [
-<<<<<<< HEAD
-  '$http', 'UrlInterpolationService', 'OPPORTUNITY_TYPE_SKILL',
-  'OPPORTUNITY_TYPE_TRANSLATION', 'OPPORTUNITY_TYPE_VOICEOVER',
-  function($http, UrlInterpolationService, OPPORTUNITY_TYPE_SKILL,
-      OPPORTUNITY_TYPE_TRANSLATION, OPPORTUNITY_TYPE_VOICEOVER) {
-    var urlTemplate = '/opportunitiessummaryhandler/<opportunityType>';
-=======
   '$http', 'ExplorationOpportunitySummaryObjectFactory',
   'SkillOpportunityObjectFactory', 'UrlInterpolationService',
   'OPPORTUNITY_TYPE_SKILL', 'OPPORTUNITY_TYPE_TRANSLATION',
@@ -48,7 +41,6 @@
           opportunityDict);
       }
     };
->>>>>>> 0ccfd464
     var _fetchOpportunities = function(
         opportunityType, params, successCallback) {
       return $http.get(
@@ -57,9 +49,6 @@
         ), {
           params: params
         }).then(function(response) {
-<<<<<<< HEAD
-        successCallback(response.data);
-=======
         var data = response.data;
         var opportunities = [];
         for (var index in data.opportunities) {
@@ -67,7 +56,6 @@
             opportunityType, data.opportunities[index]));
         }
         successCallback(opportunities, data.next_cursor, data.more);
->>>>>>> 0ccfd464
       });
     };
     return {
