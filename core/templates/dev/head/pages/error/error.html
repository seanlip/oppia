--- conflicted
+++ resolved
@@ -60,7 +60,6 @@
 
 {% block footer_js %}
   {{ super() }}
-<<<<<<< HEAD
 <% for (var chunk in htmlWebpackPlugin.files.js) { %>
   <% if (webpackConfig.mode == 'production') { %> 
     <script src="/build/templates/head/dist/<%= htmlWebpackPlugin.files.js[chunk] %>"></script>
@@ -68,10 +67,6 @@
     <script src="/dist/<%= htmlWebpackPlugin.files.js[chunk] %>"></script>
   <% } %>
 <% } %>
-=======
-  <script src="/templates/dev/head/pages/error/Error.js"></script>
-  <script src="/templates/dev/head/services/PageTitleService.js"></script>
->>>>>>> f5585502
 {% endblock footer_js %}
 
 {% block footer %}
