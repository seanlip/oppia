--- conflicted
+++ resolved
@@ -1,15 +1,4 @@
 {% extends 'dist/base.html' %}
-<<<<<<< HEAD
-
-{% block maintitle %}
-  {% if title %}
-    {{ title }} - Oppia Editor
-  {% else %}
-    Untitled Collection - Oppia Editor
-  {% endif %}
-{% endblock maintitle %}
-=======
->>>>>>> ba105ec6
 
 {% block header_js %}
   {{ super() }}
