// Copyright 2016 The Oppia Authors. All Rights Reserved.
//
// Licensed under the Apache License, Version 2.0 (the "License");
// you may not use this file except in compliance with the License.
// You may obtain a copy of the License at
//
//      http://www.apache.org/licenses/LICENSE-2.0
//
// Unless required by applicable law or agreed to in writing, software
// distributed under the License is distributed on an "AS-IS" BASIS,
// WITHOUT WARRANTIES OR CONDITIONS OF ANY KIND, either express or implied.
// See the License for the specific language governing permissions and
// limitations under the License.

/**
 * @fileoverview Unit tests for CollectionEditorStateService.
 */

describe('Collection editor state service', function() {
  var CollectionEditorStateService = null;
  var CollectionObjectFactory = null;
  var CollectionRightsObjectFactory = null;
  var CollectionUpdateService = null;
  var fakeEditableCollectionBackendApiService = null;
  var fakeCollectionRightsBackendApiService = null;

  // TODO(bhenning): Consider moving this to a more shareable location.
  var FakeEditableCollectionBackendApiService = function() {
    var self = {};

    var _fetchOrUpdateCollection = function() {
      return $q(function(resolve, reject) {
        if (!self.failure) {
          resolve(self.newBackendCollectionObject);
        } else {
          reject();
        }
      });
    };

    self.newBackendCollectionObject = {};
    self.failure = null;
    self.fetchCollection = _fetchOrUpdateCollection;
    self.updateCollection = _fetchOrUpdateCollection;

    return self;
  };

  var FakeCollectionRightsBackendApiService = function() {
    var self = {};

    var _fetchCollectionRights = function() {
      return $q(function(resolve, reject) {
        if (!self.failure) {
          resolve(self.backendCollectionRightsObject);
        } else {
          reject();
        }
      });
    };

    self.backendCollectionRightsObject = {};
    self.failure = null;
    self.fetchCollectionRights = _fetchCollectionRights;

    return self;
  };

  beforeEach(module('oppia'));
  beforeEach(module('oppia', GLOBALS.TRANSLATOR_PROVIDER_FOR_TESTS));
  beforeEach(module('oppia', function($provide) {
    fakeEditableCollectionBackendApiService = (
      new FakeEditableCollectionBackendApiService());
    $provide.value(
      'EditableCollectionBackendApiService',
      fakeEditableCollectionBackendApiService);

    fakeCollectionRightsBackendApiService = (
      new FakeCollectionRightsBackendApiService());
    $provide.value(
      'CollectionRightsBackendApiService',
      fakeCollectionRightsBackendApiService);
  }));

  beforeEach(inject(function($injector) {
    CollectionEditorStateService = $injector.get(
      'CollectionEditorStateService');
    CollectionObjectFactory = $injector.get('CollectionObjectFactory');
    CollectionRightsObjectFactory = $injector.get(
      'CollectionRightsObjectFactory');
    CollectionUpdateService = $injector.get('CollectionUpdateService');
    $q = $injector.get('$q');
    $rootScope = $injector.get('$rootScope');
    $scope = $rootScope.$new();

    fakeEditableCollectionBackendApiService.newBackendCollectionObject = {
      id: '0',
      title: 'Collection Under Test',
      category: 'Test',
      objective: 'To pass',
      schema_version: '1',
      version: '1',
      nodes: [{
        exploration_id: '0',
        prerequisite_skills: [],
        acquired_skills: ['skill2']
      }, {
        exploration_id: '1',
        prerequisite_skills: ['skill2'],
        acquired_skills: ['skill1']
      }]
    };
    secondBackendCollectionObject = {
      id: '5',
      title: 'Interesting collection',
      category: 'Test',
      objective: 'To be interesting',
      language_code: 'en',
      tags: [],
      schema_version: '2',
      version: '3',
      nodes: [{
        exploration_id: '0',
        prerequisite_skills: [],
        acquired_skills: ['interest']
      }]
    };

    privateCollectionRightsObject = {
      collection_id: '5',
      can_edit: 'true',
      can_unpublish: 'false',
      is_private: 'true',
      owner_names: ['A']
    };
    fakeCollectionRightsBackendApiService.backendCollectionRightsObject = (
      privateCollectionRightsObject);

    unpublishablePublicCollectionRightsObject = {
      collection_id: '5',
      can_edit: 'true',
      can_unpublish: 'true',
      is_private: 'false',
      owner_names: ['A']
    };
  }));

  it('should request to load the collection from the backend', function() {
    spyOn(
      fakeEditableCollectionBackendApiService,
      'fetchCollection').and.callThrough();

    CollectionEditorStateService.loadCollection(5);
    expect(fakeEditableCollectionBackendApiService.fetchCollection)
      .toHaveBeenCalled();
  });

  it('should request to load the collection rights from the backend',
<<<<<<< HEAD
    function() {
      spyOn(
        fakeCollectionRightsBackendApiService,
        'fetchCollectionRights').andCallThrough();
=======
      function() {
    spyOn(
      fakeCollectionRightsBackendApiService,
      'fetchCollectionRights').and.callThrough();
>>>>>>> cf971265

      CollectionEditorStateService.loadCollection(5);
      expect(fakeCollectionRightsBackendApiService.fetchCollectionRights)
        .toHaveBeenCalled();
    }
  );

  it('should fire an init event after loading the first collection',
<<<<<<< HEAD
    function() {
      spyOn($rootScope, '$broadcast').andCallThrough();
=======
      function() {
    spyOn($rootScope, '$broadcast').and.callThrough();
>>>>>>> cf971265

      CollectionEditorStateService.loadCollection(5);
      $rootScope.$apply();

      expect($rootScope.$broadcast).toHaveBeenCalledWith(
        'collectionInitialized');
    }
  );

  it('should fire an update event after loading more collections', function() {
    // Load initial collection.
    CollectionEditorStateService.loadCollection(5);
    $rootScope.$apply();

    spyOn($rootScope, '$broadcast').and.callThrough();

    // Load a second collection.
    CollectionEditorStateService.loadCollection(1);
    $rootScope.$apply();

    expect($rootScope.$broadcast).toHaveBeenCalledWith(
      'collectionReinitialized');
  });

  it('should track whether it is currently loading the collection', function() {
    expect(CollectionEditorStateService.isLoadingCollection()).toBe(false);

    CollectionEditorStateService.loadCollection(5);
    expect(CollectionEditorStateService.isLoadingCollection()).toBe(true);

    $rootScope.$apply();
    expect(CollectionEditorStateService.isLoadingCollection()).toBe(false);
  });

  it('should indicate a collection is no longer loading after an error',
    function() {
      expect(CollectionEditorStateService.isLoadingCollection()).toBe(false);
      fakeEditableCollectionBackendApiService.failure = 'Internal 500 error';

      CollectionEditorStateService.loadCollection(5);
      expect(CollectionEditorStateService.isLoadingCollection()).toBe(true);

      $rootScope.$apply();
      expect(CollectionEditorStateService.isLoadingCollection()).toBe(false);
    }
  );

  it('it should report that a collection has loaded through loadCollection()',
    function() {
      expect(CollectionEditorStateService.hasLoadedCollection()).toBe(false);

      CollectionEditorStateService.loadCollection(5);
      expect(CollectionEditorStateService.hasLoadedCollection()).toBe(false);

      $rootScope.$apply();
      expect(CollectionEditorStateService.hasLoadedCollection()).toBe(true);
    }
  );

  it('it should report that a collection has loaded through setCollection()',
    function() {
      expect(CollectionEditorStateService.hasLoadedCollection()).toBe(false);

      var newCollection = CollectionObjectFactory.create(
        secondBackendCollectionObject);
      CollectionEditorStateService.setCollection(newCollection);
      expect(CollectionEditorStateService.hasLoadedCollection()).toBe(true);
    }
  );

  it('should initially return an empty collection', function() {
    var collection = CollectionEditorStateService.getCollection();
    expect(collection.getId()).toBeUndefined();
    expect(collection.getTitle()).toBeUndefined();
    expect(collection.getObjective()).toBeUndefined();
    expect(collection.getCategory()).toBeUndefined();
    expect(collection.getCollectionNodes()).toEqual([]);
  });

  it('should initially return an empty collection rights', function() {
    var collectionRights = CollectionEditorStateService.getCollectionRights();
    expect(collectionRights.getCollectionId()).toBeUndefined();
    expect(collectionRights.canEdit()).toBeUndefined();
    expect(collectionRights.canUnpublish()).toBeUndefined();
    expect(collectionRights.isPrivate()).toBeUndefined();
    expect(collectionRights.getOwnerNames()).toEqual([]);
  });

  it('should return the last collection loaded as the same object', function() {
    var previousCollection = CollectionEditorStateService.getCollection();
    var expectedCollection = CollectionObjectFactory.create(
      fakeEditableCollectionBackendApiService.newBackendCollectionObject);
    expect(previousCollection).not.toEqual(expectedCollection);

    CollectionEditorStateService.loadCollection(5);
    $rootScope.$apply();

    var actualCollection = CollectionEditorStateService.getCollection();
    expect(actualCollection).toEqual(expectedCollection);

    // Although the actual collection equals the expected collection, they are
    // different objects. Ensure that the actual collection is still the same
    // object from before loading it, however.
    expect(actualCollection).toBe(previousCollection);
    expect(actualCollection).not.toBe(expectedCollection);
  });

  it('should return the last collection rights loaded as the same object',
    function() {
      var previousCollectionRights = (
        CollectionEditorStateService.getCollectionRights());
      var expectedCollectionRights = CollectionRightsObjectFactory.create(
        fakeCollectionRightsBackendApiService.backendCollectionRightsObject);
      expect(previousCollectionRights).not.toEqual(expectedCollectionRights);

      CollectionEditorStateService.loadCollection(5);
      $rootScope.$apply();

      var actualCollectionRights = (
        CollectionEditorStateService.getCollectionRights());
      expect(actualCollectionRights).toEqual(expectedCollectionRights);

      // Although the actual collection rights equals the expected collection
      // rights, they are different objects. Ensure that the actual collection
      // rights is still the same object from before loading it, however.
      expect(actualCollectionRights).toBe(previousCollectionRights);
      expect(actualCollectionRights).not.toBe(expectedCollectionRights);
    }
  );

  it('should be able to set a new collection with an in-place copy',
    function() {
      var previousCollection = CollectionEditorStateService.getCollection();
      var expectedCollection = CollectionObjectFactory.create(
        secondBackendCollectionObject);
      expect(previousCollection).not.toEqual(expectedCollection);

      CollectionEditorStateService.setCollection(expectedCollection);

      var actualCollection = CollectionEditorStateService.getCollection();
      expect(actualCollection).toEqual(expectedCollection);

      // Although the actual collection equals the expected collection, they are
      // different objects. Ensure that the actual collection is still the same
      // object from before loading it, however.
      expect(actualCollection).toBe(previousCollection);
      expect(actualCollection).not.toBe(expectedCollection);
    }
  );

  it('should be able to set a new collection rights with an in-place copy',
    function() {
      var previousCollectionRights = (
        CollectionEditorStateService.getCollectionRights());
      var expectedCollectionRights = CollectionRightsObjectFactory.create(
        unpublishablePublicCollectionRightsObject);
      expect(previousCollectionRights).not.toEqual(expectedCollectionRights);

      CollectionEditorStateService.setCollectionRights(expectedCollectionRights);

      var actualCollectionRights = (
        CollectionEditorStateService.getCollectionRights());
      expect(actualCollectionRights).toEqual(expectedCollectionRights);

      // Although the actual collection rights equals the expected collection
      // rights, they are different objects. Ensure that the actual collection
      // rights is still the same object from before loading it, however.
      expect(actualCollectionRights).toBe(previousCollectionRights);
      expect(actualCollectionRights).not.toBe(expectedCollectionRights);
    }
  );

  it('should fire an update event after setting the new collection',
    function() {
      // Load initial collection.
      CollectionEditorStateService.loadCollection(5);
      $rootScope.$apply();

<<<<<<< HEAD
      spyOn($rootScope, '$broadcast').andCallThrough();
=======
    spyOn($rootScope, '$broadcast').and.callThrough();
>>>>>>> cf971265

      var newCollection = CollectionObjectFactory.create(
        secondBackendCollectionObject);
      CollectionEditorStateService.setCollection(newCollection);

      expect($rootScope.$broadcast).toHaveBeenCalledWith(
        'collectionReinitialized');
    }
  );

  it('should fail to save the collection without first loading one',
    function() {
      expect(function() {
        CollectionEditorStateService.saveCollection('Commit message');
      }).toThrow();
    }
  );

  it('should not save the collection if there are no pending changes',
    function() {
      CollectionEditorStateService.loadCollection(5);
      $rootScope.$apply();

<<<<<<< HEAD
      spyOn($rootScope, '$broadcast').andCallThrough();
      expect(CollectionEditorStateService.saveCollection(
        'Commit message')).toBe(false);
      expect($rootScope.$broadcast).not.toHaveBeenCalled();
    }
  );
=======
    spyOn($rootScope, '$broadcast').and.callThrough();
    expect(CollectionEditorStateService.saveCollection(
      'Commit message')).toBe(false);
    expect($rootScope.$broadcast).not.toHaveBeenCalled();
  });
>>>>>>> cf971265

  it('should be able to save the collection and pending changes', function() {
    spyOn(
      fakeEditableCollectionBackendApiService,
      'updateCollection').and.callThrough();

    CollectionEditorStateService.loadCollection(0);
    CollectionUpdateService.setCollectionTitle(
      CollectionEditorStateService.getCollection(), 'New title');
    $rootScope.$apply();

    expect(CollectionEditorStateService.saveCollection(
      'Commit message')).toBe(true);
    $rootScope.$apply();

    var expectedId = '0';
    var expectedVersion = '1';
    var expectedCommitMessage = 'Commit message';
    var updateCollectionSpy = (
      fakeEditableCollectionBackendApiService.updateCollection);
    expect(updateCollectionSpy).toHaveBeenCalledWith(
      expectedId, expectedVersion, expectedCommitMessage, jasmine.any(Object));
  });

  it('should fire an update event after saving the collection', function() {
    CollectionEditorStateService.loadCollection(5);
    CollectionUpdateService.setCollectionTitle(
      CollectionEditorStateService.getCollection(), 'New title');
    $rootScope.$apply();

    spyOn($rootScope, '$broadcast').and.callThrough();
    CollectionEditorStateService.saveCollection('Commit message');
    $rootScope.$apply();

    expect($rootScope.$broadcast).toHaveBeenCalledWith(
      'collectionReinitialized');
  });

  it('should track whether it is currently saving the collection', function() {
    CollectionEditorStateService.loadCollection(5);
    CollectionUpdateService.setCollectionTitle(
      CollectionEditorStateService.getCollection(), 'New title');
    $rootScope.$apply();

    expect(CollectionEditorStateService.isSavingCollection()).toBe(false);
    CollectionEditorStateService.saveCollection('Commit message');
    expect(CollectionEditorStateService.isSavingCollection()).toBe(true);

    $rootScope.$apply();
    expect(CollectionEditorStateService.isSavingCollection()).toBe(false);
  });

  it('should indicate a collection is no longer saving after an error',
    function() {
      CollectionEditorStateService.loadCollection(5);
      CollectionUpdateService.setCollectionTitle(
        CollectionEditorStateService.getCollection(), 'New title');
      $rootScope.$apply();

      expect(CollectionEditorStateService.isSavingCollection()).toBe(false);
      fakeEditableCollectionBackendApiService.failure = 'Internal 500 error';

      CollectionEditorStateService.saveCollection('Commit message');
      expect(CollectionEditorStateService.isSavingCollection()).toBe(true);

      $rootScope.$apply();
      expect(CollectionEditorStateService.isSavingCollection()).toBe(false);
    }
  );

  it('should initially return an empty skill list', function() {
    var collectionSkillList = (
      CollectionEditorStateService.getCollectionSkillList());
    expect(collectionSkillList.getSkills()).toEqual([]);
  });

  it('should return an aggregate of the collection\'s skill lists', function() {
    var prevCollectionSkillList = (
      CollectionEditorStateService.getCollectionSkillList());
    expect(prevCollectionSkillList.getSkills()).toEqual([]);

    CollectionEditorStateService.loadCollection(5);
    $rootScope.$apply();

    var collectionSkillList = (
      CollectionEditorStateService.getCollectionSkillList());
    expect(collectionSkillList.getSkills()).toEqual(['skill1', 'skill2']);
    expect(collectionSkillList).toBe(prevCollectionSkillList);
  });

  it('should update the collection\'s skill list with UndoRedoService changes',
    function() {
      CollectionEditorStateService.loadCollection(5);
      $rootScope.$apply();

      var prevCollectionSkillList = (
        CollectionEditorStateService.getCollectionSkillList());
      expect(prevCollectionSkillList.getSkills()).toEqual(['skill1', 'skill2']);

      // Simply applying a change is adequate for updating the skill list.
      var collection = CollectionEditorStateService.getCollection();
      CollectionUpdateService.setAcquiredSkills(
        collection, '0', ['skill2', 'skill3']);
      $rootScope.$apply();

      var collectionSkillList = (
        CollectionEditorStateService.getCollectionSkillList());
      expect(collectionSkillList.getSkills()).toEqual([
        'skill1', 'skill2', 'skill3']);
      expect(collectionSkillList).toBe(prevCollectionSkillList);
    }
  );
});<|MERGE_RESOLUTION|>--- conflicted
+++ resolved
@@ -156,17 +156,9 @@
   });
 
   it('should request to load the collection rights from the backend',
-<<<<<<< HEAD
-    function() {
-      spyOn(
-        fakeCollectionRightsBackendApiService,
-        'fetchCollectionRights').andCallThrough();
-=======
-      function() {
-    spyOn(
-      fakeCollectionRightsBackendApiService,
-      'fetchCollectionRights').and.callThrough();
->>>>>>> cf971265
+    function() {
+      spyOn(fakeCollectionRightsBackendApiService, 'fetchCollectionRights')
+        .and.callThrough();
 
       CollectionEditorStateService.loadCollection(5);
       expect(fakeCollectionRightsBackendApiService.fetchCollectionRights)
@@ -175,13 +167,8 @@
   );
 
   it('should fire an init event after loading the first collection',
-<<<<<<< HEAD
-    function() {
-      spyOn($rootScope, '$broadcast').andCallThrough();
-=======
-      function() {
-    spyOn($rootScope, '$broadcast').and.callThrough();
->>>>>>> cf971265
+    function() {
+      spyOn($rootScope, '$broadcast').and.callThrough();
 
       CollectionEditorStateService.loadCollection(5);
       $rootScope.$apply();
@@ -360,11 +347,7 @@
       CollectionEditorStateService.loadCollection(5);
       $rootScope.$apply();
 
-<<<<<<< HEAD
-      spyOn($rootScope, '$broadcast').andCallThrough();
-=======
-    spyOn($rootScope, '$broadcast').and.callThrough();
->>>>>>> cf971265
+      spyOn($rootScope, '$broadcast').and.callThrough();
 
       var newCollection = CollectionObjectFactory.create(
         secondBackendCollectionObject);
@@ -388,20 +371,12 @@
       CollectionEditorStateService.loadCollection(5);
       $rootScope.$apply();
 
-<<<<<<< HEAD
-      spyOn($rootScope, '$broadcast').andCallThrough();
+      spyOn($rootScope, '$broadcast').and.callThrough();
       expect(CollectionEditorStateService.saveCollection(
         'Commit message')).toBe(false);
       expect($rootScope.$broadcast).not.toHaveBeenCalled();
     }
   );
-=======
-    spyOn($rootScope, '$broadcast').and.callThrough();
-    expect(CollectionEditorStateService.saveCollection(
-      'Commit message')).toBe(false);
-    expect($rootScope.$broadcast).not.toHaveBeenCalled();
-  });
->>>>>>> cf971265
 
   it('should be able to save the collection and pending changes', function() {
     spyOn(
