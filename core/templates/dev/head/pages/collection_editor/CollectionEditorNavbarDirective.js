--- conflicted
+++ resolved
@@ -22,22 +22,15 @@
       restrict: 'E',
       templateUrl: 'inline/collection_editor_navbar_directive',
       controller: [
-<<<<<<< HEAD
         '$scope', '$modal', 'AlertsService', 'routerService', 'UndoRedoService',
-=======
-        '$scope', '$modal', 'alertsService', 'RouterService', 'UndoRedoService',
->>>>>>> ff46472f
         'CollectionEditorStateService', 'CollectionValidationService',
         'CollectionRightsBackendApiService',
         'EditableCollectionBackendApiService',
         'EVENT_COLLECTION_INITIALIZED', 'EVENT_COLLECTION_REINITIALIZED',
         'EVENT_UNDO_REDO_SERVICE_CHANGE_APPLIED',
         function(
-<<<<<<< HEAD
-            $scope, $modal, AlertsService, routerService, UndoRedoService,
-=======
-            $scope, $modal, alertsService, RouterService, UndoRedoService,
->>>>>>> ff46472f
+          $scope, $modal, AlertsService, routerService, UndoRedoService,
+
             CollectionEditorStateService, CollectionValidationService,
             CollectionRightsBackendApiService,
             EditableCollectionBackendApiService,
