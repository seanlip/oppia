// Copyright 2014 The Oppia Authors. All Rights Reserved.
//
// Licensed under the Apache License, Version 2.0 (the "License");
// you may not use this file except in compliance with the License.
// You may obtain a copy of the License at
//
//      http://www.apache.org/licenses/LICENSE-2.0
//
// Unless required by applicable law or agreed to in writing, software
// distributed under the License is distributed on an "AS-IS" BASIS,
// WITHOUT WARRANTIES OR CONDITIONS OF ANY KIND, either express or implied.
// See the License for the specific language governing permissions and
// limitations under the License.

require('domain/sidebar/SidebarStatusService.ts');
require('domain/utilities/UrlInterpolationService.ts');
require('services/AlertsService.ts');
require('services/contextual/UrlService.ts');
require('services/stateful/BackgroundMaskService.ts');

/**
 * @fileoverview Oppia's base controller.
 */

require('services/CsrfService.ts');

oppia.controller('Base', [
  '$document', '$rootScope', '$scope', 'AlertsService', 'BackgroundMaskService',
<<<<<<< HEAD
  'CsrfService', 'SidebarStatusService', 'UrlService', 'DEV_MODE',
  'SITE_FEEDBACK_FORM_URL', 'SITE_NAME',
  function($document, $rootScope, $scope, AlertsService, BackgroundMaskService,
      CsrfService, SidebarStatusService, UrlService, DEV_MODE,
=======
  'SidebarStatusService', 'UrlInterpolationService', 'UrlService', 'DEV_MODE',
  'SITE_FEEDBACK_FORM_URL', 'SITE_NAME',
  function($document, $rootScope, $scope, AlertsService, BackgroundMaskService,
      SidebarStatusService, UrlInterpolationService, UrlService, DEV_MODE,
>>>>>>> 95dad901
      SITE_FEEDBACK_FORM_URL, SITE_NAME) {
    $scope.siteName = SITE_NAME;
    $scope.AlertsService = AlertsService;
    $scope.currentLang = 'en';
    $scope.iframed = UrlService.isIframed();
    $scope.siteFeedbackFormUrl = SITE_FEEDBACK_FORM_URL;
    $scope.pageUrl = UrlService.getCurrentLocation().href;
    $scope.getAssetUrl = function(path) {
      return UrlInterpolationService.getFullStaticAssetUrl(path);
    };

    $rootScope.DEV_MODE = DEV_MODE;
    // If this is nonempty, the whole page goes into 'Loading...' mode.
    $rootScope.loadingMessage = '';

    if (UrlService.getPathname() !== '/signup') {
      CsrfService.setToken();
    }

    $scope.isSidebarShown = SidebarStatusService.isSidebarShown;
    $scope.closeSidebarOnSwipe = SidebarStatusService.closeSidebar;

    $scope.isBackgroundMaskActive = BackgroundMaskService.isMaskActive;

    // Listener function to catch the change in language preference.
    $rootScope.$on('$translateChangeSuccess', function(evt, response) {
      $scope.currentLang = response.language;
    });

    // TODO(sll): use 'touchstart' for mobile.
    $document.on('click', function() {
      SidebarStatusService.onDocumentClick();
      $scope.$apply();
    });

    $scope.skipToMainContent = function() {
      var mainContentElement = document.getElementById('oppia-main-content');

      if (!mainContentElement) {
        throw Error('Variable mainContentElement is undefined.');
      }
      mainContentElement.tabIndex = -1;
      mainContentElement.scrollIntoView();
      mainContentElement.focus();
    };
  }
]);<|MERGE_RESOLUTION|>--- conflicted
+++ resolved
@@ -16,28 +16,20 @@
 require('domain/utilities/UrlInterpolationService.ts');
 require('services/AlertsService.ts');
 require('services/contextual/UrlService.ts');
+require('services/CsrfService.ts');
 require('services/stateful/BackgroundMaskService.ts');
 
 /**
  * @fileoverview Oppia's base controller.
  */
 
-require('services/CsrfService.ts');
-
 oppia.controller('Base', [
   '$document', '$rootScope', '$scope', 'AlertsService', 'BackgroundMaskService',
-<<<<<<< HEAD
-  'CsrfService', 'SidebarStatusService', 'UrlService', 'DEV_MODE',
-  'SITE_FEEDBACK_FORM_URL', 'SITE_NAME',
+  'CsrfService', 'SidebarStatusService', 'UrlInterpolationService', 'UrlService',
+  'DEV_MODE', 'SITE_FEEDBACK_FORM_URL', 'SITE_NAME',
   function($document, $rootScope, $scope, AlertsService, BackgroundMaskService,
-      CsrfService, SidebarStatusService, UrlService, DEV_MODE,
-=======
-  'SidebarStatusService', 'UrlInterpolationService', 'UrlService', 'DEV_MODE',
-  'SITE_FEEDBACK_FORM_URL', 'SITE_NAME',
-  function($document, $rootScope, $scope, AlertsService, BackgroundMaskService,
-      SidebarStatusService, UrlInterpolationService, UrlService, DEV_MODE,
->>>>>>> 95dad901
-      SITE_FEEDBACK_FORM_URL, SITE_NAME) {
+      CsrfService, SidebarStatusService, UrlInterpolationService, UrlService,
+      DEV_MODE, SITE_FEEDBACK_FORM_URL, SITE_NAME) {
     $scope.siteName = SITE_NAME;
     $scope.AlertsService = AlertsService;
     $scope.currentLang = 'en';
