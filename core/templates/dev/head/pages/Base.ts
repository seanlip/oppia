// Copyright 2014 The Oppia Authors. All Rights Reserved.
//
// Licensed under the Apache License, Version 2.0 (the "License");
// you may not use this file except in compliance with the License.
// You may obtain a copy of the License at
//
//      http://www.apache.org/licenses/LICENSE-2.0
//
// Unless required by applicable law or agreed to in writing, software
// distributed under the License is distributed on an "AS-IS" BASIS,
// WITHOUT WARRANTIES OR CONDITIONS OF ANY KIND, either express or implied.
// See the License for the specific language governing permissions and
// limitations under the License.

require('domain/sidebar/SidebarStatusService.ts');
require('domain/utilities/UrlInterpolationService.ts');
<<<<<<< HEAD
=======
require('services/AlertsService.ts');
require('services/CsrfTokenService.ts');
>>>>>>> 22d0ea8b
require('services/contextual/UrlService.ts');

require('app.constants.ts');

/**
 * @fileoverview Oppia's base controller.
 */

var oppia = require('AppInit.ts').module;

oppia.controller('Base', [
<<<<<<< HEAD
  '$document', '$rootScope', '$scope', 'SidebarStatusService',
  'UrlInterpolationService', 'UrlService', 'DEV_MODE', 'SITE_NAME',
  function($document, $rootScope, $scope, SidebarStatusService,
      UrlInterpolationService, UrlService, DEV_MODE, SITE_NAME) {
=======
  '$document', '$http', '$rootScope', '$scope', 'AlertsService',
  'BackgroundMaskService', 'CsrfTokenService', 'SidebarStatusService',
  'UrlInterpolationService', 'UrlService', 'DEV_MODE',
  'SITE_FEEDBACK_FORM_URL', 'SITE_NAME',
  function($document, $http, $rootScope, $scope, AlertsService,
      BackgroundMaskService, CsrfTokenService, SidebarStatusService,
      UrlInterpolationService, UrlService, DEV_MODE,
      SITE_FEEDBACK_FORM_URL, SITE_NAME) {
>>>>>>> 22d0ea8b
    $scope.siteName = SITE_NAME;
    $scope.currentLang = 'en';
    $scope.pageUrl = UrlService.getCurrentLocation().href;
    $scope.getAssetUrl = function(path) {
      return UrlInterpolationService.getFullStaticAssetUrl(path);
    };

    $rootScope.DEV_MODE = DEV_MODE;
    // If this is nonempty, the whole page goes into 'Loading...' mode.
    $rootScope.loadingMessage = '';

<<<<<<< HEAD
=======
    $scope.isSidebarShown = SidebarStatusService.isSidebarShown;
    $scope.closeSidebarOnSwipe = SidebarStatusService.closeSidebar;

    $scope.isBackgroundMaskActive = BackgroundMaskService.isMaskActive;

    CsrfTokenService.initializeToken();

>>>>>>> 22d0ea8b
    // Listener function to catch the change in language preference.
    $rootScope.$on('$translateChangeSuccess', function(evt, response) {
      $scope.currentLang = response.language;
    });

    // TODO(sll): use 'touchstart' for mobile.
    $document.on('click', function() {
      SidebarStatusService.onDocumentClick();
      $scope.$apply();
    });
  }
]);<|MERGE_RESOLUTION|>--- conflicted
+++ resolved
@@ -14,11 +14,7 @@
 
 require('domain/sidebar/SidebarStatusService.ts');
 require('domain/utilities/UrlInterpolationService.ts');
-<<<<<<< HEAD
-=======
-require('services/AlertsService.ts');
 require('services/CsrfTokenService.ts');
->>>>>>> 22d0ea8b
 require('services/contextual/UrlService.ts');
 
 require('app.constants.ts');
@@ -30,21 +26,12 @@
 var oppia = require('AppInit.ts').module;
 
 oppia.controller('Base', [
-<<<<<<< HEAD
-  '$document', '$rootScope', '$scope', 'SidebarStatusService',
-  'UrlInterpolationService', 'UrlService', 'DEV_MODE', 'SITE_NAME',
-  function($document, $rootScope, $scope, SidebarStatusService,
-      UrlInterpolationService, UrlService, DEV_MODE, SITE_NAME) {
-=======
-  '$document', '$http', '$rootScope', '$scope', 'AlertsService',
-  'BackgroundMaskService', 'CsrfTokenService', 'SidebarStatusService',
-  'UrlInterpolationService', 'UrlService', 'DEV_MODE',
-  'SITE_FEEDBACK_FORM_URL', 'SITE_NAME',
-  function($document, $http, $rootScope, $scope, AlertsService,
-      BackgroundMaskService, CsrfTokenService, SidebarStatusService,
-      UrlInterpolationService, UrlService, DEV_MODE,
-      SITE_FEEDBACK_FORM_URL, SITE_NAME) {
->>>>>>> 22d0ea8b
+  '$document', '$rootScope', '$scope', 'CsrfTokenService',
+  'SidebarStatusService', 'UrlInterpolationService', 'UrlService', 'DEV_MODE',
+  'SITE_NAME',
+  function ($document, $rootScope, $scope, CsrfTokenService,
+      SidebarStatusService, UrlInterpolationService, UrlService, DEV_MODE,
+      SITE_NAME) {
     $scope.siteName = SITE_NAME;
     $scope.currentLang = 'en';
     $scope.pageUrl = UrlService.getCurrentLocation().href;
@@ -56,16 +43,8 @@
     // If this is nonempty, the whole page goes into 'Loading...' mode.
     $rootScope.loadingMessage = '';
 
-<<<<<<< HEAD
-=======
-    $scope.isSidebarShown = SidebarStatusService.isSidebarShown;
-    $scope.closeSidebarOnSwipe = SidebarStatusService.closeSidebar;
-
-    $scope.isBackgroundMaskActive = BackgroundMaskService.isMaskActive;
-
     CsrfTokenService.initializeToken();
 
->>>>>>> 22d0ea8b
     // Listener function to catch the change in language preference.
     $rootScope.$on('$translateChangeSuccess', function(evt, response) {
       $scope.currentLang = response.language;
