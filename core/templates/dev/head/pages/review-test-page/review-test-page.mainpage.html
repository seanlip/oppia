--- conflicted
+++ resolved
@@ -2,17 +2,6 @@
 <html ng-app="oppia" itemscope itemtype="http://schema.org/Organization">
   <head>
     @require('../../base_components/header.html', {"title": "Oppia"})
-
-    <script type="text/javascript">
-      var GLOBALS = {
-<<<<<<< HEAD
-        INTERACTION_SPECS: JSON.parse('{{INTERACTION_SPECS|js_string}}')
-=======
-        ADDITIONAL_ANGULAR_MODULES: JSON.parse(
-          '{{additional_angular_modules|js_string}}')
->>>>>>> 28e2bba2
-      }
-    </script>
   </head>
   <body>
     <service-bootstrap></service-bootstrap>
