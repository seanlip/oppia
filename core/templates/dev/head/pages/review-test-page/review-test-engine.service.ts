--- conflicted
+++ resolved
@@ -35,11 +35,7 @@
       return numOfSkills;
     }
   }
-<<<<<<< HEAD
-]);
-=======
 }
 
 angular.module('oppia').factory(
-  'ReviewTestEngineService', downgradeInjectable(ReviewTestEngineService));
->>>>>>> 7bbad0cf
+  'ReviewTestEngineService', downgradeInjectable(ReviewTestEngineService));