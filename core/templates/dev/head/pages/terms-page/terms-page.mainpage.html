--- conflicted
+++ resolved
@@ -16,17 +16,10 @@
           </ul>
         </navbar-breadcrumb>
 
-<<<<<<< HEAD
-      <content>
-        <div class="oppia-page-cards-container protractor-test-terms-page">
-          <md-card class="oppia-page-card oppia-long-text">
-            <h1>Terms of Use</h1>
-=======
         <content>
-          <div class="oppia-page-cards-container">
+          <div class="oppia-page-cards-container protractor-test-terms-page">
             <md-card class="oppia-page-card oppia-long-text">
               <h1>Terms of Use</h1>
->>>>>>> 99c8e9e4
 
               <p>
                 Hello! Thanks for your interest in Oppia Foundation Inc., a nonprofit
