// Copyright 2018 The Oppia Authors. All Rights Reserved.
//
// Licensed under the Apache License, Version 2.0 (the "License");
// you may not use this file except in compliance with the License.
// You may obtain a copy of the License at
//
//      http://www.apache.org/licenses/LICENSE-2.0
//
// Unless required by applicable law or agreed to in writing, software
// distributed under the License is distributed on an "AS-IS" BASIS,
// WITHOUT WARRANTIES OR CONDITIONS OF ANY KIND, either express or implied.
// See the License for the specific language governing permissions and
// limitations under the License.

/**
 * @fileoverview Controller for the main topic editor.
 */

require(
  'pages/topic-editor-page/editor-tab/topic-editor-stories-list.directive.ts');

require('components/entity-creation-services/story-creation.service.ts');
require(
  'components/forms/custom-forms-directives/thumbnail-uploader.directive.ts');
require('domain/editor/undo_redo/undo-redo.service.ts');
require('domain/topic/topic-update.service.ts');
require('domain/utilities/url-interpolation.service.ts');
require('pages/topic-editor-page/services/topic-editor-state.service.ts');
require('services/alerts.service.ts');
require('services/context.service.ts');
require('services/csrf-token.service.ts');
require('services/image-upload-helper.service.ts');

angular.module('oppia').directive('topicEditorTab', [
  'UrlInterpolationService', function(UrlInterpolationService) {
    return {
      restrict: 'E',
      scope: {},
      templateUrl: UrlInterpolationService.getDirectiveTemplateUrl(
        '/pages/topic-editor-page/editor-tab/topic-editor-tab.directive.html'),
      controller: [
        '$scope', '$uibModal', 'AlertsService',
        'ContextService', 'CsrfTokenService', 'ImageUploadHelperService',
        'TopicEditorStateService', 'TopicUpdateService', 'UndoRedoService',
        'UrlInterpolationService', 'StoryCreationService',
        'EVENT_STORY_SUMMARIES_INITIALIZED', 'EVENT_TOPIC_INITIALIZED',
        'EVENT_TOPIC_REINITIALIZED',
        function(
            $scope, $uibModal, AlertsService,
            ContextService, CsrfTokenService, ImageUploadHelperService,
            TopicEditorStateService, TopicUpdateService, UndoRedoService,
            UrlInterpolationService, StoryCreationService,
            EVENT_STORY_SUMMARIES_INITIALIZED, EVENT_TOPIC_INITIALIZED,
            EVENT_TOPIC_REINITIALIZED) {
          var _initEditor = function() {
            $scope.topic = TopicEditorStateService.getTopic();
            $scope.topicRights = TopicEditorStateService.getTopicRights();
            $scope.topicNameEditorIsShown = false;
            $scope.editableName = $scope.topic.getName();
            $scope.editableAbbreviatedName = $scope.topic.getAbbreviatedName();
            $scope.editableDescription = $scope.topic.getDescription();
            var placeholderImageUrl = '/icons/story-image-icon.png';
            if (!$scope.topic.getThumbnailFilename()) {
              $scope.editableThumbnailDataUrl = (
                UrlInterpolationService.getStaticImageUrl(
                  placeholderImageUrl));
            } else {
              $scope.editableThumbnailDataUrl = (
                ImageUploadHelperService
                  .getTrustedResourceUrlForThumbnailFilename(
                    $scope.topic.getThumbnailFilename(),
                    ContextService.getEntityType(),
                    ContextService.getEntityId()));
            }

            $scope.editableDescriptionIsEmpty = (
              $scope.editableDescription === '');
            $scope.topicDescriptionChanged = false;
          };

          var _initStorySummaries = function() {
            $scope.canonicalStorySummaries =
              TopicEditorStateService.getCanonicalStorySummaries();
          };

          $scope.getStaticImageUrl = UrlInterpolationService.getStaticImageUrl;

<<<<<<< HEAD
          var saveTopicThumbnailImageData = function(imageURI) {
            let resampledFile = null;
            resampledFile = (
              ImageUploadHelperService.convertImageDataToImageFile(
                imageURI));
            if (resampledFile === null) {
              AlertsService.addWarning('Could not get resampled file.');
              return;
            }
            postImageToServer(resampledFile);
          };

          var postImageToServer = function(resampledFile) {
            let form = new FormData();
            form.append('image', resampledFile);
            form.append('payload', JSON.stringify({
              filename: tempImageName,
              filename_prefix: 'thumbnail'
            }));
            var imageUploadUrlTemplate = '/createhandler/imageupload/' +
              '<entity_type>/<entity_id>';
            CsrfTokenService.getTokenAsync().then(function(token) {
              form.append('csrf_token', token);
              $.ajax({
                url: UrlInterpolationService.interpolateUrl(
                  imageUploadUrlTemplate, {
                    entity_type: ContextService.getEntityType(),
                    entity_id: ContextService.getEntityId()
                  }
                ),
                data: form,
                processData: false,
                contentType: false,
                type: 'POST',
                dataFilter: function(data) {
                  // Remove the XSSI prefix.
                  var transformedData = data.substring(5);
                  return JSON.parse(transformedData);
                },
                dataType: 'text'
              }).done(function(data) {
                $scope.editableThumbnailDataUrl = (
                  ImageUploadHelperService
                    .getTrustedResourceUrlForThumbnailFilename(
                      data.filename, ContextService.getEntityType(),
                      ContextService.getEntityId()));
              }).fail(function(data) {
                // Remove the XSSI prefix.
                var transformedData = data.responseText.substring(5);
                var parsedResponse = JSON.parse(transformedData);
                AlertsService.addWarning(
                  parsedResponse.error || 'Error communicating with server.');
              });
            });
          };

          $scope.showEditThumbnailModal = function() {
            if (!$scope.topicRights.canEditTopic()) {
              return;
            }
            $uibModal.open({
              templateUrl: UrlInterpolationService.getDirectiveTemplateUrl(
                '/pages/topic-editor-page/modal-templates/' +
                'edit-topic-thumbnail-modal.template.html'),
              backdrop: true,
              controller: [
                '$scope', '$uibModalInstance',
                function($scope, $uibModalInstance) {
                  $scope.uploadedImage = null;
                  $scope.croppedImageDataUrl = '';
                  $scope.invalidImageWarningIsShown = false;

                  $scope.onFileChanged = function(file) {
                    tempImageName = (
                      ImageUploadHelperService.generateImageFilename(
                        150, 150, 'png'));
                    $('.oppia-thumbnail-uploader').fadeOut(function() {
                      $scope.invalidImageWarningIsShown = false;

                      var reader = new FileReader();
                      reader.onload = function(e) {
                        $scope.$apply(function() {
                          $scope.uploadedImage = (<FileReader>e.target).result;
                        });
                      };
                      reader.readAsDataURL(file);
                      setTimeout(function() {
                        $('.oppia-thumbnail-uploader').fadeIn();
                      }, 100);
                    });
                  };

                  $scope.reset = function() {
                    $scope.uploadedImage = null;
                    $scope.croppedImageDataUrl = '';
                  };

                  $scope.onInvalidImageLoaded = function() {
                    $scope.uploadedImage = null;
                    $scope.croppedImageDataUrl = '';
                    $scope.invalidImageWarningIsShown = true;
                  };

                  $scope.confirm = function() {
                    $uibModalInstance.close($scope.croppedImageDataUrl);
                  };

                  $scope.cancel = function() {
                    $uibModalInstance.dismiss('cancel');
                  };
                }
              ]
            }).result.then(function(newThumbnailDataUrl) {
              $scope.editableThumbnailDataUrl = newThumbnailDataUrl;
              $scope.updateTopicThumbnailFilename(tempImageName);
              saveTopicThumbnailImageData(newThumbnailDataUrl);
            });
          };

=======
>>>>>>> 022c1b9a
          $scope.createCanonicalStory = function() {
            if (UndoRedoService.getChangeCount() > 0) {
              $uibModal.open({
                templateUrl: UrlInterpolationService.getDirectiveTemplateUrl(
                  '/pages/topic-editor-page/modal-templates/' +
                  'topic-save-pending-changes-modal.template.html'),
                backdrop: true,
                controller: [
                  '$scope', '$uibModalInstance',
                  function($scope, $uibModalInstance) {
                    $scope.cancel = function() {
                      $uibModalInstance.dismiss('cancel');
                    };
                  }
                ]
              }).result.then(function() {}, function() {
                // This callback is triggered when the Cancel button is clicked.
                // No further action is needed.
              });
            } else {
              StoryCreationService.createNewCanonicalStory(
                $scope.topic.getId());
            }
          };

          $scope.updateTopicDescriptionStatus = function(description) {
            $scope.editableDescriptionIsEmpty = (description === '');
            $scope.topicDescriptionChanged = true;
          };

          $scope.updateTopicName = function(newName) {
            if (newName === $scope.topic.getName()) {
              return;
            }
            TopicUpdateService.setTopicName($scope.topic, newName);
            $scope.topicNameEditorIsShown = false;
          };

          $scope.updateAbbreviatedName = function(newAbbreviatedName) {
            if (newAbbreviatedName === $scope.topic.getAbbreviatedName()) {
              return;
            }
            TopicUpdateService.setAbbreviatedTopicName(
              $scope.topic, newAbbreviatedName);
          };

          $scope.updateTopicThumbnailFilename = function(newThumbnailFilename) {
            if (newThumbnailFilename === $scope.topic.getThumbnailFilename()) {
              return;
            }
            TopicUpdateService.setThumbnailFilename(
              $scope.topic, newThumbnailFilename);
          };

          $scope.updateTopicDescription = function(newDescription) {
            if (newDescription !== $scope.topic.getDescription()) {
              TopicUpdateService.setTopicDescription(
                $scope.topic, newDescription);
            }
          };

          $scope.$on(EVENT_TOPIC_INITIALIZED, _initEditor);
          $scope.$on(EVENT_TOPIC_REINITIALIZED, _initEditor);
          $scope.$on(EVENT_STORY_SUMMARIES_INITIALIZED, _initStorySummaries);

          _initEditor();
          _initStorySummaries();
        }
      ]
    };
  }]);<|MERGE_RESOLUTION|>--- conflicted
+++ resolved
@@ -85,128 +85,6 @@
 
           $scope.getStaticImageUrl = UrlInterpolationService.getStaticImageUrl;
 
-<<<<<<< HEAD
-          var saveTopicThumbnailImageData = function(imageURI) {
-            let resampledFile = null;
-            resampledFile = (
-              ImageUploadHelperService.convertImageDataToImageFile(
-                imageURI));
-            if (resampledFile === null) {
-              AlertsService.addWarning('Could not get resampled file.');
-              return;
-            }
-            postImageToServer(resampledFile);
-          };
-
-          var postImageToServer = function(resampledFile) {
-            let form = new FormData();
-            form.append('image', resampledFile);
-            form.append('payload', JSON.stringify({
-              filename: tempImageName,
-              filename_prefix: 'thumbnail'
-            }));
-            var imageUploadUrlTemplate = '/createhandler/imageupload/' +
-              '<entity_type>/<entity_id>';
-            CsrfTokenService.getTokenAsync().then(function(token) {
-              form.append('csrf_token', token);
-              $.ajax({
-                url: UrlInterpolationService.interpolateUrl(
-                  imageUploadUrlTemplate, {
-                    entity_type: ContextService.getEntityType(),
-                    entity_id: ContextService.getEntityId()
-                  }
-                ),
-                data: form,
-                processData: false,
-                contentType: false,
-                type: 'POST',
-                dataFilter: function(data) {
-                  // Remove the XSSI prefix.
-                  var transformedData = data.substring(5);
-                  return JSON.parse(transformedData);
-                },
-                dataType: 'text'
-              }).done(function(data) {
-                $scope.editableThumbnailDataUrl = (
-                  ImageUploadHelperService
-                    .getTrustedResourceUrlForThumbnailFilename(
-                      data.filename, ContextService.getEntityType(),
-                      ContextService.getEntityId()));
-              }).fail(function(data) {
-                // Remove the XSSI prefix.
-                var transformedData = data.responseText.substring(5);
-                var parsedResponse = JSON.parse(transformedData);
-                AlertsService.addWarning(
-                  parsedResponse.error || 'Error communicating with server.');
-              });
-            });
-          };
-
-          $scope.showEditThumbnailModal = function() {
-            if (!$scope.topicRights.canEditTopic()) {
-              return;
-            }
-            $uibModal.open({
-              templateUrl: UrlInterpolationService.getDirectiveTemplateUrl(
-                '/pages/topic-editor-page/modal-templates/' +
-                'edit-topic-thumbnail-modal.template.html'),
-              backdrop: true,
-              controller: [
-                '$scope', '$uibModalInstance',
-                function($scope, $uibModalInstance) {
-                  $scope.uploadedImage = null;
-                  $scope.croppedImageDataUrl = '';
-                  $scope.invalidImageWarningIsShown = false;
-
-                  $scope.onFileChanged = function(file) {
-                    tempImageName = (
-                      ImageUploadHelperService.generateImageFilename(
-                        150, 150, 'png'));
-                    $('.oppia-thumbnail-uploader').fadeOut(function() {
-                      $scope.invalidImageWarningIsShown = false;
-
-                      var reader = new FileReader();
-                      reader.onload = function(e) {
-                        $scope.$apply(function() {
-                          $scope.uploadedImage = (<FileReader>e.target).result;
-                        });
-                      };
-                      reader.readAsDataURL(file);
-                      setTimeout(function() {
-                        $('.oppia-thumbnail-uploader').fadeIn();
-                      }, 100);
-                    });
-                  };
-
-                  $scope.reset = function() {
-                    $scope.uploadedImage = null;
-                    $scope.croppedImageDataUrl = '';
-                  };
-
-                  $scope.onInvalidImageLoaded = function() {
-                    $scope.uploadedImage = null;
-                    $scope.croppedImageDataUrl = '';
-                    $scope.invalidImageWarningIsShown = true;
-                  };
-
-                  $scope.confirm = function() {
-                    $uibModalInstance.close($scope.croppedImageDataUrl);
-                  };
-
-                  $scope.cancel = function() {
-                    $uibModalInstance.dismiss('cancel');
-                  };
-                }
-              ]
-            }).result.then(function(newThumbnailDataUrl) {
-              $scope.editableThumbnailDataUrl = newThumbnailDataUrl;
-              $scope.updateTopicThumbnailFilename(tempImageName);
-              saveTopicThumbnailImageData(newThumbnailDataUrl);
-            });
-          };
-
-=======
->>>>>>> 022c1b9a
           $scope.createCanonicalStory = function() {
             if (UndoRedoService.getChangeCount() > 0) {
               $uibModal.open({
