--- conflicted
+++ resolved
@@ -353,29 +353,10 @@
             );
             var changeList = UndoRedoService.getCommittableChangeList();
             for (var i = 0; i < changeList.length; i++) {
-<<<<<<< HEAD
-              if (changeList[i].property_name === 'canonical_story_ids') {
-                if (changeList[i].new_value.length ===
-                    changeList[i].old_value.length - 1) {
-                  var deletedStoryId = changeList[i].old_value.filter(
-                    function(storyId) {
-                      return changeList[i].new_value.indexOf(storyId) === -1;
-                    }
-                  )[0];
-                  EditableStoryBackendApiService.deleteStory(
-                    deletedStoryId);
-                } else if (
-                  changeList[i].new_value.length <
-                  changeList[i].old_value.length) {
-                  throw Error(
-                    'More than one story should not be deleted at a time.');
-                }
-=======
               if (changeList[i].cmd === 'delete_canonical_story' ||
                   changeList[i].cmd === 'delete_additional_story') {
                 EditableStoryBackendApiService.deleteStory(
-                  _topic.getId(), changeList[i].story_id);
->>>>>>> b33aa9cf
+                  changeList[i].story_id);
               }
             }
             UndoRedoService.clearChanges();
