--- conflicted
+++ resolved
@@ -64,21 +64,16 @@
     var _topicIsBeingSaved = false;
     var _canonicalStorySummaries = [];
     var _skillIdToRubricsObject = {};
-<<<<<<< HEAD
     var _groupedSkillSummaries = {
       current: [],
       others: []
     };
-=======
-    var _groupedSkillSummaries = {};
->>>>>>> c93cef25
 
     var _getSubtopicPageId = function(topicId, subtopicId) {
       return topicId + '-' + subtopicId.toString();
     };
 
     var _updateGroupedSkillSummaries = function(groupedSkillSummaries) {
-<<<<<<< HEAD
       var sortedSkillSummaries = [];
       _groupedSkillSummaries.current = [];
       _groupedSkillSummaries.others = [];
@@ -94,13 +89,6 @@
         var skillSummaries = groupedSkillSummaries[name];
         for (var idx in skillSummaries) {
           _groupedSkillSummaries.others.push(skillSummaries[idx]);
-=======
-      for (var name in groupedSkillSummaries) {
-        _groupedSkillSummaries[name] = [];
-        var summaryDicts = groupedSkillSummaries[name];
-        for (var idx in summaryDicts) {
-          _groupedSkillSummaries[name].push(summaryDicts[idx]);
->>>>>>> c93cef25
         }
       }
     };
