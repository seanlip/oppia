// Copyright 2016 The Oppia Authors. All Rights Reserved.
//
// Licensed under the Apache License, Version 2.0 (the "License");
// you may not use this file except in compliance with the License.
// You may obtain a copy of the License at
//
//      http://www.apache.org/licenses/LICENSE-2.0
//
// Unless required by applicable law or agreed to in writing, software
// distributed under the License is distributed on an "AS-IS" BASIS,
// WITHOUT WARRANTIES OR CONDITIONS OF ANY KIND, either express or implied.
// See the License for the specific language governing permissions and
// limitations under the License.

/**
 * @fileoverview Controllers for the about page.
 */

require(
  'components/common-layout-directives/common-elements/' +
  'background-banner.directive.ts');

require('domain/utilities/UrlInterpolationService.ts');

<<<<<<< HEAD
oppia.directive('aboutPage', ['UrlInterpolationService',
  function(UrlInterpolationService) {
    return {
      restrict: 'E',
      scope: {},
      bindToController: {},
      templateUrl: UrlInterpolationService.getDirectiveTemplateUrl(
        '/pages/about-page/about-page.directive.html'),
      controllerAs: '$ctrl',
      controller: [
        'UrlInterpolationService',
        function(UrlInterpolationService) {
          var ctrl = this;
          // Define constants
          ctrl.TAB_ID_ABOUT = 'about';
          ctrl.TAB_ID_FOUNDATION = 'foundation';
          ctrl.TAB_ID_CREDITS = 'credits';
=======
/**
 * @fileoverview Controllers for the about page.
 */

oppia.controller('About', [
  '$scope', '$window', 'UrlInterpolationService',
  function($scope, $window, UrlInterpolationService) {
    // Define constants
    $scope.TAB_ID_ABOUT = 'about';
    $scope.TAB_ID_FOUNDATION = 'foundation';
    $scope.TAB_ID_CREDITS = 'credits';
>>>>>>> 4802241f

          var activeTabClass = 'oppia-about-tabs-active';
          var hash = window.location.hash.slice(1);
          var visibleContent = 'oppia-about-visible-content';

          var activateTab = function(tabName) {
            $("a[id='" + tabName + "']").parent().addClass(
              activeTabClass
            ).siblings().removeClass(activeTabClass);
            $('.' + tabName).addClass(visibleContent).siblings().removeClass(
              visibleContent
            );
          };

          if (hash === ctrl.TAB_ID_FOUNDATION || hash === 'license') {
            activateTab(ctrl.TAB_ID_FOUNDATION);
          }

          if (hash === ctrl.TAB_ID_CREDITS) {
            activateTab(ctrl.TAB_ID_CREDITS);
          }

          if (hash === ctrl.TAB_ID_ABOUT) {
            activateTab(ctrl.TAB_ID_ABOUT);
          }

<<<<<<< HEAD
          window.onhashchange = function() {
            var hashChange = window.location.hash.slice(1);
            if (hashChange === ctrl.TAB_ID_FOUNDATION || (
              hashChange === 'license')) {
              activateTab(ctrl.TAB_ID_FOUNDATION);
              // Ensure page goes to the license section
              if (hashChange === 'license') {
                location.reload(true);
              }
            } else if (hashChange === ctrl.TAB_ID_CREDITS) {
              activateTab(ctrl.TAB_ID_CREDITS);
            } else if (hashChange === ctrl.TAB_ID_ABOUT) {
              activateTab(ctrl.TAB_ID_ABOUT);
            }
          };
=======
    window.onhashchange = function() {
      var hashChange = window.location.hash.slice(1);
      if (hashChange === $scope.TAB_ID_FOUNDATION || hashChange === 'license') {
        activateTab($scope.TAB_ID_FOUNDATION);
        // Ensure page goes to the license section
        if (hashChange === 'license') {
          $window.location.reload(true);
        }
      } else if (hashChange === $scope.TAB_ID_CREDITS) {
        activateTab($scope.TAB_ID_CREDITS);
      } else if (hashChange === $scope.TAB_ID_ABOUT) {
        activateTab($scope.TAB_ID_ABOUT);
      }
    };
>>>>>>> 4802241f

          var listOfNamesToThank = [
            'Alex Kauffmann', 'Allison Barros',
            'Amy Latten', 'Brett Barros',
            'Crystal Kwok', 'Daniel Hernandez',
            'Divya Siddarth', 'Ilwon Yoon',
            'Jennifer Chen', 'John Cox',
            'John Orr', 'Katie Berlent',
            'Michael Wawszczak', 'Mike Gainer',
            'Neil Fraser', 'Noah Falstein',
            'Nupur Jain', 'Peter Norvig',
            'Philip Guo', 'Piotr Mitros',
            'Rachel Chen', 'Rahim Nathwani',
            'Robyn Choo', 'Tricia Ngoon',
            'Vikrant Nanda', 'Vinamrata Singal',
            'Yarin Feigenbaum'];

          ctrl.onTabClick = function(tabName) {
            // Update hash
            window.location.hash = '#' + tabName;
            activateTab(tabName);
          };
          ctrl.listOfNames = listOfNamesToThank
            .slice(0, listOfNamesToThank.length - 1).join(', ') +
            ' & ' + listOfNamesToThank[listOfNamesToThank.length - 1];
          ctrl.getStaticImageUrl = UrlInterpolationService.getStaticImageUrl;
          ctrl.aboutPageMascotImgUrl = UrlInterpolationService
            .getStaticImageUrl('/general/about_page_mascot.png');
        }
      ]
    };
  }]);<|MERGE_RESOLUTION|>--- conflicted
+++ resolved
@@ -22,7 +22,6 @@
 
 require('domain/utilities/UrlInterpolationService.ts');
 
-<<<<<<< HEAD
 oppia.directive('aboutPage', ['UrlInterpolationService',
   function(UrlInterpolationService) {
     return {
@@ -33,26 +32,13 @@
         '/pages/about-page/about-page.directive.html'),
       controllerAs: '$ctrl',
       controller: [
-        'UrlInterpolationService',
-        function(UrlInterpolationService) {
+        'UrlInterpolationService', '$window',
+        function($window, UrlInterpolationService) {
           var ctrl = this;
           // Define constants
           ctrl.TAB_ID_ABOUT = 'about';
           ctrl.TAB_ID_FOUNDATION = 'foundation';
           ctrl.TAB_ID_CREDITS = 'credits';
-=======
-/**
- * @fileoverview Controllers for the about page.
- */
-
-oppia.controller('About', [
-  '$scope', '$window', 'UrlInterpolationService',
-  function($scope, $window, UrlInterpolationService) {
-    // Define constants
-    $scope.TAB_ID_ABOUT = 'about';
-    $scope.TAB_ID_FOUNDATION = 'foundation';
-    $scope.TAB_ID_CREDITS = 'credits';
->>>>>>> 4802241f
 
           var activeTabClass = 'oppia-about-tabs-active';
           var hash = window.location.hash.slice(1);
@@ -79,7 +65,6 @@
             activateTab(ctrl.TAB_ID_ABOUT);
           }
 
-<<<<<<< HEAD
           window.onhashchange = function() {
             var hashChange = window.location.hash.slice(1);
             if (hashChange === ctrl.TAB_ID_FOUNDATION || (
@@ -87,7 +72,7 @@
               activateTab(ctrl.TAB_ID_FOUNDATION);
               // Ensure page goes to the license section
               if (hashChange === 'license') {
-                location.reload(true);
+                $window.reload(true);
               }
             } else if (hashChange === ctrl.TAB_ID_CREDITS) {
               activateTab(ctrl.TAB_ID_CREDITS);
@@ -95,22 +80,6 @@
               activateTab(ctrl.TAB_ID_ABOUT);
             }
           };
-=======
-    window.onhashchange = function() {
-      var hashChange = window.location.hash.slice(1);
-      if (hashChange === $scope.TAB_ID_FOUNDATION || hashChange === 'license') {
-        activateTab($scope.TAB_ID_FOUNDATION);
-        // Ensure page goes to the license section
-        if (hashChange === 'license') {
-          $window.location.reload(true);
-        }
-      } else if (hashChange === $scope.TAB_ID_CREDITS) {
-        activateTab($scope.TAB_ID_CREDITS);
-      } else if (hashChange === $scope.TAB_ID_ABOUT) {
-        activateTab($scope.TAB_ID_ABOUT);
-      }
-    };
->>>>>>> 4802241f
 
           var listOfNamesToThank = [
             'Alex Kauffmann', 'Allison Barros',
