// Copyright 2018 The Oppia Authors. All Rights Reserved.
//
// Licensed under the Apache License, Version 2.0 (the "License");
// you may not use this file except in compliance with the License.
// You may obtain a copy of the License at
//
//      http://www.apache.org/licenses/LICENSE-2.0
//
// Unless required by applicable law or agreed to in writing, software
// distributed under the License is distributed on an "AS-IS" BASIS,
// WITHOUT WARRANTIES OR CONDITIONS OF ANY KIND, either express or implied.
// See the License for the specific language governing permissions and
// limitations under the License.

/**
 * @fileoverview Directive for the classroom.
 */

require('base-components/base-content.directive.ts');
require(
  'components/common-layout-directives/common-elements/' +
  'background-banner.directive.ts');
require('components/summary-tile/topic-summary-tile.directive.ts');

require('domain/classroom/classroom-backend-api.service.ts');
require('domain/topic/TopicSummaryObjectFactory.ts');
require('services/alerts.service.ts');
require('services/page-title.service.ts');
require('services/contextual/url.service.ts');
require('services/contextual/window-dimensions.service.ts');
require('pages/library-page/search-bar/search-bar.directive.ts');

angular.module('oppia').directive('classroomPage', [
  'UrlInterpolationService', function(
      UrlInterpolationService) {
    return {
      restrict: 'E',
      scope: {},
      bindToController: {},
      templateUrl: UrlInterpolationService.getDirectiveTemplateUrl(
        '/pages/classroom-page/classroom-page.directive.html'),
      controllerAs: '$ctrl',
      controller: [
        '$rootScope', '$window', 'AlertsService', 'ClassroomBackendApiService',
        'PageTitleService', 'TopicSummaryObjectFactory', 'UrlService',
        'WindowDimensionsService', 'FATAL_ERROR_CODES',
        function(
            $rootScope, $window, AlertsService, ClassroomBackendApiService,
            PageTitleService, TopicSummaryObjectFactory, UrlService,
            WindowDimensionsService, FATAL_ERROR_CODES) {
          var ctrl = this;
          ctrl.$onInit = function() {
            ctrl.classroomName = UrlService.getClassroomNameFromUrl();
            ctrl.bannerImageFileUrl = UrlInterpolationService.getStaticImageUrl(
              '/splash/books.svg');

            PageTitleService.setPageTitle(ctrl.classroomName + ' - Oppia');

<<<<<<< HEAD
            $rootScope.loadingMessage = 'Loading';
            ClassroomBackendApiService.fetchClassroomData(
              ctrl.classroomName).then(function(topicSummaryObjects) {
              ctrl.topicSummaries = topicSummaryObjects;
              $rootScope.loadingMessage = '';
            },
            function(errorResponse) {
              if (FATAL_ERROR_CODES.indexOf(errorResponse.status) !== -1) {
                AlertsService.addWarning('Failed to get dashboard data');
              }
            });
          };
=======
          PageTitleService.setPageTitle(ctrl.classroomName + ' - Oppia');

          $rootScope.loadingMessage = 'Loading';
          ClassroomBackendApiService.fetchClassroomData(
            ctrl.classroomName).then(function(topicSummaryObjects) {
            ctrl.topicSummaries = topicSummaryObjects;
            $rootScope.loadingMessage = '';
            $rootScope.$broadcast('initializeTranslation');
          },
          function(errorResponse) {
            if (FATAL_ERROR_CODES.indexOf(errorResponse.status) !== -1) {
              AlertsService.addWarning('Failed to get dashboard data');
            }
          });
>>>>>>> 0737c095
        }
      ]
    };
  }]);<|MERGE_RESOLUTION|>--- conflicted
+++ resolved
@@ -56,12 +56,12 @@
 
             PageTitleService.setPageTitle(ctrl.classroomName + ' - Oppia');
 
-<<<<<<< HEAD
             $rootScope.loadingMessage = 'Loading';
             ClassroomBackendApiService.fetchClassroomData(
               ctrl.classroomName).then(function(topicSummaryObjects) {
               ctrl.topicSummaries = topicSummaryObjects;
               $rootScope.loadingMessage = '';
+              $rootScope.$broadcast('initializeTranslation');
             },
             function(errorResponse) {
               if (FATAL_ERROR_CODES.indexOf(errorResponse.status) !== -1) {
@@ -69,22 +69,6 @@
               }
             });
           };
-=======
-          PageTitleService.setPageTitle(ctrl.classroomName + ' - Oppia');
-
-          $rootScope.loadingMessage = 'Loading';
-          ClassroomBackendApiService.fetchClassroomData(
-            ctrl.classroomName).then(function(topicSummaryObjects) {
-            ctrl.topicSummaries = topicSummaryObjects;
-            $rootScope.loadingMessage = '';
-            $rootScope.$broadcast('initializeTranslation');
-          },
-          function(errorResponse) {
-            if (FATAL_ERROR_CODES.indexOf(errorResponse.status) !== -1) {
-              AlertsService.addWarning('Failed to get dashboard data');
-            }
-          });
->>>>>>> 0737c095
         }
       ]
     };
