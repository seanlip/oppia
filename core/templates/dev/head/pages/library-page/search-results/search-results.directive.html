<style>
  search-results .oppia-search-results-no-match, search-results .oppia-search-results-no-match p {
    font-size: 0.85em;
    text-align: center;
  }
  search-results .oppia-search-results-intro {
    font-size: 1.6em;
    padding-bottom: 40px;
    padding-top: 40px;
  }
  @media (max-width: 800px) {
    search-results .oppia-search-results-intro {
      margin-left: 20px;
      margin-right: 20px;
    }
  }
</style>

<div>
<<<<<<< HEAD
  <div class="d-lg-none" style="margin: 0 auto 20px; width: fit-content; height: 50px;">
    <search-bar dropup="false"></search-bar>
=======
  <div class="d-lg-none" style="margin: 0 auto 20px; width: max-content; height: 50px;">
    <search-bar></search-bar>
>>>>>>> 3a961306
  </div>
  <div ng-if="!$ctrl.someResultsExist" class="oppia-search-results-intro" ng-cloak>
    <div class="oppia-search-results-no-match">
      <img ng-src="<[$ctrl.noExplorationsImgUrl]>" alt="No explorations found">
      <p style="text-align: center;">
        <span translate="I18N_LIBRARY_NO_EXPLORATION_FOR_QUERY"></span><br><br>
        <a ng-if="!$ctrl.userIsLoggedIn" href="" ng-click="$ctrl.onRedirectToLogin('/creator_dashboard?mode=create')"
           translate="I18N_LIBRARY_CREATE_EXPLORATION_QUESTION">
        </a>
        <a ng-if="$ctrl.userIsLoggedIn" href="/creator_dashboard?mode=create"
           translate="I18N_LIBRARY_CREATE_EXPLORATION_QUESTION">
        </a>
      </p>
    </div>
  </div>

  <activity-tiles-infinity-grid></activity-tiles-infinity-grid>
</div><|MERGE_RESOLUTION|>--- conflicted
+++ resolved
@@ -17,13 +17,8 @@
 </style>
 
 <div>
-<<<<<<< HEAD
-  <div class="d-lg-none" style="margin: 0 auto 20px; width: fit-content; height: 50px;">
+  <div class="d-lg-none" style="margin: 0 auto 20px; width: max-content; height: 50px;">
     <search-bar dropup="false"></search-bar>
-=======
-  <div class="d-lg-none" style="margin: 0 auto 20px; width: max-content; height: 50px;">
-    <search-bar></search-bar>
->>>>>>> 3a961306
   </div>
   <div ng-if="!$ctrl.someResultsExist" class="oppia-search-results-intro" ng-cloak>
     <div class="oppia-search-results-no-match">
