--- conflicted
+++ resolved
@@ -75,11 +75,7 @@
     </a>
   </li>
 
-<<<<<<< HEAD
-  <li ng-if="userIsLoggedIn && isImprovementsTabEnabled()" ng-class="{'active': getActiveTabName() === 'improvements'}" ng-click="selectImprovementsTab()">
-=======
-  <li ng-if="isLargeScreen && isImprovementsTabEnabled()" ng-class="{'active': getActiveTabName() === 'improvements'}" ng-click="selectImprovementsTab()">
->>>>>>> 11f8ae4c
+  <li ng-if="isImprovementsTabEnabled()" ng-class="{'active': getActiveTabName() === 'improvements'}" ng-click="selectImprovementsTab()">
     <a href="#" uib-tooltip="Improvements" tooltip-placement="bottom"
        class="oppia-editor-navbar-tab-anchor protractor-test-improvements-tab">
       <i class="material-icons">trending_up</i>
@@ -94,11 +90,7 @@
     </a>
   </li>
 
-<<<<<<< HEAD
-  <li ng-class="{'active': getActiveTabName() === 'feedback'}" ng-click="selectFeedbackTab()">
-=======
-  <li ng-if="isLargeScreen && isFeedbackTabEnabled()" ng-class="{'active': getActiveTabName() === 'feedback'}" ng-click="selectFeedbackTab()">
->>>>>>> 11f8ae4c
+  <li ng-if="isFeedbackTabEnabled()" ng-class="{'active': getActiveTabName() === 'feedback'}" ng-click="selectFeedbackTab()">
     <a href="#" uib-tooltip="Feedback" tooltip-placement="bottom"
        class="oppia-editor-navbar-tab-anchor protractor-test-feedback-tab">
       <i class="material-icons">&#xE87F;</i>
