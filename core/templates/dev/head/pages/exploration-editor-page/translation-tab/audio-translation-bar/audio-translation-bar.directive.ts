--- conflicted
+++ resolved
@@ -123,43 +123,7 @@
             TranslationLanguageService, TranslationStatusService,
             TranslationTabActiveContentIdService, VoiceoverRecordingService,
             RECORDING_TIME_LIMIT) {
-<<<<<<< HEAD
-          $scope.recordingTimeLimit = RECORDING_TIME_LIMIT;
-          $scope.audioBlob = null;
-          $scope.voiceoverRecorder = null;
-          $scope.unsupportedBrowser = false;
-          $scope.selectedRecording = false;
-          $scope.isAudioAvailable = false;
-          $scope.audioIsUpdating = false;
-          $scope.languageCode = null;
-          $scope.cannotRecord = false;
-          $scope.audioNeedsUpdate = false;
-          $scope.canVoiceover = false;
-          $scope.showRecorderWarning = false;
-          $scope.audioLoadingIndicatorIsShown = false;
-          $scope.checkingMicrophonePermission = false;
-          $scope.audioTimerIsShown = true;
-          $scope.audioIsCurrentlyBeingSaved = false;
-          $scope.elapsedTime = 0;
-          $scope.timerInterval = null;
-          $scope.unsavedAudioIsPlaying = false;
-          $scope.waveSurfer = null;
-          $scope.duration = 0;
-
-          document.body.onkeyup = function(e) {
-            if (e.code === 'KeyR' && !$scope.isAudioAvailable) {
-              // Used as shortcut key for recording
-              toggleStartAndStopRecording();
-            }
-          };
-
-          $scope.$on('$destroy', function() {
-            document.body.onkeyup = null;
-          });
-
-=======
           var ctrl = this;
->>>>>>> b92ea5b8
           var saveRecordedVoiceoversChanges = function() {
             StateRecordedVoiceoversService.saveDisplayedValue();
             var stateName = StateEditorService.getActiveStateName();
