// Copyright 2014 The Oppia Authors. All Rights Reserved.
//
// Licensed under the Apache License, Version 2.0 (the "License");
// you may not use this file except in compliance with the License.
// You may obtain a copy of the License at
//
//      http://www.apache.org/licenses/LICENSE-2.0
//
// Unless required by applicable law or agreed to in writing, software
// distributed under the License is distributed on an "AS-IS" BASIS,
// WITHOUT WARRANTIES OR CONDITIONS OF ANY KIND, either express or implied.
// See the License for the specific language governing permissions and
// limitations under the License.

/**
 * @fileoverview Unit tests for the controller of the 'State Editor'.
 */

import { AnswerClassificationResultObjectFactory } from
  'domain/classifier/AnswerClassificationResultObjectFactory.ts';
import { ClassifierObjectFactory } from
  'domain/classifier/ClassifierObjectFactory.ts';
import { ExplorationDraftObjectFactory } from
  'domain/exploration/ExplorationDraftObjectFactory.ts';
<<<<<<< HEAD
import { Rule } from 'domain/exploration/RuleObjectFactory.ts';
import { VoiceoverObjectFactory } from
  'domain/exploration/VoiceoverObjectFactory.ts';
import { WrittenTranslation } from
=======
import { RuleObjectFactory } from 'domain/exploration/RuleObjectFactory.ts';
import { WrittenTranslationObjectFactory } from
>>>>>>> 32492952
  'domain/exploration/WrittenTranslationObjectFactory.ts';

require('App.ts');
require('pages/exploration-editor-page/services/exploration-states.service.ts');
require(
  'pages/exploration-editor-page/editor-tab/' +
  'exploration-editor-tab.directive.ts');
require(
  'components/state-editor/state-editor-properties-services/' +
  'state-content.service.ts');
require(
  'components/state-editor/state-editor-properties-services/' +
  'state-editor.service.ts');

describe('Exploration editor tab controller', function() {
  describe('ExplorationEditorTab', function() {
    var ecs, ess, scs, rootScope, $componentController;
    var explorationEditorTabCtrl;

    beforeEach(angular.mock.module('oppia'));
    beforeEach(angular.mock.module('oppia', function($provide) {
<<<<<<< HEAD
      $provide.value('AnswerClassificationResultObjectFactory', {
        createNew: function(
            outcome: any, answerGroupIndex: any, ruleIndex: any,
            classificationCategorization: any) {
          return new AnswerClassificationResult(
            outcome, answerGroupIndex, ruleIndex, classificationCategorization);
        }
      });
      $provide.value('ClassifierObjectFactory', {
        create: function(
            algorithmId: any, classifierData: any, dataSchemaVersion: any) {
          return new Classifier(algorithmId, classifierData, dataSchemaVersion);
        }
      });
      $provide.value('ExplorationDraftObjectFactory', {
        createFromLocalStorageDict: function(explorationDraftDict) {
          return new ExplorationDraft(
            explorationDraftDict.draftChanges,
            explorationDraftDict.draftChangeListId);
        },
        toLocalStorageDict: function(changeList, draftChangeListId) {
          return {
            draftChanges: changeList,
            draftChangeListId: draftChangeListId
          };
        }
      });
      $provide.value('ImprovementsService', {
        isStateForcedToResolveOutstandingUnaddressedAnswers: function(state) {
          return !!state && ['TextInput'].indexOf(
            state.interaction.id) !== -1;
        }
      });
      $provide.value('RuleObjectFactory', {
        createNew: function(type, inputs) {
          return new Rule(type, inputs);
        },
        createFromBackendDict: function(ruleDict) {
          return new Rule(ruleDict.rule_type, ruleDict.inputs);
        }
      });
      $provide.value('VoiceoverObjectFactory', new VoiceoverObjectFactory());
      $provide.value('WrittenTranslationObjectFactory', {
        createNew: function(html) {
          return new WrittenTranslation(html, false);
        },
        createFromBackendDict(translationBackendDict) {
          return new WrittenTranslation(
            translationBackendDict.html,
            translationBackendDict.needs_update);
        }
      });
=======
      $provide.value(
        'AnswerClassificationResultObjectFactory',
        new AnswerClassificationResultObjectFactory());
      $provide.value('ClassifierObjectFactory', new ClassifierObjectFactory());
      $provide.value(
        'ExplorationDraftObjectFactory', new ExplorationDraftObjectFactory());
      $provide.value('RuleObjectFactory', new RuleObjectFactory());
      $provide.value(
        'WrittenTranslationObjectFactory',
        new WrittenTranslationObjectFactory());
>>>>>>> 32492952
    }));
    beforeEach(angular.mock.inject(function(
        _$componentController_, $injector, $rootScope) {
      $componentController = _$componentController_;
      rootScope = $injector.get('$rootScope');
      spyOn(rootScope, '$broadcast');
      ecs = $injector.get('StateEditorService');
      ess = $injector.get('ExplorationStatesService');
      scs = $injector.get('StateContentService');

      ess.init({
        'First State': {
          content: {
            content_id: 'content',
            html: 'First State Content'
          },
          recorded_voiceovers: {
            voiceovers_mapping: {
              content: {},
              default_outcome: {},
              feedback_1: {}
            }
          },
          interaction: {
            id: 'TextInput',
            answer_groups: [{
              rule_specs: [],
              outcome: {
                dest: 'unused',
                feedback: {
                  content_id: 'feedback_1',
                  html: ''
                },
                labelled_as_correct: false,
                param_changes: [],
                refresher_exploration_id: null
              }
            }],
            default_outcome: {
              dest: 'default',
              feedback: {
                content_id: 'default_outcome',
                html: ''
              },
              labelled_as_correct: false,
              param_changes: [],
              refresher_exploration_id: null
            },
            hints: []
          },
          param_changes: [],
          solicit_answer_details: false,
          written_translations: {
            translations_mapping: {
              content: {},
              default_outcome: {},
              feedback_1: {}
            }
          }
        },
        'Second State': {
          content: {
            content_id: 'content',
            html: 'Second State Content'
          },
          recorded_voiceovers: {
            voiceovers_mapping: {
              content: {},
              default_outcome: {},
              feedback_1: {}
            }
          },
          interaction: {
            id: 'TextInput',
            answer_groups: [{
              rule_specs: [],
              outcome: {
                dest: 'unused',
                feedback: {
                  content_id: 'feedback_1',
                  html: ''
                },
                labelled_as_correct: false,
                param_changes: [],
                refresher_exploration_id: null
              }
            }],
            default_outcome: {
              dest: 'default',
              feedback: {
                content_id: 'default_outcome',
                html: ''
              },
              labelled_as_correct: false,
              param_changes: [],
              refresher_exploration_id: null
            },
            hints: []
          },
          param_changes: [],
          solicit_answer_details: false,
          written_translations: {
            translations_mapping: {
              content: {},
              default_outcome: {},
              feedback_1: {}
            }
          }
        },
        'Third State': {
          content: {
            content_id: 'content',
            html: 'This is some content.'
          },
          recorded_voiceovers: {
            voiceovers_mapping: {
              content: {},
              default_outcome: {},
              feedback_1: {}
            }
          },
          interaction: {
            id: 'TextInput',
            answer_groups: [{
              rule_specs: [],
              outcome: {
                dest: 'unused',
                feedback: {
                  content_id: 'feedback_1',
                  html: ''
                },
                labelled_as_correct: false,
                param_changes: [],
                refresher_exploration_id: null
              }
            }],
            default_outcome: {
              dest: 'default',
              feedback: {
                content_id: 'default_outcome',
                html: ''
              },
              labelled_as_correct: false,
              param_changes: [],
              refresher_exploration_id: null
            },
            hints: []
          },
          param_changes: [{
            name: 'comparison',
            generator_id: 'Copier',
            customization_args: {
              value: 'something clever',
              parse_with_jinja: false
            }
          }],
          solicit_answer_details: false,
          written_translations: {
            translations_mapping: {
              content: {},
              default_outcome: {},
              feedback_1: {}
            }
          }
        }
      });

      explorationEditorTabCtrl = $componentController('explorationEditorTab', {
        ExplorationStatesService: ess
      }, {});
    }));

    it('should correctly broadcast the stateEditorInitialized flag with ' +
       'the state data', function() {
      ecs.setActiveStateName('Third State');
      explorationEditorTabCtrl.initStateEditor();
      expect(
        rootScope.$broadcast
      ).toHaveBeenCalledWith(
        'stateEditorInitialized', ess.getState('Third State')
      );
    });
  });
});<|MERGE_RESOLUTION|>--- conflicted
+++ resolved
@@ -22,15 +22,10 @@
   'domain/classifier/ClassifierObjectFactory.ts';
 import { ExplorationDraftObjectFactory } from
   'domain/exploration/ExplorationDraftObjectFactory.ts';
-<<<<<<< HEAD
-import { Rule } from 'domain/exploration/RuleObjectFactory.ts';
+import { RuleObjectFactory } from 'domain/exploration/RuleObjectFactory.ts';
 import { VoiceoverObjectFactory } from
   'domain/exploration/VoiceoverObjectFactory.ts';
-import { WrittenTranslation } from
-=======
-import { RuleObjectFactory } from 'domain/exploration/RuleObjectFactory.ts';
 import { WrittenTranslationObjectFactory } from
->>>>>>> 32492952
   'domain/exploration/WrittenTranslationObjectFactory.ts';
 
 require('App.ts');
@@ -52,60 +47,6 @@
 
     beforeEach(angular.mock.module('oppia'));
     beforeEach(angular.mock.module('oppia', function($provide) {
-<<<<<<< HEAD
-      $provide.value('AnswerClassificationResultObjectFactory', {
-        createNew: function(
-            outcome: any, answerGroupIndex: any, ruleIndex: any,
-            classificationCategorization: any) {
-          return new AnswerClassificationResult(
-            outcome, answerGroupIndex, ruleIndex, classificationCategorization);
-        }
-      });
-      $provide.value('ClassifierObjectFactory', {
-        create: function(
-            algorithmId: any, classifierData: any, dataSchemaVersion: any) {
-          return new Classifier(algorithmId, classifierData, dataSchemaVersion);
-        }
-      });
-      $provide.value('ExplorationDraftObjectFactory', {
-        createFromLocalStorageDict: function(explorationDraftDict) {
-          return new ExplorationDraft(
-            explorationDraftDict.draftChanges,
-            explorationDraftDict.draftChangeListId);
-        },
-        toLocalStorageDict: function(changeList, draftChangeListId) {
-          return {
-            draftChanges: changeList,
-            draftChangeListId: draftChangeListId
-          };
-        }
-      });
-      $provide.value('ImprovementsService', {
-        isStateForcedToResolveOutstandingUnaddressedAnswers: function(state) {
-          return !!state && ['TextInput'].indexOf(
-            state.interaction.id) !== -1;
-        }
-      });
-      $provide.value('RuleObjectFactory', {
-        createNew: function(type, inputs) {
-          return new Rule(type, inputs);
-        },
-        createFromBackendDict: function(ruleDict) {
-          return new Rule(ruleDict.rule_type, ruleDict.inputs);
-        }
-      });
-      $provide.value('VoiceoverObjectFactory', new VoiceoverObjectFactory());
-      $provide.value('WrittenTranslationObjectFactory', {
-        createNew: function(html) {
-          return new WrittenTranslation(html, false);
-        },
-        createFromBackendDict(translationBackendDict) {
-          return new WrittenTranslation(
-            translationBackendDict.html,
-            translationBackendDict.needs_update);
-        }
-      });
-=======
       $provide.value(
         'AnswerClassificationResultObjectFactory',
         new AnswerClassificationResultObjectFactory());
@@ -113,10 +54,10 @@
       $provide.value(
         'ExplorationDraftObjectFactory', new ExplorationDraftObjectFactory());
       $provide.value('RuleObjectFactory', new RuleObjectFactory());
+      $provide.value('VoiceoverObjectFactory', new VoiceoverObjectFactory());
       $provide.value(
         'WrittenTranslationObjectFactory',
         new WrittenTranslationObjectFactory());
->>>>>>> 32492952
     }));
     beforeEach(angular.mock.inject(function(
         _$componentController_, $injector, $rootScope) {
