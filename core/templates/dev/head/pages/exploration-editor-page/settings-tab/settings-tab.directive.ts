// Copyright 2014 The Oppia Authors. All Rights Reserved.
//
// Licensed under the Apache License, Version 2.0 (the "License");
// you may not use this file except in compliance with the License.
// You may obtain a copy of the License at
//
//      http://www.apache.org/licenses/LICENSE-2.0
//
// Unless required by applicable law or agreed to in writing, software
// distributed under the License is distributed on an "AS-IS" BASIS,
// WITHOUT WARRANTIES OR CONDITIONS OF ANY KIND, either express or implied.
// See the License for the specific language governing permissions and
// limitations under the License.

/**
 * @fileoverview Directive for the exploration settings tab.
 */

require(
  'components/forms/custom-forms-directives/select2-dropdown.directive.ts');
require(
  'pages/exploration-editor-page/exploration-title-editor/' +
  'exploration-title-editor.directive.ts');
require(
  'pages/exploration-editor-page/exploration-objective-editor/' +
  'exploration-objective-editor.directive.ts');
require(
  'pages/exploration-editor-page/param-changes-editor/' +
  'param-changes-editor.directive.ts');

require('domain/exploration/EditableExplorationBackendApiService.ts');
require('domain/utilities/UrlInterpolationService.ts');
require('pages/exploration-editor-page/services/change-list.service.ts');
require(
  'pages/exploration-editor-page/services/' +
  'exploration-automatic-text-to-speech.service.ts');
require(
  'pages/exploration-editor-page/services/exploration-category.service.ts');
require(
  'pages/exploration-editor-page/services/' +
  'exploration-correctness-feedback.service.ts');
require('pages/exploration-editor-page/services/exploration-data.service.ts');
require('pages/exploration-editor-page/exploration-editor-page.controller.ts');
require(
  'pages/exploration-editor-page/services/' +
  'exploration-init-state-name.service.ts');
require(
  'pages/exploration-editor-page/services/' +
  'exploration-language-code.service.ts');
require(
  'pages/exploration-editor-page/services/exploration-objective.service.ts');
require(
  'pages/exploration-editor-page/services/' +
  'exploration-param-changes.service.ts');
require(
  'pages/exploration-editor-page/services/exploration-param-specs.service.ts');
require('pages/exploration-editor-page/services/exploration-rights.service.ts');
require('pages/exploration-editor-page/services/exploration-states.service.ts');
require('pages/exploration-editor-page/services/exploration-tags.service.ts');
require('pages/exploration-editor-page/services/exploration-title.service.ts');
require(
  'pages/exploration-editor-page/services/exploration-warnings.service.ts');
require(
  'pages/exploration-editor-page/services/user-email-preferences.service.ts');
require(
  'pages/exploration-editor-page/services/' +
  'user-exploration-permissions.service.ts');
require('services/AlertsService.ts');
require('services/EditabilityService.ts');
require('services/ExplorationFeaturesService.ts');

require(
  'pages/exploration-editor-page/exploration-editor-page.constants.ajs.ts');

angular.module('oppia').directive('settingsTab', [
  'UrlInterpolationService', function(UrlInterpolationService) {
    return {
      restrict: 'E',
      scope: {},
      bindToController: {
        currentUserIsAdmin: '=',
        currentUserIsModerator: '='
      },
      templateUrl: UrlInterpolationService.getDirectiveTemplateUrl(
        '/pages/exploration-editor-page/settings-tab/' +
        'settings-tab.directive.html'),
      controllerAs: '$ctrl',
      controller: [
        '$http', '$rootScope', '$scope', '$uibModal', '$window',
        'AlertsService', 'ChangeListService',
<<<<<<< HEAD
        'EditableExplorationBackendApiService', 'EditabilityService',
        'ExplorationAutomaticTextToSpeechService', 'ExplorationCategoryService',
        'ExplorationCorrectnessFeedbackService', 'ExplorationDataService',
        'ExplorationFeaturesService', 'ExplorationInitStateNameService',
        'ExplorationLanguageCodeService', 'ExplorationObjectiveService',
        'ExplorationParamChangesService', 'ExplorationParamSpecsService',
        'ExplorationRightsService', 'ExplorationStatesService',
        'ExplorationTagsService', 'ExplorationTitleService',
        'ExplorationWarningsService', 'UrlInterpolationService',
        'UserEmailPreferencesService', 'ALL_CATEGORIES', 'CATEGORIES_TO_COLORS',
        'DEFAULT_CATEGORY_ICON', 'DEFAULT_COLOR',
        'EXPLORATION_TITLE_INPUT_FOCUS_LABEL', 'TAG_REGEX',
        function(
            $http, $rootScope, $scope, $uibModal, $window,
            AlertsService, ChangeListService,
            EditableExplorationBackendApiService, EditabilityService,
            ExplorationAutomaticTextToSpeechService, ExplorationCategoryService,
            ExplorationCorrectnessFeedbackService, ExplorationDataService,
            ExplorationFeaturesService, ExplorationInitStateNameService,
            ExplorationLanguageCodeService, ExplorationObjectiveService,
            ExplorationParamChangesService, ExplorationParamSpecsService,
            ExplorationRightsService, ExplorationStatesService,
            ExplorationTagsService, ExplorationTitleService,
            ExplorationWarningsService, UrlInterpolationService,
            UserEmailPreferencesService, ALL_CATEGORIES, CATEGORIES_TO_COLORS,
            DEFAULT_CATEGORY_ICON, DEFAULT_COLOR,
            EXPLORATION_TITLE_INPUT_FOCUS_LABEL, TAG_REGEX) {
=======
        'EditabilityService', 'EditableExplorationBackendApiService',
        'ExplorationAutomaticTextToSpeechService',
        'ExplorationCategoryService', 'ExplorationCorrectnessFeedbackService',
        'ExplorationDataService', 'ExplorationFeaturesService',
        'ExplorationInitStateNameService', 'ExplorationLanguageCodeService',
        'ExplorationObjectiveService', 'ExplorationParamChangesService',
        'ExplorationParamSpecsService', 'ExplorationRightsService',
        'ExplorationStatesService', 'ExplorationTagsService',
        'ExplorationTitleService', 'ExplorationWarningsService',
        'UrlInterpolationService', 'UserEmailPreferencesService',
        'UserExplorationPermissionsService',
        'ALL_CATEGORIES', 'EXPLORATION_TITLE_INPUT_FOCUS_LABEL',
        function(
            $http, $rootScope, $scope, $uibModal, $window,
            AlertsService, ChangeListService,
            EditabilityService, EditableExplorationBackendApiService,
            ExplorationAutomaticTextToSpeechService,
            ExplorationCategoryService, ExplorationCorrectnessFeedbackService,
            ExplorationDataService, ExplorationFeaturesService,
            ExplorationInitStateNameService, ExplorationLanguageCodeService,
            ExplorationObjectiveService, ExplorationParamChangesService,
            ExplorationParamSpecsService, ExplorationRightsService,
            ExplorationStatesService, ExplorationTagsService,
            ExplorationTitleService, ExplorationWarningsService,
            UrlInterpolationService, UserEmailPreferencesService,
            UserExplorationPermissionsService,
            ALL_CATEGORIES, EXPLORATION_TITLE_INPUT_FOCUS_LABEL) {
>>>>>>> e4bf4ce2
          var ctrl = this;
          ctrl.EXPLORATION_TITLE_INPUT_FOCUS_LABEL = (
            EXPLORATION_TITLE_INPUT_FOCUS_LABEL);
          ctrl.EditabilityService = EditabilityService;
          ctrl.CATEGORY_LIST_FOR_SELECT2 = [];
          for (var i = 0; i < ALL_CATEGORIES.length; i++) {
            ctrl.CATEGORY_LIST_FOR_SELECT2.push({
              id: ALL_CATEGORIES[i],
              text: ALL_CATEGORIES[i]
            });
          }

          ctrl.isRolesFormOpen = false;

<<<<<<< HEAD
          ctrl.TAG_REGEX = TAG_REGEX;
          ctrl.canDelete = GLOBALS.canDelete;
          ctrl.canModifyRoles = GLOBALS.canModifyRoles;
          ctrl.canReleaseOwnership = GLOBALS.canReleaseOwnership;
          ctrl.canUnpublish = GLOBALS.canUnpublish;
=======
          ctrl.TAG_REGEX = constants.TAG_REGEX;
          ctrl.canDelete = false;
          ctrl.canModifyRoles = false;
          ctrl.canReleaseOwnership = false;
          ctrl.canUnpublish = false;
>>>>>>> e4bf4ce2
          ctrl.explorationId = ExplorationDataService.explorationId;

          UserExplorationPermissionsService.getPermissionsAsync()
            .then(function(permissions) {
              ctrl.canDelete = permissions.can_delete;
              ctrl.canModifyRoles = permissions.can_modify_roles;
              ctrl.canReleaseOwnership = permissions.can_release_ownership;
              ctrl.canUnpublish = permissions.can_unpublish;
            });

          var CREATOR_DASHBOARD_PAGE_URL = '/creator_dashboard';
          var EXPLORE_PAGE_PREFIX = '/explore/';

          ctrl.getExplorePageUrl = function() {
            return (
              window.location.protocol + '//' + window.location.host +
              EXPLORE_PAGE_PREFIX + ctrl.explorationId);
          };

          ctrl.initSettingsTab = function() {
            ctrl.explorationTitleService = ExplorationTitleService;
            ctrl.explorationCategoryService = ExplorationCategoryService;
            ctrl.explorationObjectiveService = ExplorationObjectiveService;
            ctrl.explorationLanguageCodeService = (
              ExplorationLanguageCodeService);
            ctrl.explorationTagsService = ExplorationTagsService;
            ctrl.ExplorationRightsService = ExplorationRightsService;
            ctrl.explorationInitStateNameService = (
              ExplorationInitStateNameService);
            ctrl.explorationParamSpecsService = ExplorationParamSpecsService;
            ctrl.explorationParamChangesService = (
              ExplorationParamChangesService);
            ctrl.UserEmailPreferencesService = UserEmailPreferencesService;

            ExplorationDataService.getData().then(function() {
              ctrl.refreshSettingsTab();
              ctrl.hasPageLoaded = true;
            });
          };

          ctrl.refreshSettingsTab = function() {
            // Ensure that ExplorationStatesService has been initialized before
            // getting the state names from it. Otherwise, navigating to the
            // settings tab directly (by entering a URL that ends with
            // /settings) results in a console error.
            if (ExplorationStatesService.isInitialized()) {
              var categoryIsInSelect2 = ctrl.CATEGORY_LIST_FOR_SELECT2.some(
                function(categoryItem) {
                  return (
                    categoryItem.id === ExplorationCategoryService.savedMemento
                  );
                }
              );

              // If the current category is not in the dropdown, add it
              // as the first option.
              if (!categoryIsInSelect2 &&
                  ExplorationCategoryService.savedMemento) {
                ctrl.CATEGORY_LIST_FOR_SELECT2.unshift({
                  id: ExplorationCategoryService.savedMemento,
                  text: ExplorationCategoryService.savedMemento
                });
              }

              ctrl.stateNames = ExplorationStatesService.getStateNames();
            }
          };

          $scope.$on('refreshSettingsTab', ctrl.refreshSettingsTab);

          ctrl.initSettingsTab();

          ctrl.ROLES = [{
            name: 'Manager (can edit permissions)',
            value: 'owner'
          }, {
            name: 'Collaborator (can make changes)',
            value: 'editor'
          }, {
            name: 'Voice Artist (can do voiceover)',
            value: 'voice artist'
          }, {
            name: 'Playtester (can give feedback)',
            value: 'viewer'
          }];

          ctrl.formStyle = {
            display: 'table-cell',
            width: '16.66666667%',
            'vertical-align': 'top'
          };

          ctrl.saveExplorationTitle = function() {
            ExplorationTitleService.saveDisplayedValue();
          };

          ctrl.saveExplorationCategory = function() {
            ExplorationCategoryService.saveDisplayedValue();
          };

          ctrl.saveExplorationObjective = function() {
            ExplorationObjectiveService.saveDisplayedValue();
          };

          ctrl.saveExplorationLanguageCode = function() {
            ExplorationLanguageCodeService.saveDisplayedValue();
          };

          ctrl.saveExplorationTags = function() {
            ExplorationTagsService.saveDisplayedValue();
          };

          ctrl.saveExplorationInitStateName = function() {
            var newInitStateName = ExplorationInitStateNameService.displayed;

            if (!ExplorationStatesService.getState(newInitStateName)) {
              AlertsService.addWarning(
                'Invalid initial state name: ' + newInitStateName);
              ExplorationInitStateNameService.restoreFromMemento();
              return;
            }

            ExplorationInitStateNameService.saveDisplayedValue();

            $rootScope.$broadcast('refreshGraph');
          };

          ctrl.postSaveParamChangesHook = function() {
            ExplorationWarningsService.updateWarnings();
          };

          // Methods for enabling advanced features.
          ctrl.areParametersEnabled =
            ExplorationFeaturesService.areParametersEnabled;
          ctrl.enableParameters = ExplorationFeaturesService.enableParameters;

          ctrl.isAutomaticTextToSpeechEnabled = (
            ExplorationAutomaticTextToSpeechService
              .isAutomaticTextToSpeechEnabled);
          ctrl.toggleAutomaticTextToSpeech = (
            ExplorationAutomaticTextToSpeechService.toggleAutomaticTextToSpeech
          );

          ctrl.isCorrectnessFeedbackEnabled = (
            ExplorationCorrectnessFeedbackService.isEnabled);
          ctrl.toggleCorrectnessFeedback = (
            ExplorationCorrectnessFeedbackService.toggleCorrectnessFeedback);

          // Methods for rights management.
          ctrl.openEditRolesForm = function() {
            ctrl.isRolesFormOpen = true;
            ctrl.newMemberUsername = '';
            ctrl.newMemberRole = ctrl.ROLES[0];
          };

          ctrl.closeEditRolesForm = function() {
            ctrl.newMemberUsername = '';
            ctrl.newMemberRole = ctrl.ROLES[0];
            ctrl.closeRolesForm();
          };

          ctrl.editRole = function(newMemberUsername, newMemberRole) {
            ctrl.closeRolesForm();
            ExplorationRightsService.saveRoleChanges(
              newMemberUsername, newMemberRole);
          };

          ctrl.toggleViewabilityIfPrivate = function() {
            ExplorationRightsService.setViewability(
              !ExplorationRightsService.viewableIfPrivate());
          };

          // Methods for muting notifications.
          ctrl.muteFeedbackNotifications = function() {
            UserEmailPreferencesService.setFeedbackNotificationPreferences(
              true);
          };
          ctrl.muteSuggestionNotifications = function() {
            UserEmailPreferencesService.setSuggestionNotificationPreferences(
              true
            );
          };

          ctrl.unmuteFeedbackNotifications = function() {
            UserEmailPreferencesService.setFeedbackNotificationPreferences(
              false
            );
          };
          ctrl.unmuteSuggestionNotifications = function() {
            UserEmailPreferencesService.setSuggestionNotificationPreferences(
              false);
          };

          // Methods relating to control buttons.
          ctrl.previewSummaryTile = function() {
            AlertsService.clearWarnings();
            $uibModal.open({
              templateUrl: UrlInterpolationService.getDirectiveTemplateUrl(
                '/pages/exploration-editor-page/settings-tab/templates/' +
                'preview-summary-tile-modal.template.html'),
              backdrop: true,
              controller: [
                '$scope', '$uibModalInstance', function(
                    $scope, $uibModalInstance) {
                  $scope.getExplorationTitle = function() {
                    return ExplorationTitleService.displayed;
                  };
                  $scope.getExplorationObjective = function() {
                    return ExplorationObjectiveService.displayed;
                  };
                  $scope.getExplorationCategory = function() {
                    return ExplorationCategoryService.displayed;
                  };
                  $scope.getThumbnailIconUrl = function() {
                    var category = ExplorationCategoryService.displayed;
                    if (ALL_CATEGORIES.indexOf(category) === -1) {
                      category = DEFAULT_CATEGORY_ICON;
                    }
                    return '/subjects/' + category + '.svg';
                  };
                  $scope.getThumbnailBgColor = function() {
                    var category = ExplorationCategoryService.displayed;
                    var color = null;
                    if (!CATEGORIES_TO_COLORS.hasOwnProperty(category)) {
                      color = DEFAULT_COLOR;
                    } else {
                      color = CATEGORIES_TO_COLORS[category];
                    }
                    return color;
                  };

                  $scope.close = function() {
                    $uibModalInstance.dismiss();
                    AlertsService.clearWarnings();
                  };
                }
              ]
            });
          };

          ctrl.showTransferExplorationOwnershipModal = function() {
            AlertsService.clearWarnings();
            $uibModal.open({
              templateUrl: UrlInterpolationService.getDirectiveTemplateUrl(
                '/pages/exploration-editor-page/settings-tab/templates/' +
                'transfer-exploration-ownership-modal.template.html'),
              backdrop: true,
              controller: [
                '$scope', '$uibModalInstance', function(
                    $scope, $uibModalInstance) {
                  $scope.transfer = $uibModalInstance.close;

                  $scope.cancel = function() {
                    $uibModalInstance.dismiss('cancel');
                    AlertsService.clearWarnings();
                  };
                }
              ]
            }).result.then(function() {
              ExplorationRightsService.makeCommunityOwned();
            });
          };

          ctrl.deleteExploration = function() {
            AlertsService.clearWarnings();

            $uibModal.open({
              templateUrl: UrlInterpolationService.getDirectiveTemplateUrl(
                '/pages/exploration-editor-page/settings-tab/templates/' +
                'delete-exploration-modal.template.html'),
              backdrop: true,
              controller: [
                '$scope', '$uibModalInstance', function(
                    $scope, $uibModalInstance) {
                  $scope.reallyDelete = $uibModalInstance.close;

                  $scope.cancel = function() {
                    $uibModalInstance.dismiss('cancel');
                    AlertsService.clearWarnings();
                  };
                }
              ]
            }).result.then(function() {
              EditableExplorationBackendApiService.deleteExploration(
                ctrl.explorationId).then(function() {
                $window.location = CREATOR_DASHBOARD_PAGE_URL;
              });
            });
          };

          ctrl.unpublishExplorationAsModerator = function() {
            AlertsService.clearWarnings();

            var moderatorEmailDraftUrl = '/moderatorhandler/email_draft';

            $http.get(moderatorEmailDraftUrl).then(function(response) {
              // If the draft email body is empty, email functionality will not
              // be exposed to the mdoerator.
              var draftEmailBody = response.data.draft_email_body;

              $uibModal.open({
                bindToController: {},
                templateUrl: UrlInterpolationService.getDirectiveTemplateUrl(
                  '/pages/exploration-editor-page/settings-tab/templates/' +
                  'moderator-unpublish-exploration-modal.template.html'),
                backdrop: true,
                resolve: {
                  draftEmailBody: function() {
                    return draftEmailBody;
                  }
                },
                controllerAs: '$ctrl',
                controller: [
                  '$uibModalInstance', 'draftEmailBody',
                  function($uibModalInstance, draftEmailBody) {
                    var ctrl = this;
                    ctrl.willEmailBeSent = Boolean(draftEmailBody);
                    ctrl.emailBody = draftEmailBody;

                    if (ctrl.willEmailBeSent) {
                      ctrl.EMAIL_BODY_SCHEMA = {
                        type: 'unicode',
                        ui_config: {
                          rows: 20
                        }
                      };
                    }

                    ctrl.reallyTakeAction = function() {
                      $uibModalInstance.close({
                        emailBody: ctrl.emailBody
                      });
                    };

                    ctrl.cancel = function() {
                      $uibModalInstance.dismiss('cancel');
                      AlertsService.clearWarnings();
                    };
                  }
                ]
              }).result.then(function(result) {
                ExplorationRightsService.saveModeratorChangeToBackend(
                  result.emailBody);
              });
            });
          };

          ctrl.isExplorationLockedForEditing = function() {
            return ChangeListService.isExplorationLockedForEditing();
          };

          ctrl.closeRolesForm = function() {
            ctrl.isRolesFormOpen = false;
          };

          ctrl.isTitlePresent = function() {
            return ExplorationTitleService.savedMemento.length > 0;
          };
        }
      ]};
  }]);<|MERGE_RESOLUTION|>--- conflicted
+++ resolved
@@ -88,35 +88,6 @@
       controller: [
         '$http', '$rootScope', '$scope', '$uibModal', '$window',
         'AlertsService', 'ChangeListService',
-<<<<<<< HEAD
-        'EditableExplorationBackendApiService', 'EditabilityService',
-        'ExplorationAutomaticTextToSpeechService', 'ExplorationCategoryService',
-        'ExplorationCorrectnessFeedbackService', 'ExplorationDataService',
-        'ExplorationFeaturesService', 'ExplorationInitStateNameService',
-        'ExplorationLanguageCodeService', 'ExplorationObjectiveService',
-        'ExplorationParamChangesService', 'ExplorationParamSpecsService',
-        'ExplorationRightsService', 'ExplorationStatesService',
-        'ExplorationTagsService', 'ExplorationTitleService',
-        'ExplorationWarningsService', 'UrlInterpolationService',
-        'UserEmailPreferencesService', 'ALL_CATEGORIES', 'CATEGORIES_TO_COLORS',
-        'DEFAULT_CATEGORY_ICON', 'DEFAULT_COLOR',
-        'EXPLORATION_TITLE_INPUT_FOCUS_LABEL', 'TAG_REGEX',
-        function(
-            $http, $rootScope, $scope, $uibModal, $window,
-            AlertsService, ChangeListService,
-            EditableExplorationBackendApiService, EditabilityService,
-            ExplorationAutomaticTextToSpeechService, ExplorationCategoryService,
-            ExplorationCorrectnessFeedbackService, ExplorationDataService,
-            ExplorationFeaturesService, ExplorationInitStateNameService,
-            ExplorationLanguageCodeService, ExplorationObjectiveService,
-            ExplorationParamChangesService, ExplorationParamSpecsService,
-            ExplorationRightsService, ExplorationStatesService,
-            ExplorationTagsService, ExplorationTitleService,
-            ExplorationWarningsService, UrlInterpolationService,
-            UserEmailPreferencesService, ALL_CATEGORIES, CATEGORIES_TO_COLORS,
-            DEFAULT_CATEGORY_ICON, DEFAULT_COLOR,
-            EXPLORATION_TITLE_INPUT_FOCUS_LABEL, TAG_REGEX) {
-=======
         'EditabilityService', 'EditableExplorationBackendApiService',
         'ExplorationAutomaticTextToSpeechService',
         'ExplorationCategoryService', 'ExplorationCorrectnessFeedbackService',
@@ -127,8 +98,9 @@
         'ExplorationStatesService', 'ExplorationTagsService',
         'ExplorationTitleService', 'ExplorationWarningsService',
         'UrlInterpolationService', 'UserEmailPreferencesService',
-        'UserExplorationPermissionsService',
-        'ALL_CATEGORIES', 'EXPLORATION_TITLE_INPUT_FOCUS_LABEL',
+        'UserExplorationPermissionsService', 'ALL_CATEGORIES',
+        'CATEGORIES_TO_COLORS', 'DEFAULT_CATEGORY_ICON', 'DEFAULT_COLOR',
+        'EXPLORATION_TITLE_INPUT_FOCUS_LABEL', 'TAG_REGEX',
         function(
             $http, $rootScope, $scope, $uibModal, $window,
             AlertsService, ChangeListService,
@@ -142,9 +114,9 @@
             ExplorationStatesService, ExplorationTagsService,
             ExplorationTitleService, ExplorationWarningsService,
             UrlInterpolationService, UserEmailPreferencesService,
-            UserExplorationPermissionsService,
-            ALL_CATEGORIES, EXPLORATION_TITLE_INPUT_FOCUS_LABEL) {
->>>>>>> e4bf4ce2
+            UserExplorationPermissionsService, ALL_CATEGORIES,
+            CATEGORIES_TO_COLORS, DEFAULT_CATEGORY_ICON, DEFAULT_COLOR,
+            EXPLORATION_TITLE_INPUT_FOCUS_LABEL, TAG_REGEX) {
           var ctrl = this;
           ctrl.EXPLORATION_TITLE_INPUT_FOCUS_LABEL = (
             EXPLORATION_TITLE_INPUT_FOCUS_LABEL);
@@ -159,19 +131,11 @@
 
           ctrl.isRolesFormOpen = false;
 
-<<<<<<< HEAD
           ctrl.TAG_REGEX = TAG_REGEX;
-          ctrl.canDelete = GLOBALS.canDelete;
-          ctrl.canModifyRoles = GLOBALS.canModifyRoles;
-          ctrl.canReleaseOwnership = GLOBALS.canReleaseOwnership;
-          ctrl.canUnpublish = GLOBALS.canUnpublish;
-=======
-          ctrl.TAG_REGEX = constants.TAG_REGEX;
           ctrl.canDelete = false;
           ctrl.canModifyRoles = false;
           ctrl.canReleaseOwnership = false;
           ctrl.canUnpublish = false;
->>>>>>> e4bf4ce2
           ctrl.explorationId = ExplorationDataService.explorationId;
 
           UserExplorationPermissionsService.getPermissionsAsync()
