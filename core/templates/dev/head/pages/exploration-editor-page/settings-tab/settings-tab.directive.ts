// Copyright 2014 The Oppia Authors. All Rights Reserved.
//
// Licensed under the Apache License, Version 2.0 (the "License");
// you may not use this file except in compliance with the License.
// You may obtain a copy of the License at
//
//      http://www.apache.org/licenses/LICENSE-2.0
//
// Unless required by applicable law or agreed to in writing, software
// distributed under the License is distributed on an "AS-IS" BASIS,
// WITHOUT WARRANTIES OR CONDITIONS OF ANY KIND, either express or implied.
// See the License for the specific language governing permissions and
// limitations under the License.

/**
 * @fileoverview Directive for the exploration settings tab.
 */

require(
  'components/forms/custom-forms-directives/select2-dropdown.directive.ts');
require(
  'pages/exploration-editor-page/exploration-title-editor/' +
  'exploration-title-editor.directive.ts');
require(
  'pages/exploration-editor-page/exploration-objective-editor/' +
  'exploration-objective-editor.directive.ts');
require(
  'pages/exploration-editor-page/param-changes-editor/' +
  'param-changes-editor.directive.ts');

require('domain/exploration/EditableExplorationBackendApiService.ts');
require('domain/utilities/UrlInterpolationService.ts');
require('pages/exploration-editor-page/services/change-list.service.ts');
require(
  'pages/exploration-editor-page/services/' +
  'exploration-automatic-text-to-speech.service.ts');
require(
  'pages/exploration-editor-page/services/exploration-category.service.ts');
require(
  'pages/exploration-editor-page/services/' +
  'exploration-correctness-feedback.service.ts');
require('pages/exploration-editor-page/services/exploration-data.service.ts');
require('pages/exploration-editor-page/exploration-editor-page.controller.ts');
require(
  'pages/exploration-editor-page/services/' +
  'exploration-init-state-name.service.ts');
require(
  'pages/exploration-editor-page/services/' +
  'exploration-language-code.service.ts');
require(
  'pages/exploration-editor-page/services/exploration-objective.service.ts');
require(
  'pages/exploration-editor-page/services/' +
  'exploration-param-changes.service.ts');
require(
  'pages/exploration-editor-page/services/exploration-param-specs.service.ts');
require('pages/exploration-editor-page/services/exploration-rights.service.ts');
require('pages/exploration-editor-page/services/exploration-states.service.ts');
require('pages/exploration-editor-page/services/exploration-tags.service.ts');
require('pages/exploration-editor-page/services/exploration-title.service.ts');
require(
  'pages/exploration-editor-page/services/exploration-warnings.service.ts');
require(
  'pages/exploration-editor-page/services/user-email-preferences.service.ts');
require(
  'pages/exploration-editor-page/services/' +
  'user-exploration-permissions.service.ts');
require('services/AlertsService.ts');
require('services/EditabilityService.ts');
require('services/ExplorationFeaturesService.ts');

require(
  'pages/exploration-editor-page/exploration-editor-page.constants.ajs.ts');

angular.module('oppia').directive('settingsTab', [
  'UrlInterpolationService', function(UrlInterpolationService) {
    return {
      restrict: 'E',
      scope: {},
      bindToController: {
        currentUserIsAdmin: '=',
        currentUserIsModerator: '='
      },
      templateUrl: UrlInterpolationService.getDirectiveTemplateUrl(
        '/pages/exploration-editor-page/settings-tab/' +
        'settings-tab.directive.html'),
      controllerAs: '$ctrl',
      controller: [
        '$http', '$rootScope', '$scope', '$uibModal', '$window',
        'AlertsService', 'ChangeListService',
        'EditabilityService', 'EditableExplorationBackendApiService',
        'ExplorationAutomaticTextToSpeechService',
        'ExplorationCategoryService', 'ExplorationCorrectnessFeedbackService',
        'ExplorationDataService', 'ExplorationFeaturesService',
        'ExplorationInitStateNameService', 'ExplorationLanguageCodeService',
        'ExplorationObjectiveService', 'ExplorationParamChangesService',
        'ExplorationParamSpecsService', 'ExplorationRightsService',
        'ExplorationStatesService', 'ExplorationTagsService',
        'ExplorationTitleService', 'ExplorationWarningsService',
        'UrlInterpolationService', 'UserEmailPreferencesService',
        'UserExplorationPermissionsService', 'ALL_CATEGORIES',
        'CATEGORIES_TO_COLORS', 'DEFAULT_CATEGORY_ICON', 'DEFAULT_COLOR',
        'EXPLORATION_TITLE_INPUT_FOCUS_LABEL', 'TAG_REGEX',
        function(
            $http, $rootScope, $scope, $uibModal, $window,
            AlertsService, ChangeListService,
            EditabilityService, EditableExplorationBackendApiService,
            ExplorationAutomaticTextToSpeechService,
            ExplorationCategoryService, ExplorationCorrectnessFeedbackService,
            ExplorationDataService, ExplorationFeaturesService,
            ExplorationInitStateNameService, ExplorationLanguageCodeService,
            ExplorationObjectiveService, ExplorationParamChangesService,
            ExplorationParamSpecsService, ExplorationRightsService,
            ExplorationStatesService, ExplorationTagsService,
            ExplorationTitleService, ExplorationWarningsService,
            UrlInterpolationService, UserEmailPreferencesService,
            UserExplorationPermissionsService, ALL_CATEGORIES,
            CATEGORIES_TO_COLORS, DEFAULT_CATEGORY_ICON, DEFAULT_COLOR,
            EXPLORATION_TITLE_INPUT_FOCUS_LABEL, TAG_REGEX) {
          var ctrl = this;
          this.$onInit = function() {
            ctrl.EXPLORATION_TITLE_INPUT_FOCUS_LABEL = (
              EXPLORATION_TITLE_INPUT_FOCUS_LABEL);
            ctrl.EditabilityService = EditabilityService;
            ctrl.CATEGORY_LIST_FOR_SELECT2 = [];
            for (var i = 0; i < ALL_CATEGORIES.length; i++) {
              ctrl.CATEGORY_LIST_FOR_SELECT2.push({
                id: ALL_CATEGORIES[i],
                text: ALL_CATEGORIES[i]
              });
            }

            ctrl.isRolesFormOpen = false;

<<<<<<< HEAD
            ctrl.TAG_REGEX = TAG_REGEX;
            ctrl.canDelete = false;
            ctrl.canModifyRoles = false;
            ctrl.canReleaseOwnership = false;
            ctrl.canUnpublish = false;
            ctrl.explorationId = ExplorationDataService.explorationId;

            UserExplorationPermissionsService.getPermissionsAsync()
              .then(function(permissions) {
                ctrl.canDelete = permissions.can_delete;
                ctrl.canModifyRoles = permissions.can_modify_roles;
                ctrl.canReleaseOwnership = permissions.can_release_ownership;
                ctrl.canUnpublish = permissions.can_unpublish;
              });

            var CREATOR_DASHBOARD_PAGE_URL = '/creator_dashboard';
            var EXPLORE_PAGE_PREFIX = '/explore/';

            ctrl.getExplorePageUrl = function() {
              return (
                window.location.protocol + '//' + window.location.host +
                EXPLORE_PAGE_PREFIX + ctrl.explorationId);
            };

            ctrl.initSettingsTab = function() {
              ctrl.explorationTitleService = ExplorationTitleService;
              ctrl.explorationCategoryService = ExplorationCategoryService;
              ctrl.explorationObjectiveService = ExplorationObjectiveService;
              ctrl.explorationLanguageCodeService = (
                ExplorationLanguageCodeService);
              ctrl.explorationTagsService = ExplorationTagsService;
              ctrl.ExplorationRightsService = ExplorationRightsService;
              ctrl.explorationInitStateNameService = (
                ExplorationInitStateNameService);
              ctrl.explorationParamSpecsService = ExplorationParamSpecsService;
              ctrl.explorationParamChangesService = (
                ExplorationParamChangesService);
              ctrl.UserEmailPreferencesService = UserEmailPreferencesService;

              ExplorationDataService.getData().then(function() {
                ctrl.refreshSettingsTab();
                ctrl.hasPageLoaded = true;
              });
            };

            ctrl.refreshSettingsTab = function() {
              // Ensure that ExplorationStatesService has been initialized
              // before getting the state names from it. Otherwise, navigating
              // to the settings tab directly (by entering a URL that ends with
              // /settings) results in a console error.
=======
          ctrl.initSettingsTab = function() {
            ctrl.explorationTitleService = ExplorationTitleService;
            ctrl.explorationCategoryService = ExplorationCategoryService;
            ctrl.explorationObjectiveService = ExplorationObjectiveService;
            ctrl.explorationLanguageCodeService = (
              ExplorationLanguageCodeService);
            ctrl.explorationTagsService = ExplorationTagsService;
            ctrl.ExplorationRightsService = ExplorationRightsService;
            ctrl.explorationInitStateNameService = (
              ExplorationInitStateNameService);
            ctrl.explorationParamSpecsService = ExplorationParamSpecsService;
            ctrl.explorationParamChangesService = (
              ExplorationParamChangesService);
            ctrl.UserEmailPreferencesService = UserEmailPreferencesService;

            ctrl.refreshSettingsTab();
          };

          ctrl.refreshSettingsTab = function() {
            // Ensure that ExplorationStatesService has been initialized before
            // getting the state names from it. Otherwise, navigating to the
            // settings tab directly (by entering a URL that ends with
            // /settings) results in a console error.

            ctrl.hasPageLoaded = false;
            ExplorationDataService.getData().then(function() {
>>>>>>> 791579a4
              if (ExplorationStatesService.isInitialized()) {
                var categoryIsInSelect2 = ctrl.CATEGORY_LIST_FOR_SELECT2.some(
                  function(categoryItem) {
                    return (
                      categoryItem.id ===
<<<<<<< HEAD
                      ExplorationCategoryService.savedMemento
                    );
                  }
                );

=======
                          ExplorationCategoryService.savedMemento);
                  }
                );
>>>>>>> 791579a4
                // If the current category is not in the dropdown, add it
                // as the first option.
                if (!categoryIsInSelect2 &&
                    ExplorationCategoryService.savedMemento) {
                  ctrl.CATEGORY_LIST_FOR_SELECT2.unshift({
                    id: ExplorationCategoryService.savedMemento,
                    text: ExplorationCategoryService.savedMemento
                  });
                }
<<<<<<< HEAD

                ctrl.stateNames = ExplorationStatesService.getStateNames();
              }
            };

            $scope.$on('refreshSettingsTab', ctrl.refreshSettingsTab);

            ctrl.initSettingsTab();

            ctrl.ROLES = [{
              name: 'Manager (can edit permissions)',
              value: 'owner'
            }, {
              name: 'Collaborator (can make changes)',
              value: 'editor'
            }, {
              name: 'Voice Artist (can do voiceover)',
              value: 'voice artist'
            }, {
              name: 'Playtester (can give feedback)',
              value: 'viewer'
            }];

            ctrl.formStyle = JSON.stringify({
              display: 'table-cell',
              width: '16.66666667%',
              'vertical-align': 'top'
            });

            ctrl.saveExplorationTitle = function() {
              ExplorationTitleService.saveDisplayedValue();
            };
=======

                ctrl.stateNames = ExplorationStatesService.getStateNames();
              }
              ctrl.hasPageLoaded = true;
            });
          };

          $scope.$on('refreshSettingsTab', ctrl.refreshSettingsTab);

          ctrl.initSettingsTab();

          ctrl.ROLES = [{
            name: 'Manager (can edit permissions)',
            value: 'owner'
          }, {
            name: 'Collaborator (can make changes)',
            value: 'editor'
          }, {
            name: 'Voice Artist (can do voiceover)',
            value: 'voice artist'
          }, {
            name: 'Playtester (can give feedback)',
            value: 'viewer'
          }];

          ctrl.formStyle = {
            display: 'table-cell',
            width: '16.66666667%',
            'vertical-align': 'top'
          };

          ctrl.saveExplorationTitle = function() {
            ExplorationTitleService.saveDisplayedValue();
          };

          ctrl.saveExplorationCategory = function() {
            ExplorationCategoryService.saveDisplayedValue();
          };

          ctrl.saveExplorationObjective = function() {
            ExplorationObjectiveService.saveDisplayedValue();
          };

          ctrl.saveExplorationLanguageCode = function() {
            ExplorationLanguageCodeService.saveDisplayedValue();
          };

          ctrl.saveExplorationTags = function() {
            ExplorationTagsService.saveDisplayedValue();
          };
>>>>>>> 791579a4

            ctrl.saveExplorationCategory = function() {
              ExplorationCategoryService.saveDisplayedValue();
            };

            ctrl.saveExplorationObjective = function() {
              ExplorationObjectiveService.saveDisplayedValue();
            };

            ctrl.saveExplorationLanguageCode = function() {
              ExplorationLanguageCodeService.saveDisplayedValue();
            };

            ctrl.saveExplorationTags = function() {
              ExplorationTagsService.saveDisplayedValue();
            };

            ctrl.saveExplorationInitStateName = function() {
              var newInitStateName = ExplorationInitStateNameService.displayed;

              if (!ExplorationStatesService.getState(newInitStateName)) {
                AlertsService.addWarning(
                  'Invalid initial state name: ' + newInitStateName);
                ExplorationInitStateNameService.restoreFromMemento();
                return;
              }

              ExplorationInitStateNameService.saveDisplayedValue();

              $rootScope.$broadcast('refreshGraph');
            };

            ctrl.postSaveParamChangesHook = function() {
              ExplorationWarningsService.updateWarnings();
            };

            // Methods for enabling advanced features.
            ctrl.areParametersEnabled =
              ExplorationFeaturesService.areParametersEnabled;
            ctrl.enableParameters = ExplorationFeaturesService.enableParameters;

            ctrl.isAutomaticTextToSpeechEnabled = (
              ExplorationAutomaticTextToSpeechService
                .isAutomaticTextToSpeechEnabled);
            ctrl.toggleAutomaticTextToSpeech = (
              ExplorationAutomaticTextToSpeechService
                .toggleAutomaticTextToSpeech
            );

            ctrl.isCorrectnessFeedbackEnabled = (
              ExplorationCorrectnessFeedbackService.isEnabled);
            ctrl.toggleCorrectnessFeedback = (
              ExplorationCorrectnessFeedbackService.toggleCorrectnessFeedback);

            // Methods for rights management.
            ctrl.openEditRolesForm = function() {
              ctrl.isRolesFormOpen = true;
              ctrl.newMemberUsername = '';
              ctrl.newMemberRole = ctrl.ROLES[0];
            };

            ctrl.closeEditRolesForm = function() {
              ctrl.newMemberUsername = '';
              ctrl.newMemberRole = ctrl.ROLES[0];
              ctrl.closeRolesForm();
            };

            ctrl.editRole = function(newMemberUsername, newMemberRole) {
              ctrl.closeRolesForm();
              ExplorationRightsService.saveRoleChanges(
                newMemberUsername, newMemberRole);
            };

            ctrl.toggleViewabilityIfPrivate = function() {
              ExplorationRightsService.setViewability(
                !ExplorationRightsService.viewableIfPrivate());
            };

            // Methods for muting notifications.
            ctrl.muteFeedbackNotifications = function() {
              UserEmailPreferencesService.setFeedbackNotificationPreferences(
                true);
            };
            ctrl.muteSuggestionNotifications = function() {
              UserEmailPreferencesService.setSuggestionNotificationPreferences(
                true
              );
            };

            ctrl.unmuteFeedbackNotifications = function() {
              UserEmailPreferencesService.setFeedbackNotificationPreferences(
                false
              );
            };
            ctrl.unmuteSuggestionNotifications = function() {
              UserEmailPreferencesService.setSuggestionNotificationPreferences(
                false);
            };

            // Methods relating to control buttons.
            ctrl.previewSummaryTile = function() {
              AlertsService.clearWarnings();
              $uibModal.open({
                templateUrl: UrlInterpolationService.getDirectiveTemplateUrl(
                  '/pages/exploration-editor-page/settings-tab/templates/' +
                  'preview-summary-tile-modal.template.html'),
                backdrop: true,
                controller: [
                  '$scope', '$uibModalInstance', function(
                      $scope, $uibModalInstance) {
                    $scope.getExplorationTitle = function() {
                      return ExplorationTitleService.displayed;
                    };
                    $scope.getExplorationObjective = function() {
                      return ExplorationObjectiveService.displayed;
                    };
                    $scope.getExplorationCategory = function() {
                      return ExplorationCategoryService.displayed;
                    };
                    $scope.getThumbnailIconUrl = function() {
                      var category = ExplorationCategoryService.displayed;
                      if (ALL_CATEGORIES.indexOf(category) === -1) {
                        category = DEFAULT_CATEGORY_ICON;
                      }
                      return '/subjects/' + category + '.svg';
                    };
                    $scope.getThumbnailBgColor = function() {
                      var category = ExplorationCategoryService.displayed;
                      var color = null;
                      if (!CATEGORIES_TO_COLORS.hasOwnProperty(category)) {
                        color = DEFAULT_COLOR;
                      } else {
                        color = CATEGORIES_TO_COLORS[category];
                      }
                      return color;
                    };

                    $scope.close = function() {
                      $uibModalInstance.dismiss();
                      AlertsService.clearWarnings();
                    };
                  }
                ]
              }).result.then(function() {}, function() {
                // This callback is triggered when the Cancel button is
                // clicked. No further action is needed.
              });
            };

            ctrl.showTransferExplorationOwnershipModal = function() {
              AlertsService.clearWarnings();
              $uibModal.open({
                templateUrl: UrlInterpolationService.getDirectiveTemplateUrl(
                  '/pages/exploration-editor-page/settings-tab/templates/' +
                  'transfer-exploration-ownership-modal.template.html'),
                backdrop: true,
                controller: [
                  '$scope', '$uibModalInstance', function(
                      $scope, $uibModalInstance) {
                    $scope.transfer = $uibModalInstance.close;

                    $scope.cancel = function() {
                      $uibModalInstance.dismiss('cancel');
                      AlertsService.clearWarnings();
                    };
                  }
                ]
              }).result.then(function() {
                ExplorationRightsService.makeCommunityOwned();
              }, function() {
                // This callback is triggered when the Cancel button is
                // clicked. No further action is needed.
              });
            };

            ctrl.deleteExploration = function() {
              AlertsService.clearWarnings();

              $uibModal.open({
                templateUrl: UrlInterpolationService.getDirectiveTemplateUrl(
                  '/pages/exploration-editor-page/settings-tab/templates/' +
                  'delete-exploration-modal.template.html'),
                backdrop: true,
                controller: [
                  '$scope', '$uibModalInstance', function(
                      $scope, $uibModalInstance) {
                    $scope.reallyDelete = $uibModalInstance.close;

                    $scope.cancel = function() {
                      $uibModalInstance.dismiss('cancel');
                      AlertsService.clearWarnings();
                    };
                  }
                ]
              }).result.then(function() {
                EditableExplorationBackendApiService.deleteExploration(
                  ctrl.explorationId).then(function() {
                  $window.location = CREATOR_DASHBOARD_PAGE_URL;
                });
              }, function() {

              });
            };

            ctrl.unpublishExplorationAsModerator = function() {
              AlertsService.clearWarnings();

              var moderatorEmailDraftUrl = '/moderatorhandler/email_draft';

              $http.get(moderatorEmailDraftUrl).then(function(response) {
                // If the draft email body is empty, email functionality will
                // not be exposed to the mdoerator.
                var draftEmailBody = response.data.draft_email_body;

                $uibModal.open({
                  bindToController: {},
                  templateUrl: UrlInterpolationService.getDirectiveTemplateUrl(
                    '/pages/exploration-editor-page/settings-tab/templates/' +
                    'moderator-unpublish-exploration-modal.template.html'),
                  backdrop: true,
                  resolve: {
                    draftEmailBody: function() {
                      return draftEmailBody;
                    }
                  },
                  controllerAs: '$ctrl',
                  controller: [
                    '$uibModalInstance', 'draftEmailBody',
                    function($uibModalInstance, draftEmailBody) {
                      var ctrl = this;
                      this.$onInit = function() {
                        ctrl.willEmailBeSent = Boolean(draftEmailBody);
                        ctrl.emailBody = draftEmailBody;

                        if (ctrl.willEmailBeSent) {
                          ctrl.EMAIL_BODY_SCHEMA = {
                            type: 'unicode',
                            ui_config: {
                              rows: 20
                            }
                          };
                        }

                        ctrl.reallyTakeAction = function() {
                          $uibModalInstance.close({
                            emailBody: ctrl.emailBody
                          });
                        };

                        ctrl.cancel = function() {
                          $uibModalInstance.dismiss('cancel');
                          AlertsService.clearWarnings();
                        };
                      };
                    }
                  ]
                }).result.then(function(result) {
                  ExplorationRightsService.saveModeratorChangeToBackend(
                    result.emailBody);
                }, function() {
                  // This callback is triggered when the Cancel button is
                  // clicked. No further action is needed.
                });
              });
            };

            ctrl.isExplorationLockedForEditing = function() {
              return ChangeListService.isExplorationLockedForEditing();
            };

            ctrl.closeRolesForm = function() {
              ctrl.isRolesFormOpen = false;
            };

            ctrl.isTitlePresent = function() {
              return ExplorationTitleService.savedMemento.length > 0;
            };
          };
        }]
    };
  }]);<|MERGE_RESOLUTION|>--- conflicted
+++ resolved
@@ -132,7 +132,6 @@
 
             ctrl.isRolesFormOpen = false;
 
-<<<<<<< HEAD
             ctrl.TAG_REGEX = TAG_REGEX;
             ctrl.canDelete = false;
             ctrl.canModifyRoles = false;
@@ -172,74 +171,39 @@
                 ExplorationParamChangesService);
               ctrl.UserEmailPreferencesService = UserEmailPreferencesService;
 
+              ctrl.refreshSettingsTab();
+            };
+
+            ctrl.refreshSettingsTab = function() {
+              // Ensure that ExplorationStatesService has been initialized before
+              // getting the state names from it. Otherwise, navigating to the
+              // settings tab directly (by entering a URL that ends with
+              // /settings) results in a console error.
+
+              ctrl.hasPageLoaded = false;
               ExplorationDataService.getData().then(function() {
-                ctrl.refreshSettingsTab();
+                if (ExplorationStatesService.isInitialized()) {
+                  var categoryIsInSelect2 = ctrl.CATEGORY_LIST_FOR_SELECT2.some(
+                    function(categoryItem) {
+                      return (
+                        categoryItem.id ===
+                            ExplorationCategoryService.savedMemento);
+                    }
+                  );
+                  // If the current category is not in the dropdown, add it
+                  // as the first option.
+                  if (!categoryIsInSelect2 &&
+                      ExplorationCategoryService.savedMemento) {
+                    ctrl.CATEGORY_LIST_FOR_SELECT2.unshift({
+                      id: ExplorationCategoryService.savedMemento,
+                      text: ExplorationCategoryService.savedMemento
+                    });
+                  }
+
+                  ctrl.stateNames = ExplorationStatesService.getStateNames();
+                }
                 ctrl.hasPageLoaded = true;
               });
-            };
-
-            ctrl.refreshSettingsTab = function() {
-              // Ensure that ExplorationStatesService has been initialized
-              // before getting the state names from it. Otherwise, navigating
-              // to the settings tab directly (by entering a URL that ends with
-              // /settings) results in a console error.
-=======
-          ctrl.initSettingsTab = function() {
-            ctrl.explorationTitleService = ExplorationTitleService;
-            ctrl.explorationCategoryService = ExplorationCategoryService;
-            ctrl.explorationObjectiveService = ExplorationObjectiveService;
-            ctrl.explorationLanguageCodeService = (
-              ExplorationLanguageCodeService);
-            ctrl.explorationTagsService = ExplorationTagsService;
-            ctrl.ExplorationRightsService = ExplorationRightsService;
-            ctrl.explorationInitStateNameService = (
-              ExplorationInitStateNameService);
-            ctrl.explorationParamSpecsService = ExplorationParamSpecsService;
-            ctrl.explorationParamChangesService = (
-              ExplorationParamChangesService);
-            ctrl.UserEmailPreferencesService = UserEmailPreferencesService;
-
-            ctrl.refreshSettingsTab();
-          };
-
-          ctrl.refreshSettingsTab = function() {
-            // Ensure that ExplorationStatesService has been initialized before
-            // getting the state names from it. Otherwise, navigating to the
-            // settings tab directly (by entering a URL that ends with
-            // /settings) results in a console error.
-
-            ctrl.hasPageLoaded = false;
-            ExplorationDataService.getData().then(function() {
->>>>>>> 791579a4
-              if (ExplorationStatesService.isInitialized()) {
-                var categoryIsInSelect2 = ctrl.CATEGORY_LIST_FOR_SELECT2.some(
-                  function(categoryItem) {
-                    return (
-                      categoryItem.id ===
-<<<<<<< HEAD
-                      ExplorationCategoryService.savedMemento
-                    );
-                  }
-                );
-
-=======
-                          ExplorationCategoryService.savedMemento);
-                  }
-                );
->>>>>>> 791579a4
-                // If the current category is not in the dropdown, add it
-                // as the first option.
-                if (!categoryIsInSelect2 &&
-                    ExplorationCategoryService.savedMemento) {
-                  ctrl.CATEGORY_LIST_FOR_SELECT2.unshift({
-                    id: ExplorationCategoryService.savedMemento,
-                    text: ExplorationCategoryService.savedMemento
-                  });
-                }
-<<<<<<< HEAD
-
-                ctrl.stateNames = ExplorationStatesService.getStateNames();
-              }
             };
 
             $scope.$on('refreshSettingsTab', ctrl.refreshSettingsTab);
@@ -260,67 +224,15 @@
               value: 'viewer'
             }];
 
-            ctrl.formStyle = JSON.stringify({
+            ctrl.formStyle = {
               display: 'table-cell',
               width: '16.66666667%',
               'vertical-align': 'top'
-            });
+            };
 
             ctrl.saveExplorationTitle = function() {
               ExplorationTitleService.saveDisplayedValue();
             };
-=======
-
-                ctrl.stateNames = ExplorationStatesService.getStateNames();
-              }
-              ctrl.hasPageLoaded = true;
-            });
-          };
-
-          $scope.$on('refreshSettingsTab', ctrl.refreshSettingsTab);
-
-          ctrl.initSettingsTab();
-
-          ctrl.ROLES = [{
-            name: 'Manager (can edit permissions)',
-            value: 'owner'
-          }, {
-            name: 'Collaborator (can make changes)',
-            value: 'editor'
-          }, {
-            name: 'Voice Artist (can do voiceover)',
-            value: 'voice artist'
-          }, {
-            name: 'Playtester (can give feedback)',
-            value: 'viewer'
-          }];
-
-          ctrl.formStyle = {
-            display: 'table-cell',
-            width: '16.66666667%',
-            'vertical-align': 'top'
-          };
-
-          ctrl.saveExplorationTitle = function() {
-            ExplorationTitleService.saveDisplayedValue();
-          };
-
-          ctrl.saveExplorationCategory = function() {
-            ExplorationCategoryService.saveDisplayedValue();
-          };
-
-          ctrl.saveExplorationObjective = function() {
-            ExplorationObjectiveService.saveDisplayedValue();
-          };
-
-          ctrl.saveExplorationLanguageCode = function() {
-            ExplorationLanguageCodeService.saveDisplayedValue();
-          };
-
-          ctrl.saveExplorationTags = function() {
-            ExplorationTagsService.saveDisplayedValue();
-          };
->>>>>>> 791579a4
 
             ctrl.saveExplorationCategory = function() {
               ExplorationCategoryService.saveDisplayedValue();
@@ -366,8 +278,7 @@
               ExplorationAutomaticTextToSpeechService
                 .isAutomaticTextToSpeechEnabled);
             ctrl.toggleAutomaticTextToSpeech = (
-              ExplorationAutomaticTextToSpeechService
-                .toggleAutomaticTextToSpeech
+              ExplorationAutomaticTextToSpeechService.toggleAutomaticTextToSpeech
             );
 
             ctrl.isCorrectnessFeedbackEnabled = (
@@ -464,9 +375,9 @@
                     };
                   }
                 ]
-              }).result.then(function() {}, function() {
-                // This callback is triggered when the Cancel button is
-                // clicked. No further action is needed.
+              }).result.then(function() {
+                // Promise is returned by getCurrentUrl which is handled here.
+                // No further action is needed.
               });
             };
 
@@ -490,9 +401,6 @@
                 ]
               }).result.then(function() {
                 ExplorationRightsService.makeCommunityOwned();
-              }, function() {
-                // This callback is triggered when the Cancel button is
-                // clicked. No further action is needed.
               });
             };
 
@@ -520,8 +428,6 @@
                   ctrl.explorationId).then(function() {
                   $window.location = CREATOR_DASHBOARD_PAGE_URL;
                 });
-              }, function() {
-
               });
             };
 
@@ -531,8 +437,8 @@
               var moderatorEmailDraftUrl = '/moderatorhandler/email_draft';
 
               $http.get(moderatorEmailDraftUrl).then(function(response) {
-                // If the draft email body is empty, email functionality will
-                // not be exposed to the mdoerator.
+                // If the draft email body is empty, email functionality will not
+                // be exposed to the mdoerator.
                 var draftEmailBody = response.data.draft_email_body;
 
                 $uibModal.open({
@@ -551,38 +457,33 @@
                     '$uibModalInstance', 'draftEmailBody',
                     function($uibModalInstance, draftEmailBody) {
                       var ctrl = this;
-                      this.$onInit = function() {
-                        ctrl.willEmailBeSent = Boolean(draftEmailBody);
-                        ctrl.emailBody = draftEmailBody;
-
-                        if (ctrl.willEmailBeSent) {
-                          ctrl.EMAIL_BODY_SCHEMA = {
-                            type: 'unicode',
-                            ui_config: {
-                              rows: 20
-                            }
-                          };
-                        }
-
-                        ctrl.reallyTakeAction = function() {
-                          $uibModalInstance.close({
-                            emailBody: ctrl.emailBody
-                          });
+                      ctrl.willEmailBeSent = Boolean(draftEmailBody);
+                      ctrl.emailBody = draftEmailBody;
+
+                      if (ctrl.willEmailBeSent) {
+                        ctrl.EMAIL_BODY_SCHEMA = {
+                          type: 'unicode',
+                          ui_config: {
+                            rows: 20
+                          }
                         };
-
-                        ctrl.cancel = function() {
-                          $uibModalInstance.dismiss('cancel');
-                          AlertsService.clearWarnings();
-                        };
+                      }
+
+                      ctrl.reallyTakeAction = function() {
+                        $uibModalInstance.close({
+                          emailBody: ctrl.emailBody
+                        });
+                      };
+
+                      ctrl.cancel = function() {
+                        $uibModalInstance.dismiss('cancel');
+                        AlertsService.clearWarnings();
                       };
                     }
                   ]
                 }).result.then(function(result) {
                   ExplorationRightsService.saveModeratorChangeToBackend(
                     result.emailBody);
-                }, function() {
-                  // This callback is triggered when the Cancel button is
-                  // clicked. No further action is needed.
                 });
               });
             };
@@ -599,6 +500,6 @@
               return ExplorationTitleService.savedMemento.length > 0;
             };
           };
-        }]
-    };
+        }
+      ]};
   }]);