// Copyright 2014 The Oppia Authors. All Rights Reserved.
//
// Licensed under the Apache License, Version 2.0 (the "License");
// you may not use this file except in compliance with the License.
// You may obtain a copy of the License at
//
//      http://www.apache.org/licenses/LICENSE-2.0
//
// Unless required by applicable law or agreed to in writing, software
// distributed under the License is distributed on an "AS-IS" BASIS,
// WITHOUT WARRANTIES OR CONDITIONS OF ANY KIND, either express or implied.
// See the License for the specific language governing permissions and
// limitations under the License.

/**
 * @fileoverview Directive for the exploration settings tab.
 */

require(
  'components/forms/custom-forms-directives/select2-dropdown.directive.ts');
require(
  'pages/exploration-editor-page/exploration-title-editor/' +
  'exploration-title-editor.directive.ts');
require(
  'pages/exploration-editor-page/exploration-objective-editor/' +
  'exploration-objective-editor.directive.ts');
require(
  'pages/exploration-editor-page/param-changes-editor/' +
  'param-changes-editor.directive.ts');

require('domain/exploration/EditableExplorationBackendApiService.ts');
require('domain/utilities/UrlInterpolationService.ts');
require('pages/exploration-editor-page/services/change-list.service.ts');
require(
  'pages/exploration-editor-page/services/' +
  'exploration-automatic-text-to-speech.service.ts');
require(
  'pages/exploration-editor-page/services/exploration-category.service.ts');
require(
  'pages/exploration-editor-page/services/' +
  'exploration-correctness-feedback.service.ts');
require('pages/exploration-editor-page/services/exploration-data.service.ts');
require('pages/exploration-editor-page/exploration-editor-page.controller.ts');
require(
  'pages/exploration-editor-page/services/' +
  'exploration-init-state-name.service.ts');
require(
  'pages/exploration-editor-page/services/' +
  'exploration-language-code.service.ts');
require(
  'pages/exploration-editor-page/services/exploration-objective.service.ts');
require(
  'pages/exploration-editor-page/services/' +
  'exploration-param-changes.service.ts');
require(
  'pages/exploration-editor-page/services/exploration-param-specs.service.ts');
require('pages/exploration-editor-page/services/exploration-rights.service.ts');
require('pages/exploration-editor-page/services/exploration-states.service.ts');
require('pages/exploration-editor-page/services/exploration-tags.service.ts');
require('pages/exploration-editor-page/services/exploration-title.service.ts');
require(
  'pages/exploration-editor-page/services/exploration-warnings.service.ts');
require(
  'pages/exploration-editor-page/services/user-email-preferences.service.ts');
require(
  'pages/exploration-editor-page/services/' +
  'user-exploration-permissions.service.ts');
require('services/AlertsService.ts');
require('services/EditabilityService.ts');
require('services/ExplorationFeaturesService.ts');

require(
  'pages/exploration-editor-page/exploration-editor-page.constants.ajs.ts');

angular.module('oppia').directive('settingsTab', [
  'UrlInterpolationService', function(UrlInterpolationService) {
    return {
      restrict: 'E',
      scope: {},
      bindToController: {
        currentUserIsAdmin: '=',
        currentUserIsModerator: '='
      },
      templateUrl: UrlInterpolationService.getDirectiveTemplateUrl(
        '/pages/exploration-editor-page/settings-tab/' +
        'settings-tab.directive.html'),
      controllerAs: '$ctrl',
      controller: [
        '$http', '$rootScope', '$scope', '$uibModal', '$window',
        'AlertsService', 'ChangeListService',
<<<<<<< HEAD
        'EditableExplorationBackendApiService', 'EditabilityService',
        'ExplorationAutomaticTextToSpeechService', 'ExplorationCategoryService',
        'ExplorationCorrectnessFeedbackService', 'ExplorationDataService',
        'ExplorationFeaturesService', 'ExplorationInitStateNameService',
        'ExplorationLanguageCodeService', 'ExplorationObjectiveService',
        'ExplorationParamChangesService', 'ExplorationParamSpecsService',
        'ExplorationRightsService', 'ExplorationStatesService',
        'ExplorationTagsService', 'ExplorationTitleService',
        'ExplorationWarningsService', 'UrlInterpolationService',
        'UserEmailPreferencesService', 'ALL_CATEGORIES', 'CATEGORIES_TO_COLORS',
        'DEFAULT_CATEGORY_ICON', 'DEFAULT_COLOR',
=======
        'EditabilityService', 'EditableExplorationBackendApiService',
        'ExplorationAutomaticTextToSpeechService',
        'ExplorationCategoryService', 'ExplorationCorrectnessFeedbackService',
        'ExplorationDataService', 'ExplorationFeaturesService',
        'ExplorationInitStateNameService', 'ExplorationLanguageCodeService',
        'ExplorationObjectiveService', 'ExplorationParamChangesService',
        'ExplorationParamSpecsService', 'ExplorationRightsService',
        'ExplorationStatesService', 'ExplorationTagsService',
        'ExplorationTitleService', 'ExplorationWarningsService',
        'UrlInterpolationService', 'UserEmailPreferencesService',
        'UserExplorationPermissionsService', 'ALL_CATEGORIES',
        'CATEGORIES_TO_COLORS', 'DEFAULT_CATEGORY_ICON', 'DEFAULT_COLOR',
>>>>>>> 3c258a5b
        'EXPLORATION_TITLE_INPUT_FOCUS_LABEL', 'TAG_REGEX',
        function(
            $http, $rootScope, $scope, $uibModal, $window,
            AlertsService, ChangeListService,
<<<<<<< HEAD
            EditableExplorationBackendApiService, EditabilityService,
            ExplorationAutomaticTextToSpeechService, ExplorationCategoryService,
            ExplorationCorrectnessFeedbackService, ExplorationDataService,
            ExplorationFeaturesService, ExplorationInitStateNameService,
            ExplorationLanguageCodeService, ExplorationObjectiveService,
            ExplorationParamChangesService, ExplorationParamSpecsService,
            ExplorationRightsService, ExplorationStatesService,
            ExplorationTagsService, ExplorationTitleService,
            ExplorationWarningsService, UrlInterpolationService,
            UserEmailPreferencesService, ALL_CATEGORIES, CATEGORIES_TO_COLORS,
            DEFAULT_CATEGORY_ICON, DEFAULT_COLOR,
=======
            EditabilityService, EditableExplorationBackendApiService,
            ExplorationAutomaticTextToSpeechService,
            ExplorationCategoryService, ExplorationCorrectnessFeedbackService,
            ExplorationDataService, ExplorationFeaturesService,
            ExplorationInitStateNameService, ExplorationLanguageCodeService,
            ExplorationObjectiveService, ExplorationParamChangesService,
            ExplorationParamSpecsService, ExplorationRightsService,
            ExplorationStatesService, ExplorationTagsService,
            ExplorationTitleService, ExplorationWarningsService,
            UrlInterpolationService, UserEmailPreferencesService,
            UserExplorationPermissionsService, ALL_CATEGORIES,
            CATEGORIES_TO_COLORS, DEFAULT_CATEGORY_ICON, DEFAULT_COLOR,
>>>>>>> 3c258a5b
            EXPLORATION_TITLE_INPUT_FOCUS_LABEL, TAG_REGEX) {
          var ctrl = this;
          ctrl.EXPLORATION_TITLE_INPUT_FOCUS_LABEL = (
            EXPLORATION_TITLE_INPUT_FOCUS_LABEL);
          ctrl.EditabilityService = EditabilityService;
          ctrl.CATEGORY_LIST_FOR_SELECT2 = [];
          for (var i = 0; i < ALL_CATEGORIES.length; i++) {
            ctrl.CATEGORY_LIST_FOR_SELECT2.push({
              id: ALL_CATEGORIES[i],
              text: ALL_CATEGORIES[i]
            });
          }

          ctrl.isRolesFormOpen = false;

          ctrl.TAG_REGEX = TAG_REGEX;
<<<<<<< HEAD
          ctrl.canDelete = GLOBALS.canDelete;
          ctrl.canModifyRoles = GLOBALS.canModifyRoles;
          ctrl.canReleaseOwnership = GLOBALS.canReleaseOwnership;
          ctrl.canUnpublish = GLOBALS.canUnpublish;
=======
          ctrl.canDelete = false;
          ctrl.canModifyRoles = false;
          ctrl.canReleaseOwnership = false;
          ctrl.canUnpublish = false;
>>>>>>> 3c258a5b
          ctrl.explorationId = ExplorationDataService.explorationId;

          UserExplorationPermissionsService.getPermissionsAsync()
            .then(function(permissions) {
              ctrl.canDelete = permissions.can_delete;
              ctrl.canModifyRoles = permissions.can_modify_roles;
              ctrl.canReleaseOwnership = permissions.can_release_ownership;
              ctrl.canUnpublish = permissions.can_unpublish;
            });

          var CREATOR_DASHBOARD_PAGE_URL = '/creator_dashboard';
          var EXPLORE_PAGE_PREFIX = '/explore/';

          ctrl.getExplorePageUrl = function() {
            return (
              window.location.protocol + '//' + window.location.host +
              EXPLORE_PAGE_PREFIX + ctrl.explorationId);
          };

          ctrl.initSettingsTab = function() {
            ctrl.explorationTitleService = ExplorationTitleService;
            ctrl.explorationCategoryService = ExplorationCategoryService;
            ctrl.explorationObjectiveService = ExplorationObjectiveService;
            ctrl.explorationLanguageCodeService = (
              ExplorationLanguageCodeService);
            ctrl.explorationTagsService = ExplorationTagsService;
            ctrl.ExplorationRightsService = ExplorationRightsService;
            ctrl.explorationInitStateNameService = (
              ExplorationInitStateNameService);
            ctrl.explorationParamSpecsService = ExplorationParamSpecsService;
            ctrl.explorationParamChangesService = (
              ExplorationParamChangesService);
            ctrl.UserEmailPreferencesService = UserEmailPreferencesService;

            ctrl.refreshSettingsTab();
          };

          ctrl.refreshSettingsTab = function() {
            // Ensure that ExplorationStatesService has been initialized before
            // getting the state names from it. Otherwise, navigating to the
<<<<<<< HEAD
            // settings tab directly results in a console error
            // (by entering a URL that ends with /settings).
            if (ExplorationStatesService.isInitialized()) {
              var categoryIsInSelect2 = ctrl.CATEGORY_LIST_FOR_SELECT2.some(
                function(categoryItem) {
                  return (
                    categoryItem.id === ExplorationCategoryService.savedMemento
                  );
=======
            // settings tab directly (by entering a URL that ends with
            // /settings) results in a console error.

            ctrl.hasPageLoaded = false;
            ExplorationDataService.getData().then(function() {
              if (ExplorationStatesService.isInitialized()) {
                var categoryIsInSelect2 = ctrl.CATEGORY_LIST_FOR_SELECT2.some(
                  function(categoryItem) {
                    return (
                      categoryItem.id ===
                          ExplorationCategoryService.savedMemento);
                  }
                );
                // If the current category is not in the dropdown, add it
                // as the first option.
                if (!categoryIsInSelect2 &&
                    ExplorationCategoryService.savedMemento) {
                  ctrl.CATEGORY_LIST_FOR_SELECT2.unshift({
                    id: ExplorationCategoryService.savedMemento,
                    text: ExplorationCategoryService.savedMemento
                  });
>>>>>>> 3c258a5b
                }

                ctrl.stateNames = ExplorationStatesService.getStateNames();
              }
              ctrl.hasPageLoaded = true;
            });
          };

          $scope.$on('refreshSettingsTab', ctrl.refreshSettingsTab);

          ctrl.initSettingsTab();

          ctrl.ROLES = [{
            name: 'Manager (can edit permissions)',
            value: 'owner'
          }, {
            name: 'Collaborator (can make changes)',
            value: 'editor'
          }, {
            name: 'Voice Artist (can do voiceover)',
            value: 'voice artist'
          }, {
            name: 'Playtester (can give feedback)',
            value: 'viewer'
          }];

          ctrl.formStyle = {
            display: 'table-cell',
            width: '16.66666667%',
            'vertical-align': 'top'
          };

          ctrl.saveExplorationTitle = function() {
            ExplorationTitleService.saveDisplayedValue();
          };

          ctrl.saveExplorationCategory = function() {
            ExplorationCategoryService.saveDisplayedValue();
          };

          ctrl.saveExplorationObjective = function() {
            ExplorationObjectiveService.saveDisplayedValue();
          };

          ctrl.saveExplorationLanguageCode = function() {
            ExplorationLanguageCodeService.saveDisplayedValue();
          };

          ctrl.saveExplorationTags = function() {
            ExplorationTagsService.saveDisplayedValue();
          };

          ctrl.saveExplorationInitStateName = function() {
            var newInitStateName = ExplorationInitStateNameService.displayed;

            if (!ExplorationStatesService.getState(newInitStateName)) {
              AlertsService.addWarning(
                'Invalid initial state name: ' + newInitStateName);
              ExplorationInitStateNameService.restoreFromMemento();
              return;
            }

            ExplorationInitStateNameService.saveDisplayedValue();

            $rootScope.$broadcast('refreshGraph');
          };

          ctrl.postSaveParamChangesHook = function() {
            ExplorationWarningsService.updateWarnings();
          };

          // Methods for enabling advanced features.
          ctrl.areParametersEnabled =
            ExplorationFeaturesService.areParametersEnabled;
          ctrl.enableParameters = ExplorationFeaturesService.enableParameters;

          ctrl.isAutomaticTextToSpeechEnabled = (
            ExplorationAutomaticTextToSpeechService
              .isAutomaticTextToSpeechEnabled);
          ctrl.toggleAutomaticTextToSpeech = (
            ExplorationAutomaticTextToSpeechService.toggleAutomaticTextToSpeech
          );

          ctrl.isCorrectnessFeedbackEnabled = (
            ExplorationCorrectnessFeedbackService.isEnabled);
          ctrl.toggleCorrectnessFeedback = (
            ExplorationCorrectnessFeedbackService.toggleCorrectnessFeedback);

          // Methods for rights management.
          ctrl.openEditRolesForm = function() {
            ctrl.isRolesFormOpen = true;
            ctrl.newMemberUsername = '';
            ctrl.newMemberRole = ctrl.ROLES[0];
          };

          ctrl.closeEditRolesForm = function() {
            ctrl.newMemberUsername = '';
            ctrl.newMemberRole = ctrl.ROLES[0];
            ctrl.closeRolesForm();
          };

          ctrl.editRole = function(newMemberUsername, newMemberRole) {
            ctrl.closeRolesForm();
            ExplorationRightsService.saveRoleChanges(
              newMemberUsername, newMemberRole);
          };

          ctrl.toggleViewabilityIfPrivate = function() {
            ExplorationRightsService.setViewability(
              !ExplorationRightsService.viewableIfPrivate());
          };

          // Methods for muting notifications.
          ctrl.muteFeedbackNotifications = function() {
            UserEmailPreferencesService.setFeedbackNotificationPreferences(
              true);
          };
          ctrl.muteSuggestionNotifications = function() {
            UserEmailPreferencesService.setSuggestionNotificationPreferences(
              true
            );
          };

          ctrl.unmuteFeedbackNotifications = function() {
            UserEmailPreferencesService.setFeedbackNotificationPreferences(
              false
            );
          };
          ctrl.unmuteSuggestionNotifications = function() {
            UserEmailPreferencesService.setSuggestionNotificationPreferences(
              false);
          };

          // Methods relating to control buttons.
          ctrl.previewSummaryTile = function() {
            AlertsService.clearWarnings();
            $uibModal.open({
              templateUrl: UrlInterpolationService.getDirectiveTemplateUrl(
                '/pages/exploration-editor-page/settings-tab/templates/' +
                'preview-summary-tile-modal.template.html'),
              backdrop: true,
              controller: [
                '$scope', '$uibModalInstance', function(
                    $scope, $uibModalInstance) {
                  $scope.getExplorationTitle = function() {
                    return ExplorationTitleService.displayed;
                  };
                  $scope.getExplorationObjective = function() {
                    return ExplorationObjectiveService.displayed;
                  };
                  $scope.getExplorationCategory = function() {
                    return ExplorationCategoryService.displayed;
                  };
                  $scope.getThumbnailIconUrl = function() {
                    var category = ExplorationCategoryService.displayed;
                    if (ALL_CATEGORIES.indexOf(category) === -1) {
                      category = DEFAULT_CATEGORY_ICON;
                    }
                    return '/subjects/' + category + '.svg';
                  };
                  $scope.getThumbnailBgColor = function() {
                    var category = ExplorationCategoryService.displayed;
                    var color = null;
<<<<<<< HEAD
                    if (!CATEGORIES_TO_COLORS.hasOwnProperty(
                      category)) {
=======
                    if (!CATEGORIES_TO_COLORS.hasOwnProperty(category)) {
>>>>>>> 3c258a5b
                      color = DEFAULT_COLOR;
                    } else {
                      color = CATEGORIES_TO_COLORS[category];
                    }
                    return color;
                  };

                  $scope.close = function() {
                    $uibModalInstance.dismiss();
                    AlertsService.clearWarnings();
                  };
                }
              ]
            });
          };

          ctrl.showTransferExplorationOwnershipModal = function() {
            AlertsService.clearWarnings();
            $uibModal.open({
              templateUrl: UrlInterpolationService.getDirectiveTemplateUrl(
                '/pages/exploration-editor-page/settings-tab/templates/' +
                'transfer-exploration-ownership-modal.template.html'),
              backdrop: true,
              controller: [
                '$scope', '$uibModalInstance', function(
                    $scope, $uibModalInstance) {
                  $scope.transfer = $uibModalInstance.close;

                  $scope.cancel = function() {
                    $uibModalInstance.dismiss('cancel');
                    AlertsService.clearWarnings();
                  };
                }
              ]
            }).result.then(function() {
              ExplorationRightsService.makeCommunityOwned();
            });
          };

          ctrl.deleteExploration = function() {
            AlertsService.clearWarnings();

            $uibModal.open({
              templateUrl: UrlInterpolationService.getDirectiveTemplateUrl(
                '/pages/exploration-editor-page/settings-tab/templates/' +
                'delete-exploration-modal.template.html'),
              backdrop: true,
              controller: [
                '$scope', '$uibModalInstance', function(
                    $scope, $uibModalInstance) {
                  $scope.reallyDelete = $uibModalInstance.close;

                  $scope.cancel = function() {
                    $uibModalInstance.dismiss('cancel');
                    AlertsService.clearWarnings();
                  };
                }
              ]
            }).result.then(function() {
              EditableExplorationBackendApiService.deleteExploration(
                ctrl.explorationId).then(function() {
                $window.location = CREATOR_DASHBOARD_PAGE_URL;
              });
            });
          };

          ctrl.unpublishExplorationAsModerator = function() {
            AlertsService.clearWarnings();

            var moderatorEmailDraftUrl = '/moderatorhandler/email_draft';

            $http.get(moderatorEmailDraftUrl).then(function(response) {
              // If the draft email body is empty, email functionality will not
              // be exposed to the mdoerator.
              var draftEmailBody = response.data.draft_email_body;

              $uibModal.open({
                bindToController: {},
                templateUrl: UrlInterpolationService.getDirectiveTemplateUrl(
                  '/pages/exploration-editor-page/settings-tab/templates/' +
                  'moderator-unpublish-exploration-modal.template.html'),
                backdrop: true,
                resolve: {
                  draftEmailBody: function() {
                    return draftEmailBody;
                  }
                },
                controllerAs: '$ctrl',
                controller: [
                  '$uibModalInstance', 'draftEmailBody',
                  function($uibModalInstance, draftEmailBody) {
                    var ctrl = this;
                    ctrl.willEmailBeSent = Boolean(draftEmailBody);
                    ctrl.emailBody = draftEmailBody;

                    if (ctrl.willEmailBeSent) {
                      ctrl.EMAIL_BODY_SCHEMA = {
                        type: 'unicode',
                        ui_config: {
                          rows: 20
                        }
                      };
                    }

                    ctrl.reallyTakeAction = function() {
                      $uibModalInstance.close({
                        emailBody: ctrl.emailBody
                      });
                    };

                    ctrl.cancel = function() {
                      $uibModalInstance.dismiss('cancel');
                      AlertsService.clearWarnings();
                    };
                  }
                ]
              }).result.then(function(result) {
                ExplorationRightsService.saveModeratorChangeToBackend(
                  result.emailBody);
              });
            });
          };

          ctrl.isExplorationLockedForEditing = function() {
            return ChangeListService.isExplorationLockedForEditing();
          };

          ctrl.closeRolesForm = function() {
            ctrl.isRolesFormOpen = false;
          };

          ctrl.isTitlePresent = function() {
            return ExplorationTitleService.savedMemento.length > 0;
          };
        }
      ]};
  }]);<|MERGE_RESOLUTION|>--- conflicted
+++ resolved
@@ -88,19 +88,6 @@
       controller: [
         '$http', '$rootScope', '$scope', '$uibModal', '$window',
         'AlertsService', 'ChangeListService',
-<<<<<<< HEAD
-        'EditableExplorationBackendApiService', 'EditabilityService',
-        'ExplorationAutomaticTextToSpeechService', 'ExplorationCategoryService',
-        'ExplorationCorrectnessFeedbackService', 'ExplorationDataService',
-        'ExplorationFeaturesService', 'ExplorationInitStateNameService',
-        'ExplorationLanguageCodeService', 'ExplorationObjectiveService',
-        'ExplorationParamChangesService', 'ExplorationParamSpecsService',
-        'ExplorationRightsService', 'ExplorationStatesService',
-        'ExplorationTagsService', 'ExplorationTitleService',
-        'ExplorationWarningsService', 'UrlInterpolationService',
-        'UserEmailPreferencesService', 'ALL_CATEGORIES', 'CATEGORIES_TO_COLORS',
-        'DEFAULT_CATEGORY_ICON', 'DEFAULT_COLOR',
-=======
         'EditabilityService', 'EditableExplorationBackendApiService',
         'ExplorationAutomaticTextToSpeechService',
         'ExplorationCategoryService', 'ExplorationCorrectnessFeedbackService',
@@ -113,24 +100,10 @@
         'UrlInterpolationService', 'UserEmailPreferencesService',
         'UserExplorationPermissionsService', 'ALL_CATEGORIES',
         'CATEGORIES_TO_COLORS', 'DEFAULT_CATEGORY_ICON', 'DEFAULT_COLOR',
->>>>>>> 3c258a5b
         'EXPLORATION_TITLE_INPUT_FOCUS_LABEL', 'TAG_REGEX',
         function(
             $http, $rootScope, $scope, $uibModal, $window,
             AlertsService, ChangeListService,
-<<<<<<< HEAD
-            EditableExplorationBackendApiService, EditabilityService,
-            ExplorationAutomaticTextToSpeechService, ExplorationCategoryService,
-            ExplorationCorrectnessFeedbackService, ExplorationDataService,
-            ExplorationFeaturesService, ExplorationInitStateNameService,
-            ExplorationLanguageCodeService, ExplorationObjectiveService,
-            ExplorationParamChangesService, ExplorationParamSpecsService,
-            ExplorationRightsService, ExplorationStatesService,
-            ExplorationTagsService, ExplorationTitleService,
-            ExplorationWarningsService, UrlInterpolationService,
-            UserEmailPreferencesService, ALL_CATEGORIES, CATEGORIES_TO_COLORS,
-            DEFAULT_CATEGORY_ICON, DEFAULT_COLOR,
-=======
             EditabilityService, EditableExplorationBackendApiService,
             ExplorationAutomaticTextToSpeechService,
             ExplorationCategoryService, ExplorationCorrectnessFeedbackService,
@@ -143,7 +116,6 @@
             UrlInterpolationService, UserEmailPreferencesService,
             UserExplorationPermissionsService, ALL_CATEGORIES,
             CATEGORIES_TO_COLORS, DEFAULT_CATEGORY_ICON, DEFAULT_COLOR,
->>>>>>> 3c258a5b
             EXPLORATION_TITLE_INPUT_FOCUS_LABEL, TAG_REGEX) {
           var ctrl = this;
           ctrl.EXPLORATION_TITLE_INPUT_FOCUS_LABEL = (
@@ -160,17 +132,10 @@
           ctrl.isRolesFormOpen = false;
 
           ctrl.TAG_REGEX = TAG_REGEX;
-<<<<<<< HEAD
-          ctrl.canDelete = GLOBALS.canDelete;
-          ctrl.canModifyRoles = GLOBALS.canModifyRoles;
-          ctrl.canReleaseOwnership = GLOBALS.canReleaseOwnership;
-          ctrl.canUnpublish = GLOBALS.canUnpublish;
-=======
           ctrl.canDelete = false;
           ctrl.canModifyRoles = false;
           ctrl.canReleaseOwnership = false;
           ctrl.canUnpublish = false;
->>>>>>> 3c258a5b
           ctrl.explorationId = ExplorationDataService.explorationId;
 
           UserExplorationPermissionsService.getPermissionsAsync()
@@ -211,16 +176,6 @@
           ctrl.refreshSettingsTab = function() {
             // Ensure that ExplorationStatesService has been initialized before
             // getting the state names from it. Otherwise, navigating to the
-<<<<<<< HEAD
-            // settings tab directly results in a console error
-            // (by entering a URL that ends with /settings).
-            if (ExplorationStatesService.isInitialized()) {
-              var categoryIsInSelect2 = ctrl.CATEGORY_LIST_FOR_SELECT2.some(
-                function(categoryItem) {
-                  return (
-                    categoryItem.id === ExplorationCategoryService.savedMemento
-                  );
-=======
             // settings tab directly (by entering a URL that ends with
             // /settings) results in a console error.
 
@@ -242,7 +197,6 @@
                     id: ExplorationCategoryService.savedMemento,
                     text: ExplorationCategoryService.savedMemento
                   });
->>>>>>> 3c258a5b
                 }
 
                 ctrl.stateNames = ExplorationStatesService.getStateNames();
@@ -406,12 +360,7 @@
                   $scope.getThumbnailBgColor = function() {
                     var category = ExplorationCategoryService.displayed;
                     var color = null;
-<<<<<<< HEAD
-                    if (!CATEGORIES_TO_COLORS.hasOwnProperty(
-                      category)) {
-=======
                     if (!CATEGORIES_TO_COLORS.hasOwnProperty(category)) {
->>>>>>> 3c258a5b
                       color = DEFAULT_COLOR;
                     } else {
                       color = CATEGORIES_TO_COLORS[category];
