--- conflicted
+++ resolved
@@ -177,16 +177,11 @@
         }).then(() => {
           thread.status =
             action === ACTION_ACCEPT_SUGGESTION ? STATUS_FIXED : STATUS_IGNORED;
-<<<<<<< HEAD
           openThreadsCount -= 1;
-        });
-=======
-          _openThreadsCount -= 1;
           // TODO(#8678): Update the cache with the message
           // instead of fetching the messages everytime from the backend
           return _fetchMessages(threadId);
         }).then(onSuccess, onFailure);
->>>>>>> 9ff0cd0c
       }
     };
   }
