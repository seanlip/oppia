--- conflicted
+++ resolved
@@ -53,7 +53,6 @@
             DateTimeFormatService, EditabilityService, ExplorationDataService,
             UrlInterpolationService, VersionTreeService) {
           var ctrl = this;
-<<<<<<< HEAD
           this.$onInit = function() {
             ctrl.EditabilityService = EditabilityService;
             ctrl.explorationId = ExplorationDataService.explorationId;
@@ -61,21 +60,13 @@
                 '/createhandler/snapshots/' + ctrl.explorationId;
             ctrl.revertExplorationUrl =
               '/createhandler/revert/' + ctrl.explorationId;
-=======
-          ctrl.EditabilityService = EditabilityService;
-          ctrl.explorationId = ExplorationDataService.explorationId;
-          ctrl.explorationAllSnapshotsUrl =
-              '/createhandler/snapshots/' + ctrl.explorationId;
-          ctrl.revertExplorationUrl =
-            '/createhandler/revert/' + ctrl.explorationId;
-          ctrl.explorationDownloadUrl =
-            '/createhandler/download/' + ctrl.explorationId;
->>>>>>> 791579a4
+            ctrl.explorationDownloadUrl =
+              '/createhandler/download/' + ctrl.explorationId;
 
             /* Variable definitions:
             *
-            * explorationSnapshots is a list of all snapshots for the
-            * exploration in ascending order.
+            * explorationSnapshots is a list of all snapshots for the exploration
+            * in ascending order.
             *
             * explorationVersionMetadata is an object whose keys are version
             * numbers and whose values are objects containing data of that
@@ -107,8 +98,7 @@
                   versionCheckbox) {
                 versionCheckbox.selected = false;
               });
-              if (data.forceRefresh ||
-                ctrl.explorationVersionMetadata === null) {
+              if (data.forceRefresh || ctrl.explorationVersionMetadata === null) {
                 ctrl.refreshVersionHistory();
               }
             });
@@ -171,12 +161,11 @@
 
                 ctrl.hideHistoryGraph = true;
 
-                // Disable all comparisons if there are less than two revisions
-                // in total.
+                // Disable all comparisons if there are less than two revisions in
+                // total.
                 ctrl.comparisonsAreDisabled = (currentVersion < 2);
 
-                ctrl.compareVersionsButtonIsHidden =
-                ctrl.comparisonsAreDisabled;
+                ctrl.compareVersionsButtonIsHidden = ctrl.comparisonsAreDisabled;
 
                 ctrl.versionCountPrompt = 'Please select any 2.';
 
@@ -191,10 +180,8 @@
                     ctrl.explorationVersionMetadata = {};
                     var lowestVersionIndex = 0;
                     for (
-                      var i = currentVersion - 1;
-                      i >= lowestVersionIndex; i--) {
-                      var versionNumber =
-                    explorationSnapshots[i].version_number;
+                      var i = currentVersion - 1; i >= lowestVersionIndex; i--) {
+                      var versionNumber = explorationSnapshots[i].version_number;
                       ctrl.explorationVersionMetadata[versionNumber] = {
                         committerId: explorationSnapshots[i].committer_id,
                         createdOnStr: (
@@ -258,24 +245,21 @@
             // Check if valid versions were selected
             ctrl.areCompareVersionsSelected = function() {
               return (
-                ctrl.compareVersions &&
-                ctrl.selectedVersionsArray.length === 2);
-            };
-
-            // Check if other checkboxes should be disabled once two are
-            // selected.
+                ctrl.compareVersions && ctrl.selectedVersionsArray.length === 2);
+            };
+
+            // Check if other checkboxes should be disabled once two are selected.
             ctrl.isCheckboxDisabled = function(versionNumber) {
               if (ctrl.selectedVersionsArray.length === 2) {
-                return (
-                  ctrl.selectedVersionsArray.indexOf(versionNumber) === -1);
+                return (ctrl.selectedVersionsArray.indexOf(versionNumber) === -1);
               }
               return false;
             };
 
             // Downloads the zip file for an exploration.
             ctrl.downloadExplorationWithVersion = function(versionNumber) {
-              // Note that this opens (and then immediately closes) a new tab.
-              // If we do this in the same tab, the beforeunload handler is
+              // Note that this opens (and then immediately closes) a new tab. If
+              // we do this in the same tab, the beforeunload handler is
               // triggered.
               window.open(
                 ctrl.explorationDownloadUrl + '?v=' + versionNumber,
@@ -285,8 +269,8 @@
             ctrl.showRevertExplorationModal = function(version) {
               $uibModal.open({
                 templateUrl: UrlInterpolationService.getDirectiveTemplateUrl(
-                  '/pages/exploration-editor-page/history-tab/' +
-                  'modal-templates/revert-exploration-modal.template.html'),
+                  '/pages/exploration-editor-page/history-tab/modal-templates/' +
+                  'revert-exploration-modal.template.html'),
                 backdrop: true,
                 resolve: {
                   version: function() {
@@ -323,8 +307,6 @@
                 }).then(function() {
                   $window.location.reload();
                 });
-              }, function() {
-                $rootScope.loadingMessage = '';
               });
             };
 
@@ -332,8 +314,7 @@
               currentPage = ctrl.displayedCurrentPageNumber - 1;
               var begin = (currentPage * ctrl.VERSIONS_PER_PAGE);
               var end = Math.min(
-                begin + ctrl.VERSIONS_PER_PAGE,
-                ctrl.versionCheckboxArray.length);
+                begin + ctrl.VERSIONS_PER_PAGE, ctrl.versionCheckboxArray.length);
               ctrl.versionNumbersToDisplay = [];
               for (var i = begin; i < end; i++) {
                 ctrl.versionNumbersToDisplay.push(
@@ -341,6 +322,6 @@
               }
             };
           };
-        }]
-    };
+        }
+      ]};
   }]);