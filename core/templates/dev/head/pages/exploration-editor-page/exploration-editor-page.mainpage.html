<!DOCTYPE html>
<html ng-app="oppia" lang="<[currentLang]>" itemscope itemtype="http://schema.org/Organization">
  <head>
    @require('../../base_components/header.html', {"title": "Oppia"})
    <script type="text/javascript">
      var GLOBALS = {
        ADDITIONAL_ANGULAR_MODULES: JSON.parse(
          '{{additional_angular_modules|js_string}}'),
        can_edit: JSON.parse('{{can_edit|js_string}}'),
        can_publish: JSON.parse('{{can_publish|js_string}}'),
        can_voiceover: JSON.parse('{{can_voiceover|js_string}}'),
        GCS_RESOURCE_BUCKET_NAME: JSON.parse('{{GCS_RESOURCE_BUCKET_NAME|js_string}}'),
        INTERACTION_SPECS: JSON.parse('{{INTERACTION_SPECS|js_string}}'),
        canDelete: JSON.parse('{{can_delete|js_string}}'),
        canModifyRoles: JSON.parse('{{can_modify_roles|js_string}}'),
        canReleaseOwnership: JSON.parse(
          '{{can_release_ownership|js_string}}'),
        canUnpublish: JSON.parse('{{can_unpublish|js_string}}')
      };
    </script>
    <!-- Updated previous version to current version of google charts
    https://developers.google.com/chart/interactive/docs/basic_load_libs#update-library-loader-code -->
    <script type="text/javascript" src="https://www.gstatic.com/charts/loader.js"></script>
    <script type="text/javascript">
        if (window.google && window.google.charts) {
        google.charts.load('current', { packages: ['corechart'] });
      } else {
        throw 'error: Could not load google visualization library. Are you offline?';
      }
    </script>
    <style>
      html, body {
        background-color: #eee;
      }
    </style>
  </head>
  <body>
    <service-bootstrap></service-bootstrap>
    <!-- The transclusion components are not used in this page due to some issue noticed in the translation tab.
      TODO(Jamesjay4199): Use transclusion components here #7359.
    -->
    <div ng-controller="Base">
      <div ng-if="!iframed">
        <div role="button" tabindex="0" ng-click="skipToMainContent()" class="oppia-skip-to-content protractor-test-skip-link">Skip to Main Content</div>
        <promo-bar>
        </promo-bar>
        <div ng-if="isBackgroundMaskActive()" class="ng-cloak oppia-background-mask">
        </div>

        <div class="oppia-base-container"
             ng-class="{'oppia-sidebar-menu-open': isSidebarShown(), 'oppia-sidebar-menu-closed': !isSidebarShown()}"
             ng-swipe-left="closeSidebarOnSwipe()" ng-swipe-disable-mouse="false">
          <div class="oppia-content-container">
            <div id="wrapper">
              <div class="oppia-main-body">
                <nav class="navbar navbar-default oppia-navbar oppia-prevent-selection" role="navigation" headroom tolerance="0" offset="0">
                  <div class="navbar-container">
                    <top-navigation-bar></top-navigation-bar>
                    <div class="collapse navbar-collapse oppia-navbar-collapse ng-cloak">
                      <editor-navbar-breadcrumb></editor-navbar-breadcrumb>

                      <editor-navigation></editor-navigation>
                      <exploration-save-and-publish-buttons></exploration-save-and-publish-buttons>
                    </div>
                  </div>
                </nav>

                <div class="oppia-top-of-page-padding">
                </div>

                <div tabindex="0" aria-label="Oppia Main Content" id="oppia-main-content" class="protractor-test-main-content" ng-cloak>
                  <div class="oppia-toast-container toast-top-center">
                    <div ng-repeat="warning in (AlertsService.warnings | limitTo:5) track by $index" class="toast toast-warning oppia-toast">
                      <button type="button" class="toast-close-button" ng-click="AlertsService.deleteWarning(warning)" role="button">&times;</button>
                      <div class="toast-message">
                        <[warning.content]>
                      </div>
                    </div>
                  </div>

                  <div>
                    <div ng-repeat="message in AlertsService.messages track by $index">
                      <alert-message message-object="message" message-index="$index"></alert-message>
                    </div>
                  </div>

                  <div ng-show="loadingMessage" class="oppia-loading-fullpage">
                    <div class="oppia-align-center">
                      <span translate="<[loadingMessage]>"></span>
                      <span class="oppia-loading-dot-one">.</span>
                      <span class="oppia-loading-dot-two">.</span>
                      <span class="oppia-loading-dot-three">.</span>
                    </div>
                  </div>
                  <div ng-show="!loadingMessage">
                    <exploration-editor-page></exploration-editor-page>
                  </div>
                </div>
              </div>

              <noscript>
                <div class="oppia-page-cards-container">
                  <div class="md-default-theme oppia-page-card oppia-long-text">
                    <!-- Note to developers: We replicate the translated text inline because, without JavaScript enabled, the translation engine doesn't kick in.-->
                    <h2>
                      <span translate="I18N_SPLASH_JAVASCRIPT_ERROR_TITLE">We Need JavaScript in Your Browser</span>
                      <i class="material-icons">&#xE811;</i>
                    </h2>
                    <p translate="I18N_SPLASH_JAVASCRIPT_ERROR_DESCRIPTION"
                       translate-values="{hrefUrl: 'http://www.enable-javascript.com/'}">
                      Oppia is a free, open-source learning platform full of interactive activities called 'explorations'.  Sadly, Oppia requires JavaScript to be enabled in your web browser in order to function properly and your web browser has JavaScript disabled.  If you need help enabling JavaScript, <a href="http://www.enable-javascript.com">click here.</a>
                    </p>
                    <p translate="I18N_SPLASH_JAVASCRIPT_ERROR_THANKS">Thank you.</p>
                  </div>
                </div>
              </noscript>

              <side-navigation-bar></side-navigation-bar>
            </div>
          </div>
        </div>

        <div ng-if="DEV_MODE" class="oppia-dev-mode" ng-cloak>
          Dev Mode
        </div>

<<<<<<< HEAD
        <a ng-if="siteFeedbackFormUrl" ng-href="<[siteFeedbackFormUrl]>" target="_blank"
           rel="noopener" class="oppia-site-feedback oppia-transition-200">
          <i class="material-icons md-18">&#xE87F;</i>
          <span translate="I18N_SPLASH_SITE_FEEDBACK"></span>
        </a>
      </div>
    </div>

    @require('../footer_js_libs.html')

    <script src="/third_party/static/ckeditor-4.9.2/ckeditor.js"></script>
    <script src="/third_party/static/d3js-5.9.2/d3.min.js"></script>
    <script src="/templates/dev/head/mathjaxConfig.js"></script>
    <script src="/third_party/static/MathJax-2.7.5/MathJax.js?config=TeX-AMS-MML_HTMLorMML"></script>

    {{ interaction_templates }}
    {{ dependencies_html }}
  </body>
</html>
=======
  <!-- This code is used for inserting webpack bundles
     https://github.com/jantimon/html-webpack-plugin#writing-your-own-templates -->
  <% for (var chunk in htmlWebpackPlugin.files.js) { %>
    <% if (webpackConfig.mode == 'production') { %>
      <script src="/build/templates/head/dist/<%= htmlWebpackPlugin.files.js[chunk] %>"></script>
    <% } else { %>
      <script src="/dist/<%= htmlWebpackPlugin.files.js[chunk] %>"></script>
    <% } %>
  <% } %>
  {{ dependencies_html }}
{% endblock footer_js %}
>>>>>>> 68c4a4aa
<|MERGE_RESOLUTION|>--- conflicted
+++ resolved
@@ -124,7 +124,6 @@
           Dev Mode
         </div>
 
-<<<<<<< HEAD
         <a ng-if="siteFeedbackFormUrl" ng-href="<[siteFeedbackFormUrl]>" target="_blank"
            rel="noopener" class="oppia-site-feedback oppia-transition-200">
           <i class="material-icons md-18">&#xE87F;</i>
@@ -140,20 +139,6 @@
     <script src="/templates/dev/head/mathjaxConfig.js"></script>
     <script src="/third_party/static/MathJax-2.7.5/MathJax.js?config=TeX-AMS-MML_HTMLorMML"></script>
 
-    {{ interaction_templates }}
     {{ dependencies_html }}
   </body>
-</html>
-=======
-  <!-- This code is used for inserting webpack bundles
-     https://github.com/jantimon/html-webpack-plugin#writing-your-own-templates -->
-  <% for (var chunk in htmlWebpackPlugin.files.js) { %>
-    <% if (webpackConfig.mode == 'production') { %>
-      <script src="/build/templates/head/dist/<%= htmlWebpackPlugin.files.js[chunk] %>"></script>
-    <% } else { %>
-      <script src="/dist/<%= htmlWebpackPlugin.files.js[chunk] %>"></script>
-    <% } %>
-  <% } %>
-  {{ dependencies_html }}
-{% endblock footer_js %}
->>>>>>> 68c4a4aa
+</html>