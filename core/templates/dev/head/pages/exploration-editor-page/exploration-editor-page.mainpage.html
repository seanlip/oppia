<!DOCTYPE html>
<html ng-app="oppia" lang="<[currentLang]>" ng-controller="Base" itemscope itemtype="http://schema.org/Organization">
  <head>
    @require('../../base_components/header.html', {"title": "Oppia"})
    <script type="text/javascript">
      var GLOBALS = {
        ADDITIONAL_ANGULAR_MODULES: JSON.parse(
            '{{additional_angular_modules|js_string}}'),
        can_edit: JSON.parse('{{can_edit|js_string}}'),
        can_publish: JSON.parse('{{can_publish|js_string}}'),
        can_voiceover: JSON.parse('{{can_voiceover|js_string}}'),
        DEFAULT_OBJECT_VALUES: JSON.parse(
          '{{DEFAULT_OBJECT_VALUES|js_string}}'),
        DEFAULT_TWITTER_SHARE_MESSAGE_EDITOR: JSON.parse(
          '{{DEFAULT_TWITTER_SHARE_MESSAGE_EDITOR|js_string}}'),
        GCS_RESOURCE_BUCKET_NAME: JSON.parse('{{GCS_RESOURCE_BUCKET_NAME|js_string}}'),
        INTERACTION_SPECS: JSON.parse('{{INTERACTION_SPECS|js_string}}'),
        canDelete: JSON.parse('{{can_delete|js_string}}'),
        canModifyRoles: JSON.parse('{{can_modify_roles|js_string}}'),
        canReleaseOwnership: JSON.parse(
          '{{can_release_ownership|js_string}}'),
        canUnpublish: JSON.parse('{{can_unpublish|js_string}}')
      };
    </script>
    <!-- Updated previous version to current version of google charts
    https://developers.google.com/chart/interactive/docs/basic_load_libs#update-library-loader-code -->
    <script type="text/javascript" src="https://www.gstatic.com/charts/loader.js"></script>
    <script type="text/javascript">
        if (window.google && window.google.charts) {
        google.charts.load('current', { packages: ['corechart'] });
      } else {
        throw 'error: Could not load google visualization library. Are you offline?';
      }
    </script>
    <style>
      html, body {
        background-color: #eee;
      }
    </style>
  </head>
  <body>
    <service-bootstrap></service-bootstrap>
    <base-content>
      <navbar-breadcrumb>
        <editor-navbar-breadcrumb></editor-navbar-breadcrumb>
      </navbar-breadcrumb>

<<<<<<< HEAD
      <nav-options>
        <editor-navigation></editor-navigation>
=======
{% block header_js %}
  {{ super() }}
  <script type="text/javascript">
    GLOBALS.can_edit = JSON.parse('{{can_edit|js_string}}');
    GLOBALS.can_publish = JSON.parse('{{can_publish|js_string}}');
    GLOBALS.can_voiceover = JSON.parse('{{can_voiceover|js_string}}');
    GLOBALS.INTERACTION_SPECS = JSON.parse('{{INTERACTION_SPECS|js_string}}');
    GLOBALS.canDelete = JSON.parse('{{can_delete|js_string}}');
    GLOBALS.canModifyRoles = JSON.parse('{{can_modify_roles|js_string}}');
    GLOBALS.canReleaseOwnership = JSON.parse(
      '{{can_release_ownership|js_string}}');
    GLOBALS.canUnpublish = JSON.parse('{{can_unpublish|js_string}}');
  </script>
>>>>>>> f8d99190

        <exploration-save-and-publish-buttons></exploration-save-and-publish-buttons>
      </nav-options>

      <content>
        <exploration-editor-page></exploration-editor-page>
      </content>

      <page-footer></page-footer>
    </base-content>

    <script src="/third_party/static/ckeditor-4.9.2/ckeditor.js"></script>
    <script src="/third_party/static/d3js-5.9.2/d3.min.js"></script>
    <script src="/templates/dev/head/mathjaxConfig.js"></script>
    <script src="/third_party/static/MathJax-2.7.5/MathJax.js?config=TeX-AMS-MML_HTMLorMML"></script>
    @require('../footer_js_libs.html')
    {{ interaction_templates }}
    {{ dependencies_html }}
  </body>
</html><|MERGE_RESOLUTION|>--- conflicted
+++ resolved
@@ -9,10 +9,6 @@
         can_edit: JSON.parse('{{can_edit|js_string}}'),
         can_publish: JSON.parse('{{can_publish|js_string}}'),
         can_voiceover: JSON.parse('{{can_voiceover|js_string}}'),
-        DEFAULT_OBJECT_VALUES: JSON.parse(
-          '{{DEFAULT_OBJECT_VALUES|js_string}}'),
-        DEFAULT_TWITTER_SHARE_MESSAGE_EDITOR: JSON.parse(
-          '{{DEFAULT_TWITTER_SHARE_MESSAGE_EDITOR|js_string}}'),
         GCS_RESOURCE_BUCKET_NAME: JSON.parse('{{GCS_RESOURCE_BUCKET_NAME|js_string}}'),
         INTERACTION_SPECS: JSON.parse('{{INTERACTION_SPECS|js_string}}'),
         canDelete: JSON.parse('{{can_delete|js_string}}'),
@@ -45,24 +41,8 @@
         <editor-navbar-breadcrumb></editor-navbar-breadcrumb>
       </navbar-breadcrumb>
 
-<<<<<<< HEAD
       <nav-options>
         <editor-navigation></editor-navigation>
-=======
-{% block header_js %}
-  {{ super() }}
-  <script type="text/javascript">
-    GLOBALS.can_edit = JSON.parse('{{can_edit|js_string}}');
-    GLOBALS.can_publish = JSON.parse('{{can_publish|js_string}}');
-    GLOBALS.can_voiceover = JSON.parse('{{can_voiceover|js_string}}');
-    GLOBALS.INTERACTION_SPECS = JSON.parse('{{INTERACTION_SPECS|js_string}}');
-    GLOBALS.canDelete = JSON.parse('{{can_delete|js_string}}');
-    GLOBALS.canModifyRoles = JSON.parse('{{can_modify_roles|js_string}}');
-    GLOBALS.canReleaseOwnership = JSON.parse(
-      '{{can_release_ownership|js_string}}');
-    GLOBALS.canUnpublish = JSON.parse('{{can_unpublish|js_string}}');
-  </script>
->>>>>>> f8d99190
 
         <exploration-save-and-publish-buttons></exploration-save-and-publish-buttons>
       </nav-options>
