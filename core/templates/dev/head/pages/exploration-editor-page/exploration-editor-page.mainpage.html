<!DOCTYPE html>
<html ng-app="oppia" lang="<[currentLang]>" itemscope itemtype="http://schema.org/Organization">
  <head>
    @require('../../base_components/header.html', {"title": "Oppia"})
    <script type="text/javascript">
      var GLOBALS = {
        ADDITIONAL_ANGULAR_MODULES: JSON.parse(
          '{{additional_angular_modules|js_string}}'),
<<<<<<< HEAD
        INTERACTION_SPECS: JSON.parse('{{INTERACTION_SPECS|js_string}}'),
=======
        can_edit: JSON.parse('{{can_edit|js_string}}'),
        can_publish: JSON.parse('{{can_publish|js_string}}'),
        can_voiceover: JSON.parse('{{can_voiceover|js_string}}'),
        canDelete: JSON.parse('{{can_delete|js_string}}'),
        canModifyRoles: JSON.parse('{{can_modify_roles|js_string}}'),
        canReleaseOwnership: JSON.parse(
          '{{can_release_ownership|js_string}}'),
        canUnpublish: JSON.parse('{{can_unpublish|js_string}}')
>>>>>>> 28e2bba2
      };
    </script>
    <!-- Updated previous version to current version of google charts
    https://developers.google.com/chart/interactive/docs/basic_load_libs#update-library-loader-code -->
    <script type="text/javascript" src="https://www.gstatic.com/charts/loader.js"></script>
    <script type="text/javascript">
        if (window.google && window.google.charts) {
        google.charts.load('current', { packages: ['corechart'] });
      } else {
        throw 'error: Could not load google visualization library. Are you offline?';
      }
    </script>
    <style>
      html, body {
        background-color: #eee;
      }
    </style>
  </head>
  <body>
    <service-bootstrap></service-bootstrap>
    <!-- The transclusion components are not used in this page due to some issue noticed in the translation tab.
      TODO(Jamesjay4199): Use transclusion components here #7359.
    -->
    <div ng-controller="Base">
      <div ng-if="!iframed">
        <div role="button" tabindex="0" ng-click="skipToMainContent()" class="oppia-skip-to-content protractor-test-skip-link">Skip to Main Content</div>
        <promo-bar>
        </promo-bar>
        <div ng-if="isBackgroundMaskActive()" class="ng-cloak oppia-background-mask">
        </div>

        <div class="oppia-base-container"
             ng-class="{'oppia-sidebar-menu-open': isSidebarShown(), 'oppia-sidebar-menu-closed': !isSidebarShown()}"
             ng-swipe-left="closeSidebarOnSwipe()" ng-swipe-disable-mouse="false">
          <div class="oppia-content-container">
            <div id="wrapper">
              <div class="oppia-main-body">
                <nav class="navbar navbar-default oppia-navbar oppia-prevent-selection" role="navigation" headroom tolerance="0" offset="0">
                  <div class="navbar-container">
                    <top-navigation-bar></top-navigation-bar>
                    <div class="collapse navbar-collapse oppia-navbar-collapse ng-cloak">
                      <editor-navbar-breadcrumb></editor-navbar-breadcrumb>

                      <editor-navigation></editor-navigation>
                      <exploration-save-and-publish-buttons></exploration-save-and-publish-buttons>
                    </div>
                  </div>
                </nav>

                <div class="oppia-top-of-page-padding">
                </div>

                <div tabindex="0" aria-label="Oppia Main Content" id="oppia-main-content" class="protractor-test-main-content" ng-cloak>
                  <div class="oppia-toast-container toast-top-center">
                    <div ng-repeat="warning in (AlertsService.warnings | limitTo:5) track by $index" class="toast toast-warning oppia-toast">
                      <button type="button" class="toast-close-button" ng-click="AlertsService.deleteWarning(warning)" role="button">&times;</button>
                      <div class="toast-message">
                        <[warning.content]>
                      </div>
                    </div>
                  </div>

                  <div>
                    <div ng-repeat="message in AlertsService.messages track by $index">
                      <alert-message message-object="message" message-index="$index"></alert-message>
                    </div>
                  </div>

                  <div ng-show="loadingMessage" class="oppia-loading-fullpage">
                    <div class="oppia-align-center">
                      <span translate="<[loadingMessage]>"></span>
                      <span class="oppia-loading-dot-one">.</span>
                      <span class="oppia-loading-dot-two">.</span>
                      <span class="oppia-loading-dot-three">.</span>
                    </div>
                  </div>
                  <div ng-show="!loadingMessage">
                    <exploration-editor-page></exploration-editor-page>
                  </div>
                </div>
              </div>

              <noscript>
                <div class="oppia-page-cards-container">
                  <div class="md-default-theme oppia-page-card oppia-long-text">
                    <!-- Note to developers: We replicate the translated text inline because, without JavaScript enabled, the translation engine doesn't kick in.-->
                    <h2>
                      <span translate="I18N_SPLASH_JAVASCRIPT_ERROR_TITLE">We Need JavaScript in Your Browser</span>
                      <i class="material-icons">&#xE811;</i>
                    </h2>
                    <p translate="I18N_SPLASH_JAVASCRIPT_ERROR_DESCRIPTION"
                       translate-values="{hrefUrl: 'http://www.enable-javascript.com/'}">
                      Oppia is a free, open-source learning platform full of interactive activities called 'explorations'.  Sadly, Oppia requires JavaScript to be enabled in your web browser in order to function properly and your web browser has JavaScript disabled.  If you need help enabling JavaScript, <a href="http://www.enable-javascript.com">click here.</a>
                    </p>
                    <p translate="I18N_SPLASH_JAVASCRIPT_ERROR_THANKS">Thank you.</p>
                  </div>
                </div>
              </noscript>

              <side-navigation-bar></side-navigation-bar>
            </div>
          </div>
        </div>

        <div ng-if="DEV_MODE" class="oppia-dev-mode" ng-cloak>
          Dev Mode
        </div>

        <a ng-if="siteFeedbackFormUrl" ng-href="<[siteFeedbackFormUrl]>" target="_blank"
           rel="noopener" class="oppia-site-feedback oppia-transition-200">
          <i class="material-icons md-18">&#xE87F;</i>
          <span translate="I18N_SPLASH_SITE_FEEDBACK"></span>
        </a>
      </div>
    </div>

    @require('../footer_js_libs.html')

    <script src="/third_party/static/ckeditor-4.9.2/ckeditor.js"></script>
    <script src="/third_party/static/d3js-5.9.2/d3.min.js"></script>
    <script src="/templates/dev/head/mathjaxConfig.js"></script>
    <script src="/third_party/static/MathJax-2.7.5/MathJax.js?config=TeX-AMS-MML_HTMLorMML"></script>

    {{ dependencies_html }}
  </body>
</html><|MERGE_RESOLUTION|>--- conflicted
+++ resolved
@@ -5,19 +5,7 @@
     <script type="text/javascript">
       var GLOBALS = {
         ADDITIONAL_ANGULAR_MODULES: JSON.parse(
-          '{{additional_angular_modules|js_string}}'),
-<<<<<<< HEAD
-        INTERACTION_SPECS: JSON.parse('{{INTERACTION_SPECS|js_string}}'),
-=======
-        can_edit: JSON.parse('{{can_edit|js_string}}'),
-        can_publish: JSON.parse('{{can_publish|js_string}}'),
-        can_voiceover: JSON.parse('{{can_voiceover|js_string}}'),
-        canDelete: JSON.parse('{{can_delete|js_string}}'),
-        canModifyRoles: JSON.parse('{{can_modify_roles|js_string}}'),
-        canReleaseOwnership: JSON.parse(
-          '{{can_release_ownership|js_string}}'),
-        canUnpublish: JSON.parse('{{can_unpublish|js_string}}')
->>>>>>> 28e2bba2
+          '{{additional_angular_modules|js_string}}')
       };
     </script>
     <!-- Updated previous version to current version of google charts
