--- conflicted
+++ resolved
@@ -1,6 +1,3 @@
-<<<<<<< HEAD
-{% extends 'base.html' %}
-=======
 <!DOCTYPE html>
 <html ng-app="oppia" lang="<[currentLang]>" itemscope itemtype="http://schema.org/Organization">
   <head>
@@ -49,7 +46,6 @@
         </promo-bar>
         <div ng-if="isBackgroundMaskActive()" class="ng-cloak oppia-background-mask">
         </div>
->>>>>>> 7ff8dcd6
 
         <div class="oppia-base-container"
              ng-class="{'oppia-sidebar-menu-open': isSidebarShown(), 'oppia-sidebar-menu-closed': !isSidebarShown()}"
@@ -128,20 +124,6 @@
           Dev Mode
         </div>
 
-<<<<<<< HEAD
-  <!-- This code is used for inserting webpack bundles
-     https://github.com/jantimon/html-webpack-plugin#writing-your-own-templates -->
-  <% for (var chunk in htmlWebpackPlugin.files.js) { %>
-    <% if (webpackConfig.mode == 'production') { %>
-      <script src="/build/webpack_bundles/<%= htmlWebpackPlugin.files.js[chunk] %>"></script>
-    <% } else { %>
-      <script src="/webpack_bundles/<%= htmlWebpackPlugin.files.js[chunk] %>"></script>
-    <% } %>
-  <% } %>
-  {{ interaction_templates }}
-  {{ dependencies_html }}
-{% endblock footer_js %}
-=======
         <a ng-if="siteFeedbackFormUrl" ng-href="<[siteFeedbackFormUrl]>" target="_blank"
            rel="noopener" class="oppia-site-feedback oppia-transition-200">
           <i class="material-icons md-18">&#xE87F;</i>
@@ -159,5 +141,4 @@
 
     {{ dependencies_html }}
   </body>
-</html>
->>>>>>> 7ff8dcd6
+</html>