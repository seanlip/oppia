--- conflicted
+++ resolved
@@ -15,11 +15,6 @@
           '{{DEFAULT_TWITTER_SHARE_MESSAGE_EDITOR|js_string}}'),
         GCS_RESOURCE_BUCKET_NAME: JSON.parse('{{GCS_RESOURCE_BUCKET_NAME|js_string}}'),
         INTERACTION_SPECS: JSON.parse('{{INTERACTION_SPECS|js_string}}'),
-        INVALID_PARAMETER_NAMES: JSON.parse(
-          '{{INVALID_PARAMETER_NAMES|js_string}}'),
-        SHOW_TRAINABLE_UNRESOLVED_ANSWERS: JSON.parse(
-          '{{SHOW_TRAINABLE_UNRESOLVED_ANSWERS|js_string}}'),
-        TAG_REGEX: JSON.parse('{{TAG_REGEX|js_string}}'),
         canDelete: JSON.parse('{{can_delete|js_string}}'),
         canModifyRoles: JSON.parse('{{can_modify_roles|js_string}}'),
         canReleaseOwnership: JSON.parse(
@@ -44,33 +39,14 @@
     </style>
   </head>
   <body>
+    <service-bootstrap></service-bootstrap>
     <base-content>
       <navbar-breadcrumb>
         <editor-navbar-breadcrumb></editor-navbar-breadcrumb>
       </navbar-breadcrumb>
 
-<<<<<<< HEAD
       <nav-options>
         <editor-navigation></editor-navigation>
-=======
-{% block header_js %}
-  {{ super() }}
-  <script type="text/javascript">
-    GLOBALS.can_edit = JSON.parse('{{can_edit|js_string}}');
-    GLOBALS.can_publish = JSON.parse('{{can_publish|js_string}}');
-    GLOBALS.can_voiceover = JSON.parse('{{can_voiceover|js_string}}');
-    GLOBALS.DEFAULT_OBJECT_VALUES = JSON.parse(
-      '{{DEFAULT_OBJECT_VALUES|js_string}}');
-    GLOBALS.DEFAULT_TWITTER_SHARE_MESSAGE_EDITOR = JSON.parse(
-      '{{DEFAULT_TWITTER_SHARE_MESSAGE_EDITOR|js_string}}');
-    GLOBALS.INTERACTION_SPECS = JSON.parse('{{INTERACTION_SPECS|js_string}}');
-    GLOBALS.canDelete = JSON.parse('{{can_delete|js_string}}');
-    GLOBALS.canModifyRoles = JSON.parse('{{can_modify_roles|js_string}}');
-    GLOBALS.canReleaseOwnership = JSON.parse(
-      '{{can_release_ownership|js_string}}');
-    GLOBALS.canUnpublish = JSON.parse('{{can_unpublish|js_string}}');
-  </script>
->>>>>>> 2f802513
 
         <exploration-save-and-publish-buttons></exploration-save-and-publish-buttons>
       </nav-options>
