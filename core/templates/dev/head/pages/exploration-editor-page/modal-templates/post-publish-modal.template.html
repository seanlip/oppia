<style>
  .oppia-share-publish-modal .oppia-share-publish-body,
  .oppia-share-publish-body p {
    text-align: center;
  }

  .oppia-share-publish-modal .oppia-share-publish-close {
    background-color: #015c53;
    border-radius: 0;
    color: #fff;
    font-family: "Capriola", "Roboto", Arial, sans-serif;
    font-size: 14px;
    margin-top: 10px;
    text-transform: uppercase;
    width: 200px;
    text-align: center;
  }

  .oppia-share-publish-modal .oppia-share-publish-close:hover {
    background-color: #05beb2;
    color: #fff;
  }

  .oppia-share-publish-modal .oppia-share-publish-header {
    text-align: center;
    background: #009688;
    border-radius: 5px 5px 0 0;
  }

  .oppia-share-publish-modal .oppia-share-publish-header h3 {
    color: #FFF;
    font-size: 1.3em;
  }

  .oppia-share-publish-modal .oppia-share-publish-header img {
    width: 40%;
  }

  .oppia-share-publish-body .oppia-share-publish-link{
    display: inline;
  }

  .oppia-share-publish-body .oppia-share-publish-link div {
    background-color: #fcfcfc;
    border: 1px solid #d9d9d9;
    border-radius: 4px;
    cursor: pointer;
    display: inline-block;
    margin-bottom: 2px;
    margin-top: 10px;
    max-width: 350px;
<<<<<<< HEAD
    cursor: pointer;
    text-overflow: ellipsis;
    white-space: nowrap;
    overflow: hidden;
=======
    overflow: hidden;
    padding: 10px;
    text-overflow: ellipsis;
    white-space: nowrap;
>>>>>>> 6d9c46f3
  }

  .oppia-share-publish-body .oppia-share-publish-link div:hover {
    background-color: #f9f9f9;
  }

  .oppia-share-publish-body .oppia-share-publish-link span {
    position: absolute;
    left: 481px;
    top: 124px;
  }

  .oppia-share-publish-body .oppia-share-publish-link i {
    padding-left: 6px;
    color: #3F9187;
  }
</style>

<div class="oppia-share-publish-modal protractor-test-share-publish-modal">
  <div class="modal-header oppia-share-publish-header">
    <img ng-src="<[congratsImgUrl]>">
    <h3>Awesome!</h3>
  </div>

  <div class="modal-body oppia-long-text oppia-share-publish-body">
    <p>
      Now that you're a published Oppia teacher, you can share your creation.
    </p>
    <div class="oppia-share-publish-link">
      Here's your exploration link:<br>
      <div ng-click="selectText($event)"><[explorationLink]></div>
      <span ng-show="explorationLinkCopied">Copied<i class="fa fa-check" aria-hidden="true"></i></span>
    </div>
    <sharing-links flex="100" layout-type="row"
                   layout-align-type="center center"
                   share-type="exploration"
                   exploration-id="explorationId">
    </sharing-links>
    <button class="btn btn-secondary oppia-share-publish-close protractor-test-share-publish-close"
            ng-click="close()">
      Close
    </button>
  </div>
</div><|MERGE_RESOLUTION|>--- conflicted
+++ resolved
@@ -49,17 +49,10 @@
     margin-bottom: 2px;
     margin-top: 10px;
     max-width: 350px;
-<<<<<<< HEAD
-    cursor: pointer;
-    text-overflow: ellipsis;
-    white-space: nowrap;
-    overflow: hidden;
-=======
     overflow: hidden;
     padding: 10px;
     text-overflow: ellipsis;
     white-space: nowrap;
->>>>>>> 6d9c46f3
   }
 
   .oppia-share-publish-body .oppia-share-publish-link div:hover {
