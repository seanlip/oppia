// Copyright 2018 The Oppia Authors. All Rights Reserved.
//
// Licensed under the Apache License, Version 2.0 (the "License");
// you may not use this file except in compliance with the License.
// You may obtain a copy of the License at
//
//      http://www.apache.org/licenses/LICENSE-2.0
//
// Unless required by applicable law or agreed to in writing, software
// distributed under the License is distributed on an "AS-IS" BASIS,
// WITHOUT WARRANTIES OR CONDITIONS OF ANY KIND, either express or implied.
// See the License for the specific language governing permissions and
// limitations under the License.

/**
 * @fileoverview Controller for the questions player directive.
 */
oppia.constant('INTERACTION_SPECS', GLOBALS.INTERACTION_SPECS);

require('domain/question/QuestionPlayerBackendApiService.ts');
require('domain/utilities/UrlInterpolationService.ts');

require('components/CkEditorRteDirective.ts');
require('components/CkEditorWidgetsInitializer.ts');
require('directives/AngularHtmlBindDirective.ts');
require('directives/MathjaxBindDirective.ts');
require('components/forms/ConvertUnicodeWithParamsToHtmlFilter.ts');
require('components/forms/ConvertHtmlToUnicodeFilter.ts');
require('components/forms/ConvertUnicodeToHtmlFilter.ts');
require('components/forms/validators/IsAtLeastFilter.ts');
require('components/forms/validators/IsAtMostFilter.ts');
require('components/forms/validators/IsFloatFilter.ts');
require('components/forms/validators/IsIntegerFilter.ts');
require('components/forms/validators/IsNonemptyFilter.ts');
require('components/forms/ApplyValidationDirective.ts');
require('components/forms/RequireIsFloatDirective.ts');
require('components/forms/schema_editors/SchemaBasedBoolEditorDirective.ts');
require('components/forms/schema_editors/SchemaBasedChoicesEditorDirective.ts');
require('components/forms/schema_editors/SchemaBasedCustomEditorDirective.ts');
require('components/forms/schema_editors/SchemaBasedDictEditorDirective.ts');
require('components/forms/schema_editors/SchemaBasedEditorDirective.ts');
require(
  'components/forms/schema_editors/SchemaBasedExpressionEditorDirective.ts');
require('components/forms/schema_editors/SchemaBasedFloatEditorDirective.ts');
require('components/forms/schema_editors/SchemaBasedHtmlEditorDirective.ts');
require('components/forms/schema_editors/SchemaBasedIntEditorDirective.ts');
require('components/forms/schema_editors/SchemaBasedListEditorDirective.ts');
require('components/forms/schema_editors/SchemaBasedUnicodeEditorDirective.ts');
require('components/forms/schema_viewers/SchemaBasedCustomViewerDirective.ts');
require('components/forms/schema_viewers/SchemaBasedDictViewerDirective.ts');
require('components/forms/schema_viewers/SchemaBasedHtmlViewerDirective.ts');
require('components/forms/schema_viewers/SchemaBasedListViewerDirective.ts');
require(
  'components/forms/schema_viewers/SchemaBasedPrimitiveViewerDirective.ts');
require('components/forms/schema_viewers/SchemaBasedUnicodeViewerDirective.ts');
require('components/forms/schema_viewers/SchemaBasedViewerDirective.ts');
require('components/score_ring/ScoreRingDirective.ts');
require('filters/NormalizeWhitespaceFilter.ts');
require('services/AutoplayedVideosService.ts');
// ^^^ this block of requires should be removed ^^^

require('components/attribution_guide/AttributionGuideDirective.ts');
require('components/background/BackgroundBannerDirective.ts');
require('pages/exploration_player/ConversationSkinDirective.ts');
require('pages/exploration_player/ExplorationFooterDirective.ts');
require('pages/exploration_player/LearnerLocalNav.ts');
require('pages/exploration_player/LearnerViewInfo.ts');

oppia.directive('questionPlayer', [
  '$http', 'UrlInterpolationService',
  function(
      $http, UrlInterpolationService) {
    return {
      restrict: 'E',
      scope: {},
      bindToController: {
        getQuestionPlayerConfig: '&playerConfig',
      },
      templateUrl: UrlInterpolationService.getDirectiveTemplateUrl(
        '/pages/question_player/question_player_directive.html'),
      controllerAs: '$ctrl',
      controller: [
<<<<<<< HEAD
        '$scope', '$rootScope', '$location', 'QuestionPlayerBackendApiService',
        function(
            $scope, $rootScope, $location, QuestionPlayerBackendApiService) {
          $scope.questionPlayerConfig = $scope.getQuestionPlayerConfig();
          $scope.currentQuestion = 0;
          $scope.totalQuestions = 0;
          $scope.currentProgress = 0;
          $scope.showResultsView = false;
          $scope.resultsLoaded = false;

          var VIEW_HINT_PENALTY = 0.1;
          var WRONG_ANSWER_PENALTY = 0.1;
=======
        '$rootScope', '$scope', 'QuestionPlayerBackendApiService',
        function(
            $rootScope, $scope, QuestionPlayerBackendApiService) {
          var ctrl = this;
          $scope.questionPlayerConfig = ctrl.getQuestionPlayerConfig();
          ctrl.currentQuestion = 0;
          ctrl.totalQuestions = 0;
          ctrl.currentProgress = 0;
>>>>>>> add93181

          var updateCurrentQuestion = function(currentQuestion) {
            ctrl.currentQuestion = currentQuestion;
            updateQuestionProgression();
          };

          var updateTotalQuestions = function(totalQuestions) {
            ctrl.totalQuestions = totalQuestions;
            updateQuestionProgression();
          };

          var updateQuestionProgression = function() {
            if (getTotalQuestions() > 0) {
              ctrl.currentProgress = (
                getCurrentQuestion() * 100 / getTotalQuestions());
            } else {
              ctrl.currentProgress = 0;
            }
          };

          var getCurrentQuestion = function() {
            return ctrl.currentQuestion;
          };

          var getTotalQuestions = function() {
            return ctrl.totalQuestions;
          };

          var calculateScorePerSkill = function(questionSkillData,
              questionScores) {
            $scope.scorePerSkill = [];
            $scope.totalScore = 0.0;
            var totalScore = 0.0;
            for (skill in questionSkillData) {
              var totalScorePerSkill = 0.0;
              var questionIds = questionSkillData[skill].question_ids;
              var description = questionSkillData[skill].skill_description;
              for (i = 0; i < questionIds.length; i += 1) {
                totalScorePerSkill += questionScores[questionIds[i]];
              }
              $scope.scorePerSkill.push([description, totalScorePerSkill]);
              totalScore += totalScorePerSkill;
            }
            $scope.totalScore = totalScore / questionSkillData.length;
          };


          var calculateScores = function(questionStateData) {
            $scope.resultsLoaded = false;
            $scope.showResultsView = true;
            var questionScores = {};
            var questionIds = [];
            for (question in questionStateData) {
              questionIds.push(question);
              var questionData = questionStateData[question];
              var totalHintsPenalty = 0.0;
              var wrongAnswerPenalty = 0.0;
              if (questionData.answers) {
                wrongAnswerPenalty = (
                  (questionData.answers.length - 1) * WRONG_ANSWER_PENALTY);
              }
              if (questionData.usedHints) {
                totalHintsPenalty = (
                  questionData.usedHints.length * VIEW_HINT_PENALTY);
              }
              var totalScore = 1.0;
              if (questionData.viewedSolution) {
                totalScore = 0.0;
              } else {
                totalScore -= (totalHintsPenalty + wrongAnswerPenalty);
              }
              questionScores[question] = totalScore;
            }
            QuestionPlayerBackendApiService.fetchSkillsForQuestions(
              questionIds).then(function(result) {
              calculateScorePerSkill(result, questionScores);
              $scope.resultsLoaded = true;
            });
          };

          $rootScope.$on('currentQuestionChanged', function(event, result) {
            updateCurrentQuestion(result + 1);
          });

          $rootScope.$on('totalQuestionsReceived', function(event, result) {
            updateTotalQuestions(result);
          });

          $rootScope.$on('questionSessionCompleted', function(event, result) {
            $location.hash(encodeURIComponent(JSON.stringify(result)));
          });

          $scope.$on('$locationChangeSuccess', function(event) {
            var resultHashString = decodeURIComponent($location.hash());
            if (resultHashString) {
              var questionStateData = JSON.parse(resultHashString);
              calculateScores(questionStateData);
            }
          });
        }
      ]
    };
  }]);<|MERGE_RESOLUTION|>--- conflicted
+++ resolved
@@ -80,7 +80,6 @@
         '/pages/question_player/question_player_directive.html'),
       controllerAs: '$ctrl',
       controller: [
-<<<<<<< HEAD
         '$scope', '$rootScope', '$location', 'QuestionPlayerBackendApiService',
         function(
             $scope, $rootScope, $location, QuestionPlayerBackendApiService) {
@@ -93,16 +92,6 @@
 
           var VIEW_HINT_PENALTY = 0.1;
           var WRONG_ANSWER_PENALTY = 0.1;
-=======
-        '$rootScope', '$scope', 'QuestionPlayerBackendApiService',
-        function(
-            $rootScope, $scope, QuestionPlayerBackendApiService) {
-          var ctrl = this;
-          $scope.questionPlayerConfig = ctrl.getQuestionPlayerConfig();
-          ctrl.currentQuestion = 0;
-          ctrl.totalQuestions = 0;
-          ctrl.currentProgress = 0;
->>>>>>> add93181
 
           var updateCurrentQuestion = function(currentQuestion) {
             ctrl.currentQuestion = currentQuestion;
