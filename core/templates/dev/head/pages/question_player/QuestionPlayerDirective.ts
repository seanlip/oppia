// Copyright 2018 The Oppia Authors. All Rights Reserved.
//
// Licensed under the Apache License, Version 2.0 (the "License");
// you may not use this file except in compliance with the License.
// You may obtain a copy of the License at
//
//      http://www.apache.org/licenses/LICENSE-2.0
//
// Unless required by applicable law or agreed to in writing, software
// distributed under the License is distributed on an "AS-IS" BASIS,
// WITHOUT WARRANTIES OR CONDITIONS OF ANY KIND, either express or implied.
// See the License for the specific language governing permissions and
// limitations under the License.

/**
 * @fileoverview Controller for the questions player directive.
 */
oppia.constant('INTERACTION_SPECS', GLOBALS.INTERACTION_SPECS);

require('domain/question/QuestionPlayerBackendApiService.ts');
require('domain/utilities/UrlInterpolationService.ts');

require('components/CkEditorRteDirective.ts');
require('components/CkEditorWidgetsInitializer.ts');
require('directives/AngularHtmlBindDirective.ts');
require('directives/MathjaxBindDirective.ts');
require('components/forms/ConvertUnicodeWithParamsToHtmlFilter.ts');
require('components/forms/ConvertHtmlToUnicodeFilter.ts');
require('components/forms/ConvertUnicodeToHtmlFilter.ts');
require('components/forms/validators/IsAtLeastFilter.ts');
require('components/forms/validators/IsAtMostFilter.ts');
require('components/forms/validators/IsFloatFilter.ts');
require('components/forms/validators/IsIntegerFilter.ts');
require('components/forms/validators/IsNonemptyFilter.ts');
require('components/forms/ApplyValidationDirective.ts');
require('components/forms/RequireIsFloatDirective.ts');
require('components/forms/schema_editors/SchemaBasedBoolEditorDirective.ts');
require('components/forms/schema_editors/SchemaBasedChoicesEditorDirective.ts');
require('components/forms/schema_editors/SchemaBasedCustomEditorDirective.ts');
require('components/forms/schema_editors/SchemaBasedDictEditorDirective.ts');
require('components/forms/schema_editors/SchemaBasedEditorDirective.ts');
require(
  'components/forms/schema_editors/SchemaBasedExpressionEditorDirective.ts');
require('components/forms/schema_editors/SchemaBasedFloatEditorDirective.ts');
require('components/forms/schema_editors/SchemaBasedHtmlEditorDirective.ts');
require('components/forms/schema_editors/SchemaBasedIntEditorDirective.ts');
require('components/forms/schema_editors/SchemaBasedListEditorDirective.ts');
require('components/forms/schema_editors/SchemaBasedUnicodeEditorDirective.ts');
require('components/forms/schema_viewers/SchemaBasedCustomViewerDirective.ts');
require('components/forms/schema_viewers/SchemaBasedDictViewerDirective.ts');
require('components/forms/schema_viewers/SchemaBasedHtmlViewerDirective.ts');
require('components/forms/schema_viewers/SchemaBasedListViewerDirective.ts');
require(
  'components/forms/schema_viewers/SchemaBasedPrimitiveViewerDirective.ts');
require('components/forms/schema_viewers/SchemaBasedUnicodeViewerDirective.ts');
require('components/forms/schema_viewers/SchemaBasedViewerDirective.ts');
require('filters/NormalizeWhitespaceFilter.ts');
require('services/AutoplayedVideosService.ts');
// ^^^ this block of requires should be removed ^^^

require('components/attribution_guide/AttributionGuideDirective.ts');
require('components/background/BackgroundBannerDirective.ts');
require('pages/exploration_player/ConversationSkinDirective.ts');
require('pages/exploration_player/ExplorationFooterDirective.ts');
require('pages/exploration_player/LearnerLocalNav.ts');
require('pages/exploration_player/LearnerViewInfo.ts');

oppia.directive('questionPlayer', [
  '$http', 'UrlInterpolationService',
  function(
      $http, UrlInterpolationService) {
    return {
      restrict: 'E',
      scope: {},
      bindToController: {
        getQuestionPlayerConfig: '&playerConfig',
      },
      templateUrl: UrlInterpolationService.getDirectiveTemplateUrl(
        '/pages/question_player/question_player_directive.html'),
      controllerAs: '$ctrl',
      controller: [
        '$rootScope', 'QuestionPlayerBackendApiService',
        function(
<<<<<<< HEAD
            $rootScope, QuestionPlayerBackendApiService) {
          var ctrl = this;
          var questionPlayerConfig = ctrl.getQuestionPlayerConfig();
          QuestionPlayerBackendApiService.fetchQuestions(
            questionPlayerConfig.skillList,
            questionPlayerConfig.questionCount, true).then(function(result) {
            ctrl.currentQuestion = 1;
            ctrl.totalQuestions = result.length;
            ctrl.currentProgress = (
              ctrl.currentQuestion * 100 / ctrl.totalQuestions);
=======
            $scope, $rootScope, QuestionPlayerBackendApiService) {
          $scope.questionPlayerConfig = $scope.getQuestionPlayerConfig();
          $scope.currentQuestion = 0;
          $scope.totalQuestions = 0;
          $scope.currentProgress = 0;

          var updateCurrentQuestion = function(currentQuestion) {
            $scope.currentQuestion = currentQuestion;
            updateQuestionProgression();
          };

          var updateTotalQuestions = function(totalQuestions) {
            $scope.totalQuestions = totalQuestions;
            updateQuestionProgression();
          };

          var updateQuestionProgression = function() {
            if (getTotalQuestions() > 0) {
              $scope.currentProgress = (
                getCurrentQuestion() * 100 / getTotalQuestions());
            } else {
              $scope.currentProgress = 0;
            }
          };

          var getCurrentQuestion = function() {
            return $scope.currentQuestion;
          };

          var getTotalQuestions = function() {
            return $scope.totalQuestions;
          };

          $rootScope.$on('currentQuestionChanged', function(event, result) {
            updateCurrentQuestion(result + 1);
          });
          $rootScope.$on('totalQuestionsReceived', function(event, result) {
            updateTotalQuestions(result);
>>>>>>> 1acfa5ec
          });
        }
      ]
    };
  }]);<|MERGE_RESOLUTION|>--- conflicted
+++ resolved
@@ -81,49 +81,38 @@
       controller: [
         '$rootScope', 'QuestionPlayerBackendApiService',
         function(
-<<<<<<< HEAD
             $rootScope, QuestionPlayerBackendApiService) {
           var ctrl = this;
-          var questionPlayerConfig = ctrl.getQuestionPlayerConfig();
-          QuestionPlayerBackendApiService.fetchQuestions(
-            questionPlayerConfig.skillList,
-            questionPlayerConfig.questionCount, true).then(function(result) {
-            ctrl.currentQuestion = 1;
-            ctrl.totalQuestions = result.length;
-            ctrl.currentProgress = (
-              ctrl.currentQuestion * 100 / ctrl.totalQuestions);
-=======
-            $scope, $rootScope, QuestionPlayerBackendApiService) {
-          $scope.questionPlayerConfig = $scope.getQuestionPlayerConfig();
-          $scope.currentQuestion = 0;
-          $scope.totalQuestions = 0;
-          $scope.currentProgress = 0;
+          ctrl.questionPlayerConfig = ctrl.getQuestionPlayerConfig();
+          ctrl.currentQuestion = 0;
+          ctrl.totalQuestions = 0;
+          ctrl.currentProgress = 0;
 
           var updateCurrentQuestion = function(currentQuestion) {
-            $scope.currentQuestion = currentQuestion;
+            ctrl.currentQuestion = currentQuestion;
             updateQuestionProgression();
           };
 
           var updateTotalQuestions = function(totalQuestions) {
-            $scope.totalQuestions = totalQuestions;
+            ctrl.totalQuestions = totalQuestions;
             updateQuestionProgression();
           };
 
           var updateQuestionProgression = function() {
             if (getTotalQuestions() > 0) {
-              $scope.currentProgress = (
+              ctrl.currentProgress = (
                 getCurrentQuestion() * 100 / getTotalQuestions());
             } else {
-              $scope.currentProgress = 0;
+              ctrl.currentProgress = 0;
             }
           };
 
           var getCurrentQuestion = function() {
-            return $scope.currentQuestion;
+            return ctrl.currentQuestion;
           };
 
           var getTotalQuestions = function() {
-            return $scope.totalQuestions;
+            return ctrl.totalQuestions;
           };
 
           $rootScope.$on('currentQuestionChanged', function(event, result) {
@@ -131,7 +120,6 @@
           });
           $rootScope.$on('totalQuestionsReceived', function(event, result) {
             updateTotalQuestions(result);
->>>>>>> 1acfa5ec
           });
         }
       ]
