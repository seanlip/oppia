// Copyright 2019 The Oppia Authors. All Rights Reserved.
//
// Licensed under the Apache License, Version 2.0 (the "License");
// you may not use this file except in compliance with the License.
// You may obtain a copy of the License at
//
//      http://www.apache.org/licenses/LICENSE-2.0
//
// Unless required by applicable law or agreed to in writing, software
// distributed under the License is distributed on an "AS-IS" BASIS,
// WITHOUT WARRANTIES OR CONDITIONS OF ANY KIND, either express or implied.
// See the License for the specific language governing permissions and
// limitations under the License.

/**
 * @fileoverview Constants for the practice session.
 */

export class PracticeSessionPageConstants {
  public static TOTAL_QUESTIONS = 20;

<<<<<<< HEAD
  public static PRACTICE_SESSIONS_DATA_URL =
    '/practice_session/data/<topic_name>';
}
=======
oppia.constant('TOTAL_QUESTIONS', 20);

oppia.constant(
  'PRACTICE_SESSIONS_DATA_URL',
  '/practice_session/data/<topic_name>');

oppia.constant(
  'TOPIC_VIEWER_PAGE', '/topic/<topic_name>');

oppia.constant(
  'PRACTICE_SESSIONS_URL',
  '/practice_session/<topic_name>');
>>>>>>> 415c36fa
<|MERGE_RESOLUTION|>--- conflicted
+++ resolved
@@ -19,21 +19,10 @@
 export class PracticeSessionPageConstants {
   public static TOTAL_QUESTIONS = 20;
 
-<<<<<<< HEAD
   public static PRACTICE_SESSIONS_DATA_URL =
     '/practice_session/data/<topic_name>';
-}
-=======
-oppia.constant('TOTAL_QUESTIONS', 20);
 
-oppia.constant(
-  'PRACTICE_SESSIONS_DATA_URL',
-  '/practice_session/data/<topic_name>');
+  public static TOPIC_VIEWER_PAGE = '/topic/<topic_name>';
 
-oppia.constant(
-  'TOPIC_VIEWER_PAGE', '/topic/<topic_name>');
-
-oppia.constant(
-  'PRACTICE_SESSIONS_URL',
-  '/practice_session/<topic_name>');
->>>>>>> 415c36fa
+  public static PRACTICE_SESSIONS_URL = '/practice_session/<topic_name>';
+}