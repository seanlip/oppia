--- conflicted
+++ resolved
@@ -59,17 +59,10 @@
           $http.get(practiceSessionsDataUrl).then(function(result) {
             var skillList = [];
             var skillDescriptions = [];
-<<<<<<< HEAD
-            for (var skill in result.data.skills_with_description) {
-              skillList.push(skill);
-              skillDescriptions.push(
-                result.data.skills_with_description[skill]);
-=======
             for (var skillId in result.data.skills_with_description) {
               skillList.push(skillId);
               skillDescriptions.push(
                 result.data.skills_with_description[skillId]);
->>>>>>> 450426c9
             }
             var questionPlayerConfig = {
               skillList: skillList,
