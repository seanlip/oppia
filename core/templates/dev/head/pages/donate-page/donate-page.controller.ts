// Copyright 2016 The Oppia Authors. All Rights Reserved.
//
// Licensed under the Apache License, Version 2.0 (the "License");
// you may not use this file except in compliance with the License.
// You may obtain a copy of the License at
//
//      http://www.apache.org/licenses/LICENSE-2.0
//
// Unless required by applicable law or agreed to in writing, software
// distributed under the License is distributed on an "AS-IS" BASIS,
// WITHOUT WARRANTIES OR CONDITIONS OF ANY KIND, either express or implied.
// See the License for the specific language governing permissions and
// limitations under the License.

/**
 * @fileoverview Directive for the donate page.
 */

require('base_components/BaseContentDirective.ts');

require('domain/utilities/UrlInterpolationService.ts');
require('services/SiteAnalyticsService.ts');
require('services/contextual/WindowDimensionsService.ts');

angular.module('oppia').directive('donatePage', [
  'UrlInterpolationService', function(
      UrlInterpolationService) {
    return {
      restrict: 'E',
      scope: {},
      bindToController: {},
      templateUrl: UrlInterpolationService.getDirectiveTemplateUrl(
        '/pages/donate-page/donate-page.directive.html'),
      controllerAs: '$ctrl',
      controller: [
        '$http', '$timeout', '$window', 'SiteAnalyticsService',
        'UrlInterpolationService', 'WindowDimensionsService',
        function(
            $http, $timeout, $window, SiteAnalyticsService,
            UrlInterpolationService, WindowDimensionsService) {
          var ctrl = this;
          ctrl.windowIsNarrow = WindowDimensionsService.isWindowNarrow();
          ctrl.donateImgUrl = UrlInterpolationService.getStaticImageUrl(
            '/general/opp_donate_text.svg');

          ctrl.onDonateThroughAmazon = function() {
            SiteAnalyticsService.registerGoToDonationSiteEvent('Amazon');
            $timeout(function() {
              $window.location = 'https://smile.amazon.com/ch/81-1740068';
            }, 150);
            return false;
          };

          ctrl.onDonateThroughPayPal = function() {
            // Redirection to PayPal will be initiated at the same time as this
            // function is run, but should be slow enough to allow this function
            // time to complete. It is not possible to do $http.post() in
            // javascript after a delay because cross-site POSTing is not
            // permitted in scripts; see
<<<<<<< HEAD
            // https://developer.mozilla.org/en-US/docs/Web/HTTP/Access_control_
            // CORS
=======
            // https://developer.mozilla.org/en-US/docs/Web/HTTP/Access_control
            // _CORS
>>>>>>> 9a93810d
            // for more information.
            SiteAnalyticsService.registerGoToDonationSiteEvent('PayPal');
          };
        }
      ]
    };
  }]);<|MERGE_RESOLUTION|>--- conflicted
+++ resolved
@@ -57,13 +57,8 @@
             // time to complete. It is not possible to do $http.post() in
             // javascript after a delay because cross-site POSTing is not
             // permitted in scripts; see
-<<<<<<< HEAD
-            // https://developer.mozilla.org/en-US/docs/Web/HTTP/Access_control_
-            // CORS
-=======
             // https://developer.mozilla.org/en-US/docs/Web/HTTP/Access_control
             // _CORS
->>>>>>> 9a93810d
             // for more information.
             SiteAnalyticsService.registerGoToDonationSiteEvent('PayPal');
           };
