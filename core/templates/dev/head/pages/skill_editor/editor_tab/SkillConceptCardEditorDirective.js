// Copyright 2018 The Oppia Authors. All Rights Reserved.
//
// Licensed under the Apache License, Version 2.0 (the "License");
// you may not use this file except in compliance with the License.
// You may obtain a copy of the License at
//
//      http://www.apache.org/licenses/LICENSE-2.0
//
// Unless required by applicable law or agreed to in writing, software
// distributed under the License is distributed on an "AS-IS" BASIS,
// WITHOUT WARRANTIES OR CONDITIONS OF ANY KIND, either express or implied.
// See the License for the specific language governing permissions and
// limitations under the License.

/**
 * @fileoverview Directive for the concept card editor.
 */

oppia.directive('skillConceptCardEditor', [
  'UrlInterpolationService', 'SkillUpdateService', 'SkillEditorStateService',
  'SubtitledHtmlObjectFactory', 'COMPONENT_NAME_WORKED_EXAMPLE',
  'COMPONENT_NAME_EXPLANATION', 'GenerateContentIdService',
  function(
      UrlInterpolationService, SkillUpdateService, SkillEditorStateService,
      SubtitledHtmlObjectFactory, COMPONENT_NAME_WORKED_EXAMPLE,
      COMPONENT_NAME_EXPLANATION, GenerateContentIdService) {
    return {
      restrict: 'E',
      scope: {},
      templateUrl: UrlInterpolationService.getDirectiveTemplateUrl(
        '/pages/skill_editor/editor_tab/' +
        'skill_concept_card_editor_directive.html'),
      controller: [
        '$scope', '$filter', '$uibModal', 'EVENT_SKILL_REINITIALIZED',
        function($scope, $filter, $uibModal, EVENT_SKILL_REINITIALIZED) {
          $scope.skill = SkillEditorStateService.getSkill();
          $scope.dragDotsImgUrl = UrlInterpolationService.getStaticImageUrl(
            '/general/drag_dots.png');
          $scope.HTML_SCHEMA = {
            type: 'html'
          };
<<<<<<< HEAD
          $scope.bindableFieldsDict = {
            displayedConceptCardExplanation:
              $scope.skill.getConceptCard().getExplanation().getHtml(),
            displayedWorkedExamples:
              $scope.skill.getConceptCard().getWorkedExamples()
=======

          var initBindableFieldsDict = function() {
            $scope.bindableFieldsDict = {
              displayedConceptCardExplanation:
                $scope.skill.getConceptCard().getExplanation(),
              displayedWorkedExamples:
                $scope.skill.getConceptCard().getWorkedExamples()
            };
>>>>>>> 774ec4cd
          };

          var explanationMemento = null;
          var workedExamplesMemento = null;

          $scope.isEditable = function() {
            return true;
          };

          initBindableFieldsDict();
          $scope.$on(EVENT_SKILL_REINITIALIZED, function() {
            initBindableFieldsDict();
          });

          // When the page is scrolled so that the top of the page is above the
          // browser viewport, there are some bugs in the positioning of the
          // helper. This is a bug in jQueryUI that has not been fixed yet.
          // For more details, see http://stackoverflow.com/q/5791886
          $scope.WORKED_EXAMPLES_SORTABLE_OPTIONS = {
            axis: 'y',
            cursor: 'move',
            handle: '.oppia-worked-example-sort-handle',
            items: '.oppia-sortable-worked-example',
            revert: 100,
            tolerance: 'pointer',
            start: function(e, ui) {
              $scope.activeWorkedExampleIndex = null;
              ui.placeholder.height(ui.item.height());
            },
            stop: function() {
              var newWorkedExamples =
                $scope.bindableFieldsDict.displayedWorkedExamples;
              SkillUpdateService.updateWorkedExamples(
                $scope.skill, newWorkedExamples);
            }
          };

          $scope.changeActiveWorkedExampleIndex = function(idx) {
            if (idx === $scope.activeWorkedExampleIndex) {
              $scope.activeWorkedExampleIndex = null;
            } else {
              $scope.activeWorkedExampleIndex = idx;
            }
          };

          $scope.conceptCardExplanationEditorIsShown = false;

          $scope.openConceptCardExplanationEditor = function() {
            $scope.conceptCardExplanationEditorIsShown = true;
            explanationMemento =
              $scope.bindableFieldsDict.displayedConceptCardExplanation;
          };

          $scope.closeConceptCardExplanationEditor = function() {
            $scope.conceptCardExplanationEditorIsShown = false;
            $scope.bindableFieldsDict.displayedConceptCardExplanation =
              explanationMemento;
          };

          $scope.saveConceptCardExplanation = function() {
            $scope.conceptCardExplanationEditorIsShown = false;
            SkillUpdateService.setConceptCardExplanation(
              $scope.skill,
              SubtitledHtmlObjectFactory.createDefault(
                $scope.bindableFieldsDict.displayedConceptCardExplanation,
                COMPONENT_NAME_EXPLANATION));
            explanationMemento = null;
            $scope.displayedConceptCardExplanation =
              $scope.skill.getConceptCard().getExplanation().getHtml();
          };

          $scope.deleteWorkedExample = function(index, evt) {
            $uibModal.open({
              templateUrl: UrlInterpolationService.getDirectiveTemplateUrl(
                '/pages/skill_editor/editor_tab/' +
                'delete_worked_example_modal_directive.html'),
              backdrop: 'static',
              controller: [
                '$scope', '$uibModalInstance',
                function($scope, $uibModalInstance) {
                  $scope.confirm = function() {
                    $uibModalInstance.close();
                  };

                  $scope.cancel = function() {
                    $uibModalInstance.dismiss('cancel');
                  };
                }]
            }).result.then(function(result) {
              SkillUpdateService.deleteWorkedExample($scope.skill, index);
              $scope.bindableFieldsDict.displayedWorkedExamples =
                $scope.skill.getConceptCard().getWorkedExamples();
              $scope.activeWorkedExampleIndex = null;
            });
          };

          $scope.getWorkedExampleSummary = function(workedExample) {
            return $filter('formatRtePreview')(workedExample);
          };

          $scope.openAddWorkedExampleModal = function() {
            $uibModal.open({
              templateUrl: UrlInterpolationService.getDirectiveTemplateUrl(
                '/pages/skill_editor/editor_tab/' +
                'add_worked_example_modal_directive.html'),
              backdrop: 'static',
              controller: [
                '$scope', '$uibModalInstance',
                function($scope, $uibModalInstance) {
                  $scope.WORKED_EXAMPLE_FORM_SCHEMA = {
                    type: 'html',
                    ui_config: {}
                  };

                  $scope.tmpWorkedExampleHtml = '';
                  $scope.saveWorkedExample = function() {
                    $uibModalInstance.close({
                      workedExampleHtml: $scope.tmpWorkedExampleHtml
                    });
                  };

                  $scope.cancel = function() {
                    $uibModalInstance.dismiss('cancel');
                  };
                }
              ]
            }).result.then(function(result) {
              SkillUpdateService.addWorkedExample(
                $scope.skill, SubtitledHtmlObjectFactory.createDefault(
                  result.workedExampleHtml,
                  GenerateContentIdService.getNextId(
                    $scope.skill.getConceptCard()
                      .getContentIdsToAudioTranslations().getAllContentId(),
                    COMPONENT_NAME_WORKED_EXAMPLE)));
              $scope.bindableFieldsDict.displayedWorkedExamples =
                $scope.skill.getConceptCard().getWorkedExamples();
            });
          };

          $scope.onWorkedExampleSaved = function() {
            $scope.bindableFieldsDict.displayedWorkedExamples =
              $scope.skill.getConceptCard().getWorkedExamples();
          };
        }
      ]
    };
  }
]);<|MERGE_RESOLUTION|>--- conflicted
+++ resolved
@@ -39,13 +39,6 @@
           $scope.HTML_SCHEMA = {
             type: 'html'
           };
-<<<<<<< HEAD
-          $scope.bindableFieldsDict = {
-            displayedConceptCardExplanation:
-              $scope.skill.getConceptCard().getExplanation().getHtml(),
-            displayedWorkedExamples:
-              $scope.skill.getConceptCard().getWorkedExamples()
-=======
 
           var initBindableFieldsDict = function() {
             $scope.bindableFieldsDict = {
@@ -54,7 +47,6 @@
               displayedWorkedExamples:
                 $scope.skill.getConceptCard().getWorkedExamples()
             };
->>>>>>> 774ec4cd
           };
 
           var explanationMemento = null;
