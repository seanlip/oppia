--- conflicted
+++ resolved
@@ -6,10 +6,6 @@
       var GLOBALS = {
         ADDITIONAL_ANGULAR_MODULES: JSON.parse(
           '{{additional_angular_modules|js_string}}'),
-        DEFAULT_TWITTER_SHARE_MESSAGE_DASHBOARD: JSON.parse(
-          '{{DEFAULT_TWITTER_SHARE_MESSAGE_DASHBOARD|js_string}}'),
-        DEFAULT_OBJECT_VALUES: JSON.parse(
-          '{{DEFAULT_OBJECT_VALUES|js_string}}'),
         GCS_RESOURCE_BUCKET_NAME: JSON.parse('{{GCS_RESOURCE_BUCKET_NAME|js_string}}'),
         INTERACTION_SPECS: JSON.parse('{{INTERACTION_SPECS|js_string}}')
       };
@@ -34,52 +30,8 @@
     <script src="/templates/dev/head/mathjaxConfig.js"></script>
     <script src="/third_party/static/MathJax-2.7.5/MathJax.js?config=TeX-AMS-MML_HTMLorMML"></script>
 
-<<<<<<< HEAD
-{% block maintitle %}
-  Creator Dashboard - Oppia
-{% endblock maintitle %}
-
-{% block header_js %}
-  {{ super() }}
-  <script type="text/javascript">
-    GLOBALS.INTERACTION_SPECS = JSON.parse('{{INTERACTION_SPECS|js_string}}');
-  </script>
-{% endblock header_js %}
-
-{% block navbar_breadcrumb %}
-  <ul class="nav navbar-nav oppia-navbar-breadcrumb">
-    <li>
-      <span class="oppia-navbar-breadcrumb-separator"></span>
-      <span translate="I18N_TOPNAV_CREATOR_DASHBOARD"></span>
-    </li>
-  </ul>
-{% endblock navbar_breadcrumb %}
-
-{% block content %}
-  <creator-dashboard-page></creator-dashboard-page>
-{% endblock %}
-
-{% block footer_js %}
-  {{ super() }}
-  <script src="/templates/dev/head/mathjaxConfig.js"></script>
-  <script src="/third_party/static/MathJax-2.7.5/MathJax.js?config=TeX-AMS-MML_HTMLorMML"></script>
-
-  <!-- This code is used for inserting webpack bundles
-     https://github.com/jantimon/html-webpack-plugin#writing-your-own-templates -->
-  <% for (var chunk in htmlWebpackPlugin.files.js) { %>
-    <% if (webpackConfig.mode == 'production') { %>
-      <script src="/build/templates/head/dist/<%= htmlWebpackPlugin.files.js[chunk] %>"></script>
-    <% } else { %>
-      <script src="/dist/<%= htmlWebpackPlugin.files.js[chunk] %>"></script>
-    <% } %>
-  <% } %>
-  {{ interaction_templates }}
-  {{ dependencies_html }}
-{% endblock footer_js %}
-=======
     @require('../footer_js_libs.html')
     {{ interaction_templates }}
     {{ dependencies_html }}
   </body>
-</html>
->>>>>>> 71fdef77
+</html>