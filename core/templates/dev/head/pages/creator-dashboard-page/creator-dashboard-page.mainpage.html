<<<<<<< HEAD
{% extends 'base.html' %}

{% block maintitle %}
  Creator Dashboard - Oppia
{% endblock maintitle %}

{% block header_js %}
  {{ super() }}
  <script type="text/javascript">
    GLOBALS.DEFAULT_TWITTER_SHARE_MESSAGE_DASHBOARD = JSON.parse(
      '{{DEFAULT_TWITTER_SHARE_MESSAGE_DASHBOARD|js_string}}');
    GLOBALS.INTERACTION_SPECS = JSON.parse('{{INTERACTION_SPECS|js_string}}');
    GLOBALS.DEFAULT_OBJECT_VALUES = JSON.parse(
      '{{DEFAULT_OBJECT_VALUES|js_string}}');
  </script>
{% endblock header_js %}

{% block navbar_breadcrumb %}
  <ul class="nav navbar-nav oppia-navbar-breadcrumb">
    <li>
      <span class="oppia-navbar-breadcrumb-separator"></span>
      <span translate="I18N_TOPNAV_CREATOR_DASHBOARD"></span>
    </li>
  </ul>
{% endblock navbar_breadcrumb %}

{% block content %}
  <creator-dashboard-page></creator-dashboard-page>
{% endblock %}

{% block footer_js %}
  {{ super() }}
  <script src="/templates/dev/head/mathjaxConfig.js"></script>
  <script src="/third_party/static/MathJax-2.7.5/MathJax.js?config=TeX-AMS-MML_HTMLorMML"></script>

  <!-- This code is used for inserting webpack bundles
     https://github.com/jantimon/html-webpack-plugin#writing-your-own-templates -->
  <% for (var chunk in htmlWebpackPlugin.files.js) { %>
    <% if (webpackConfig.mode == 'production') { %>
      <script src="/build/webpack/<%= htmlWebpackPlugin.files.js[chunk] %>"></script>
    <% } else { %>
      <script src="/webpack/<%= htmlWebpackPlugin.files.js[chunk] %>"></script>
    <% } %>
  <% } %>
  {{ interaction_templates }}
  {{ dependencies_html }}
{% endblock footer_js %}
=======
<!DOCTYPE html>
<html ng-app="oppia" lang="<[currentLang]>" ng-controller="Base" itemscope itemtype="http://schema.org/Organization">
  <head>
    @require('../../base_components/header.html', {"title": "Creator Dashboard - Oppia"})
    <script type="text/javascript">
      var GLOBALS = {
        ADDITIONAL_ANGULAR_MODULES: JSON.parse(
          '{{additional_angular_modules|js_string}}'),
        GCS_RESOURCE_BUCKET_NAME: JSON.parse('{{GCS_RESOURCE_BUCKET_NAME|js_string}}'),
        INTERACTION_SPECS: JSON.parse('{{INTERACTION_SPECS|js_string}}')
      };
    </script>
  </head>
  <body>
    <service-bootstrap></service-bootstrap>
    <base-content>
      <navbar-breadcrumb>
        <ul class="nav navbar-nav oppia-navbar-breadcrumb">
          <li>
            <span class="oppia-navbar-breadcrumb-separator"></span>
            <span translate="I18N_TOPNAV_CREATOR_DASHBOARD"></span>
          </li>
        </ul>
      </navbar-breadcrumb>
      <content>
        <creator-dashboard-page></creator-dashboard-page>
      </content>
      <page-footer></page-footer>
    </base-content>
    <script src="/templates/dev/head/mathjaxConfig.js"></script>
    <script src="/third_party/static/MathJax-2.7.5/MathJax.js?config=TeX-AMS-MML_HTMLorMML"></script>

    @require('../footer_js_libs.html')
    {{ interaction_templates }}
    {{ dependencies_html }}
  </body>
</html>
>>>>>>> 50e8ae31
<|MERGE_RESOLUTION|>--- conflicted
+++ resolved
@@ -1,52 +1,3 @@
-<<<<<<< HEAD
-{% extends 'base.html' %}
-
-{% block maintitle %}
-  Creator Dashboard - Oppia
-{% endblock maintitle %}
-
-{% block header_js %}
-  {{ super() }}
-  <script type="text/javascript">
-    GLOBALS.DEFAULT_TWITTER_SHARE_MESSAGE_DASHBOARD = JSON.parse(
-      '{{DEFAULT_TWITTER_SHARE_MESSAGE_DASHBOARD|js_string}}');
-    GLOBALS.INTERACTION_SPECS = JSON.parse('{{INTERACTION_SPECS|js_string}}');
-    GLOBALS.DEFAULT_OBJECT_VALUES = JSON.parse(
-      '{{DEFAULT_OBJECT_VALUES|js_string}}');
-  </script>
-{% endblock header_js %}
-
-{% block navbar_breadcrumb %}
-  <ul class="nav navbar-nav oppia-navbar-breadcrumb">
-    <li>
-      <span class="oppia-navbar-breadcrumb-separator"></span>
-      <span translate="I18N_TOPNAV_CREATOR_DASHBOARD"></span>
-    </li>
-  </ul>
-{% endblock navbar_breadcrumb %}
-
-{% block content %}
-  <creator-dashboard-page></creator-dashboard-page>
-{% endblock %}
-
-{% block footer_js %}
-  {{ super() }}
-  <script src="/templates/dev/head/mathjaxConfig.js"></script>
-  <script src="/third_party/static/MathJax-2.7.5/MathJax.js?config=TeX-AMS-MML_HTMLorMML"></script>
-
-  <!-- This code is used for inserting webpack bundles
-     https://github.com/jantimon/html-webpack-plugin#writing-your-own-templates -->
-  <% for (var chunk in htmlWebpackPlugin.files.js) { %>
-    <% if (webpackConfig.mode == 'production') { %>
-      <script src="/build/webpack/<%= htmlWebpackPlugin.files.js[chunk] %>"></script>
-    <% } else { %>
-      <script src="/webpack/<%= htmlWebpackPlugin.files.js[chunk] %>"></script>
-    <% } %>
-  <% } %>
-  {{ interaction_templates }}
-  {{ dependencies_html }}
-{% endblock footer_js %}
-=======
 <!DOCTYPE html>
 <html ng-app="oppia" lang="<[currentLang]>" ng-controller="Base" itemscope itemtype="http://schema.org/Organization">
   <head>
@@ -83,5 +34,4 @@
     {{ interaction_templates }}
     {{ dependencies_html }}
   </body>
-</html>
->>>>>>> 50e8ae31
+</html>