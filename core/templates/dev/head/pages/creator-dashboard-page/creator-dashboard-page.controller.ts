// Copyright 2014 The Oppia Authors. All Rights Reserved.
//
// Licensed under the Apache License, Version 2.0 (the "License");
// you may not use this file except in compliance with the License.
// You may obtain a copy of the License at
//
//      http://www.apache.org/licenses/LICENSE-2.0
//
// Unless required by applicable law or agreed to in writing, software
// distributed under the License is distributed on an "AS-IS" BASIS,
// WITHOUT WARRANTIES OR CONDITIONS OF ANY KIND, either express or implied.
// See the License for the specific language governing permissions and
// limitations under the License.

/**
 * @fileoverview Directive for the creator dashboard.
 */

// TODO(vojtechjelinek): this block of requires should be removed after we
// introduce webpack for /extensions
require('directives/angular-html-bind.directive.ts');
require('filters/string-utility-filters/camel-case-to-hyphens.filter.ts');
require('filters/string-utility-filters/capitalize.filter.ts');
require('filters/string-utility-filters/convert-to-plain-text.filter.ts');
require('filters/format-rte-preview.filter.ts');
require('filters/string-utility-filters/normalize-whitespace.filter.ts');
require(
  'filters/string-utility-filters/' +
  'normalize-whitespace-punctuation-and-case.filter.ts');
require('filters/parameterize-rule-description.filter.ts');
require('filters/remove-duplicates-in-array.filter.ts');
require(
  'filters/string-utility-filters/replace-inputs-with-ellipses.filter.ts');
require('filters/string-utility-filters/truncate.filter.ts');
require('filters/string-utility-filters/truncate-and-capitalize.filter.ts');
require('filters/string-utility-filters/truncate-at-first-ellipsis.filter.ts');
require('filters/string-utility-filters/truncate-at-first-line.filter.ts');
require('filters/truncate-input-based-on-interaction-answer-type.filter.ts');
require('filters/string-utility-filters/underscores-to-camel-case.filter.ts');
require('filters/string-utility-filters/wrap-text-with-ellipsis.filter.ts');
require('components/ratings/rating-computation/rating-computation.service.ts');
require('filters/convert-unicode-with-params-to-html.filter.ts');
require('filters/convert-html-to-unicode.filter.ts');
require('filters/convert-unicode-to-html.filter.ts');
require('components/forms/validators/is-at-least.filter.ts');
require('components/forms/validators/is-at-most.filter.ts');
require('components/forms/validators/is-float.filter.ts');
require('components/forms/validators/is-integer.filter.ts');
require('components/forms/validators/is-nonempty.filter.ts');
require(
  'components/forms/custom-forms-directives/apply-validation.directive.ts');
require(
  'components/forms/custom-forms-directives/require-is-float.directive.ts');
// ^^^ this block of requires should be removed ^^^

require('base_components/BaseContentDirective.ts');
require(
  'components/common-layout-directives/common-elements/' +
  'sharing-links.directive.ts');
require(
  'components/common-layout-directives/common-elements/' +
  'background-banner.directive.ts');
require('components/summary-tile/collection-summary-tile.directive.ts');
require(
  'pages/exploration-editor-page/feedback-tab/thread-table/' +
  'thread-table.directive.ts');

require('interactions/interactionsRequires.ts');
require('objects/objectComponentsRequires.ts');

require('components/entity-creation-services/exploration-creation.service.ts');
require('components/ratings/rating-computation/rating-computation.service.ts');
require('domain/creator_dashboard/CreatorDashboardBackendApiService.ts');
require('domain/suggestion/SuggestionObjectFactory.ts');
require('domain/suggestion/SuggestionThreadObjectFactory.ts');
require('domain/utilities/UrlInterpolationService.ts');
require(
  'pages/creator-dashboard-page/suggestion-modal-for-creator-view/' +
  'suggestion-modal-for-creator-view.service.ts');
require(
  'pages/exploration-editor-page/feedback-tab/services/' +
  'thread-status-display.service.ts');
require('services/AlertsService.ts');
require('services/DateTimeFormatService.ts');
require('services/UserService.ts');

require('pages/creator-dashboard-page/creator-dashboard-page.constants.ts');

<<<<<<< HEAD
var oppia = require('AppInit.ts').module;

oppia.directive('creatorDashboardPage', ['UrlInterpolationService', function(
    UrlInterpolationService) {
  return {
    restrict: 'E',
    scope: {},
    bindToController: {},
    templateUrl: UrlInterpolationService.getDirectiveTemplateUrl(
      '/pages/creator-dashboard-page/creator-dashboard-page.directive.html'),
    controllerAs: '$ctrl',
    controller: [
      '$http', '$log', '$q', '$rootScope', '$window',
      'AlertsService', 'CreatorDashboardBackendApiService',
      'DateTimeFormatService',
      'ExplorationCreationService', 'RatingComputationService',
      'SuggestionModalForCreatorDashboardService', 'SuggestionObjectFactory',
      'SuggestionThreadObjectFactory', 'ThreadStatusDisplayService',
      'UrlInterpolationService', 'UserService',
      'ALLOWED_CREATOR_DASHBOARD_DISPLAY_PREFS',
      'DEFAULT_TWITTER_SHARE_MESSAGE_EDITOR', 'EXPLORATIONS_SORT_BY_KEYS',
      'EXPLORATION_DROPDOWN_STATS', 'FATAL_ERROR_CODES',
      'HUMAN_READABLE_EXPLORATIONS_SORT_BY_KEYS',
      'HUMAN_READABLE_SUBSCRIPTION_SORT_BY_KEYS',
      'SUBSCRIPTION_SORT_BY_KEYS',
      function(
          $http, $log, $q, $rootScope, $window,
          AlertsService, CreatorDashboardBackendApiService,
          DateTimeFormatService,
          ExplorationCreationService, RatingComputationService,
          SuggestionModalForCreatorDashboardService, SuggestionObjectFactory,
          SuggestionThreadObjectFactory, ThreadStatusDisplayService,
          UrlInterpolationService, UserService,
          ALLOWED_CREATOR_DASHBOARD_DISPLAY_PREFS,
          DEFAULT_TWITTER_SHARE_MESSAGE_EDITOR, EXPLORATIONS_SORT_BY_KEYS,
          EXPLORATION_DROPDOWN_STATS, FATAL_ERROR_CODES,
          HUMAN_READABLE_EXPLORATIONS_SORT_BY_KEYS,
          HUMAN_READABLE_SUBSCRIPTION_SORT_BY_KEYS,
          SUBSCRIPTION_SORT_BY_KEYS) {
        var ctrl = this;
        var EXP_PUBLISH_TEXTS = {
          defaultText: (
            'This exploration is private. Publish it to receive statistics.'),
          smText: 'Publish the exploration to receive statistics.'
        };

        var userDashboardDisplayPreference =
          ALLOWED_CREATOR_DASHBOARD_DISPLAY_PREFS.CARD;

        ctrl.DEFAULT_EMPTY_TITLE = 'Untitled';
        ctrl.EXPLORATION_DROPDOWN_STATS = EXPLORATION_DROPDOWN_STATS;
        ctrl.EXPLORATIONS_SORT_BY_KEYS = EXPLORATIONS_SORT_BY_KEYS;
        ctrl.HUMAN_READABLE_EXPLORATIONS_SORT_BY_KEYS = (
          HUMAN_READABLE_EXPLORATIONS_SORT_BY_KEYS);
        ctrl.SUBSCRIPTION_SORT_BY_KEYS = SUBSCRIPTION_SORT_BY_KEYS;
        ctrl.HUMAN_READABLE_SUBSCRIPTION_SORT_BY_KEYS = (
          HUMAN_READABLE_SUBSCRIPTION_SORT_BY_KEYS);
        ctrl.DEFAULT_TWITTER_SHARE_MESSAGE_DASHBOARD = (
          DEFAULT_TWITTER_SHARE_MESSAGE_EDITOR);

        ctrl.canCreateCollections = null;
        $rootScope.loadingMessage = 'Loading';
        var userInfoPromise = UserService.getUserInfoAsync();
        userInfoPromise.then(function(userInfo) {
          ctrl.canCreateCollections = userInfo.canCreateCollections();
        });

        var dashboardDataPromise = (
          CreatorDashboardBackendApiService.fetchDashboardData());
        dashboardDataPromise.then(
          function(response) {
            var responseData = response.data;
            ctrl.currentSortType = EXPLORATIONS_SORT_BY_KEYS.OPEN_FEEDBACK;
            ctrl.currentSubscribersSortType =
              SUBSCRIPTION_SORT_BY_KEYS.USERNAME;
            ctrl.isCurrentSortDescending = true;
            ctrl.isCurrentSubscriptionSortDescending = true;
            ctrl.explorationsList = responseData.explorations_list;
            ctrl.collectionsList = responseData.collections_list;
            ctrl.subscribersList = responseData.subscribers_list;
            ctrl.dashboardStats = responseData.dashboard_stats;
            ctrl.lastWeekStats = responseData.last_week_stats;
            ctrl.myExplorationsView = responseData.display_preference;
            var numberOfCreatedSuggestions = (
              responseData.threads_for_created_suggestions_list.length);
            var numberOfSuggestionsToReview = (
              responseData.threads_for_suggestions_to_review_list.length);
            ctrl.mySuggestionsList = [];
            for (var i = 0; i < numberOfCreatedSuggestions; i++) {
              if (responseData.created_suggestions_list.length !==
                  numberOfCreatedSuggestions) {
                $log.error('Number of suggestions does not match number of ' +
                          'suggestion threads');
=======
angular.module('oppia').directive('creatorDashboardPage', [
  'UrlInterpolationService', function(
      UrlInterpolationService) {
    return {
      restrict: 'E',
      scope: {},
      bindToController: {},
      templateUrl: UrlInterpolationService.getDirectiveTemplateUrl(
        '/pages/creator-dashboard-page/creator-dashboard-page.directive.html'),
      controllerAs: '$ctrl',
      controller: [
        '$http', '$log', '$q', '$rootScope', '$window',
        'AlertsService', 'CreatorDashboardBackendApiService',
        'DateTimeFormatService',
        'ExplorationCreationService', 'RatingComputationService',
        'SuggestionModalForCreatorDashboardService', 'SuggestionObjectFactory',
        'SuggestionThreadObjectFactory', 'ThreadStatusDisplayService',
        'UrlInterpolationService', 'UserService',
        'DEFAULT_TWITTER_SHARE_MESSAGE_EDITOR', 'EXPLORATIONS_SORT_BY_KEYS',
        'EXPLORATION_DROPDOWN_STATS', 'FATAL_ERROR_CODES',
        'HUMAN_READABLE_EXPLORATIONS_SORT_BY_KEYS',
        'HUMAN_READABLE_SUBSCRIPTION_SORT_BY_KEYS',
        'SUBSCRIPTION_SORT_BY_KEYS',
        function(
            $http, $log, $q, $rootScope, $window,
            AlertsService, CreatorDashboardBackendApiService,
            DateTimeFormatService,
            ExplorationCreationService, RatingComputationService,
            SuggestionModalForCreatorDashboardService, SuggestionObjectFactory,
            SuggestionThreadObjectFactory, ThreadStatusDisplayService,
            UrlInterpolationService, UserService,
            DEFAULT_TWITTER_SHARE_MESSAGE_EDITOR, EXPLORATIONS_SORT_BY_KEYS,
            EXPLORATION_DROPDOWN_STATS, FATAL_ERROR_CODES,
            HUMAN_READABLE_EXPLORATIONS_SORT_BY_KEYS,
            HUMAN_READABLE_SUBSCRIPTION_SORT_BY_KEYS,
            SUBSCRIPTION_SORT_BY_KEYS) {
          var ctrl = this;
          var EXP_PUBLISH_TEXTS = {
            defaultText: (
              'This exploration is private. Publish it to receive statistics.'),
            smText: 'Publish the exploration to receive statistics.'
          };

          var userDashboardDisplayPreference =
            constants.ALLOWED_CREATOR_DASHBOARD_DISPLAY_PREFS.CARD;

          ctrl.DEFAULT_EMPTY_TITLE = 'Untitled';
          ctrl.EXPLORATION_DROPDOWN_STATS = EXPLORATION_DROPDOWN_STATS;
          ctrl.EXPLORATIONS_SORT_BY_KEYS = EXPLORATIONS_SORT_BY_KEYS;
          ctrl.HUMAN_READABLE_EXPLORATIONS_SORT_BY_KEYS = (
            HUMAN_READABLE_EXPLORATIONS_SORT_BY_KEYS);
          ctrl.SUBSCRIPTION_SORT_BY_KEYS = SUBSCRIPTION_SORT_BY_KEYS;
          ctrl.HUMAN_READABLE_SUBSCRIPTION_SORT_BY_KEYS = (
            HUMAN_READABLE_SUBSCRIPTION_SORT_BY_KEYS);
          ctrl.DEFAULT_TWITTER_SHARE_MESSAGE_DASHBOARD = (
            DEFAULT_TWITTER_SHARE_MESSAGE_EDITOR);

          ctrl.canCreateCollections = null;
          $rootScope.loadingMessage = 'Loading';
          var userInfoPromise = UserService.getUserInfoAsync();
          userInfoPromise.then(function(userInfo) {
            ctrl.canCreateCollections = userInfo.canCreateCollections();
          });

          var dashboardDataPromise = (
            CreatorDashboardBackendApiService.fetchDashboardData());
          dashboardDataPromise.then(
            function(response) {
              // The following condition is required for Karma testing. The
              // Angular HttpClient returns an Observable which when converted
              // to a promise does not have the 'data' key but the AngularJS
              // mocks of services using HttpClient use $http which return
              // promise and the content is contained in the 'data' key.
              // Therefore the following condition checks for presence of
              // 'response.data' which would be the case in AngularJS testing
              // but assigns 'response' if the former is not present which is
              // the case with HttpClient.
              var responseData = response.data ? response.data : response;
              ctrl.currentSortType = EXPLORATIONS_SORT_BY_KEYS.OPEN_FEEDBACK;
              ctrl.currentSubscribersSortType =
                SUBSCRIPTION_SORT_BY_KEYS.USERNAME;
              ctrl.isCurrentSortDescending = true;
              ctrl.isCurrentSubscriptionSortDescending = true;
              ctrl.explorationsList = responseData.explorations_list;
              ctrl.collectionsList = responseData.collections_list;
              ctrl.subscribersList = responseData.subscribers_list;
              ctrl.dashboardStats = responseData.dashboard_stats;
              ctrl.lastWeekStats = responseData.last_week_stats;
              ctrl.myExplorationsView = responseData.display_preference;
              var numberOfCreatedSuggestions = (
                responseData.threads_for_created_suggestions_list.length);
              var numberOfSuggestionsToReview = (
                responseData.threads_for_suggestions_to_review_list.length);
              ctrl.mySuggestionsList = [];
              for (var i = 0; i < numberOfCreatedSuggestions; i++) {
                if (responseData.created_suggestions_list.length !==
                    numberOfCreatedSuggestions) {
                  $log.error('Number of suggestions does not match number of ' +
                            'suggestion threads');
                }
                for (var j = 0; j < numberOfCreatedSuggestions; j++) {
                  var suggestion = SuggestionObjectFactory
                    .createFromBackendDict(
                      responseData.created_suggestions_list[j]);
                  var threadDict = (
                    responseData.threads_for_created_suggestions_list[i]);
                  if (threadDict.thread_id === suggestion.getThreadId()) {
                    var suggestionThread = (
                      SuggestionThreadObjectFactory.createFromBackendDicts(
                        threadDict, responseData.created_suggestions_list[j]));
                    ctrl.mySuggestionsList.push(suggestionThread);
                  }
                }
>>>>>>> 99c8e9e4
              }
              ctrl.suggestionsToReviewList = [];
              for (var i = 0; i < numberOfSuggestionsToReview; i++) {
                if (responseData.suggestions_to_review_list.length !==
                    numberOfSuggestionsToReview) {
                  $log.error('Number of suggestions does not match number of ' +
                            'suggestion threads');
                }
                for (var j = 0; j < numberOfSuggestionsToReview; j++) {
                  var suggestion = SuggestionObjectFactory
                    .createFromBackendDict(
                      responseData.suggestions_to_review_list[j]);
                  var threadDict = (
                    responseData.threads_for_suggestions_to_review_list[i]);
                  if (threadDict.thread_id === suggestion.getThreadId()) {
                    var suggestionThread = (
                      SuggestionThreadObjectFactory.createFromBackendDicts(
                        threadDict,
                        responseData.suggestions_to_review_list[j]));
                    ctrl.suggestionsToReviewList.push(suggestionThread);
                  }
                }
              }

              if (ctrl.dashboardStats && ctrl.lastWeekStats) {
                ctrl.relativeChangeInTotalPlays = (
                  ctrl.dashboardStats.total_plays - (
                    ctrl.lastWeekStats.total_plays)
                );
              }

              if (ctrl.explorationsList.length === 0 &&
                ctrl.collectionsList.length > 0) {
                ctrl.activeTab = 'myCollections';
              } else if (ctrl.explorationsList.length === 0 && (
                ctrl.mySuggestionsList.length > 0 ||
                ctrl.suggestionsToReviewList.length > 0)) {
                ctrl.activeTab = 'suggestions';
              } else {
                ctrl.activeTab = 'myExplorations';
              }
            },
            function(errorResponse) {
              if (FATAL_ERROR_CODES.indexOf(errorResponse.status) !== -1) {
                AlertsService.addWarning('Failed to get dashboard data');
              }
            }
          );

          $q.all([userInfoPromise, dashboardDataPromise]).then(function() {
            $rootScope.loadingMessage = '';
          });

          ctrl.getAverageRating = RatingComputationService
            .computeAverageRating;
          ctrl.createNewExploration = (
            ExplorationCreationService.createNewExploration);
          ctrl.getLocaleAbbreviatedDatetimeString = (
            DateTimeFormatService.getLocaleAbbreviatedDatetimeString);
          ctrl.getHumanReadableStatus = (
            ThreadStatusDisplayService.getHumanReadableStatus);

          ctrl.emptyDashboardImgUrl = UrlInterpolationService
            .getStaticImageUrl('/general/empty_dashboard.svg');
          ctrl.canReviewActiveThread = null;

          ctrl.setActiveTab = function(newActiveTabName) {
            ctrl.activeTab = newActiveTabName;
          };

          ctrl.getExplorationUrl = function(explorationId) {
            return '/create/' + explorationId;
          };

          ctrl.getCollectionUrl = function(collectionId) {
            return '/collection_editor/create/' + collectionId;
          };

          ctrl.setMyExplorationsView = function(newViewType) {
            $http.post('/creatordashboardhandler/data', {
              display_preference: newViewType,
            }).then(function() {
              ctrl.myExplorationsView = newViewType;
            });
            userDashboardDisplayPreference = newViewType;
          };

          ctrl.checkMobileView = function() {
            return ($window.innerWidth < 500);
          };

          ctrl.showUsernamePopover = function(subscriberUsername) {
            // The popover on the subscription card is only shown if the length
            // of the subscriber username is greater than 10 and the user hovers
            // over the truncated username.
            if (subscriberUsername.length > 10) {
              return 'mouseenter';
            } else {
              return 'none';
            }
          };

          ctrl.updatesGivenScreenWidth = function() {
            if (ctrl.checkMobileView()) {
              // For mobile users, the view of the creators
              // exploration list is shown only in
              // the card view and can't be switched to list view.
              ctrl.myExplorationsView = (
                constants.ALLOWED_CREATOR_DASHBOARD_DISPLAY_PREFS.CARD);
              ctrl.publishText = EXP_PUBLISH_TEXTS.smText;
            } else {
              // For computer users or users operating in larger screen size
              // the creator exploration list will come back to its previously
              // selected view (card or list) when resized from mobile view
              ctrl.myExplorationsView = userDashboardDisplayPreference;
              ctrl.publishText = EXP_PUBLISH_TEXTS.defaultText;
            }
<<<<<<< HEAD
          }
        );

        $q.all([userInfoPromise, dashboardDataPromise]).then(function() {
          $rootScope.loadingMessage = '';
        });

        ctrl.getAverageRating = RatingComputationService
          .computeAverageRating;
        ctrl.createNewExploration = (
          ExplorationCreationService.createNewExploration);
        ctrl.getLocaleAbbreviatedDatetimeString = (
          DateTimeFormatService.getLocaleAbbreviatedDatetimeString);
        ctrl.getHumanReadableStatus = (
          ThreadStatusDisplayService.getHumanReadableStatus);

        ctrl.emptyDashboardImgUrl = UrlInterpolationService
          .getStaticImageUrl('/general/empty_dashboard.svg');
        ctrl.canReviewActiveThread = null;

        ctrl.setActiveTab = function(newActiveTabName) {
          ctrl.activeTab = newActiveTabName;
        };

        ctrl.getExplorationUrl = function(explorationId) {
          return '/create/' + explorationId;
        };

        ctrl.getCollectionUrl = function(collectionId) {
          return '/collection_editor/create/' + collectionId;
        };

        ctrl.setMyExplorationsView = function(newViewType) {
          $http.post('/creatordashboardhandler/data', {
            display_preference: newViewType,
          }).then(function() {
            ctrl.myExplorationsView = newViewType;
          });
          userDashboardDisplayPreference = newViewType;
        };

        ctrl.checkMobileView = function() {
          return ($window.innerWidth < 500);
        };

        ctrl.showUsernamePopover = function(subscriberUsername) {
          // The popover on the subscription card is only shown if the length
          // of the subscriber username is greater than 10 and the user hovers
          // over the truncated username.
          if (subscriberUsername.length > 10) {
            return 'mouseenter';
          } else {
            return 'none';
          }
        };

        ctrl.updatesGivenScreenWidth = function() {
          if (ctrl.checkMobileView()) {
            // For mobile users, the view of the creators
            // exploration list is shown only in
            // the card view and can't be switched to list view.
            ctrl.myExplorationsView = (
              ALLOWED_CREATOR_DASHBOARD_DISPLAY_PREFS.CARD);
            ctrl.publishText = EXP_PUBLISH_TEXTS.smText;
          } else {
            // For computer users or users operating in larger screen size
            // the creator exploration list will come back to its previously
            // selected view (card or list) when resized from mobile view
            ctrl.myExplorationsView = userDashboardDisplayPreference;
            ctrl.publishText = EXP_PUBLISH_TEXTS.defaultText;
          }
        };

        ctrl.updatesGivenScreenWidth();
        angular.element($window).bind('resize', function() {
=======
          };

>>>>>>> 99c8e9e4
          ctrl.updatesGivenScreenWidth();
          angular.element($window).bind('resize', function() {
            ctrl.updatesGivenScreenWidth();
          });

          ctrl.setExplorationsSortingOptions = function(sortType) {
            if (sortType === ctrl.currentSortType) {
              ctrl.isCurrentSortDescending = !ctrl.isCurrentSortDescending;
            } else {
              ctrl.currentSortType = sortType;
            }
          };

          ctrl.setSubscriptionSortingOptions = function(sortType) {
            if (sortType === ctrl.currentSubscribersSortType) {
              ctrl.isCurrentSubscriptionSortDescending = (
                !ctrl.isCurrentSubscriptionSortDescending);
            } else {
              ctrl.currentSubscribersSortType = sortType;
            }
          };

          ctrl.sortSubscriptionFunction = function(entity) {
            // This function is passed as a custom comparator function to
            // `orderBy`, so that special cases can be handled while sorting
            // subscriptions.
            var value = entity[ctrl.currentSubscribersSortType];
            if (ctrl.currentSubscribersSortType ===
                SUBSCRIPTION_SORT_BY_KEYS.IMPACT) {
              value = (value || 0);
            }
            return value;
          };

          var _fetchMessages = function(threadId) {
            $http.get('/threadhandler/' + threadId).then(function(response) {
              var allThreads = ctrl.mySuggestionsList.concat(
                ctrl.suggestionsToReviewList);
              for (var i = 0; i < allThreads.length; i++) {
                if (allThreads[i].threadId === threadId) {
                  allThreads[i].setMessages(response.data.messages);
                  break;
                }
              }
            });
          };

          ctrl.clearActiveThread = function() {
            ctrl.activeThread = null;
          };

          ctrl.setActiveThread = function(threadId) {
            _fetchMessages(threadId);
            for (var i = 0; i < ctrl.mySuggestionsList.length; i++) {
              if (ctrl.mySuggestionsList[i].threadId === threadId) {
                ctrl.activeThread = ctrl.mySuggestionsList[i];
                ctrl.canReviewActiveThread = false;
                break;
              }
            }
            if (!ctrl.activeThread) {
              for (var i = 0; i < ctrl.suggestionsToReviewList.length; i++) {
                if (ctrl.suggestionsToReviewList[i].threadId === threadId) {
                  ctrl.activeThread = ctrl.suggestionsToReviewList[i];
                  ctrl.canReviewActiveThread = true;
                  break;
                }
              }
            }
          };

          ctrl.showSuggestionModal = function() {
            SuggestionModalForCreatorDashboardService.showSuggestionModal(
              ctrl.activeThread.suggestion.suggestionType,
              {
                activeThread: ctrl.activeThread,
                suggestionsToReviewList: ctrl.suggestionsToReviewList,
                clearActiveThread: ctrl.clearActiveThread,
                canReviewActiveThread: ctrl.canReviewActiveThread
              }
            );
          };

          ctrl.sortByFunction = function(entity) {
            // This function is passed as a custom comparator function to
            // `orderBy`, so that special cases can be handled while sorting
            // explorations.
            var value = entity[ctrl.currentSortType];
            if (entity.status === 'private') {
              if (ctrl.currentSortType === EXPLORATIONS_SORT_BY_KEYS.TITLE) {
                value = (value || ctrl.DEFAULT_EMPTY_TITLE);
              } else if (ctrl.currentSortType !==
                        EXPLORATIONS_SORT_BY_KEYS.LAST_UPDATED) {
                value = 0;
              }
            } else if (
              ctrl.currentSortType === EXPLORATIONS_SORT_BY_KEYS.RATING) {
              var averageRating = ctrl.getAverageRating(value);
              value = (averageRating || 0);
            }
            return value;
          };

          ctrl.getCompleteThumbnailIconUrl = function(iconUrl) {
            return UrlInterpolationService.getStaticImageUrl(iconUrl);
          };
        }
      ]
    };
  }]);<|MERGE_RESOLUTION|>--- conflicted
+++ resolved
@@ -86,101 +86,6 @@
 
 require('pages/creator-dashboard-page/creator-dashboard-page.constants.ts');
 
-<<<<<<< HEAD
-var oppia = require('AppInit.ts').module;
-
-oppia.directive('creatorDashboardPage', ['UrlInterpolationService', function(
-    UrlInterpolationService) {
-  return {
-    restrict: 'E',
-    scope: {},
-    bindToController: {},
-    templateUrl: UrlInterpolationService.getDirectiveTemplateUrl(
-      '/pages/creator-dashboard-page/creator-dashboard-page.directive.html'),
-    controllerAs: '$ctrl',
-    controller: [
-      '$http', '$log', '$q', '$rootScope', '$window',
-      'AlertsService', 'CreatorDashboardBackendApiService',
-      'DateTimeFormatService',
-      'ExplorationCreationService', 'RatingComputationService',
-      'SuggestionModalForCreatorDashboardService', 'SuggestionObjectFactory',
-      'SuggestionThreadObjectFactory', 'ThreadStatusDisplayService',
-      'UrlInterpolationService', 'UserService',
-      'ALLOWED_CREATOR_DASHBOARD_DISPLAY_PREFS',
-      'DEFAULT_TWITTER_SHARE_MESSAGE_EDITOR', 'EXPLORATIONS_SORT_BY_KEYS',
-      'EXPLORATION_DROPDOWN_STATS', 'FATAL_ERROR_CODES',
-      'HUMAN_READABLE_EXPLORATIONS_SORT_BY_KEYS',
-      'HUMAN_READABLE_SUBSCRIPTION_SORT_BY_KEYS',
-      'SUBSCRIPTION_SORT_BY_KEYS',
-      function(
-          $http, $log, $q, $rootScope, $window,
-          AlertsService, CreatorDashboardBackendApiService,
-          DateTimeFormatService,
-          ExplorationCreationService, RatingComputationService,
-          SuggestionModalForCreatorDashboardService, SuggestionObjectFactory,
-          SuggestionThreadObjectFactory, ThreadStatusDisplayService,
-          UrlInterpolationService, UserService,
-          ALLOWED_CREATOR_DASHBOARD_DISPLAY_PREFS,
-          DEFAULT_TWITTER_SHARE_MESSAGE_EDITOR, EXPLORATIONS_SORT_BY_KEYS,
-          EXPLORATION_DROPDOWN_STATS, FATAL_ERROR_CODES,
-          HUMAN_READABLE_EXPLORATIONS_SORT_BY_KEYS,
-          HUMAN_READABLE_SUBSCRIPTION_SORT_BY_KEYS,
-          SUBSCRIPTION_SORT_BY_KEYS) {
-        var ctrl = this;
-        var EXP_PUBLISH_TEXTS = {
-          defaultText: (
-            'This exploration is private. Publish it to receive statistics.'),
-          smText: 'Publish the exploration to receive statistics.'
-        };
-
-        var userDashboardDisplayPreference =
-          ALLOWED_CREATOR_DASHBOARD_DISPLAY_PREFS.CARD;
-
-        ctrl.DEFAULT_EMPTY_TITLE = 'Untitled';
-        ctrl.EXPLORATION_DROPDOWN_STATS = EXPLORATION_DROPDOWN_STATS;
-        ctrl.EXPLORATIONS_SORT_BY_KEYS = EXPLORATIONS_SORT_BY_KEYS;
-        ctrl.HUMAN_READABLE_EXPLORATIONS_SORT_BY_KEYS = (
-          HUMAN_READABLE_EXPLORATIONS_SORT_BY_KEYS);
-        ctrl.SUBSCRIPTION_SORT_BY_KEYS = SUBSCRIPTION_SORT_BY_KEYS;
-        ctrl.HUMAN_READABLE_SUBSCRIPTION_SORT_BY_KEYS = (
-          HUMAN_READABLE_SUBSCRIPTION_SORT_BY_KEYS);
-        ctrl.DEFAULT_TWITTER_SHARE_MESSAGE_DASHBOARD = (
-          DEFAULT_TWITTER_SHARE_MESSAGE_EDITOR);
-
-        ctrl.canCreateCollections = null;
-        $rootScope.loadingMessage = 'Loading';
-        var userInfoPromise = UserService.getUserInfoAsync();
-        userInfoPromise.then(function(userInfo) {
-          ctrl.canCreateCollections = userInfo.canCreateCollections();
-        });
-
-        var dashboardDataPromise = (
-          CreatorDashboardBackendApiService.fetchDashboardData());
-        dashboardDataPromise.then(
-          function(response) {
-            var responseData = response.data;
-            ctrl.currentSortType = EXPLORATIONS_SORT_BY_KEYS.OPEN_FEEDBACK;
-            ctrl.currentSubscribersSortType =
-              SUBSCRIPTION_SORT_BY_KEYS.USERNAME;
-            ctrl.isCurrentSortDescending = true;
-            ctrl.isCurrentSubscriptionSortDescending = true;
-            ctrl.explorationsList = responseData.explorations_list;
-            ctrl.collectionsList = responseData.collections_list;
-            ctrl.subscribersList = responseData.subscribers_list;
-            ctrl.dashboardStats = responseData.dashboard_stats;
-            ctrl.lastWeekStats = responseData.last_week_stats;
-            ctrl.myExplorationsView = responseData.display_preference;
-            var numberOfCreatedSuggestions = (
-              responseData.threads_for_created_suggestions_list.length);
-            var numberOfSuggestionsToReview = (
-              responseData.threads_for_suggestions_to_review_list.length);
-            ctrl.mySuggestionsList = [];
-            for (var i = 0; i < numberOfCreatedSuggestions; i++) {
-              if (responseData.created_suggestions_list.length !==
-                  numberOfCreatedSuggestions) {
-                $log.error('Number of suggestions does not match number of ' +
-                          'suggestion threads');
-=======
 angular.module('oppia').directive('creatorDashboardPage', [
   'UrlInterpolationService', function(
       UrlInterpolationService) {
@@ -199,6 +104,7 @@
         'SuggestionModalForCreatorDashboardService', 'SuggestionObjectFactory',
         'SuggestionThreadObjectFactory', 'ThreadStatusDisplayService',
         'UrlInterpolationService', 'UserService',
+        'ALLOWED_CREATOR_DASHBOARD_DISPLAY_PREFS',
         'DEFAULT_TWITTER_SHARE_MESSAGE_EDITOR', 'EXPLORATIONS_SORT_BY_KEYS',
         'EXPLORATION_DROPDOWN_STATS', 'FATAL_ERROR_CODES',
         'HUMAN_READABLE_EXPLORATIONS_SORT_BY_KEYS',
@@ -212,6 +118,7 @@
             SuggestionModalForCreatorDashboardService, SuggestionObjectFactory,
             SuggestionThreadObjectFactory, ThreadStatusDisplayService,
             UrlInterpolationService, UserService,
+            ALLOWED_CREATOR_DASHBOARD_DISPLAY_PREFS,
             DEFAULT_TWITTER_SHARE_MESSAGE_EDITOR, EXPLORATIONS_SORT_BY_KEYS,
             EXPLORATION_DROPDOWN_STATS, FATAL_ERROR_CODES,
             HUMAN_READABLE_EXPLORATIONS_SORT_BY_KEYS,
@@ -225,7 +132,7 @@
           };
 
           var userDashboardDisplayPreference =
-            constants.ALLOWED_CREATOR_DASHBOARD_DISPLAY_PREFS.CARD;
+            ALLOWED_CREATOR_DASHBOARD_DISPLAY_PREFS.CARD;
 
           ctrl.DEFAULT_EMPTY_TITLE = 'Untitled';
           ctrl.EXPLORATION_DROPDOWN_STATS = EXPLORATION_DROPDOWN_STATS;
@@ -294,7 +201,6 @@
                     ctrl.mySuggestionsList.push(suggestionThread);
                   }
                 }
->>>>>>> 99c8e9e4
               }
               ctrl.suggestionsToReviewList = [];
               for (var i = 0; i < numberOfSuggestionsToReview; i++) {
@@ -412,86 +318,8 @@
               ctrl.myExplorationsView = userDashboardDisplayPreference;
               ctrl.publishText = EXP_PUBLISH_TEXTS.defaultText;
             }
-<<<<<<< HEAD
-          }
-        );
-
-        $q.all([userInfoPromise, dashboardDataPromise]).then(function() {
-          $rootScope.loadingMessage = '';
-        });
-
-        ctrl.getAverageRating = RatingComputationService
-          .computeAverageRating;
-        ctrl.createNewExploration = (
-          ExplorationCreationService.createNewExploration);
-        ctrl.getLocaleAbbreviatedDatetimeString = (
-          DateTimeFormatService.getLocaleAbbreviatedDatetimeString);
-        ctrl.getHumanReadableStatus = (
-          ThreadStatusDisplayService.getHumanReadableStatus);
-
-        ctrl.emptyDashboardImgUrl = UrlInterpolationService
-          .getStaticImageUrl('/general/empty_dashboard.svg');
-        ctrl.canReviewActiveThread = null;
-
-        ctrl.setActiveTab = function(newActiveTabName) {
-          ctrl.activeTab = newActiveTabName;
-        };
-
-        ctrl.getExplorationUrl = function(explorationId) {
-          return '/create/' + explorationId;
-        };
-
-        ctrl.getCollectionUrl = function(collectionId) {
-          return '/collection_editor/create/' + collectionId;
-        };
-
-        ctrl.setMyExplorationsView = function(newViewType) {
-          $http.post('/creatordashboardhandler/data', {
-            display_preference: newViewType,
-          }).then(function() {
-            ctrl.myExplorationsView = newViewType;
-          });
-          userDashboardDisplayPreference = newViewType;
-        };
-
-        ctrl.checkMobileView = function() {
-          return ($window.innerWidth < 500);
-        };
-
-        ctrl.showUsernamePopover = function(subscriberUsername) {
-          // The popover on the subscription card is only shown if the length
-          // of the subscriber username is greater than 10 and the user hovers
-          // over the truncated username.
-          if (subscriberUsername.length > 10) {
-            return 'mouseenter';
-          } else {
-            return 'none';
-          }
-        };
-
-        ctrl.updatesGivenScreenWidth = function() {
-          if (ctrl.checkMobileView()) {
-            // For mobile users, the view of the creators
-            // exploration list is shown only in
-            // the card view and can't be switched to list view.
-            ctrl.myExplorationsView = (
-              ALLOWED_CREATOR_DASHBOARD_DISPLAY_PREFS.CARD);
-            ctrl.publishText = EXP_PUBLISH_TEXTS.smText;
-          } else {
-            // For computer users or users operating in larger screen size
-            // the creator exploration list will come back to its previously
-            // selected view (card or list) when resized from mobile view
-            ctrl.myExplorationsView = userDashboardDisplayPreference;
-            ctrl.publishText = EXP_PUBLISH_TEXTS.defaultText;
-          }
-        };
-
-        ctrl.updatesGivenScreenWidth();
-        angular.element($window).bind('resize', function() {
-=======
-          };
-
->>>>>>> 99c8e9e4
+          };
+
           ctrl.updatesGivenScreenWidth();
           angular.element($window).bind('resize', function() {
             ctrl.updatesGivenScreenWidth();
