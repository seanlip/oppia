// Copyright 2014 The Oppia Authors. All Rights Reserved.
//
// Licensed under the Apache License, Version 2.0 (the "License");
// you may not use this file except in compliance with the License.
// You may obtain a copy of the License at
//
//      http://www.apache.org/licenses/LICENSE-2.0
//
// Unless required by applicable law or agreed to in writing, software
// distributed under the License is distributed on an "AS-IS" BASIS,
// WITHOUT WARRANTIES OR CONDITIONS OF ANY KIND, either express or implied.
// See the License for the specific language governing permissions and
// limitations under the License.

/**
 * @fileoverview Unit tests for the controller of the page showing the
 * user's explorations.
 */

<<<<<<< HEAD
import { RatingComputationService } from
  'components/ratings/rating-computation/rating-computation.service.ts';
=======
// TODO(YashJipkate): Remove the following block of unnnecessary imports once
// creator-dashboard-page.controller.ts is upgraded to Angular 8.
>>>>>>> 70cf49f3
import { SuggestionObjectFactory } from
  'domain/suggestion/SuggestionObjectFactory.ts';
import { UserInfoObjectFactory } from 'domain/user/UserInfoObjectFactory.ts';
// ^^^ This block is to be removed.

require('pages/creator-dashboard-page/creator-dashboard-page.controller.ts');

describe('Creator dashboard controller', function() {
  describe('CreatorDashboard', function() {
    var ctrl, $httpBackend, componentController;
    var CREATOR_DASHBOARD_DATA_URL = '/creatordashboardhandler/data';
    var dashboardData = {
      explorations_list: [{
        category: 'Featured category',
        id: 'featured_exp_id',
        num_open_threads: 2,
        num_total_threads: 3,
        status: 'public',
        title: 'Featured exploration'
      }, {
        category: 'Private category',
        id: 'private_exp_id',
        num_open_threads: 0,
        num_total_threads: 0,
        status: 'private',
        title: 'Private exploration'
      }],
      collections_list: [],
      dashboard_stats: {
        total_plays: 2,
        average_ratings: 3,
        num_ratings: 2,
        total_open_feedback: 1
      },
      last_week_stats: {
        total_plays: 1,
        average_ratings: 4,
        num_ratings: 1,
        total_open_feedback: 0
      }
    };

    beforeEach(
      angular.mock.module('oppia', GLOBALS.TRANSLATOR_PROVIDER_FOR_TESTS));

    beforeEach(function() {
      angular.mock.module('oppia');
    });

    beforeEach(angular.mock.module('oppia', function($provide) {
      $provide.value(
        'RatingComputationService', new RatingComputationService());
      $provide.value('SuggestionObjectFactory', new SuggestionObjectFactory());
      $provide.value('UserInfoObjectFactory', new UserInfoObjectFactory());
    }));

    beforeEach(inject(['$componentController', function(
        $componentController) {
      componentController = $componentController;
    }]));

    beforeEach(angular.mock.inject(function($injector) {
      $httpBackend = $injector.get('$httpBackend');
    }));

    beforeEach(angular.mock.inject(
      function(CreatorDashboardBackendApiService) {
        $httpBackend.expect('GET', CREATOR_DASHBOARD_DATA_URL).respond(
          dashboardData);
        ctrl = componentController('creatorDashboardPage', null, {
          AlertsService: null,
          CreatorDashboardBackendApiService: CreatorDashboardBackendApiService
        });
      }
    ));

    it('should have the correct data for creator dashboard', function() {
      $httpBackend.flush();
      expect(ctrl.explorationsList).toEqual(dashboardData.explorations_list);
      expect(ctrl.collectionsList).toEqual(dashboardData.collections_list);
      expect(ctrl.dashboardStats).toEqual(dashboardData.dashboard_stats);
      expect(ctrl.lastWeekStats).toEqual(dashboardData.last_week_stats);
    });
  });
});<|MERGE_RESOLUTION|>--- conflicted
+++ resolved
@@ -17,13 +17,10 @@
  * user's explorations.
  */
 
-<<<<<<< HEAD
+// TODO(YashJipkate): Remove the following block of unnnecessary imports once
+// creator-dashboard-page.controller.ts is upgraded to Angular 8.
 import { RatingComputationService } from
   'components/ratings/rating-computation/rating-computation.service.ts';
-=======
-// TODO(YashJipkate): Remove the following block of unnnecessary imports once
-// creator-dashboard-page.controller.ts is upgraded to Angular 8.
->>>>>>> 70cf49f3
 import { SuggestionObjectFactory } from
   'domain/suggestion/SuggestionObjectFactory.ts';
 import { UserInfoObjectFactory } from 'domain/user/UserInfoObjectFactory.ts';
