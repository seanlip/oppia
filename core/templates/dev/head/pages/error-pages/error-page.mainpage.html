<<<<<<< HEAD
{% extends 'base.html' %}

{% block navbar_breadcrumb %}
{% endblock navbar_breadcrumb %}

{% block content %}
  <error-page></error-page>
{% endblock %}

{% block footer_js %}
  {{ super() }}
  <!-- This code is used for inserting webpack bundles
     https://github.com/jantimon/html-webpack-plugin#writing-your-own-templates -->
  <% for (var chunk in htmlWebpackPlugin.files.js) { %>
    <% if (webpackConfig.mode == 'production') { %>
      <script src="/build/webpack_bundles/<%= htmlWebpackPlugin.files.js[chunk] %>"></script>
    <% } else { %>
      <script src="/webpack_bundles/<%= htmlWebpackPlugin.files.js[chunk] %>"></script>
    <% } %>
  <% } %>
{% endblock footer_js %}

{% block footer %}
  <oppia-footer></oppia-footer>
{% endblock %}
=======
<!DOCTYPE html>
<html ng-app="oppia" itemscope itemtype="http://schema.org/Organization">
  <head>
    @require('../../base_components/header.html', {"title": "Error - Oppia"})
    <script>
      var GLOBALS = {
        status_code: JSON.parse('{{status_code}}'),
      };
    </script>
  </head>
  <body>
    <service-bootstrap></service-bootstrap>
    <div ng-controller="Base">
      <base-content>
        <content>
          <error-page></error-page>
        </content>
      </base-content>
    </div>
    @require('../footer_js_libs.html')
  </body>
</html>
>>>>>>> 6314f3bc
<|MERGE_RESOLUTION|>--- conflicted
+++ resolved
@@ -1,30 +1,3 @@
-<<<<<<< HEAD
-{% extends 'base.html' %}
-
-{% block navbar_breadcrumb %}
-{% endblock navbar_breadcrumb %}
-
-{% block content %}
-  <error-page></error-page>
-{% endblock %}
-
-{% block footer_js %}
-  {{ super() }}
-  <!-- This code is used for inserting webpack bundles
-     https://github.com/jantimon/html-webpack-plugin#writing-your-own-templates -->
-  <% for (var chunk in htmlWebpackPlugin.files.js) { %>
-    <% if (webpackConfig.mode == 'production') { %>
-      <script src="/build/webpack_bundles/<%= htmlWebpackPlugin.files.js[chunk] %>"></script>
-    <% } else { %>
-      <script src="/webpack_bundles/<%= htmlWebpackPlugin.files.js[chunk] %>"></script>
-    <% } %>
-  <% } %>
-{% endblock footer_js %}
-
-{% block footer %}
-  <oppia-footer></oppia-footer>
-{% endblock %}
-=======
 <!DOCTYPE html>
 <html ng-app="oppia" itemscope itemtype="http://schema.org/Organization">
   <head>
@@ -46,5 +19,4 @@
     </div>
     @require('../footer_js_libs.html')
   </body>
-</html>
->>>>>>> 6314f3bc
+</html>