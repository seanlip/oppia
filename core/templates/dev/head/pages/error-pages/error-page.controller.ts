--- conflicted
+++ resolved
@@ -30,30 +30,12 @@
         '/pages/error-pages/error-page.directive.html'),
       controllerAs: '$ctrl',
       controller: [
-        'PageTitleService', 'UrlInterpolationService',
+        '$http', 'PageTitleService', 'UrlInterpolationService',
         function(
-            PageTitleService, UrlInterpolationService) {
+            $http, PageTitleService, UrlInterpolationService) {
           var ctrl = this;
           ctrl.oopsMintImgUrl = UrlInterpolationService.getStaticImageUrl(
             '/general/oops_mint.png');
-
-<<<<<<< HEAD
-oppia.directive('errorPage', ['UrlInterpolationService', function(
-    UrlInterpolationService) {
-  return {
-    restrict: 'E',
-    scope: {},
-    bindToController: {},
-    templateUrl: UrlInterpolationService.getDirectiveTemplateUrl(
-      '/pages/error-pages/error-page.directive.html'),
-    controllerAs: '$ctrl',
-    controller: [
-      '$http', 'PageTitleService', 'UrlInterpolationService',
-      function(
-          $http, PageTitleService, UrlInterpolationService) {
-        var ctrl = this;
-        ctrl.oopsMintImgUrl = UrlInterpolationService.getStaticImageUrl(
-          '/general/oops_mint.png');
 
         $http.get(document.location.href, { observer: 'response'}).error((_, status) => {
           ctrl.statusCode = status;
@@ -61,13 +43,4 @@
         })
       }
     ]};
-}]);
-=======
-          ctrl.statusCode = GLOBALS.status_code;
-
-          PageTitleService.setPageTitle(
-            'Error ' + ctrl.statusCode + ' - Oppia');
-        }
-      ]};
-  }]);
->>>>>>> 5948e1e2
+}]);