--- conflicted
+++ resolved
@@ -22,19 +22,11 @@
 require('pages/admin-page/services/admin-task-manager.service.ts');
 
 angular.module('oppia').directive('adminConfigTab', [
-<<<<<<< HEAD
-  '$http', '$rootScope', '$window', 'AdminDataService',
-  'AdminTaskManagerService', 'UrlInterpolationService', 'ADMIN_HANDLER_URL',
-  function(
-      $http, $rootScope, $window, AdminDataService,
-      AdminTaskManagerService, UrlInterpolationService, ADMIN_HANDLER_URL) {
-=======
-  '$window', 'AdminConfigTabBackendApiService', 'AdminDataService',
+  '$rootScope', '$window', 'AdminConfigTabBackendApiService', 'AdminDataService',
   'AdminTaskManagerService', 'UrlInterpolationService',
   function(
-      $window, AdminConfigTabBackendApiService, AdminDataService,
+      $rootScope, $window, AdminConfigTabBackendApiService, AdminDataService,
       AdminTaskManagerService, UrlInterpolationService) {
->>>>>>> 80e97827
     return {
       restrict: 'E',
       scope: {},
