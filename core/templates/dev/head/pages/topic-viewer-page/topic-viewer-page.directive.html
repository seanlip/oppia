--- conflicted
+++ resolved
@@ -16,15 +16,6 @@
            ng-click="$ctrl.setActiveTab('practice')"
            translate="I18N_TOPIC_VIEWER_TRAIN">
         </a>
-<<<<<<< HEAD
-      </span>
-      <span ng-class="{'oppia-topic-viewer-tabs-active': $ctrl.activeTab === 'skill'}">
-        <a class="oppia-topic-viewer-tabs-text" ng-click="$ctrl.setActiveTab('skill')">
-          Skills
-        </a>
-      </span>
-    </div>
-=======
       </li>
       <li ng-class="{'topic-viewer-tabs-active': $ctrl.activeTab === 'subtopics'}">
         <a class="topic-viewer-tabs-text"
@@ -33,7 +24,6 @@
         </a>
       </li>
     </ul>
->>>>>>> 7ff8dcd6
   </div>
   <div ng-if="$ctrl.activeTab === 'story'" class="oppia-story-tab">
     <stories-list canonical-stories-list="$ctrl.canonicalStoriesList"></stories-list>
@@ -41,13 +31,8 @@
   <div ng-if="$ctrl.activeTab === 'practice'" class="oppia-practice-tab">
     <practice-tab topic-name="$ctrl.topicName"></practice-tab>
   </div>
-<<<<<<< HEAD
-  <div ng-if="$ctrl.activeTab === 'skill'" class="oppia-skill-tab">
-    <skills-mastery-list degrees-of-mastery="$ctrl.degreesOfMastery" skill-descriptions="$ctrl.skillDescriptions"></skills-mastery-list>
-=======
   <div ng-if="$ctrl.activeTab === 'subtopics'" class="oppia-subtopics-tab">
     <subtopics-list subtopics-list="$ctrl.subtopics"></subtopics-list>
->>>>>>> 7ff8dcd6
   </div>
 </div>
 <style>
