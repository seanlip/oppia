// Copyright 2018 The Oppia Authors. All Rights Reserved.
//
// Licensed under the Apache License, Version 2.0 (the "License");
// you may not use this file except in compliance with the License.
// You may obtain a copy of the License at
//
//      http://www.apache.org/licenses/LICENSE-2.0
//
// Unless required by applicable law or agreed to in writing, software
// distributed under the License is distributed on an "AS-IS" BASIS,
// WITHOUT WARRANTIES OR CONDITIONS OF ANY KIND, either express or implied.
// See the License for the specific language governing permissions and
// limitations under the License.

/**
 * @fileoverview Directive for the topic viewer.
 */

require('base_components/BaseContentDirective.ts');
require(
  'components/common-layout-directives/common-elements/' +
  'background-banner.directive.ts');
require('pages/topic-viewer-page/practice-tab/practice-tab.directive.ts');
require('pages/topic-viewer-page/skills-list/skills-list.directive.ts');
require('pages/topic-viewer-page/stories-list/stories-list.directive.ts');
require('domain/topic_viewer/TopicViewerBackendApiService.ts');
require('services/AlertsService.ts');
require('services/PageTitleService.ts');
require('services/contextual/UrlService.ts');

angular.module('oppia').directive('topicViewerPage', [
  'UrlInterpolationService', function(
      UrlInterpolationService) {
    return {
      restrict: 'E',
      scope: {},
      bindToController: {},
      templateUrl: UrlInterpolationService.getDirectiveTemplateUrl(
        '/pages/topic-viewer-page/topic-viewer-page.directive.html'),
      controllerAs: '$ctrl',
      controller: [
        '$rootScope', '$window', 'AlertsService',
        'PageTitleService', 'TopicViewerBackendApiService',
        'UrlService', 'FATAL_ERROR_CODES',
        function(
            $rootScope, $window, AlertsService,
            PageTitleService, TopicViewerBackendApiService,
            UrlService, FATAL_ERROR_CODES) {
          var ctrl = this;
          ctrl.setActiveTab = function(newActiveTabName) {
            ctrl.activeTab = newActiveTabName;
          };
          ctrl.setActiveTab('story');

          ctrl.checkMobileView = function() {
            return ($window.innerWidth < 500);
          };
          ctrl.topicName = UrlService.getTopicNameFromLearnerUrl();

          PageTitleService.setPageTitle(ctrl.topicName + ' - Oppia');

<<<<<<< HEAD
        PageTitleService.setPageTitle(ctrl.topicName + ' - Oppia');

        $rootScope.loadingMessage = 'Loading';
        TopicViewerBackendApiService.fetchTopicData(ctrl.topicName).then(
          function(topicDataDict) {
            ctrl.topicId = topicDataDict.topic_id;
            ctrl.canonicalStoriesList = topicDataDict.canonical_story_dicts;
            ctrl.sortedSkillIds = topicDataDict.sorted_skill_ids;
            ctrl.degreesOfMastery = topicDataDict.degrees_of_mastery;
            ctrl.skillDescriptions = topicDataDict.skill_descriptions;
            $rootScope.loadingMessage = '';
            ctrl.topicId = topicDataDict.id;
          },
          function(errorResponse) {
            if (FATAL_ERROR_CODES.indexOf(errorResponse.status) !== -1) {
              AlertsService.addWarning('Failed to get dashboard data');
=======
          $rootScope.loadingMessage = 'Loading';
          TopicViewerBackendApiService.fetchTopicData(ctrl.topicName).then(
            function(topicDataDict) {
              ctrl.topicId = topicDataDict.topic_id;
              ctrl.canonicalStoriesList = topicDataDict.canonical_story_dicts;
              $rootScope.loadingMessage = '';
              ctrl.topicId = topicDataDict.id;
            },
            function(errorResponse) {
              if (FATAL_ERROR_CODES.indexOf(errorResponse.status) !== -1) {
                AlertsService.addWarning('Failed to get dashboard data');
              }
>>>>>>> fb601c53
            }
          );
        }
      ]
    };
  }]);<|MERGE_RESOLUTION|>--- conflicted
+++ resolved
@@ -59,29 +59,14 @@
 
           PageTitleService.setPageTitle(ctrl.topicName + ' - Oppia');
 
-<<<<<<< HEAD
-        PageTitleService.setPageTitle(ctrl.topicName + ' - Oppia');
-
-        $rootScope.loadingMessage = 'Loading';
-        TopicViewerBackendApiService.fetchTopicData(ctrl.topicName).then(
-          function(topicDataDict) {
-            ctrl.topicId = topicDataDict.topic_id;
-            ctrl.canonicalStoriesList = topicDataDict.canonical_story_dicts;
-            ctrl.sortedSkillIds = topicDataDict.sorted_skill_ids;
-            ctrl.degreesOfMastery = topicDataDict.degrees_of_mastery;
-            ctrl.skillDescriptions = topicDataDict.skill_descriptions;
-            $rootScope.loadingMessage = '';
-            ctrl.topicId = topicDataDict.id;
-          },
-          function(errorResponse) {
-            if (FATAL_ERROR_CODES.indexOf(errorResponse.status) !== -1) {
-              AlertsService.addWarning('Failed to get dashboard data');
-=======
           $rootScope.loadingMessage = 'Loading';
           TopicViewerBackendApiService.fetchTopicData(ctrl.topicName).then(
             function(topicDataDict) {
               ctrl.topicId = topicDataDict.topic_id;
               ctrl.canonicalStoriesList = topicDataDict.canonical_story_dicts;
+              ctrl.sortedSkillIds = topicDataDict.sorted_skill_ids;
+              ctrl.degreesOfMastery = topicDataDict.degrees_of_mastery;
+              ctrl.skillDescriptions = topicDataDict.skill_descriptions;
               $rootScope.loadingMessage = '';
               ctrl.topicId = topicDataDict.id;
             },
@@ -89,7 +74,6 @@
               if (FATAL_ERROR_CODES.indexOf(errorResponse.status) !== -1) {
                 AlertsService.addWarning('Failed to get dashboard data');
               }
->>>>>>> fb601c53
             }
           );
         }
