// Copyright 2018 The Oppia Authors. All Rights Reserved.
//
// Licensed under the Apache License, Version 2.0 (the "License");
// you may not use this file except in compliance with the License.
// You may obtain a copy of the License at
//
//      http://www.apache.org/licenses/LICENSE-2.0
//
// Unless required by applicable law or agreed to in writing, software
// distributed under the License is distributed on an "AS-IS" BASIS,
// WITHOUT WARRANTIES OR CONDITIONS OF ANY KIND, either express or implied.
// See the License for the specific language governing permissions and
// limitations under the License.

/**
 * @fileoverview Directive for the topic viewer.
 */

require('base_components/BaseContentDirective.ts');
require(
  'components/common-layout-directives/common-elements/' +
  'background-banner.directive.ts');
<<<<<<< HEAD
require('components/skills-mastery-list/skills-mastery-list.directive.ts');
=======
require('pages/topic-viewer-page/stories-list/stories-list.directive.ts');
require('pages/topic-viewer-page/subtopics-list/subtopics-list.directive.ts');
>>>>>>> 7ff8dcd6
require('pages/topic-viewer-page/practice-tab/practice-tab.directive.ts');
require('pages/topic-viewer-page/stories-list/stories-list.directive.ts');
require('domain/topic_viewer/TopicViewerBackendApiService.ts');
require('services/AlertsService.ts');
require('services/PageTitleService.ts');
require('services/contextual/UrlService.ts');
require('services/contextual/WindowDimensionsService.ts');

angular.module('oppia').directive('topicViewerPage', [
  'UrlInterpolationService', function(
      UrlInterpolationService) {
    return {
      restrict: 'E',
      scope: {},
      bindToController: {},
      templateUrl: UrlInterpolationService.getDirectiveTemplateUrl(
        '/pages/topic-viewer-page/topic-viewer-page.directive.html'),
      controllerAs: '$ctrl',
      controller: [
        '$rootScope', '$window', 'AlertsService',
        'PageTitleService', 'TopicViewerBackendApiService',
        'UrlService', 'WindowDimensionsService', 'FATAL_ERROR_CODES',
        function(
            $rootScope, $window, AlertsService,
            PageTitleService, TopicViewerBackendApiService,
            UrlService, WindowDimensionsService, FATAL_ERROR_CODES) {
          var ctrl = this;
          ctrl.setActiveTab = function(newActiveTabName) {
            ctrl.activeTab = newActiveTabName;
          };
          ctrl.setActiveTab('story');

          ctrl.checkMobileView = function() {
            return (WindowDimensionsService.getWidth() < 500);
          };
          ctrl.topicName = UrlService.getTopicNameFromLearnerUrl();

          PageTitleService.setPageTitle(ctrl.topicName + ' - Oppia');

          $rootScope.loadingMessage = 'Loading';
          TopicViewerBackendApiService.fetchTopicData(ctrl.topicName).then(
            function(topicDataDict) {
              ctrl.topicId = topicDataDict.topic_id;
              ctrl.canonicalStoriesList = topicDataDict.canonical_story_dicts;
<<<<<<< HEAD
              ctrl.degreesOfMastery = topicDataDict.degrees_of_mastery;
              ctrl.skillDescriptions = topicDataDict.skill_descriptions;
=======
              ctrl.subtopics = topicDataDict.subtopics;
>>>>>>> 7ff8dcd6
              $rootScope.loadingMessage = '';
              ctrl.topicId = topicDataDict.id;
            },
            function(errorResponse) {
              if (FATAL_ERROR_CODES.indexOf(errorResponse.status) !== -1) {
                AlertsService.addWarning('Failed to get dashboard data');
              }
            }
          );
        }
      ]
    };
  }]);<|MERGE_RESOLUTION|>--- conflicted
+++ resolved
@@ -20,12 +20,9 @@
 require(
   'components/common-layout-directives/common-elements/' +
   'background-banner.directive.ts');
-<<<<<<< HEAD
 require('components/skills-mastery-list/skills-mastery-list.directive.ts');
-=======
 require('pages/topic-viewer-page/stories-list/stories-list.directive.ts');
 require('pages/topic-viewer-page/subtopics-list/subtopics-list.directive.ts');
->>>>>>> 7ff8dcd6
 require('pages/topic-viewer-page/practice-tab/practice-tab.directive.ts');
 require('pages/topic-viewer-page/stories-list/stories-list.directive.ts');
 require('domain/topic_viewer/TopicViewerBackendApiService.ts');
@@ -70,12 +67,9 @@
             function(topicDataDict) {
               ctrl.topicId = topicDataDict.topic_id;
               ctrl.canonicalStoriesList = topicDataDict.canonical_story_dicts;
-<<<<<<< HEAD
               ctrl.degreesOfMastery = topicDataDict.degrees_of_mastery;
               ctrl.skillDescriptions = topicDataDict.skill_descriptions;
-=======
               ctrl.subtopics = topicDataDict.subtopics;
->>>>>>> 7ff8dcd6
               $rootScope.loadingMessage = '';
               ctrl.topicId = topicDataDict.id;
             },
