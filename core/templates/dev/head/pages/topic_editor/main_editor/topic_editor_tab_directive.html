--- conflicted
+++ resolved
@@ -17,22 +17,14 @@
       </span>
     </div>
 
-<<<<<<< HEAD
-    <div class="topic-description" ng-class="{'has-error': topicDescriptionEmpty && topicDescriptionChanged}">
-=======
     <div class="topic-description" ng-class="{'has-error': editableDescriptionIsEmpty && topicDescriptionChanged}">
->>>>>>> e2e2310b
       <label for="topicDescription" class="form-heading">Description</label>
       <textarea type="text" class="form-control"
                 ng-model="editableDescription"
                 ng-change="updateTopicDescriptionStatus(editableDescription)"
                 ng-blur="updateTopicDescription(editableDescription)"
                 placeholder="Enter the description of the topic"></textarea>
-<<<<<<< HEAD
-      <span ng-if="topicDescriptionEmpty && topicDescriptionChanged" class="help-block" style="font-size: smaller">
-=======
       <span ng-if="editableDescriptionIsEmpty && topicDescriptionChanged" class="help-block" style="font-size: smaller">
->>>>>>> e2e2310b
         What does this topic contain?
       </span>
     </div>
