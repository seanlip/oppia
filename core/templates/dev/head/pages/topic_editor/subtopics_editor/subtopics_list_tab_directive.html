--- conflicted
+++ resolved
@@ -19,12 +19,6 @@
                    ng-repeat="skillSummary in subtopic.getSkillSummaries() track by $index"
                    dnd-draggable="skillSummary"
                    dnd-dragstart="startMoveSkill(subtopic.getId(), skillSummary)"
-<<<<<<< HEAD
-                   dnd-effect-allowed="move">
-            <a ng-href="<[getSkillEditorUrl(skillSummary.getId())]>" target="_blank">
-              <[skillSummary.getDescription()]>
-            </a>
-=======
                    dnd-effect-allowed="move"
                    dnd-disable-if="isSkillDeleted(skillSummary)">
             <a ng-if="!isSkillDeleted(skillSummary)"
@@ -34,7 +28,6 @@
             <span ng-if="isSkillDeleted(skillSummary)" style="color: red;">
               Skill Deleted
             </span>
->>>>>>> e66ac84f
           </md-card>
         </div>
       </md-card>
@@ -53,12 +46,6 @@
                ng-repeat="skillSummary in uncategorizedSkillSummaries track by $index"
                dnd-draggable="skillSummary"
                dnd-effect-allowed="move"
-<<<<<<< HEAD
-               dnd-dragstart="startMoveSkill(null, skillSummary)">
-        <a ng-href="<[getSkillEditorUrl(skillSummary.getId())]>" target="_blank">
-          <[skillSummary.getDescription()]>
-        </a>
-=======
                dnd-dragstart="startMoveSkill(null, skillSummary)"
                dnd-disable-if="isSkillDeleted(skillSummary)">
         <a ng-if="!isSkillDeleted(skillSummary)"
@@ -68,7 +55,6 @@
         <span ng-if="isSkillDeleted(skillSummary)" style="color: red;">
           Skill Deleted
         </span>
->>>>>>> e66ac84f
       </md-card>
     </div>
   </md-card>
