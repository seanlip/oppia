--- conflicted
+++ resolved
@@ -29,27 +29,18 @@
         'EditableQuestionBackendApiService', 'EditableSkillBackendApiService',
         'MisconceptionObjectFactory', 'QuestionObjectFactory',
         'QuestionSuggestionObjectFactory', 'SuggestionThreadObjectFactory',
-<<<<<<< HEAD
-        'EVENT_QUESTION_SUMMARIES_INITIALIZED',
-        'QuestionUndoRedoService', 'UndoRedoService', function(
-=======
         'EVENT_QUESTION_SUMMARIES_INITIALIZED', 'StateEditorService',
+        'QuestionUndoRedoService', 'UndoRedoService',
         'NUM_QUESTIONS_PER_PAGE', function(
->>>>>>> d4a4df42
             $scope, $http, $q, $uibModal, $window, AlertsService,
             TopicEditorStateService, QuestionCreationService, UrlService,
             EditableQuestionBackendApiService, EditableSkillBackendApiService,
             MisconceptionObjectFactory, QuestionObjectFactory,
             QuestionSuggestionObjectFactory, SuggestionThreadObjectFactory,
-<<<<<<< HEAD
-            EVENT_QUESTION_SUMMARIES_INITIALIZED,
-            QuestionUndoRedoService, UndoRedoService) {
-=======
             EVENT_QUESTION_SUMMARIES_INITIALIZED, StateEditorService,
+            QuestionUndoRedoService, UndoRedoService,
             NUM_QUESTIONS_PER_PAGE) {
           $scope.currentPage = 0;
-
->>>>>>> d4a4df42
           var _initTab = function() {
             $scope.questionEditorIsShown = false;
             $scope.question = null;
@@ -103,7 +94,7 @@
               AlertsService.addWarning(validationErrors);
               return;
             }
-<<<<<<< HEAD
+
             if (!$scope.questionIsBeingUpdated) {
               $scope.questionIsBeingSaved = true;
               EditableQuestionBackendApiService.createQuestion(
@@ -111,11 +102,10 @@
                 $scope.question.toBackendDict(true)
               ).then(function() {
                 TopicEditorStateService.fetchQuestionSummaries(
-                  $scope.topic.getId(), function() {
-                    _initTab();
-                  }
+                  $scope.topic.getId(), true
                 );
                 $scope.questionIsBeingSaved = false;
+                $scope.currentPage = 0;
               });
             } else {
               if (QuestionUndoRedoService.hasChanges()) {
@@ -160,15 +150,6 @@
             }, function(errorResponse) {
               AlertsService.addWarning(
                 errorResponse.error || 'Failed to fetch question.');
-=======
-            EditableQuestionBackendApiService.createQuestion(
-              $scope.skillId, $scope.question.toBackendDict(true)
-            ).then(function() {
-              TopicEditorStateService.fetchQuestionSummaries(
-                $scope.topic.getId(), true
-              );
-              $scope.currentPage = 0;
->>>>>>> d4a4df42
             });
           };
 
