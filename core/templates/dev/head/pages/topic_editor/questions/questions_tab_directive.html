<md-card class="oppia-page-card oppia-long-text" ng-if="!questionEditorIsShown && !activeQuestion">
  <div class="questions">
    <h3 class="form-heading"> Questions included in this topic </h3>
    <button class="btn btn-default"
            ng-click="createQuestion()"
            style="float: right;">
      Create Question
    </button>
    <table class="dashboard-table" ng-if="questionSummaries.length > 0">
      <colgroup>
        <col style="width: 10%;">
        <col style="width: 90%;">
      </colgroup>
      <tr>
        <th class="dashboard-table-headings">
          <p> No. </p>
        </th>
        <th class="dashboard-table-headings">
          <p> Question Content </p>
        </th>
      </tr>
      <tr ng-repeat="question in questionSummaries"
<<<<<<< HEAD
          class="list-item"
          ng-click="editQuestion(question)">
        <td> <[$index + 1]> </td>
=======
          class="list-item">
        <td> <[getQuestionIndex($index)]> </td>
>>>>>>> d4a4df42
        <td>
          <a class="list-summary">
            <angular-html-bind html-data="question.question_content"></angular-html-bind>
          </a>
        </td>
      </tr>
    </table>
    <h4 ng-if="questionSummaries.length === 0" style="color: gray;">
      Click on Create Question to create a new question and link it to a skill in this topic
    </h4>

    <h3 class="form-heading" ng-if="questionSuggestionThreads.length > 0"> Questions suggested to this topic </h3>
    <table class="dashboard-table" ng-if="questionSuggestionThreads.length > 0">
      <colgroup>
        <col style="width: 10%;">
        <col style="width: 80%;">
        <col style="width: 10%">
      </colgroup>
      <tr>
        <th class="dashboard-table-headings">
          <p> No. </p>
        </th>
        <th class="dashboard-table-headings">
          <p> Question Content </p>
        </th>
        <th class="dashboard-table-headings">
          <p> Status </p>
        </th>
      </tr>
      <tr ng-repeat="questionSuggestionThread in questionSuggestionThreads" ng-click="setActiveQuestion(questionSuggestionThread)" class="list-item">
        <td> <[$index + 1]> </td>
        <td>
          <a class="list-summary">
            <angular-html-bind html-data="questionSuggestionThread.suggestion.question.getStateData().content.getHtml()"></angular-html-bind>
          </a>
        </td>
        <td>
          <p><[questionSuggestionThread.suggestion.status]></p>
        </td>
      </tr>
    </table>
    <div class="page-navigation-arrows" ng-if="questionSummaries.length > 0">
      <i class="material-icons md-18"
         ng-if="currentPage !== 0"
         ng-click="goToPreviousPage()">&#xE5C4;
      </i> Page <[currentPage + 1]>
      <i class="material-icons md-18" ng-if="!isLastPage(currentPage)" ng-click="goToNextPage()">&#xE5C8;</i>
    </div>
  </div>
</md-card>

<div ng-if="questionEditorIsShown">
  <div style="padding-left: 45%;">
    <button type="button"
            class="btn btn-success oppia-editor-publish-button"
            ng-click="saveQuestion()"
            ng-disabled="!hasChanges()">
      <i class="material-icons md-18 md-dark oppia-save-publish-button-icon"
         alt="Publish to Oppia Library">
        &#xE2C3;
      </i>
      <span class="oppia-save-publish-button-label" ng-if="questionIsBeingSaved">Saving...</span>
      <span class="oppia-save-publish-button-label" ng-if="!questionIsBeingUpdated && !questionIsBeingSaved">Save and Publish Question</span>
      <span class="oppia-save-publish-button-label" ng-if="questionIsBeingUpdated && !questionIsBeingSaved">Save Changes</span>
    </button>
  </div>
  <question-editor question-id="questionId"
                   misconceptions="misconceptions"
                   question="question"
                   can-edit-question="canEditQuestion">
  </question-editor>
</div>

<div ng-if="activeQuestion">
  <question-editor question-id="activeQuestion.getId()"
                   misconceptions="emptyMisconceptionsList"
                   question="activeQuestion"
                   can-edit-question="false">
  </question-editor>

  <textarea ng-model="suggestionReviewMessage"></textarea><br>
  <button class="btn btn-default" ng-click="showSelectSkillModal()">Select skill</button>
  <button class="btn btn-success" ng-click="acceptQuestion(idOfActiveSuggestion, suggestionReviewMessage)">Approve</button>
  <button class="btn btn-danger" ng-click="rejectQuestion(idOfActiveSuggestion, suggestionReviewMessage)">Reject</button>
</div>

<style>
  questions-tab .oppia-page-card {
    margin-top: 2%;
    margin-left: 10%;
    width: 80%;
  }

  questions-tab .questions {
    padding-bottom: 10px;
  }

  questions-tab .oppia-editor-publish-button {
    margin-top: 2%;
  }

  questions-tab .dashboard-table {
    font-size: 15px;
    text-align: center;
    width: 100%;
  }

  questions-tab .page-navigation-arrows {
    float: right;
  }

  questions-tab .list-summary,
  questions-tab .list-summary:active,
  questions-tab .list-summary:visited {
    color: inherit;
    display: block;
    height: 2em;
    text-decoration: none;
  }

  questions-tab .dashboard-table .dashboard-table-headings {
    border-bottom: 2px solid #bbb;
    padding-bottom: 0.7em;
    text-align: center;
  }

  questions-tab .dashboard-table .dashboard-table-headings p {
    display: inline;
  }

  questions-tab .list-item:not(:last-child) {
    border-bottom: 1px solid #bbb;
  }

  questions-tab .list-item:hover {
    background-color: #ededed;
  }

  questions-tab .list-summary span {
    display: inline-block;
    line-height: normal;
    vertical-align: middle;
  }

  @media(max-width: 815px) {
    questions-tab .list-summary .additional-text {
      display: none;
    }
  }
</style><|MERGE_RESOLUTION|>--- conflicted
+++ resolved
@@ -20,14 +20,9 @@
         </th>
       </tr>
       <tr ng-repeat="question in questionSummaries"
-<<<<<<< HEAD
           class="list-item"
           ng-click="editQuestion(question)">
-        <td> <[$index + 1]> </td>
-=======
-          class="list-item">
-        <td> <[getQuestionIndex($index)]> </td>
->>>>>>> d4a4df42
+        <td><[getQuestionIndex($index)]></td>
         <td>
           <a class="list-summary">
             <angular-html-bind html-data="question.question_content"></angular-html-bind>
