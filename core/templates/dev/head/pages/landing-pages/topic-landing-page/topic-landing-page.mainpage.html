<<<<<<< HEAD
<!DOCTYPE html>
<html ng-app="oppia" lang="<[currentLang]>" ng-controller="Base" itemscope itemtype="http://schema.org/Organization">
  <head>
    @require('../../../base_components/header.html', {"title": "Oppia"})
    <script>
      var GLOBALS = {
        csrf_token: JSON.parse('{{csrf_token|js_string}}'),
      };
    </script>
  </head>

  <body>
    <base-content>
      <content>
        <div ng-controller="TopicLandingPage" class="oppia-landing-page">
          <div class="oppia-landing-section text-center" style="background-color: #afd2eb">
            <div class="oppia-landing-section-inner">
              <div class="container-fluid">
                <background-banner class="oppia-landing-background-image"></background-banner>
                <div class="row oppia-landing-section-row">
                  <div class="col-sm-6 col-sm-push-6 oppia-landing-image-div">
                    <img ng-src="<[image1.src]>" class="oppia-landing-image" alt="<[image1.alt]>">
                  </div>
                  <div class="col-sm-6 col-sm-pull-6">
                    <div class="oppia-landing-text-box-1">
                      <h1 class="oppia-landing-h1 oppia-text-color-green">
                        <[topicTitle]> just got easier
                      </h1>
                      <h2 class="oppia-landing-h2 oppia-text-color-green">Get your students and kids started with our free,
                        effective <[subject]> lessons.
                      </h2>
                    </div>
                    <button class="btn oppia-landing-page-button" ng-click="onClickGetStartedButton('teacher')">Get
                      Started
                    </button>
                    <button class="btn oppia-landing-page-button oppia-make-button-transparent"
                            ng-click="onClickLearnMoreButton()">Learn More
                    </button>
                  </div>
                </div>
              </div>
            </div>
          </div>

          <div class="oppia-landing-section text-center" style="background-color: #e8e7e3">
            <div class="oppia-landing-section-inner">
              <div class="container-fluid">
                <div class="row oppia-landing-section-row">
                  <div class="col-sm-6 col-sm-push-6 oppia-landing-image-div">
                    <img ng-src="<[image2.src]>" class="oppia-landing-image" alt="<[image2.alt]>">
                  </div>
                  <div class="col-sm-6 col-sm-pull-6">
                    <div class="oppia-landing-text-box-1">
                      <h1 class="oppia-landing-h1">Fun storytelling for all</h1>
                      <h2 class="oppia-landing-h2">Students are guided through explorations with targeted feedback and immersive
                        storytelling.
                        <br>
                        <br>
                        Oppia guides students step-by-step with helpful hints, so they can complete the lessons on their own.
                      </h2>
                    </div>
                  </div>
                </div>
              </div>
            </div>
          </div>

          <div class="oppia-landing-section text-center" style="background-color: #429488;  ">
            <div class="oppia-landing-section-inner" style="margin-bottom: 2%;">
              <div class="container-fluid">
                <div class="row oppia-landing-section-row">
                  <div class="col-sm-6 oppia-landing-image-div">
                    <div class="oppia-landing-video-frame">
                      <video controls type="video/mp4" ng-src="<[getVideoUrl()]>"
                             onclick="this.paused ? this.play() : this.pause();">Sorry, your browser doesn't support embedded videos.
                      </video>
                    </div>
                  </div>
                  <div class="col-sm-6 oppia-landing-text-box-2">
                    <h1 class="oppia-landing-h1" style="color: #FFFFFF;">Easy-to-follow lessons</h1>
                    <h2 class="oppia-landing-h2" style="color: #FFFFFF;">By working through lessons on Oppia, your young
                      learners can apply their knowledge to real-world problems.
                      <br>
                      <br>
                      Our lessons also have audio subtitles, to support students with reading difficulties.
                    </h2>
                  </div>
                </div>
              </div>
            </div>
          </div>

          <div class="oppia-landing-section text-center" style="background-color: #e8e7e3">
            <div class="oppia-landing-section-inner">
              <div class="container-fluid">
                <div class="row oppia-landing-section-row">
                  <div class="col-sm-6 col-sm-push-6 oppia-landing-image-div">
                    <img ng-src="<[bookImageUrl]>" class="oppia-landing-image" alt="">
                  </div>
                  <div class="col-sm-6 col-sm-pull-6">
                    <div class="oppia-landing-text-box-1">
                      <h1 class="oppia-landing-h1 text-center">Topics covered in this lesson</h1>
                      <br>
                      <h2 class="oppia-landing-h2 oppia-lessons-title oppia-text-color-green"
                          ng-repeat="lessonTitle in lessons">
                        <[lessonTitle]>
                      </h2>
                      <h2 class="oppia-landing-h2 oppia-lessons-title oppia-text-color-black">... and more!</h2>
                    </div>
                  </div>
                </div>
              </div>
            </div>
          </div>

          <div class="oppia-landing-section text-center" style="background-color: #afd2eb">
            <div class="oppia-landing-section-inner">
              <div class="container-fluid">
                <background-banner class="oppia-landing-background-image"></background-banner>
                <div class="row oppia-landing-section-row">
                  <div class="col-sm-12">
                    <h1 class="oppia-landing-h1 oppia-text-centered oppia-text-color-green" style="padding: 0">Imagine what your
                      students could learn today!
                    </h1>
                  </div>
                </div>
                <div class="row oppia-landing-section-row">
                  <div class="col-sm-12">
                    <button class="btn oppia-landing-page-button" ng-click="onClickGetStartedButton('teacher')">Get
                      Started
                    </button>
                  </div>
                </div>
                <div class="row oppia-landing-section-row">
                  <div class="col-sm-12">
                    <h2 class="oppia-landing-h2 oppia-text-centered oppia-text-color-green">
                      To see high quality lessons on subjects other than <[topicTitle]>, visit our Library.
                    </h2>
                  </div>
                </div>
                <div class="row oppia-landing-section-row oppia-text-color-green">
                  <div class="col-sm-12">
                    <button class="btn oppia-landing-page-button" ng-click="onClickExploreLessonsButton()">Explore
                      Lessons
                    </button>
                  </div>
                </div>
              </div>
            </div>

          </div>
        </div>
      </content>
      <page-footer></page-footer>
    </base-content>

    <style>
      .oppia-landing-page h1,
      h2,
      button {
        font-family: "Capriola", "Roboto", Arial, sans-serif;
      }

      .oppia-landing-section {
        height: auto;
        margin-left: auto;
        margin-right: auto;
        overflow: hidden;
        position: relative;
      }

      .oppia-landing-section-row {
        display: flex;
        align-items: center;
      }

      .oppia-landing-background-image {
        zoom: 2;
      }

      .oppia-landing-h1 {
        font-size: 2.8vw;
        margin: 0;
        text-align: left;
        white-space: pre;
      }

      .oppia-landing-h2 {
        font-size: 1.95vmax;
        line-height: 1.6em;
        margin-top: 5%;
        text-align: left;
        width: 80%;
      }

      .oppia-text-centered {
        padding: 0 25%;
        margin: 2% 0;
        text-align: center;
        width: 100%;
      }

      .oppia-landing-section-inner {
        height: auto;
        margin-left: auto;
        margin-right: auto;
        padding-bottom: 8%;
        padding-top: 6%;
      }

      .oppia-lessons-title {
        margin: 10px;
        text-align: center;
        width: 100%;
      }

      .oppia-landing-page-button {
        background-color: #015c53;
        border-radius: 0;
        border: 4px solid #265a53;
        color: #fff;
        font-size: 1.9vmax;
        margin-right: 15px;
        text-transform: uppercase;
        width: 40%;
      }

      .oppia-make-button-transparent {
        background-color: transparent;
        color: #265a53;
      }

      .oppia-landing-page-button:hover,
      .oppia-landing-page-button:focus,
      .oppia-landing-page-button:active {
        background-color: #05beb2;
        border-color: #05beb2;
        color: #fff;
      }

      .oppia-make-button-transparent:hover,
      .oppia-make-button-transparent:focus,
      .oppia-make-button-transparent:active {
        background-color: transparent;
        border-color: #05beb2;
        color: #05beb2;
      }

      .oppia-landing-text-box-1,
      .oppia-landing-text-box-2 {
        margin-left: 60px;
      }

      .oppia-landing-text-box-2 {
        margin-left: auto;
        margin-top: 100px;
        padding-right: 40px;
      }

      .oppia-landing-image {
        max-width: 100%;
        max-height: 400px;
      }

      .oppia-text-color-black {
        color: #242424;
      }

      .oppia-text-color-green {
        color: #005c5e;
      }

      .oppia-landing-video-frame {
        border: 11px black solid;
        border-top-width: 50px;
        border-bottom-width: 50px;
        border-radius: 36px;
        background: #000000;
        min-height: 500px;
        margin: auto;
        position: relative;
        width: 270px;
      }

      .oppia-landing-video-frame:before {
        background: #333;
        border-radius: 10px;
        content: '';
        display: block;
        height: 5px;
        left: 50%;
        position: absolute;
        top: -25px;
        transform: translate(-50%, -50%);
        width: 60px;
      }

      .oppia-landing-video-frame:after {
        background: #333;
        border-radius: 50%;
        bottom: -58px;
        content: '';
        display: block;
        height: 35px;
        left: 50%;
        position: absolute;
        transform: translate(-50%, -50%);
        width: 35px;
      }

      video::-webkit-media-controls-fullscreen-button,
      video::-webkit-media-controls-overlay-play-button,
      video::-webkit-media-controls-timeline,
      video::-webkit-media-controls-mute-button,
      video::-webkit-media-controls-toggle-closed-captions-button,
      video::-webkit-media-controls-volume-slider {
        cursor: pointer;
      }

      @media screen and (max-width: 768px) {

        .oppia-landing-section-inner,
        .oppia-landing-section {
          height: auto;
        }

        .oppia-landing-section-row {
          display: block;
        }

        .oppia-landing-h1 {
          font-size: 1.6em;
          padding-top: 40px;
          text-align: center;
          white-space: pre-line;
        }

        .oppia-landing-h2 {
          font-size: 1em;
          padding: 0 10%;
          text-align: center;
          width: 100%;
        }

        .oppia-landing-background-image {
          zoom: 1.3;
        }

        .oppia-landing-image {
          max-height: 250px;
        }

        .oppia-landing-text-box-1,
        .oppia-landing-text-box-2 {
          margin-left: auto;
        }

        .oppia-landing-page-button {
          font-size: 2.3vmax;
          margin-bottom: 30px;
          width: auto;
        }

        .oppia-landing-text-box-2 {
          margin-top: 0;
          padding-right: inherit;
        }
      }

      @media screen and (max-width: 320px) {
        .oppia-landing-page-button {
          font-size: 2.8vmax;
        }

        .oppia-landing-h1 {
          white-space: normal;
        }
      }
    </style>

    @require('../../footer_js_libs.html')
  </body>
</html>
=======
{% extends 'dist/base.html' %}

{% block content %}
  <topic-landing-page></topic-landing-page>
{% endblock %}

{% block footer_js %}
  {{ super() }}
  <!-- This code is used for inserting webpack bundles
     https://github.com/jantimon/html-webpack-plugin#writing-your-own-templates -->
  <% for (var chunk in htmlWebpackPlugin.files.js) { %>
    <% if (webpackConfig.mode == 'production') { %>
      <script src="/build/templates/head/dist/<%= htmlWebpackPlugin.files.js[chunk] %>"></script>
    <% } else { %>
      <script src="/dist/<%= htmlWebpackPlugin.files.js[chunk] %>"></script>
    <% } %>
  <% } %>
{% endblock footer_js %}
>>>>>>> b9b161ce
<|MERGE_RESOLUTION|>--- conflicted
+++ resolved
@@ -1,4 +1,3 @@
-<<<<<<< HEAD
 <!DOCTYPE html>
 <html ng-app="oppia" lang="<[currentLang]>" ng-controller="Base" itemscope itemtype="http://schema.org/Organization">
   <head>
@@ -13,392 +12,11 @@
   <body>
     <base-content>
       <content>
-        <div ng-controller="TopicLandingPage" class="oppia-landing-page">
-          <div class="oppia-landing-section text-center" style="background-color: #afd2eb">
-            <div class="oppia-landing-section-inner">
-              <div class="container-fluid">
-                <background-banner class="oppia-landing-background-image"></background-banner>
-                <div class="row oppia-landing-section-row">
-                  <div class="col-sm-6 col-sm-push-6 oppia-landing-image-div">
-                    <img ng-src="<[image1.src]>" class="oppia-landing-image" alt="<[image1.alt]>">
-                  </div>
-                  <div class="col-sm-6 col-sm-pull-6">
-                    <div class="oppia-landing-text-box-1">
-                      <h1 class="oppia-landing-h1 oppia-text-color-green">
-                        <[topicTitle]> just got easier
-                      </h1>
-                      <h2 class="oppia-landing-h2 oppia-text-color-green">Get your students and kids started with our free,
-                        effective <[subject]> lessons.
-                      </h2>
-                    </div>
-                    <button class="btn oppia-landing-page-button" ng-click="onClickGetStartedButton('teacher')">Get
-                      Started
-                    </button>
-                    <button class="btn oppia-landing-page-button oppia-make-button-transparent"
-                            ng-click="onClickLearnMoreButton()">Learn More
-                    </button>
-                  </div>
-                </div>
-              </div>
-            </div>
-          </div>
-
-          <div class="oppia-landing-section text-center" style="background-color: #e8e7e3">
-            <div class="oppia-landing-section-inner">
-              <div class="container-fluid">
-                <div class="row oppia-landing-section-row">
-                  <div class="col-sm-6 col-sm-push-6 oppia-landing-image-div">
-                    <img ng-src="<[image2.src]>" class="oppia-landing-image" alt="<[image2.alt]>">
-                  </div>
-                  <div class="col-sm-6 col-sm-pull-6">
-                    <div class="oppia-landing-text-box-1">
-                      <h1 class="oppia-landing-h1">Fun storytelling for all</h1>
-                      <h2 class="oppia-landing-h2">Students are guided through explorations with targeted feedback and immersive
-                        storytelling.
-                        <br>
-                        <br>
-                        Oppia guides students step-by-step with helpful hints, so they can complete the lessons on their own.
-                      </h2>
-                    </div>
-                  </div>
-                </div>
-              </div>
-            </div>
-          </div>
-
-          <div class="oppia-landing-section text-center" style="background-color: #429488;  ">
-            <div class="oppia-landing-section-inner" style="margin-bottom: 2%;">
-              <div class="container-fluid">
-                <div class="row oppia-landing-section-row">
-                  <div class="col-sm-6 oppia-landing-image-div">
-                    <div class="oppia-landing-video-frame">
-                      <video controls type="video/mp4" ng-src="<[getVideoUrl()]>"
-                             onclick="this.paused ? this.play() : this.pause();">Sorry, your browser doesn't support embedded videos.
-                      </video>
-                    </div>
-                  </div>
-                  <div class="col-sm-6 oppia-landing-text-box-2">
-                    <h1 class="oppia-landing-h1" style="color: #FFFFFF;">Easy-to-follow lessons</h1>
-                    <h2 class="oppia-landing-h2" style="color: #FFFFFF;">By working through lessons on Oppia, your young
-                      learners can apply their knowledge to real-world problems.
-                      <br>
-                      <br>
-                      Our lessons also have audio subtitles, to support students with reading difficulties.
-                    </h2>
-                  </div>
-                </div>
-              </div>
-            </div>
-          </div>
-
-          <div class="oppia-landing-section text-center" style="background-color: #e8e7e3">
-            <div class="oppia-landing-section-inner">
-              <div class="container-fluid">
-                <div class="row oppia-landing-section-row">
-                  <div class="col-sm-6 col-sm-push-6 oppia-landing-image-div">
-                    <img ng-src="<[bookImageUrl]>" class="oppia-landing-image" alt="">
-                  </div>
-                  <div class="col-sm-6 col-sm-pull-6">
-                    <div class="oppia-landing-text-box-1">
-                      <h1 class="oppia-landing-h1 text-center">Topics covered in this lesson</h1>
-                      <br>
-                      <h2 class="oppia-landing-h2 oppia-lessons-title oppia-text-color-green"
-                          ng-repeat="lessonTitle in lessons">
-                        <[lessonTitle]>
-                      </h2>
-                      <h2 class="oppia-landing-h2 oppia-lessons-title oppia-text-color-black">... and more!</h2>
-                    </div>
-                  </div>
-                </div>
-              </div>
-            </div>
-          </div>
-
-          <div class="oppia-landing-section text-center" style="background-color: #afd2eb">
-            <div class="oppia-landing-section-inner">
-              <div class="container-fluid">
-                <background-banner class="oppia-landing-background-image"></background-banner>
-                <div class="row oppia-landing-section-row">
-                  <div class="col-sm-12">
-                    <h1 class="oppia-landing-h1 oppia-text-centered oppia-text-color-green" style="padding: 0">Imagine what your
-                      students could learn today!
-                    </h1>
-                  </div>
-                </div>
-                <div class="row oppia-landing-section-row">
-                  <div class="col-sm-12">
-                    <button class="btn oppia-landing-page-button" ng-click="onClickGetStartedButton('teacher')">Get
-                      Started
-                    </button>
-                  </div>
-                </div>
-                <div class="row oppia-landing-section-row">
-                  <div class="col-sm-12">
-                    <h2 class="oppia-landing-h2 oppia-text-centered oppia-text-color-green">
-                      To see high quality lessons on subjects other than <[topicTitle]>, visit our Library.
-                    </h2>
-                  </div>
-                </div>
-                <div class="row oppia-landing-section-row oppia-text-color-green">
-                  <div class="col-sm-12">
-                    <button class="btn oppia-landing-page-button" ng-click="onClickExploreLessonsButton()">Explore
-                      Lessons
-                    </button>
-                  </div>
-                </div>
-              </div>
-            </div>
-
-          </div>
-        </div>
+        <topic-landing-page></topic-landing-page>
       </content>
       <page-footer></page-footer>
     </base-content>
 
-    <style>
-      .oppia-landing-page h1,
-      h2,
-      button {
-        font-family: "Capriola", "Roboto", Arial, sans-serif;
-      }
-
-      .oppia-landing-section {
-        height: auto;
-        margin-left: auto;
-        margin-right: auto;
-        overflow: hidden;
-        position: relative;
-      }
-
-      .oppia-landing-section-row {
-        display: flex;
-        align-items: center;
-      }
-
-      .oppia-landing-background-image {
-        zoom: 2;
-      }
-
-      .oppia-landing-h1 {
-        font-size: 2.8vw;
-        margin: 0;
-        text-align: left;
-        white-space: pre;
-      }
-
-      .oppia-landing-h2 {
-        font-size: 1.95vmax;
-        line-height: 1.6em;
-        margin-top: 5%;
-        text-align: left;
-        width: 80%;
-      }
-
-      .oppia-text-centered {
-        padding: 0 25%;
-        margin: 2% 0;
-        text-align: center;
-        width: 100%;
-      }
-
-      .oppia-landing-section-inner {
-        height: auto;
-        margin-left: auto;
-        margin-right: auto;
-        padding-bottom: 8%;
-        padding-top: 6%;
-      }
-
-      .oppia-lessons-title {
-        margin: 10px;
-        text-align: center;
-        width: 100%;
-      }
-
-      .oppia-landing-page-button {
-        background-color: #015c53;
-        border-radius: 0;
-        border: 4px solid #265a53;
-        color: #fff;
-        font-size: 1.9vmax;
-        margin-right: 15px;
-        text-transform: uppercase;
-        width: 40%;
-      }
-
-      .oppia-make-button-transparent {
-        background-color: transparent;
-        color: #265a53;
-      }
-
-      .oppia-landing-page-button:hover,
-      .oppia-landing-page-button:focus,
-      .oppia-landing-page-button:active {
-        background-color: #05beb2;
-        border-color: #05beb2;
-        color: #fff;
-      }
-
-      .oppia-make-button-transparent:hover,
-      .oppia-make-button-transparent:focus,
-      .oppia-make-button-transparent:active {
-        background-color: transparent;
-        border-color: #05beb2;
-        color: #05beb2;
-      }
-
-      .oppia-landing-text-box-1,
-      .oppia-landing-text-box-2 {
-        margin-left: 60px;
-      }
-
-      .oppia-landing-text-box-2 {
-        margin-left: auto;
-        margin-top: 100px;
-        padding-right: 40px;
-      }
-
-      .oppia-landing-image {
-        max-width: 100%;
-        max-height: 400px;
-      }
-
-      .oppia-text-color-black {
-        color: #242424;
-      }
-
-      .oppia-text-color-green {
-        color: #005c5e;
-      }
-
-      .oppia-landing-video-frame {
-        border: 11px black solid;
-        border-top-width: 50px;
-        border-bottom-width: 50px;
-        border-radius: 36px;
-        background: #000000;
-        min-height: 500px;
-        margin: auto;
-        position: relative;
-        width: 270px;
-      }
-
-      .oppia-landing-video-frame:before {
-        background: #333;
-        border-radius: 10px;
-        content: '';
-        display: block;
-        height: 5px;
-        left: 50%;
-        position: absolute;
-        top: -25px;
-        transform: translate(-50%, -50%);
-        width: 60px;
-      }
-
-      .oppia-landing-video-frame:after {
-        background: #333;
-        border-radius: 50%;
-        bottom: -58px;
-        content: '';
-        display: block;
-        height: 35px;
-        left: 50%;
-        position: absolute;
-        transform: translate(-50%, -50%);
-        width: 35px;
-      }
-
-      video::-webkit-media-controls-fullscreen-button,
-      video::-webkit-media-controls-overlay-play-button,
-      video::-webkit-media-controls-timeline,
-      video::-webkit-media-controls-mute-button,
-      video::-webkit-media-controls-toggle-closed-captions-button,
-      video::-webkit-media-controls-volume-slider {
-        cursor: pointer;
-      }
-
-      @media screen and (max-width: 768px) {
-
-        .oppia-landing-section-inner,
-        .oppia-landing-section {
-          height: auto;
-        }
-
-        .oppia-landing-section-row {
-          display: block;
-        }
-
-        .oppia-landing-h1 {
-          font-size: 1.6em;
-          padding-top: 40px;
-          text-align: center;
-          white-space: pre-line;
-        }
-
-        .oppia-landing-h2 {
-          font-size: 1em;
-          padding: 0 10%;
-          text-align: center;
-          width: 100%;
-        }
-
-        .oppia-landing-background-image {
-          zoom: 1.3;
-        }
-
-        .oppia-landing-image {
-          max-height: 250px;
-        }
-
-        .oppia-landing-text-box-1,
-        .oppia-landing-text-box-2 {
-          margin-left: auto;
-        }
-
-        .oppia-landing-page-button {
-          font-size: 2.3vmax;
-          margin-bottom: 30px;
-          width: auto;
-        }
-
-        .oppia-landing-text-box-2 {
-          margin-top: 0;
-          padding-right: inherit;
-        }
-      }
-
-      @media screen and (max-width: 320px) {
-        .oppia-landing-page-button {
-          font-size: 2.8vmax;
-        }
-
-        .oppia-landing-h1 {
-          white-space: normal;
-        }
-      }
-    </style>
-
     @require('../../footer_js_libs.html')
   </body>
-</html>
-=======
-{% extends 'dist/base.html' %}
-
-{% block content %}
-  <topic-landing-page></topic-landing-page>
-{% endblock %}
-
-{% block footer_js %}
-  {{ super() }}
-  <!-- This code is used for inserting webpack bundles
-     https://github.com/jantimon/html-webpack-plugin#writing-your-own-templates -->
-  <% for (var chunk in htmlWebpackPlugin.files.js) { %>
-    <% if (webpackConfig.mode == 'production') { %>
-      <script src="/build/templates/head/dist/<%= htmlWebpackPlugin.files.js[chunk] %>"></script>
-    <% } else { %>
-      <script src="/dist/<%= htmlWebpackPlugin.files.js[chunk] %>"></script>
-    <% } %>
-  <% } %>
-{% endblock footer_js %}
->>>>>>> b9b161ce
+</html>