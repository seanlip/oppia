<!DOCTYPE html>
<html ng-app="oppia">
  <head>
    <title>Oppia Admin Panel</title>

    <!-- Require head styles file using webpack -->
    @require('../header_css_libs.html')

    <script>
      var GLOBALS = {
        csrf_token: JSON.parse('{{csrf_token|js_string}}'),
        USER_EMAIL: JSON.parse('{{user_email|js_string}}'),
        DEMO_EXPLORATIONS: JSON.parse('{{demo_explorations|js_string}}'),
        DEMO_EXPLORATION_IDS: JSON.parse('{{demo_exploration_ids|js_string}}'),
        DEMO_COLLECTIONS: JSON.parse('{{demo_collections|js_string}}'),
        HUMAN_READABLE_CURRENT_TIME: JSON.parse(
          '{{human_readable_current_time|js_string}}'),
        CONTINUOUS_COMPUTATIONS_DATA: JSON.parse(
          '{{continuous_computations_data|js_string}}'),
        ONE_OFF_JOB_SPECS: JSON.parse('{{one_off_job_specs|js_string}}'),
        UNFINISHED_JOB_DATA: JSON.parse('{{unfinished_job_data|js_string}}'),
        RECENT_JOB_DATA: JSON.parse('{{recent_job_data|js_string}}'),
        UPDATABLE_ROLES: JSON.parse('{{updatable_roles|js_string}}'),
        VIEWABLE_ROLES: JSON.parse('{{viewable_roles|js_string}}'),
        TOPIC_SUMMARIES: JSON.parse('{{topic_summaries|js_string}}'),
        ROLE_GRAPH_DATA: JSON.parse('{{role_graph_data|js_string}}'),
      }
    </script>

    <!-- Require head javascript file using webpack -->
      @require('../header_js_libs.html')
  </head>

  <body>

    <admin-page></admin-page>

<<<<<<< HEAD
    {% include 'pages/footer_js_libs.html' %}
    <script src="/templates/dev/head/AppInit.js"></script>
    <!-- This code is used for inserting webpack bundles
       https://github.com/jantimon/html-webpack-plugin#writing-your-own-templates -->
    <% for (var chunk in htmlWebpackPlugin.files.js) { %>
      <% if (webpackConfig.mode == 'production') { %>
        <script src="/build/templates/head/dist/<%= htmlWebpackPlugin.files.js[chunk] %>"></script>
      <% } else { %>
        <script src="/dist/<%= htmlWebpackPlugin.files.js[chunk] %>"></script>
      <% } %>
    <% } %>
=======
    @require('../footer_js_libs.html')
    <script>
      {{ value_generators_js }}
    </script>
>>>>>>> 95dad901
  </body>
</html><|MERGE_RESOLUTION|>--- conflicted
+++ resolved
@@ -32,26 +32,8 @@
   </head>
 
   <body>
-
     <admin-page></admin-page>
 
-<<<<<<< HEAD
-    {% include 'pages/footer_js_libs.html' %}
-    <script src="/templates/dev/head/AppInit.js"></script>
-    <!-- This code is used for inserting webpack bundles
-       https://github.com/jantimon/html-webpack-plugin#writing-your-own-templates -->
-    <% for (var chunk in htmlWebpackPlugin.files.js) { %>
-      <% if (webpackConfig.mode == 'production') { %>
-        <script src="/build/templates/head/dist/<%= htmlWebpackPlugin.files.js[chunk] %>"></script>
-      <% } else { %>
-        <script src="/dist/<%= htmlWebpackPlugin.files.js[chunk] %>"></script>
-      <% } %>
-    <% } %>
-=======
     @require('../footer_js_libs.html')
-    <script>
-      {{ value_generators_js }}
-    </script>
->>>>>>> 95dad901
   </body>
 </html>