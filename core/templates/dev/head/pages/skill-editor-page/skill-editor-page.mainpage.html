<!DOCTYPE html>
<html ng-app="oppia" lang="<[currentLang]>" ng-controller="Base" itemscope itemtype="http://schema.org/Organization">
  <head>
    @require('../../base_components/header.html', {"title": "Skill Editor"})
    <script>
      var GLOBALS = {
        ADDITIONAL_ANGULAR_MODULES: JSON.parse(
          '{{additional_angular_modules|js_string}}'),
<<<<<<< HEAD
        DEFAULT_OBJECT_VALUES: JSON.parse(
          '{{DEFAULT_OBJECT_VALUES|js_string}}'),
=======
        GCS_RESOURCE_BUCKET_NAME: JSON.parse('{{GCS_RESOURCE_BUCKET_NAME|js_string}}'),
>>>>>>> 13e4c2d9
        INTERACTION_SPECS: JSON.parse('{{INTERACTION_SPECS|js_string}}')
      };
    </script>
  </head>
  <body>
    <service-bootstrap></service-bootstrap>
    <base-content>
      <navbar-breadcrumb>
        <skill-editor-navbar-breadcrumb>
        </skill-editor-navbar-breadcrumb>
      </navbar-breadcrumb>

      <nav-options>
        <skill-editor-navbar>
        </skill-editor-navbar>
      </nav-options>

      <content>
        <skill-editor-page></skill-editor-page>
      </content>

      <page-footer></page-footer>
    </base-content>

    <script src="/third_party/static/ckeditor-4.9.2/ckeditor.js"></script>
    <script src="/templates/dev/head/mathjaxConfig.js"></script>
    <script src="/third_party/static/MathJax-2.7.5/MathJax.js?config=TeX-AMS-MML_HTMLorMML"></script>
    @require('../footer_js_libs.html')
    {{ interaction_templates }}
    {{ dependencies_html }}
  </body>
</html><|MERGE_RESOLUTION|>--- conflicted
+++ resolved
@@ -6,12 +6,6 @@
       var GLOBALS = {
         ADDITIONAL_ANGULAR_MODULES: JSON.parse(
           '{{additional_angular_modules|js_string}}'),
-<<<<<<< HEAD
-        DEFAULT_OBJECT_VALUES: JSON.parse(
-          '{{DEFAULT_OBJECT_VALUES|js_string}}'),
-=======
-        GCS_RESOURCE_BUCKET_NAME: JSON.parse('{{GCS_RESOURCE_BUCKET_NAME|js_string}}'),
->>>>>>> 13e4c2d9
         INTERACTION_SPECS: JSON.parse('{{INTERACTION_SPECS|js_string}}')
       };
     </script>
