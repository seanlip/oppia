--- conflicted
+++ resolved
@@ -14,10 +14,7 @@
     </script>
   </head>
   <body>
-<<<<<<< HEAD
-=======
     <service-bootstrap></service-bootstrap>
->>>>>>> 22567be3
     <base-content>
       <navbar-breadcrumb>
         <skill-editor-navbar-breadcrumb>
