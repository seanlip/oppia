--- conflicted
+++ resolved
@@ -47,11 +47,7 @@
               <p translate="I18N_GET_STARTED_PAGE_PARAGRAPH_8">
               </p>
 
-<<<<<<< HEAD
-            <!-- TODO(vojtechjelinek): Make it easy to get the right link to share, update this doc with that info. -->
-=======
-              <!-- TODO(vojtechjelinek): make it easy to get the right link to share, update this doc with that info -->
->>>>>>> a62d0894
+              <!-- TODO(vojtechjelinek): make it easy to get the right link to share, update this doc with that info. -->
 
               <h2 translate="I18N_GET_STARTED_PAGE_PARAGRAPH_9_HEADING"></h2>
               <p translate="I18N_GET_STARTED_PAGE_PARAGRAPH_9">
