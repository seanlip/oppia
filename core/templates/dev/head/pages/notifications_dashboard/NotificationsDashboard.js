--- conflicted
+++ resolved
@@ -16,15 +16,9 @@
  * @fileoverview Data and controllers for the user's notifications dashboard.
  */
 
-<<<<<<< HEAD
 oppia.controller('NotificationsDashboard', [
-  '$scope', '$http', '$rootScope', 'DateTimeFormatService',
-  function($scope, $http, $rootScope, DateTimeFormatService) {
-=======
-oppia.controller('DashboardNotifications', [
   '$http', '$rootScope', '$scope', 'DateTimeFormatService',
   function($http, $rootScope, $scope, DateTimeFormatService) {
->>>>>>> 0e1fc485
     $scope.getItemUrl = function(activityId, notificationType) {
       return (
         '/create/' + activityId + (
