--- conflicted
+++ resolved
@@ -1,44 +1,3 @@
-<<<<<<< HEAD
-{% extends 'dist/base.html' %}
-
-{% block subtitle %}
-  Teach
-{% endblock subtitle %}
-
-{% block header_js %}
-  {{ super() }}
-{% endblock %}
-
-{% block navbar_breadcrumb %}
-  <ul class="nav navbar-nav oppia-navbar-breadcrumb">
-    <li>
-      <span class="oppia-navbar-breadcrumb-separator"></span>
-      Teach with Oppia
-    </li>
-  </ul>
-{% endblock navbar_breadcrumb %}
-
-{% block content %}
-  <div class="oppia-static-header">
-    <h1 translate="I18N_TEACH_PAGE_HEADING"></h1>
-  </div>
-  <background-banner></background-banner>
-  <div ng-controller="Teach">
-    <div class="oppia-static-content-below-banner">
-      <div class="oppia-page-card oppia-static-content">
-        <div class="about-nav oppia-about-teach-tabs">
-          <ul class="oppia-about-tabs">
-            <li class="oppia-about-tabs-active">
-              <a ng-click="onTabClick(TAB_ID_TEACH)" class="oppia-about-tabs-text" href="" id="teach" translate="I18N_TEACH_PAGE_TAB_TEACH_WITH_OPPIA">
-
-              </a>
-            </li>
-            <li>
-              <a ng-click="onTabClick(TAB_ID_PLAYBOOK)" class="oppia-about-tabs-text" href="" id="playbook" translate="I18N_TEACH_PAGE_TAB_PARTICIPATION_PLAYBOOK">
-              </a>
-            </li>
-          </ul>
-=======
 <!DOCTYPE html>
 <html ng-app="oppia" lang="<[currentLang]>" ng-controller="Base" itemscope itemtype="http://schema.org/Organization">
   <head>
@@ -59,7 +18,6 @@
       <content>
         <div class="oppia-static-header">
           <h1 translate="I18N_TEACH_PAGE_HEADING"></h1>
->>>>>>> dbf87e0a
         </div>
         <background-banner></background-banner>
         <div ng-controller="Teach">
@@ -192,4 +150,4 @@
 
     @require('../footer_js_libs.html')
   </body>
-</html>+  