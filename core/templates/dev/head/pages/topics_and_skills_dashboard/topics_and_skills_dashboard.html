{% extends 'pages/base.html' %}
<<<<<<< HEAD
{% block maintitle %}
  Topics and Skills Dashboard - Oppia
{% endblock maintitle %}

{% block navbar_breadcrumb %}
  <topics-and-skills-dashboard-navbar-breadcrumb>
  </topics-and-skills-dashboard-navbar-breadcrumb>
{% endblock navbar_breadcrumb %}

{% block local_top_nav_options %}
  <topics-and-skills-dashboard-navbar>
  </topics-and-skills-dashboard-navbar>
{% endblock local_top_nav_options %}


{% block content %}
  <background-banner></background-banner>
  <div class="oppia-topics-and-skills-dashboard" ng-controller="TopicsAndSkillsDashboard" style="position: relative;">
    <div>
      <h2 class="dashboard-title" translate="I18N_DASHBOARD_TOPICS_AND_SKILLS_DASHBOARD"></h2>
    </div>
    <div ng-if="topicSummaries.length > 0 || skillSummaries.length > 0">
      <ul class="dashboard-tabs">
        <li ng-if="topicSummaries.length > 0"
            ng-class="{'dashboard-tabs-active': activeTab === TAB_NAME_TOPICS}">
          <a class="dashboard-tabs-text"
             ng-click="setActiveTab(TAB_NAME_TOPICS)"
             translate="I18N_DASHBOARD_TOPICS">
          </a>
        </li>
        <li ng-if="skillSummaries.length > 0"
            ng-class="{'dashboard-tabs-active': activeTab === TAB_NAME_SKILLS}">
          <a class="dashboard-tabs-text"
             ng-click="setActiveTab(TAB_NAME_SKILLS)"
             translate="I18N_DASHBOARD_SKILLS">
          </a>
        </li>
      </ul>

    <div ng-if="activeTab === TAB_NAME_TOPICS">
      <topics-list topic-summaries="topicSummaries"></topics-list>
    </div>

    <div ng-if="activeTab === TAB_NAME_SKILLS">
      <skills-list skill-summaries="skillSummaries"></skills-list>
    </div>
  </div>


    <div class="col-sm-8" ng-if="topicSummaries.length === 0 && skillSummaries.length === 0">
      <blockquote class="intro-card">
        <p class="intro-card-message" style="padding-top: 6px;"
           translate="I18N_TOPICS_AND_SKILLS_DASHBOARD_INTRO_MESSAGE">
        </p>
        <a class="btn oppia-dashboard-intro-button oppia-transition-200"
           style="color: white; text-decoration: none;"
           translate="I18N_TOPNAV_CREATE_TOPIC"
           ng-href="/">
        </a>
      </blockquote>
    </div>
  </div>
  <style>
    .oppia-topics-and-skills-dashboard .dashboard-tabs {
      border-bottom: 1px solid #eee;
      display: -webkit-flex;
      display: flex;
      flex-wrap: wrap;
      margin-bottom: 0;
      margin-left: 12.5%;
      padding-left: 0;
      padding-top: 6%;
      text-align: center;
    }

    .oppia-topics-and-skills-dashboard .dashboard-tabs li {
      display: -webkit-flex;
      display: flex;
      margin-bottom: 0;
      width: 200px;
    }
    .oppia-topics-and-skills-dashboard .dashboard-title {
      color: #01645c;
      font-family: 'Capriola', 'Roboto', Arial, sans-serif;
      font-size: 3em;
      margin-top: 0px;
      margin-bottom: 25px;
      padding-top: 78.5px;
      text-align: center;
    }

    .oppia-topics-and-skills-dashboard .intro-card {
      background: #fff;
      border-left: none;
      border-radius: 5px;
      margin: 1em 0 0;
      margin-left: 25%;
      margin-right: 25%;
      padding: 37px 30px;
      text-align: center;
      width: 100%;
    }

    .oppia-topics-and-skills-dashboard .intro-card:before {
      background: #fff;
      border-bottom-right-radius: 80px 50px;
      bottom: -1.7em;
      content: "";
      display: block;
      height: 30px;
      position: absolute;
      width: 50px;
      z-index: 10;
    }

    .oppia-topics-and-skills-dashboard .intro-card:after {
      background: #eee;
      border-bottom-right-radius: 40px 50px;
      bottom: -1.7em;
      content: "";
      display: block;
      height: 30px;
      position: absolute;
      width: 20px;
      z-index: 10;
    }

    .oppia-topics-and-skills-dashboard .intro-card-message {
      font-family: 'Capriola', 'Roboto', Arial, sans-serif;
      font-size: 18px;
      text-align: center;
    }

    .oppia-topics-and-skills-dashboard .dashboard-tabs .dashboard-tabs-text {
      color: #009688;
      font-size: 1em;
      padding: 10px;
      text-decoration: none;
      text-transform: uppercase;
      width: 100%;
    }

    .oppia-topics-and-skills-dashboard .dashboard-tabs-active .dashboard-tabs-text,
    .oppia-topics-and-skills-dashboard .dashboard-tabs-active .dashboard-tabs-text:hover {
      border-bottom: 4px solid #009688;
      color: #009688;
      margin-left: 7.5px;
    }

    .oppia-topics-and-skills-dashboard .dashboard-tabs .dashboard-tabs-text:hover {
      color: #009688;
      font-size: 1em;
      padding: 10px;
      text-decoration: none;
      text-transform: uppercase;
      width: 100%;
    }

    .oppia-topics-and-skills-dashboard .dashboard-tabs .dashboard-tabs-text:hover,
    .oppia-topics-and-skills-dashboard .dashboard-tabs .dashboard-tabs-text:focus {
      text-decoration: none;
    }

    .oppia-topics-and-skills-dashboard .dashboard-tabs .list-card-view-toggle {
      margin-left: auto;
      margin-right: 7.5px;
      width: auto;
    }

    @media(max-width: 815px) {
      .oppia-topics-and-skills-dashboard .dashboard-tabs {
        justify-content: center;
      }

      .oppia-topics-and-skills-dashboard .intro-card {
        width: auto;
      }

      .oppia-topics-and-skills-dashboard .dashboard-tabs li {
        width: auto;
      }

      .oppia-topics-and-skills-dashboard .oppia-dashboard-intro-button {
        display: none;
      }

      .oppia-topics-and-skills-dashboard .dashboard-tabs .sort-explorations-select {
        margin-top: 8px;
        width: 100%;
      }
    }
  </style>
{% endblock %}


{% block footer_js %}
  {{ super() }}
  <script src="{{TEMPLATE_DIR_PREFIX}}/components/background/BackgroundBannerDirective.js"></script>
  <script src="{{TEMPLATE_DIR_PREFIX}}/pages/topics_and_skills_dashboard/TopicsAndSkillsDashboardNavbarBreadcrumbDirective.js"></script>
  <script src="{{TEMPLATE_DIR_PREFIX}}/pages/topics_and_skills_dashboard/TopicsAndSkillsDashboardNavbarDirective.js"></script>
  <script src="{{TEMPLATE_DIR_PREFIX}}/pages/topics_and_skills_dashboard/TopicsListDirective.js"></script>
  <script src="{{TEMPLATE_DIR_PREFIX}}/pages/topics_and_skills_dashboard/SkillsListDirective.js"></script>

  <script   src="{{TEMPLATE_DIR_PREFIX}}/domain/topics_and_skills_dashboard/TopicsAndSkillsDashboardBackendApiService.js"></script>
  <script src="{{TEMPLATE_DIR_PREFIX}}/pages/topics_and_skills_dashboard/TopicsAndSkillsDashboard.js"></script>
{% endblock footer_js %}
=======
<script src="{{TEMPLATE_DIR_PREFIX}}/domain/topics_and_skills_dashboard/TopicsAndSkillsDashboardBackendApiService.js"></script>
>>>>>>> 2393b8ec
<|MERGE_RESOLUTION|>--- conflicted
+++ resolved
@@ -1,5 +1,4 @@
 {% extends 'pages/base.html' %}
-<<<<<<< HEAD
 {% block maintitle %}
   Topics and Skills Dashboard - Oppia
 {% endblock maintitle %}
@@ -26,38 +25,35 @@
         <li ng-if="topicSummaries.length > 0"
             ng-class="{'dashboard-tabs-active': activeTab === TAB_NAME_TOPICS}">
           <a class="dashboard-tabs-text"
-             ng-click="setActiveTab(TAB_NAME_TOPICS)"
-             translate="I18N_DASHBOARD_TOPICS">
+             ng-click="setActiveTab(TAB_NAME_TOPICS)"> Topics
           </a>
         </li>
         <li ng-if="skillSummaries.length > 0"
             ng-class="{'dashboard-tabs-active': activeTab === TAB_NAME_SKILLS}">
           <a class="dashboard-tabs-text"
-             ng-click="setActiveTab(TAB_NAME_SKILLS)"
-             translate="I18N_DASHBOARD_SKILLS">
+             ng-click="setActiveTab(TAB_NAME_SKILLS)"> Skills
           </a>
         </li>
       </ul>
 
-    <div ng-if="activeTab === TAB_NAME_TOPICS">
-      <topics-list topic-summaries="topicSummaries"></topics-list>
+      <div ng-if="activeTab === TAB_NAME_TOPICS">
+        <topics-list topic-summaries="topicSummaries"></topics-list>
+      </div>
+
+      <div ng-if="activeTab === TAB_NAME_SKILLS">
+        <skills-list skill-summaries="skillSummaries"></skills-list>
+      </div>
     </div>
-
-    <div ng-if="activeTab === TAB_NAME_SKILLS">
-      <skills-list skill-summaries="skillSummaries"></skills-list>
-    </div>
-  </div>
 
 
     <div class="col-sm-8" ng-if="topicSummaries.length === 0 && skillSummaries.length === 0">
       <blockquote class="intro-card">
-        <p class="intro-card-message" style="padding-top: 6px;"
-           translate="I18N_TOPICS_AND_SKILLS_DASHBOARD_INTRO_MESSAGE">
+        <p class="intro-card-message" style="padding-top: 6px;"> No topics or skills have been created yet.
         </p>
         <a class="btn oppia-dashboard-intro-button oppia-transition-200"
            style="color: white; text-decoration: none;"
-           translate="I18N_TOPNAV_CREATE_TOPIC"
            ng-href="/">
+           Create Topic
         </a>
       </blockquote>
     </div>
@@ -198,14 +194,12 @@
 {% block footer_js %}
   {{ super() }}
   <script src="{{TEMPLATE_DIR_PREFIX}}/components/background/BackgroundBannerDirective.js"></script>
+
+  <script src="{{TEMPLATE_DIR_PREFIX}}/pages/topics_and_skills_dashboard/SkillsListDirective.js"></script>
+  <script src="{{TEMPLATE_DIR_PREFIX}}/pages/topics_and_skills_dashboard/TopicsAndSkillsDashboard.js"></script>
   <script src="{{TEMPLATE_DIR_PREFIX}}/pages/topics_and_skills_dashboard/TopicsAndSkillsDashboardNavbarBreadcrumbDirective.js"></script>
   <script src="{{TEMPLATE_DIR_PREFIX}}/pages/topics_and_skills_dashboard/TopicsAndSkillsDashboardNavbarDirective.js"></script>
   <script src="{{TEMPLATE_DIR_PREFIX}}/pages/topics_and_skills_dashboard/TopicsListDirective.js"></script>
-  <script src="{{TEMPLATE_DIR_PREFIX}}/pages/topics_and_skills_dashboard/SkillsListDirective.js"></script>
-
-  <script   src="{{TEMPLATE_DIR_PREFIX}}/domain/topics_and_skills_dashboard/TopicsAndSkillsDashboardBackendApiService.js"></script>
-  <script src="{{TEMPLATE_DIR_PREFIX}}/pages/topics_and_skills_dashboard/TopicsAndSkillsDashboard.js"></script>
-{% endblock footer_js %}
-=======
-<script src="{{TEMPLATE_DIR_PREFIX}}/domain/topics_and_skills_dashboard/TopicsAndSkillsDashboardBackendApiService.js"></script>
->>>>>>> 2393b8ec
+
+  <script src="{{TEMPLATE_DIR_PREFIX}}/domain/topics_and_skills_dashboard/TopicsAndSkillsDashboardBackendApiService.js"></script>
+{% endblock footer_js %}