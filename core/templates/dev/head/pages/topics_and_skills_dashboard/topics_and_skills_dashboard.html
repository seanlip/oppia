--- conflicted
+++ resolved
@@ -25,39 +25,19 @@
         <li ng-if="topicSummaries.length > 0"
             ng-class="{'dashboard-tabs-active': activeTab === TAB_NAME_TOPICS}">
           <a class="dashboard-tabs-text"
-<<<<<<< HEAD
-             ng-click="setActiveTab(TAB_NAME_TOPICS)"
-             translate="I18N_DASHBOARD_TOPICS">
-=======
              ng-click="setActiveTab(TAB_NAME_TOPICS)">
              Topics
->>>>>>> b23254d9
           </a>
         </li>
         <li ng-if="skillSummaries.length > 0"
             ng-class="{'dashboard-tabs-active': activeTab === TAB_NAME_SKILLS}">
           <a class="dashboard-tabs-text"
-<<<<<<< HEAD
-             ng-click="setActiveTab(TAB_NAME_SKILLS)"
-             translate="I18N_DASHBOARD_SKILLS">
-=======
              ng-click="setActiveTab(TAB_NAME_SKILLS)">
              Skills
->>>>>>> b23254d9
           </a>
         </li>
       </ul>
 
-<<<<<<< HEAD
-    <div ng-if="activeTab === TAB_NAME_TOPICS">
-      <topics-list topic-summaries="topicSummaries"></topics-list>
-    </div>
-
-    <div ng-if="activeTab === TAB_NAME_SKILLS">
-      <skills-list skill-summaries="skillSummaries"></skills-list>
-    </div>
-  </div>
-=======
       <div ng-if="activeTab === TAB_NAME_TOPICS">
         <topics-list topic-summaries="topicSummaries"></topics-list>
       </div>
@@ -66,20 +46,10 @@
         <skills-list skill-summaries="skillSummaries"></skills-list>
       </div>
     </div>
->>>>>>> b23254d9
 
 
     <div class="col-sm-8" ng-if="topicSummaries.length === 0 && skillSummaries.length === 0">
       <blockquote class="intro-card">
-<<<<<<< HEAD
-        <p class="intro-card-message" style="padding-top: 6px;"
-           translate="I18N_TOPICS_AND_SKILLS_DASHBOARD_INTRO_MESSAGE">
-        </p>
-        <a class="btn oppia-dashboard-intro-button oppia-transition-200"
-           style="color: white; text-decoration: none;"
-           translate="I18N_TOPNAV_CREATE_TOPIC"
-           ng-href="/">
-=======
         <p class="intro-card-message" style="padding-top: 6px;">
           No topics or skills have been created yet.
         </p>
@@ -87,7 +57,6 @@
            style="color: white; text-decoration: none;"
            ng-href="/">
            Create Topic
->>>>>>> b23254d9
         </a>
       </blockquote>
     </div>
@@ -228,15 +197,6 @@
 {% block footer_js %}
   {{ super() }}
   <script src="{{TEMPLATE_DIR_PREFIX}}/components/background/BackgroundBannerDirective.js"></script>
-<<<<<<< HEAD
-  <script src="{{TEMPLATE_DIR_PREFIX}}/pages/topics_and_skills_dashboard/TopicsAndSkillsDashboardNavbarBreadcrumbDirective.js"></script>
-  <script src="{{TEMPLATE_DIR_PREFIX}}/pages/topics_and_skills_dashboard/TopicsAndSkillsDashboardNavbarDirective.js"></script>
-  <script src="{{TEMPLATE_DIR_PREFIX}}/pages/topics_and_skills_dashboard/TopicsListDirective.js"></script>
-  <script src="{{TEMPLATE_DIR_PREFIX}}/pages/topics_and_skills_dashboard/SkillsListDirective.js"></script>
-
-  <script   src="{{TEMPLATE_DIR_PREFIX}}/domain/topics_and_skills_dashboard/TopicsAndSkillsDashboardBackendApiService.js"></script>
-  <script src="{{TEMPLATE_DIR_PREFIX}}/pages/topics_and_skills_dashboard/TopicsAndSkillsDashboard.js"></script>
-=======
 
   <script src="{{TEMPLATE_DIR_PREFIX}}/pages/topics_and_skills_dashboard/SkillsListDirective.js"></script>
   <script src="{{TEMPLATE_DIR_PREFIX}}/pages/topics_and_skills_dashboard/TopicsAndSkillsDashboard.js"></script>
@@ -245,5 +205,4 @@
   <script src="{{TEMPLATE_DIR_PREFIX}}/pages/topics_and_skills_dashboard/TopicsListDirective.js"></script>
 
   <script src="{{TEMPLATE_DIR_PREFIX}}/domain/topics_and_skills_dashboard/TopicsAndSkillsDashboardBackendApiService.js"></script>
->>>>>>> b23254d9
 {% endblock footer_js %}