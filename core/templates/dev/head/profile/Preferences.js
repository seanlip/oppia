--- conflicted
+++ resolved
@@ -65,29 +65,6 @@
       }
     };
 
-<<<<<<< HEAD
-  $scope.onSubjectInterestsSelectionChange = function(subjectInterests) {
-    alertsService.clearWarnings();
-    $scope.subjectInterestsChangedAtLeastOnce = true;
-    $scope.subjectInterestsWarningText = null;
-    $scope.updateSubjectInterestsWarning(subjectInterests);
-    if ($scope.subjectInterestsWarningText === null) {
-      _saveDataItem('subject_interests', subjectInterests);
-    }
-  };
-
-  $scope.savePreferredSiteLanguageCodes = function(preferredSiteLanguageCode) {
-    $translate.use(preferredSiteLanguageCode);
-    _saveDataItem(
-      'preferred_site_language_code', preferredSiteLanguageCode);
-  };
-
-  $scope.saveEmailPreferences = function(
-    canReceiveEmailUpdates, canReceiveEditorRoleEmail) {
-    var data = {
-      can_receive_email_updates: canReceiveEmailUpdates,
-      can_receive_editor_role_email: canReceiveEditorRoleEmail
-=======
     $scope.onSubjectInterestsSelectionChange = function(subjectInterests) {
       alertsService.clearWarnings();
       $scope.subjectInterestsChangedAtLeastOnce = true;
@@ -103,7 +80,6 @@
       $translate.use(preferredSiteLanguageCode);
       _saveDataItem(
         'preferred_site_language_code', preferredSiteLanguageCode);
->>>>>>> 31db67a3
     };
 
     $scope.saveEmailPreferences = function(
