// Copyright 2014 The Oppia Authors. All Rights Reserved.
//
// Licensed under the Apache License, Version 2.0 (the "License");
// you may not use this file except in compliance with the License.
// You may obtain a copy of the License at
//
//      http://www.apache.org/licenses/LICENSE-2.0
//
// Unless required by applicable law or agreed to in writing, software
// distributed under the License is distributed on an "AS-IS" BASIS,
// WITHOUT WARRANTIES OR CONDITIONS OF ANY KIND, either express or implied.
// See the License for the specific language governing permissions and
// limitations under the License.

/**
 * @fileoverview Initialization and basic configuration for the Oppia module.
 */
<<<<<<< HEAD
// TODO(sll): Remove the check for window.GLOBALS. This check is currently
// only there so that the Karma tests run, since it looks like Karma doesn't
// 'see' the GLOBALS variable that is defined in base.html. We should fix this
// in order to make the testing and production environments match.
var oppia = angular.module(
  'oppia', [
    'angularAudioRecorder', 'dndLists', 'headroom', 'infinite-scroll',
    'ngAnimate', 'ngAudio', 'ngCookies', 'ngImgCrop', 'ngJoyRide', 'ngMaterial',
    'ngResource', 'ngSanitize', 'ngTouch', 'pascalprecht.translate', 'toastr',
    'ui.bootstrap', 'ui.sortable', 'ui.tree', 'ui.validate',
    'explorationPlayerModule'
  ].concat(
    window.GLOBALS ? (window.GLOBALS.ADDITIONAL_ANGULAR_MODULES || []) : []));

for (var constantName in constants) {
  oppia.constant(constantName, constants[constantName]);
}
=======

require('I18nFooter.ts');
require('directives/FocusOnDirective.ts');

require('pages/Base.ts');

require('services/AlertsService.ts');
require('services/ContextService.ts');
require('services/NavigationService.ts');
require('services/UtilsService.ts');
require('services/DebouncerService.ts');
require('services/DateTimeFormatService.ts');
require('services/IdGenerationService.ts');
require('services/HtmlEscaperService.ts');
require('services/TranslationFileHashLoaderService.ts');
require('services/RteHelperService.ts');
require('services/StateRulesStatsService.ts');
require('services/ConstructTranslationIdsService.ts');
require('services/UserService.ts');
require('services/PromoBarService.ts');
require('services/contextual/DeviceInfoService.ts');
require('services/contextual/UrlService.ts');
require('services/contextual/WindowDimensionsService.ts');
require('services/stateful/BackgroundMaskService.ts');
require('services/stateful/FocusManagerService.ts');
require('services/SiteAnalyticsService.ts');

require('components/alerts/AlertMessageDirective.ts');
require('components/create_button/CreateActivityButtonDirective.ts');

require('components/forms/ObjectEditorDirective.ts');
require('components/promo/PromoBarDirective.ts');
require('components/side_navigation_bar/SideNavigationBarDirective.ts');
require('components/social_buttons/SocialButtonsDirective.ts');
require('components/top_navigation_bar/TopNavigationBarDirective.ts');

require('domain/sidebar/SidebarStatusService.ts');
require('domain/user/UserInfoObjectFactory.ts');
require('domain/utilities/UrlInterpolationService.ts');
>>>>>>> 9443206f

oppia.constant(
  'EXPLORATION_SUMMARY_DATA_URL_TEMPLATE', '/explorationsummarieshandler/data');

oppia.constant('EXPLORATION_AND_SKILL_ID_PATTERN', /^[a-zA-Z0-9_-]+$/);

// We use a slash because this character is forbidden in a state name.
oppia.constant('PLACEHOLDER_OUTCOME_DEST', '/');
oppia.constant('INTERACTION_DISPLAY_MODE_INLINE', 'inline');
oppia.constant('LOADING_INDICATOR_URL', '/activity/loadingIndicator.gif');
oppia.constant('OBJECT_EDITOR_URL_PREFIX', '/object_editor_template/');
// Feature still in development.
// NOTE TO DEVELOPERS: This should be synchronized with the value in feconf.
oppia.constant('ENABLE_ML_CLASSIFIERS', false);
// Feature still in development.
oppia.constant('INFO_MESSAGE_SOLUTION_IS_INVALID_FOR_EXPLORATION',
  'The current solution does not lead to another card.');
oppia.constant('INFO_MESSAGE_SOLUTION_IS_INVALID_FOR_QUESTION',
  'The current solution does not correspond to a correct answer.');
oppia.constant('INFO_MESSAGE_SOLUTION_IS_VALID',
  'The solution is now valid!');
oppia.constant('INFO_MESSAGE_SOLUTION_IS_INVALID_FOR_CURRENT_RULE',
  'The current solution is no longer valid.');
oppia.constant('PARAMETER_TYPES', {
  REAL: 'Real',
  UNICODE_STRING: 'UnicodeString'
});
oppia.constant('ACTION_ACCEPT_SUGGESTION', 'accept');
oppia.constant('ACTION_REJECT_SUGGESTION', 'reject');

// The maximum number of nodes to show in a row of the state graph.
oppia.constant('MAX_NODES_PER_ROW', 4);
// The following variable must be at least 3. It represents the maximum length,
// in characters, for the name of each node label in the state graph.
oppia.constant('MAX_NODE_LABEL_LENGTH', 15);

// If an $http request fails with the following error codes, a warning is
// displayed.
oppia.constant('FATAL_ERROR_CODES', [400, 401, 404, 500]);

// Do not modify these, for backwards-compatibility reasons.
oppia.constant('COMPONENT_NAME_CONTENT', 'content');
oppia.constant('COMPONENT_NAME_HINT', 'hint');
oppia.constant('COMPONENT_NAME_SOLUTION', 'solution');
oppia.constant('COMPONENT_NAME_FEEDBACK', 'feedback');
oppia.constant('COMPONENT_NAME_DEFAULT_OUTCOME', 'default_outcome');
oppia.constant('COMPONENT_NAME_EXPLANATION', 'explanation');
oppia.constant('COMPONENT_NAME_WORKED_EXAMPLE', 'worked_example');

// Enables recording playthroughs from learner sessions.
oppia.constant('CURRENT_ACTION_SCHEMA_VERSION', 1);
oppia.constant('CURRENT_ISSUE_SCHEMA_VERSION', 1);
oppia.constant('EARLY_QUIT_THRESHOLD_IN_SECS', 45);
oppia.constant('NUM_INCORRECT_ANSWERS_THRESHOLD', 3);
oppia.constant('NUM_REPEATED_CYCLES_THRESHOLD', 3);
oppia.constant('MAX_PLAYTHROUGHS_FOR_ISSUE', 5);

oppia.constant('ACTION_TYPE_EXPLORATION_START', 'ExplorationStart');
oppia.constant('ACTION_TYPE_ANSWER_SUBMIT', 'AnswerSubmit');
oppia.constant('ACTION_TYPE_EXPLORATION_QUIT', 'ExplorationQuit');

oppia.constant('ISSUE_TYPE_EARLY_QUIT', 'EarlyQuit');
oppia.constant(
  'ISSUE_TYPE_MULTIPLE_INCORRECT_SUBMISSIONS', 'MultipleIncorrectSubmissions');
oppia.constant('ISSUE_TYPE_CYCLIC_STATE_TRANSITIONS', 'CyclicStateTransitions');
oppia.constant('SITE_NAME', 'Oppia.org');

oppia.constant('DEFAULT_PROFILE_IMAGE_PATH', '/avatar/user_blue_72px.png');
oppia.constant('FEEDBACK_POPOVER_PATH',
  '/pages/exploration_player/feedback-popup-container.directive.html');

oppia.constant('LOGOUT_URL', '/logout');

// Whether to enable the promo bar functionality. This does not actually turn on
// the promo bar, as that is gated by a config value (see config_domain). This
// merely avoids checking for whether the promo bar is enabled for every Oppia
// page visited.
oppia.constant('ENABLE_PROMO_BAR', true);

// TODO(vojtechjelinek): Move these to separate file later, after we establish
// process to follow for Angular constants (#6731).
oppia.constant(
  'TOPIC_MANAGER_RIGHTS_URL_TEMPLATE',
  '/rightshandler/assign_topic_manager/<topic_id>/<assignee_id>');
oppia.constant(
  'TOPIC_RIGHTS_URL_TEMPLATE', '/rightshandler/get_topic_rights/<topic_id>');
oppia.constant(
  'SUBTOPIC_PAGE_EDITOR_DATA_URL_TEMPLATE',
  '/subtopic_page_editor_handler/data/<topic_id>/<subtopic_id>');
oppia.constant(
  'EDITABLE_TOPIC_DATA_URL_TEMPLATE', '/topic_editor_handler/data/<topic_id>');

oppia.config([
  '$compileProvider', '$cookiesProvider', '$httpProvider',
  '$interpolateProvider', '$locationProvider',
  function(
      $compileProvider, $cookiesProvider, $httpProvider,
      $interpolateProvider, $locationProvider) {
    // This improves performance by disabling debug data. For more details,
    // see https://code.angularjs.org/1.5.5/docs/guide/production
    $compileProvider.debugInfoEnabled(false);

    // Set the AngularJS interpolators as <[ and ]>, to not conflict with
    // Jinja2 templates.
    $interpolateProvider.startSymbol('<[');
    $interpolateProvider.endSymbol(']>');

    // Prevent the search page from reloading if the search query is changed.
    $locationProvider.html5Mode(false);
    if (window.location.pathname === '/search/find') {
      $locationProvider.html5Mode(true);
    }

    // Prevent storing duplicate cookies for translation language.
    $cookiesProvider.defaults.path = '/';

    // Set default headers for POST and PUT requests.
    $httpProvider.defaults.headers.post = {
      'Content-Type': 'application/x-www-form-urlencoded'
    };
    $httpProvider.defaults.headers.put = {
      'Content-Type': 'application/x-www-form-urlencoded'
    };

    // Add an interceptor to convert requests to strings and to log and show
    // warnings for error responses.
    $httpProvider.interceptors.push([
      '$q', '$log', 'AlertsService', function($q, $log, AlertsService) {
        return {
          request: function(config) {
            if (config.data) {
              config.data = $.param({
                csrf_token: GLOBALS.csrf_token,
                payload: JSON.stringify(config.data),
                source: document.URL
              }, true);
            }
            return config;
          },
          responseError: function(rejection) {
            // A rejection status of -1 seems to indicate (it's hard to find
            // documentation) that the response has not completed,
            // which can occur if the user navigates away from the page
            // while the response is pending, This should not be considered
            // an error.
            if (rejection.status !== -1) {
              $log.error(rejection.data);

              var warningMessage = 'Error communicating with server.';
              if (rejection.data && rejection.data.error) {
                warningMessage = rejection.data.error;
              }
              AlertsService.addWarning(warningMessage);
            }
            return $q.reject(rejection);
          }
        };
      }
    ]);
  }
]);

oppia.config(['$provide', function($provide) {
  $provide.decorator('$log', ['$delegate', 'DEV_MODE',
    function($delegate, DEV_MODE) {
      var _originalError = $delegate.error;

      if (!DEV_MODE) {
        $delegate.log = function() {};
        $delegate.info = function() {};
        // TODO(sll): Send errors (and maybe warnings) to the backend.
        $delegate.warn = function() { };
        $delegate.error = function(message) {
          if (String(message).indexOf('$digest already in progress') === -1) {
            _originalError(message);
          }
        };
        // This keeps angular-mocks happy (in tests).
        $delegate.error.logs = [];
      }

      return $delegate;
    }
  ]);
}]);

oppia.config(['toastrConfig', function(toastrConfig) {
  angular.extend(toastrConfig, {
    allowHtml: false,
    iconClasses: {
      error: 'toast-error',
      info: 'toast-info',
      success: 'toast-success',
      warning: 'toast-warning'
    },
    positionClass: 'toast-bottom-right',
    messageClass: 'toast-message',
    progressBar: false,
    tapToDismiss: true,
    titleClass: 'toast-title'
  });
}]);

oppia.config(['recorderServiceProvider', function(recorderServiceProvider) {
  recorderServiceProvider.forceSwf(false);
  recorderServiceProvider.withMp3Conversion(true, {
    bitRate: 128
  });
}]);

// Overwrite the built-in exceptionHandler service to log errors to the backend
// (so that they can be fixed).
oppia.factory('$exceptionHandler', ['$log', function($log) {
  var MIN_TIME_BETWEEN_ERRORS_MSEC = 5000;
  var timeOfLastPostedError = Date.now() - MIN_TIME_BETWEEN_ERRORS_MSEC;

  return function(exception, cause) {
    var messageAndSourceAndStackTrace = [
      '',
      'Cause: ' + cause,
      exception.message,
      String(exception.stack),
      '    at URL: ' + window.location.href
    ].join('\n');

    // To prevent an overdose of errors, throttle to at most 1 error every
    // MIN_TIME_BETWEEN_ERRORS_MSEC.
    if (Date.now() - timeOfLastPostedError > MIN_TIME_BETWEEN_ERRORS_MSEC) {
      // Catch all errors, to guard against infinite recursive loops.
      try {
        // We use jQuery here instead of Angular's $http, since the latter
        // creates a circular dependency.
        $.ajax({
          type: 'POST',
          url: '/frontend_errors',
          data: $.param({
            csrf_token: GLOBALS.csrf_token,
            payload: JSON.stringify({
              error: messageAndSourceAndStackTrace
            }),
            source: document.URL
          }, true),
          contentType: 'application/x-www-form-urlencoded',
          dataType: 'text',
          async: true
        });

        timeOfLastPostedError = Date.now();
      } catch (loggingError) {
        $log.warn('Error logging failed.');
      }
    }

    $log.error.apply($log, arguments);
  };
}]);

oppia.constant('LABEL_FOR_CLEARING_FOCUS', 'labelForClearingFocus');

// Add a String.prototype.trim() polyfill for IE8.
if (typeof String.prototype.trim !== 'function') {
  String.prototype.trim = function() {
    return this.replace(/^\s+|\s+$/g, '');
  };
}

// Add an Object.create() polyfill for IE8.
if (typeof Object.create !== 'function') {
  (function() {
    var F = function() {};
    Object.create = function(o) {
      if (arguments.length > 1) {
        throw Error('Second argument for Object.create() is not supported');
      }
      if (o === null) {
        throw Error('Cannot set a null [[Prototype]]');
      }
      if (typeof o !== 'object') {
        throw TypeError('Argument must be an object');
      }
      F.prototype = o;
      return new F();
    };
  })();
}

// Add a Number.isInteger() polyfill for IE.
Number.isInteger = Number.isInteger || function(value) {
  return (
    typeof value === 'number' && isFinite(value) &&
    Math.floor(value) === value);
};


// Add Array.fill() polyfill for IE.
if (!Array.prototype.fill) {
  Object.defineProperty(Array.prototype, 'fill', {
    value: function(value) {
      // Steps 1-2.
      if (this === null) {
        throw new TypeError('this is null or not defined');
      }

      var O = Object(this);

      // Steps 3-5.
      var len = O.length >>> 0;

      // Steps 6-7.
      var start = arguments[1];
      var relativeStart = start >> 0;

      // Step 8.
      var k = relativeStart < 0 ?
        Math.max(len + relativeStart, 0) :
        Math.min(relativeStart, len);

      // Steps 9-10.
      var end = arguments[2];
      var relativeEnd = end === undefined ?
        len : end >> 0;

      // Step 11.
      var final = relativeEnd < 0 ?
        Math.max(len + relativeEnd, 0) :
        Math.min(relativeEnd, len);

      // Step 12.
      while (k < final) {
        O[k] = value;
        k++;
      }

      // Step 13.
      return O;
    }
  });
}<|MERGE_RESOLUTION|>--- conflicted
+++ resolved
@@ -15,25 +15,6 @@
 /**
  * @fileoverview Initialization and basic configuration for the Oppia module.
  */
-<<<<<<< HEAD
-// TODO(sll): Remove the check for window.GLOBALS. This check is currently
-// only there so that the Karma tests run, since it looks like Karma doesn't
-// 'see' the GLOBALS variable that is defined in base.html. We should fix this
-// in order to make the testing and production environments match.
-var oppia = angular.module(
-  'oppia', [
-    'angularAudioRecorder', 'dndLists', 'headroom', 'infinite-scroll',
-    'ngAnimate', 'ngAudio', 'ngCookies', 'ngImgCrop', 'ngJoyRide', 'ngMaterial',
-    'ngResource', 'ngSanitize', 'ngTouch', 'pascalprecht.translate', 'toastr',
-    'ui.bootstrap', 'ui.sortable', 'ui.tree', 'ui.validate',
-    'explorationPlayerModule'
-  ].concat(
-    window.GLOBALS ? (window.GLOBALS.ADDITIONAL_ANGULAR_MODULES || []) : []));
-
-for (var constantName in constants) {
-  oppia.constant(constantName, constants[constantName]);
-}
-=======
 
 require('I18nFooter.ts');
 require('directives/FocusOnDirective.ts');
@@ -73,7 +54,6 @@
 require('domain/sidebar/SidebarStatusService.ts');
 require('domain/user/UserInfoObjectFactory.ts');
 require('domain/utilities/UrlInterpolationService.ts');
->>>>>>> 9443206f
 
 oppia.constant(
   'EXPLORATION_SUMMARY_DATA_URL_TEMPLATE', '/explorationsummarieshandler/data');
