// Copyright 2017 The Oppia Authors. All Rights Reserved.
//
// Licensed under the Apache License, Version 2.0 (the "License");
// you may not use this file except in compliance with the License.
// You may obtain a copy of the License at
//
//      http://www.apache.org/licenses/LICENSE-2.0
//
// Unless required by applicable law or agreed to in writing, software
// distributed under the License is distributed on an "AS-IS" BASIS,
// WITHOUT WARRANTIES OR CONDITIONS OF ANY KIND, either express or implied.
// See the License for the specific language governing permissions and
// limitations under the License.

/**
 * @fileoverview Directive for the solution explanation editor.
 */

oppia.directive('solutionExplanationEditor', [
  'UrlInterpolationService', 'StateSolutionService',
  function(UrlInterpolationService, StateSolutionService) {
    return {
      restrict: 'E',
      scope: {
        onSaveSolution: '=',
        onSaveContentIdsToAudioTranslations: '='
      },
      templateUrl: UrlInterpolationService.getDirectiveTemplateUrl(
        '/components/solution_explanation_editor_directive.html'),
      controller: [
        '$scope', '$uibModal', 'EditabilityService', 'StateEditorService',
        'StateContentIdsToAudioTranslationsService', 'StateSolutionService',
<<<<<<< HEAD
        function($scope, $uibModal, EditabilityService,
            StateContentIdsToAudioTranslationsService, StateSolutionService) {
=======
        'COMPONENT_NAME_SOLUTION',
        function($scope, $uibModal, EditabilityService, StateEditorService,
            StateContentIdsToAudioTranslationsService, StateSolutionService,
            COMPONENT_NAME_SOLUTION) {
>>>>>>> 240b2eea
          $scope.isEditable = EditabilityService.isEditable();
          $scope.questionModeEnabled = StateEditorService.isInQuestionMode();
          $scope.editSolutionForm = {};
          $scope.explanationEditorIsOpen = false;

          $scope.StateSolutionService = StateSolutionService;

          $scope.EXPLANATION_FORM_SCHEMA = {
            type: 'html',
            ui_config: {}
          };

          $scope.openExplanationEditor = function() {
            if ($scope.isEditable) {
              $scope.explanationEditorIsOpen = true;
            }
          };

          $scope.saveThisExplanation = function() {
            var contentHasChanged = (
              StateSolutionService.displayed.explanation.getHtml() !==
              StateSolutionService.savedMemento.explanation.getHtml());
            var solutionContentId = StateSolutionService.displayed.explanation
              .getContentId();
            if (StateContentIdsToAudioTranslationsService.displayed
              .hasUnflaggedAudioTranslations(solutionContentId) &&
              contentHasChanged) {
              openMarkAllAudioAsNeedingUpdateModal();
            }
            StateSolutionService.saveDisplayedValue();
            $scope.onSaveSolution(StateSolutionService.displayed);
            $scope.explanationEditorIsOpen = false;
          };

          $scope.cancelThisExplanationEdit = function() {
            $scope.explanationEditorIsOpen = false;
          };

          $scope.$on('externalSave', function() {
            if ($scope.explanationEditorIsOpen &&
              $scope.editSolutionForm.$valid) {
              $scope.saveThisExplanation();
            }
          });

          var openMarkAllAudioAsNeedingUpdateModal = function() {
            $uibModal.open({
              templateUrl: UrlInterpolationService.getDirectiveTemplateUrl(
                '/components/forms/' +
                'mark_all_audio_as_needing_update_modal_directive.html'),
              backdrop: true,
              resolve: {},
              controller: 'MarkAllAudioAsNeedingUpdateController'
            }).result.then(function() {
              var solutionContentId = StateSolutionService.displayed.explanation
                .getContentId();
              StateContentIdsToAudioTranslationsService.displayed
                .markAllAudioAsNeedingUpdate(solutionContentId);
              StateContentIdsToAudioTranslationsService.saveDisplayedValue();
              $scope.onSaveContentIdsToAudioTranslations(
                StateContentIdsToAudioTranslationsService.displayed);
            });
          };
        }
      ]
    };
  }]);<|MERGE_RESOLUTION|>--- conflicted
+++ resolved
@@ -30,15 +30,10 @@
       controller: [
         '$scope', '$uibModal', 'EditabilityService', 'StateEditorService',
         'StateContentIdsToAudioTranslationsService', 'StateSolutionService',
-<<<<<<< HEAD
-        function($scope, $uibModal, EditabilityService,
-            StateContentIdsToAudioTranslationsService, StateSolutionService) {
-=======
         'COMPONENT_NAME_SOLUTION',
         function($scope, $uibModal, EditabilityService, StateEditorService,
             StateContentIdsToAudioTranslationsService, StateSolutionService,
             COMPONENT_NAME_SOLUTION) {
->>>>>>> 240b2eea
           $scope.isEditable = EditabilityService.isEditable();
           $scope.questionModeEnabled = StateEditorService.isInQuestionMode();
           $scope.editSolutionForm = {};
