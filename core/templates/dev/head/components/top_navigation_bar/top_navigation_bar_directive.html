--- conflicted
+++ resolved
@@ -125,11 +125,7 @@
         </li>
         <li>
           <a ng-if="(isAdmin || isTopicManager) && newStructuresEnabled" ng-click="closeSubmenuIfNotMobile($event)" href="/topics_and_skills_dashboard"
-<<<<<<< HEAD
-             class="protractor-test-dashboard-link protractor-test-topics-and-skills-dashboard-link">
-=======
              class="protractor-test-topics-and-skills-dashboard-link">
->>>>>>> 50c98cbe
             <span translate="I18N_TOPNAV_TOPICS_AND_SKILLS_DASHBOARD"></span>
           </a>
         </li>
