// Copyright 2016 The Oppia Authors. All Rights Reserved.
//
// Licensed under the Apache License, Version 2.0 (the "License");
// you may not use this file except in compliance with the License.
// You may obtain a copy of the License at
//
//      http://www.apache.org/licenses/LICENSE-2.0
//
// Unless required by applicable law or agreed to in writing, software
// distributed under the License is distributed on an "AS-IS" BASIS,
// WITHOUT WARRANTIES OR CONDITIONS OF ANY KIND, either express or implied.
// See the License for the specific language governing permissions and
// limitations under the License.

/**
 * @fileoverview Directive for the top navigation bar. This excludes the part
 * of the navbar that is used for local navigation (such as the various tabs in
 * the editor pages).
 */

oppia.directive('topNavigationBar', [
  'UrlInterpolationService', function(UrlInterpolationService) {
    return {
      restrict: 'E',
      scope: {},
      templateUrl: UrlInterpolationService.getDirectiveTemplateUrl(
        '/components/top_navigation_bar/' +
        'top_navigation_bar_directive.html'),
      controller: [
        '$scope', '$http', '$window', '$timeout', '$translate',
        'SidebarStatusService', 'LABEL_FOR_CLEARING_FOCUS', 'UserService',
        'SiteAnalyticsService', 'NavigationService', 'WindowDimensionsService',
        'DebouncerService', 'DeviceInfoService',
        function(
            $scope, $http, $window, $timeout, $translate,
            SidebarStatusService, LABEL_FOR_CLEARING_FOCUS, UserService,
            SiteAnalyticsService, NavigationService, WindowDimensionsService,
            DebouncerService, DeviceInfoService) {
          $scope.isModerator = null;
          $scope.isAdmin = null;
          $scope.isSuperAdmin = null;
          $scope.userIsLoggedIn = null;
          $scope.username = '';
          UserService.getUserInfoAsync().then(function(userInfo) {
            if (userInfo.getPreferredSiteLanguageCode()) {
              $translate.use(userInfo.getPreferredSiteLanguageCode());
            }
            $scope.isModerator = userInfo.isModerator();
            $scope.isAdmin = userInfo.isAdmin();
            $scope.isSuperAdmin = userInfo.isSuperAdmin();
            $scope.userIsLoggedIn = userInfo.isLoggedIn();
            $scope.username = userInfo.getUsername();
            if ($scope.username) {
              $scope.profilePageUrl = UrlInterpolationService.interpolateUrl(
                '/profile/<username>', {
                  username: $scope.username
                });
            }

            if ($scope.userIsLoggedIn) {
              // Show the number of unseen notifications in the navbar and page
              // title, unless the user is already on the dashboard page.
              $http.get('/notificationshandler').then(function(response) {
                var data = response.data;
                if ($window.location.pathname !== '/') {
                  $scope.numUnseenNotifications = data.num_unseen_notifications;
                  if ($scope.numUnseenNotifications > 0) {
                    $window.document.title = (
                      '(' + $scope.numUnseenNotifications + ') ' +
                      $window.document.title);
                  }
                }
              });
            }
          });
          UserService.getProfileImageDataUrlAsync().then(function(dataUrl) {
            $scope.profilePictureDataUrl = dataUrl;
          });
          var NAV_MODE_SIGNUP = 'signup';
          var NAV_MODES_WITH_CUSTOM_LOCAL_NAV = [
            'create', 'explore', 'collection', 'topics_and_skills_dashboard',
            'topic_editor', 'story_editor'];
<<<<<<< HEAD
          $scope.currentUrl = window.location.pathname.split('/')[1];
=======
          $scope.currentUrl = window.location.pathname.split("/")[1];
>>>>>>> 92c4ecf5
          $scope.LABEL_FOR_CLEARING_FOCUS = LABEL_FOR_CLEARING_FOCUS;
          $scope.newStructuresEnabled = constants.ENABLE_NEW_STRUCTURE_EDITORS;
          $scope.getStaticImageUrl = UrlInterpolationService.getStaticImageUrl;
          $scope.logoutUrl = GLOBALS.logoutUrl;
<<<<<<< HEAD
=======
          $scope.ACTION_OPEN = 'open';
          $scope.ACTION_CLOSE = 'close';
          $scope.KEYBOARD_EVENT_TO_KEY_CODES = {
            enter: {
              shiftKeyIsPressed: false,
              keyCode: 13
            },
            tab: {
              shiftKeyIsPressed: false,
              keyCode: 9
            },
            shiftTab: {
              shiftKeyIsPressed: true,
              keyCode: 9
            }
          };
>>>>>>> 92c4ecf5
          $scope.userMenuIsShown = ($scope.currentUrl !== NAV_MODE_SIGNUP);
          $scope.standardNavIsShown = (
            NAV_MODES_WITH_CUSTOM_LOCAL_NAV.indexOf($scope.currentUrl) === -1);

          $scope.onLoginButtonClicked = function() {
            SiteAnalyticsService.registerStartLoginEvent('loginButton');
            $timeout(function() {
              $window.location = GLOBALS.loginUrl;
            }, 150);
          };

          $scope.googleSignInIconUrl = (
            UrlInterpolationService.getStaticImageUrl(
              '/google_signin_buttons/google_signin.svg'));
          $scope.onLogoutButtonClicked = function() {
            $window.localStorage.removeItem('last_uploaded_audio_lang');
          };
          $scope.ACTION_OPEN = NavigationService.ACTION_OPEN;
          $scope.ACTION_CLOSE = NavigationService.ACTION_CLOSE;
          $scope.KEYBOARD_EVENT_TO_KEY_CODES =
          NavigationService.KEYBOARD_EVENT_TO_KEY_CODES;
          /**
           * Opens the submenu.
           * @param {object} evt
           * @param {String} menuName - name of menu, on which
           * open/close action to be performed (aboutMenu,profileMenu).
           */
          $scope.openSubmenu = function(evt, menuName) {
            // Focus on the current target before opening its submenu.
            NavigationService.openSubmenu(evt, menuName);
          };
          $scope.blurNavigationLinks = function(evt) {
            // This is required because if about submenu is in open state
            // and when you hover on library, both will be highlighted,
            // To avoid that, blur all the a's in nav, so that only one
            // will be highlighted.
            $('nav a').blur();
          };
          $scope.closeSubmenu = function(evt) {
            NavigationService.closeSubmenu(evt);
          };
          $scope.closeSubmenuIfNotMobile = function(evt) {
            if (DeviceInfoService.isMobileDevice()) {
              return;
            }
            $scope.closeSubmenu(evt);
          };
          /**
           * Handles keydown events on menus.
           * @param {object} evt
           * @param {String} menuName - name of menu to perform action
           * on(aboutMenu/profileMenu)
           * @param {object} eventsTobeHandled - Map keyboard events('Enter') to
           * corresponding actions to be performed(open/close).
           *
           * @example
           *  onMenuKeypress($event, 'aboutMenu', {enter: 'open'})
           */
          $scope.onMenuKeypress = function(evt, menuName, eventsTobeHandled) {
            NavigationService.onMenuKeypress(evt, menuName, eventsTobeHandled);
            $scope.activeMenuName = NavigationService.activeMenuName;
          };

          // Close the submenu if focus or click occurs anywhere outside of
          // the menu or outside of its parent (which opens submenu on hover).
          angular.element(document).on('click', function(evt) {
            if (!angular.element(evt.target).closest('li').length) {
              $scope.activeMenuName = '';
              $scope.$apply();
            }
          });

          $scope.windowIsNarrow = WindowDimensionsService.isWindowNarrow();
          var currentWindowWidth = WindowDimensionsService.getWidth();
          $scope.navElementsVisibilityStatus = {};
          // The order of the elements in this array specifies the order in
          // which they will be hidden. Earlier elements will be hidden first.
          var NAV_ELEMENTS_ORDER = [
            'I18N_TOPNAV_DONATE', 'I18N_TOPNAV_ABOUT',
            'I18N_CREATE_EXPLORATION_CREATE', 'I18N_TOPNAV_LIBRARY'];
          for (var i = 0; i < NAV_ELEMENTS_ORDER.length; i++) {
            $scope.navElementsVisibilityStatus[NAV_ELEMENTS_ORDER[i]] = true;
          }

          WindowDimensionsService.registerOnResizeHook(function() {
            $scope.windowIsNarrow = WindowDimensionsService.isWindowNarrow();
            $scope.$apply();
            // If window is resized larger, try displaying the hidden elements.
            if (currentWindowWidth < WindowDimensionsService.getWidth()) {
              for (var i = 0; i < NAV_ELEMENTS_ORDER.length; i++) {
                if (
                  !$scope.navElementsVisibilityStatus[NAV_ELEMENTS_ORDER[i]]) {
                  $scope.navElementsVisibilityStatus[NAV_ELEMENTS_ORDER[i]] =
                    true;
                }
              }
            }

            // Close the sidebar, if necessary.
            SidebarStatusService.closeSidebar();
            $scope.sidebarIsShown = SidebarStatusService.isSidebarShown();
            currentWindowWidth = WindowDimensionsService.getWidth();
            truncateNavbarDebounced();
          });
          $scope.isSidebarShown = function() {
            if (SidebarStatusService.isSidebarShown()) {
              angular.element(document.body).addClass('oppia-stop-scroll');
            } else {
              angular.element(document.body).removeClass('oppia-stop-scroll');
            }
            return SidebarStatusService.isSidebarShown();
          };
          $scope.toggleSidebar = function() {
            SidebarStatusService.toggleSidebar();
          };

          /**
           * Checks if i18n has been run.
           * If i18n has not yet run, the <a> and <span> tags will have
           * no text content, so their innerText.length value will be 0.
           * @returns {boolean}
           */
          var checkIfI18NCompleted = function() {
            var i18nCompleted = true;
            var tabs = document.querySelectorAll('.oppia-navbar-tab-content');
            for (var i = 0; i < tabs.length; i++) {
              if (tabs[i].innerText.length === 0) {
                i18nCompleted = false;
                break;
              }
            }
            return i18nCompleted;
          };

          /**
           * Checks if window is >768px and i18n is completed, then checks
           * for overflow. If overflow is detected, hides the least important
           * tab and then calls itself again after a 50ms delay.
           */
          var truncateNavbar = function() {
            // If the window is narrow, the standard nav tabs are not shown.
            if (WindowDimensionsService.isWindowNarrow()) {
              return;
            }

            // If i18n hasn't completed, retry after 100ms.
            if (!checkIfI18NCompleted()) {
              $timeout(truncateNavbar, 100);
              return;
            }

            // The value of 60px used here comes from measuring the normal
            // height of the navbar (56px) in Chrome's inspector and rounding
            // up. If the height of the navbar is changed in the future this
            // will need to be updated.
            if (document.querySelector('div.collapse.navbar-collapse')
              .clientHeight > 60) {
              for (var i = 0; i < NAV_ELEMENTS_ORDER.length; i++) {
                if (
                  $scope.navElementsVisibilityStatus[NAV_ELEMENTS_ORDER[i]]) {
                  // Hide one element, then check again after 50ms.
                  // This gives the browser time to render the visibility
                  // change.
                  $scope.navElementsVisibilityStatus[NAV_ELEMENTS_ORDER[i]] =
                    false;
                  // Force a digest cycle to hide element immediately.
                  // Otherwise it would be hidden after the next call.
                  // This is due to setTimeout use in debounce.
                  $scope.$apply();
                  $timeout(truncateNavbar, 50);
                  return;
                }
              }
            }
          };

          var truncateNavbarDebounced =
            DebouncerService.debounce(truncateNavbar, 500);

          // The function needs to be run after i18n. A timeout of 0 appears to
          // run after i18n in Chrome, but not other browsers. The function will
          // check if i18n is complete and set a new timeout if it is not. Since
          // a timeout of 0 works for at least one browser, it is used here.
          $timeout(truncateNavbar, 0);
          $scope.$on('searchBarLoaded', function() {
            $timeout(truncateNavbar, 100);
          });
        }
      ]
    };
  }]);<|MERGE_RESOLUTION|>--- conflicted
+++ resolved
@@ -80,34 +80,11 @@
           var NAV_MODES_WITH_CUSTOM_LOCAL_NAV = [
             'create', 'explore', 'collection', 'topics_and_skills_dashboard',
             'topic_editor', 'story_editor'];
-<<<<<<< HEAD
-          $scope.currentUrl = window.location.pathname.split('/')[1];
-=======
           $scope.currentUrl = window.location.pathname.split("/")[1];
->>>>>>> 92c4ecf5
           $scope.LABEL_FOR_CLEARING_FOCUS = LABEL_FOR_CLEARING_FOCUS;
           $scope.newStructuresEnabled = constants.ENABLE_NEW_STRUCTURE_EDITORS;
           $scope.getStaticImageUrl = UrlInterpolationService.getStaticImageUrl;
           $scope.logoutUrl = GLOBALS.logoutUrl;
-<<<<<<< HEAD
-=======
-          $scope.ACTION_OPEN = 'open';
-          $scope.ACTION_CLOSE = 'close';
-          $scope.KEYBOARD_EVENT_TO_KEY_CODES = {
-            enter: {
-              shiftKeyIsPressed: false,
-              keyCode: 13
-            },
-            tab: {
-              shiftKeyIsPressed: false,
-              keyCode: 9
-            },
-            shiftTab: {
-              shiftKeyIsPressed: true,
-              keyCode: 9
-            }
-          };
->>>>>>> 92c4ecf5
           $scope.userMenuIsShown = ($scope.currentUrl !== NAV_MODE_SIGNUP);
           $scope.standardNavIsShown = (
             NAV_MODES_WITH_CUSTOM_LOCAL_NAV.indexOf($scope.currentUrl) === -1);
