--- conflicted
+++ resolved
@@ -3,14 +3,6 @@
     Search By Skill
     <input type="text" class="form-control protractor-test-skill-name-input" placeholder="Enter a skill name" ng-model="skillFilterText" autofocus>
   </md-card>
-<<<<<<< HEAD
-  <a class="list-group-item"
-     ng-repeat="skillSummary in skillSummaries | filter:skillFilterText"
-     ng-click="selectSkill(skillSummary.id)"
-     ng-class="{'list-group-item-success': (skillSummary.id === selectedSkillId)}">
-    <label class="list-group-item-heading protractor-test-skills-list-item"><[skillSummary.description]></label>
-  </a>
-=======
   <div style="max-height: 50vh; overflow-y: auto;">
     <a class="list-group-item protractor-test-skills-list-item"
        ng-repeat="skillSummary in skillSummariesInitial | filter:skillFilterText"
@@ -23,8 +15,7 @@
        ng-repeat="skillSummary in skillSummariesFinal | filter:skillFilterText"
        ng-click="selectSkill(skillSummary.id)"
        ng-class="{'list-group-item-success': (skillSummary.id === selectedSkillId)}">
-      <label class="list-group-item-heading"><[skillSummary.description]></label>
+      <label class="list-group-item-heading protractor-test-skills-list-item"><[skillSummary.description]></label>
     </a>
   </div>
->>>>>>> 950381d6
 </div>