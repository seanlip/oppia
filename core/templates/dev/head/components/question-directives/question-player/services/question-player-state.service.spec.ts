--- conflicted
+++ resolved
@@ -16,15 +16,10 @@
  * @fileoverview Unit tests for the question player state service.
  */
 
-<<<<<<< HEAD
-import { Rule } from 'domain/exploration/RuleObjectFactory.ts';
+import { RuleObjectFactory } from 'domain/exploration/RuleObjectFactory.ts';
 import { VoiceoverObjectFactory } from
   'domain/exploration/VoiceoverObjectFactory.ts';
-import { WrittenTranslation } from
-=======
-import { RuleObjectFactory } from 'domain/exploration/RuleObjectFactory.ts';
 import { WrittenTranslationObjectFactory } from
->>>>>>> 32492952
   'domain/exploration/WrittenTranslationObjectFactory.ts';
 
 require(
@@ -40,32 +35,11 @@
 
   beforeEach(angular.mock.module('oppia'));
   beforeEach(angular.mock.module('oppia', function($provide) {
-<<<<<<< HEAD
-    $provide.value('RuleObjectFactory', {
-      createNew: function(type, inputs) {
-        return new Rule(type, inputs);
-      },
-      createFromBackendDict: function(ruleDict) {
-        return new Rule(ruleDict.rule_type, ruleDict.inputs);
-      }
-    });
+    $provide.value('RuleObjectFactory', new RuleObjectFactory());
     $provide.value('VoiceoverObjectFactory', new VoiceoverObjectFactory());
-    $provide.value('WrittenTranslationObjectFactory', {
-      createNew: function(html) {
-        return new WrittenTranslation(html, false);
-      },
-      createFromBackendDict(translationBackendDict) {
-        return new WrittenTranslation(
-          translationBackendDict.html,
-          translationBackendDict.needs_update);
-      }
-    });
-=======
-    $provide.value('RuleObjectFactory', new RuleObjectFactory());
     $provide.value(
       'WrittenTranslationObjectFactory',
       new WrittenTranslationObjectFactory());
->>>>>>> 32492952
   }));
   beforeEach(angular.mock.inject(function($injector) {
     qpservice = $injector.get('QuestionPlayerStateService');
