--- conflicted
+++ resolved
@@ -20,6 +20,9 @@
   public static HASH_PARAM = 'question-player-result=';
   public static MAX_SCORE_PER_QUESTION = 1.0;
 
+  public static MAX_MASTERY_GAIN_PER_QUESTION = 0.1;
+  public static MAX_MASTERY_LOSS_PER_QUESTION = -0.1;
+
   public static COLORS_FOR_PASS_FAIL_MODE = {
     // color orange
     FAILED_COLOR: 'rgb(217, 92, 12)',
@@ -31,28 +34,15 @@
     PASSED_COLOR_OUTER: 'rgb(143, 217, 209)'
   }
 
-<<<<<<< HEAD
   public static QUESTION_PLAYER_MODE = {
-=======
-angular.module('oppia').constant('MAX_MASTERY_GAIN_PER_QUESTION', 0.1);
-
-angular.module('oppia').constant('MAX_MASTERY_LOSS_PER_QUESTION', -0.1);
-
-angular.module('oppia').constant(
-  'QUESTION_PLAYER_MODE', {
->>>>>>> aa696188
     PASS_FAIL_MODE: 'PASS_FAIL'
   }
 
   public static VIEW_HINT_PENALTY = 0.1
 
-<<<<<<< HEAD
+  public static VIEW_HINT_PENALTY_FOR_MASTERY = 0.02;
+
+  public static WRONG_ANSWER_PENALTY_FOR_MASTERY = 0.05;
+
   public static WRONG_ANSWER_PENALTY = 0.1
-}
-=======
-angular.module('oppia').constant('VIEW_HINT_PENALTY_FOR_MASTERY', 0.02);
-
-angular.module('oppia').constant('WRONG_ANSWER_PENALTY', 0.1);
-
-angular.module('oppia').constant('WRONG_ANSWER_PENALTY_FOR_MASTERY', 0.05);
->>>>>>> aa696188
+}