<div style="height: 100%;">
  <div ng-if="!explanationEditorIsOpen"
       style="height: 100%;"
       ng-attr-title="<[isEditable ? 'Edit explanation' : '']>">
    <div class="oppia-readonly-rule-tile"
         ng-class="{'oppia-editable-section': isEditable}">
      <div class="oppia-rule-preview oppia-transition-200">
        <div class="oppia-click-to-start-editing"
             ng-if="isEditable" ng-click="openExplanationEditor()">
          <i class="material-icons oppia-editor-edit-icon pull-right"
             title="Edit Explanation">&#xE254;
          </i>
        </div>
        <strong>Explanation:</strong>
        <span>
          <angular-html-bind class="oppia-rte-editor" html-data="StateSolutionService.savedMemento.explanation.getHtml()">
          </angular-html-bind>
        </span>
      </div>
    </div>
  </div>

  <div ng-if="isEditable && explanationEditorIsOpen">
    <div class="oppia-rule-details-header">
      <strong>Explanation:</strong>
      <!-- TODO(sll): Find a way to do this without resorting to private properties like _html -->
      <schema-based-editor schema="EXPLANATION_FORM_SCHEMA"
                           local-value="StateSolutionService.displayed.explanation._html">
      </schema-based-editor>
    </div>

    <div class="oppia-rule-save-cancel-buttons">
      <div class="pull-right">
        <button type="button"
                class="btn btn-default"
                ng-click="cancelThisExplanationEdit()">
          Cancel
        </button>
        <button type="button"
                class="btn btn-success"
                ng-disabled="!StateSolutionService.displayed.explanation.getHtml()"
                ng-click="saveThisExplanation()">
          Save
        </button>
      </div>

      <div style="clear: both;"></div>
    </div>
  </div>

<<<<<<< HEAD
  <div ng-if="!isInQuestionMode && StateSolutionService.savedMemento.explanation && !StateSolutionService.savedMemento.explanation.isEmpty()">
=======
  <div ng-if="!questionModeEnabled && StateSolutionService.savedMemento.explanation && !StateSolutionService.savedMemento.explanation.isEmpty()">
>>>>>>> 07c0698d
    <audio-translations-editor component-name="<[COMPONENT_NAME_SOLUTION]>"
                               content-ids-to-audio-translations="StateContentIdsToAudioTranslationsService.displayed"
                               content-id="StateSolutionService.displayed.explanation.getContentId()"
                               on-start-edit="onAudioTranslationsStartEditAction"
                               on-change="onAudioTranslationsEdited"
                               on-save-content-ids-to-audio-translations="onSaveContentIdsToAudioTranslations">
    </audio-translations-editor>
  </div>
</div><|MERGE_RESOLUTION|>--- conflicted
+++ resolved
@@ -48,11 +48,7 @@
     </div>
   </div>
 
-<<<<<<< HEAD
-  <div ng-if="!isInQuestionMode && StateSolutionService.savedMemento.explanation && !StateSolutionService.savedMemento.explanation.isEmpty()">
-=======
   <div ng-if="!questionModeEnabled && StateSolutionService.savedMemento.explanation && !StateSolutionService.savedMemento.explanation.isEmpty()">
->>>>>>> 07c0698d
     <audio-translations-editor component-name="<[COMPONENT_NAME_SOLUTION]>"
                                content-ids-to-audio-translations="StateContentIdsToAudioTranslationsService.displayed"
                                content-id="StateSolutionService.displayed.explanation.getContentId()"
