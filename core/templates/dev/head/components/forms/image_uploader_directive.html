--- conflicted
+++ resolved
@@ -10,10 +10,6 @@
     Please do not upload watermarked images.
   </span>
   <label for="image-file-input" translate="I18N_DIRECTIVES_UPLOAD_A_FILE" class="image-uploader-upload-label-button"></label>
-<<<<<<< HEAD
-  <!--onclick="this.value=null" resets the value of the input so that uploading the same image twice in a row works.-->
-=======
->>>>>>> e6febe47
   <input type="file" id="image-file-input" onclick="this.value = null" class="image-uploader-file-input" ng-class="fileInputClassName">
 </div>
 
