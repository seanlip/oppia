// Copyright 2016 The Oppia Authors. All Rights Reserved.
//
// Licensed under the Apache License, Version 2.0 (the "License");
// you may not use this file except in compliance with the License.
// You may obtain a copy of the License at
//
//      http://www.apache.org/licenses/LICENSE-2.0
//
// Unless required by applicable law or agreed to in writing, software
// distributed under the License is distributed on an "AS-IS" BASIS,
// WITHOUT WARRANTIES OR CONDITIONS OF ANY KIND, either express or implied.
// See the License for the specific language governing permissions and
// limitations under the License.

/**
 * @fileoverview Directive for a schema-based editor for HTML.
 */

require('components/ck-editor-helpers/ck-editor-4-rte.directive.ts');
require('components/ck-editor-helpers/ck-editor-4-widgets.initializer.ts');

require('domain/utilities/UrlInterpolationService.ts');

angular.module('oppia').directive('schemaBasedHtmlEditor', [
  'UrlInterpolationService', function(UrlInterpolationService) {
    return {
      restrict: 'E',
      scope: {},
      bindToController: {
        localValue: '=',
        isDisabled: '&',
        labelForFocusTarget: '&',
        uiConfig: '&'
      },
      templateUrl: UrlInterpolationService.getDirectiveTemplateUrl(
        '/components/forms/schema-based-editors/' +
        'schema-based-html-editor.directive.html'),
      controllerAs: '$ctrl',
<<<<<<< HEAD
      controller: ['$scope', 'CURRENT_RTE_IS_CKEDITOR_4',
        function($scope, CURRENT_RTE_IS_CKEDITOR_4) {
          var ctrl = this;
          this.$onInit = function() {
            ctrl.currentRteIsCKEditor4 = CURRENT_RTE_IS_CKEDITOR_4;
          }
        }
      }]
=======
      controller: [function() {}]
>>>>>>> a8bb49dc
    };
  }]);<|MERGE_RESOLUTION|>--- conflicted
+++ resolved
@@ -36,17 +36,6 @@
         '/components/forms/schema-based-editors/' +
         'schema-based-html-editor.directive.html'),
       controllerAs: '$ctrl',
-<<<<<<< HEAD
-      controller: ['$scope', 'CURRENT_RTE_IS_CKEDITOR_4',
-        function($scope, CURRENT_RTE_IS_CKEDITOR_4) {
-          var ctrl = this;
-          this.$onInit = function() {
-            ctrl.currentRteIsCKEditor4 = CURRENT_RTE_IS_CKEDITOR_4;
-          }
-        }
-      }]
-=======
       controller: [function() {}]
->>>>>>> a8bb49dc
     };
   }]);