--- conflicted
+++ resolved
@@ -70,7 +70,11 @@
                 explorationId, filename));
           };
 
-<<<<<<< HEAD
+          $scope.isFullyTranslated = function() {
+            stateContentIdsToAudioTranslationsService.displayed
+              .isFullyTranslated($scope.contentId);
+          };
+
           $scope.getNeedsUpdateTooltipMessage = function(needsUpdate) {
             if (needsUpdate) {
               return ($scope.isEditable() ? 'Audio might not match text.' +
@@ -81,11 +85,6 @@
                 'translation as not matching text.' :
                 'Audio is matching text.');
             }
-=======
-          $scope.isFullyTranslated = function() {
-            stateContentIdsToAudioTranslationsService.displayed
-              .isFullyTranslated($scope.contentId);
->>>>>>> 150a0761
           };
 
           $scope.toggleNeedsUpdateAttribute = function(languageCode) {
