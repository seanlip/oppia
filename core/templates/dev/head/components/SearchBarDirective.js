// Copyright 2016 The Oppia Authors. All Rights Reserved.
//
// Licensed under the Apache License, Version 2.0 (the "License");
// you may not use this file except in compliance with the License.
// You may obtain a copy of the License at
//
//      http://www.apache.org/licenses/LICENSE-2.0
//
// Unless required by applicable law or agreed to in writing, software
// distributed under the License is distributed on an "AS-IS" BASIS,
// WITHOUT WARRANTIES OR CONDITIONS OF ANY KIND, either express or implied.
// See the License for the specific language governing permissions and
// limitations under the License.

/**
 * @fileoverview Directive for the Search Bar.
 */

oppia.directive('searchBar', [function() {
  return {
    restrict: 'E',
    templateUrl: 'components/searchBar',
    controller: [
      '$scope', '$rootScope', '$timeout', '$window', '$location',
      'searchService', 'oppiaDebouncer', 'oppiaHtmlEscaper',
      'ExplorationCreationButtonService', 'urlService', 'CATEGORY_LIST',
      function(
<<<<<<< HEAD
          $scope, $rootScope, $timeout, $window, $location,
          searchService, oppiaDebouncer, oppiaHtmlEscaper,
          ExplorationCreationButtonService, urlService, CATEGORY_LIST) {
=======
          $scope, $rootScope, $timeout, $window, $location, searchService,
          oppiaDebouncer, oppiaHtmlEscaper, ExplorationCreationButtonService,
          urlService, CATEGORY_LIST) {
>>>>>>> c3116fab
        $scope.isSearchInProgress = searchService.isSearchInProgress;
        $scope.ALL_CATEGORIES = CATEGORY_LIST.map(function(categoryName) {
          return {
            id: categoryName,
            text: categoryName
          };
        });
        $scope.ALL_LANGUAGE_CODES = GLOBALS.LANGUAGE_CODES_AND_NAMES.map(
          function(languageItem) {
            return {
              id: languageItem.code,
              text: languageItem.name
            };
          });

        $scope.searchQuery = '';
        $scope.selectionDetails = {
          categories: {
            description: '',
            itemsName: 'categories',
            masterList: $scope.ALL_CATEGORIES,
            numSelections: 0,
            selections: {},
            summary: ''
          },
          languageCodes: {
            description: '',
            itemsName: 'languages',
            masterList: $scope.ALL_LANGUAGE_CODES,
            numSelections: 0,
            selections: {},
            summary: ''
          }
        };

        // Update the description, numSelections and summary fields of the
        // relevant entry of $scope.selectionDetails.
        var updateSelectionDetails = function(itemsType) {
          var itemsName = $scope.selectionDetails[itemsType].itemsName;
          var masterList = $scope.selectionDetails[itemsType].masterList;

          var selectedItems = [];
          for (var i = 0; i < masterList.length; i++) {
            if ($scope.selectionDetails[itemsType]
                      .selections[masterList[i].id]) {
              selectedItems.push(masterList[i].text);
            }
          }

          var totalCount = selectedItems.length;
          $scope.selectionDetails[itemsType].numSelections = totalCount;

          $scope.selectionDetails[itemsType].summary = (
            totalCount === 0 ? (
              'All ' + itemsName.charAt(0).toUpperCase() +
                       itemsName.substr(1)) :
            totalCount === 1 ? selectedItems[0] :
            totalCount + ' ' + itemsName);

          $scope.selectionDetails[itemsType].description = (
            selectedItems.length > 0 ? selectedItems.join(', ') :
            'All ' + itemsName + ' selected');
        };

        $scope.toggleSelection = function(itemsType, optionName) {
          var selections = $scope.selectionDetails[itemsType].selections;
          if (!selections.hasOwnProperty(optionName)) {
            selections[optionName] = true;
          } else {
            selections[optionName] = !selections[optionName];
          }

          updateSelectionDetails(itemsType);
          onSearchQueryChangeExec();
        };

        $scope.deselectAll = function(itemsType) {
          $scope.selectionDetails[itemsType].selections = {};
          updateSelectionDetails(itemsType);
        };

        var searchBarFullyLoaded = false;

        var hasChangedSearchQuery = Boolean(urlService.getUrlParams().q);
        var onSearchQueryChangeExec = function() {
          $scope.searchIsLoading = true;
          searchService.executeSearchQuery(
              $scope.searchQuery, $scope.selectionDetails.categories.selections,
              $scope.selectionDetails.languageCodes.selections, function() {
            if (!hasChangedSearchQuery && searchBarFullyLoaded) {
              hasChangedSearchQuery = true;
              $rootScope.$broadcast('hasChangedSearchQuery');
            }
          });

          var searchUrlQueryString = searchService.getSearchUrlQueryString(
            $scope.searchQuery, $scope.selectionDetails.categories.selections,
            $scope.selectionDetails.languageCodes.selections
          );
          if ($window.location.pathname == '/search/find') {
            $location.url('/find?q=' + searchUrlQueryString);
          } else if ($scope.searchQuery != '') {
            $window.location.href = '/search/find?q=' + searchUrlQueryString;
          }
        };

        // Initialize the selection descriptions and summaries.
        for (var itemsType in $scope.selectionDetails) {
          updateSelectionDetails(itemsType);
        }

        $scope.onSearchQueryChange = function(evt) {
          // Query immediately when the enter or space key is pressed.
          if (evt.keyCode == 13 || evt.keyCode == 32) {
            onSearchQueryChangeExec();
          } else {
            oppiaDebouncer.debounce(onSearchQueryChangeExec, 400)();
          }
        };

<<<<<<< HEAD
        var updateSearchFields = function(itemsType, urlComponent) {
          var itemCodeGroup = urlComponent.match(/\([A-Za-z%20" ]+\)/);

          if (itemCodes != '') {
            var itemCodes = itemCodes[0].replace('("', '');
            var itemCodes = itemCodes.replace('")', '');
          }

          var items = itemCodes.split('" OR "');
          var selections = $scope.selectionDetails[itemsType].selections;
          for (var i = 0; i < items.length; i++) {
            selections[items[i]] = true;
          }
          updateSelectionDetails(itemsType);
        };

        var updateSearchFieldsBasedOnUrlQuery = function() {
          $scope.searchQuery = searchService.updateSearchFieldsBasedOnUrlQuery(
            $window.location.search, $scope.selectionDetails);

          updateSelectionDetails('categories');
          updateSelectionDetails('languageCodes');
=======
        var updateSearchFields = function(itemsType, urlComponent, pattern,
                                          smallerPatt) {
          var itemCodes = urlComponent.match(pattern);

          var items = [];
          if (itemCodes != undefined) {
            items = itemCodes[0].match(pattern);
          }

          var selections = $scope.selectionDetails[itemsType].selections;
          for (var i = 0; i < items.length; i++) {
            var selection = items[i].match(smallerPatt);
            selections[selection] = true;
          }
          updateSelectionDetails(itemsType);
        };

        var updateSearchFieldsBasedOnUrlQuery = function() {
          var urlQuery = $window.location.search.replace('?q=', '');

          // The following will split the urlQuery into 3 components:
          // 1. query
          // 2. categories (optional)
          // 3. language codes (default to 'en')
          var query = urlQuery.split('&');
          // Remove leading and ending spaces from query.
          $scope.searchQuery = decodeURIComponent(query[0]).trim();

          if (query.length == 3) {
            var categoriesPattern = /"[A-Za-z0-9]+"/;
            var categoryPattern = /[A-Za-z]+/;
            var categoryUrlComponent = decodeURIComponent(query[1]);
            updateSearchFields('categories', categoryUrlComponent,
                               categoriesPattern, categoryPattern);
          }

          var languageCodesPattern = /"([a-z]{2})"/g;
          var languagePattern = /[a-z]{2}/;
          var languageUrlComponent = decodeURIComponent(
                                      query[query.length - 1]);
          updateSearchFields('languageCodes', languageUrlComponent,
                             languageCodesPattern, languagePattern);
>>>>>>> c3116fab
        };

        $scope.$on('$locationChangeSuccess', function() {
          updateSearchFieldsBasedOnUrlQuery();
        });

        $scope.$on(
          'preferredLanguageCodesLoaded',
          function(evt, preferredLanguageCodesList) {
            for (var i = 0; i < preferredLanguageCodesList.length; i++) {
              var selections = $scope.selectionDetails.languageCodes.selections;
              var languageCode = preferredLanguageCodesList[i];
              if (!selections.hasOwnProperty(languageCode)) {
                selections[languageCode] = true;
              } else {
                selections[languageCode] = !selections[languageCode];
              }
            }

            updateSelectionDetails('languageCodes');

            if (Boolean(urlService.getUrlParams().q)) {
              updateSearchFieldsBasedOnUrlQuery();
            }
            onSearchQueryChangeExec();

<<<<<<< HEAD
            SearchBarFullyLoaded = true;
=======
            BarFullyLoaded = true;
>>>>>>> c3116fab
          }
        );
      }
    ]
  };
}]);<|MERGE_RESOLUTION|>--- conflicted
+++ resolved
@@ -25,15 +25,9 @@
       'searchService', 'oppiaDebouncer', 'oppiaHtmlEscaper',
       'ExplorationCreationButtonService', 'urlService', 'CATEGORY_LIST',
       function(
-<<<<<<< HEAD
           $scope, $rootScope, $timeout, $window, $location,
           searchService, oppiaDebouncer, oppiaHtmlEscaper,
           ExplorationCreationButtonService, urlService, CATEGORY_LIST) {
-=======
-          $scope, $rootScope, $timeout, $window, $location, searchService,
-          oppiaDebouncer, oppiaHtmlEscaper, ExplorationCreationButtonService,
-          urlService, CATEGORY_LIST) {
->>>>>>> c3116fab
         $scope.isSearchInProgress = searchService.isSearchInProgress;
         $scope.ALL_CATEGORIES = CATEGORY_LIST.map(function(categoryName) {
           return {
@@ -154,73 +148,12 @@
           }
         };
 
-<<<<<<< HEAD
-        var updateSearchFields = function(itemsType, urlComponent) {
-          var itemCodeGroup = urlComponent.match(/\([A-Za-z%20" ]+\)/);
-
-          if (itemCodes != '') {
-            var itemCodes = itemCodes[0].replace('("', '');
-            var itemCodes = itemCodes.replace('")', '');
-          }
-
-          var items = itemCodes.split('" OR "');
-          var selections = $scope.selectionDetails[itemsType].selections;
-          for (var i = 0; i < items.length; i++) {
-            selections[items[i]] = true;
-          }
-          updateSelectionDetails(itemsType);
-        };
-
         var updateSearchFieldsBasedOnUrlQuery = function() {
           $scope.searchQuery = searchService.updateSearchFieldsBasedOnUrlQuery(
             $window.location.search, $scope.selectionDetails);
 
           updateSelectionDetails('categories');
           updateSelectionDetails('languageCodes');
-=======
-        var updateSearchFields = function(itemsType, urlComponent, pattern,
-                                          smallerPatt) {
-          var itemCodes = urlComponent.match(pattern);
-
-          var items = [];
-          if (itemCodes != undefined) {
-            items = itemCodes[0].match(pattern);
-          }
-
-          var selections = $scope.selectionDetails[itemsType].selections;
-          for (var i = 0; i < items.length; i++) {
-            var selection = items[i].match(smallerPatt);
-            selections[selection] = true;
-          }
-          updateSelectionDetails(itemsType);
-        };
-
-        var updateSearchFieldsBasedOnUrlQuery = function() {
-          var urlQuery = $window.location.search.replace('?q=', '');
-
-          // The following will split the urlQuery into 3 components:
-          // 1. query
-          // 2. categories (optional)
-          // 3. language codes (default to 'en')
-          var query = urlQuery.split('&');
-          // Remove leading and ending spaces from query.
-          $scope.searchQuery = decodeURIComponent(query[0]).trim();
-
-          if (query.length == 3) {
-            var categoriesPattern = /"[A-Za-z0-9]+"/;
-            var categoryPattern = /[A-Za-z]+/;
-            var categoryUrlComponent = decodeURIComponent(query[1]);
-            updateSearchFields('categories', categoryUrlComponent,
-                               categoriesPattern, categoryPattern);
-          }
-
-          var languageCodesPattern = /"([a-z]{2})"/g;
-          var languagePattern = /[a-z]{2}/;
-          var languageUrlComponent = decodeURIComponent(
-                                      query[query.length - 1]);
-          updateSearchFields('languageCodes', languageUrlComponent,
-                             languageCodesPattern, languagePattern);
->>>>>>> c3116fab
         };
 
         $scope.$on('$locationChangeSuccess', function() {
@@ -247,11 +180,7 @@
             }
             onSearchQueryChangeExec();
 
-<<<<<<< HEAD
             SearchBarFullyLoaded = true;
-=======
-            BarFullyLoaded = true;
->>>>>>> c3116fab
           }
         );
       }
