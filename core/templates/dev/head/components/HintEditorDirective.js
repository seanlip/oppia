// Copyright 2017 The Oppia Authors. All Rights Reserved.
//
// Licensed under the Apache License, Version 2.0 (the "License");
// you may not use this file except in compliance with the License.
// You may obtain a copy of the License at
//
//      http://www.apache.org/licenses/LICENSE-2.0
//
// Unless required by applicable law or agreed to in writing, software
// distributed under the License is distributed on an "AS-IS" BASIS,
// WITHOUT WARRANTIES OR CONDITIONS OF ANY KIND, either express or implied.
// See the License for the specific language governing permissions and
// limitations under the License.

/**
 * @fileoverview Directive for the hint editor.
 */

oppia.directive('hintEditor', [
  'UrlInterpolationService', function(UrlInterpolationService) {
    return {
      restrict: 'E',
      scope: {
        hint: '=',
        onSaveContentIdsToAudioTranslations: '=',
        getIndexPlusOne: '&indexPlusOne',
        getOnSaveFn: '&onSave'
      },
      templateUrl: UrlInterpolationService.getDirectiveTemplateUrl(
        '/components/hint_editor_directive.html'),
      controller: [
        '$scope', '$uibModal', 'EditabilityService', 'StateHintsService',
<<<<<<< HEAD
        'StateContentIdsToAudioTranslationsService',
        function($scope, $uibModal, EditabilityService, StateHintsService,
            StateContentIdsToAudioTranslationsService) {
          $scope.isEditable = EditabilityService.isEditable();
=======
        'StateContentIdsToAudioTranslationsService', 'COMPONENT_NAME_HINT',
        'StateEditorService',
        function($scope, $uibModal, EditabilityService, StateHintsService,
            StateContentIdsToAudioTranslationsService, COMPONENT_NAME_HINT,
            StateEditorService) {
          $scope.isEditable = EditabilityService.isEditable();
          $scope.StateHintsService = StateHintsService;
          $scope.isInQuestionMode = StateEditorService.isInQuestionMode;
>>>>>>> 240b2eea
          $scope.editHintForm = {};
          $scope.hintEditorIsOpen = false;

          $scope.HINT_FORM_SCHEMA = {
            type: 'html',
            ui_config: {}
          };

          $scope.hintMemento = null;

          $scope.openHintEditor = function() {
            if ($scope.isEditable) {
              $scope.hintMemento = angular.copy($scope.hint);
              $scope.hintEditorIsOpen = true;
            }
          };

          $scope.saveThisHint = function() {
            $scope.hintEditorIsOpen = false;
            var contentHasChanged = (
              $scope.hintMemento.hintContent.getHtml() !==
              $scope.hint.hintContent.getHtml());
            var hintContentId = $scope.hint.hintContent.getContentId();
            $scope.hintMemento = null;
            if (StateContentIdsToAudioTranslationsService.displayed
              .hasUnflaggedAudioTranslations(hintContentId) &&
              contentHasChanged) {
              openMarkAllAudioAsNeedingUpdateModal();
            }
            $scope.getOnSaveFn()();
          };

          $scope.cancelThisHintEdit = function() {
            $scope.hint = angular.copy($scope.hintMemento);
            $scope.hintMemento = null;
            $scope.hintEditorIsOpen = false;
          };

          $scope.$on('externalSave', function() {
            if ($scope.hintEditorIsOpen &&
                $scope.editHintForm.$valid) {
              $scope.saveThisHint();
            }
          });

          var openMarkAllAudioAsNeedingUpdateModal = function() {
            $uibModal.open({
              templateUrl: UrlInterpolationService.getDirectiveTemplateUrl(
                '/components/forms/' +
                'mark_all_audio_as_needing_update_modal_directive.html'),
              backdrop: true,
              resolve: {},
              controller: 'MarkAllAudioAsNeedingUpdateController'
            }).result.then(function() {
              var hintContentId = $scope.hint.hintContent.getContentId();
              StateContentIdsToAudioTranslationsService.displayed
                .markAllAudioAsNeedingUpdate(hintContentId);
              StateContentIdsToAudioTranslationsService.saveDisplayedValue();
              $scope.onSaveContentIdsToAudioTranslations(
                StateContentIdsToAudioTranslationsService.displayed);
            });
          };
        }
      ]
    };
  }]);<|MERGE_RESOLUTION|>--- conflicted
+++ resolved
@@ -30,12 +30,6 @@
         '/components/hint_editor_directive.html'),
       controller: [
         '$scope', '$uibModal', 'EditabilityService', 'StateHintsService',
-<<<<<<< HEAD
-        'StateContentIdsToAudioTranslationsService',
-        function($scope, $uibModal, EditabilityService, StateHintsService,
-            StateContentIdsToAudioTranslationsService) {
-          $scope.isEditable = EditabilityService.isEditable();
-=======
         'StateContentIdsToAudioTranslationsService', 'COMPONENT_NAME_HINT',
         'StateEditorService',
         function($scope, $uibModal, EditabilityService, StateHintsService,
@@ -44,7 +38,6 @@
           $scope.isEditable = EditabilityService.isEditable();
           $scope.StateHintsService = StateHintsService;
           $scope.isInQuestionMode = StateEditorService.isInQuestionMode;
->>>>>>> 240b2eea
           $scope.editHintForm = {};
           $scope.hintEditorIsOpen = false;
 
