--- conflicted
+++ resolved
@@ -20,28 +20,15 @@
         </div>
       </div>
       <div class="title-section-mask"></div>
-
-<<<<<<< HEAD
-      <div ng-attr-section="<[isWindowLarge ? undefined : 'right-section']>">
-        <span ng-if="getObjective()" class="oppia-activity-summary-popover">
-          <span popover="<[getObjective()|capitalize]>" popover-placement="top" popover-trigger="mouseenter">
-            <div ng-if="isWindowLarge" class="objective protractor-test-exp-summary-tile-objective">
-              <[getObjective() | truncateAndCapitalize: 40]>
-            </div>
-          </span>
-        </span>
+      <div ng-attr-section="<[isWindowLarge ? undefined : 'right-section']>">  
+        <div ng-if="isWindowLarge" class="objective protractor-test-exp-summary-tile-objective">
+          <[getObjective() | truncateAndCapitalize: 95]>
+        </div>
         <div ng-if="!getObjective()" class="objective">
           <span translate="I18N_LIBRARY_NO_OBJECTIVE">
           </span>
         </div>
-=======
-      <div ng-attr-section="<[isWindowLarge ? undefined : 'right-section']>">  
-        <div ng-if="isWindowLarge" class="objective protractor-test-exp-summary-tile-objective">
-          <[getObjective() | truncateAndCapitalize: 95]>
-        </div>
-        <span ng-if="!getObjective()" translate="I18N_LIBRARY_NO_OBJECTIVE">
-        </span>
->>>>>>> b91516da
+
         <ul layout="row" class="metrics" layout-align="space-between center">
           <li>
             <span class="protractor-test-exp-summary-tile-rating" ng-class="{'rating-disabled': !getAverageRating()}">
@@ -66,12 +53,8 @@
             </span>
           </li>
           <li>
-<<<<<<< HEAD
             <span ng-if="getLastUpdatedDatetime()">
-=======
-            <span>
               <span class="oppia-icon-accessibility-label">Last Updated</span>
->>>>>>> b91516da
               <[getLastUpdatedDatetime()]>
             </span>
             <span ng-if="!getLastUpdatedDatetime()" translate="I18N_LIBRARY_N/A" class="oppia-inactive-summary-tile-attribute">
