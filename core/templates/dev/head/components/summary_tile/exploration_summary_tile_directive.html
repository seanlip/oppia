--- conflicted
+++ resolved
@@ -2,13 +2,8 @@
   <md-card class="oppia-activity-summary-tile" ng-class="{'small-width': !isWindowLarge}">
     <a ng-href="<[getExplorationLink()]>" target="<[openInNewWindow ? '_blank' : '_self']>">
       <div class="title-section" style="background-color: <[getThumbnailBgColor()]>;">
-<<<<<<< HEAD
       <img class="thumbnail-image" ng-src="<[getThumbnailIconUrl()]>" alt="<[getCategory()]>">
-        <h2 class="activity-title protractor-test-exp-summary-tile-title">
-=======
-        <img class="thumbnail-image" ng-src="<[getThumbnailIconUrl()]>">
         <h3 class="activity-title protractor-test-exp-summary-tile-title">
->>>>>>> 9e3eb9ac
           <span ng-if="isWindowLarge"><[getExplorationTitle()|truncate:40]></span>
           <span ng-if="!isWindowLarge"><[getExplorationTitle()|truncate:40]></span>
         </h3>
