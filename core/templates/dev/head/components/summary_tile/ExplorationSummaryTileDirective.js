// Copyright 2015 The Oppia Authors. All Rights Reserved.
//
// Licensed under the Apache License, Version 2.0 (the "License");
// you may not use this file except in compliance with the License.
// You may obtain a copy of the License at
//
//      http://www.apache.org/licenses/LICENSE-2.0
//
// Unless required by applicable law or agreed to in writing, software
// distributed under the License is distributed on an "AS-IS" BASIS,
// WITHOUT WARRANTIES OR CONDITIONS OF ANY KIND, either express or implied.
// See the License for the specific language governing permissions and
// limitations under the License.

/**
 * @fileoverview Component for an exploration summary tile.
 */

oppia.directive('explorationSummaryTile', [
  'UrlInterpolationService',
  function(UrlInterpolationService) {
    return {
      restrict: 'E',
      scope: {
        getCollectionId: '&collectionId',
        getExplorationId: '&explorationId',
        getExplorationTitle: '&explorationTitle',
        getLastUpdatedMsec: '&lastUpdatedMsec',
        getNumViews: '&numViews',
        getObjective: '&objective',
        getCategory: '&category',
        getRatings: '&ratings',
        getContributorsSummary: '&contributorsSummary',
        getThumbnailIconUrl: '&thumbnailIconUrl',
        getThumbnailBgColor: '&thumbnailBgColor',
        // If this is not null, the new exploration opens in a new window when
        // the summary tile is clicked.
        openInNewWindow: '@openInNewWindow',
        isCommunityOwned: '&isCommunityOwned',
        // If this is not undefined, collection preview tile for mobile
        // will be displayed.
        isCollectionPreviewTile: '@isCollectionPreviewTile',
        // If the screen width is below the threshold defined here, the mobile
        // version of the summary tile is displayed. This attribute is optional:
        // if it is not specified, it is treated as 0, which means that the
        // desktop version of the summary tile is always displayed.
        mobileCutoffPx: '@mobileCutoffPx',
        isPlaylistTile: '&isPlaylistTile',
        getParentExplorationIds: '&parentExplorationIds',
        showLearnerDashboardIconsIfPossible: (
          '&showLearnerDashboardIconsIfPossible'),
        isContainerNarrow: '&containerIsNarrow',
        isOwnedByCurrentUser: '&activityIsOwnedByCurrentUser',
      },
      templateUrl: UrlInterpolationService.getDirectiveTemplateUrl(
        '/components/summary_tile/' +
        'exploration_summary_tile_directive.html'),
      link: function(scope, element) {
        element.find('.exploration-summary-avatars').on('mouseenter',
          function() {
            element.find('.mask').attr('class',
              'exploration-summary-tile-mask mask');
            // As animation duration time may be 400ms, .stop(true) is used to
            // prevent the effects queue falling behind the mouse movement.
            // .hide(1) and .show(1) used to place the animation in the effects
            // queue.
            element.find('.avatars-num-minus-one').stop(true).hide(1,
              function() {
                element.find('.all-avatars').stop(true).slideDown();
              }
            );
          }
        );

        element.find('.exploration-summary-avatars').on('mouseleave',
          function() {
            element.find('.mask').attr('class', 'top-section-mask mask');
            element.find('.all-avatars').stop(true).slideUp(400, function() {
              element.find('.avatars-num-minus-one').stop(true).show(1);
            });
          }
        );
      },
      controller: [
<<<<<<< HEAD
        '$scope', '$window',
        'DateTimeFormatService', 'RatingComputationService',
        'WindowDimensionsService', 'UrlService',
        function(
            $scope, $window,
            DateTimeFormatService, RatingComputationService,
            WindowDimensionsService, UrlService) {
          $scope.userIsLoggedIn = GLOBALS.userIsLoggedIn;
=======
        '$scope', '$http', '$window', 'DateTimeFormatService',
        'RatingComputationService', 'UrlService', 'UserService',
        'WindowDimensionsService',
        function(
            $scope, $http, $window, DateTimeFormatService,
            RatingComputationService, UrlService, UserService,
            WindowDimensionsService) {
          $scope.userIsLoggedIn = null;
          UserService.getUserInfoAsync().then(function(userInfo) {
            $scope.userIsLoggedIn = userInfo.isLoggedIn();
          });
>>>>>>> c77b54ad
          $scope.ACTIVITY_TYPE_EXPLORATION = (
            constants.ACTIVITY_TYPE_EXPLORATION);
          var contributorsSummary = $scope.getContributorsSummary() || {};
          $scope.contributors = Object.keys(
            contributorsSummary).sort(
            function(contributorUsername1, contributorUsername2) {
              var commitsOfContributor1 = contributorsSummary[
                contributorUsername1].num_commits;
              var commitsOfContributor2 = contributorsSummary[
                contributorUsername2].num_commits;
              return commitsOfContributor2 - commitsOfContributor1;
            }
          );

          $scope.isRefresherExploration = false;
          if ($scope.getParentExplorationIds()) {
            $scope.isRefresherExploration = (
              $scope.getParentExplorationIds().length > 0);
          }

          $scope.avatarsList = [];

          $scope.MAX_AVATARS_TO_DISPLAY = 5;

          $scope.setHoverState = function(hoverState) {
            $scope.explorationIsCurrentlyHoveredOver = hoverState;
          };

          $scope.loadParentExploration = function() {
            $window.location.href = $scope.getExplorationLink();
          };

          $scope.getAverageRating = function() {
            if (!$scope.getRatings()) {
              return null;
            }
            return RatingComputationService.computeAverageRating(
              $scope.getRatings());
          };

          $scope.getLastUpdatedDatetime = function() {
            if (!$scope.getLastUpdatedMsec()) {
              return null;
            }
            return DateTimeFormatService.getLocaleAbbreviatedDatetimeString(
              $scope.getLastUpdatedMsec());
          };

          $scope.getExplorationLink = function() {
            if (!$scope.getExplorationId()) {
              return '#';
            } else {
              var result = '/explore/' + $scope.getExplorationId();
              var urlParams = UrlService.getUrlParams();
              var parentExplorationIds = $scope.getParentExplorationIds();

              var collectionIdToAdd = $scope.getCollectionId();
              // Replace the collection ID with the one in the URL if it exists
              // in urlParams.
              if (parentExplorationIds &&
                  urlParams.hasOwnProperty('collection_id')) {
                collectionIdToAdd = urlParams.collection_id;
              }

              if (collectionIdToAdd) {
                result = UrlService.addField(
                  result, 'collection_id', collectionIdToAdd);
              }
              if (parentExplorationIds) {
                for (var i = 0; i < parentExplorationIds.length - 1; i++) {
                  result = UrlService.addField(
                    result, 'parent', parentExplorationIds[i]);
                }
              }
              return result;
            }
          };

          if (!$scope.mobileCutoffPx) {
            $scope.mobileCutoffPx = 0;
          }
          $scope.isWindowLarge = (
            WindowDimensionsService.getWidth() >= $scope.mobileCutoffPx);

          WindowDimensionsService.registerOnResizeHook(function() {
            $scope.isWindowLarge = (
              WindowDimensionsService.getWidth() >= $scope.mobileCutoffPx);
            $scope.$apply();
          });

          $scope.getCompleteThumbnailIconUrl = function() {
            return UrlInterpolationService.getStaticImageUrl(
              $scope.getThumbnailIconUrl());
          };
        }
      ]
    };
  }]);<|MERGE_RESOLUTION|>--- conflicted
+++ resolved
@@ -82,28 +82,17 @@
         );
       },
       controller: [
-<<<<<<< HEAD
-        '$scope', '$window',
-        'DateTimeFormatService', 'RatingComputationService',
-        'WindowDimensionsService', 'UrlService',
-        function(
-            $scope, $window,
-            DateTimeFormatService, RatingComputationService,
-            WindowDimensionsService, UrlService) {
-          $scope.userIsLoggedIn = GLOBALS.userIsLoggedIn;
-=======
-        '$scope', '$http', '$window', 'DateTimeFormatService',
+        '$scope', '$window', 'DateTimeFormatService',
         'RatingComputationService', 'UrlService', 'UserService',
         'WindowDimensionsService',
         function(
-            $scope, $http, $window, DateTimeFormatService,
+            $scope, $window, DateTimeFormatService,
             RatingComputationService, UrlService, UserService,
             WindowDimensionsService) {
           $scope.userIsLoggedIn = null;
           UserService.getUserInfoAsync().then(function(userInfo) {
             $scope.userIsLoggedIn = userInfo.isLoggedIn();
           });
->>>>>>> c77b54ad
           $scope.ACTIVITY_TYPE_EXPLORATION = (
             constants.ACTIVITY_TYPE_EXPLORATION);
           var contributorsSummary = $scope.getContributorsSummary() || {};
