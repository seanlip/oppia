--- conflicted
+++ resolved
@@ -4,11 +4,7 @@
       <div class="title-section" style="background-color: <[getThumbnailBgColor()]>;">
         <img class="collection-corner-image" ng-src="/assets/images/general/collection_corner.svg" alt="">
         <img class="thumbnail-image" ng-src="<[getThumbnailIconUrl()]>">
-<<<<<<< HEAD
-        <h2 class="activity-title"><[getCollectionTitle() || DEFAULT_EMPTY_TITLE]></h2>
-=======
-        <h3 class="activity-title"><[getCollectionTitle()]></h3>
->>>>>>> 9a491036
+        <h3 class="activity-title"><[getCollectionTitle() || DEFAULT_EMPTY_TITLE]></h3>
       </div>
 
       <div>
