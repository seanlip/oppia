--- conflicted
+++ resolved
@@ -101,17 +101,12 @@
           if (html === undefined) {
             return html;
           }
-<<<<<<< HEAD
-          // This wraps the custom plugin data currently, we are using only
-          // default tool bar.
-=======
           // This wraps the custom RTE components in regular spans/divs,
           // as they are allowed wrap tags in CKEditor. This avoids data
           // loss while setting data to ckeditor.
           // See https://ckeditor.com/docs/ckeditor5/latest/builds/guides/faq.html
           // for more details (
           // under the section "Why does the editor filter out my ...").
->>>>>>> 758b5775
           return html.replace(componentRegExp, function(match, p1, p2, p3) {
             if (RteHelperService.isInlineComponent(p3)) {
               return '<span type="oppia-noninteractive-' + p3 + '">' +
@@ -127,7 +122,6 @@
         // through the create api. el[0] is the ck-editor-5-rte and
         // el[0].children[0].children[1] is the contenteditable div which
         // is defined in the template above.
-<<<<<<< HEAD
         ClassicEditor.create(<HTMLElement>(elem[0].children[0].children[1]),
           {
         plugins: [
@@ -136,10 +130,6 @@
         toolbar: [ 
             'bold', 'italic', 'numberedList', 'bulletedList','pre'
           }).then(ck => {
-=======
-        ClassicEditor.create(<HTMLElement>(
-          elem[0].children[0].children[1])).then(ck => {
->>>>>>> 758b5775
           // This sets the CKEditor-5 data from the model view.
           ck.setData(wrapComponents(ngModel.$viewValue));
 
@@ -150,18 +140,11 @@
             // The data from CKEditor5 will be in CK-format it needs to
             // be refined for need html format.
             // read more here: https://github.com/oppia/oppia/issues/5400.
-<<<<<<< HEAD
-            var tagName;
-            var textElements = elt[0].childNodes;
-            for (var i = textElements.length; i > 0; i--) {
-              for (var j = textElements[i - 1].childNodes.length; j > 0; j--) {
-                tagName = textElements[i - 1].childNodes[j - 1];
-=======
+
             var textElements = elt[0].childNodes;
             for (var i = textElements.length; i > 0; i--) {
               for (var j = textElements[i - 1].childNodes.length; j > 0; j--) {
                 var tagName = textElements[i - 1].childNodes[j - 1];
->>>>>>> 758b5775
                 if (tagName.nodeName === 'BR' ||
                   (tagName.nodeName === '#text' &&
                     tagName.nodeValue.trim() === '')) {
@@ -176,18 +159,10 @@
                     textElements[i - 1].nodeValue.trim() === '') ||
                     textElements[i - 1].nodeName === 'P') {
                   textElements[i - 1].remove();
-                  continue;
                 }
-<<<<<<< HEAD
               }
             }
 
-=======
-              } else {
-                break;
-              }
-            }
->>>>>>> 758b5775
             ngModel.$setViewValue(elt.html());
           });
 
