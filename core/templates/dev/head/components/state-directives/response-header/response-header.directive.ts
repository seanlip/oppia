// Copyright 2014 The Oppia Authors. All Rights Reserved.
//
// Licensed under the Apache License, Version 2.0 (the "License");
// you may not use this file except in compliance with the License.
// You may obtain a copy of the License at
//
//      http://www.apache.org/licenses/LICENSE-2.0
//
// Unless required by applicable law or agreed to in writing, software
// distributed under the License is distributed on an "AS-IS" BASIS,
// WITHOUT WARRANTIES OR CONDITIONS OF ANY KIND, either express or implied.
// See the License for the specific language governing permissions and
// limitations under the License.

/**
 * @fileoverview Directive for the header of the response tiles.
 */

require('domain/utilities/url-interpolation.service.ts');
require(
  'components/state-editor/state-editor-properties-services/' +
  'state-editor.service.ts');
require(
  'components/state-editor/state-editor-properties-services/' +
  'state-property.service.ts');
require('services/editability.service.ts');

angular.module('oppia').directive('responseHeader', [
  'UrlInterpolationService', function(UrlInterpolationService) {
    return {
      restrict: 'E',
      scope: {},
      bindToController: {
        getIndex: '&index',
        getOutcome: '&outcome',
        getSummary: '&summary',
        getShortSummary: '&shortSummary',
        isActive: '&isActive',
        getOnDeleteFn: '&onDeleteFn',
        getNumRules: '&numRules',
        isResponse: '&isResponse',
        showWarning: '&showWarning',
        navigateToState: '='
      },
      templateUrl: UrlInterpolationService.getDirectiveTemplateUrl(
        '/components/state-directives/response-header/' +
        'response-header.directive.html'),
      controllerAs: '$ctrl',
      controller: [
        'EditabilityService', 'StateEditorService',
        'PLACEHOLDER_OUTCOME_DEST',
        'StateInteractionIdService', 'INTERACTION_SPECS',
        function(
            EditabilityService, StateEditorService,
            PLACEHOLDER_OUTCOME_DEST,
            StateInteractionIdService, INTERACTION_SPECS) {
          var ctrl = this;
<<<<<<< HEAD
          ctrl.$onInit = function() {
            ctrl.EditabilityService = EditabilityService;
            ctrl.isInQuestionMode = StateEditorService.isInQuestionMode;
=======
          ctrl.EditabilityService = EditabilityService;

          ctrl.isInQuestionMode = function() {
            return StateEditorService.isInQuestionMode();
          };
>>>>>>> e2732ed1

            ctrl.getCurrentInteractionId = function() {
              return StateInteractionIdService.savedMemento;
            };

            ctrl.isCorrectnessFeedbackEnabled = function() {
              return StateEditorService.getCorrectnessFeedbackEnabled();
            };
            // This returns false if the current interaction ID is null.
            ctrl.isCurrentInteractionLinear = function() {
              var interactionId = ctrl.getCurrentInteractionId();
              return interactionId &&
              INTERACTION_SPECS[interactionId].is_linear;
            };

            ctrl.isCorrect = function() {
              return ctrl.getOutcome() && ctrl.getOutcome().labelledAsCorrect;
            };

            ctrl.isOutcomeLooping = function() {
              var outcome = ctrl.getOutcome();
              var activeStateName = StateEditorService.getActiveStateName();
              return outcome && (outcome.dest === activeStateName);
            };

            ctrl.isCreatingNewState = function() {
              var outcome = ctrl.getOutcome();
              return outcome && outcome.dest === PLACEHOLDER_OUTCOME_DEST;
            };

            ctrl.deleteResponse = function(evt) {
              ctrl.getOnDeleteFn()(ctrl.getIndex(), evt);
            };
          };
        }]
    };
  }]);<|MERGE_RESOLUTION|>--- conflicted
+++ resolved
@@ -55,51 +55,44 @@
             PLACEHOLDER_OUTCOME_DEST,
             StateInteractionIdService, INTERACTION_SPECS) {
           var ctrl = this;
-<<<<<<< HEAD
-          ctrl.$onInit = function() {
-            ctrl.EditabilityService = EditabilityService;
-            ctrl.isInQuestionMode = StateEditorService.isInQuestionMode;
-=======
           ctrl.EditabilityService = EditabilityService;
 
           ctrl.isInQuestionMode = function() {
             return StateEditorService.isInQuestionMode();
           };
->>>>>>> e2732ed1
 
-            ctrl.getCurrentInteractionId = function() {
-              return StateInteractionIdService.savedMemento;
-            };
+          ctrl.getCurrentInteractionId = function() {
+            return StateInteractionIdService.savedMemento;
+          };
 
-            ctrl.isCorrectnessFeedbackEnabled = function() {
-              return StateEditorService.getCorrectnessFeedbackEnabled();
-            };
-            // This returns false if the current interaction ID is null.
-            ctrl.isCurrentInteractionLinear = function() {
-              var interactionId = ctrl.getCurrentInteractionId();
-              return interactionId &&
-              INTERACTION_SPECS[interactionId].is_linear;
-            };
+          ctrl.isCorrectnessFeedbackEnabled = function() {
+            return StateEditorService.getCorrectnessFeedbackEnabled();
+          };
+          // This returns false if the current interaction ID is null.
+          ctrl.isCurrentInteractionLinear = function() {
+            var interactionId = ctrl.getCurrentInteractionId();
+            return interactionId && INTERACTION_SPECS[interactionId].is_linear;
+          };
 
-            ctrl.isCorrect = function() {
-              return ctrl.getOutcome() && ctrl.getOutcome().labelledAsCorrect;
-            };
+          ctrl.isCorrect = function() {
+            return ctrl.getOutcome() && ctrl.getOutcome().labelledAsCorrect;
+          };
 
-            ctrl.isOutcomeLooping = function() {
-              var outcome = ctrl.getOutcome();
-              var activeStateName = StateEditorService.getActiveStateName();
-              return outcome && (outcome.dest === activeStateName);
-            };
+          ctrl.isOutcomeLooping = function() {
+            var outcome = ctrl.getOutcome();
+            var activeStateName = StateEditorService.getActiveStateName();
+            return outcome && (outcome.dest === activeStateName);
+          };
 
-            ctrl.isCreatingNewState = function() {
-              var outcome = ctrl.getOutcome();
-              return outcome && outcome.dest === PLACEHOLDER_OUTCOME_DEST;
-            };
+          ctrl.isCreatingNewState = function() {
+            var outcome = ctrl.getOutcome();
+            return outcome && outcome.dest === PLACEHOLDER_OUTCOME_DEST;
+          };
 
-            ctrl.deleteResponse = function(evt) {
-              ctrl.getOnDeleteFn()(ctrl.getIndex(), evt);
-            };
+          ctrl.deleteResponse = function(evt) {
+            ctrl.getOnDeleteFn()(ctrl.getIndex(), evt);
           };
-        }]
+        }
+      ]
     };
   }]);