<script type="text/ng-template" id="summaryTile/exploration">
  <md-card class="oppia-exploration-summary-tile">
    <a ng-href="<[getExplorationLink()]>" target="<[openInNewWindow ? '_blank' : '_self']>">
      <div class="top-section" style="background-color: <[getThumbnailBgColor()]>;">
        <img class="thumbnail-image" ng-src="<[getThumbnailIconUrl()]>">
        <h2 class="exploration-title protractor-test-exp-summary-tile-title"><[getExplorationTitle()]></h2>

<<<<<<< HEAD
        <div class="exploration-summary-contributors" ng-show="contributors.length > 0">
          <profile-link-image ng-if="contributors.length > 0"
                              username="contributors[0]"
                              tooltip="<[contributors[0]]>"
                              tooltip-placement="right"
                              tooltip-append-to-body="true">
          </profile-link-image>
          <div class="contributors-num-minus-one" ng-show="contributors.length > 1">
            +<[contributors.length - 1]>
=======
        <div class="exploration-summary-avatars" ng-show="avatarsList.length > 0">
          <circular-image ng-if="avatarsList.length > 0"
                          src="avatarsList[0].image"
                          link="avatarsList[0].link"
                          tooltip="<[avatarsList[0].tooltipText | truncate:14]>"
                          tooltip-placement="right"
                          tooltip-append-to-body="true">
          </circular-image>
          <div class="avatars-num-minus-one contributor-indicator contributor-indicator-background" ng-show="avatarsList.length > 1">
            <span ng-if="!isCommunityOwned()">+</span><[avatarsList.length - 1]>
>>>>>>> faee4d8a
          </div>

          <div class="all-contributors" style="display: none;">
            <profile-link-image ng-repeat="contributor in contributors | limitTo:MAX_CONTRIBUTORS_TO_DISPLAY-1:1"
                                username="contributor"
                                tooltip="<[contributor]>"
                                tooltip-placement="right"
                                tooltip-append-to-body="true">
            </profile-link-image>

            <div style="position:relative;" ng-show="contributors.length > MAX_CONTRIBUTORS_TO_DISPLAY">
              <div class="exploration-black-profile"></div>
              <div class="num-remaining-contributors" ng-show="contributors.length > MAX_CONTRIBUTORS_TO_DISPLAY">
                +<[contributors.length - MAX_CONTRIBUTORS_TO_DISPLAY]>
              </div>
            </div>
          </div>
        </div>
      </div>
      <div class="top-section-mask mask"></div>

      <div>
        <div class="objective protractor-test-exp-summary-tile-objective">
          <[getObjective() | truncateAndCapitalize: 45]>
          <span ng-if="!getObjective()">No objective specified.</span>
        </div>
        <ul layout="row" class="metrics" layout-align="space-between center">
          <li>
            <span class="protractor-test-exp-summary-tile-rating" ng-class="{'rating-disabled': !getAverageRating()}">
              <span class="fa fa-star fa-lg" tooltip="Ratings" tooltip-placement="top">
              </span>
              <span ng-if="getAverageRating()">
                <[getAverageRating() | number:1]>
              </span>
              <span ng-if="!getAverageRating()">
                N/A
              </span>
            </span>
          </li>

          <li>
            <span class="fa fa-eye fa-lg" tooltip="Views" tooltip-placement="top">
            </span>
            <[getNumViews() | summarizeNonnegativeNumber]>
          </li>

          <li>
            <span ng-if="!wasRecentlyUpdated()">
              <[getLastUpdatedDatetime()]>
            </span>
            <span ng-if="wasRecentlyUpdated()" class="recently-updated">
              UPDATED
            </span>
          </li>
        </ul>
      </div>
    </a>
  </md-card>
</script>

<style>
  .oppia-exploration-summary-tile {
    background-color: #fff;
    cursor: pointer;
    display: inline-block;
    height: 240px;
    margin: 12px 4px;
    padding: 0;
    position: relative;
    text-align: left;
    vertical-align: top;
    width: 200px;
  }

  .oppia-exploration-summary-tile a,
  .oppia-exploration-summary-tile a:hover,
  .oppia-exploration-summary-tile a:active,
  .oppia-exploration-summary-tile a:visited {
    color: inherit;
    text-decoration: none;
  }

  .oppia-exploration-summary-tile:hover {
    /*
      This is based on the levels defined on the following page:
        https://medium.com/@Florian/freebie-google-material-design-shadow-helper-2a0501295a2d#.22sskepri
      Level 2 seemed too subtle, but level 3 seemed too strong. This line
      therefore tries to average both of them.
    */
    box-shadow: 0 6px 13px rgba(0,0,0,0.17), 0 4px 6px rgba(0,0,0,0.23);
  }

  .oppia-exploration-summary-tile .top-section {
    height: 144px;
    position: relative;
    width: 100%;
  }

  .oppia-exploration-summary-tile,
  .oppia-exploration-summary-tile .top-section {
    -webkit-transition: all 300ms;
    transition: all 300ms;
  }

  .oppia-exploration-summary-tile .exploration-summary-contributors {
    padding-bottom: 4px;
    padding-right: 5px;
    left: 169px;
    position: absolute;
    top: 3px;
    width: 31px;
    z-index: 11;
  }

  .oppia-exploration-summary-tile .exploration-summary-tile-mask {
    background-color: #eee;
    height: 240px;
    left: 0px;
    opacity: 0.7;
    position: absolute;
    top: 0px;
    width: 200px;
    z-index: 10;
  }

  .oppia-exploration-summary-tile:hover .top-section-mask {
    background-color: #eee;
    height: 144px;
    left: 0px;
    opacity: 0.4;
    position: absolute;
    top: 0px;
    width: 200px;
    z-index: 10;
  }

  .oppia-exploration-summary-tile .exploration-black-profile {
    background-color: black;
    border-radius: 50%;
    width: 26px;
    height: 26px;
  }

  .oppia-exploration-summary-tile .exploration-summary-contributors profile-link-image {
    margin-bottom: 3px;
    display:block;
  }

  .oppia-exploration-summary-tile .contributors-num-minus-one {
    color: white;
    font-family: Roboto;
    font-size: 0.55em;
    font-weight: bold;
<<<<<<< HEAD
    left: 17px;
    position: absolute;
    top: 18px;
=======
    left: 12px;
    position: absolute;
    padding-left: 2px;
    padding-right: 2px;
    top: 17px;
  }

  .oppia-exploration-summary-tile .contributor-indicator {
    border-radius: 10%;
    bottom: 10px;
    height: 13px;
    position: absolute;
    right: 5px;
    text-align: center;
    width: 16px;
  }

 .oppia-exploration-summary-tile .contributor-indicator-background {
    background-color: #4078C0;
    border: 1px solid rgb(243, 243, 243);
>>>>>>> faee4d8a
  }

  .oppia-exploration-summary-tile .all-contributors .num-remaining-contributors {
    color: white;
    font-family: Roboto;
    font-size: 0.7em;
    font-weight: normal;
    left: 7px;
    position: absolute;
    top: 5px;
  }

  .oppia-exploration-summary-tile .exploration-category {
    color: #fff;
    font-family: "Capriola", "Roboto", Arial, sans-serif;
    font-size: 0.65em;
    margin-left: 12px;
    margin-top: 8px;
    position: absolute;
    text-transform: uppercase;
  }

  .oppia-exploration-summary-tile .thumbnail-image {
    display: block;
    margin: 0 auto;
    height: 40px;
    top: 36px;
    position: relative;
    width: 40px;
  }

  .oppia-exploration-summary-tile .exploration-title {
    bottom: 0;
    color: white;
    font-family: "Capriola", "Roboto", Arial, sans-serif;
    font-size: 1em;
    line-height: 1.2em;
    margin: 12px;
    padding: 0;
    position: absolute;
  }

  .oppia-exploration-summary-tile .objective {
    height: 60px;
    font-family: Roboto;
    font-size: 0.85em;
    font-style: italic;
    padding: 12px;
  }

  .oppia-exploration-summary-tile .rating-disabled {
    opacity: 0.5;
  }

  .oppia-exploration-summary-tile .metrics {
    height: 30px;
    margin: 0 12px;
    padding: 0;
  }

  .oppia-exploration-summary-tile .metrics li {
    font-size: 0.75em;
    list-style-type: none;
    text-align: center;
  }

  .oppia-exploration-summary-tile .metrics li .fa {
    font-size: 1.1em;
    margin-right: 2px;
    vertical-align: initial;
  }

  .oppia-exploration-summary-tile .recently-updated {
    background-color: rgb(19,105,193);
    border-radius: 10px;
    color: white;
    font-size: 0.8em;
    font-weight: bold;
    padding: 5px 8px 4px 8px;
  }
</style><|MERGE_RESOLUTION|>--- conflicted
+++ resolved
@@ -5,17 +5,6 @@
         <img class="thumbnail-image" ng-src="<[getThumbnailIconUrl()]>">
         <h2 class="exploration-title protractor-test-exp-summary-tile-title"><[getExplorationTitle()]></h2>
 
-<<<<<<< HEAD
-        <div class="exploration-summary-contributors" ng-show="contributors.length > 0">
-          <profile-link-image ng-if="contributors.length > 0"
-                              username="contributors[0]"
-                              tooltip="<[contributors[0]]>"
-                              tooltip-placement="right"
-                              tooltip-append-to-body="true">
-          </profile-link-image>
-          <div class="contributors-num-minus-one" ng-show="contributors.length > 1">
-            +<[contributors.length - 1]>
-=======
         <div class="exploration-summary-avatars" ng-show="avatarsList.length > 0">
           <circular-image ng-if="avatarsList.length > 0"
                           src="avatarsList[0].image"
@@ -26,7 +15,6 @@
           </circular-image>
           <div class="avatars-num-minus-one contributor-indicator contributor-indicator-background" ng-show="avatarsList.length > 1">
             <span ng-if="!isCommunityOwned()">+</span><[avatarsList.length - 1]>
->>>>>>> faee4d8a
           </div>
 
           <div class="all-contributors" style="display: none;">
@@ -180,11 +168,6 @@
     font-family: Roboto;
     font-size: 0.55em;
     font-weight: bold;
-<<<<<<< HEAD
-    left: 17px;
-    position: absolute;
-    top: 18px;
-=======
     left: 12px;
     position: absolute;
     padding-left: 2px;
@@ -205,7 +188,6 @@
  .oppia-exploration-summary-tile .contributor-indicator-background {
     background-color: #4078C0;
     border: 1px solid rgb(243, 243, 243);
->>>>>>> faee4d8a
   }
 
   .oppia-exploration-summary-tile .all-contributors .num-remaining-contributors {
