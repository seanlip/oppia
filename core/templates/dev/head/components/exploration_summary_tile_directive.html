--- conflicted
+++ resolved
@@ -3,15 +3,9 @@
     <a ng-href="<[getExplorationLink()]>" target="<[openInNewWindow ? '_blank' : '_self']>">
       <div class="title-section" style="background-color: <[getThumbnailBgColor()]>;">
         <img class="thumbnail-image" ng-src="<[getThumbnailIconUrl()]>">
-<<<<<<< HEAD
         <h2 class="activity-title protractor-test-exp-summary-tile-title">
-          <span ng-if="isWindowLarge"><[getExplorationTitle()|truncate:22]></span>
-          <span ng-if="!isWindowLarge"><[getExplorationTitle()|truncate:22]></span>
-=======
-        <h2 class="exploration-title protractor-test-exp-summary-tile-title">
           <span ng-if="isWindowLarge"><[getExplorationTitle()|truncate:40]></span>
           <span ng-if="!isWindowLarge"><[getExplorationTitle()|truncate:40]></span>
->>>>>>> da9c4e6e
         </h2>
 
         <!-- Note that if this is ng-if instead, the avatar area will not detect a mouseover and the tile will behave incorrectly. -->
@@ -86,284 +80,4 @@
       </div>
     </a>
   </md-card>
-<<<<<<< HEAD
-</script>
-=======
-</script>
-
-<style>
-  .oppia-exploration-summary-tile {
-    background-color: #fff;
-    cursor: pointer;
-    display: inline-block;
-    height: 258px;
-    margin: 12px 4px;
-    padding: 0;
-    position: relative;
-    text-align: left;
-    vertical-align: top;
-    white-space: normal;
-    width: 200px;
-  }
-
-  @media only screen and (max-width: 500px) {
-    .oppia-exploration-summary-tile {
-      display: block;
-      margin-left: auto;
-      margin-right: auto;
-    }
-  }
-
-  .oppia-exploration-summary-tile a,
-  .oppia-exploration-summary-tile a:hover,
-  .oppia-exploration-summary-tile a:active,
-  .oppia-exploration-summary-tile a:visited {
-    color: inherit;
-    text-decoration: none;
-  }
-
-  .oppia-exploration-summary-tile:hover {
-    /*
-      This is based on the levels defined on the following page:
-        https://medium.com/@Florian/freebie-google-material-design-shadow-helper-2a0501295a2d#.22sskepri
-      Level 2 seemed too subtle, but level 3 seemed too strong. This line
-      therefore tries to average both of them.
-    */
-    box-shadow: 0 6px 13px rgba(0,0,0,0.17), 0 4px 6px rgba(0,0,0,0.23);
-  }
-
-  .oppia-exploration-summary-tile .circular-image-container {
-    border: 2px solid white;
-    border-radius: 50%;
-    margin-bottom: 5px;
-  }
-
-  .oppia-exploration-summary-tile .title-section {
-    height: 162px;
-    position: relative;
-    width: 100%;
-  }
-
-  .oppia-exploration-summary-tile,
-  .oppia-exploration-summary-tile .title-section {
-    -webkit-transition: all 300ms;
-    transition: all 300ms;
-  }
-
-  .oppia-exploration-summary-tile .exploration-summary-avatars {
-    padding-bottom: 4px;
-    padding-right: 5px;
-    left: 169px;
-    position: absolute;
-    top: 3px;
-    width: 31px;
-    z-index: 11;
-  }
-
-  .oppia-exploration-summary-tile .exploration-summary-tile-mask {
-    background-color: #eee;
-    height: 258px;
-    left: 0px;
-    opacity: 0.7;
-    position: absolute;
-    top: 0px;
-    width: 200px;
-    z-index: 10;
-  }
-
-  .oppia-exploration-summary-tile:hover .title-section-mask {
-    background-color: #eee;
-    height: 162px;
-    left: 0px;
-    opacity: 0.4;
-    position: absolute;
-    top: 0px;
-    width: 200px;
-    z-index: 10;
-  }
-
-  .oppia-exploration-summary-tile .exploration-black-profile {
-    background-color: black;
-    border-radius: 50%;
-    width: 26px;
-    height: 26px;
-  }
-
-  .oppia-exploration-summary-tile .exploration-summary-avatars profile-link-image {
-    margin-bottom: 3px;
-    display:block;
-  }
-
-  .oppia-exploration-summary-tile .avatars-num-minus-one {
-    color: white;
-    font-family: Roboto;
-    font-size: 0.55em;
-    font-weight: bold;
-    left: 12px;
-    position: absolute;
-    padding-left: 2px;
-    padding-right: 2px;
-    top: 17px;
-  }
-
-  .oppia-exploration-summary-tile .contributor-indicator {
-    border-radius: 10%;
-    bottom: 10px;
-    height: 13px;
-    position: absolute;
-    right: 5px;
-    text-align: center;
-    width: 16px;
-  }
-
- .oppia-exploration-summary-tile .contributor-indicator-background {
-    background-color: #4078C0;
-  }
-
-  .oppia-exploration-summary-tile .all-avatars .num-remaining-avatars {
-    color: white;
-    font-family: Roboto;
-    font-size: 0.7em;
-    font-weight: normal;
-    left: 7px;
-    position: absolute;
-    top: 5px;
-  }
-
-  .oppia-exploration-summary-tile .exploration-category {
-    color: #fff;
-    font-family: "Capriola", "Roboto", Arial, sans-serif;
-    font-size: 0.65em;
-    margin-left: 12px;
-    margin-top: 8px;
-    position: absolute;
-    text-transform: uppercase;
-  }
-
-  .oppia-exploration-summary-tile .thumbnail-image {
-    display: block;
-    height: 75px;
-    margin: 0 auto;
-    position: relative;
-    top: 22px;
-    width: 75px;
-  }
-
-  .oppia-exploration-summary-tile .exploration-title {
-    bottom: 0;
-    color: white;
-    font-family: "Rubik", "Roboto", Arial, sans-serif;
-    font-size: 1em;
-    line-height: 1.2em;
-    margin: 12px;
-    padding: 0;
-    position: absolute;
-  }
-
-  .oppia-exploration-summary-tile .objective {
-    height: 60px;
-    font-family: "Rubik", "Roboto", Arial, sans-serif;
-    font-size: 0.85em;
-    padding: 12px;
-  }
-
-  .oppia-exploration-summary-tile .rating-disabled {
-    opacity: 0.5;
-  }
-
-  .oppia-exploration-summary-tile [section="right-section"] {
-    display: inline-block;
-    float: left;
-    height: 80px;
-    position: relative;
-    text-align: center;
-    width: 30%;
-  }
-
-  .oppia-exploration-summary-tile .metrics {
-    height: 30px;
-    margin: 0 12px;
-    padding: 0;
-  }
-
-  .oppia-exploration-summary-tile .metrics li {
-    font-size: 0.75em;
-    list-style-type: none;
-    text-align: center;
-  }
-
-  .oppia-exploration-summary-tile .metrics li .fa {
-    font-size: 1.1em;
-    margin-right: 2px;
-    vertical-align: initial;
-  }
-
-  .oppia-exploration-summary-tile .recently-updated {
-    color: rgb(19,105,193);
-    font-size: 1.1em;
-    font-weight: bold;
-    padding: 5px 8px 4px 8px;
-  }
-
-  /* Styles for small-width screens. */
-
-  .oppia-exploration-summary-tile.small-width {
-    height: 80px;
-    width: 95%;
-  }
-  .oppia-exploration-summary-tile.small-width .title-section {
-    float: left;
-    height: 80px;
-    width: 70%;
-  }
-  .oppia-exploration-summary-tile.small-width .exploration-summary-tile-mask {
-    width: 70%;
-  }
-  .oppia-exploration-summary-tile.small-width:hover .title-section-mask {
-    height: 80px;
-    width: 70%;
-  }
-  .oppia-exploration-summary-tile.small-width .thumbnail-image {
-    height: 20px;
-    margin: 8px;
-    right: 0px;
-    top: 0px;
-    position: absolute;
-    width: 20px;
-  }
-  .oppia-exploration-summary-tile.small-width .exploration-title {
-    margin: 10px;
-    top: 0;
-    width: 75%;
-  }
-  .oppia-exploration-summary-tile.small-width .metrics {
-    display: inline-block;
-    margin-top: 12px;
-  }
-  .oppia-exploration-summary-tile.small-width .metrics li {
-    display: block;
-    font-size: 0.7em;
-    text-align: left;
-  }
-  .oppia-exploration-summary-tile.small-width .metrics li .fa {
-    margin-bottom: 10px;
-  }
-  .oppia-exploration-summary-tile.small-width .recently-updated {
-    background-color: rgb(19,105,193);
-    border-radius: 8px;
-    color: white;
-    font-size: 0.6em;
-    font-weight: bold;
-    padding: 5px 8px 4px 8px;
-  }
-
-  @media (max-width: 420px) {
-    .oppia-exploration-summary-tile.small-width .metrics li {
-      font-size: 0.6em;
-    }
-    .oppia-exploration-summary-tile.small-width .recently-updated {
-      display: none;
-    }
-  }
-</style>
->>>>>>> da9c4e6e
+</script>