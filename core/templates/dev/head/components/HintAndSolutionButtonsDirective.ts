--- conflicted
+++ resolved
@@ -101,13 +101,8 @@
             }
           };
 
-<<<<<<< HEAD
-          $scope.displaySolutionModal = function() {
-            $scope.solutionModalIsActive = true;
-=======
           ctrl.displaySolutionModal = function() {
             ctrl.solutionModalIsActive = true;
->>>>>>> 1acfa5ec
             var inQuestionMode = (
               ExplorationPlayerStateService.isInQuestionMode());
             if (!_editorPreviewMode && !inQuestionMode) {
