--- conflicted
+++ resolved
@@ -24,13 +24,10 @@
   'services/stateful/background-mask.service';
 import { CamelCaseToHyphensPipe } from
   'filters/string-utility-filters/camel-case-to-hyphens.pipe';
-<<<<<<< HEAD
 import { ChangesInHumanReadableFormService } from
   // eslint-disable-next-line max-len
   'pages/exploration-editor-page/services/changes-in-human-readable-form.service';
-=======
 import { ComputeGraphService } from 'services/compute-graph.service';
->>>>>>> dc20a6f4
 import { DateTimeFormatService } from 'services/date-time-format.service';
 import { DebouncerService } from 'services/debouncer.service';
 import { DeviceInfoService } from 'services/contextual/device-info.service';
@@ -65,12 +62,9 @@
   upgradedServices = {
     'AlertsService': new AlertsService(new LoggerService()),
     'BackgroundMaskService': new BackgroundMaskService(),
-<<<<<<< HEAD
+    'ComputeGraphService': new ComputeGraphService(),
     'ChangesInHumanReadableFormService': new ChangesInHumanReadableFormService(
       new UtilsService(), document),
-=======
-    'ComputeGraphService': new ComputeGraphService(),
->>>>>>> dc20a6f4
     'DateTimeFormatService': new DateTimeFormatService(new FormatTimePipe()),
     'DebouncerService': new DebouncerService(),
     'DeviceInfoService': new DeviceInfoService(new WindowRef()),
