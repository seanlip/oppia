// Copyright 2019 The Oppia Authors. All Rights Reserved.
//
// Licensed under the Apache License, Version 2.0 (the "License");
// you may not use this file except in compliance with the License.
// You may obtain a copy of the License at
//
//      http://www.apache.org/licenses/LICENSE-2.0
//
// Unless required by applicable law or agreed to in writing, software
// distributed under the License is distributed on an "AS-IS" BASIS,
// WITHOUT WARRANTIES OR CONDITIONS OF ANY KIND, either express or implied.
// See the License for the specific language governing permissions and
// limitations under the License.

/**
 * @fileoverview Service for storing all upgraded services
 */

import { downgradeInjectable } from '@angular/upgrade/static';
import { Injectable } from '@angular/core';

<<<<<<< HEAD
import { AlertsService } from 'services/AlertsService';
import { LoggerService } from 'services/contextual/LoggerService';
=======
import { BackgroundMaskService } from 'services/stateful/BackgroundMaskService';
import { DeviceInfoService } from 'services/contextual/DeviceInfoService';
import { DocumentAttributeCustomizationService } from
  'services/contextual/DocumentAttributeCustomizationService';
import { MetaTagCustomizationService } from
  'services/contextual/MetaTagCustomizationService';
import { SidebarStatusService } from 'domain/sidebar/sidebar-status.service';
>>>>>>> 5170804a
import { UtilsService } from 'services/UtilsService';
import { WindowDimensionsService } from
  'services/contextual/WindowDimensionsService';
import { WindowRef } from 'services/contextual/WindowRefService';

@Injectable({
  providedIn: 'root'
})
export class UpgradedServices {
  /* eslint-disable quote-props */
  upgradedServices = {
<<<<<<< HEAD
    'AlertsService': new AlertsService(new LoggerService()),
=======
    'BackgroundMaskService': new BackgroundMaskService(),
    'DeviceInfoService': new DeviceInfoService(new WindowRef()),
    'DocumentAttributeCustomizationService':
        new DocumentAttributeCustomizationService(new WindowRef()),
    'MetaTagCustomizationService': new MetaTagCustomizationService(
      new WindowRef()),
    'SidebarStatusService': new SidebarStatusService(
      new WindowDimensionsService()),
>>>>>>> 5170804a
    'UtilsService': new UtilsService(),
    'WindowDimensionsService': new WindowDimensionsService()
  };
}

angular.module('oppia').factory(
  'UpgradedServices',
  downgradeInjectable(UpgradedServices));<|MERGE_RESOLUTION|>--- conflicted
+++ resolved
@@ -19,10 +19,8 @@
 import { downgradeInjectable } from '@angular/upgrade/static';
 import { Injectable } from '@angular/core';
 
-<<<<<<< HEAD
 import { AlertsService } from 'services/AlertsService';
 import { LoggerService } from 'services/contextual/LoggerService';
-=======
 import { BackgroundMaskService } from 'services/stateful/BackgroundMaskService';
 import { DeviceInfoService } from 'services/contextual/DeviceInfoService';
 import { DocumentAttributeCustomizationService } from
@@ -30,7 +28,6 @@
 import { MetaTagCustomizationService } from
   'services/contextual/MetaTagCustomizationService';
 import { SidebarStatusService } from 'domain/sidebar/sidebar-status.service';
->>>>>>> 5170804a
 import { UtilsService } from 'services/UtilsService';
 import { WindowDimensionsService } from
   'services/contextual/WindowDimensionsService';
@@ -42,9 +39,7 @@
 export class UpgradedServices {
   /* eslint-disable quote-props */
   upgradedServices = {
-<<<<<<< HEAD
     'AlertsService': new AlertsService(new LoggerService()),
-=======
     'BackgroundMaskService': new BackgroundMaskService(),
     'DeviceInfoService': new DeviceInfoService(new WindowRef()),
     'DocumentAttributeCustomizationService':
@@ -53,7 +48,6 @@
       new WindowRef()),
     'SidebarStatusService': new SidebarStatusService(
       new WindowDimensionsService()),
->>>>>>> 5170804a
     'UtilsService': new UtilsService(),
     'WindowDimensionsService': new WindowDimensionsService()
   };
