// Copyright 2019 The Oppia Authors. All Rights Reserved.
//
// Licensed under the Apache License, Version 2.0 (the "License");
// you may not use this file except in compliance with the License.
// You may obtain a copy of the License at
//
//      http://www.apache.org/licenses/LICENSE-2.0
//
// Unless required by applicable law or agreed to in writing, software
// distributed under the License is distributed on an "AS-IS" BASIS,
// WITHOUT WARRANTIES OR CONDITIONS OF ANY KIND, either express or implied.
// See the License for the specific language governing permissions and
// limitations under the License.

/**
 * @fileoverview Service for storing all upgraded services
 */

import { downgradeInjectable } from '@angular/upgrade/static';
import { Injectable } from '@angular/core';

import { AlertsService } from 'services/alerts.service';
import { BackgroundMaskService } from
  'services/stateful/background-mask.service';
import { CamelCaseToHyphensPipe } from
  'filters/string-utility-filters/camel-case-to-hyphens.pipe';
import { ContextService } from 'services/context.service';
import { ComputeGraphService } from 'services/compute-graph.service';
import { DateTimeFormatService } from 'services/date-time-format.service';
import { DebouncerService } from 'services/debouncer.service';
import { DeviceInfoService } from 'services/contextual/device-info.service';
import { DocumentAttributeCustomizationService } from
  'services/contextual/document-attribute-customization.service';
import { ExtensionTagAssemblerService }
  from 'services/extension-tag-assembler.service';
import { FormatTimePipe } from 'filters/format-timer.pipe';
import { FractionObjectFactory } from
  'domain/objects/FractionObjectFactory';
import { GenerateContentIdService } from 'services/generate-content-id.service';
import { HtmlEscaperService } from 'services/html-escaper.service';
import { LoggerService } from 'services/contextual/logger.service';
import { MetaTagCustomizationService } from
  'services/contextual/meta-tag-customization.service';
import { NumberWithUnitsObjectFactory } from
  'domain/objects/NumberWithUnitsObjectFactory';
import { SidebarStatusService } from 'domain/sidebar/sidebar-status.service';
import { UrlService } from 'services/contextual/url.service';
import { UrlInterpolationService } from
  'domain/utilities/url-interpolation.service';
import { UtilsService } from 'services/utils.service';
import { UnitsObjectFactory } from
  'domain/objects/UnitsObjectFactory';
import { WindowDimensionsService } from
  'services/contextual/window-dimensions.service';
import { WindowRef } from 'services/contextual/window-ref.service';
import { BaseUndoRedoService } from
  'domain/editor/undo_redo/base-undo-redo.service';
import {UndoRedoService} from 'domain/editor/undo_redo/undo-redo.service';
import {EventService} from 'services/event-service';
import {AdminDataService} from 'pages/admin-page/services/admin-data.service';
import {HttpClient, HttpEvent, HttpHandler, HttpRequest} from
  '@angular/common/http';
import {Observable} from 'rxjs';
import {TranslateTextService} from
  'pages/community-dashboard-page/services/translate-text.service';
import {LocalStorageService} from 'services/local-storage.service';
import {ExplorationDraftObjectFactory} from
  'domain/exploration/ExplorationDraftObjectFactory';
import {CsrfTokenService} from 'services/csrf-token.service';
import {QuestionUndoRedoService} from '../domain/editor/undo_redo/question-undo-redo.service';
import {StopwatchObjectFactory} from '../domain/utilities/StopwatchObjectFactory';
import {ContributionAndReviewServices} from '../pages/community-dashboard-page/services/contribution-and-review.services';
import {ContributionOpportunitiesBackendApiService} from '../pages/community-dashboard-page/services/contribution-opportunities-backend-api.service';
import {ContributionOpportunitiesService} from '../pages/community-dashboard-page/services/contribution-opportunities.service';

@Injectable({
  providedIn: 'root'
})
export class UpgradedServices {
  /* eslint-disable quote-props */
  upgradedServices = {
    'AlertsService': new AlertsService(new LoggerService()),
    'BackgroundMaskService': new BackgroundMaskService(),
    'ComputeGraphService': new ComputeGraphService(),
    'ContextService': new ContextService(new UrlService(new WindowRef())),
    'DateTimeFormatService': new DateTimeFormatService(new FormatTimePipe()),
    'DebouncerService': new DebouncerService(),
    'DeviceInfoService': new DeviceInfoService(new WindowRef()),
    'DocumentAttributeCustomizationService':
        new DocumentAttributeCustomizationService(new WindowRef()),
    'ExtensionTagAssemblerService': new ExtensionTagAssemblerService(
      new HtmlEscaperService(new LoggerService()),
      new CamelCaseToHyphensPipe()),
    'GenerateContentIdService': new GenerateContentIdService(),
    'HtmlEscaperService': new HtmlEscaperService(
      new LoggerService()),
    'MetaTagCustomizationService': new MetaTagCustomizationService(
      new WindowRef()),
    'SidebarStatusService': new SidebarStatusService(
      new WindowDimensionsService()),
    'UrlService': new UrlService(new WindowRef()),
    'UrlInterpolationService': new UrlInterpolationService(new AlertsService(
      new LoggerService()), new UrlService(
      new WindowRef()), new UtilsService()),
    'UtilsService': new UtilsService(),
<<<<<<< HEAD
    'WindowDimensionsService': new WindowDimensionsService(),
    'BaseUndoRedoService': new BaseUndoRedoService(new EventService()),
    'UndoRedoService': new UndoRedoService(new EventService()),
    'AdminDataService': new AdminDataService(
      new HttpClient(<HttpHandler> new class extends HttpHandler {
        handle(req: HttpRequest<any>): Observable<HttpEvent<any>> {
          return undefined;
        }
      })),
    'TranslateTextService': new TranslateTextService(
      new HttpClient(new class extends HttpHandler {
        handle(req: HttpRequest<any>): Observable<HttpEvent<any>> {
          return undefined;
        }
      })),
    'LocalStorageService': new LocalStorageService(
      new ExplorationDraftObjectFactory()),
    'CsrfTokenService': new CsrfTokenService(),
    'QuestionUndoRedoService': new QuestionUndoRedoService(new EventService()),
    'StopwatchObjectFactory': new StopwatchObjectFactory(),
    'ContributionAndReviewServices': new ContributionAndReviewServices(
      new UrlInterpolationService(new AlertsService(
        new LoggerService()), new UrlService(
        new WindowRef()), new UtilsService()), new HttpClient(
        new class extends HttpHandler {
          handle(req: HttpRequest<any>): Observable<HttpEvent<any>> {
            return undefined;
          }
        })),
    'ContributionOpportunitiesBackendApiService':
        new ContributionOpportunitiesBackendApiService(
          new HttpClient(new class extends HttpHandler {
            handle(req: HttpRequest<any>): Observable<HttpEvent<any>> {
              return undefined;
            }
          }), new UrlInterpolationService(new AlertsService(
            new LoggerService()), new UrlService(
            new WindowRef()), new UtilsService()) ),
    'ContributionOpportunitiesService': new ContributionOpportunitiesService(
      new ContributionOpportunitiesBackendApiService(
        new HttpClient(new class extends HttpHandler {
          handle(req: HttpRequest<any>): Observable<HttpEvent<any>> {
            return undefined;
          }
        }), new UrlInterpolationService(new AlertsService(
          new LoggerService()), new UrlService(
          new WindowRef()), new UtilsService()) )),
=======
    'NumberWithUnitsObjectFactory': new NumberWithUnitsObjectFactory(
      new UnitsObjectFactory(), new FractionObjectFactory()),
    'WindowDimensionsService': new WindowDimensionsService()
>>>>>>> 1f39e061
  };
}

angular.module('oppia').factory(
  'UpgradedServices',
  downgradeInjectable(UpgradedServices));<|MERGE_RESOLUTION|>--- conflicted
+++ resolved
@@ -67,11 +67,16 @@
 import {ExplorationDraftObjectFactory} from
   'domain/exploration/ExplorationDraftObjectFactory';
 import {CsrfTokenService} from 'services/csrf-token.service';
-import {QuestionUndoRedoService} from '../domain/editor/undo_redo/question-undo-redo.service';
-import {StopwatchObjectFactory} from '../domain/utilities/StopwatchObjectFactory';
-import {ContributionAndReviewServices} from '../pages/community-dashboard-page/services/contribution-and-review.services';
-import {ContributionOpportunitiesBackendApiService} from '../pages/community-dashboard-page/services/contribution-opportunities-backend-api.service';
-import {ContributionOpportunitiesService} from '../pages/community-dashboard-page/services/contribution-opportunities.service';
+import {QuestionUndoRedoService} from
+  'domain/editor/undo_redo/question-undo-redo.service';
+import {StopwatchObjectFactory} from
+  'domain/utilities/StopwatchObjectFactory';
+import {ContributionAndReviewServices} from
+  'pages/community-dashboard-page/services/contribution-and-review.services';
+import {ContributionOpportunitiesBackendApiService} from
+  'pages/community-dashboard-page/services/contribution-opportunities-backend-api.service';
+import {ContributionOpportunitiesService} from
+  'pages/community-dashboard-page/services/contribution-opportunities.service';
 
 @Injectable({
   providedIn: 'root'
@@ -103,7 +108,8 @@
       new LoggerService()), new UrlService(
       new WindowRef()), new UtilsService()),
     'UtilsService': new UtilsService(),
-<<<<<<< HEAD
+    'NumberWithUnitsObjectFactory': new NumberWithUnitsObjectFactory(
+      new UnitsObjectFactory(), new FractionObjectFactory()),
     'WindowDimensionsService': new WindowDimensionsService(),
     'BaseUndoRedoService': new BaseUndoRedoService(new EventService()),
     'UndoRedoService': new UndoRedoService(new EventService()),
@@ -150,12 +156,7 @@
           }
         }), new UrlInterpolationService(new AlertsService(
           new LoggerService()), new UrlService(
-          new WindowRef()), new UtilsService()) )),
-=======
-    'NumberWithUnitsObjectFactory': new NumberWithUnitsObjectFactory(
-      new UnitsObjectFactory(), new FractionObjectFactory()),
-    'WindowDimensionsService': new WindowDimensionsService()
->>>>>>> 1f39e061
+          new WindowRef()), new UtilsService()) ))
   };
 }
 
