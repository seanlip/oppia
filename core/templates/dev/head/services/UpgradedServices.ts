--- conflicted
+++ resolved
@@ -30,13 +30,10 @@
 } from '@ngx-translate/core';
 import { Observable } from 'rxjs';
 
-<<<<<<< HEAD
+import { SidebarStatusService } from 'domain/sidebar/SidebarStatusService';
 import { EventService } from './EventService';
 import { LoggerService } from './LoggerService';
 import { SearchService } from './SearchService';
-=======
-import { SidebarStatusService } from 'domain/sidebar/SidebarStatusService';
->>>>>>> 07732a55
 import { UtilsService } from 'services/UtilsService';
 import { WindowDimensionsService } from './contextual/WindowDimensionsService';
 
@@ -47,7 +44,6 @@
   /* eslint-disable quote-props */
   upgradedServices = {
     'UtilsService': new UtilsService(),
-<<<<<<< HEAD
     'WindowDimensionsService': new WindowDimensionsService(),
     'LoggerService': new LoggerService(new ErrorHandler()),
     'SearchService': new SearchService(new EventService(),
@@ -78,12 +74,9 @@
         }, new class extends MissingTranslationHandler {
           handle(params: MissingTranslationHandlerParams): any {
           }
-        }))
-=======
+        })),
     'SidebarStatusService': new SidebarStatusService(
-      new WindowDimensionsService()),
-    'WindowDimensionsService': new WindowDimensionsService()
->>>>>>> 07732a55
+      new WindowDimensionsService())
   };
   /* eslint-enable quote-props */
 }
