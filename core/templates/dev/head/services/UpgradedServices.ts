// Copyright 2019 The Oppia Authors. All Rights Reserved.
//
// Licensed under the Apache License, Version 2.0 (the "License");
// you may not use this file except in compliance with the License.
// You may obtain a copy of the License at
//
//      http://www.apache.org/licenses/LICENSE-2.0
//
// Unless required by applicable law or agreed to in writing, software
// distributed under the License is distributed on an "AS-IS" BASIS,
// WITHOUT WARRANTIES OR CONDITIONS OF ANY KIND, either express or implied.
// See the License for the specific language governing permissions and
// limitations under the License.

/**
 * @fileoverview Service for storing all upgraded services
 */

import { Injectable } from '@angular/core';
import { downgradeInjectable } from '@angular/upgrade/static';

import { SidebarStatusService } from 'domain/sidebar/SidebarStatusService';
import { UtilsService } from 'services/UtilsService';
import { WindowDimensionsService } from './contextual/WindowDimensionsService';
import {CsrfTokenService} from "./CsrfTokenService";

@Injectable({
  providedIn: 'root'
})
export class UpgradedServices {
  /* eslint-disable quote-props */
  upgradedServices = {
    'UtilsService': new UtilsService(),
<<<<<<< HEAD
    'WindowDimensionsService': new WindowDimensionsService(),
    'CsrfTokenService': new CsrfTokenService()
=======
    'SidebarStatusService': new SidebarStatusService(
      new WindowDimensionsService()),
    'WindowDimensionsService': new WindowDimensionsService()
>>>>>>> b6ce9764
  };
  /* eslint-enable quote-props */
}

angular.module('oppia').factory(
  'UpgradedServices',
  downgradeInjectable(UpgradedServices));<|MERGE_RESOLUTION|>--- conflicted
+++ resolved
@@ -19,10 +19,11 @@
 import { Injectable } from '@angular/core';
 import { downgradeInjectable } from '@angular/upgrade/static';
 
+import { CsrfTokenService } from "./CsrfTokenService";
 import { SidebarStatusService } from 'domain/sidebar/SidebarStatusService';
 import { UtilsService } from 'services/UtilsService';
 import { WindowDimensionsService } from './contextual/WindowDimensionsService';
-import {CsrfTokenService} from "./CsrfTokenService";
+
 
 @Injectable({
   providedIn: 'root'
@@ -31,16 +32,11 @@
   /* eslint-disable quote-props */
   upgradedServices = {
     'UtilsService': new UtilsService(),
-<<<<<<< HEAD
     'WindowDimensionsService': new WindowDimensionsService(),
-    'CsrfTokenService': new CsrfTokenService()
-=======
+    'CsrfTokenService': new CsrfTokenService(),
     'SidebarStatusService': new SidebarStatusService(
-      new WindowDimensionsService()),
-    'WindowDimensionsService': new WindowDimensionsService()
->>>>>>> b6ce9764
+      new WindowDimensionsService())
   };
-  /* eslint-enable quote-props */
 }
 
 angular.module('oppia').factory(
