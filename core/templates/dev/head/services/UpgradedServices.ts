// Copyright 2019 The Oppia Authors. All Rights Reserved.
//
// Licensed under the Apache License, Version 2.0 (the "License");
// you may not use this file except in compliance with the License.
// You may obtain a copy of the License at
//
//      http://www.apache.org/licenses/LICENSE-2.0
//
// Unless required by applicable law or agreed to in writing, software
// distributed under the License is distributed on an "AS-IS" BASIS,
// WITHOUT WARRANTIES OR CONDITIONS OF ANY KIND, either express or implied.
// See the License for the specific language governing permissions and
// limitations under the License.

/**
 * @fileoverview Service for storing all upgraded services
 */

import { Injectable } from '@angular/core';
import { downgradeInjectable } from '@angular/upgrade/static';

<<<<<<< HEAD
import { GenerateContentIdService } from 'services/GenerateContentIdService';
import { SidebarStatusService } from 'domain/sidebar/SidebarStatusService';
=======
import { BackgroundMaskService } from 'services/stateful/BackgroundMaskService';
import { SidebarStatusService } from 'domain/sidebar/sidebar-status.service';
>>>>>>> 18f9c107
import { UtilsService } from 'services/UtilsService';
import { WindowDimensionsService } from './contextual/WindowDimensionsService';


@Injectable({
  providedIn: 'root'
})
export class UpgradedServices {
  /* eslint-disable quote-props */
  upgradedServices = {
<<<<<<< HEAD
    'GenerateContentIdService': new GenerateContentIdService(),
=======
    'BackgroundMaskService': new BackgroundMaskService(),
>>>>>>> 18f9c107
    'UtilsService': new UtilsService(),
    'SidebarStatusService': new SidebarStatusService(
      new WindowDimensionsService()),
    'WindowDimensionsService': new WindowDimensionsService(),
  };
}

angular.module('oppia').factory(
  'UpgradedServices',
  downgradeInjectable(UpgradedServices));<|MERGE_RESOLUTION|>--- conflicted
+++ resolved
@@ -19,16 +19,11 @@
 import { Injectable } from '@angular/core';
 import { downgradeInjectable } from '@angular/upgrade/static';
 
-<<<<<<< HEAD
+import { BackgroundMaskService } from 'services/stateful/BackgroundMaskService';
 import { GenerateContentIdService } from 'services/GenerateContentIdService';
-import { SidebarStatusService } from 'domain/sidebar/SidebarStatusService';
-=======
-import { BackgroundMaskService } from 'services/stateful/BackgroundMaskService';
 import { SidebarStatusService } from 'domain/sidebar/sidebar-status.service';
->>>>>>> 18f9c107
 import { UtilsService } from 'services/UtilsService';
 import { WindowDimensionsService } from './contextual/WindowDimensionsService';
-
 
 @Injectable({
   providedIn: 'root'
@@ -36,14 +31,11 @@
 export class UpgradedServices {
   /* eslint-disable quote-props */
   upgradedServices = {
-<<<<<<< HEAD
+    'BackgroundMaskService': new BackgroundMaskService(),
     'GenerateContentIdService': new GenerateContentIdService(),
-=======
-    'BackgroundMaskService': new BackgroundMaskService(),
->>>>>>> 18f9c107
-    'UtilsService': new UtilsService(),
     'SidebarStatusService': new SidebarStatusService(
       new WindowDimensionsService()),
+    'UtilsService': new UtilsService(),
     'WindowDimensionsService': new WindowDimensionsService(),
   };
 }
