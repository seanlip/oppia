--- conflicted
+++ resolved
@@ -111,11 +111,8 @@
   'domain/exploration/ParamChangesObjectFactory';
 import { ParamSpecObjectFactory } from
   'domain/exploration/ParamSpecObjectFactory';
-<<<<<<< HEAD
-=======
 import { ParamSpecsObjectFactory } from
   'domain/exploration/ParamSpecsObjectFactory';
->>>>>>> 9a2b480f
 import { ParamTypeObjectFactory } from
   'domain/exploration/ParamTypeObjectFactory';
 import { PencilCodeEditorRulesService } from
@@ -202,7 +199,6 @@
   'domain/exploration/WrittenTranslationObjectFactory';
 import { WrittenTranslationsObjectFactory } from
   'domain/exploration/WrittenTranslationsObjectFactory';
-import {ParamSpecsObjectFactory} from '../domain/exploration/ParamSpecsObjectFactory';
 
 @Injectable({
   providedIn: 'root'
@@ -259,12 +255,7 @@
       new NormalizeWhitespacePunctuationAndCasePipe();
     upgradedServices['ParamChangeObjectFactory'] =
       new ParamChangeObjectFactory();
-<<<<<<< HEAD
     upgradedServices['ParamTypeObjectFactory'] = new ParamTypeObjectFactory();
-=======
-    upgradedServices['ParamTypeObjectFactory'] =
-      new ParamTypeObjectFactory();
->>>>>>> 9a2b480f
     upgradedServices['PlaythroughIssueObjectFactory'] =
       new PlaythroughIssueObjectFactory();
     upgradedServices['RuleObjectFactory'] = new RuleObjectFactory();
@@ -318,14 +309,9 @@
     upgradedServices['ParamChangesObjectFactory'] =
       new ParamChangesObjectFactory(
         upgradedServices['ParamChangeObjectFactory']);
-<<<<<<< HEAD
     upgradedServices['ParamSpecObjectFactory'] = new ParamSpecObjectFactory(
       upgradedServices['ParamTypeObjectFactory']
     );
-=======
-    upgradedServices['ParamSpecObjectFactory'] =
-      new ParamSpecObjectFactory(upgradedServices['ParamTypeObjectFactory']);
->>>>>>> 9a2b480f
     upgradedServices['PlaythroughObjectFactory'] =
       new PlaythroughObjectFactory(
         upgradedServices['LearnerActionObjectFactory']);
@@ -336,15 +322,12 @@
       new SidebarStatusService(upgradedServices['WindowDimensionsService']);
     upgradedServices['SiteAnalyticsService'] =
       new SiteAnalyticsService(upgradedServices['WindowRef']);
-<<<<<<< HEAD
     upgradedServices['SuggestionThreadObjectFactory'] =
         new SuggestionThreadObjectFactory(
           upgradedServices['SuggestionObjectFactory']);
     upgradedServices['SVMPredictionService'] =
       new SVMPredictionService(
         upgradedServices['PredictionResultObjectFactory']);
-=======
->>>>>>> 9a2b480f
     upgradedServices['StateClassifierMappingService'] =
       new StateClassifierMappingService(
         upgradedServices['ClassifierObjectFactory']);
@@ -378,12 +361,9 @@
         upgradedServices['CamelCaseToHyphensPipe']);
     upgradedServices['ParamSpecsObjectFactory'] = new ParamSpecsObjectFactory(
       upgradedServices['ParamSpecObjectFactory']);
-<<<<<<< HEAD
     upgradedServices['ExtractImageFilenamesFromStateService'] =
         new ExtractImageFilenamesFromStateService(
           upgradedServices['HtmlEscaperService']);
-=======
->>>>>>> 9a2b480f
     upgradedServices['PencilCodeEditorRulesService'] =
       new PencilCodeEditorRulesService(
         upgradedServices['NormalizeWhitespacePipe'],
@@ -450,15 +430,6 @@
     // Group 8: Services depending on groups 1-7.
     upgradedServices['StatesObjectFactory'] = new StatesObjectFactory(
       upgradedServices['StateObjectFactory']);
-<<<<<<< HEAD
-    upgradedServices['ExplorationObjectFactory'] = new ExplorationObjectFactory(
-      upgradedServices['LoggerService'],
-      upgradedServices['ParamChangesObjectFactory'],
-      upgradedServices['ParamSpecsObjectFactory'],
-      upgradedServices['StatesObjectFactory'],
-      upgradedServices['UrlInterpolationService']
-    );
-=======
 
     // Group 9: Services depending on groups 1-8.
     upgradedServices['ExplorationObjectFactory'] =
@@ -468,7 +439,6 @@
         upgradedServices['ParamSpecsObjectFactory'],
         upgradedServices['StatesObjectFactory'],
         upgradedServices['UrlInterpolationService']);
->>>>>>> 9a2b480f
     /* eslint-enable dot-notation */
     return upgradedServices;
   }
