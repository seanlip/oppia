// Copyright 2019 The Oppia Authors. All Rights Reserved.
//
// Licensed under the Apache License, Version 2.0 (the "License");
// you may not use this file except in compliance with the License.
// You may obtain a copy of the License at
//
//      http://www.apache.org/licenses/LICENSE-2.0
//
// Unless required by applicable law or agreed to in writing, software
// distributed under the License is distributed on an "AS-IS" BASIS,
// WITHOUT WARRANTIES OR CONDITIONS OF ANY KIND, either express or implied.
// See the License for the specific language governing permissions and
// limitations under the License.

/**
 * @fileoverview Service for storing all upgraded services
 */

import { downgradeInjectable } from '@angular/upgrade/static';
import { Injectable } from '@angular/core';

import { AlertsService } from 'services/alerts.service';
import { AngularNameService } from
  'pages/exploration-editor-page/services/angular-name.service';
import { AnswerClassificationResultObjectFactory } from
  'domain/classifier/AnswerClassificationResultObjectFactory';
import { AnswerGroupObjectFactory } from
  'domain/exploration/AnswerGroupObjectFactory';
import { BackgroundMaskService } from
  'services/stateful/background-mask.service';
import { CamelCaseToHyphensPipe } from
  'filters/string-utility-filters/camel-case-to-hyphens.pipe';
import { ChangesInHumanReadableFormService } from
  // eslint-disable-next-line max-len
  'pages/exploration-editor-page/services/changes-in-human-readable-form.service';
import { ClassifierObjectFactory } from
  'domain/classifier/ClassifierObjectFactory';
import { ComputeGraphService } from 'services/compute-graph.service';
import { CsrfTokenService } from 'services/csrf-token.service';
import { DateTimeFormatService } from 'services/date-time-format.service';
import { DebouncerService } from 'services/debouncer.service';
import { DeviceInfoService } from 'services/contextual/device-info.service';
import { DocumentAttributeCustomizationService } from
  'services/contextual/document-attribute-customization.service';
import { EditabilityService } from 'services/editability.service';
import { EditorFirstTimeEventsService } from
  'pages/exploration-editor-page/services/editor-first-time-events.service';
import { ExplorationDiffService } from
  'pages/exploration-editor-page/services/exploration-diff.service';
import { ExplorationDraftObjectFactory } from
  'domain/exploration/ExplorationDraftObjectFactory';
import { ExplorationFeaturesService } from
  'services/exploration-features.service';
import { ExtensionTagAssemblerService } from
  'services/extension-tag-assembler.service';
import { FeedbackThreadObjectFactory } from
  'domain/feedback_thread/FeedbackThreadObjectFactory';
import { FractionObjectFactory } from 'domain/objects/FractionObjectFactory';
import { GenerateContentIdService } from 'services/generate-content-id.service';
import { HintObjectFactory } from 'domain/exploration/HintObjectFactory';
import { HtmlEscaperService } from 'services/html-escaper.service';
import { IdGenerationService } from 'services/id-generation.service';
import { ImprovementActionButtonObjectFactory } from
  'domain/statistics/ImprovementActionButtonObjectFactory';
import { LearnerActionObjectFactory } from
  'domain/statistics/LearnerActionObjectFactory';
import { LearnerAnswerDetailsObjectFactory } from
  'domain/statistics/LearnerAnswerDetailsObjectFactory';
import { LearnerAnswerInfoObjectFactory } from
  'domain/statistics/LearnerAnswerInfoObjectFactory';
import { LoggerService } from 'services/contextual/logger.service';
import { MetaTagCustomizationService } from
  'services/contextual/meta-tag-customization.service';
import { NumberWithUnitsObjectFactory } from
  'domain/objects/NumberWithUnitsObjectFactory';
import { OutcomeObjectFactory } from 'domain/exploration/OutcomeObjectFactory';
import { ParamChangeObjectFactory } from
  'domain/exploration/ParamChangeObjectFactory';
import { ParamChangesObjectFactory } from
  'domain/exploration/ParamChangesObjectFactory';
import { PlaythroughIssueObjectFactory } from
  'domain/statistics/PlaythroughIssueObjectFactory';
import { PlaythroughObjectFactory } from
  'domain/statistics/PlaythroughObjectFactory';
import { RecordedVoiceoversObjectFactory } from
  'domain/exploration/RecordedVoiceoversObjectFactory';
import { RuleObjectFactory } from 'domain/exploration/RuleObjectFactory';
import { SidebarStatusService } from 'domain/sidebar/sidebar-status.service';
import { SiteAnalyticsService } from 'services/site-analytics.service';
<<<<<<< HEAD
import { UnitsObjectFactory } from
  'domain/objects/UnitsObjectFactory';
import { UrlService } from 'services/contextual/url.service';
import { UtilsService } from 'services/utils.service';
=======
import { SolutionValidityService } from
  'pages/exploration-editor-page/editor-tab/services/solution-validity.service';
import { StateClassifierMappingService } from
  'pages/exploration-player-page/services/state-classifier-mapping.service';
import { StateEditorService } from
  // eslint-disable-next-line max-len
  'components/state-editor/state-editor-properties-services/state-editor.service';
import { SubtitledHtmlObjectFactory } from
  'domain/exploration/SubtitledHtmlObjectFactory';
import { SuggestionModalService } from 'services/suggestion-modal.service';
import { SuggestionObjectFactory } from
  'domain/suggestion/SuggestionObjectFactory';
import { ThreadStatusDisplayService } from
  // eslint-disable-next-line max-len
  'pages/exploration-editor-page/feedback-tab/services/thread-status-display.service';
import { UnitsObjectFactory } from 'domain/objects/UnitsObjectFactory';
import { UrlService } from 'services/contextual/url.service';
import { UserInfoObjectFactory } from 'domain/user/UserInfoObjectFactory';
import { UtilsService } from 'services/utils.service';
import { VoiceoverObjectFactory } from
  'domain/exploration/VoiceoverObjectFactory';
>>>>>>> 96e2fe76
import { WindowDimensionsService } from
  'services/contextual/window-dimensions.service';
import { WindowRef } from 'services/contextual/window-ref.service';
import { WrittenTranslationObjectFactory } from
  'domain/exploration/WrittenTranslationObjectFactory';
import { WrittenTranslationsObjectFactory } from
  'domain/exploration/WrittenTranslationsObjectFactory';

@Injectable({
  providedIn: 'root'
})
export class UpgradedServices {
<<<<<<< HEAD
  /* eslint-disable quote-props */
  upgradedServices = {
    'AlertsService': new AlertsService(new LoggerService()),
    'BackgroundMaskService': new BackgroundMaskService(),
    'ComputeGraphService': new ComputeGraphService(),
    'CsrfTokenService': new CsrfTokenService(),
    'ChangesInHumanReadableFormService': new ChangesInHumanReadableFormService(
      new UtilsService(), document),
    'DateTimeFormatService': new DateTimeFormatService(new FormatTimePipe()),
    'DebouncerService': new DebouncerService(),
    'DeviceInfoService': new DeviceInfoService(new WindowRef()),
    'DocumentAttributeCustomizationService':
        new DocumentAttributeCustomizationService(new WindowRef()),
    'EditorFirstTimeEventsService': new EditorFirstTimeEventsService(
      new SiteAnalyticsService(new WindowRef())),
    'ExplorationDiffService': new ExplorationDiffService(),
    'ExtensionTagAssemblerService': new ExtensionTagAssemblerService(
      new HtmlEscaperService(new LoggerService()),
      new CamelCaseToHyphensPipe()),
    'GenerateContentIdService': new GenerateContentIdService(),
    'HtmlEscaperService': new HtmlEscaperService(
      new LoggerService()),
    'IdGenerationService': new IdGenerationService(),
    'MetaTagCustomizationService': new MetaTagCustomizationService(
      new WindowRef()),
    'SidebarStatusService': new SidebarStatusService(
      new WindowDimensionsService()),
    'SiteAnalyticsService': new SiteAnalyticsService(new WindowRef()),
    'UrlService': new UrlService(new WindowRef()),
    'UtilsService': new UtilsService(),
    'NumberWithUnitsObjectFactory': new NumberWithUnitsObjectFactory(
      new UnitsObjectFactory(), new FractionObjectFactory()),
    'WindowDimensionsService': new WindowDimensionsService()
  };
=======
  getUpgradedServices() {
    var upgradedServices = {};
    /* eslint-disable dot-notation */

    // Group 1: Services without dependencies.
    upgradedServices['AngularNameService'] = new AngularNameService();
    upgradedServices['AnswerClassificationResultObjectFactory'] =
      new AnswerClassificationResultObjectFactory();
    upgradedServices['BackgroundMaskService'] = new BackgroundMaskService();
    upgradedServices['CamelCaseToHyphensPipe'] = new CamelCaseToHyphensPipe();
    upgradedServices['ClassifierObjectFactory'] = new ClassifierObjectFactory();
    upgradedServices['ComputeGraphService'] = new ComputeGraphService();
    upgradedServices['DebouncerService'] = new DebouncerService();
    upgradedServices['EditabilityService'] = new EditabilityService();
    upgradedServices['ExplorationDiffService'] = new ExplorationDiffService();
    upgradedServices['ExplorationDraftObjectFactory'] =
      new ExplorationDraftObjectFactory();
    upgradedServices['ExplorationFeaturesService'] =
      new ExplorationFeaturesService();
    upgradedServices['FeedbackThreadObjectFactory'] =
      new FeedbackThreadObjectFactory();
    upgradedServices['FractionObjectFactory'] = new FractionObjectFactory();
    upgradedServices['GenerateContentIdService'] =
      new GenerateContentIdService();
    upgradedServices['IdGenerationService'] = new IdGenerationService();
    upgradedServices['ImprovementActionButtonObjectFactory'] =
      new ImprovementActionButtonObjectFactory();
    upgradedServices['LearnerActionObjectFactory'] =
      new LearnerActionObjectFactory();
    upgradedServices['LearnerAnswerDetailsObjectFactory'] =
      new LearnerAnswerDetailsObjectFactory();
    upgradedServices['LearnerAnswerInfoObjectFactory'] =
      new LearnerAnswerInfoObjectFactory();
    upgradedServices['LoggerService'] = new LoggerService();
    upgradedServices['ParamChangeObjectFactory'] =
      new ParamChangeObjectFactory();
    upgradedServices['PlaythroughIssueObjectFactory'] =
      new PlaythroughIssueObjectFactory();
    upgradedServices['RuleObjectFactory'] = new RuleObjectFactory();
    upgradedServices['SolutionValidityService'] = new SolutionValidityService();
    upgradedServices['SubtitledHtmlObjectFactory'] =
      new SubtitledHtmlObjectFactory();
    upgradedServices['SuggestionModalService'] = new SuggestionModalService();
    upgradedServices['SuggestionObjectFactory'] = new SuggestionObjectFactory();
    upgradedServices['ThreadStatusDisplayService'] =
      new ThreadStatusDisplayService();
    upgradedServices['UnitsObjectFactory'] = new UnitsObjectFactory();
    upgradedServices['UserInfoObjectFactory'] = new UserInfoObjectFactory();
    upgradedServices['UtilsService'] = new UtilsService();
    upgradedServices['VoiceoverObjectFactory'] = new VoiceoverObjectFactory();
    upgradedServices['WindowDimensionsService'] = new WindowDimensionsService();
    upgradedServices['WindowRef'] = new WindowRef();
    upgradedServices['WrittenTranslationObjectFactory'] =
      new WrittenTranslationObjectFactory();

    // Group 2: Services depending only on group 1.
    upgradedServices['AlertsService'] =
      new AlertsService(upgradedServices['LoggerService']);
    upgradedServices['ChangesInHumanReadableFormService'] =
      new ChangesInHumanReadableFormService(
        upgradedServices['UtilsService'], document);
    upgradedServices['DateTimeFormatService'] = new DateTimeFormatService();
    upgradedServices['DeviceInfoService'] =
      new DeviceInfoService(upgradedServices['WindowRef']);
    upgradedServices['DocumentAttributeCustomizationService'] =
      new DocumentAttributeCustomizationService(upgradedServices['WindowRef']);
    upgradedServices['HintObjectFactory'] =
      new HintObjectFactory(upgradedServices['SubtitledHtmlObjectFactory']);
    upgradedServices['HtmlEscaperService'] =
      new HtmlEscaperService(upgradedServices['LoggerService']);
    upgradedServices['MetaTagCustomizationService'] =
      new MetaTagCustomizationService(upgradedServices['WindowRef']);
    upgradedServices['NumberWithUnitsObjectFactory'] =
      new NumberWithUnitsObjectFactory(
        upgradedServices['UnitsObjectFactory'],
        upgradedServices['FractionObjectFactory']);
    upgradedServices['OutcomeObjectFactory'] =
      new OutcomeObjectFactory(upgradedServices['SubtitledHtmlObjectFactory']);
    upgradedServices['ParamChangesObjectFactory'] =
      new ParamChangesObjectFactory(
        upgradedServices['ParamChangeObjectFactory']);
    upgradedServices['PlaythroughObjectFactory'] =
      new PlaythroughObjectFactory(
        upgradedServices['LearnerActionObjectFactory']);
    upgradedServices['RecordedVoiceoversObjectFactory'] =
      new RecordedVoiceoversObjectFactory(
        upgradedServices['VoiceoverObjectFactory']);
    upgradedServices['SidebarStatusService'] =
      new SidebarStatusService(upgradedServices['WindowDimensionsService']);
    upgradedServices['SiteAnalyticsService'] =
      new SiteAnalyticsService(upgradedServices['WindowRef']);
    upgradedServices['StateClassifierMappingService'] =
      new StateClassifierMappingService(
        upgradedServices['ClassifierObjectFactory']);
    upgradedServices['StateEditorService'] =
      new StateEditorService(upgradedServices['SolutionValidityService']);
    upgradedServices['UrlService'] =
      new UrlService(upgradedServices['WindowRef']);
    upgradedServices['WrittenTranslationsObjectFactory'] =
      new WrittenTranslationsObjectFactory(
        upgradedServices['WrittenTranslationObjectFactory']);

    // Group 3: Services depending only on groups 1-2.
    upgradedServices['AnswerGroupObjectFactory'] =
      new AnswerGroupObjectFactory(
        upgradedServices['OutcomeObjectFactory'],
        upgradedServices['RuleObjectFactory']);
    upgradedServices['EditorFirstTimeEventsService'] =
      new EditorFirstTimeEventsService(
        upgradedServices['SiteAnalyticsService']);
    upgradedServices['ExtensionTagAssemblerService'] =
      new ExtensionTagAssemblerService(
        upgradedServices['HtmlEscaperService'],
        upgradedServices['CamelCaseToHyphensPipe']);

    /* eslint-enable dot-notation */
    return upgradedServices;
  }
>>>>>>> 96e2fe76
}

angular.module('oppia').factory(
  'UpgradedServices',
  downgradeInjectable(UpgradedServices));<|MERGE_RESOLUTION|>--- conflicted
+++ resolved
@@ -87,12 +87,6 @@
 import { RuleObjectFactory } from 'domain/exploration/RuleObjectFactory';
 import { SidebarStatusService } from 'domain/sidebar/sidebar-status.service';
 import { SiteAnalyticsService } from 'services/site-analytics.service';
-<<<<<<< HEAD
-import { UnitsObjectFactory } from
-  'domain/objects/UnitsObjectFactory';
-import { UrlService } from 'services/contextual/url.service';
-import { UtilsService } from 'services/utils.service';
-=======
 import { SolutionValidityService } from
   'pages/exploration-editor-page/editor-tab/services/solution-validity.service';
 import { StateClassifierMappingService } from
@@ -114,7 +108,10 @@
 import { UtilsService } from 'services/utils.service';
 import { VoiceoverObjectFactory } from
   'domain/exploration/VoiceoverObjectFactory';
->>>>>>> 96e2fe76
+import { UnitsObjectFactory } from
+  'domain/objects/UnitsObjectFactory';
+import { UrlService } from 'services/contextual/url.service';
+import { UtilsService } from 'services/utils.service';
 import { WindowDimensionsService } from
   'services/contextual/window-dimensions.service';
 import { WindowRef } from 'services/contextual/window-ref.service';
@@ -127,42 +124,6 @@
   providedIn: 'root'
 })
 export class UpgradedServices {
-<<<<<<< HEAD
-  /* eslint-disable quote-props */
-  upgradedServices = {
-    'AlertsService': new AlertsService(new LoggerService()),
-    'BackgroundMaskService': new BackgroundMaskService(),
-    'ComputeGraphService': new ComputeGraphService(),
-    'CsrfTokenService': new CsrfTokenService(),
-    'ChangesInHumanReadableFormService': new ChangesInHumanReadableFormService(
-      new UtilsService(), document),
-    'DateTimeFormatService': new DateTimeFormatService(new FormatTimePipe()),
-    'DebouncerService': new DebouncerService(),
-    'DeviceInfoService': new DeviceInfoService(new WindowRef()),
-    'DocumentAttributeCustomizationService':
-        new DocumentAttributeCustomizationService(new WindowRef()),
-    'EditorFirstTimeEventsService': new EditorFirstTimeEventsService(
-      new SiteAnalyticsService(new WindowRef())),
-    'ExplorationDiffService': new ExplorationDiffService(),
-    'ExtensionTagAssemblerService': new ExtensionTagAssemblerService(
-      new HtmlEscaperService(new LoggerService()),
-      new CamelCaseToHyphensPipe()),
-    'GenerateContentIdService': new GenerateContentIdService(),
-    'HtmlEscaperService': new HtmlEscaperService(
-      new LoggerService()),
-    'IdGenerationService': new IdGenerationService(),
-    'MetaTagCustomizationService': new MetaTagCustomizationService(
-      new WindowRef()),
-    'SidebarStatusService': new SidebarStatusService(
-      new WindowDimensionsService()),
-    'SiteAnalyticsService': new SiteAnalyticsService(new WindowRef()),
-    'UrlService': new UrlService(new WindowRef()),
-    'UtilsService': new UtilsService(),
-    'NumberWithUnitsObjectFactory': new NumberWithUnitsObjectFactory(
-      new UnitsObjectFactory(), new FractionObjectFactory()),
-    'WindowDimensionsService': new WindowDimensionsService()
-  };
-=======
   getUpgradedServices() {
     var upgradedServices = {};
     /* eslint-disable dot-notation */
@@ -281,7 +242,6 @@
     /* eslint-enable dot-notation */
     return upgradedServices;
   }
->>>>>>> 96e2fe76
 }
 
 angular.module('oppia').factory(
