// Copyright 2019 The Oppia Authors. All Rights Reserved.
//
// Licensed under the Apache License, Version 2.0 (the "License");
// you may not use this file except in compliance with the License.
// You may obtain a copy of the License at
//
//      http://www.apache.org/licenses/LICENSE-2.0
//
// Unless required by applicable law or agreed to in writing, software
// distributed under the License is distributed on an "AS-IS" BASIS,
// WITHOUT WARRANTIES OR CONDITIONS OF ANY KIND, either express or implied.
// See the License for the specific language governing permissions and
// limitations under the License.

/**
 * @fileoverview Service for storing all upgraded services
 */

import {ErrorHandler, Injectable} from '@angular/core';
import { downgradeInjectable } from '@angular/upgrade/static';

<<<<<<< HEAD
import { CamelCaseToHyphensPipe } from
  '../filters/string-utility-filters/camel-case-to-hyphens.pipe';
import { ExtensionTagAssemblerService } from './ExtensionTagAssemblerService';
import { HtmlEscaperService } from './HtmlEscaperService';
import { LoggerService } from './LoggerService';
=======
import { SidebarStatusService } from 'domain/sidebar/SidebarStatusService';
>>>>>>> 07732a55
import { UtilsService } from 'services/UtilsService';
import { WindowDimensionsService } from './contextual/WindowDimensionsService';

@Injectable({
  providedIn: 'root'
})
export class UpgradedServices {
  /* eslint-disable quote-props */
  upgradedServices = {
    'UtilsService': new UtilsService(),
<<<<<<< HEAD
    'WindowDimensionsService': new WindowDimensionsService(),
    'HtmlEscaperService': new HtmlEscaperService(
      new LoggerService(new ErrorHandler())),
    'ExtensionTagAssemblerService': new ExtensionTagAssemblerService(
      new HtmlEscaperService(new LoggerService(new ErrorHandler())),
      new CamelCaseToHyphensPipe(new UtilsService()))
=======
    'SidebarStatusService': new SidebarStatusService(
      new WindowDimensionsService()),
    'WindowDimensionsService': new WindowDimensionsService()
>>>>>>> 07732a55
  };
  /* eslint-enable quote-props */
}

angular.module('oppia').factory(
  'UpgradedServices',
  downgradeInjectable(UpgradedServices));<|MERGE_RESOLUTION|>--- conflicted
+++ resolved
@@ -16,18 +16,15 @@
  * @fileoverview Service for storing all upgraded services
  */
 
-import {ErrorHandler, Injectable} from '@angular/core';
+import { ErrorHandler, Injectable } from '@angular/core';
 import { downgradeInjectable } from '@angular/upgrade/static';
 
-<<<<<<< HEAD
+import { SidebarStatusService } from 'domain/sidebar/SidebarStatusService';
 import { CamelCaseToHyphensPipe } from
   '../filters/string-utility-filters/camel-case-to-hyphens.pipe';
 import { ExtensionTagAssemblerService } from './ExtensionTagAssemblerService';
 import { HtmlEscaperService } from './HtmlEscaperService';
 import { LoggerService } from './LoggerService';
-=======
-import { SidebarStatusService } from 'domain/sidebar/SidebarStatusService';
->>>>>>> 07732a55
 import { UtilsService } from 'services/UtilsService';
 import { WindowDimensionsService } from './contextual/WindowDimensionsService';
 
@@ -38,18 +35,14 @@
   /* eslint-disable quote-props */
   upgradedServices = {
     'UtilsService': new UtilsService(),
-<<<<<<< HEAD
     'WindowDimensionsService': new WindowDimensionsService(),
     'HtmlEscaperService': new HtmlEscaperService(
       new LoggerService(new ErrorHandler())),
     'ExtensionTagAssemblerService': new ExtensionTagAssemblerService(
       new HtmlEscaperService(new LoggerService(new ErrorHandler())),
-      new CamelCaseToHyphensPipe(new UtilsService()))
-=======
+      new CamelCaseToHyphensPipe()),
     'SidebarStatusService': new SidebarStatusService(
-      new WindowDimensionsService()),
-    'WindowDimensionsService': new WindowDimensionsService()
->>>>>>> 07732a55
+      new WindowDimensionsService())
   };
   /* eslint-enable quote-props */
 }
