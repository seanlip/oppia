// Copyright 2019 The Oppia Authors. All Rights Reserved.
//
// Licensed under the Apache License, Version 2.0 (the "License");
// you may not use this file except in compliance with the License.
// You may obtain a copy of the License at
//
//      http://www.apache.org/licenses/LICENSE-2.0
//
// Unless required by applicable law or agreed to in writing, software
// distributed under the License is distributed on an "AS-IS" BASIS,
// WITHOUT WARRANTIES OR CONDITIONS OF ANY KIND, either express or implied.
// See the License for the specific language governing permissions and
// limitations under the License.

/**
 * @fileoverview Service for storing all upgraded services
 */

import { downgradeInjectable } from '@angular/upgrade/static';
import { Injectable } from '@angular/core';

import { AlertsService } from 'services/alerts.service';
import { BackgroundMaskService } from
  'services/stateful/background-mask.service';
import { CamelCaseToHyphensPipe } from
  'filters/string-utility-filters/camel-case-to-hyphens.pipe';
import { ChangesInHumanReadableFormService } from
  // eslint-disable-next-line max-len
  'pages/exploration-editor-page/services/changes-in-human-readable-form.service';
import { ComputeGraphService } from 'services/compute-graph.service';
import { CsrfTokenService } from 'services/csrf-token.service';
import { DateTimeFormatService } from 'services/date-time-format.service';
import { DebouncerService } from 'services/debouncer.service';
import { DeviceInfoService } from 'services/contextual/device-info.service';
import { DocumentAttributeCustomizationService } from
  'services/contextual/document-attribute-customization.service';
import { EditorFirstTimeEventsService } from
  'pages/exploration-editor-page/services/editor-first-time-events.service';
import { ExplorationDiffService } from
  'pages/exploration-editor-page/services/exploration-diff.service';
import { ExtensionTagAssemblerService }
  from 'services/extension-tag-assembler.service';
import { FormatTimePipe } from 'filters/format-timer.pipe';
import { FractionObjectFactory } from
  'domain/objects/FractionObjectFactory';
import { GenerateContentIdService } from 'services/generate-content-id.service';
import { HtmlEscaperService } from 'services/html-escaper.service';
import { IdGenerationService } from 'services/id-generation.service';
import { LoggerService } from 'services/contextual/logger.service';
import { MetaTagCustomizationService } from
  'services/contextual/meta-tag-customization.service';
import { NumberWithUnitsObjectFactory } from
  'domain/objects/NumberWithUnitsObjectFactory';
import { SidebarStatusService } from 'domain/sidebar/sidebar-status.service';
<<<<<<< HEAD
=======
import { SiteAnalyticsService } from 'services/site-analytics.service';
import { UrlService } from 'services/contextual/url.service';
import { UtilsService } from 'services/utils.service';
>>>>>>> 6f6decb4
import { UnitsObjectFactory } from
  'domain/objects/UnitsObjectFactory';
import { UrlService } from 'services/contextual/url.service';
import { UtilsService } from 'services/utils.service';
import { WindowDimensionsService } from
  'services/contextual/window-dimensions.service';
import { WindowRef } from 'services/contextual/window-ref.service';

@Injectable({
  providedIn: 'root'
})
export class UpgradedServices {
  /* eslint-disable quote-props */
  upgradedServices = {
    'AlertsService': new AlertsService(new LoggerService()),
    'BackgroundMaskService': new BackgroundMaskService(),
    'ComputeGraphService': new ComputeGraphService(),
<<<<<<< HEAD
    'CsrfTokenService': new CsrfTokenService(),
=======
    'ChangesInHumanReadableFormService': new ChangesInHumanReadableFormService(
      new UtilsService(), document),
>>>>>>> 6f6decb4
    'DateTimeFormatService': new DateTimeFormatService(new FormatTimePipe()),
    'DebouncerService': new DebouncerService(),
    'DeviceInfoService': new DeviceInfoService(new WindowRef()),
    'DocumentAttributeCustomizationService':
        new DocumentAttributeCustomizationService(new WindowRef()),
    'EditorFirstTimeEventsService': new EditorFirstTimeEventsService(
      new SiteAnalyticsService(new WindowRef())),
    'ExplorationDiffService': new ExplorationDiffService(),
    'ExtensionTagAssemblerService': new ExtensionTagAssemblerService(
      new HtmlEscaperService(new LoggerService()),
      new CamelCaseToHyphensPipe()),
    'GenerateContentIdService': new GenerateContentIdService(),
    'HtmlEscaperService': new HtmlEscaperService(
      new LoggerService()),
    'IdGenerationService': new IdGenerationService(),
    'MetaTagCustomizationService': new MetaTagCustomizationService(
      new WindowRef()),
    'SidebarStatusService': new SidebarStatusService(
      new WindowDimensionsService()),
    'SiteAnalyticsService': new SiteAnalyticsService(new WindowRef()),
    'UrlService': new UrlService(new WindowRef()),
    'UtilsService': new UtilsService(),
    'NumberWithUnitsObjectFactory': new NumberWithUnitsObjectFactory(
      new UnitsObjectFactory(), new FractionObjectFactory()),
    'WindowDimensionsService': new WindowDimensionsService()
  };
}

angular.module('oppia').factory(
  'UpgradedServices',
  downgradeInjectable(UpgradedServices));<|MERGE_RESOLUTION|>--- conflicted
+++ resolved
@@ -52,12 +52,9 @@
 import { NumberWithUnitsObjectFactory } from
   'domain/objects/NumberWithUnitsObjectFactory';
 import { SidebarStatusService } from 'domain/sidebar/sidebar-status.service';
-<<<<<<< HEAD
-=======
 import { SiteAnalyticsService } from 'services/site-analytics.service';
 import { UrlService } from 'services/contextual/url.service';
 import { UtilsService } from 'services/utils.service';
->>>>>>> 6f6decb4
 import { UnitsObjectFactory } from
   'domain/objects/UnitsObjectFactory';
 import { UrlService } from 'services/contextual/url.service';
@@ -75,12 +72,9 @@
     'AlertsService': new AlertsService(new LoggerService()),
     'BackgroundMaskService': new BackgroundMaskService(),
     'ComputeGraphService': new ComputeGraphService(),
-<<<<<<< HEAD
     'CsrfTokenService': new CsrfTokenService(),
-=======
     'ChangesInHumanReadableFormService': new ChangesInHumanReadableFormService(
       new UtilsService(), document),
->>>>>>> 6f6decb4
     'DateTimeFormatService': new DateTimeFormatService(new FormatTimePipe()),
     'DebouncerService': new DebouncerService(),
     'DeviceInfoService': new DeviceInfoService(new WindowRef()),
