--- conflicted
+++ resolved
@@ -30,13 +30,9 @@
 export class UpgradedServices {
   /* eslint-disable quote-props */
   upgradedServices = {
-<<<<<<< HEAD
     'AlertsService': new AlertsService(new LoggerService()),
-    'UtilsService': new UtilsService()
-=======
     'UtilsService': new UtilsService(),
     'WindowDimensionsService': new WindowDimensionsService()
->>>>>>> 87de3c1e
   };
   /* eslint-enable quote-props */
 }
