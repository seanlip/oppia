--- conflicted
+++ resolved
@@ -19,13 +19,10 @@
 import { Injectable } from '@angular/core';
 import { downgradeInjectable } from '@angular/upgrade/static';
 
-<<<<<<< HEAD
+import { BackgroundMaskService } from 'services/stateful/BackgroundMaskService';
 import { DateTimeFormatService } from 'services/DateTimeFormatService';
 import { FormatTimerPipe } from
   'filters/string-utility-filters/format-timer.pipe';
-=======
-import { BackgroundMaskService } from 'services/stateful/BackgroundMaskService';
->>>>>>> 18f9c107
 import { SidebarStatusService } from 'domain/sidebar/sidebar-status.service';
 import { UtilsService } from 'services/UtilsService';
 import { WindowDimensionsService } from './contextual/WindowDimensionsService';
@@ -36,18 +33,12 @@
 export class UpgradedServices {
   /* eslint-disable quote-props */
   upgradedServices = {
-<<<<<<< HEAD
+    'BackgroundMaskService': new BackgroundMaskService(),
     'DateTimeFormatService': new DateTimeFormatService(new FormatTimerPipe()),
     'SidebarStatusService': new SidebarStatusService(
       new WindowDimensionsService()),
     'UtilsService': new UtilsService(),
-=======
-    'BackgroundMaskService': new BackgroundMaskService(),
-    'UtilsService': new UtilsService(),
-    'SidebarStatusService': new SidebarStatusService(
-      new WindowDimensionsService()),
->>>>>>> 18f9c107
-    'WindowDimensionsService': new WindowDimensionsService(),
+    'WindowDimensionsService': new WindowDimensionsService()
   };
 }
 
