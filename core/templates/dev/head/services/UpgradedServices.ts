// Copyright 2019 The Oppia Authors. All Rights Reserved.
//
// Licensed under the Apache License, Version 2.0 (the "License");
// you may not use this file except in compliance with the License.
// You may obtain a copy of the License at
//
//      http://www.apache.org/licenses/LICENSE-2.0
//
// Unless required by applicable law or agreed to in writing, software
// distributed under the License is distributed on an "AS-IS" BASIS,
// WITHOUT WARRANTIES OR CONDITIONS OF ANY KIND, either express or implied.
// See the License for the specific language governing permissions and
// limitations under the License.

/**
 * @fileoverview Service for storing all upgraded services
 */

import { Injectable } from '@angular/core';
import { downgradeInjectable } from '@angular/upgrade/static';

import { BackgroundMaskService } from 'services/stateful/BackgroundMaskService';
import { SidebarStatusService } from 'domain/sidebar/sidebar-status.service';
import { UtilsService } from 'services/UtilsService';
import { UrlService } from 'services/contextual/UrlService';
import { WindowDimensionsService } from
  'services/contextual/WindowDimensionsService';
import { WindowRef } from 'services/contextual/WindowRefService';

@Injectable({
  providedIn: 'root'
})
export class UpgradedServices {
  /* eslint-disable quote-props */
  upgradedServices = {
    'BackgroundMaskService': new BackgroundMaskService(),
    'UtilsService': new UtilsService(),
    'SidebarStatusService': new SidebarStatusService(
      new WindowDimensionsService()),
<<<<<<< HEAD
    'UrlService': new UrlService(new WindowRef()),
=======
>>>>>>> 18f9c107
    'WindowDimensionsService': new WindowDimensionsService(),
  };
}

angular.module('oppia').factory(
  'UpgradedServices',
  downgradeInjectable(UpgradedServices));<|MERGE_RESOLUTION|>--- conflicted
+++ resolved
@@ -21,8 +21,8 @@
 
 import { BackgroundMaskService } from 'services/stateful/BackgroundMaskService';
 import { SidebarStatusService } from 'domain/sidebar/sidebar-status.service';
+import { UrlService } from 'services/contextual/UrlService';
 import { UtilsService } from 'services/UtilsService';
-import { UrlService } from 'services/contextual/UrlService';
 import { WindowDimensionsService } from
   'services/contextual/WindowDimensionsService';
 import { WindowRef } from 'services/contextual/WindowRefService';
@@ -34,13 +34,10 @@
   /* eslint-disable quote-props */
   upgradedServices = {
     'BackgroundMaskService': new BackgroundMaskService(),
-    'UtilsService': new UtilsService(),
     'SidebarStatusService': new SidebarStatusService(
       new WindowDimensionsService()),
-<<<<<<< HEAD
     'UrlService': new UrlService(new WindowRef()),
-=======
->>>>>>> 18f9c107
+    'UtilsService': new UtilsService(),
     'WindowDimensionsService': new WindowDimensionsService(),
   };
 }
