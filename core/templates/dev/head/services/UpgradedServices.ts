--- conflicted
+++ resolved
@@ -19,16 +19,13 @@
 import { ErrorHandler, Injectable } from '@angular/core';
 import { downgradeInjectable } from '@angular/upgrade/static';
 
-<<<<<<< HEAD
+import { BackgroundMaskService } from 'services/stateful/BackgroundMaskService';
 import { CamelCaseToHyphensPipe } from
   'filters/string-utility-filters/camel-case-to-hyphens.pipe';
 import { ExtensionTagAssemblerService }
   from 'services/ExtensionTagAssemblerService';
 import { HtmlEscaperService } from 'services/HtmlEscaperService';
 import { LoggerService } from 'services/LoggerService';
-=======
-import { BackgroundMaskService } from 'services/stateful/BackgroundMaskService';
->>>>>>> 18f9c107
 import { SidebarStatusService } from 'domain/sidebar/sidebar-status.service';
 import { UtilsService } from 'services/UtilsService';
 import { WindowDimensionsService } from
@@ -40,7 +37,7 @@
 export class UpgradedServices {
   /* eslint-disable quote-props */
   upgradedServices = {
-<<<<<<< HEAD
+    'BackgroundMaskService': new BackgroundMaskService(),
     'ExtensionTagAssemblerService': new ExtensionTagAssemblerService(
       new HtmlEscaperService(new LoggerService(new ErrorHandler())),
       new CamelCaseToHyphensPipe()),
@@ -49,14 +46,7 @@
     'SidebarStatusService': new SidebarStatusService(
       new WindowDimensionsService()),
     'UtilsService': new UtilsService(),
-    'WindowDimensionsService': new WindowDimensionsService()
-=======
-    'BackgroundMaskService': new BackgroundMaskService(),
-    'UtilsService': new UtilsService(),
-    'SidebarStatusService': new SidebarStatusService(
-      new WindowDimensionsService()),
     'WindowDimensionsService': new WindowDimensionsService(),
->>>>>>> 18f9c107
   };
 }
 
