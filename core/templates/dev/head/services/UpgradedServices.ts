--- conflicted
+++ resolved
@@ -20,14 +20,11 @@
 import { Injectable } from '@angular/core';
 
 import { BackgroundMaskService } from 'services/stateful/BackgroundMaskService';
-<<<<<<< HEAD
+import { DeviceInfoService } from 'services/contextual/DeviceInfoService';
 import { DocumentAttributeCustomizationService } from
   'services/contextual/DocumentAttributeCustomizationService';
 import { MetaTagCustomizationService } from
   'services/contextual/MetaTagCustomizationService';
-=======
-import { DeviceInfoService } from 'services/contextual/DeviceInfoService';
->>>>>>> c1f826e7
 import { SidebarStatusService } from 'domain/sidebar/sidebar-status.service';
 import { UtilsService } from 'services/UtilsService';
 import { WindowDimensionsService } from
@@ -41,14 +38,11 @@
   /* eslint-disable quote-props */
   upgradedServices = {
     'BackgroundMaskService': new BackgroundMaskService(),
-<<<<<<< HEAD
+    'DeviceInfoService': new DeviceInfoService(new WindowRef()),
     'DocumentAttributeCustomizationService':
         new DocumentAttributeCustomizationService(new WindowRef()),
     'MetaTagCustomizationService': new MetaTagCustomizationService(
       new WindowRef()),
-=======
-    'DeviceInfoService': new DeviceInfoService(new WindowRef()),
->>>>>>> c1f826e7
     'SidebarStatusService': new SidebarStatusService(
       new WindowDimensionsService()),
     'UtilsService': new UtilsService(),
