// Copyright 2019 The Oppia Authors. All Rights Reserved.
//
// Licensed under the Apache License, Version 2.0 (the "License");
// you may not use this file except in compliance with the License.
// You may obtain a copy of the License at
//
//      http://www.apache.org/licenses/LICENSE-2.0
//
// Unless required by applicable law or agreed to in writing, software
// distributed under the License is distributed on an "AS-IS" BASIS,
// WITHOUT WARRANTIES OR CONDITIONS OF ANY KIND, either express or implied.
// See the License for the specific language governing permissions and
// limitations under the License.

/**
 * @fileoverview Service for storing all upgraded services
 */

import { downgradeInjectable } from '@angular/upgrade/static';
import { Injectable } from '@angular/core';

import { AlertsService } from 'services/alerts.service';
import { BackgroundMaskService } from
  'services/stateful/background-mask.service';
import { CamelCaseToHyphensPipe } from
  'filters/string-utility-filters/camel-case-to-hyphens.pipe';
<<<<<<< HEAD
import { ContextService } from 'services/context.service';
=======
import { ComputeGraphService } from 'services/compute-graph.service';
>>>>>>> a0717abf
import { DateTimeFormatService } from 'services/date-time-format.service';
import { DebouncerService } from 'services/debouncer.service';
import { DeviceInfoService } from 'services/contextual/device-info.service';
import { DocumentAttributeCustomizationService } from
  'services/contextual/document-attribute-customization.service';
import { ExtensionTagAssemblerService }
  from 'services/extension-tag-assembler.service';
import { FormatTimePipe } from 'filters/format-timer.pipe';
import { GenerateContentIdService } from 'services/generate-content-id.service';
import { HtmlEscaperService } from 'services/html-escaper.service';
import { LoggerService } from 'services/contextual/logger.service';
import { MetaTagCustomizationService } from
  'services/contextual/meta-tag-customization.service';
import { SidebarStatusService } from 'domain/sidebar/sidebar-status.service';
import { UrlService } from 'services/contextual/url.service';
import { UrlInterpolationService } from
  'domain/utilities/url-interpolation.service';
import { UtilsService } from 'services/utils.service';
import { WindowDimensionsService } from
  'services/contextual/window-dimensions.service';
import { WindowRef } from 'services/contextual/window-ref.service';

@Injectable({
  providedIn: 'root'
})
export class UpgradedServices {
  /* eslint-disable quote-props */
  upgradedServices = {
    'AlertsService': new AlertsService(new LoggerService()),
    'BackgroundMaskService': new BackgroundMaskService(),
<<<<<<< HEAD
    'ContextService': new ContextService(new UrlService(new WindowRef())),
=======
    'ComputeGraphService': new ComputeGraphService(),
>>>>>>> a0717abf
    'DateTimeFormatService': new DateTimeFormatService(new FormatTimePipe()),
    'DebouncerService': new DebouncerService(),
    'DeviceInfoService': new DeviceInfoService(new WindowRef()),
    'DocumentAttributeCustomizationService':
        new DocumentAttributeCustomizationService(new WindowRef()),
    'ExtensionTagAssemblerService': new ExtensionTagAssemblerService(
      new HtmlEscaperService(new LoggerService()),
      new CamelCaseToHyphensPipe()),
    'GenerateContentIdService': new GenerateContentIdService(),
    'HtmlEscaperService': new HtmlEscaperService(
      new LoggerService()),
    'MetaTagCustomizationService': new MetaTagCustomizationService(
      new WindowRef()),
    'SidebarStatusService': new SidebarStatusService(
      new WindowDimensionsService()),
    'UrlService': new UrlService(new WindowRef()),
    'UrlInterpolationService': new UrlInterpolationService(new AlertsService(
      new LoggerService()), new UrlService(
      new WindowRef()), new UtilsService()),
    'UtilsService': new UtilsService(),
    'WindowDimensionsService': new WindowDimensionsService(),
  };
}

angular.module('oppia').factory(
  'UpgradedServices',
  downgradeInjectable(UpgradedServices));<|MERGE_RESOLUTION|>--- conflicted
+++ resolved
@@ -24,11 +24,8 @@
   'services/stateful/background-mask.service';
 import { CamelCaseToHyphensPipe } from
   'filters/string-utility-filters/camel-case-to-hyphens.pipe';
-<<<<<<< HEAD
 import { ContextService } from 'services/context.service';
-=======
 import { ComputeGraphService } from 'services/compute-graph.service';
->>>>>>> a0717abf
 import { DateTimeFormatService } from 'services/date-time-format.service';
 import { DebouncerService } from 'services/debouncer.service';
 import { DeviceInfoService } from 'services/contextual/device-info.service';
@@ -59,11 +56,8 @@
   upgradedServices = {
     'AlertsService': new AlertsService(new LoggerService()),
     'BackgroundMaskService': new BackgroundMaskService(),
-<<<<<<< HEAD
+    'ComputeGraphService': new ComputeGraphService(),
     'ContextService': new ContextService(new UrlService(new WindowRef())),
-=======
-    'ComputeGraphService': new ComputeGraphService(),
->>>>>>> a0717abf
     'DateTimeFormatService': new DateTimeFormatService(new FormatTimePipe()),
     'DebouncerService': new DebouncerService(),
     'DeviceInfoService': new DeviceInfoService(new WindowRef()),
