--- conflicted
+++ resolved
@@ -22,17 +22,10 @@
 // Note that events are only sent if the CAN_SEND_ANALYTICS_EVENTS flag is
 // turned on. This flag must be turned on explicitly by the application
 // owner in feconf.py.
-<<<<<<< HEAD
-var oppia = require('AppInit.ts').module;
-
-oppia.factory('SiteAnalyticsService', [
+
+angular.module('oppia').factory('SiteAnalyticsService', [
   '$window', 'CAN_SEND_ANALYTICS_EVENTS', function(
       $window, CAN_SEND_ANALYTICS_EVENTS) {
-=======
-angular.module('oppia').factory('SiteAnalyticsService', [
-  '$window', function($window) {
-    var CAN_SEND_ANALYTICS_EVENTS = constants.CAN_SEND_ANALYTICS_EVENTS;
->>>>>>> 99c8e9e4
     // For definitions of the various arguments, please see:
     // developers.google.com/analytics/devguides/collection/analyticsjs/events
     var _sendEventToGoogleAnalytics = function(
@@ -217,11 +210,7 @@
       registerUploadAudioEvent: function(explorationId) {
         _sendEventToGoogleAnalytics(
           'UploadRecordedAudio', 'click', explorationId);
-      },
+      }
     };
-<<<<<<< HEAD
   }
-]);
-=======
-  }]);
->>>>>>> 99c8e9e4
+]);