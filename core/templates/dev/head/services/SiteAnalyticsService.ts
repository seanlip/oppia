// Copyright 2014 The Oppia Authors. All Rights Reserved.
//
// Licensed under the Apache License, Version 2.0 (the "License");
// you may not use this file except in compliance with the License.
// You may obtain a copy of the License at
//
//      http://www.apache.org/licenses/LICENSE-2.0
//
// Unless required by applicable law or agreed to in writing, software
// distributed under the License is distributed on an "AS-IS" BASIS,
// WITHOUT WARRANTIES OR CONDITIONS OF ANY KIND, either express or implied.
// See the License for the specific language governing permissions and
// limitations under the License.

/**
 * @fileoverview Utility services for explorations which may be shared by both
 * the learner and editor views.
 */

// Service for sending events to Google Analytics.
//
// Note that events are only sent if the CAN_SEND_ANALYTICS_EVENTS flag is
// turned on. This flag must be turned on explicitly by the application
// owner in feconf.py.
<<<<<<< HEAD

=======
>>>>>>> 9a93810d
angular.module('oppia').factory('SiteAnalyticsService', [
  '$window', function($window) {
    var CAN_SEND_ANALYTICS_EVENTS = constants.CAN_SEND_ANALYTICS_EVENTS;
    // For definitions of the various arguments, please see:
    // developers.google.com/analytics/devguides/collection/analyticsjs/events
    var _sendEventToGoogleAnalytics = function(
        eventCategory, eventAction, eventLabel) {
      if ($window.ga && CAN_SEND_ANALYTICS_EVENTS) {
        $window.ga('send', 'event', eventCategory, eventAction, eventLabel);
      }
    };

    // For definitions of the various arguments, please see:
    // developers.google.com/analytics/devguides/collection/analyticsjs/
    //   social-interactions
    var _sendSocialEventToGoogleAnalytics = function(
        network, action, targetUrl) {
      if ($window.ga && CAN_SEND_ANALYTICS_EVENTS) {
        $window.ga('send', 'social', network, action, targetUrl);
      }
    };

    return {
      // The srcElement refers to the element on the page that is clicked.
      registerStartLoginEvent: function(srcElement) {
        _sendEventToGoogleAnalytics(
          'LoginButton', 'click', $window.location.pathname + ' ' + srcElement);
      },
      registerNewSignupEvent: function() {
        _sendEventToGoogleAnalytics('SignupButton', 'click', '');
      },
      registerClickBrowseLibraryButtonEvent: function() {
        _sendEventToGoogleAnalytics(
          'BrowseLibraryButton', 'click', $window.location.pathname);
      },
      registerGoToDonationSiteEvent: function(donationSiteName) {
        _sendEventToGoogleAnalytics(
          'GoToDonationSite', 'click', donationSiteName);
      },
      registerApplyToTeachWithOppiaEvent: function() {
        _sendEventToGoogleAnalytics('ApplyToTeachWithOppia', 'click', '');
      },
      registerClickCreateExplorationButtonEvent: function() {
        _sendEventToGoogleAnalytics(
          'CreateExplorationButton', 'click', $window.location.pathname);
      },
      registerCreateNewExplorationEvent: function(explorationId) {
        _sendEventToGoogleAnalytics('NewExploration', 'create', explorationId);
      },
      registerCreateNewExplorationInCollectionEvent: function(explorationId) {
        _sendEventToGoogleAnalytics(
          'NewExplorationFromCollection', 'create', explorationId);
      },
      registerCreateNewCollectionEvent: function(collectionId) {
        _sendEventToGoogleAnalytics('NewCollection', 'create', collectionId);
      },
      registerCommitChangesToPrivateExplorationEvent: function(explorationId) {
        _sendEventToGoogleAnalytics(
          'CommitToPrivateExploration', 'click', explorationId);
      },
      registerShareExplorationEvent: function(network) {
        _sendSocialEventToGoogleAnalytics(
          network, 'share', $window.location.pathname);
      },
      registerShareCollectionEvent: function(network) {
        _sendSocialEventToGoogleAnalytics(
          network, 'share', $window.location.pathname);
      },
      registerOpenEmbedInfoEvent: function(explorationId) {
        _sendEventToGoogleAnalytics('EmbedInfoModal', 'open', explorationId);
      },
      registerCommitChangesToPublicExplorationEvent: function(explorationId) {
        _sendEventToGoogleAnalytics(
          'CommitToPublicExploration', 'click', explorationId);
      },
      // Metrics for tutorial on first creating exploration
      registerTutorialModalOpenEvent: function(explorationId) {
        _sendEventToGoogleAnalytics(
          'TutorialModalOpen', 'open', explorationId);
      },
      registerDeclineTutorialModalEvent: function(explorationId) {
        _sendEventToGoogleAnalytics(
          'DeclineTutorialModal', 'click', explorationId);
      },
      registerAcceptTutorialModalEvent: function(explorationId) {
        _sendEventToGoogleAnalytics(
          'AcceptTutorialModal', 'click', explorationId);
      },
      // Metrics for visiting the help center
      registerClickHelpButtonEvent: function(explorationId) {
        _sendEventToGoogleAnalytics(
          'ClickHelpButton', 'click', explorationId);
      },
      registerVisitHelpCenterEvent: function(explorationId) {
        _sendEventToGoogleAnalytics(
          'VisitHelpCenter', 'click', explorationId);
      },
      registerOpenTutorialFromHelpCenterEvent: function(explorationId) {
        _sendEventToGoogleAnalytics(
          'OpenTutorialFromHelpCenter', 'click', explorationId);
      },
      // Metrics for exiting the tutorial
      registerSkipTutorialEvent: function(explorationId) {
        _sendEventToGoogleAnalytics(
          'SkipTutorial', 'click', explorationId);
      },
      registerFinishTutorialEvent: function(explorationId) {
        _sendEventToGoogleAnalytics(
          'FinishTutorial', 'click', explorationId);
      },
      // Metrics for first time editor use
      registerEditorFirstEntryEvent: function(explorationId) {
        _sendEventToGoogleAnalytics(
          'FirstEnterEditor', 'open', explorationId);
      },
      registerFirstOpenContentBoxEvent: function(explorationId) {
        _sendEventToGoogleAnalytics(
          'FirstOpenContentBox', 'open', explorationId);
      },
      registerFirstSaveContentEvent: function(explorationId) {
        _sendEventToGoogleAnalytics(
          'FirstSaveContent', 'click', explorationId);
      },
      registerFirstClickAddInteractionEvent: function(explorationId) {
        _sendEventToGoogleAnalytics(
          'FirstClickAddInteraction', 'click', explorationId);
      },
      registerFirstSelectInteractionTypeEvent: function(explorationId) {
        _sendEventToGoogleAnalytics(
          'FirstSelectInteractionType', 'click', explorationId);
      },
      registerFirstSaveInteractionEvent: function(explorationId) {
        _sendEventToGoogleAnalytics(
          'FirstSaveInteraction', 'click', explorationId);
      },
      registerFirstSaveRuleEvent: function(explorationId) {
        _sendEventToGoogleAnalytics(
          'FirstSaveRule', 'click', explorationId);
      },
      registerFirstCreateSecondStateEvent: function(explorationId) {
        _sendEventToGoogleAnalytics(
          'FirstCreateSecondState', 'create', explorationId);
      },
      // Metrics for publishing explorations
      registerSavePlayableExplorationEvent: function(explorationId) {
        _sendEventToGoogleAnalytics(
          'SavePlayableExploration', 'save', explorationId);
      },
      registerOpenPublishExplorationModalEvent: function(explorationId) {
        _sendEventToGoogleAnalytics(
          'PublishExplorationModal', 'open', explorationId);
      },
      registerPublishExplorationEvent: function(explorationId) {
        _sendEventToGoogleAnalytics(
          'PublishExploration', 'click', explorationId);
      },
      registerVisitOppiaFromIframeEvent: function(explorationId) {
        _sendEventToGoogleAnalytics(
          'VisitOppiaFromIframe', 'click', explorationId);
      },
      registerNewCard: function(cardNum) {
        if (cardNum <= 10 || cardNum % 10 === 0) {
          _sendEventToGoogleAnalytics('PlayerNewCard', 'click', cardNum);
        }
      },
      registerFinishExploration: function() {
        _sendEventToGoogleAnalytics('PlayerFinishExploration', 'click', '');
      },
      registerOpenCollectionFromLandingPageEvent: function(collectionId) {
        _sendEventToGoogleAnalytics(
          'OpenFractionsFromLandingPage', 'click', collectionId);
      },
      registerStewardsLandingPageEvent: function(viewerType, buttonText) {
        _sendEventToGoogleAnalytics(
          'ClickButtonOnStewardsPage', 'click', viewerType + ':' + buttonText);
      },
      registerSaveRecordedAudioEvent: function(explorationId) {
        _sendEventToGoogleAnalytics(
          'SaveRecordedAudio', 'click', explorationId);
      },
      registerStartAudioRecordingEvent: function(explorationId) {
        _sendEventToGoogleAnalytics(
          'StartAudioRecording', 'click', explorationId);
      },
      registerUploadAudioEvent: function(explorationId) {
        _sendEventToGoogleAnalytics(
          'UploadRecordedAudio', 'click', explorationId);
      },
    };
  }]);<|MERGE_RESOLUTION|>--- conflicted
+++ resolved
@@ -22,10 +22,6 @@
 // Note that events are only sent if the CAN_SEND_ANALYTICS_EVENTS flag is
 // turned on. This flag must be turned on explicitly by the application
 // owner in feconf.py.
-<<<<<<< HEAD
-
-=======
->>>>>>> 9a93810d
 angular.module('oppia').factory('SiteAnalyticsService', [
   '$window', function($window) {
     var CAN_SEND_ANALYTICS_EVENTS = constants.CAN_SEND_ANALYTICS_EVENTS;
