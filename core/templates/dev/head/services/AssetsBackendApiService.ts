--- conflicted
+++ resolved
@@ -32,13 +32,7 @@
   function(
       $http, $q, AudioFileObjectFactory, CsrfTokenService,
       FileDownloadRequestObjectFactory, ImageFileObjectFactory,
-<<<<<<< HEAD
       UrlInterpolationService, DEV_MODE, ENTITY_TYPE) {
-    if (!DEV_MODE && !GLOBALS.GCS_RESOURCE_BUCKET_NAME) {
-      throw Error('GCS_RESOURCE_BUCKET_NAME is not set in prod.');
-    }
-=======
-      UrlInterpolationService, DEV_MODE) {
     var _initialized = false;
     var GCS_RESOURCE_BUCKET_NAME = null;
     var ASSET_TYPE_AUDIO = 'audio';
@@ -48,7 +42,6 @@
     var IMAGE_DOWNLOAD_URL_TEMPLATE = null;
     var AUDIO_UPLOAD_URL_TEMPLATE =
       '/createhandler/audioupload/<exploration_id>';
->>>>>>> d6bdca8a
 
     // List of filenames that have been requested for but have
     // yet to return a response.
@@ -60,25 +53,16 @@
         return $q.resolve();
       }
 
-<<<<<<< HEAD
-    var GCS_PREFIX = ('https://storage.googleapis.com/' +
-      GLOBALS.GCS_RESOURCE_BUCKET_NAME);
-    var AUDIO_DOWNLOAD_URL_TEMPLATE = (
-      (DEV_MODE ? '/assetsdevhandler' : GCS_PREFIX) +
-      '/<entity_type>/<entity_id>/assets/audio/<filename>');
-    var IMAGE_DOWNLOAD_URL_TEMPLATE = (
-      (DEV_MODE ? '/assetsdevhandler' : GCS_PREFIX) +
-      '/<entity_type>/<entity_id>/assets/image/<filename>');
-=======
       if (DEV_MODE) {
         AUDIO_DOWNLOAD_URL_TEMPLATE = (
-          '/assetsdevhandler/<exploration_id>/assets/audio/<filename>');
+          '/assetsdevhandler/<entity_type>/<entity_id>/assets/audio/' +
+          '<filename>');
         IMAGE_DOWNLOAD_URL_TEMPLATE = (
-          '/assetsdevhandler/<exploration_id>/assets/image/<filename>');
+          '/assetsdevhandler/<entity_type>/<entity_id>/assets/image/' +
+          '<filename>');
         _initialized = true;
         return $q.resolve();
       }
->>>>>>> d6bdca8a
 
       return $http.get('/gcs_resource_bucket_name_handler')
         .then(function(response) {
@@ -110,30 +94,7 @@
           FileDownloadRequestObjectFactory.createNew(filename, canceler));
       }
 
-<<<<<<< HEAD
-      $http({
-        method: 'GET',
-        responseType: 'blob',
-        url: _getDownloadUrl(entityType, entityId, filename, assetType),
-        timeout: canceler.promise
-      }).success(function(data) {
-        var assetBlob = null;
-        try {
-          if (assetType === ASSET_TYPE_AUDIO) {
-            // Add type for audio assets. Without this, translations can
-            // not be played on Safari.
-            assetBlob = new Blob([data], {type: 'audio/mpeg'});
-          } else {
-            assetBlob = new Blob([data]);
-          }
-        } catch (exception) {
-          window.BlobBuilder = window.BlobBuilder ||
-                         window.WebKitBlobBuilder ||
-                         window.MozBlobBuilder ||
-                         window.MSBlobBuilder;
-          if (exception.name === 'TypeError' && window.BlobBuilder) {
-=======
-      _getDownloadUrlAsync(explorationId, filename, assetType)
+      _getDownloadUrlAsync(entityType, entityId, filename, assetType)
         .then(function(url) {
           $http({
             method: 'GET',
@@ -142,7 +103,6 @@
             timeout: canceler.promise
           }).success(function(data) {
             var assetBlob = null;
->>>>>>> d6bdca8a
             try {
               if (assetType === ASSET_TYPE_AUDIO) {
                 // Add type for audio assets. Without this, translations can
@@ -270,27 +230,18 @@
       });
     };
 
-<<<<<<< HEAD
-    var _getDownloadUrl = function(entityType, entityId, filename, assetType) {
-      return UrlInterpolationService.interpolateUrl(
-        (assetType === ASSET_TYPE_AUDIO ? AUDIO_DOWNLOAD_URL_TEMPLATE :
-        IMAGE_DOWNLOAD_URL_TEMPLATE), {
-          entity_id: entityId,
-          entity_type: entityType,
-          filename: filename
-        });
-=======
-    var _getDownloadUrlAsync = function(explorationId, filename, assetType) {
+    var _getDownloadUrlAsync = function(
+        entityType, entityId, filename, assetType) {
       return _initialize().then(function() {
         return UrlInterpolationService.interpolateUrl(
           (assetType === ASSET_TYPE_AUDIO ? AUDIO_DOWNLOAD_URL_TEMPLATE :
             IMAGE_DOWNLOAD_URL_TEMPLATE), {
-            exploration_id: explorationId,
+            entity_id: entityId,
+            entity_type: entityType,
             filename: filename
           }
         );
       });
->>>>>>> d6bdca8a
     };
 
     var _getAudioUploadUrl = function(explorationId) {
@@ -347,14 +298,9 @@
       isCached: function(filename) {
         return _isCached(filename);
       },
-<<<<<<< HEAD
-      getAudioDownloadUrl: function(entityType, entityId, filename) {
-        return _getDownloadUrl(
+      getAudioDownloadUrlAsync: function(entityType, entityId, filename) {
+        return _getDownloadUrlAsync(
           entityType, entityId, filename, ASSET_TYPE_AUDIO);
-=======
-      getAudioDownloadUrlAsync: function(explorationId, filename) {
-        return _getDownloadUrlAsync(explorationId, filename, ASSET_TYPE_AUDIO);
->>>>>>> d6bdca8a
       },
       abortAllCurrentAudioDownloads: function() {
         _abortAllCurrentDownloads(ASSET_TYPE_AUDIO);
@@ -367,14 +313,9 @@
           image: _imageFilesCurrentlyBeingRequested
         };
       },
-<<<<<<< HEAD
-      getImageUrlForPreview: function(entityType, entityId, filename) {
-        return _getDownloadUrl(
+      getImageUrlForPreviewAsync: function(entityType, entityId, filename) {
+        return _getDownloadUrlAsync(
           entityType, entityId, filename, ASSET_TYPE_IMAGE);
-=======
-      getImageUrlForPreviewAsync: function(explorationId, filename) {
-        return _getDownloadUrlAsync(explorationId, filename, ASSET_TYPE_IMAGE);
->>>>>>> d6bdca8a
       }
     };
   }
