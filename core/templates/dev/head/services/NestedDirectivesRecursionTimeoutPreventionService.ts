// Copyright 2018 The Oppia Authors. All Rights Reserved.
//
// Licensed under the Apache License, Version 2.0 (the "License");
// you may not use this file except in compliance with the License.
// You may obtain a copy of the License at
//
//      http://www.apache.org/licenses/LICENSE-2.0
//
// Unless required by applicable law or agreed to in writing, software
// distributed under the License is distributed on an "AS-IS" BASIS,
// WITHOUT WARRANTIES OR CONDITIONS OF ANY KIND, either express or implied.
// See the License for the specific language governing permissions and
// limitations under the License.

/**
 * @fileoverview Service prevents timeouts due to recursion
 * in nested directives. See: http://stackoverflow.com/q/14430655
 */

angular.module('oppia').factory(
  'NestedDirectivesRecursionTimeoutPreventionService', [
<<<<<<< HEAD
    '$compile',
    function($compile) {
=======
    '$compile', function($compile) {
>>>>>>> 9a93810d
      return {
        /**
         * Manually compiles the element, fixing the recursion loop.
         * @param {DOM element} element
         * @param {function|object} link - A post-link function, or an object
         *   with function(s) registered via pre and post properties.
         * @return {object} An object containing the linking functions.
         */
        compile: function(element, link) {
          // Normalize the link parameter
          if (angular.isFunction(link)) {
            link = {
              post: link
            };
          }

          // Break the recursion loop by removing the contents,
          var contents = element.contents().remove();
          var compiledContents;
          return {
            pre: (link && link.pre) ? link.pre : null,
            post: function(scope, element) {
              // Compile the contents.
              if (!compiledContents) {
                compiledContents = $compile(contents);
              }
              // Re-add the compiled contents to the element.
              compiledContents(scope, function(clone) {
                element.append(clone);
              });

              // Call the post-linking function, if any.
              if (link && link.post) {
                link.post.apply(null, arguments);
              }
            }
          };
        }
      };
    }]);<|MERGE_RESOLUTION|>--- conflicted
+++ resolved
@@ -19,12 +19,7 @@
 
 angular.module('oppia').factory(
   'NestedDirectivesRecursionTimeoutPreventionService', [
-<<<<<<< HEAD
-    '$compile',
-    function($compile) {
-=======
     '$compile', function($compile) {
->>>>>>> 9a93810d
       return {
         /**
          * Manually compiles the element, fixing the recursion loop.
