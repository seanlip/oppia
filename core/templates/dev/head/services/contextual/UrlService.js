--- conflicted
+++ resolved
@@ -46,11 +46,14 @@
     getPathname: function() {
       return this.getCurrentLocation().pathname;
     },
+    // Topic id should be correctly returned from topic editor as well as
+    // story editor, since both have topic id in their url.
     getTopicIdFromUrl: function() {
       var pathname = this.getPathname();
       var pathValues = pathname.split('/');
       if (pathValues.length < 3 ||
-          pathValues[1] !== 'topic_editor') {
+          (pathValues[1] !== 'topic_editor' &&
+          pathValues[1] !== 'story_editor')) {
         throw Error('Invalid url for topic editor');
       }
       var topicId = pathValues[2];
@@ -61,12 +64,6 @@
     },
     getStoryIdFromUrl: function() {
       var pathname = this.getPathname();
-<<<<<<< HEAD
-      if (pathname.split('/').length < 4) {
-        throw Error('Invalid url for story editor');
-      }
-      var storyId = pathname.split('/')[3];
-=======
       var pathValues = pathname.split('/');
       if (pathValues.length < 4 ||
           pathValues[1] !== 'story_editor' ||
@@ -74,7 +71,6 @@
         throw Error('Invalid url for story editor');
       }
       var storyId = pathValues[3];
->>>>>>> 1daa4f6f
       if (storyId.length !== 12) {
         throw Error('Invalid Story Id');
       }
