// Copyright 2016 The Oppia Authors. All Rights Reserved.
//
// Licensed under the Apache License, Version 2.0 (the "License");
// you may not use this file except in compliance with the License.
// You may obtain a copy of the License at
//
//      http://www.apache.org/licenses/LICENSE-2.0
//
// Unless required by applicable law or agreed to in writing, software
// distributed under the License is distributed on an "AS-IS" BASIS,
// WITHOUT WARRANTIES OR CONDITIONS OF ANY KIND, either express or implied.
// See the License for the specific language governing permissions and
// limitations under the License.

/**
 * @fileoverview Unit tests for the BackgroundMaskService.
 */

require('services/contextual/UrlService.ts');

describe('Url Service', function() {
  var UrlService = null;
  var sampleHash = 'sampleHash';
  var pathname = '/embed';
  var mockLocation = null;
  var origin = 'http://sample.com';

  beforeEach(angular.mock.module('oppia'));
  beforeEach(angular.mock.inject(function($injector) {
    mockLocation = {
      href: origin + pathname,
      origin: origin,
      pathname: pathname,
      hash: sampleHash,
      search: ''
    };

    UrlService = $injector.get('UrlService');
    spyOn(UrlService, 'getCurrentLocation').and.returnValue(mockLocation);
  }));

  it('should return correct query value list for each query field', function() {
    expect(UrlService.getQueryFieldValuesAsList('field1')).toEqual([]);

    mockLocation.search = '?field1=value1&' +
      'field2=value2&field1=value3&field1=value4&field2=value5&' +
      'field1=value6&field1=value%3F%3D%20%266';
    var expectedList1 = ['value1', 'value3', 'value4', 'value6', 'value?= &6'];
    var expectedList2 = ['value2', 'value5'];
    expect(
      UrlService.getQueryFieldValuesAsList('field1')).toEqual(expectedList1);
    expect(
      UrlService.getQueryFieldValuesAsList('field2')).toEqual(expectedList2);
  });

  it('should correctly decode special characters in query value in url',
    function() {
      var expectedObject = {
        field1: '?value=1',
        field2: '?value&1'
      };
      mockLocation.search = '?field1=%3Fvalue%3D1&field2=%3Fvalue%261';
      expect(UrlService.getUrlParams()).toEqual(expectedObject);
    });

  it('should correctly encode and add query field and value to url',
    function() {
      var queryValue = '&value=1?';
      var queryField = 'field 1';
      var baseUrl = '/sample';
      var expectedUrl1 = baseUrl + '?field%201=%26value%3D1%3F';
      expect(
        UrlService.addField(baseUrl, queryField, queryValue)).toBe(
        expectedUrl1);

      baseUrl = '/sample?field=value';
      var expectedUrl2 = baseUrl + '&field%201=%26value%3D1%3F';
      expect(
        UrlService.addField(baseUrl, queryField, queryValue)).toBe(
        expectedUrl2);
    });

  it('should correctly return true if embed present in pathname', function() {
    expect(UrlService.isIframed()).toBe(true);
  });

  it('should correctly return false if embed not in pathname', function() {
    mockLocation.pathname = '/sample.com';
    expect(UrlService.isIframed()).toBe(false);
  });

  it('should correctly return hash value of window.location', function() {
    expect(UrlService.getHash()).toBe(sampleHash);
  });

  it('should correctly return the origin of window.location', function() {
    expect(UrlService.getOrigin()).toBe('http://sample.com');
  });

  it('should correctly retrieve topic id from url', function() {
    mockLocation.pathname = '/topic_editor/abcdefgijklm';
    expect(
      UrlService.getTopicIdFromUrl()
    ).toBe('abcdefgijklm');
    mockLocation.pathname = '/topic_editor/abcdefgij';
    expect(function() {
      UrlService.getTopicIdFromUrl();
    }).toThrow();

    mockLocation.pathname = '/topiceditor/abcdefgijklm';
    expect(function() {
      UrlService.getTopicIdFromUrl();
    }).toThrow();

    mockLocation.pathname = '/topic_editor';
    expect(function() {
      UrlService.getTopicIdFromUrl();
    }).toThrow();
  });

  it('should correctly retrieve topic name from url', function() {
    mockLocation.pathname = '/topic/abcdefgijklm';
    expect(
      UrlService.getTopicNameFromLearnerUrl()
    ).toBe('abcdefgijklm');
    mockLocation.pathname = '/topic/topic%20name';
    expect(
      UrlService.getTopicNameFromLearnerUrl()
    ).toBe('topic name');
    mockLocation.pathname = '/practice_session/topic%20name';
    expect(
      UrlService.getTopicNameFromLearnerUrl()
    ).toBe('topic name');
    mockLocation.pathname = '/topc/abcdefgijklm';
    expect(function() {
      UrlService.getTopicNameFromLearnerUrl();
    }).toThrowError('Invalid URL for topic');
  });

  it('should correctly retrieve story id from url', function() {
    mockLocation.pathname = '/story_editor/abcdefgijklm';
    expect(function() {
      UrlService.getStoryIdFromUrl();
    }).toThrow();

    mockLocation.pathname = '/storyeditor/abcdefgijklm/012345678901';
    expect(function() {
      UrlService.getStoryIdFromUrl();
    }).toThrow();

    mockLocation.pathname = '/story_editor/abcdefgijlm/012345678901';
    expect(function() {
      UrlService.getStoryIdFromUrl();
    }).toThrow();

    mockLocation.pathname = '/story_editor/abcdefgijklm/01234578901';
    expect(function() {
      UrlService.getStoryIdFromUrl();
    }).toThrow();

    mockLocation.pathname = '/story_editor/abcdefgijklm/012345678901';
    expect(
      UrlService.getStoryIdFromUrl()
    ).toEqual('012345678901');

    mockLocation.pathname = '/review_test/012345678901';
    expect(
      UrlService.getStoryIdFromUrl()
    ).toEqual('012345678901');
  });

  it('should correctly retrieve story id from story viewer url', function() {
    mockLocation.pathname = '/story_viewer/abcdefgijklm';
    expect(function() {
      UrlService.getStoryIdFromViewerUrl();
    }).toThrow();

    mockLocation.pathname = '/story/abcdefg';
    expect(function() {
      UrlService.getStoryIdFromViewerUrl();
    }).toThrow();

    mockLocation.pathname = '/story/abcdefgijklm';
    expect(
      UrlService.getStoryIdFromViewerUrl()
    ).toEqual('abcdefgijklm');
  });

  it('should correctly retrieve skill id from url', function() {
    mockLocation.pathname = '/skill_editor/abcdefghijkl';
    expect(
      UrlService.getSkillIdFromUrl()
    ).toBe('abcdefghijkl');
    mockLocation.pathname = '/skill_editor/abcdefghijk';
    expect(function() {
      UrlService.getSkillIdFromUrl();
    }).toThrow();
  });

  it('should correctly retrieve story id from url in player', function() {
    mockLocation.search = '?story_id=mnopqrstuvwx';
    expect(
      UrlService.getStoryIdInPlayer()
    ).toBe('mnopqrstuvwx');
    mockLocation.search = '?story=mnopqrstuvwx';
    expect(
      UrlService.getStoryIdInPlayer()
    ).toBe(null);
  });

<<<<<<< HEAD
  it('should correctly retrieve collection id from url in exploration player',
    function() {
      mockLocation.search = '?collection_id=abcdefghijkl';
      expect(
        UrlService.getCollectionIdFromExplorationUrl()
      ).toBe('abcdefghijkl');

      mockLocation.search = '?collection=abcdefghijkl';
      expect(
        UrlService.getCollectionIdFromExplorationUrl()
      ).toBe(null);
    }
  );
=======
  it('should correctly retrieve username from url', function() {
    mockLocation.pathname = '/profile/abcdefgijklm';
    expect(UrlService.getUsernameFromProfileUrl()).toBe('abcdefgijklm');

    mockLocation.pathname = '/wrong_url/abcdefgijklm';
    expect(function() {
      UrlService.getUsernameFromProfileUrl();
    }).toThrowError('Invalid profile URL');
  });

  it('should correctly retrieve username from url', function() {
    mockLocation.pathname = '/collection/abcdefgijklm';
    expect(UrlService.getCollectionIdFromUrl()).toBe('abcdefgijklm');

    mockLocation.pathname = '/wrong_url/abcdefgijklm';
    expect(function() {
      UrlService.getCollectionIdFromUrl();
    }).toThrowError('Invalid collection URL');
  });
>>>>>>> f8d99190
});<|MERGE_RESOLUTION|>--- conflicted
+++ resolved
@@ -208,7 +208,6 @@
     ).toBe(null);
   });
 
-<<<<<<< HEAD
   it('should correctly retrieve collection id from url in exploration player',
     function() {
       mockLocation.search = '?collection_id=abcdefghijkl';
@@ -222,7 +221,7 @@
       ).toBe(null);
     }
   );
-=======
+
   it('should correctly retrieve username from url', function() {
     mockLocation.pathname = '/profile/abcdefgijklm';
     expect(UrlService.getUsernameFromProfileUrl()).toBe('abcdefgijklm');
@@ -233,7 +232,7 @@
     }).toThrowError('Invalid profile URL');
   });
 
-  it('should correctly retrieve username from url', function() {
+  it('should correctly retrieve collection id from url', function() {
     mockLocation.pathname = '/collection/abcdefgijklm';
     expect(UrlService.getCollectionIdFromUrl()).toBe('abcdefgijklm');
 
@@ -242,5 +241,4 @@
       UrlService.getCollectionIdFromUrl();
     }).toThrowError('Invalid collection URL');
   });
->>>>>>> f8d99190
 });