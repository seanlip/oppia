// Copyright 2014 The Oppia Authors. All Rights Reserved.
//
// Licensed under the Apache License, Version 2.0 (the "License");
// you may not use this file except in compliance with the License.
// You may obtain a copy of the License at
//
//      http://www.apache.org/licenses/LICENSE-2.0
//
// Unless required by applicable law or agreed to in writing, software
// distributed under the License is distributed on an "AS-IS" BASIS,
// WITHOUT WARRANTIES OR CONDITIONS OF ANY KIND, either express or implied.
// See the License for the specific language governing permissions and
// limitations under the License.

/**
 * @fileoverview Unit tests for the services and controllers of the
 *   editor page.
 */

import { TestBed } from '@angular/core/testing';

import { ContextService } from 'services/context.service';
import { UrlService } from 'services/contextual/url.service';

describe('Context service', () => {
  let ecs: ContextService = null;
  let urlService: UrlService = null;

  describe('behavior in the exploration learner view', () => {
    beforeEach(() => {
      ecs = TestBed.get(ContextService);
      urlService = TestBed.get(UrlService);
      spyOn(urlService, 'getPathname').and.returnValue('/explore/123');
<<<<<<< HEAD
=======
      spyOn(urlService, 'getHash').and.returnValue('');
>>>>>>> bf90fd2a
    });

    it('should correctly set editor context to exploration editor', () => {
      ecs.init('exploration_editor');
      expect(ecs.getEditorContext()).toBe('exploration_editor');
    });

    it('should correctly retrieve the exploration id', () => {
      expect(ecs.getExplorationId()).toBe('123');
    });

    it('should correctly retrieve the page context', () => {
      expect(ecs.getPageContext()).toBe('learner');
    });

    it('should correctly retrieve the correct entity type', () => {
      expect(ecs.getEntityType()).toBe('exploration');
    });
  });

  describe('behavior in the exploration learner embed view', () => {
    beforeEach(() => {
      ecs = TestBed.get(ContextService);
      urlService = TestBed.get(UrlService);
<<<<<<< HEAD
      spyOn(urlService, 'getPathname').and
        .returnValue('/embed/exploration/123');
=======
      spyOn(urlService, 'getPathname').and.returnValue(
        '/embed/exploration/123');
      spyOn(urlService, 'getHash').and.returnValue('');
>>>>>>> bf90fd2a
    });

    it('should correctly set editor context to exploration editor', () => {
      ecs.init('exploration_editor');
      expect(ecs.getEditorContext()).toBe('exploration_editor');
    });

    it('should correctly retrieve the exploration id', () => {
      expect(ecs.getExplorationId()).toBe('123');
    });

    it('should correctly retrieve the entity id', () => {
      expect(ecs.getEntityId()).toBe('123');
    });

    it('should correctly retrieve the page context', () => {
      expect(ecs.getPageContext()).toBe('learner');
    });

    it('should correctly retrieve the correct entity type', () => {
      expect(ecs.getEntityType()).toBe('exploration');
    });
  });

  describe('behavior in the exploration editor view', () => {
    beforeEach(() => {
      ecs = TestBed.get(ContextService);
      urlService = TestBed.get(UrlService);
      spyOn(urlService, 'getPathname').and.returnValue('/create/123');
      spyOn(urlService, 'getHash').and.returnValue('#/gui');
    });

    it('should correctly retrieve the exploration id', () => {
      expect(ecs.getExplorationId()).toBe('123');
    });

    it('should correctly retrieve the page context', () => {
      expect(ecs.getPageContext()).toBe('editor');
    });

    it('should correctly retrieve exploration editor mode', () => {
      expect(ecs.isInExplorationEditorMode()).toBe(true);
    });

    it('should correctly retrieve the correct entity type', () => {
      expect(ecs.getEntityType()).toBe('exploration');
    });
  });

<<<<<<< HEAD
  describe('behavior in the question editor view', () => {
    beforeEach(() => {
      ecs = TestBed.get(ContextService);
      urlService = TestBed.get(UrlService);
      spyOn(urlService, 'getPathname').and.returnValue('/question_editor/123');
    });

    it('should correctly set editor context to question editor', () => {
      ecs.init('question_editor');
      expect(ecs.getEditorContext()).toBe('question_editor');
    });

    it('should correctly retrieve the question id', () => {
      expect(ecs.getQuestionId()).toBe('123');
    });

    it('should correctly retrieve the page context', () => {
      expect(ecs.getPageContext()).toBe('question_editor');
    });

    it('should correctly tell the question editor context', () => {
      expect(ecs.isInQuestionContext()).toBe(true);
    });
  });

  describe('behavior in the topic editor view', () => {
    beforeEach(() => {
      ecs = TestBed.get(ContextService);
      urlService = TestBed.get(UrlService);
      spyOn(urlService, 'getPathname').and.returnValue('/topic_editor/123');
    });

=======
  describe('behavior in the topic editor view', () => {
    beforeEach(() => {
      ecs = TestBed.get(ContextService);
      urlService = TestBed.get(UrlService);
      spyOn(urlService, 'getPathname').and.returnValue('/topic_editor/123');
      spyOn(urlService, 'getHash').and.returnValue('');
    });

>>>>>>> bf90fd2a
    it('should correctly set editor context to topic editor', () => {
      ecs.init('topic_editor');
      expect(ecs.getEditorContext()).toBe('topic_editor');
    });

    it('should correctly retrieve the topic id', () => {
      expect(ecs.getEntityId()).toBe('123');
    });

    it('should correctly retrieve the entity type', () => {
      expect(ecs.getEntityType()).toBe('topic');
    });

    it('should correctly retrieve the page context', () => {
      expect(ecs.getPageContext()).toBe('topic_editor');
    });
  });

<<<<<<< HEAD
=======
  describe('behavior in question editor modal', () => {
    beforeEach(() => {
      ecs = TestBed.get(ContextService);
      urlService = TestBed.get(UrlService);
    });

    it('should correctly retrieve the values in topic editor', () => {
      spyOn(urlService, 'getPathname').and.returnValue('/topic_editor/123');
      spyOn(urlService, 'getHash').and.returnValue('#/questions#questionId');

      expect(ecs.getEntityType()).toBe('question');
      expect(ecs.getEntityId()).toBe('questionId');
    });

    it('should correctly retrieve the values in skill editor', () => {
      spyOn(urlService, 'getPathname').and.returnValue('/skill_editor/123');
      spyOn(urlService, 'getHash').and.returnValue('#/questions#questionId');

      expect(ecs.getEntityType()).toBe('question');
      expect(ecs.getEntityId()).toBe('questionId');
    });
  });

>>>>>>> bf90fd2a
  describe('behavior in the subtopic viewer view', () => {
    beforeEach(() => {
      ecs = TestBed.get(ContextService);
      urlService = TestBed.get(UrlService);
      spyOn(urlService, 'getPathname').and.returnValue('/subtopic/topic_id/1');
    });

    it('should correctly retrieve the topic id', () => {
      expect(ecs.getEntityId()).toBe('topic_id');
    });

    it('should correctly retrieve the entity type', () => {
      expect(ecs.getEntityType()).toBe('subtopic');
    });
  });

  describe('behavior in the story editor view', () => {
    beforeEach(() => {
      ecs = TestBed.get(ContextService);
      urlService = TestBed.get(UrlService);
      spyOn(urlService, 'getPathname').and.returnValue('/story_editor/123');
    });

    it('should correctly set editor context to story editor', () => {
      ecs.init('story_editor');
      expect(ecs.getEditorContext()).toBe('story_editor');
    });

    it('should correctly retrieve the story id', () => {
      expect(ecs.getEntityId()).toBe('123');
    });

    it('should correctly retrieve the entity type', () => {
      expect(ecs.getEntityType()).toBe('story');
    });

    it('should correctly retrieve the page context', () => {
      expect(ecs.getPageContext()).toBe('story_editor');
    });
  });

  describe('behavior in the skill editor view', () => {
    beforeEach(() => {
      ecs = TestBed.get(ContextService);
      urlService = TestBed.get(UrlService);
      spyOn(urlService, 'getPathname').and.returnValue('/skill_editor/123');
<<<<<<< HEAD
=======
      spyOn(urlService, 'getHash').and.returnValue('');
>>>>>>> bf90fd2a
    });

    it('should correctly set editor context to skill editor', () => {
      ecs.init('skill_editor');
      expect(ecs.getEditorContext()).toBe('skill_editor');
    });

    it('should correctly retrieve the skill id', () => {
      expect(ecs.getEntityId()).toBe('123');
    });

    it('should correctly retrieve the entity type', () => {
      expect(ecs.getEntityType()).toBe('skill');
    });

    it('should correctly retrieve the page context', () => {
      expect(ecs.getPageContext()).toBe('skill_editor');
    });
  });

  describe('behavior in other pages', () => {
    beforeEach(() => {
      ecs = TestBed.get(ContextService);
      urlService = TestBed.get(UrlService);
      spyOn(urlService, 'getPathname').and.returnValue('/about');
<<<<<<< HEAD
=======
      spyOn(urlService, 'getHash').and.returnValue('');
>>>>>>> bf90fd2a
    });

    it('should throw an error when trying to retrieve the exploration id',
      () => {
        expect(ecs.getExplorationId).toThrow();
      }
    );

<<<<<<< HEAD
    it('should throw an error when trying to retrieve the question id', () => {
      expect(ecs.getQuestionId).toThrow();
    }
    );

=======
>>>>>>> bf90fd2a
    it('should retrieve other as page context', () => {
      expect(ecs.getPageContext()).toBe('other');
    }
    );
  });
});<|MERGE_RESOLUTION|>--- conflicted
+++ resolved
@@ -31,10 +31,7 @@
       ecs = TestBed.get(ContextService);
       urlService = TestBed.get(UrlService);
       spyOn(urlService, 'getPathname').and.returnValue('/explore/123');
-<<<<<<< HEAD
-=======
-      spyOn(urlService, 'getHash').and.returnValue('');
->>>>>>> bf90fd2a
+      spyOn(urlService, 'getHash').and.returnValue('');
     });
 
     it('should correctly set editor context to exploration editor', () => {
@@ -59,14 +56,9 @@
     beforeEach(() => {
       ecs = TestBed.get(ContextService);
       urlService = TestBed.get(UrlService);
-<<<<<<< HEAD
-      spyOn(urlService, 'getPathname').and
-        .returnValue('/embed/exploration/123');
-=======
       spyOn(urlService, 'getPathname').and.returnValue(
         '/embed/exploration/123');
       spyOn(urlService, 'getHash').and.returnValue('');
->>>>>>> bf90fd2a
     });
 
     it('should correctly set editor context to exploration editor', () => {
@@ -116,49 +108,14 @@
     });
   });
 
-<<<<<<< HEAD
-  describe('behavior in the question editor view', () => {
-    beforeEach(() => {
-      ecs = TestBed.get(ContextService);
-      urlService = TestBed.get(UrlService);
-      spyOn(urlService, 'getPathname').and.returnValue('/question_editor/123');
-    });
-
-    it('should correctly set editor context to question editor', () => {
-      ecs.init('question_editor');
-      expect(ecs.getEditorContext()).toBe('question_editor');
-    });
-
-    it('should correctly retrieve the question id', () => {
-      expect(ecs.getQuestionId()).toBe('123');
-    });
-
-    it('should correctly retrieve the page context', () => {
-      expect(ecs.getPageContext()).toBe('question_editor');
-    });
-
-    it('should correctly tell the question editor context', () => {
-      expect(ecs.isInQuestionContext()).toBe(true);
-    });
-  });
-
   describe('behavior in the topic editor view', () => {
     beforeEach(() => {
       ecs = TestBed.get(ContextService);
       urlService = TestBed.get(UrlService);
       spyOn(urlService, 'getPathname').and.returnValue('/topic_editor/123');
-    });
-
-=======
-  describe('behavior in the topic editor view', () => {
-    beforeEach(() => {
-      ecs = TestBed.get(ContextService);
-      urlService = TestBed.get(UrlService);
-      spyOn(urlService, 'getPathname').and.returnValue('/topic_editor/123');
-      spyOn(urlService, 'getHash').and.returnValue('');
-    });
-
->>>>>>> bf90fd2a
+      spyOn(urlService, 'getHash').and.returnValue('');
+    });
+
     it('should correctly set editor context to topic editor', () => {
       ecs.init('topic_editor');
       expect(ecs.getEditorContext()).toBe('topic_editor');
@@ -177,8 +134,6 @@
     });
   });
 
-<<<<<<< HEAD
-=======
   describe('behavior in question editor modal', () => {
     beforeEach(() => {
       ecs = TestBed.get(ContextService);
@@ -202,7 +157,6 @@
     });
   });
 
->>>>>>> bf90fd2a
   describe('behavior in the subtopic viewer view', () => {
     beforeEach(() => {
       ecs = TestBed.get(ContextService);
@@ -249,10 +203,7 @@
       ecs = TestBed.get(ContextService);
       urlService = TestBed.get(UrlService);
       spyOn(urlService, 'getPathname').and.returnValue('/skill_editor/123');
-<<<<<<< HEAD
-=======
-      spyOn(urlService, 'getHash').and.returnValue('');
->>>>>>> bf90fd2a
+      spyOn(urlService, 'getHash').and.returnValue('');
     });
 
     it('should correctly set editor context to skill editor', () => {
@@ -278,10 +229,7 @@
       ecs = TestBed.get(ContextService);
       urlService = TestBed.get(UrlService);
       spyOn(urlService, 'getPathname').and.returnValue('/about');
-<<<<<<< HEAD
-=======
-      spyOn(urlService, 'getHash').and.returnValue('');
->>>>>>> bf90fd2a
+      spyOn(urlService, 'getHash').and.returnValue('');
     });
 
     it('should throw an error when trying to retrieve the exploration id',
@@ -290,14 +238,6 @@
       }
     );
 
-<<<<<<< HEAD
-    it('should throw an error when trying to retrieve the question id', () => {
-      expect(ecs.getQuestionId).toThrow();
-    }
-    );
-
-=======
->>>>>>> bf90fd2a
     it('should retrieve other as page context', () => {
       expect(ecs.getPageContext()).toBe('other');
     }
