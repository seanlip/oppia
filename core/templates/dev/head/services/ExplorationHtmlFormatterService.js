// Copyright 2014 The Oppia Authors. All Rights Reserved.
//
// Licensed under the Apache License, Version 2.0 (the "License");
// you may not use this file except in compliance with the License.
// You may obtain a copy of the License at
//
//      http://www.apache.org/licenses/LICENSE-2.0
//
// Unless required by applicable law or agreed to in writing, software
// distributed under the License is distributed on an "AS-IS" BASIS,
// WITHOUT WARRANTIES OR CONDITIONS OF ANY KIND, either express or implied.
// See the License for the specific language governing permissions and
// limitations under the License.

/**
 * @fileoverview Utility services for explorations which may be shared by both
 * the learner and editor views.
 */

// A service that provides a number of utility functions useful to both the
// editor and player.
oppia.factory('ExplorationHtmlFormatterService', [
<<<<<<< HEAD
  '$filter', 'extensionTagAssemblerService', 'HtmlEscaperService',
  function(
      $filter, extensionTagAssemblerService, HtmlEscaperService) {
=======
  '$filter', 'ExtensionTagAssemblerService', 'HtmlEscaperService',
  'INTERACTION_SPECS',
  function(
      $filter, ExtensionTagAssemblerService, HtmlEscaperService,
      INTERACTION_SPECS) {
>>>>>>> b4da4773
    return {
      /**
       * @param {string} interactionId - The interaction id.
       * @param {object} interactionCustomizationArgSpecs - The various
       *   attributes that the interaction depends on.
       * @param {boolean} parentHasLastAnswerProperty - If this function is
       *   called in the exploration_player view (including the preview mode),
       *   callers should ensure that parentHasLastAnswerProperty is set to
       *   true and $scope.lastAnswer =
       *   PlayerTranscriptService.getLastAnswerOnDisplayedCard(index) is set on
       *   the parent controller of the returned tag.
       *   Otherwise, parentHasLastAnswerProperty should be set to false.
       * @param {string} labelForFocusTarget - The label for setting focus on
       *   the interaction.
       */
      getInteractionHtml: function(
          interactionId, interactionCustomizationArgSpecs,
          parentHasLastAnswerProperty, labelForFocusTarget) {
        var htmlInteractionId = $filter('camelCaseToHyphens')(interactionId);
        var element = $('<oppia-interactive-' + htmlInteractionId + '>');

        element = (
          ExtensionTagAssemblerService.formatCustomizationArgAttrs(
            element, interactionCustomizationArgSpecs));
        element.attr('last-answer', parentHasLastAnswerProperty ?
          'lastAnswer' : 'null');
        if (labelForFocusTarget) {
          element.attr('label-for-focus-target', labelForFocusTarget);
        }
        return element.get(0).outerHTML;
      },

      getAnswerHtml: function(
          answer, interactionId, interactionCustomizationArgs) {
        // TODO(sll): Get rid of this special case for multiple choice.
        var interactionChoices = null;
        if (interactionCustomizationArgs.choices) {
          interactionChoices = interactionCustomizationArgs.choices.value;
        }

        var el = $(
          '<oppia-response-' + $filter('camelCaseToHyphens')(
            interactionId) + '>');
        el.attr('answer', HtmlEscaperService.objToEscapedJson(answer));
        if (interactionChoices) {
          el.attr('choices', HtmlEscaperService.objToEscapedJson(
            interactionChoices));
        }
        return ($('<div>').append(el)).html();
      },

      getShortAnswerHtml: function(
          answer, interactionId, interactionCustomizationArgs) {
        // TODO(sll): Get rid of this special case for multiple choice.
        var interactionChoices = null;
        if (interactionCustomizationArgs.choices) {
          interactionChoices = interactionCustomizationArgs.choices.value;
        }

        var el = $(
          '<oppia-short-response-' + $filter('camelCaseToHyphens')(
            interactionId) + '>');
        el.attr('answer', HtmlEscaperService.objToEscapedJson(answer));
        if (interactionChoices) {
          el.attr('choices', HtmlEscaperService.objToEscapedJson(
            interactionChoices));
        }
        return ($('<span>').append(el)).html();
      }
    };
  }
]);<|MERGE_RESOLUTION|>--- conflicted
+++ resolved
@@ -20,17 +20,9 @@
 // A service that provides a number of utility functions useful to both the
 // editor and player.
 oppia.factory('ExplorationHtmlFormatterService', [
-<<<<<<< HEAD
-  '$filter', 'extensionTagAssemblerService', 'HtmlEscaperService',
+  '$filter', 'ExtensionTagAssemblerService', 'HtmlEscaperService',
   function(
-      $filter, extensionTagAssemblerService, HtmlEscaperService) {
-=======
-  '$filter', 'ExtensionTagAssemblerService', 'HtmlEscaperService',
-  'INTERACTION_SPECS',
-  function(
-      $filter, ExtensionTagAssemblerService, HtmlEscaperService,
-      INTERACTION_SPECS) {
->>>>>>> b4da4773
+      $filter, ExtensionTagAssemblerService, HtmlEscaperService) {
     return {
       /**
        * @param {string} interactionId - The interaction id.
