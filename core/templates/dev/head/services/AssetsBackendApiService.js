// Copyright 2017 The Oppia Authors. All Rights Reserved.
//
// Licensed under the Apache License, Version 2.0 (the "License");
// you may not use this file except in compliance with the License.
// You may obtain a copy of the License at
//
//      http://www.apache.org/licenses/LICENSE-2.0
//
// Unless required by applicable law or agreed to in writing, software
// distributed under the License is distributed on an "AS-IS" BASIS,
// WITHOUT WARRANTIES OR CONDITIONS OF ANY KIND, either express or implied.
// See the License for the specific language governing permissions and
// limitations under the License.

/**
 * @fileoverview Service to serve as the interface for fetching and uploading
 * assets from Google Cloud Storage.
 */

oppia.factory('AssetsBackendApiService', [
  '$http', '$q', 'UrlInterpolationService', 'AudioFileObjectFactory',
  'ImageFileObjectFactory', 'FileDownloadRequestObjectFactory', 'DEV_MODE',
  function(
      $http, $q, UrlInterpolationService, AudioFileObjectFactory,
      ImageFileObjectFactory, FileDownloadRequestObjectFactory, DEV_MODE) {
    if (!DEV_MODE && !GLOBALS.GCS_RESOURCE_BUCKET_NAME) {
      throw Error('GCS_RESOURCE_BUCKET_NAME is not set in prod.');
    }

    // List of filenames that have been requested for but have
    // yet to return a response.
    var _audioFilesCurrentlyBeingRequested = [];
    var _imageFilesCurrentlyBeingRequested = [];

    var ASSET_TYPE_AUDIO = 'audio';
    var ASSET_TYPE_IMAGE = 'image';

    var GCS_PREFIX = ('https://storage.googleapis.com/' +
      GLOBALS.GCS_RESOURCE_BUCKET_NAME + '/exploration');
    var AUDIO_DOWNLOAD_URL_TEMPLATE = (
<<<<<<< HEAD
      GLOBALS.GCS_RESOURCE_BUCKET_NAME ?
      ('https://storage.googleapis.com/' + GLOBALS.GCS_RESOURCE_BUCKET_NAME +
        '/exploration/<exploration_id>/assets/audio/<filename>') :
      '/audiohandler/<exploration_id>/audio/<filename>');
    var IMAGE_DOWNLOAD_URL_TEMPLATE = (
      GLOBALS.GCS_RESOURCE_BUCKET_NAME ?
      ('https://storage.googleapis.com/' + GLOBALS.GCS_RESOURCE_BUCKET_NAME +
        '/exploration/<exploration_id>/assets/image/<filename>') :
      '/imagehandler/<exploration_id>/<filename>');
=======
      (DEV_MODE ? '/assetsdevhandler' : GCS_PREFIX) +
      '/<exploration_id>/assets/audio/<filename>');
    var IMAGE_DOWNLOAD_URL_TEMPLATE = (
      (DEV_MODE ? '/assetsdevhandler' : GCS_PREFIX) +
      '/<exploration_id>/assets/image/<filename>');
>>>>>>> 176cb89d

    var AUDIO_UPLOAD_URL_TEMPLATE =
      '/createhandler/audioupload/<exploration_id>';
    var AUDIO_DOWNLOAD_AND_UPLOAD_URL_TEMPLATE =
      '/createhandler/editor_audioupload/<exploration_id>';

    // Map from asset filename to asset blob.
    var assetsCache = {};
    var _fetchFile = function(
        explorationId, filename, assetType, successCallback, errorCallback) {
      var canceler = $q.defer();
      if (assetType === ASSET_TYPE_AUDIO) {
        _audioFilesCurrentlyBeingRequested.push(
          FileDownloadRequestObjectFactory.createNew(filename, canceler));
      } else {
        _imageFilesCurrentlyBeingRequested.push(
          FileDownloadRequestObjectFactory.createNew(filename, canceler));
      }

      $http({
        method: 'GET',
        responseType: 'blob',
        url: _getDownloadUrl(explorationId, filename, assetType),
        timeout: canceler.promise
      }).success(function(data) {
        try {
          if (assetType === ASSET_TYPE_AUDIO) {
            // Add type for audio assets. Without this, translations can
            // not be played on Safari.
            var assetBlob = new Blob([data], {type: 'audio/mpeg'});
          } else {
            var assetBlob = new Blob([data]);
          }
        } catch (exception) {
          window.BlobBuilder = window.BlobBuilder ||
            window.WebKitBlobBuilder ||
            window.MozBlobBuilder ||
            window.MSBlobBuilder;
          if (exception.name === 'TypeError' && window.BlobBuilder) {
            var blobBuilder = new BlobBuilder();
            blobBuilder.append(data);
            var assetBlob = blobBuilder.getBlob(assetType.concat('/*'));
          } else {
            throw exception;
          }
        }
        assetsCache[filename] = assetBlob;
        if (assetType === ASSET_TYPE_AUDIO) {
          successCallback(
            AudioFileObjectFactory.createNew(filename, assetBlob));
        } else {
          successCallback(
            ImageFileObjectFactory.createNew(filename, assetBlob));
        }
      }).error(function() {
        errorCallback(filename);
      })['finally'](function() {
        _removeFromFilesCurrentlyBeingRequested(filename, assetType);
      });
    };

    var _abortAllCurrentDownloads = function(assetType) {
      if (assetType === ASSET_TYPE_AUDIO) {
        _audioFilesCurrentlyBeingRequested.forEach(function(request) {
          request.canceler.resolve();
        });
        _audioFilesCurrentlyBeingRequested = [];
      } else {
        _imageFilesCurrentlyBeingRequested.forEach(function(request) {
          request.canceler.resolve();
        });
        _imageFilesCurrentlyBeingRequested = [];
      }
    };

    var _removeFromFilesCurrentlyBeingRequested = function(filename,
        assetType) {
      if (_isAssetCurrentlyBeingRequested(filename, ASSET_TYPE_AUDIO)) {
        for (var index = 0; index <
          _audioFilesCurrentlyBeingRequested.length; index++) {
          if (_audioFilesCurrentlyBeingRequested[index].filename === filename) {
            _audioFilesCurrentlyBeingRequested.splice(index, 1);
            break;
          }
        }
      } else if (_isAssetCurrentlyBeingRequested(filename, ASSET_TYPE_IMAGE)) {
        for (var index = 0; index <
          _imageFilesCurrentlyBeingRequested.length; index++) {
          if (_imageFilesCurrentlyBeingRequested[index].filename === filename) {
            _imageFilesCurrentlyBeingRequested.splice(index, 1);
            break;
          }
        }
      }
    };

    var _saveAudio = function(
        explorationId, filename, rawAssetData, successCallback,
        errorCallback) {
      var form = new FormData();

      form.append('raw_audio_file', rawAssetData);
      form.append('payload', JSON.stringify({
        filename: filename
      }));
      form.append('csrf_token', GLOBALS.csrf_token);

      $.ajax({
        url: _getAudioUploadUrl(explorationId),
        data: form,
        processData: false,
        contentType: false,
        type: 'POST',
        dataType: 'text',
        dataFilter: function(data) {
          // Remove the XSSI prefix.
          var transformedData = data.substring(5);
          return JSON.parse(transformedData);
        },
      }).done(function(response) {
        if (successCallback) {
          successCallback(response);
        }
      }).fail(function(data) {
        // Remove the XSSI prefix.
        var transformedData = data.responseText.substring(5);
        var parsedResponse = angular.fromJson(transformedData);
        console.error(parsedResponse);
        if (errorCallback) {
          errorCallback(parsedResponse);
        }
      });
    };
    var _downloadAndSaveAudio = function(
        explorationId, filename, data, successCallback,
        errorCallback) {
      var form = new FormData();
      if (data.audioUrl) {
        form.append('audio_url', data.audioUrl);
      } else if (data.audioFile) {
        form.append('raw_audio_file', data.audioFile);
      }
      form.append('payload', JSON.stringify({
        filename: filename,
      }));
      form.append('csrf_token', GLOBALS.csrf_token);

      $.ajax({
        url: _getAudioDownloadAndUploadUrl(explorationId),
        data: form,
        processData: false,
        contentType: false,
        type: 'POST',
        dataType: 'text',
        dataFilter: function(data) {
          // Remove the XSSI prefix.
          var transformedData = data.substring(5);
          return JSON.parse(transformedData);
        },
      }).done(function(response) {
        if (successCallback) {
          successCallback(response);
        }
      }).fail(function(data) {
        // Remove the XSSI prefix.
        var transformedData = data.responseText.substring(5);
        var parsedResponse = angular.fromJson(transformedData);
        console.error(parsedResponse);
        if (errorCallback) {
          errorCallback(parsedResponse);
        }
      });
    };

    var _getDownloadUrl = function(explorationId, filename, assetType) {
      return UrlInterpolationService.interpolateUrl(
        (assetType === ASSET_TYPE_AUDIO ? AUDIO_DOWNLOAD_URL_TEMPLATE :
          IMAGE_DOWNLOAD_URL_TEMPLATE), {
          exploration_id: explorationId,
          filename: filename
        });
    };

    var _getAudioUploadUrl = function(explorationId) {
      return UrlInterpolationService.interpolateUrl(AUDIO_UPLOAD_URL_TEMPLATE, {
        exploration_id: explorationId
      });
    };
    var _getAudioDownloadAndUploadUrl = function(explorationId) {
      return UrlInterpolationService.interpolateUrl(
        AUDIO_DOWNLOAD_AND_UPLOAD_URL_TEMPLATE, {
          exploration_id: explorationId
        });
    };

    var _isAssetCurrentlyBeingRequested = function(filename, assetType) {
      if (assetType === ASSET_TYPE_AUDIO) {
        return _audioFilesCurrentlyBeingRequested.some(function(request) {
          return request.filename === filename;
        });
      } else {
        return _imageFilesCurrentlyBeingRequested.some(function(request) {
          return request.filename === filename;
        });
      }
    };

    var _isCached = function(filename) {
      return assetsCache.hasOwnProperty(filename);
    };

    return {
      loadAudio: function(explorationId, filename) {
        return $q(function(resolve, reject) {
          if (_isCached(filename)) {
            resolve(AudioFileObjectFactory.createNew(
              filename, assetsCache[filename]));
          } else if (!_isAssetCurrentlyBeingRequested(filename,
            ASSET_TYPE_AUDIO)) {
            _fetchFile(explorationId, filename, ASSET_TYPE_AUDIO,
              resolve, reject);
          }
        });
      },
      loadImage: function(explorationId, filename) {
        return $q(function(resolve, reject) {
          if (_isCached(filename)) {
            resolve(ImageFileObjectFactory.createNew(
              filename, assetsCache[filename]));
          } else if (!_isAssetCurrentlyBeingRequested(filename,
            ASSET_TYPE_IMAGE)) {
            _fetchFile(explorationId, filename, ASSET_TYPE_IMAGE,
              resolve, reject);
          }
        });
      },
      saveAudio: function(explorationId, filename, rawAssetData) {
        return $q(function(resolve, reject) {
          _saveAudio(explorationId, filename, rawAssetData, resolve, reject);
        });
      },
      downloadAndSaveAudio: function(explorationId, filename, data) {
        return $q(function(resolve, reject) {
          _downloadAndSaveAudio(explorationId, filename, data, resolve, reject);
        });
      },
      isCached: function(filename) {
        return _isCached(filename);
      },
      getAudioDownloadUrl: function(explorationId, filename) {
        return _getDownloadUrl(explorationId, filename, ASSET_TYPE_AUDIO);
      },
      abortAllCurrentAudioDownloads: function() {
        _abortAllCurrentDownloads(ASSET_TYPE_AUDIO);
      },
      abortAllCurrentImageDownloads: function() {
        _abortAllCurrentDownloads(ASSET_TYPE_IMAGE);
      },
      getAssetsFilesCurrentlyBeingRequested: function() {
        return {
          audio: _audioFilesCurrentlyBeingRequested,
          image: _imageFilesCurrentlyBeingRequested
        };
      },
      getImageUrlForPreview: function(explorationId, filename) {
        return _getDownloadUrl(explorationId, filename, ASSET_TYPE_IMAGE);
      }
    };
  }
]);<|MERGE_RESOLUTION|>--- conflicted
+++ resolved
@@ -38,23 +38,11 @@
     var GCS_PREFIX = ('https://storage.googleapis.com/' +
       GLOBALS.GCS_RESOURCE_BUCKET_NAME + '/exploration');
     var AUDIO_DOWNLOAD_URL_TEMPLATE = (
-<<<<<<< HEAD
-      GLOBALS.GCS_RESOURCE_BUCKET_NAME ?
-      ('https://storage.googleapis.com/' + GLOBALS.GCS_RESOURCE_BUCKET_NAME +
-        '/exploration/<exploration_id>/assets/audio/<filename>') :
-      '/audiohandler/<exploration_id>/audio/<filename>');
-    var IMAGE_DOWNLOAD_URL_TEMPLATE = (
-      GLOBALS.GCS_RESOURCE_BUCKET_NAME ?
-      ('https://storage.googleapis.com/' + GLOBALS.GCS_RESOURCE_BUCKET_NAME +
-        '/exploration/<exploration_id>/assets/image/<filename>') :
-      '/imagehandler/<exploration_id>/<filename>');
-=======
       (DEV_MODE ? '/assetsdevhandler' : GCS_PREFIX) +
       '/<exploration_id>/assets/audio/<filename>');
     var IMAGE_DOWNLOAD_URL_TEMPLATE = (
       (DEV_MODE ? '/assetsdevhandler' : GCS_PREFIX) +
       '/<exploration_id>/assets/image/<filename>');
->>>>>>> 176cb89d
 
     var AUDIO_UPLOAD_URL_TEMPLATE =
       '/createhandler/audioupload/<exploration_id>';
