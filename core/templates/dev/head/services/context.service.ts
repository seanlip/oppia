--- conflicted
+++ resolved
@@ -17,7 +17,6 @@
  * context.
  */
 
-<<<<<<< HEAD
 import { downgradeInjectable } from '@angular/upgrade/static';
 import { Injectable } from '@angular/core';
 
@@ -98,109 +97,9 @@
         } else if (pathnameArray[i] === 'collection_editor') {
           this.pageContext = ServicesConstants.PAGE_CONTEXT.COLLECTION_EDITOR;
           return ServicesConstants.PAGE_CONTEXT.COLLECTION_EDITOR;
-=======
-require('services/services.constants.ajs.ts');
-
-angular.module('oppia').factory('ContextService', [
-  'UrlService', 'ENTITY_TYPE', 'EXPLORATION_EDITOR_TAB_CONTEXT',
-  'PAGE_CONTEXT', function(
-      UrlService, ENTITY_TYPE, EXPLORATION_EDITOR_TAB_CONTEXT,
-      PAGE_CONTEXT) {
-    var pageContext = null;
-    var explorationId = null;
-    var questionId = null;
-    var editorContext = null;
-
-    return {
-      init: function(editorName) {
-        editorContext = editorName;
-      },
-      // Following method helps to know the whether the context of editor is
-      // question editor or exploration editor. The variable editorContext is
-      // set from the init function that is called upon initialization in the
-      // respective editors.
-      getEditorContext: function() {
-        return editorContext;
-      },
-      // Returns a string representing the current tab of the editor (either
-      // 'editor' or 'preview'), or null if the current tab is neither of these,
-      // or the current page is not the editor.
-      getEditorTabContext: function() {
-        var hash = UrlService.getHash();
-        if (hash.indexOf('#/gui') === 0) {
-          return EXPLORATION_EDITOR_TAB_CONTEXT.EDITOR;
-        } else if (hash.indexOf('#/preview') === 0) {
-          return EXPLORATION_EDITOR_TAB_CONTEXT.PREVIEW;
-        } else {
-          return null;
-        }
-      },
-      // Returns a string representing the context of the current page.
-      // This is PAGE_CONTEXT.EXPLORATION_EDITOR or
-      // PAGE_CONTEXT.EXPLORATION_PLAYER or PAGE_CONTEXT.QUESTION_EDITOR.
-      // If the current page is not one in either EXPLORATION_EDITOR or
-      // EXPLORATION_PLAYER or QUESTION_EDITOR then return PAGE_CONTEXT.OTHER
-      getPageContext: function() {
-        if (pageContext) {
-          return pageContext;
-        } else {
-          var pathnameArray = UrlService.getPathname().split('/');
-          for (var i = 0; i < pathnameArray.length; i++) {
-            if (pathnameArray[i] === 'explore' ||
-                (pathnameArray[i] === 'embed' &&
-                 pathnameArray[i + 1] === 'exploration')) {
-              pageContext = PAGE_CONTEXT.EXPLORATION_PLAYER;
-              return PAGE_CONTEXT.EXPLORATION_PLAYER;
-            } else if (pathnameArray[i] === 'create') {
-              pageContext = PAGE_CONTEXT.EXPLORATION_EDITOR;
-              return PAGE_CONTEXT.EXPLORATION_EDITOR;
-            } else if (pathnameArray[i] === 'question_editor') {
-              pageContext = PAGE_CONTEXT.QUESTION_EDITOR;
-              return PAGE_CONTEXT.QUESTION_EDITOR;
-            } else if (pathnameArray[i] === 'topic_editor') {
-              pageContext = PAGE_CONTEXT.TOPIC_EDITOR;
-              return PAGE_CONTEXT.TOPIC_EDITOR;
-            } else if (pathnameArray[i] === 'story_editor') {
-              pageContext = PAGE_CONTEXT.STORY_EDITOR;
-              return PAGE_CONTEXT.STORY_EDITOR;
-            } else if (pathnameArray[i] === 'skill_editor') {
-              pageContext = PAGE_CONTEXT.SKILL_EDITOR;
-              return PAGE_CONTEXT.SKILL_EDITOR;
-            } else if (
-              pathnameArray[i] === 'practice_session' ||
-                pathnameArray[i] === 'review_test') {
-              pageContext = PAGE_CONTEXT.QUESTION_PLAYER;
-              return PAGE_CONTEXT.QUESTION_PLAYER;
-            } else if (pathnameArray[i] === 'collection_editor') {
-              pageContext = PAGE_CONTEXT.COLLECTION_EDITOR;
-              return PAGE_CONTEXT.COLLECTION_EDITOR;
-            }
-          }
-
-          return PAGE_CONTEXT.OTHER;
-        }
-      },
-
-      isInExplorationContext: function() {
-        return (this.getPageContext() === PAGE_CONTEXT.EXPLORATION_EDITOR ||
-          this.getPageContext() === PAGE_CONTEXT.EXPLORATION_PLAYER);
-      },
-
-      getEntityId: function() {
-        var pathnameArray = UrlService.getPathname().split('/');
-        var hashValues = UrlService.getHash().split('#');
-        for (var i = 0; i < pathnameArray.length; i++) {
-          if (pathnameArray[i] === 'embed') {
-            return decodeURI(pathnameArray[i + 2]);
-          }
-          if (hashValues.length === 3 && hashValues[1] === '/questions') {
-            return decodeURI(hashValues[2]);
-          }
->>>>>>> 9af8c0ec
-        }
-      }
-
-<<<<<<< HEAD
+        }
+      }
+
       return ServicesConstants.PAGE_CONTEXT.OTHER;
     }
   }
@@ -212,17 +111,16 @@
         ServicesConstants.PAGE_CONTEXT.EXPLORATION_PLAYER);
   }
 
-  isInQuestionContext(): boolean {
-    return (
-      this.getPageContext() === ServicesConstants.PAGE_CONTEXT.QUESTION_EDITOR);
-  }
-
   getEntityId(): string {
     let pathnameArray = this.urlService.getPathname().split('/');
+    let hashValues = this.urlService.getHash().split('#');
     for (let i = 0; i < pathnameArray.length; i++) {
       if (pathnameArray[i] === 'embed') {
         return decodeURI(pathnameArray[i + 2]);
       }
+      if (hashValues.length === 3 && hashValues[1] === '/questions') {
+        return decodeURI(hashValues[2]);
+      }
     }
     return decodeURI(pathnameArray[2]);
   }
@@ -230,6 +128,7 @@
   // add constants for entity type
   getEntityType(): string {
     let pathnameArray = this.urlService.getPathname().split('/');
+    let hashValues = this.urlService.getHash().split('#');
     for (let i = 0; i < pathnameArray.length; i++) {
       if (pathnameArray[i] === 'create' || pathnameArray[i] === 'explore' ||
           (pathnameArray[i] === 'embed' &&
@@ -237,6 +136,9 @@
         return AppConstants.ENTITY_TYPE.EXPLORATION;
       }
       if (pathnameArray[i] === 'topic_editor') {
+        if (hashValues.length === 3 && hashValues[1] === '/questions') {
+          return AppConstants.ENTITY_TYPE.QUESTION;
+        }
         return AppConstants.ENTITY_TYPE.TOPIC;
       }
       if (pathnameArray[i] === 'subtopic') {
@@ -246,6 +148,9 @@
         return AppConstants.ENTITY_TYPE.STORY;
       }
       if (pathnameArray[i] === 'skill_editor') {
+        if (hashValues.length === 3 && hashValues[1] === '/questions') {
+          return AppConstants.ENTITY_TYPE.QUESTION;
+        }
         return AppConstants.ENTITY_TYPE.SKILL;
       }
     }
@@ -265,80 +170,11 @@
             pathnameArray[i] === 'create') {
           this.explorationId = pathnameArray[i + 1];
           return pathnameArray[i + 1];
-=======
-      getEntityType: function() {
-        var pathnameArray = UrlService.getPathname().split('/');
-        var hashValues = UrlService.getHash().split('#');
-        for (var i = 0; i < pathnameArray.length; i++) {
-          if (pathnameArray[i] === 'create' || pathnameArray[i] === 'explore' ||
-            (pathnameArray[i] === 'embed' &&
-             pathnameArray[i + 1] === 'exploration')) {
-            return ENTITY_TYPE.EXPLORATION;
-          }
-          if (pathnameArray[i] === 'topic_editor') {
-            if (hashValues.length === 3 && hashValues[1] === '/questions') {
-              return ENTITY_TYPE.QUESTION;
-            }
-            return ENTITY_TYPE.TOPIC;
-          }
-          if (pathnameArray[i] === 'subtopic') {
-            return ENTITY_TYPE.SUBTOPIC;
-          }
-          if (pathnameArray[i] === 'story_editor') {
-            return ENTITY_TYPE.STORY;
-          }
-          if (pathnameArray[i] === 'skill_editor') {
-            if (hashValues.length === 3 && hashValues[1] === '/questions') {
-              return ENTITY_TYPE.QUESTION;
-            }
-            return ENTITY_TYPE.SKILL;
-          }
->>>>>>> 9af8c0ec
         }
         if (pathnameArray[i] === 'embed') {
           this.explorationId = pathnameArray[i + 2];
           return this.explorationId;
         }
-<<<<<<< HEAD
-      }
-
-      throw Error(
-        'ERROR: ContextService should not be used outside the ' +
-          'context of an exploration or a question.');
-    }
-  }
-
-  // Returns a string representing the questionId (obtained from the
-  // URL).
-  getQuestionId(): string {
-    if (this.questionId) {
-      return this.questionId;
-    } else {
-      // The pathname should /question_editor/{question_id}.
-      let pathnameArray = this.urlService.getPathname().split('/');
-      for (let i = 0; i < pathnameArray.length; i++) {
-        if (pathnameArray[i] === 'question_editor') {
-          this.questionId = pathnameArray[i + 1];
-          return pathnameArray[i + 1];
-        }
-=======
-      },
-
-      // Following method helps to know whether exploration editor is
-      // in main editing mode or preview mode.
-      isInExplorationEditorMode: function() {
-        return (this.getPageContext() === PAGE_CONTEXT.EXPLORATION_EDITOR &&
-            this.getEditorTabContext() === (
-              EXPLORATION_EDITOR_TAB_CONTEXT.EDITOR));
-      },
-
-      isInQuestionPlayerMode: function() {
-        return this.getPageContext() === PAGE_CONTEXT.QUESTION_PLAYER;
-      },
-
-      isInExplorationEditorPage: function() {
-        return this.getPageContext() === PAGE_CONTEXT.EXPLORATION_EDITOR;
->>>>>>> 9af8c0ec
       }
 
       throw Error(
