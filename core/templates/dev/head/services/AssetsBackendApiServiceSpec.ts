--- conflicted
+++ resolved
@@ -67,18 +67,10 @@
   it('should correctly formulate the download URL', function() {
     // TODO(sll): Find a way to substitute out constants.DEV_MODE so that we
     // can test the production URL, too.
-<<<<<<< HEAD
-    AssetsBackendApiService.getAudioDownloadUrlAsync(
-      ENTITY_TYPE.EXPLORATION, 'expid12345', 'a.mp3')
-      .then(function(url) {
-        expect(url).toEqual(
-          '/assetsdevhandler/exploration/expid12345/assets/audio/a.mp3');
-      });
-=======
     expect(
-      AssetsBackendApiService.getAudioDownloadUrl('expid12345', 'a.mp3')
-    ).toEqual('/assetsdevhandler/expid12345/assets/audio/a.mp3');
->>>>>>> 2570a9ee
+      AssetsBackendApiService.getAudioDownloadUrl(
+        ENTITY_TYPE.EXPLORATION, 'expid12345', 'a.mp3')
+    ).toEqual('/assetsdevhandler/exploration/expid12345/assets/audio/a.mp3');
   });
 
   it('should successfully fetch and cache audio', function() {
