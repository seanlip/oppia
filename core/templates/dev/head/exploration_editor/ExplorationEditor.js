--- conflicted
+++ resolved
@@ -776,18 +776,14 @@
                 explorationLanguageCodeService.saveDisplayedValue();
                 explorationTagsService.saveDisplayedValue();
 
-<<<<<<< HEAD
-                // TODO(sll): Get rid of this. The reason this is here is
+                // TODO(sll): Get rid of the $timeout here. It's currently used
                 // because there is a race condition: the saveDisplayedValue()
                 // calls above result in autosave calls. These race with the
                 // discardDraft() call that will be called when the draft
                 // changes entered here are properly saved to the backend.
                 $timeout(function() {
-                  $modalInstance.close($scope.metadataList);
+                  $modalInstance.close(metadataList);
                 }, 500);
-=======
-                $modalInstance.close(metadataList);
->>>>>>> 31db67a3
               };
 
               $scope.cancel = function() {
