/*
  Copyright 2014 The Oppia Authors. All Rights Reserved.
  Licensed under the Apache License, Version 2.0 (the "License");
  you may not use this file except in compliance with the License.
  You may obtain a copy of the License at
      http://www.apache.org/licenses/LICENSE-2.0
  Unless required by applicable law or agreed to in writing, software
  distributed under the License is distributed on an "AS IS" BASIS,
  WITHOUT WARRANTIES OR CONDITIONS OF ANY KIND, either express or implied.
  See the License for the specific language governing permissions and
  limitations under the License.
*/

/*
  Animation keyframes. These must be placed at the top of the file
  in order to work in IE.
*/
@-webkit-keyframes dot {
  0% { opacity: 0; }
  100% { opacity: 1; }
}
@-moz-keyframes dot {
  0% { opacity: 0; }
  100% { opacity: 1; }
}
@keyframes dot {
  0% { opacity: 0; }
  100% { opacity: 1; }
}

@keyframes fadein {
  0% { opacity: 0; }
  100% { opacity: 1; }
}

/* Firefox < 16 */
@-moz-keyframes fadein {
  0% { opacity: 0; }
  100% { opacity: 1; }
}

/* Safari, Chrome and Opera > 12.1 */
@-webkit-keyframes fadein {
  0% { opacity: 0; }
  100% { opacity: 1; }
}

/* Internet Explorer */
@-ms-keyframes fadein {
  0% { opacity: 0; }
  100% { opacity: 1; }
}

/* Opera < 12.1 */
@-o-keyframes fadein {
  0% { opacity: 0; }
  100% { opacity: 1; }
}

@-webkit-viewport {
  width: device-width;
}

@-moz-viewport {
  width: device-width;
}

@-ms-viewport {
  width: device-width;
}

@-o-viewport {
  width: device-width;
}

@viewport {
  width: device-width;
}

/* Angular material overrides. */
md-input-group.long > input {
  width: 100%;
  height: 45px;
}

md-input-group.md-default-theme label {
  font-size: 16px;
  font-weight: 200;
  margin-bottom: 0;
}

.md-button-success {
  color: #009688;
}

.md-button.oppia-learner-confirm-button,
.md-button.oppia-learner-got-it-button,
.md-button.oppia-learner-hint-solution-button {
  background: #0D48A1;
  color: #ffffff;
  padding: 6px 12px;
}

.md-button.oppia-learner-reload-image-button {
  background:#ffffff;
  border: 2px solid;
  border-color:#0D48A1;
  color:  #0D48A1;
  padding-bottom: 12px;
  padding-left: 20px;
  padding-right: 20px;
  padding-top: 12px;
}

.md-button.md-default-theme.oppia-learner-reload-image-button:focus,
.md-button.md-default-theme.oppia-learner-reload-image-button:hover {
  background-color: rgba(224,242,241,1);
  text-decoration: none;
}

.md-button.md-default-theme.oppia-learner-confirm-button:focus,
.md-button.md-default-theme.oppia-learner-confirm-button:hover,
.md-button.md-default-theme.oppia-learner-got-it-button:focus,
.md-button.md-default-theme.oppia-learner-got-it-button:hover,
.md-button.md-default-theme.oppia-learner-hint-solution-button:focus,
.md-button.md-default-theme.oppia-learner-hint-solution-button:hover {
  background-color: #115FD4;
  text-decoration: none;
}

.oppia-learner-got-it-button {
  margin-bottom: 25px;
  margin-right: 20px;
}

/* Attributes for material-icons. */
.material-icons {
  vertical-align: middle;
}
.material-icons.md-18 {
  font-size: 18px;
}
.material-icons.md-32 {
  font-size: 32px;
}
.material-icons.md-40 {
  font-size: 40px;
}
.material-icons.md-100 {
  font-size: 100px;
}
.material-icons.md-dark {
  color: rgba(0, 0, 0, 0.54);
}

/* Bootstrap overrides and additions. */
html {
  background-color: #e8e7e3;
  /*
    The HTML font-size is set to 62.5% in order to make 'em' units easier to
    work with. Modern browsers set their default font-size to 16px. This means
    that 1em = 16px, which is a difficult base to work with (for example,
    1.6em = 25.6px, which is not rounded). By setting the html's font-size to
    62.5%, the base font-size becomes 10px, so 1em = 10px, and 1.6em = 16px.
    The reason for making 'em' easier to work with is that 'em's scale with
    the user's font-size preferences that they set in the browser, while
    'px' is a fixed unit of measurement that doesn't scale.
  */
  font-size: 62.5%;
  height: 100%;
}

body {
  color: rgba(0,0,0,0.87);
  background-color: #e8e7e3;
  font-family: "Roboto", Arial, sans-serif;
  /*
    A font-size of 1.6em sets the default font-size on Oppia to 16px, though
    this will scale depending on the user's font-size preferences set via
    their browser preferences.
  */
  font-size: 1.6em;
  height: 100%;
  margin: 0 auto;
  overflow-x: hidden;
  padding: 0;
  width: 100%;
}

.oppia-skip-to-content {
  left: -10000px;
  padding: 6px;
  position: absolute;
  top: auto;
  transition-duration: 1s;
  transition-property: color left;
  transition-timing-function: ease-in;
  z-index: 99999;
}
.oppia-skip-to-content:active,
.oppia-skip-to-content:hover,
.oppia-skip-to-content:focus {
  background-color: #e8e7e3;
  border-bottom: 1px solid black;
  border-bottom-right-radius: 5px;
  border-right: 1px solid black;
  color: #23527e;
  height: auto;
  left: 0;
  position: absolute;
  transition-duration: .5s;
  transition-property: color left;
  transition-timing-function: ease-out;
  width: auto;
}

.oppia-stop-scroll {
  overflow-y: hidden;
}
/* According to the Angular documentation - https://docs.angularjs.org/api/ng/directive/ngCloak -
   the following rule needs to be added to the css file in order for ng-cloak to work.  */
[ng\:cloak], [ng-cloak], .ng-cloak {
  display: none !important;
}

/* Select2 dropdown corners should not be rounded */
.select2-container .select2-choice,
.select2-container .select2-choice .select2-arrow {
  border-radius: 0;
}

/* Fix for Select2 to show full placeholder text */
.select2-selection--multiple .select2-search--inline .select2-search__field {
  width: auto !important;
}

.oppia-dashboard-container {
  margin: 0 auto 30px auto;
  max-width: 800px;
}

.oppia-learner-dashboard-icon {
  color: white;
  float: right;
  font-size: 19px;
  margin-left: -16px;
  position: relative;
  right: 13px;
  top: 13px;
  z-index: 10;
}

.oppia-dashboard-container .exp-private-text {
  color: #aaa;
  font-style: italic;
}

.oppia-activity-summary-tile.oppia-activity-playlist-tile {
  border-bottom: 1px solid #C0C0C0;
  height: 145px;
  margin: 0;
  width: 100%;
}

@media (max-width: 768px) {
  .headroom {
    will-change: transform;
    transition: transform 200ms linear;
  }

  .headroom--pinned {
    transform: translateY(0%);
  }

  .headroom--unpinned {
    transform: translateY(-100%);
  }
}

h1, h2 {
  color: #000;
}

h3 {
  color: #222;
  line-height: 1.1;
}

a {
  color: #0844aa;
  cursor: pointer;
}

a:hover {
  color: #3f2c76;
}

a:focus {
  outline-style: none;
}

/* Change all the borders of an input to red when there is validation errors. */
input.ng-dirty.ng-invalid, md-input-group.md-default-theme input.ng-dirty.ng-invalid {
  border-color: #F44336;
}

::-webkit-input-placeholder {
  font-style: italic;
}
::-moz-placeholder {
  font-style: italic;
}
::-ms-input-placeholder {
  font-style: italic;
}

.oppia-issues-learner-action-table td,
.oppia-issues-learner-action-table th {
  border: 1px solid black;
}

/* Change the color of odd-numbered lines in a table. */
.table-striped > tbody > tr:nth-child(odd) > td,
.table-striped > tbody > tr:nth-child(odd) > th {
  background-color: #f0f0f0;
}

.oppia-form-error {
  color: red;
}

.oppia-serious-warning-text {
  color: red;
}

.oppia-disabled-contenteditable {
  background-color: #eee;
  cursor: not-allowed;
  padding: 10px 5px;
  opacity: 1;
}

p {
  line-height: 1.2;
  margin-bottom: 18px;
  text-align: left;
  word-spacing: 0;
  word-wrap: break-word;
}

p:last-child {
  margin: 0px;
}

.oppia-long-text p {
  line-height: 1.4;
  /* The following should be the same as the line-height (1.4). */
  margin: 1.4em 0;
}

.oppia-long-text-image {
  display: block;
  margin-left: auto;
  margin-right: auto;
  width: 80%;
}

#wrapper {
  min-height: 100%;
  position: relative;
}

.label {
  margin: auto 4px;
}
.label-info {
  background-color: #18447E;
}

/*
  The following rule ensures that, as the viewport gets
  smaller, any media will scale down according to its
  container's width.
*/
img, video, canvas {
  max-width: 100%;
}

textarea {
  width: 90%;
}

/*
  Styles for the development mode indicator
*/
.oppia-dev-mode {
  background-color: DarkSlateGray;
  border-bottom-right-radius: 0.5em;
  border-top-right-radius: 0.5em;
  bottom: 40px;
  color: white;
  left: 0;
  opacity: 0.7;
  padding: 4px 8px;
  /* This allows clicks to 'pass through' the element. */
  pointer-events: none;
  position: fixed;
  z-index: 100;
}

/*
  Styles for the link to the site feedback form.
*/
.oppia-site-feedback {
  background-color: #fff;
  border-radius: 2px;
  bottom: 4px;
  color: rgba(0,0,0,0.87);
  cursor: pointer;
  left: 4px;
  opacity: 0.5;
  padding: 4px 8px;
  position: fixed;
  /* This is needed so that the exploration summary tiles don't overlap the button in the library page. */
  z-index: 3;
}
.oppia-site-feedback:hover,
.oppia-site-feedback:focus,
.oppia-site-feedback:active {
  color: rgba(0,0,0,0.87);
  opacity: 1.0;
  text-decoration: none;
}
@media (max-width: 1100px) {
  .oppia-site-feedback span {
    display: none;
  }
}

/*
  Styles for BackgroundMaskService.
*/
.oppia-background-mask {
  background: rgba(0,0,0,0.33);
  height: 100vh;
  left: 0;
  position: fixed;
  top: 0;
  width: 100vw;
  z-index: 30;
}

/*
  Styles for the global navigation sidebar menu.
*/
.oppia-base-container {
  height: 100%;
  margin-left: auto;
  margin-right: auto;
  min-height: 100%;
  position: relative;
}

/*
  Style for the oppia reload symbol in reload image button.
*/
.oppia-reload-image-symbol {
  padding-bottom: 10px;
  padding-left: 16px;
  position: relative;
}

/*
  Note that adding "overflow-y: scroll;" will break infinite scrolling in the
  search results page.
*/
.oppia-content-container {
  height: 100%;
  left: 0;
  position: relative;
  transition: transform 0.5s;
  -webkit-transition: -webkit-transform 0.5s;
}

.oppia-sidebar-menu-open .oppia-sidebar-menu {
  box-shadow: 1px 0 3px rgba(0,0,0,0.12), 1px 0 2px rgba(0,0,0,0.24);
  height: 110vh;
  overflow-y: scroll;
  -ms-transform: translate(0, 0);
  -webkit-transform: translate3d(0, 0, 0);
  transform: translate3d(0, 0, 0);
  visibility: visible;
}
.oppia-sidebar-menu-open .oppia-sidebar-menu::after {
  height: 0;
  opacity: 0;
  -webkit-transition: opacity 0.5s, width 0.1s 0.5s, height 0.1s 0.5s;
  transition: opacity 0.5s, width 0.1s 0.5s, height 0.1s 0.5s;
  width: 0;
}

.oppia-sidebar-menu-open .oppia-content-container::after {
  height: 100%;
  opacity: 1;
  -webkit-transition: opacity 0.5s;
  transition: opacity 0.5s;
  width: 100%;
}
.oppia-sidebar-menu-closed .oppia-content-container::after {
  opacity: 0;
  -webkit-transition: opacity 0.5s;
  transition: opacity 0.5s;
}

.oppia-sidebar-logo {
  height: 32px;
  margin-bottom: 5px;
  margin-left: 15px;
}

.oppia-sidebar-footer {
  bottom: 10px;
  color: #777;
  left: 25px;
  position: absolute;
}

.oppia-sidebar-footer div {
  margin-bottom: 10px;
}

.oppia-sidebar-footer a {
  display: inline;
  padding: 0 10px 0 0;
  margin-top: 5px;
}

.oppia-footer-container a {
  color: #fff;
}

.oppia-footer {
  background-color: #094142;
  bottom: 0;
  color: #fff;
  font-size: 13px;
  line-height: 20px;
  position: relative;
  width: 100%;
}

.oppia-footer-container {
  margin-left: auto;
  margin-right: auto;
  max-width: 800px;
  padding: 30px 80px;
}
.oppia-activity-summary-tile a,
.oppia-activity-summary-tile-mobile a {
  color: inherit;
  text-decoration: none;
}
.oppia-dashboard-container a {
  color: black;
}
.oppia-share-dropdown-menu li > a {
  font-weight: bolder;
  padding: 10px;
  text-align: center;
}
.oppia-navbar-nav > li > a {
  padding: 10px 5px;
}
.oppia-navbar-dropdown > li > a {
  color: #009688;
}
.oppia-dashboard-container a:hover,
.oppia-dashboard-container a:active,
.oppia-dashboard-container a:visited {
  color: black;
}
.oppia-activity-summary-tile a:hover,
.oppia-activity-summary-tile-mobile a:hover,
.oppia-activity-summary-tile a:active,
.oppia-activity-summary-tile-mobile a:active,
.oppia-activity-summary-tile a:visited,
.oppia-activity-summary-tile-mobile a:visited {
  color: inherit;
  text-decoration: none;
}

.oppia-sidebar-footer a:hover {
  background: none;
}

/*
  Styles for footer
*/

.oppia-footer-container h4 {
  font-weight: bold;
  text-transform: uppercase;
}

.oppia-footer-container ul {
  padding-left: 0;
}

.oppia-footer-container li {
  list-style-position: inside;
  list-style-type: none;
}

.oppia-language-selector:focus {
  outline: 1px dotted #FFF;
  outline: auto 5px -webkit-focus-ring-color;
}
.oppia-footer-padding {
  height: 198px;
}

.oppia-footer-padding-below-banner {
  height: 300px;
}

@media (max-width: 768px) {
  .oppia-footer-padding {
    height: 554px;
  }
  .oppia-footer-container {
    padding: 30px;
  }

}
@media only screen and (min-width: 700px) and (max-width: 768px) {
  .oppia-footer-padding-below-banner {
    height: 270px;
  }
}
@media (max-width: 440px) {
  .oppia-footer-padding-below-banner {
    height: 270px;
  }
}
/*
  This is needed for proper display of tabs. See
  https://github.com/angular-ui/bootstrap/commit/8620aedba99b05822311
*/
.navbar-nav, .uib-pagination {
  cursor: pointer;
}

.navbar {
  border: 0;
  margin-bottom: 0;
  width: 100%;
}

.oppia-navbar-nav .open > a {
  background-color: #fff;
  color: #009688;
}
.oppia-dashboard-container a:hover {
  text-decoration: underline;
}
.oppia-activity-summary-tile a:focus,
.oppia-activity-summary-tile-mobile a:focus {
  box-shadow: 0 6px 13px rgba(0,0,0,0.17), 0 4px 6px rgba(0,0,0,0.23);
}
.navbar-nav.oppia-navbar-nav > li > a {
  color: #fff;
  font-size: 16px;
  font-weight: 400;
  height: 56px;
  padding-top: 16px;
}

.oppia-navbar-breadcrumb {
  color: #fff;
  cursor: default;
  font-family: "Capriola", "Roboto", Arial, sans-serif;
  font-size: 20px;
  padding-top: 13px;
}

.oppia-navbar-breadcrumb-separator {
  margin-right: 8px;
}
.oppia-navbar-breadcrumb-separator:after {
  content: ">";
}

.oppia-navbar-breadcrumb-icon {
  height: 20px;
  margin: 0 12px 4px 12px;
  width: 20px;
}

.navbar-nav > li.active > a {
  color: white;
  background: rgb(2, 38, 86);
}

.navbar-default .navbar-nav > li > a, {
  color: #fff;
}

.nav > li > a:hover, .nav > li > a:focus {
  background: white;
}

.oppia-navbar-button-container > .uib-dropdown-menu > li > a {
  white-space: normal;
}

.oppia-navbar-dropdown > li > a:hover,
.oppia-navbar-dropdown > li > a:focus {
  background-color: #eee;
  color: #888;
}
.oppia-navbar-nav > li > a:hover,
.oppia-navbar-nav > li > a:focus,
.oppia-navbar-tabs > li > a:hover,
.oppia-navbar-nav .open > a:hover {
  background-color: #fff;
  color: #009688;
}

.navbar-default .navbar-nav > .active > a {
  background-color: #06b9ac;
  color: #fff;
}

.oppia-activity-summary-tile.oppia-dashboard-collection-tile a:hover {
  text-decoration: none;
}

.navbar-default .navbar-nav > li > a:hover,
.navbar-default .navbar-nav > li > a:focus {
  background: #fff;
  color: #009688;
}

.navbar-default .navbar-nav > li > a.oppia-no-hover-change:hover,
.navbar-default .navbar-nav > li > a.oppia-no-hover-change:focus {
  background: inherit;
  color: #fff;
}

.navbar-nav > li.active > a:hover,
.navbar-nav > li.active > a:focus {
  color: white;
  background: rgb(2, 38, 86);
}

.navbar-default .navbar-nav > .active > a:hover,
.navbar-default .navbar-nav > .active > a:focus {
  background-color: #06b9ac;
  color: #fff;
}

.navbar-default .navbar-container {
  background: #009688;
  height: 56px;
}

.navbar-default .uib-dropdown-menu {
  background: #fff;
  margin-top: 0;
}

.navbar-default .navbar-nav .open > a:hover {
  color: #009688;
}

.navbar-default .navbar-nav .open > a:hover,
.navbar-default .navbar-nav .open > a:focus {
  background: #fff;
  color: #009688;
}

.navbar-default .navbar-nav .open .uib-dropdown-menu > li > a {
  color: #009688;
}

.navbar-default .navbar-nav > li.uib-dropdown.open,
.navbar-default .navbar-nav > li.uib-dropdown.open > a,
.navbar-default .navbar-nav .open .uib-dropdown-menu > li > a:hover,
.navbar-default .navbar-nav .open .uib-dropdown-menu > li > a:focus {
  background: #fff;
  color: #009688;
}

.navbar-default .navbar-nav .open .uib-dropdown-menu > li > a:hover {
  background: #fff;
  color: #009688;
}

.oppia-navbar-tabs > li > a:focus
.oppia-navbar-nav .open > a:focus {
  background-color: #fff;
  color: #009688;
}

/* In Bootstrap, the link at the top of the default dropdown menu cannot be
   clicked -- so, in such cases (e.g. for the 'Sign in' link at the top right),
   we use this instead.
*/

.oppia-top-right-menu-item-separator {
  margin-top: 5px;
  margin-bottom: 5px;
}

.oppia-share-dropdown-menu {
  min-width: 30px;
  width: 46px;
}

.oppia-share-dropdown-menu:hover .oppia-share-dropdown-toggle {
  color: #009688;
  background-color: white;
}

.oppia-navbar-nav .uib-dropdown-menu {
  left: auto;
  right: 0;
  word-wrap: break-word;
}

.oppia-dropdown-submenu > .uib-dropdown-menu {
  border-radius: 0 6px 6px 6px;
  left: 100%;
  margin-top: -6px;
  margin-left: -1px;
  -moz-border-radius: 0 6px 6px;
  top: 0;
  -webkit-border-radius: 0 6px 6px 6px;
}
.oppia-dropdown-submenu:hover > .uib-dropdown-menu {
  display: block;
}
.oppia-dropdown-submenu.pull-left > .uib-dropdown-menu {
  border-radius: 6px 0 6px 6px;
  left: -100%;
  margin-left: 10px;
  -moz-border-radius: 6px 0 6px 6px;
  -webkit-border-radius: 6px 0 6px 6px;
}
.nav .uib-dropdown:hover > .uib-dropdown-menu {
  border: none;
}

@media(max-width: 768px) {
  .oppia-navbar-breadcrumb > li, .oppia-navbar-breadcrumb {
    float: left;
  }
  .oppia-navbar-breadcrumb {
    margin-top: 0;
    margin-left: 5px;
  }
  ul.nav.navbar-nav.oppia-navbar-nav.navbar-right {
    display: flex;
    float: right;
    margin: 0;
  }
}

@media(max-width: 600px) {
  .oppia-navbar-breadcrumb {
    margin-top: 3px;
  }
}

/* Show the navbar submenu dropdowns on-hover rather than on-click, if the
   screen size is large enough. */
@media (min-width: 768px) {
  .nav .uib-dropdown:hover > .uib-dropdown-menu {
    display: block;
  }
  .nav .uib-dropdown:hover > .uib-dropdown-menu > li > a {
    color: #009688;
  }
  .nav .uib-dropdown:hover > .uib-dropdown-menu > li > a:hover {
    background-color: #eee;
    color: #888;
  }
}

.oppia-main-content {
  margin: 10px;
  padding: 10px;
  width: 100%;
}

.oppia-align-center {
  float: none;
  margin: 0 auto;
  text-align: center;
}

.oppia-exploration-ctrl {
  margin: 15px 0;
}

.oppia-loading-fullpage {
  border: 1px;
  border-radius: 5px;
  font-size: 2em;
  height: 100%;
  position: fixed;
  top: 35%;
  width: 100%;
  z-index: 1000;
}
.oppia-loading-dot-one {
  opacity: 0;
  animation: dot 1.5s infinite;
  animation-delay: 0.0s;
  -moz-animation: dot 1.5s infinite;
  -moz-animation-delay: 0.0s;
  -webkit-animation: dot 1.5s infinite;
  -webkit-animation-delay: 0.0s;
}
.oppia-loading-dot-two {
  opacity: 0;
  animation: dot 1.5s infinite;
  animation-delay: 0.3s;
  -moz-animation: dot 1.5s infinite;
  -moz-animation-delay: 0.3s;
  -webkit-animation: dot 1.5s infinite;
  -webkit-animation-delay: 0.3s;
}
.oppia-loading-dot-three {
  opacity: 0;
  animation: dot 1.5s infinite;
  animation-delay: 0.6s;
  -moz-animation: dot 1.5s infinite;
  -moz-animation-delay: 0.6s;
  -webkit-animation: dot 1.5s infinite;
  -webkit-animation-delay: 0.6s;
}

.oppia-navbar-button-container {
  border-radius: 0;
  margin-top: 10px;
}
/* In Bootstrap, white-space for dropdown list is no-wrap. Use this instead
   to align ticks and dropdown options.
*/
.btn.oppia-navbar-button {
  background-color: rgba(0,0,0,0.2);
  color: rgba(255,255,255,1.0);
  font-family: "Capriola", "Roboto", Arial, sans-serif;
  font-size: 14px;
  margin-right: 5px;
  margin-left: 5px;
  text-transform: uppercase;
}
.btn.oppia-navbar-button:hover,
.btn.oppia-navbar-button:focus {
  background-color: rgba(5, 190, 178, 1);
  color: rgba(255,255,255,1);
}

.btn:focus, .btn:active:focus {
  outline: 0;
}

@media (max-width: 767px) {
  .oppia-navbar-hide-on-small-width {
    display: none;
  }
}
@media (max-width: 1023px) {
  div.navbar-container .oppia-navbar-hide-on-medium-width {
    display: none;
  }
}

.btn.oppia-unresolved-answer-button {
  background-color: white;
  border-radius: 12px;
  color: black;
  font-size: 14px;
  margin: 4px;
  padding: 8px 18px;
  text-align: left;
  width: auto;
}

.btn.oppia-unresolved-answer-button:hover {
  background-color: #eee;
}

.oppia-exp-summary-tiles-container {
  display: block;
  height: 100%;
  margin-left: auto;
  margin-right: auto;
  max-width: 928px;
  min-height: 300px;
  padding-bottom: 24px;
  padding-top: 24px;
  width: 100vw;
}

/* Ensure that the summary tiles tiles remain centered. Note that these values
   would need to be updated if the summary tiles are changed. */
@media (max-width: 844px) {
  .oppia-exp-summary-tiles-container {
    margin-left: 5vw;
    margin-right: 5vw;
    max-width: 89vw;
    width: initial;
  }
}
@media (max-width: 632px) {
  .oppia-exp-summary-tiles-container {
    margin-left: 2vw;
    margin-right: 2vw;
    max-width: 96vw;
  }
}

.oppia-story-tile {
  display: block;
  height: 100%;
  margin-left: auto;
  margin-right: auto;
  max-width: 900px;
  min-height: 300px;
  width: 100vw;
}

.oppia-fractions-landing-page-generic-title {
  color: inherit;
  font-weight: 500;
  line-height: 1.1;
}

.oppia-fractions-landing-page-bubble {
  -webkit-border-radius: 10px;
  -moz-border-radius: 10px;
  background-color: #fdfdfd;
  border: #faebcc solid 1px;
  border-color: rgb(250, 235, 204);
  border-radius: 10px;
  border-width: 1px;
  font-size: 15px;
  height: 120px;
  padding: 20px;
  position: relative;
  width: 250px;
}

.oppia-fractions-landing-page-pointer {
  border-color: transparent #fdfdfd;
  border-style: solid;
  border-width: 13px 28px 13px 0;
  content: '';
  display: block;
  left: -28px;
  margin-top: -13px;
  position: absolute;
  top: 50%;
  width: 0;
  z-index: 1;
}

.oppia-dashboard-aggregated-stats {
  padding-top: 55px;
}

.oppia-dashboard-aggregated-stats md-card {
  background: #fff;
  margin: 0 7.5px 70px 7.5px;
}

.oppia-dashboard-aggregated-stats .stats-card {
  border-right: 1px solid #bbb;
  margin: 10px 0;
  padding-left: 35px;
  width: 50%;
}
.oppia-dashboard-aggregated-stats .stats-card:last-child {
  border: none;
}

.stats-card p {
  color: #555;
}

.stats-card .stat-value {
  margin: 2px 0;
}

span.sort-explorations-select {
  display: inline-block;
  margin-right: auto;
  width: auto;
}

span.sort-explorations-select .sort-by-text,
span.sort-explorations-select .sort-options,
span.sort-explorations-select .sort-order {
  display: inline-block;
}

span.sort-explorations-select .sort-by-text {
  margin: 8px 8px 0 ;
}

span.sort-explorations-select .sort-options {
  background: #fff;
  border-color: #ddd;
  height: 32px;
  margin: 7px 7px 0 0;
}

span.sort-explorations-select .sort-order {
  cursor: pointer;
  margin: 14px 8px 0 0;
}

/* Rules for the tiles in the creator dashboard. */

.oppia-dashboard-intro-button {
  background-color: #015c53;
  border-radius: 0;
  color: #fff;
  font-family: "Capriola", "Roboto", Arial, sans-serif;
  font-size: 14px;
  margin-top: 10px;
  text-transform: uppercase;
  width: 200px;
}
.oppia-dashboard-intro-button:hover,
.oppia-dashboard-intro-button:focus,
.oppia-dashboard-intro-button:active {
  background-color: rgba(5, 190, 178, 1);
  color: #fff;
}

md-card.oppia-dashboard-tile {
  background-color: #fff;
  border-bottom: 1px solid #ccc;
  color: #888;
  height: 120px;
  margin: 0;
  padding: 0;
  position: relative;
  width: 100%;
}
.oppia-dashboard-tile:hover {
  background-color: #f9f9f9;
}

.oppia-dashboard-tile-container-link {
  height: 100%;
  width: 100%;
}

.oppia-dashboard-tile-contents {
  height: 100%;
  padding: 23px 58px;
  width: 100%;
}
.oppia-dashboard-tile-contents:hover {
  text-decoration: none;
}

.oppia-dashboard-tile-image-container {
  height: 120px;
  left: 0;
  top: 0;
  width: 120px;
}
/* This centers the image horizontally and vertically. */
.oppia-dashboard-tile-image {
  height: 120px;
  width: 120px;
}
.oppia-dashboard-tile-image-private {
  opacity: 0.2;
}
.oppia-dashboard-tile-details {
  padding-left: 100px;
  padding-top: 5px;
}
.oppia-dashboard-tile-first-row {
  margin-bottom: 8px;
}
.oppia-dashboard-tile-title {
  color: #333;
  font-family: "Capriola", "Roboto", Arial, sans-serif;
  font-weight: bold;
}
@media (max-width: 365px) {
  .oppia-dashboard-tile-image-container {
    display: none;
  }
  .oppia-dashboard-tile-details {
    padding-left: 0;
  }
}

.oppia-dashboard-tile-second-row {
  color: rgba(0,0,0,0.65);
  font-size: 0.9em;
}

.oppia-signup-page-title {
  color: #222;
  font-size: 1.6em;
  margin: 0 0 30px 0;
}

.oppia-content {
  margin: 0 auto;
  max-width: 630px;
  -webkit-overflow-scrolling: touch;
  width: 80%;
}

.oppia-toast-container {
  position: fixed;
  z-index: 1000;
}

.oppia-toast-container * {
  -moz-box-sizing: border-box;
  -webkit-box-sizing: border-box;
  box-sizing: border-box;
}
.oppia-toast {
  position: relative;
  overflow: hidden;
  padding: 15px 15px 15px 50px;
  top: 60px;
  width: 500px;
  -moz-border-radius: 3px 3px 3px 3px;
  -webkit-border-radius: 3px 3px 3px 3px;
  border-radius: 3px 3px 3px 3px;
  background-position: 15px center;
  background-repeat: no-repeat;
  -moz-box-shadow: 0 0 12px #999999;
  -webkit-box-shadow: 0 0 12px #999999;
  box-shadow: 0 0 12px #999999;
  color: #FFFFFF;
  opacity: 0.8;
  margin: auto;
  margin-top: 5px;
}
.oppia-toast-container > :hover {
  -moz-box-shadow: 0 0 12px #000000;
  -webkit-box-shadow: 0 0 12px #000000;
  box-shadow: 0 0 12px #000000;
  opacity: 1;
  cursor: pointer;
}
.oppia-toast:before {
  align-items: center;
  bottom: 0;
  color: #FFFFFF;
  display: flex;
  float: left;
  font-family: 'Material Icons', sans-serif;
  font-size: 24px;
  margin: auto 5px auto -37px;
  position: absolute;
  top: 0;
}
.toast-warning:before {
  content: "\e002";
}

@media all and (max-width: 240px) {
  .oppia-toast {
    padding: 8px 8px 8px 50px;
    width: 11em;
  }
  .oppia-toast-container .toast-close-button {
    right: -0.2em;
    top: -0.2em;
  }
}
@media all and (min-width: 241px) and (max-width: 480px) {
  .oppia-toast {
    padding: 8px 8px 8px 50px;
    width: 18em;
  }
  .oppia-toast-container .toast-close-button {
    right: -0.2em;
    top: -0.2em;
  }
}
@media all and (min-width: 481px) and (max-width: 768px) {
  .oppia-toast {
    padding: 15px 15px 15px 50px;
    width: 25em;
  }
}

.oppia-form input.ng-invalid.ng-dirty {
  border: 2px solid #FA787E;
}

.oppia-help {
  height: 16px;
  width: 16px;
}

.oppia-main-body {
  height: 100%;
  margin: 0 auto;
  min-height: 100%;
}

.oppia-wide-panel {
  border: 1px solid #dde0FF;
  border-radius: 20px;
  width: 100%;
}

.oppia-error-wide-container {
  margin-bottom: 30px;
}

.oppia-wide-panel-content {
  font-size: large;
  margin: 5px auto;
  min-height: 400px;
  padding: 20px;
}

.oppia-placeholder {
  color: #888;
  font-style: italic;
}

.oppia-save-draft-button, .oppia-editor-publish-button {
  height: 34px;
}

.oppia-save-draft-button-padding {
  padding-right: 140px;
}

@media(max-width: 1099px) {
  .oppia-editor-publish-button {
    padding-bottom: 3px;
  }
  .oppia-save-draft-button {
    padding-bottom: 3px;
    width: 40px;
  }
}

@media(min-width: 1100px) {
  .material-icons.oppia-save-publish-button-icon,
  .oppia-save-publish-loading.oppia-save-publish-button-icon {
    display: none;
  }

  .oppia-editor-publish-button {
    padding-bottom: 6px;
  }
  .oppia-save-draft-button {
    padding-bottom: 6px;
    width: 125px;
  }
}

.oppia-save-publish-loading.oppia-save-publish-button-icon {
  font-size: 30px;
  line-height: 14px;
  letter-spacing: -4px;
  font-style: normal;
  text-align: center;
}

@media(max-width: 1099px) {
  .oppia-save-publish-button-label {
    display: none;
  }
}

.oppia-state-name-container {
  background: #eee;
  border-bottom-left-radius: 5px;
  margin: 2px 7px;
  padding: 6px;
}

.oppia-editor-page-container {
  margin-bottom: 60px;
}

.oppia-editor-header {
  font-size: 16px;
  margin-top: 35px;
}

.oppia-editor-cards-container {
  margin: auto;
  max-width: 700px;
}
.oppia-editor-card-with-avatar {
  background: rgb(255,255,255);
  margin: 20px auto 0 auto;
  max-width: 700px;
  padding: 0;
}

.oppia-editor-card-avatar {
  height: 36px;
  left: -18px;
  position: absolute;
  top: 28px;
  width: 36px;
}

.oppia-editor-card {
  background: rgb(255,255,255);
  margin-left: auto;
  margin-right: auto;
  margin-top: 30px;
  max-width: 800px;
  padding: 32px;
  padding-bottom: 40px;
}

.oppia-editor-avatar {
  height: 24px;
  left: -43px;
  position: absolute;
  width: 24px;
}

pre.oppia-pre-wrapped-text {
  white-space: pre-wrap;
}

.oppia-editor-card-body {
  position: relative;
}
.oppia-editor-card-body h3 {
  font-size: 1.8em;
  margin: 0;
}
.oppia-editor-card-body form {
  margin: 0;
}

.oppia-editor-card-section-container {
  background: rgba(5,140,166,0.1);
  padding-bottom: 1px;
  padding-top: 5px;
}

.oppia-editor-card-section {
  padding: 20px 50px 20px 35px;
  word-wrap: break-word;
}

.oppia-state-content {
  min-height: 20px;
  padding: 5px 0 15px 10px;
}

.oppia-state-content-display, .oppia-param-changes-display {
  max-width: 610px;
  text-align: left;
}

.oppia-about-static-content p {
  margin: 1.5em 0;
}
.oppia-static-content p {
  margin: 1.5em 0;
}

.oppia-info-card-content p {
  display: block;
  font-size: 1.0em;
  line-height: 1;
  padding: 12px 0 24px 0;
  position: relative;
  word-spacing: 0;
}

/* Line-height is set to 1.846 to ensure that the line-spacing inside
   a paragraph is consistent both in the editor mode while editing and
   after saving. The value 1.846 came from
   /third_party/generated/css/third_party.css.
*/

.oppia-rte-editor > p, .oppia-rte-viewer > p {
  line-height: 1.846;
}

.oppia-rte-content > div > p {
  line-height: 1.846;
}

.oppia-shadow-preview-card .oppia-rte-viewer > p {
  line-height: 1.846;
}

/* Add inter-paragraph spacing to the ng-joyride tutorial contents. */
.ng-joyride .popover-content p {
  margin-top: 10px;
}

/* The eight rules below should be in sync. */
.oppia-rte-editor > p:first-child {
  margin-top: 0;
}
.oppia-rte-editor > p:last-child {
  margin-bottom: 0;
}

.oppia-rte-viewer > p:first-child {
  margin-top: 0;
}
.oppia-rte-viewer > p:last-child {
  margin-bottom: 0;
}

.oppia-shadow-preview-card .oppia-rte-viewer > p:first-child {
  margin-top: 0;
}
.oppia-shadow-preview-card .oppia-rte-viewer > p:last-child {
  margin-bottom: 0;
}

.form-control.oppia-rte-content > div > p:first-child {
  margin-top: 0;
}
.form-control.oppia-rte-content > div > p:last-child {
  margin-bottom: 0;
}

.oppia-rte-viewer, .oppia-shadow-preview-card .oppia-rte-viewer {
  border-radius: 2px;
  display: inline-block;
  max-width: 100%;
  position: relative;
  text-align: left;
}

.oppia-prevent-selection {
  -moz-user-select: none;
  -ms-user-select: none;
  -webkit-user-select: none;
}

.oppia-save-state-item-button {
  margin-left: 5px;
}

.oppia-editable-section {
  cursor: pointer;
  position: relative;
}

/* this classes below are used to graymask
 * outcome section when one hovers and
 * editable section when one hovers over them
 */

.oppia-editable-section .oppia-rule-preview-section-mask,
.oppia-editable-section .oppia-editable-section-mask {
  background-color: #eee;
  bottom: 0;
  height: 100%;
  opacity: 0;
  position: absolute;
  top: 0;
  width: 100%;
  z-index: 10;
}

.oppia-editable-section:hover .oppia-rule-preview-section-mask,
.oppia-editable-section:hover .oppia-editable-section-mask {
  border-radius: 4px;
  opacity: 0.4;
  transition: all 200ms;
  -webkit-transition: all 200ms;
}

.oppia-interaction-preview {
  opacity: 0.5;
  padding: 4px;
}

.oppia-editable-section:hover .oppia-interaction-preview {
  background: rgba(5, 140, 166, 0.5);
  border-radius: 4px;
}

.oppia-editor-edit-icon {
  font-size: 16px;
  opacity: 0.2;
  position: absolute;
  right: -22px;
  top: 3px;
  -webkit-transition: all 200ms;
  transition: all 200ms;
}

.oppia-editable-section:hover .oppia-editor-edit-icon {
  opacity: 0.8;
}

.oppia-click-to-start-editing {
  height: 100%;
  position: absolute;
  width: 100%;
  z-index: 50;
}

.oppia-editor-trash-icon {
  opacity: 0.2;
  -webkit-transition: all 200ms;
  transition: all 200ms;
}

.oppia-editor-trash-icon:hover {
  opacity: 0.8;
  cursor: pointer;
}

/* Styles for the state graph vizualization. */

.oppia-state-graph-container,
.oppia-translation-state-graph-container {
  border-radius: 4px;
  border: 1px solid #ccc;
  height: 400px;
  overflow-y: hidden;
  position: relative;
}

.oppia-state-graph-animate-show {
  opacity: 1;
}
.oppia-state-graph-animate-show.ng-hide-add, .oppia-state-graph-animate-show.ng-hide-remove {
  transition: all linear 0.5s;
}
.oppia-state-graph-animate-show.ng-hide {
  opacity: 0;
}

/* Styles for the loading indicator or try again shown while image is loading or failed to load respectively */
.oppia-image-container {
  align-items: center;
  background-color: rgba(224,242,241,1);
  display: flex;
}

/* Style to center an element */
.center-element-horizontally {
  display: block;
  margin-left: auto;
  margin-right: auto;
}

/* Styles for the exploration learner view */

.oppia-learner-view-card-top-section {
  position: relative;
  padding: 0 20px;
}

.oppia-learner-view-card {
  padding-left: 0;
  max-width: 100vw;
  padding-bottom: 18px;
  background: #fff;
  border-radius: 2px;
  padding-top: 20px;
  text-align: left;
  margin-left: 87px;
}

.oppia-learner-view-card-top-content {
  margin-bottom: 12px;
  padding: 12px;
  background-color: rgba(224,242,241,1);
  border-top-left-radius: 0;
  width: 100%;
}

.oppia-learner-view-card-content {
  word-wrap: break-word;
}

/* Styles for the collections learner view */

.oppia-collection-player-tiles-container {
  height: 100%;
  margin: 0 auto;
  max-width: 975px;
  min-height: 500px;
  padding-bottom: 25px;
  padding-top: 30px;
  position: relative;
}

.oppia-page-heading {
  margin-bottom: 5px;
}
.oppia-collection-player-tiles-container .oppia-page-heading {
  color: #005048;
  text-align: center;
  width: 100%;
}

.oppia-collection-player-tile-section {
  margin-bottom: 24px;
}

.oppia-collection-player-small-text {
  color: #005048;
  font-style: italic;
  font-size: 1em;
  margin-top: 12px;
  margin-bottom: 6px;
}

.oppia-collection-player-title-font {
  font-family: Capriola, Roboto, Arial, sans-serif;
  font-size: 45px;
}

/* Styles for the statistics page. */

.oppia-back-arrow {
  float: left;
  margin-right: 5px;
}

.oppia-add-interaction-button,
.oppia-add-response-button,
.oppia-add-fallback-button,
.oppia-add-hint-button {
  background-color: rgba(5,140,166,0.9);
  border: 0;
  border-radius: 0;
  color: white;
  opacity: 0.9;
  padding: 7px;
  width: 100%;
}

.oppia-add-interaction-button:active,
.oppia-add-interaction-button:focus,
.oppia-add-interaction-button:hover,
.oppia-add-response-button:active,
.oppia-add-response-button:focus,
.oppia-add-response-button:hover,
.oppia-add-fallback-button:active,
.oppia-add-fallback-button:focus,
.oppia-add-fallback-button:hover,
.oppia-add-hint-button:active,
.oppia-add-hint-button:focus,
.oppia-add-hint-button:hover {
  background-color: rgba(5,140,166,1);
  color: white;
  opacity: 1;
}

/* Workaround to ensure that single-line paragraphs comprising multiple-choice
   options are displayed inline. */
.oppia-interaction-tile {
  cursor: pointer;
  display: inline-block;
  margin: 5px;
  outline: 1px solid #aaa;
  vertical-align: top;
  width: 30%;
}
.oppia-interaction-tile:hover {
  outline: 2px solid #009688;
}
.oppia-interaction-tile-name {
  border-top: 1px solid #ccc;
  padding: 3px 0;
  position: relative;
  text-align: center;
}
.oppia-interaction-customization-label {
  font-size: 1em;
  font-weight: bold;
  padding-bottom: 6px;
}

.oppia-small-delete-button {
  padding-top: 3px;
}

.oppia-delete-interaction-button,
.oppia-close-popover-button {
  background: none;
  border: 0;
  color: #000;
  cursor: pointer;
  height: 30px;
  opacity: 0.5;
  position: absolute;
  right: 8px;
  top: 8px;
  width: 30px;
}
.oppia-delete-interaction-button:hover,
.oppia-close-popover-button:hover {
  opacity: 1;
}

.oppia-close-popover-button:focus {
  outline: 1px dotted #212121;
  outline: auto 5px -webkit-focus-ring-color;
}

.nav-pills > li > a.oppia-rule-tab {
  background: rgba(0,0,0,0.05);
  border-radius: 0;
  border-bottom: 1px solid #f0f0f0;
  color: #444;
  padding: 7px 15px;
  width: 100%;
}
.nav-pills > li > a.oppia-rule-tab-disabled {
  cursor: default;
}
.nav-pills > li:hover > a.oppia-rule-tab {
  background: rgba(0,0,0,0.1);
}
.nav-pills > li:hover > a.oppia-rule-tab-disabled {
  background: rgba(0,0,0,0.05);
}
.nav-pills > li.active > a.oppia-rule-tab-active {
  background: rgba(5,140,166,0.1);
  border-right: 0;
  color: #333;
}

.oppia-default-rule-tab {
  border-left: 1px solid #ddd;
}

.oppia-rule-body-container {
  padding-left: 0;
  padding-right: 0;
  width: 100%;
}

.oppia-readonly-rule-tile {
  border-radius: 4px;
  margin-bottom: 0;
  margin-left: 0;
  padding: 4px;
}

.oppia-readonly-rule-tile img, .oppia-rule-tab img {
  max-height: 50px;
}

.oppia-rule-dest-link {
  margin-left: 5px;
  position: absolute;
  width: 400px;
  /* This must be larger than the z-index in
     .oppia-interactive-section-click-handler, so that the rule does not
     switch to edit mode when the destination link is clicked. */
  z-index: 200;
}

.oppia-rule-save-cancel-buttons {
  margin-bottom: 5px;
  margin-top: 2px;
}

.oppia-rule-block {
  background-color: white;
  border-top: 1px solid #ccc;
  border-left: 1px solid #ccc;
  border-right: 1px solid #ccc;
}

.oppia-rule-block.active {
  box-shadow: 0 1px 3px rgba(0,0,0,0.12), 0 1px 2px rgba(0,0,0,0.24);
  margin: -2px;
  position: relative;
  z-index: 100;
}

.oppia-rule-sort-handle, .oppia-fallback-sort-handle, .oppia-hint-sort-handle, .oppia-learner-playlist-sort-handle, .oppia-worked-example-sort-handle {
  cursor: move;
  left: 10px;
  margin-left: 5px;
  opacity: 0.3;
  position: absolute;
  top: 6px;
  width: 25px;
  /* This is needed for the sort handle to be above the rule tile. */
  z-index: 1;
}

.oppia-rule-header-warning-placement {
  left: -0.5em;
  position: absolute;
  top: 6px;
  z-index: 2;
}

.oppia-rule-header-warning-style {

  -ms-transform: rotate(-10deg);
  -webkit-transform: rotate(-10deg);

  background-color: yellow;
  border:1px solid black;
  color: firebrick;
  cursor: pointer;
  font-size: 20px;
  font-weight: bold;
  height:22px;
  line-height: 22px;
  text-align: center;
  transform: rotate(-10deg);
  width:22px;
}

.oppia-rule-details-header {
  margin-bottom: 6px;
}

.about-tabs {
  margin-bottom: 0;
}


/* Styles for parameter labels. */
oppia-parameter {
  background-color: #18447E;
  border-radius: .25em;
  color: white;
  display: inline;
  font-size: 75%;
  font-weight: bold;
  line-height: 1;
  margin: auto 4px;
  padding: .2em .6em .3em;
  text-align: center;
  vertical-align: baseline;
  white-space: nowrap;
}

.oppia-tutorial-tooltip {
  min-width: 400px !important;
}

/* Hide the search icon in the rule destination dropdown. */
.oppia-rule-dest-select2 .select2-search input {
  background: none;
}

.oppia-dashboard-status-green {
  color: #009688;
  font-weight: bold;
  text-transform: capitalize;
}

.oppia-dashboard-status-grey {
  color: #888;
  text-transform: capitalize;
}

.oppia-dashboard-status-orange {
  color: #f7a541;
  font-weight: bold;
  text-transform: capitalize;
}

.oppia-dashboard-tile-metadata-parent {
  float: right;
  padding-top: 15px;
  width: 30%;
}

.oppia-dashboard-tile-metadata {
  border-left-color: #DADADA;
  border-left-style: ridge;
  border-left-width: thin;
  color: #888;
  font-size: 0.85em;
  height: 85px;
  margin-left: 10px;
  padding-left: 20px;
  padding-right: 20px;
}

.stat-block .heading-text span {
  float: right;
}

.stat-block .stat-block-values {
  background: #ddd;
  font-size: 0.9em;
  margin: 8px -18px -11px;
  padding: 10px 18px;
  word-wrap: break-word;
}

.oppia-large-modal-window .modal-dialog {
  max-width: 900px;
  width: 80%;
}
.oppia-large-modal-window .modal-body {
  height: 60vh;
}

.oppia-version-mismatch-modal .oppia-content {
  max-height: 700px;
  overflow-x: hidden;
  overflow-y: scroll;
}

.oppia-vcenter {
  display: table-cell;
  float: none;
  vertical-align: middle;
}

.oppia-disabled-link {
  opacity: 0.6;
  pointer-events: none;
}

/* CSS3 Animations */
@-ms-keyframes spin {
  from { -ms-transform: rotate(0deg); }
  to { -ms-transform: rotate(360deg); }
}
@-moz-keyframes spin {
  from { -moz-transform: rotate(0deg); }
  to { -moz-transform: rotate(360deg); }
}
@-webkit-keyframes spin {
  from { -webkit-transform: rotate(0deg); }
  to { -webkit-transform: rotate(360deg); }
}
@keyframes spin {
  from { transform: rotate(0deg); }
  to { transform: rotate(360deg); }
}

.oppia-animate-spin {
  -webkit-animation-name: spin;
  -webkit-animation-duration: 1000ms;
  -webkit-animation-iteration-count: infinite;
  -webkit-animation-timing-function: ease-in-out;

  -moz-animation-name: spin;
  -moz-animation-duration: 1000ms;
  -moz-animation-iteration-count: infinite;
  -moz-animation-timing-function: ease-in-out;

  -ms-animation-name: spin;
  -ms-animation-duration: 1000ms;
  -ms-animation-iteration-count: infinite;
  -ms-animation-timing-function: ease-in-out;

  animation-name: spin;
  animation-duration: 1000ms;
  animation-iteration-count: infinite;
  animation-timing-function: ease-in-out;
}

oppia-expression-error-tag {
  background-color: #d9534f;
  border-radius: .25em;
  color: white;
  display: inline;
  font-size: 75%;
  font-weight: bold;
  line-height: 1;
  margin: auto 4px;
  padding: .2em .6em .3em;
  text-align: center;
  vertical-align: baseline;
  white-space: nowrap;
}
oppia-expression-error-tag:after {
  content: "Expression parsing error!";
}

/* Adjust the z-index for the tutorial components so that they do not go
   above the navbar.
*/
.ng-joyride-element-static[data-original-title],
div.ng-joyride-title {
  z-index: 999;
}
.ng-joyride.uib-popover.sharp-borders {
  z-index: 1002;
}
div#ng-curtain {
  z-index: 997;
}

.oppia-navbar {
  box-shadow: 0 3px 6px rgba(0,0,0,0.16), 0 3px 6px rgba(0,0,0,0.23);
  cursor: default;
  height: 56px;
  left: -2%;
  padding-left: 2%;
  padding-right: 2%;
  position: fixed;
  width: 104%;
  /* This is larger than the editor tutorial's z-index, but smaller than
     the z-index for Bootstrap modals.
  */
  z-index: 1005;
}

.oppia-top-of-page-padding {
  /* This ensures that content is not tucked behind the fixed navbar. */
  height: 56px;
}

.oppia-navbar-brand-name {
  float: left;
  height: 56px;
  line-height: 20px;
  margin-left: -10px;
}

.oppia-logo {
  display: inline-block;
  font-family: "Capriola", "Roboto", Arial, sans-serif;
  font-size: 21px;
  font-weight: 300;
  height: 40px;
  margin-top: 8px;
}
.oppia-logo-wide {
  margin-left: 25px;
  width: 90px;
}
.oppia-logo-small {
  margin-left: 6px;
}

.oppia-navbar-tabs {
  white-space: nowrap;
}
.nav, .oppia-navbar-tabs > li, .oppia-navbar-tabs > create-activity-button {
  display: inline-block;
  vertical-align: top;
}
.oppia-clickable-navbar-element:hover {
  display: inline-block;
}
.navbar-header {
  /* Prevent whitespace from inline-block elements from adding space. */
  font-size: 0;
}

.nav > li > a.oppia-navbar-tab,
.nav > li > div.oppia-navbar-tab {
  font-family: "Capriola", "Roboto", Arial, sans-serif;
  font-size: 14px;
  padding: 17px 12px 10px 12px;
  text-transform: uppercase;
}
.oppia-option-list {
  display: block;
  vertical-align: initial;
}
.oppia-navbar-dropdown-toggle,
.oppia-navbar-tab {
  height: 56px;
  color: #fff;
}

.oppia-navbar-dropdown-toggle:focus {
  background-color: #fff;
  color: #009688;
}

.oppia-navbar-dropdown {
  border: 0;
  border-top-left-radius: 0;
  border-top-right-radius: 0;
  margin-top: 0;
}
.oppia-navbar-profile-picture-container {
  margin-left: 10px;
  text-align: right;
}
.oppia-navbar-profile-picture-container .caret {
  margin: 4px;
  margin-left: 10px;
}
.oppia-navbar-profile-picture {
  height: 32px;
  width: 32px;
}

.oppia-select {
  background: white;
  border: #ddd solid 1px;
  border-radius: 4px;
  color: #555;
  padding: 5px;
}

.oppia-editor-sidebar {
  max-width: 500px;
  padding: 7px 5px 0 5px;
  position: absolute;
  right: 15px;
  top: 28px;
  width: 100%;
}
.oppia-editor-sidebar uib-accordion .panel {
  border-radius: 0;
}
.oppia-editor-sidebar uib-accordion .panel .panel-heading {
  background-color: #ddd;
  border-radius: 0;
  padding: 3px 10px;
}
.oppia-editor-sidebar uib-accordion .panel .panel-title {
  font-weight: bold;
}
.oppia-editor-sidebar uib-accordion .panel .panel-body {
  border-radius: 0;
  padding-right: 25px;
}
.oppia-editor-sidebar-section-header {
  background-color: #ddd;
  font-size: 0.75em;
  font-weight: bold;
  padding: 3px 10px;
}
.oppia-editor-sidebar-section-body {
  background-color: #fff;
  margin-bottom: 5px;
  padding: 0 10px;
  padding-right: 25px;
}

.oppia-editor-warnings-indicator {
  border-style: inset;
  border-width: 0 9px 14px 9px;
  bottom: 10px;
  font-size: 0.7em;
  font-weight: bold;
  height: 0;
  position: absolute;
  right: 5px;
  width: 0;
}
.oppia-editor-warnings-error-color {
  border-color: transparent transparent rgb(244,244,15) transparent;
  color: #333;
}
.oppia-editor-warnings-critical-color {
  border-color: transparent transparent rgb(231,15,15) transparent;
  color: #fff;
}
.oppia-editor-warnings-count {
  margin-left: -3px;
}

.uib-dropdown-menu.oppia-editor-warnings-box {
  background: #fcf8e3;
}
.oppia-editor-warnings-header {
  font-size: 0.8em;
  font-weight: bold;
  margin: 0 5px;
}
.oppia-editor-warnings-text {
  font-size: 0.9em;
  padding: 2px 5px;
  width: 250px;
}
.oppia-editor-warnings-separator {
  margin: 0;
}

/* Adding multilevel submenu functionality to Bootstrap's dropdown
    See http://bootsnipp.com/snippets/featured/multi-level-dropdown-menu-bs3
*/
.oppia-dropdown-submenu {
  position: relative;
}

.oppia-dropdown-submenu > a:after {
  border-color: transparent;
  border-style: solid;
  border-width: 5px 0 5px 5px;
  border-left-color: #ccc;
  content: " ";
  display: block;
  float: right;
  height: 0;
  margin-top: 5px;
  margin-right: -10px;
  width: 0;
}

.oppia-dropdown-submenu:hover > a:after {
  border-left-color: #fff;
}

.oppia-dropdown-submenu.pull-left {
  float: none;
}

.oppia-page-cards-container {
  margin: auto;
  max-width: 95%;
  position: relative;
  width: 660px;
}

.oppia-page-card {
  background: rgb(255,255,255);
  box-shadow: 0 1px 3px rgba(0,0,0,0.12), 0 1px 2px rgba(0,0,0,0.24);
  margin-left: auto;
  margin-right: auto;
  margin-bottom: 80px;
  margin-top: 40px;
  padding: 30px 55px 30px 45px;
  position: relative;
}
.oppia-page-card li {
  margin-bottom: 10px;
}

.oppia-privacy-terms-anchor {
  display: block;
  position: relative;
  top: -70px;
  visibility: hidden;
}

/* Hide the 'Skip' icon on the editor tutorial. */
.skipBtn i {
  display: none;
}

.oppia-rating-star-active,
.oppia-rating-star:focus {
  color: #FFD700;
}

.oppia-transition-200 {
  -webkit-transition: all 200ms;
  transition: all 200ms;
}

/* Styles for the feedback popover component in the learner view. */
.oppia-feedback-popover-submit-btn-enabled {
  color: #009688;
}

.oppia-rte-toolbar-image {
  padding-bottom: 8px;
  padding-top: 8px;
}

.ta-scroll-window.oppia-rte-content {
  width: 100%;
}

.ta-editor.form-control.oppia-rte-content, .ta-scroll-window.form-control.oppia-rte-content {
  min-height: 80px;
  height: auto;
  overflow: hidden;
  font-family: inherit;
  font-size: 100%;
}

.ta-editor .placeholder-text {
  color: #999;
  font-size: 0.9em;
}

.form-control.oppia-rte-content > .ta-bind {
  height: auto;
  min-height: 80px;
}

.form-control.oppia-rte-content img.block-element {
  display: block;
  margin: auto;
}

/* Styles for the editor training interfaces. */

.preview-conversation-skin-card-row-container {
  margin-bottom: 17px;
  table-layout: fixed;
  width: 100%;
}

.preview-conversation-skin-card-row {
  margin-bottom: 20px;
  margin-top: 20px;
  width: 100%;
}

.preview-conversation-skin-row-avatar {
  padding-right: 10px;
  width: 30px;
}

.preview-conversation-skin-row-avatar-img {
  height: 24px;
  max-width: 24px;
}

.preview-conversation-skin-oppia-content {
  padding-left: 15px;
  padding-top: 2px;
}

.preview-conversation-skin-learner-input {
  padding-left: 15px;
}

md-card.preview-conversation-skin-inline-interaction {
  background-color: #f6f6f6;
  border-bottom-left-radius: 2px;
  border-bottom-right-radius: 2px;
  border-top-left-radius: 0;
  border-top-right-radius: 0;
  border-top: 1px solid rgba(0,0,0,0.1);
  margin: -20px auto;
  max-width: 560px;
}

md-card.preview-conversation-skin-supplemental-card {
  background-color: #f6f6f6;
  margin: -5px 0;
  max-width: 560px;
}

.preview-conversation-skin-supplemental-interaction {
  margin: 0 auto;
  max-width: 560px;
}

.trained-feedback-selection-form-container {
  margin-top: -5px;
  max-height: 250px;
  overflow-y: scroll;
}

.trained-feedback-selection-container {
  border-bottom: thin solid #EEEEEE;
  margin-bottom: 5px;
}

.trained-feedback-selection-container md-input-group.md-default-theme label {
  border-bottom: 0;
}

.trained-feedback-selection {
  background: none;
  border: none;
  color: rgba(0,0,0,0.5);
  margin: 0;
  padding-left: 9px;
  padding-top: 9px;
  text-align: left;
  /* This is needed so that images stay bounded by the container in Firefox. */
  width: 100%;
}

.trained-feedback-selection:hover {
  color: #00897B;
}

.trained-feedback-selected {
  color: #00897B;
  background: whitesmoke;
  border-radius: 5px;
}

.oppia-modal-information-card .modal-dialog {
  margin: 100px auto;
  max-width: 98vw;
  width: 400px;
}

.oppia-modal-information-card .modal-dialog .modal-content {
  border-radius: 0;
}

.oppia-modal-information-card .modal-dialog .modal-content md-card {
  border-radius:0;
  margin: 0;
  padding: 0;
}

.oppia-lost-changes > li {
  margin: 5px 0 5px 10px;
}

.oppia-lost-changes > li > .state-edit-desc {
  margin: 3px auto auto 25px;
}

.oppia-lost-changes > li .state-edit-desc .content > *,
.oppia-lost-changes > li .state-edit-desc .feedback > * {
  padding: 4px 0 0 20px;
}

.oppia-lost-changes > li > .state-edit-desc > .sub-edit {
  margin-left: 20px;
}
.oppia-about-tabs li {
  display: -webkit-flex;
  display: flex;
  margin-bottom: 0;
  width: -webkit-calc(100% / 3);
  width: -moz-calc(100% / 3);
  width: -o-calc(100% / 3);
  width: calc(100% / 3);
}
.oppia-about-teach-tabs ul li {
  width: -webkit-calc(100% / 2);
  width: -moz-calc(100% / 2);
  width: -o-calc(100% / 2);
  width: calc(100% / 2);
}
.oppia-info-card-content .card-metrics li {
  font-size: 14px;
  list-style-type: none;
  text-align: center;
}
.oppia-activity-summary-tile .metrics li,
.oppia-activity-summary-tile-mobile .metrics li {
  font-size: 0.75em;
  list-style-type: none;
  text-align: center;
}
.oppia-activity-summary-tile.small-width .metrics li {
  display: block;
  font-size: 0.7em;
  text-align: left;
}
.oppia-lost-changes > li > .state-edit-desc > .rules-list > li {
  margin-left: 20px;
}

.oppia-info-card-title {
  bottom: 0;
  color: white;
  font-family: "Capriola", "Roboto", Arial, sans-serif;
  margin: 12px 0;
  padding: 0;
  position: absolute;
}

.oppia-info-card-bg-image {
  left: 50%;
  margin-right: -50%;
  position: absolute;
  top: 50%;
  transform: translate(-50%, -50%);
  width: 120px;
}

.oppia-info-card-logo-thumbnail {
  background-position: center;
  background-repeat: no-repeat;
  background-size: cover;
  height: 300px;
  padding: 20px;
  position: relative;
}

.oppia-info-card-content {
  padding: 10px 20px 10px 20px;
}

.oppia-info-card-content .card-metrics {
  margin-top: 10px;
  padding: 0;
}

.oppia-info-card-content .card-metrics li .fa {
  font-size: 24px;
  margin-right: 5px;
}
.oppia-info-card-bottom-row ul li a img {
  height: 20px;
  width: 20px;
}
.oppia-info-card-content .card-metrics ul img {
  height: 24px;
  margin-right: 2px;
  width: 24px;
}

.oppia-info-card-content .card-metrics ul li .oppia-contributors-circle {
  height: 20px;
  width: 20px;
}

.oppia-contributors-more-circle {
  background: #888;
  border-radius: 10%;
  color: #fff;
  height: 20px;
  min-width: 20px;
  width: auto;

}

.oppia-info-card-bottom-row {
  margin-top: 20px
}

.oppia-info-card-bottom-row md-chips md-chip {
  cursor: default;
  font-size: 12px;
  line-height: 1em;
  margin: 0;
  padding: 0;
}

.oppia-info-card-tooltip-more {
  color: blue;
}

/* This is necessary so that long usernames don't overflow the tooltip. */
.oppia-info-card-content .tooltip-inner {
  max-width: none;
}

.oppia-info-card-tag-icon {
  padding-top: 6px;
  width: 28px;
}

.oppia-info-card-exploration-contributors-profile {
  padding: 0;
}

.oppia-info-card-exploration-contributors-profile li a:focus .img-circle {
  outline: 1px dotted #212121;
  outline: auto 5px -webkit-focus-ring-color;
}

.oppia-info-card-community-editable-icon {
  color: #009688;
}

.oppia-suggestion-review-container {
  width: 100%;
  height: 350px;
  padding: 10px;
}

.oppia-suggestion-review-panel-container {
  width: 49%;
  height: 100%;
}

.oppia-suggestion-review-panel {
  width: 100%;
  height: 100%;
  border: 1px solid black;
  overflow: scroll;
}

.oppia-suggestion-review-error {
  text-align: right;
  width: 100%;
  color: red;
  margin-bottom: 10px;
}

/* New Splash page */

.oppia-splash-section-one {
  background-color: #afd2eb;
  overflow: hidden;
}

.oppia-splash-h1, .oppia-splash-h2 {
  color: #005c5e;
  font-family: "Capriola", "Roboto", Arial, sans-serif;
  padding-top: 1em;
}

.oppia-splash-h1 {
  margin: 0 auto;
  padding-bottom: 1em;
}

.oppia-splash-h2-container {
  margin: 0 auto;
  max-width: 900px;
}

.oppia-splash-h2 {
  line-height: 1.6em;
  margin: 0 auto;
  padding-bottom: 72px;
}

@media (min-width: 630px) {
  .oppia-splash-h1 {
    font-size: 3em;
  }
  .oppia-splash-h2 {
    font-size: 1.8em;
    padding-top: 130px;
  }
}
@media (max-width: 629px) {
  .oppia-splash-h1 {
    font-size: 2em;
  }
  .oppia-splash-h2 {
    font-size: 1.5em;
    padding-top: 80px;
  }
}

.oppia-splash-background-icon-row {
  margin-top: 0;
  margin-bottom: 0;
  margin-left: -webkit-calc((100% - 2700px) / 2);
  margin-left: -moz-calc((100% - 2700px) / 2);
  margin-left: -o-calc((100% - 2700px) / 2);
  margin-left: calc((100% - 2700px) / 2);
  margin-right: -webkit-calc((100% - 2700px) / 2);
  margin-right: -moz-calc((100% - 2700px) / 2);
  margin-right: -o-calc((100% - 2700px) / 2);
  margin-right: calc((100% - 2700px) / 2);
  position: relative;
  text-align: center;
  width: 2700px;
}

.oppia-splash-background-icon {
  margin: -1px;
  max-width: 96px;
  width: 10%;
}

.oppia-splash-books {
  left: 50%;
  position: absolute;
  top: 95px;
  z-index: 5;
}
@media (min-width: 630px) {
  .oppia-splash-books {
    margin-left: -300px;
    width: 600px;
  }
}
@media (max-width: 629px) {
  .oppia-splash-books {
    margin-left: -250px;
    width: 500px;
  }
}

.oppia-splash-section-two {
  color: #2c4841;
  margin-left: auto;
  margin-right: auto;
  max-width: 900px;
}

.oppia-splash-button {
  background-color: #015c53;
  border-radius: 0;
  color: #fff;
  font-family: "Capriola", "Roboto", Arial, sans-serif;
  font-size: 16px;
  margin-top: -20px;
  min-width: 360px;
  padding: 10px;
  position: absolute;
  text-transform: uppercase;
  transform: translateX(-50%);
}

.oppia-splash-button:hover,
.oppia-splash-button:focus,
.oppia-splash-button:active {
  background-color: rgba(5, 190, 178, 1);
  color: #fff;
}

@media only screen and (max-width: 500px) {
  button.btn.oppia-splash-button {
    font-size: 3.6vw;
  }
}

.oppia-splash-button-container {
  margin-left: auto;
  margin-right: auto;
  max-width: 500px;
  transform: translate(-150px, 10px);
  position: relative;
  width: 100%;
  z-index: 10;
}

@media (min-width: 768px) {
  .oppia-splash-button-browse {
    left: -webkit-calc(50% - 200px);
    left: -moz-calc(50% - 200px);
    left: -o-calc(50% - 200px);
    left: calc(50% - 200px);
  }
  .oppia-splash-button-create {
    /* Need double math to prevent issues with addition after minification.
      https://github.com/yui/yuicompressor/issues/59#issuecomment-35528166
    */
    left: -webkit-calc(50% - -200px);
    left: -moz-calc(50% - -200px);
    left: -o-calc(50% - -200px);
    left: calc(50% - -200px);
  }
  .oppia-splash-button-heading {
    margin-left: auto;
    margin-right: auto;
    max-width: 500px;
    transform: translate(-150px, 10px);
    position: relative;
    width: 100%;
  }

  .oppia-splash-section-two-content {
    padding-top: 80px;
  }
}

@media (max-width: 768px) {
  .oppia-splash-button-browse {
    left: 50%;
  }
  .oppia-splash-button-create {
    left: 50%;
    margin-top: 50px;
  }
  .oppia-splash-button-container {
    max-width: none;
    position: absolute;
    transform: translate(0, 0);
    width: 100%;
    z-index: 10;
  }
  .oppia-splash-button-heading {
    left: -webkit-calc(-70px - -15%);
    left: -moz-calc(-70px - -15%);
    left: -o-calc(-70px - -15%);
    left: calc(-70px - -15%);
    position: relative;
  }

  .oppia-splash-section-two-content {
    padding-top: 160px;
  }
}

@media (min-width: 575px) {
  .oppia-splash-button {
    left: -webkit-calc(130px - -15%);
    left: -moz-calc(130px - -15%);
    left: -o-calc(130px - -15%);
    left: calc(130px - -15%);
  }
}

@media (max-width: 365px) {
  .oppia-splash-button {
    min-width: 95%;
  }
}

.oppia-splash-bullet {
  margin: 0 auto 80px;
  max-width: 900px;
  overflow: hidden;
  position: relative;
  width: 80%;
}

.oppia-splash-column {
  text-align: center;
}
.oppia-splash-bullet-block {
  font-family: "Roboto", Arial, sans-serif;
  font-size: 1.17em;
  line-height: 128%;
  margin-bottom: 10px;
  max-width: 500px;
  text-align: left;
  width: 100%;
}

@media (min-width: 610px) {
  .oppia-splash-bullet-block {
    display: inline-block;
    width: 48%;
  }

  .oppia-splash-block-left-image {
    float: left;
  }
  .oppia-splash-block-right-image {
    float: right;
  }

  .oppia-splash-block-left-text {
    position: absolute;
    top: 50%;
    transform: translateY(-50%);
    float: left;
  }
  .oppia-splash-block-right-text {
    position: absolute;
    top: 50%;
    transform: translateY(-50%);
    float: right;
  }
}

/* Styles for the popover on the exploration and collection summary tiles. */
.oppia-activity-summary-popover .uib-popover.right {
  bottom: -10px;
  min-width: 200px;
}
.oppia-activity-summary-popover .uib-popover.top {
  margin-top: 10px;
  /*
    This moves the base of the popover down to the second line of the
    objective. Unfortunately, the !important is needed here because the styles
    on the popover are set inline, so they override any CSS selectors in this
    file regardless of how specific they are.
  */
  top: 100px !important;
}
.oppia-activity-summary-popover .popover-content {
  padding: 8px 8px;
}
.oppia-activity-summary-popover .uib-popover {
  font-size: 14px;
  line-height: 1.42857143;
}

.oppia-activity-summary-tile {
  background-color: #fff;
  cursor: pointer;
  display: inline-block;
  height: inherit;
  /*
    The margin setting is so that exploration summary tiles and collection
    summary tiles would be the same widths (214px).
  */
  margin: 8px 5.5px;
  padding: 0;
  position: relative;
  text-align: left;
  transition: all 300ms;
  vertical-align: top;
  -webkit-transition: all 300ms;
  white-space: normal;
  width: 197px;
}

.oppia-activity-summary-tile-mobile {
  background-color: #fff;
  cursor: pointer;
  display: inline-block;
  height: inherit;
  margin: 8px 5.5px;
  padding: 0 0 20px 0;
  position: relative;
  text-align: left;
  vertical-align: top;
  white-space: normal;
  width: 250px;
}

@media only screen and (max-width: 500px) {
  .oppia-activity-summary-tile {
    display: block;
    margin-left: auto;
    margin-right: auto;
  }
}

.oppia-dashboard-container .oppia-highlighted-link,
.oppia-dashboard-container .oppia-highlighted-link:hover,
.oppia-dashboard-container .oppia-highlighted-link:active,
.oppia-dashboard-container .oppia-highlighted-link:visited {
  color: #009688;
}

.oppia-activity-summary-tile-mobile,
.oppia-activity-summary-tile-mobile .title-section {
  -webkit-animation: fadein 1s; /* Safari, Chrome and Opera > 12.1 */
  -moz-animation: fadein 1s; /* Firefox < 16 */
  -ms-animation: fadein 1s; /* Internet Explorer */
  -o-animation: fadein 1s; /* Opera < 12.1 */
  animation: fadein 1s;
}
.oppia-activity-summary-tile:hover,
.oppia-activity-summary-tile-mobile:hover {
  /*
    This is based on the levels defined on the following page:
      https://medium.com/@Florian/freebie-google-material-design-shadow-helper-2a0501295a2d#.22sskepri
    Level 2 seemed too subtle, but level 3 seemed too strong. This line
    therefore tries to average both of them.
  */
  box-shadow: 0 6px 13px rgba(0,0,0,0.17), 0 4px 6px rgba(0,0,0,0.23);
}

.oppia-activity-summary-tile .title-section {
  height: 10em;
  position: relative;
  transition: all 300ms;
  -webkit-transition: all 300ms;
  width: 100%;
}

.oppia-activity-summary-tile-mobile .title-section {
  height: 12em;
  position: relative;
  width: 100%;
}

.oppia-activity-summary-tile.oppia-activity-playlist-tile .title-section {
  display: inline-block;
  height: 7em;
  margin: 16px 0 10px 16px;
  min-width: 163px;
  width: 27%;
}

.oppia-activity-summary-tile.oppia-activity-playlist-tile .summary-section {
  display: inline-block;
  float: right;
  margin-top: 3%;
  width: 67%;
}
.oppia-activity-summary-tile .activity-title,
.oppia-activity-summary-tile-mobile .activity-title {
  bottom: 0;
  color: white;
  font-family: "Capriola", "Roboto", Arial, sans-serif;
  font-size: 1em;
  font-weight: normal;
  hyphens: auto;
  line-height: 1.2em;
  margin: 0.3em 0.5em;
  -ms-hyphens: auto;
  -moz-hyphens: auto;
  overflow-wrap: break-word;
  padding: 0.2em;
  position: absolute;
<<<<<<< HEAD
=======
  word-wrap: break-word;
>>>>>>> a74dcf0d
  -webkit-hyphens: auto;
}
.oppia-activity-summary-tile.oppia-activity-playlist-tile .activity-title {
  font-size: 0.85em;
  text-align: center;
}

@media (min-width: 744px) and (max-width: 895px) {
  .oppia-activity-summary-tile.oppia-activity-playlist-tile .summary-section {
    width: 55%;
  }
}

@media (min-width: 630px) and (max-width: 743px) {
  .oppia-activity-summary-tile.oppia-activity-playlist-tile .thumbnail-image {
    width: 45px;
  }

  .oppia-activity-summary-tile.oppia-activity-playlist-tile .activity-title {
    font-size: 0.75em;
  }

  .oppia-activity-summary-tile.oppia-activity-playlist-tile .title-section {
    height: 7em;
    min-width: 140px;
  }

  .oppia-activity-summary-tile.oppia-activity-playlist-tile .summary-section {
    width: 50%;
  }
}

@media(max-width: 629px) {
  .oppia-activity-summary-tile.oppia-activity-playlist-tile .title-section {
    height: 7em;
    min-width: 115px;
  }

  .oppia-activity-summary-tile.oppia-activity-playlist-tile .summary-section {
    width: 47%;
  }
}

.oppia-activity-summary-tile .exploration-summary-avatars,
.oppia-activity-summary-tile-mobile .exploration-summary-avatars {
  padding-bottom: 4px;
  padding-right: 5px;
  left: 140px;
  position: absolute;
  top: 3px;
  width: 31px;
  z-index: 11;
}

.oppia-activity-summary-tile .exploration-summary-tile-mask {
  background-color: #eee;
  height: 258px;
  left: 0;
  opacity: 0.7;
  position: absolute;
  top: 0;
  width: 200px;
  z-index: 10;
}

.oppia-activity-summary-tile:hover .title-section-mask {
  background-color: #eee;
  height: 100%;
  left: 0;
  opacity: 0.4;
  position: absolute;
  top: 0;
  width: 100%;
  z-index: 10;
}
.oppia-activity-summary-tile-mobile:hover .title-section-mask,
.oppia-activity-summary-tile-mobile a:focus .title-section-mask {
  background-color: #eee;
  height: 192px;
  left: 0;
  opacity: 0.4;
  position: absolute;
  top: 0;
  width: 100%;
  z-index: 10;
}
.oppia-activity-summary-tile a:focus .title-section-mask {
  background-color: #eee;
  height: 100%;
  left: 0;
  opacity: 0.4;
  position: absolute;
  top: 0;
  width: 100%;
  z-index: 10;
}

.oppia-activity-summary-tile .exploration-black-profile,
.oppia-activity-summary-tile-mobile .exploration-black-profile {
  background-color: black;
  border-radius: 50%;
  width: 26px;
  height: 26px;
}

.oppia-activity-summary-tile .exploration-summary-avatars profile-link-image,
.oppia-activity-summary-tile-mobile .exploration-summary-avatars profile-link-image {
  display: block;
  margin-bottom: 3px;
}

.oppia-activity-summary-tile .contributor-indicator,
.oppia-activity-summary-tile-mobile .contributor-indicator {
  border-radius: 10%;
  bottom: 10px;
  height: 13px;
  position: absolute;
  right: 5px;
  text-align: center;
  width: 16px;
}

.oppia-activity-summary-tile .contributor-indicator-background,
.oppia-activity-summary-tile-mobile .contributor-indicator-background {
  background-color: #4078C0;
}

.oppia-activity-summary-tile .all-avatars .num-remaining-avatars,
.oppia-activity-summary-tile-mobile .all-avatars .num-remaining-avatars {
  color: white;
  font-family: 'Roboto', sans-serif;
  font-size: 0.7em;
  font-weight: normal;
  left: 7px;
  position: absolute;
  top: 5px;
}

.oppia-activity-summary-tile .exploration-category,
.oppia-activity-summary-tile-mobile .exploration-category {
  color: #fff;
  font-family: "Capriola", "Roboto", Arial, sans-serif;
  font-size: 0.65em;
  margin-left: 12px;
  margin-top: 8px;
  position: absolute;
  text-transform: uppercase;
}

.oppia-activity-summary-tile .thumbnail-image {
  display: block;
  height: 75px;
  margin: 0 auto;
  position: relative;
  top: 15%;
  width: 75px;
}

.oppia-activity-summary-tile-mobile .thumbnail-image {
  display: block;
  height: 100px;
  margin: 0 auto;
  position: relative;
  top: 15%;
  width: 100px;
}
.oppia-activity-summary-tile .objective {
  display: -webkit-box;
  font-family: "Roboto", Arial, sans-serif;
  font-size: 0.85em;
  height: 70px;
  line-height: 1.26;
  /* `max-height` is calculated as: 1.26 (line-height) * 3 (lines) / 0.85
  (font-size). An additional (1.26 (line-height) * 0.85 (font-size) * 0.25) is added
  to account for letters (like y,j and g) that fall beneath the baseline.
  This is done to limit the text to 3 lines for non-webkit browsers. */
  max-height: 4.71em;
  overflow: hidden;
  padding: 12px;
  text-overflow: ellipsis;
  -webkit-box-orient: vertical;
  -webkit-line-clamp: 3; /* Truncating to 3 lines. */
}
.oppia-activity-summary-tile-pre-hover-preview {
  margin-bottom: 35px;
}

.oppia-activity-summary-tile-mobile .objective {
  height: 75px;
  font-family: "Roboto", Arial, sans-serif;
  font-size: 0.85em;
  padding: 12px;
}

.oppia-activity-summary-tile .rating-disabled,
.oppia-activity-summary-tile-mobile .rating-disabled {
  opacity: 0.5;
}

.oppia-activity-summary-tile [section="right-section"],
.oppia-activity-summary-tile-mobile [section="right-section"] {
  display: inline-block;
  float: left;
  height: 80px;
  position: relative;
  text-align: center;
  width: 30%;
}

.oppia-activity-summary-tile .metrics,
.oppia-activity-summary-tile-mobile .metrics {
  height: 30px;
  margin: 5px 12px 0;
  padding: 0;
}

.oppia-dashboard-card-statistic-icon {
  padding-top: 3px;
  position: absolute;
}

.oppia-activity-summary-tile .metrics li .fa,
.oppia-activity-summary-tile-mobile .metrics li .fa {
  font-size: 1.1em;
  margin-right: 2px;
  vertical-align: initial;
}
/* Accessibility workaround for icon buttons and links
  Taken from:
  https://www.nczonline.net/blog/2013/04/01/making-accessible-icon-buttons/
  Use for all links and buttons that only use an icon */
.oppia-icon-accessibility-label {
  display: block;
  font-size: 0;
  height: 1px;
  overflow: hidden;
  width: 0px;
}

.oppia-activity-summary-tile .recently-updated,
.oppia-activity-summary-tile-mobile .recently-updated {
  color: rgb(19,105,193);
  font-size: 1.1em;
  font-weight: bold;
  padding: 5px 8px 4px 8px;
}

.oppia-subscription-card {
  background-color: #fff;
  display: inline-block;
  height: 90px;
  padding: 0;
  margin: 8px 4px;
  width: 191px;
}

.oppia-dashboard-total-elements {
  display: inline-block;
  margin-top: 14px;
}

.oppia-subscription-profile-link {
  display: block;
  height: inherit;
  width: 100%;
}

.oppia-subscription-card-profile-picture {
  float: left;
  margin-left: 14px;
  margin-top: 14px;
  width: 60px;
}

.oppia-subscription-card-summary {
  float: left;
  margin-left: 11px;
  margin-top: 19.5px;
}

.oppia-activity-summary-tile.oppia-dashboard-collection-tile {
  margin-left: 7.5px;
  margin-right: 7.5px;
}

@media(max-width: 815px) {
  .oppia-dashboard-container {
    padding-left: 10px;
    padding-right: 10px;
  }

  .oppia-dashboard-aggregated-stats .stats-card {
    font-size: 12px;
    padding-left: 10px;
  }
}

/* Styles for small-width screens. */

.oppia-activity-summary-tile.small-width {
  height: 80px;
  width: 95%;
}

.oppia-activity-summary-tile.small-width .title-section {
  float: left;
  height: 80px;
  width: 70%;
}

.oppia-activity-summary-tile.small-width .exploration-summary-tile-mask {
  width: 70%;
}

.oppia-activity-summary-tile.small-width:hover .title-section-mask {
  height: 80px;
  width: 70%;
}

.oppia-activity-summary-tile.small-width .thumbnail-image {
  height: 20px;
  margin: 8px;
  position: absolute;
  right: 0;
  top: 0;
  width: 20px;
}

.oppia-activity-summary-tile.small-width .exploration-title {
  margin: 10px;
  top: 0;
  width: 75%;
}

.oppia-activity-summary-tile.small-width .metrics {
  display: inline-block;
  margin-top: 12px;
}

.oppia-activity-summary-tile.small-width .metrics li .fa {
  margin-bottom: 10px;
}

.oppia-activity-summary-tile.small-width .recently-updated {
  background-color: rgb(19,105,193);
  border-radius: 8px;
  color: white;
  font-size: 0.6em;
  font-weight: bold;
  padding: 5px 8px 4px 8px;
}

@media (max-width: 420px) {
  .oppia-activity-summary-tile.small-width .metrics li {
    font-size: 0.6em;
  }
  .oppia-activity-summary-tile.small-width .recently-updated {
    display: none;
  }
}

/*
  About / learners / creators pages
*/

.oppia-static-header {
  align-items: center;
  display: flex;
  height: 210px;
  position: absolute;
  text-align: center;
  width: 100%;
}

.oppia-static-header h1 {
  color: #01645C;
  display: inline;
  font-family: "Capriola", "Roboto", Arial, sans-serif;
  font-size: 3em;
  left: 50%;
  position: relative;
  transform: translateX(-50%);
  -webkit-transform: translateX(-50%);
  -ms-transform: translateX(-50%);
  width: 80%;
  z-index: 1;
}

.oppia-static-content {
  margin-top: 0;
  margin-bottom: 0;
  padding: 0;
  position: relative;
  top: 0;
  width: 60%;
}

.oppia-static-content-below-banner {
  position: relative;
  top: 250px;
}

.oppia-about-extra-container {
  position: relative;
  top: 50px;
  width: 100%;
}

@media(max-width: 700px) {
  .oppia-about-extra-container {
    margin-bottom: -10px;
  }
}
@media(max-width: 440px) {
  .oppia-about-extra-container {
    margin-bottom: 30px;
  }
}

.oppia-static-extra-content {
  margin: 0 auto;
  position: relative;
  top: 0;
  width: 60%;
}



.oppia-about-otter-speech-bubble {
  background: #fff;
  border-left: none;
  border-radius: 5px;
  margin: 1em 0 3em;
  padding: 20px 10px;
  position: relative;
  text-align: center;
}

.oppia-about-otter-speech-bubble:before {
  background: #fff;
  border-bottom-right-radius: 80px 50px;
  bottom: -1.7em;
  content: "";
  display: block;
  height: 30px;
  left: 1em;
  position: absolute;
  width: 50px;
  z-index: 10;
}

.oppia-about-otter-speech-bubble:after {
  background: #eee;
  border-bottom-right-radius: 40px 50px;
  bottom: -1.7em;
  content: "";
  display: block;
  height: 30px;
  left: 1em;
  position: absolute;
  width: 20px;
  z-index: 10;
}

.oppia-about-extra-container h3 {
  color: #fff;
  text-align: center;
}

.oppia-about-otter-speech-bubble h3 {
  color: #000;
}

.oppia-static-card-content {
  margin: 0 auto;
  max-width: 600px;
  padding: 4% 0 1% 0;
}

.oppia-static-card-content-wide {
  width: 90%;
}

.oppia-static-card-content-narrow {
  width: 70%;
}

.oppia-about-extra-info {
  background-color: #009788;
  color: #fff;
  height: 245px;
  width: 100%;
}

.oppia-about-tab-content {
  display: none;
}

.oppia-about-visible-content {
  display: block;
  position: relative;
}

.oppia-static-content ol,
.oppia-static-content ul {
  padding: 0;
}

.oppia-static-content h2 {
  text-align: center;
}

.oppia-about-tabs {
  border-bottom: 1px solid #eee;
  display: -webkit-flex;
  display: flex;
  margin-bottom: 0;
  text-align: center;
}
.oppia-about-tabs-text {
  color: #009688;
  border-bottom: none;
  padding: 10px;
  text-decoration: none;
  width: 100%;
}
.oppia-about-tabs-active .oppia-about-tabs-text,
.oppia-about-tabs-text:focus {
  color: #009688;
  border-bottom: 2px solid #009688;
}

.oppia-about-tabs-text:hover,
.oppia-about-tabs-text:focus {
  color: #009688;
  text-decoration: none;
}

.oppia-about-button {
  background-color: rgb(0, 121, 109);
  color: rgba(255,255,255,1.0);
  font-family: "Capriola", "Roboto", Arial, sans-serif;
  font-size: 18px;
  margin: 0 15px 15px 15px;
  max-width: 90%;
  min-width: 200px;
  padding: 15px;
  text-transform: uppercase;
  white-space: normal;
  width: 366px;
}

.oppia-about-button:hover,
.oppia-about-button:focus {
  background-color: rgba(5,190,178,1);
  color: rgba(255,255,255,1);
}

.oppia-about-buttons-container {
  text-align: center;
}

.oppia-about-extra-content {
  position: relative;
  top: 50%;
  transform: translateY(-50%);
}

.oppia-on-off-switch {
  position: relative;
  width: 70px;
}
.oppia-on-off-switch-checkbox {
  display: none;
}
.oppia-on-off-switch-label {
  border: 2px solid #999999;
  border-radius: 20px;
  cursor: pointer;
  display: block;
  overflow: hidden;
}
.oppia-on-off-switch-inner {
  display: block;
  margin-left: -100%;
  transition: margin 0.3s ease-in 0s;
  width: 200%;
}
.oppia-on-off-switch-inner:before, .oppia-on-off-switch-inner:after {
  box-sizing: border-box;
  color: white;
  display: block;
  font-family: "Capriola", "Roboto", Arial, sans-serif;
  font-size: 12px;
  font-weight: bold;
  float: left;
  height: 20px;
  line-height: 20px;
  padding: 0;
  width: 50%;
}
.oppia-on-off-switch-inner:before {
  background-color: #04857C;
  color: #FFFFFF;
  content: "ON";
  padding-left: 10px;
}
.oppia-on-off-switch-inner:after {
  background-color: #EEEEEE;
  color: #999999;
  content: "OFF";
  padding-right: 10px;
  text-align: right;
}
.oppia-on-off-switch-main {
  background: #FFFFFF;
  border: 2px solid #999999;
  border-radius: 20px;
  bottom: 0;
  display: block;
  margin: 3.5px;
  position: absolute;
  right: 41px;
  top: 0;
  transition: all 0.3s ease-in 0s;
  width: 18px;
}
.oppia-on-off-switch-checkbox:checked + .oppia-on-off-switch-label .oppia-on-off-switch-inner {
  margin-left: 0;
}
.oppia-on-off-switch-checkbox:checked + .oppia-on-off-switch-label .oppia-on-off-switch-main {
  right: 0;
}

/*
  about/learners/creators media queries
*/

@media only screen and (min-width: 1400px) {
  .oppia-about-extra-info {
    height: 245px;
  }
  .oppia-static-content, .oppia-static-extra-content {
    width: 960px;
  }

}

@media only screen and (max-width: 768px) {
  .oppia-static-content, .oppia-static-extra-content {
    width: 90%;
  }
  .oppia-about-otter-speech-bubble {
    padding: 10px;
  }
}

@media only screen and (max-width: 500px) {
  .oppia-static-header h1 {
    font-size: 2.5em;
  }
  .oppia-about-tabs li, .oppia-about-teach-tabs ul li {
    width: 100%;
    border-right: none;
    border-bottom: 1px solid rgba(0,0,0,0.1);
  }
  .oppia-static-card-content-wide, .oppia-static-card-content-narrow {
    width: 80%;
  }
  .oppia-about-buttons {
    width: 100%;
    margin: 20px 0 0 0;
  }
  .oppia-about-buttons:first-child {
    margin: 0;
  }
}


.oppia-save-exploration-wide-modal .modal-dialog {
  max-width: 1200px;
  width: 90%;
}

.oppia-save-exploration-wide-modal .diff-graph {
  margin-top: 50px;
}
.oppia-save-exploration-wide-modal .legend-graph {
  right: -25px;
}

.oppia-mathexpression-input-mobile-overlay {
  opacity: 0;
  position: absolute;
  z-index: 2;
}

.oppia-mathexpression-input-hidden-text {
  /* In some versions of Chrome on Android, typing in a 0px input
  field can cause the previous character to be selected.
  Set to 1px and 0 opacity instead of 0px to prevent this issue. */
  border: 0;
  height: 1px;
  margin: 0;
  margin-left: -5px;
  opacity: 0;
  padding: 0;
  width: 1px;
}

.oppia-rte-component-container {
  position: relative;
}


.oppia-rte {
  min-height: 80px;
  height: auto;
  border: 1px solid #ccc;
  border-radius: 4px;
  -webkit-box-shadow: inset 0 1px 1px rgba(0,0,0,.075);
  box-shadow: inset 0 1px 1px rgba(0,0,0,.075);
  padding: 8px;
<<<<<<< HEAD
=======
  word-wrap: break-word;
>>>>>>> a74dcf0d
}

.oppia-rte:focus {
  min-height: 80px;
  height: auto;
  border: 1px solid #66afe9;
  border-radius: 4px;
  -webkit-box-shadow: inset 0 1px 1px rgba(0,0,0,0.075), 0 0 8px rgba(102,175,233,0.6);
  -moz-box-shadow: inset 0 1px 1px rgba(0,0,0,0.075),0 0 8px rgba(102,175,233,0.6);
  box-shadow: inset 0 1px 1px rgba(0,0,0,0.075), 0 0 8px rgba(102,175,233,0.6);
  padding: 8px;
}

span.learner-action {
  margin-bottom: 2em;
}

span.oppia-issues-learner-action {
  display: block;
  margin-bottom: 2em;
}

.oppia-issues-hexagon-text {
  position: absolute;
  z-index: 1000;
  width: 100%;
  text-align: center;
  font-size: 20px;
  color: white;
}

.oppia-issues-playthrough-modal-btn {
  background: transparent;
  border-radius: 0;
  border: none;
}

/* Values below were experimentally generated using 'http://csshexagon.com' */
.oppia-hexagon {
  transform: scale(0.5);
  position: relative;
  width: 200px;
  height: 115.47px;
  background-color: #009A8B;
  margin: 20px 0;
  border-left: solid 2px #009A8B;
  border-right: solid 2px #009A8B;
}

.oppia-hexagon:before,
.oppia-hexagon:after {
  content: "";
  position: absolute;
  z-index: 1;
  width: 141.42px;
  height: 141.42px;
  -webkit-transform: scaleY(0.5774) rotate(-45deg);
  -ms-transform: scaleY(0.5774) rotate(-45deg);
  transform: scaleY(0.5774) rotate(-45deg);
  background-color: inherit;
  left: 27.2893px;
}

.oppia-hexagon:before {
  top: -70.7107px;
  border-top: solid 2.8284px #009A8B;
  border-right: solid 2.8284px #009A8B;
}

.oppia-hexagon:after {
  bottom: -70.7107px;
  border-bottom: solid 2.8284px #009A8B;
  border-left: solid 2.8284px #009A8B;
}

.oppia-issues-content {
  width: 66%;
}

.oppia-issues-border-gray {
  border: 2px solid #b2b2bb;
}

.issueNav:hover {
  cursor: pointer;
}

.oppia-issues-bor-btm {
  border-bottom: 2px solid #b2b2bb;
}

.oppia-issues-bor-right {
  border-right: 1px solid #b2b2bb;
}

.oppia-issues-bor-left {
  border-left: 1px solid #b2b2bb;
}

.oppia-issues-clr-green {
  color: #66A79D;
}

.oppia-issues-bg-clr {
  background: #469689;
}

.oppia-issues-suggestion-header {
  color: red;
  margin-left: 10px;
}

.oppia-issues-tips {
  list-style-type: square;
}

.oppia-issues-playthrough-content {
  font-size: 1.3em;
  color: white;
}

.oppia-issues-btn-arrow {
  margin: auto;
  background-color: white;
  border: none;
  cursor: pointer;
}

.oppia-issues-highlight {
  background-color: #cfffe1;
  opacity: 0.5;
}

.oppia-issues-btn-resolve {
  padding: .35rem 1.2rem;
  border-radius: 10px !important;
}

.oppia-ft-14 {
  font-size: 14px;
}

.oppia-issues-state-link {
  text-decoration: underline;
  color: blue;
}

.oppia-issues-row-eq-height {
  display: -webkit-box;
  display: -webkit-flex;
  display: -ms-flexbox;
  display: flex;
}

.oppia-issues-text-white {
  color: white;
}

.oppia-pt2 {
  padding-top: .5rem;
}

.oppia-pt4 {
  padding-top: 1.5rem;
}

.oppia-pb2 {
  padding-bottom: .5rem;
}

.oppia-issues-issue-dir {
  font-family: montserrat, sans-serif;
}

.oppia-issues-learner-action-table {
  width: 100%;
  border: 1px solid black;
}

/* To fix the shifting of tooltip when text is too long. */
.nav .tooltip-inner {
  max-width: none;
  white-space: nowrap;
}<|MERGE_RESOLUTION|>--- conflicted
+++ resolved
@@ -3080,10 +3080,7 @@
   overflow-wrap: break-word;
   padding: 0.2em;
   position: absolute;
-<<<<<<< HEAD
-=======
   word-wrap: break-word;
->>>>>>> a74dcf0d
   -webkit-hyphens: auto;
 }
 .oppia-activity-summary-tile.oppia-activity-playlist-tile .activity-title {
@@ -3807,10 +3804,7 @@
   -webkit-box-shadow: inset 0 1px 1px rgba(0,0,0,.075);
   box-shadow: inset 0 1px 1px rgba(0,0,0,.075);
   padding: 8px;
-<<<<<<< HEAD
-=======
   word-wrap: break-word;
->>>>>>> a74dcf0d
 }
 
 .oppia-rte:focus {
