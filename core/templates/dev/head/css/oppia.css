--- conflicted
+++ resolved
@@ -4083,11 +4083,7 @@
 
 .oppia-dashboard-card-view-item .exp-private-text {
   font-size: 13px;
-<<<<<<< HEAD
-  margin: 0 0.5em;
-=======
   margin: 0.5em;
->>>>>>> a8787ab8
   padding: 0.2em;
 }
 
