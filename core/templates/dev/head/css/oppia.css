/*
  Copyright 2014 The Oppia Authors. All Rights Reserved.

  Licensed under the Apache License, Version 2.0 (the "License");
  you may not use this file except in compliance with the License.
  You may obtain a copy of the License at

      http://www.apache.org/licenses/LICENSE-2.0

  Unless required by applicable law or agreed to in writing, software
  distributed under the License is distributed on an "AS IS" BASIS,
  WITHOUT WARRANTIES OR CONDITIONS OF ANY KIND, either express or implied.
  See the License for the specific language governing permissions and
  limitations under the License.
*/

/*
  Animation keyframes. These must be placed at the top of the file
  in order to work in IE.
*/
@-webkit-keyframes dot {
  0% { opacity: 0; }
  100% { opacity: 1; }
}
@-moz-keyframes dot {
  0% { opacity: 0; }
  100% { opacity: 1; }
}
@keyframes dot {
  0% { opacity: 0; }
  100% { opacity: 1; }
}

/* Angular material overrides. */
md-input-group.long > input
{
  width: 100%;
  height: 45px;
}

md-input-group.oppia-blue-on-focus > input:focus {
  border-bottom-color: rgb(63, 81, 181);
  border-bottom-width: 2px;
}

md-input-group.md-default-theme label
{
  font-size: 16px;
  font-weight: 200;
  margin-bottom: 0;
}

.md-button-success {
  color: #009688;
}

.md-button.oppia-learner-continue-button {
  background: #0D48A1;
  color: #ffffff;
  padding: 6px 12px;
}

button.md-button.md-default-theme.oppia-learner-continue-button:focus,
button.md-button.md-default-theme.oppia-learner-continue-button:hover {
  background-color: #115FD4;
}

/* Attributes for material-icons. */
.material-icons {
  vertical-align: middle;
}
.material-icons.md-18 {
  font-size: 18px;
}
.material-icons.md-30 {
  font-size: 30px;
}
.material-icons.md-40 {
  font-size: 40px;
}
<<<<<<< HEAD
.material-icons.md-100 {
  font-size: 100px;
=======
.material-icons.md-32 {
  font-size: 32px;
>>>>>>> 8c8a8e66
}
.material-icons.md-dark {
  color: rgba(0, 0, 0, 0.54);
}

/* Bootstrap overrides and additions. */
html {
  /*
    The HTML font-size is set to 62.5% in order to make 'em' units easier to
    work with. Modern browsers set their default font-size to 16px. This means
    that 1em = 16px, which is a difficult base to work with (for example,
    1.6em = 25.6px, which is not rounded). By setting the html's font-size to
    62.5%, the base font-size becomes 10px, so 1em = 10px, and 1.6em = 16px.
    The reason for making 'em' easier to work with is that 'em's scale with
    the user's font-size preferences that they set in the browser, while
    'px' is a fixed unit of measurement that doesn't scale.
  */
  font-size: 62.5%;
  height: 100%;
}

body {
  color: rgba(0,0,0,0.87);
  font-family: "Roboto", Arial, sans-serif;
  /*
    A font-size of 1.6em sets the default font-size on Oppia to 16px, though
    this will scale depending on the user's font-size preferences set via
    their browser preferences.
  */
  font-size: 1.6em;
  height: 100%;
  margin: 0 auto;
  overflow-x: hidden;
  padding: 0;
  width: 100%;
}

/* According to the Angular documentation - https://docs.angularjs.org/api/ng/directive/ngCloak -
   the following rule needs to be added to the css file in order for ng-cloak to work.  */
[ng\:cloak], [ng-cloak], .ng-cloak {
  display: none !important;
}

/* Select2 dropdown corners should not be rounded */
.select2-container .select2-choice,
.select2-container .select2-choice .select2-arrow {
  border-radius: 0;
}

.oppia-dashboard-container {
  margin: 60px auto 30px auto;
  max-width: 800px;
}

.oppia-dashboard-container .exp-private-text {
  color: #aaa;
  font-style: italic;
}

.oppia-profile-container {
  margin: 30px auto 30px auto;
  max-width: 980px;
  overflow: auto;
  position: relative;
  width: 90%;
}

.oppia-profile-user-card {
  background-color: #fff;
  float: left;
  margin-right: 28px;
  padding: 24px;
  position: relative;
  width: 220px;
}

.oppia-profile-picture-container {
  position: relative;
}

.oppia-profile-picture-fullsize {
  border-radius: 4px;
  display: block;
  height: auto;
  margin-left: auto;
  margin-right: auto;
  max-width: 160px;
  width: 90%;
}

.oppia-profile-username-large-screen {
  display: block;
  font-size: 130%;
  margin-top: 20px;
  text-align: center;
}

.oppia-profile-username-small-screen {
  display: none;
  font-size: 110%;
  margin-top: 20px;
  text-align: left;
}

.oppia-profile-first-contributed {
  display: block;
  font-size: 0.7em;
  line-height: 120%;
  text-align: center;
}

.oppia-profile-user-stat-container-large-screen {
  display: block;
  font-size: 12px;
  margin-top: 16px;
  max-width: 220px;
  text-align: center;
}

.oppia-profile-user-stat-container-small-screen {
  display: none;
  font-size: 12px;
  margin-top: 16px;
  max-width: 100%;
  text-align: center;
}

.oppia-profile-stat-container-line-small-screen {
  display: none;
}

.oppia-profile-user-stat {
  display: inline-block;
  width: 33%;
}

.oppia-profile-user-stat span {
  display: block;
}

.oppia-profile-user-bio {
  display: block;
  font-size: 0.7em;
  line-height: 130%;
  margin-top: 16px;
  width: 100%;
}

.oppia-profile-subject-interest-container {
  display: block;
  font-size: .8em;
  font-weight: bold;
  margin-top: 6px;
}

.oppia-profile-subject-interest {
  background-color: rgba(0, 150, 136, 0.85);
  border-radius: .25em;
  color: #fff;
  display: inline;
  font-size: 0.8em;
  line-height: 1;
  margin: 0 2px;
  padding: .3em .35em .3em .5em;
  text-align: center;
  vertical-align: baseline;
  white-space: nowrap;
}

.oppia-profile-no-interests-text {
  font-size: .9em;
  font-weight: normal;
}

.oppia-profile-content-card {
  background-color: #fff;
  float: left;
  min-height: 630px;
  padding: 30px;
  position: relative;
  width: -webkit-calc(100% - 280px);
  width: -moz-calc(100% - 280px);
  width: -o-calc(100% - 280px);
  width: calc(100% - 280px);
}

/* For issue #1867 (https://github.com/oppia/oppia/issues/1867)
   Added "overflow: hidden;" to this class to fix a problem with the screen
   flickering between 2 and 3 columns when someone hovered over either
   the rating or the number of views explorations in the second row and
   on when there are at least four explorations listed. */
.oppia-profile-portfolio-container {
  margin: 0 auto;
  margin-bottom: 20px;
  overflow: hidden;
  width: 100%;
}

.oppia-profile-portfolio-pages {
  bottom: 0;
  display: block;
  font-size: .7em;
  margin-bottom: 20px;
  margin-right: 40px;
  position: absolute;
  right: 0;
  text-align: right;
}

@media (max-width: 610px) {
  .oppia-profile-container {
    width: 90%;
  }
  .oppia-profile-user-card {
    float: none;
    margin: 0 auto 12px auto;
    padding: 30px;
    width: 90%;
  }
  .oppia-profile-content-card {
    width: 90%;
    float: none;
    margin: 0 auto;
  }
  .oppia-profile-picture-fullsize {
    display: inline-block;
    float: left;
    margin-right: 20px;
    width: -webkit-calc(80% - 70px);
    width: -moz-calc(80% - 70px);
    width: -o-calc(80% - 70px);
    width: calc(80% - 70px);
  }
  .oppia-profile-username-large-screen {
    display: none;
  }
  .oppia-profile-username-small-screen {
    display: inline-block;
  }
  .oppia-profile-first-contributed {
    text-align: left;
    font-size: .6em;
  }
  .oppia-profile-user-stat-container-large-screen {
    display: none;
  }
  .oppia-profile-user-stat-container-small-screen {
    display: block;
  }
  .oppia-profile-stat-container-line-small-screen {
    display: block;
    border-top: 1px solid #7e7e7e;
  }
  .oppia-profile-user-bio {
    display: inline-block;
  }
}

/*
  This counteracts the increased line-height of 1.846 introduced by
  angular-material.css.
  TODO(sll): This is ugly. We should try not to have it, perhaps after
  angular-material has been upgraded.
*/
html p, body p {
  margin-top: -5px;
}

h1, h2 {
  color: #000;
}

h3 {
  color: #222;
  line-height: 1.1;
}

a {
  color: #0844aa;
  cursor: pointer;
}

a:hover {
  color: #3f2c76;
}

a:focus {
  outline-style: none;
}

/* Change all the borders of an input to red when there is validation errors. */
input.ng-dirty.ng-invalid, md-input-group.md-default-theme input.ng-dirty.ng-invalid {
  border-color: #F44336;
}

::-webkit-input-placeholder {
  font-style: italic;
}
::-moz-placeholder {
  font-style: italic;
}
::-ms-input-placeholder {
  font-style: italic;
}

/* Change the color of odd-numbered lines in a table. */
.table-striped > tbody > tr:nth-child(odd) > td,
.table-striped > tbody > tr:nth-child(odd) > th {
  background-color: #f0f0f0;
}

.oppia-form-error {
  color: red;
}

.oppia-confusing-outcome-warning-text {
  color: rgb(200, 0, 0);
  font-style: italic;
}

.oppia-serious-warning-text {
  color: red;
}

.oppia-disabled-contenteditable {
  background-color: #eee;
  cursor: not-allowed;
  padding: 10px 5px;
  opacity: 1;
}

p {
  line-height: 1.2;
  margin: 0;
  text-align: left;
  word-spacing: 0;
}

.oppia-long-text p {
  line-height: 1.4;
  /* The following should be the same as the line-height (1.4). */
  margin: 1.4em 0;
}

.oppia-long-text-image {
  display: block;
  margin-left: auto;
  margin-right: auto;
  width: 80%;
}

#wrapper {
  min-height: 100%;
  position: relative;
}

.label {
  margin: auto 4px;
}
.label-info {
  background-color: #18447E;
}

/*
  The following rule ensures that, as the viewport gets
  smaller, any media will scale down according to its
  container's width.
*/
img, video, canvas {
  max-width: 100%;
}

textarea {
  width: 90%;
}

/*
  Styles for the development mode indicator
*/
.oppia-dev-mode {
  background-color: DarkSlateGray;
  border-bottom-right-radius: 0.5em;
  border-top-right-radius: 0.5em;
  bottom: 40px;
  color: white;
  left: 0;
  opacity: 0.7;
  padding: 4px 8px;
  /* This allows clicks to 'pass through' the element. */
  pointer-events: none;
  position: fixed;
  z-index: 100;
}

/*
  Styles for the link to the site feedback form.
*/
.oppia-site-feedback {
  background-color: #fff;
  border-radius: 2px;
  bottom: 4px;
  color: rgba(0,0,0,0.87);
  cursor: pointer;
  left: 4px;
  opacity: 0.5;
  padding: 4px 8px;
  position: fixed;
  /* This is needed so that the exploration summary tiles don't overlap the button in the library page. */
  z-index: 3;
}
.oppia-site-feedback:hover,
.oppia-site-feedback:focus,
.oppia-site-feedback:active {
  color: rgba(0,0,0,0.87);
  opacity: 1.0;
  text-decoration: none;
}

/*
  Styles for the global navigation sidebar menu.
*/
.oppia-base-container {
  height: 100%;
  margin-left: auto;
  margin-right: auto;
  min-height: 100%;
  position: relative;
}

/*
  Note that adding "overflow-y: scroll;" will break infinite scrolling in the
  search results page.
*/
.oppia-content-container {
  height: 100%;
  left: 0;
  position: relative;
  transition: transform 0.5s;
  -webkit-transition: -webkit-transform 0.5s;
}

.oppia-sidebar-menu-open .oppia-content-container::after {
  height: 100%;
  opacity: 1;
  -webkit-transition: opacity 0.5s;
  transition: opacity 0.5s;
  width: 100%;
}
.oppia-sidebar-menu-closed .oppia-content-container::after {
  opacity: 0;
  -webkit-transition: opacity 0.5s;
  transition: opacity 0.5s;
}

.oppia-sidebar-menu {
  background: #fff;
  height: 100%;
  left: 0;
  position: fixed;
  top: 0;
  -webkit-transform: translate3d(-100%, 0, 0);
  transform: translate3d(-100%, 0, 0);
  width: 270px;
  z-index: 100;
}
.oppia-sidebar-menu-transition {
  -webkit-transition: all 0.5s;
  transition: all 0.5s;
}
.oppia-sidebar-menu::after {
  background: rgba(0,0,0,0.2);
  content: '';
  display: none;
  height: 100%;
  opacity: 1;
  position: absolute;
  right: 0;
  top: 0;
  -webkit-transition: opacity 0.5s;
  transition: opacity 0.5s;
  width: 100%;
}

.oppia-sidebar-menu-icon {
  height: 22px;
  margin: 0 16px 3px 6px;
  vertical-align: middle;
  width: 22px;
}

.oppia-sidebar-menu ul {
  font-size: 16px;
  list-style: none;
  margin-bottom: 0;
  padding-left: 0;
  padding-top: 10px;
}
.oppia-sidebar-menu hr {
  margin-bottom: 0;
  margin-top: 0;
}
.oppia-sidebar-menu .oppia-sidebar-section-header {
  color: #888;
  display: block;
  margin-left: 10px;
  padding: 1em 0 0 0;
  text-decoration: none;
}
.oppia-sidebar-menu a {
  color: #333;
  display: block;
  padding: 1em 0 1em 18px;
  text-decoration: none;
}
.oppia-sidebar-menu a:hover {
  background: rgb(243, 248, 255);
}
.oppia-sidebar-menu li.active a {
  background: rgba(243, 248, 255, 0.5);
}

.oppia-sidebar-logo {
  height: 32px;
  margin-bottom: 5px;
  margin-left: 15px;
}
.oppia-sidebar-logo-container {
  color: #333;
  margin: 0 auto;
  width: 120px;
}

.oppia-sidebar-header {
  background: #eee;
  border-bottom: 1px solid #ccc;
  height: 56px;
  padding-top: 6px;
}

.oppia-sidebar-footer {
  bottom: 10px;
  color: #777;
  left: 25px;
  position: absolute;
}

.oppia-sidebar-footer div {
  margin-bottom: 10px;
}

.oppia-sidebar-footer a {
  display: inline;
  padding: 0 10px 0 0;
  margin-top: 5px;
}

.oppia-sidebar-footer a:hover {
  background: none;
}

.oppia-sidebar-footer a > img {
  width: 26px;
}

.oppia-sidebar-menu-open .oppia-sidebar-menu {
  box-shadow: 1px 0 3px rgba(0,0,0,0.12), 1px 0 2px rgba(0,0,0,0.24);
  -webkit-transform: translate3d(0, 0, 0);
  transform: translate3d(0, 0, 0);
  visibility: visible;
}
.oppia-sidebar-menu-open .oppia-sidebar-menu::after {
  height: 0;
  opacity: 0;
  -webkit-transition: opacity 0.5s, width 0.1s 0.5s, height 0.1s 0.5s;
  transition: opacity 0.5s, width 0.1s 0.5s, height 0.1s 0.5s;
  width: 0;
}

/*
  Styles for footer
*/
.oppia-footer {
  background-color: #094142;
  bottom: 0;
  color: #fff;
  font-size: 13px;
  line-height: 20px;
  position: absolute;
  width: 100%;
}

.oppia-footer-container {
  max-width: 800px;
  margin-left: auto;
  margin-right: auto;
  padding: 30px 80px;
}

.oppia-footer-container a {
  color: #fff;
}

.oppia-footer-container h4 {
  font-weight: bold;
  text-transform: uppercase;
}

.oppia-footer-container ul {
  padding-left: 0;
}

.oppia-footer-container li {
  list-style-position: inside;
  list-style-type: none;
}

.oppia-footer-padding {
  height: 198px;
}

@media (max-width: 768px) {
  .oppia-footer-padding {
    height: 464px;
  }

  .oppia-footer-container {
    padding: 30px;
  }

}

/*
  This is needed for proper display of tabs. See

  https://github.com/angular-ui/bootstrap/commit/8620aedba99b05822311
*/
.navbar-nav, .pagination {
  cursor: pointer;
}

.navbar {
  border: 0;
  margin-bottom: 0;
  width: 100%;
}

.navbar-nav.oppia-navbar-nav > li > a {
  color: #fff;
  font-size: 16px;
  font-weight: 400;
  height: 56px;
  padding-top: 16px;
}

.oppia-navbar-breadcrumb {
  color: #fff;
  cursor: default;
  font-family: "Capriola", "Roboto", Arial, sans-serif;
  font-size: 20px;
  padding-top: 13px;
}

.oppia-navbar-breadcrumb-separator {
  margin-right: 8px;
}
.oppia-navbar-breadcrumb-separator:after {
  content: ">";
}

.oppia-navbar-breadcrumb-icon {
  height: 20px;
  margin: 0 12px 4px 12px;
  width: 20px;
}

.navbar-default .navbar-nav > li > a:hover,
.navbar-default .navbar-nav > li > a:focus {
  color: #fff;
}

.navbar-default .navbar-nav > li > a.oppia-no-hover-change:hover,
.navbar-default .navbar-nav > li > a.oppia-no-hover-change:focus {
  background: inherit;
  color: #fff;
}

.navbar-nav > li.active > a, .navbar-nav > li.active > a:hover,
.navbar-nav > li.active > a, .navbar-nav > li.active > a:focus {
  color: white;
  background: rgb(2, 38, 86);
}

.navbar-default .navbar-container {
  background: #009688;
  height: 56px;
}

.navbar-default .dropdown-menu {
  background: #fff;
  margin-top: 0;
}

.navbar-default .navbar-nav > li > a, {
  color: #fff;
}

.navbar-default .navbar-nav > li > a:hover,
.navbar-default .navbar-nav .open > a:hover,
.navbar-default .navbar-nav .open .dropdown-menu > li > a,
.navbar-default .navbar-nav .open .dropdown-menu > li > a:hover {
  color: #009688;
}

.navbar-default .navbar-nav > li > a:hover,
.navbar-default .navbar-nav .open > a:hover,
.navbar-default .navbar-nav .open > a:focus,
.navbar-default .navbar-nav .open .dropdown-menu > li > a:hover,
.navbar-default .navbar-nav .open .dropdown-menu > li > a:focus {
  background: #fff;
  color: #009688;
}

.navbar-default .navbar-nav > li.dropdown.open,
.navbar-default .navbar-nav > li.dropdown.open > a {
  background: #fff;
  color: #009688;
}

.navbar-default .navbar-nav > .active > a,
.navbar-default .navbar-nav > .active > a:hover,
.navbar-default .navbar-nav > .active > a:focus {
  background-color: #06b9ac;
  color: #fff;
}

/* In Bootstrap, the link at the top of the default dropdown menu cannot be
   clicked -- so, in such cases (e.g. for the 'Sign in' link at the top right),
   we use this instead.
*/
.oppia-navbar-clickable-dropdown:hover ul.dropdown-menu,
.oppia-clickable-navbar-element:hover {
  display: block;
}

.oppia-top-right-menu-item-separator {
  margin-top: 5px;
  margin-bottom: 5px;
}

.oppia-share-dropdown-menu {
  min-width: 30px;
  width: 46px;
}

.oppia-share-dropdown-menu li > a {
  font-weight: bolder;
  padding: 10px;
  text-align: center;
}

.oppia-share-dropdown-menu:hover .oppia-share-dropdown-toggle {
  color: #009688;
  background-color: white;
}

.nav .dropdown:hover > .dropdown-menu {
  border: none;
}

/* Show the navbar submenu dropdowns on-hover rather than on-click, if the
   screen size is large enough. */
@media (min-width: 768px) {
  .nav .dropdown:hover > .dropdown-menu {
    display: block;
  }
  .nav .dropdown:hover > .dropdown-menu > li > a {
    color: #009688;
  }
  .nav .dropdown:hover > .dropdown-menu > li > a:hover {
    background-color: #eee;
    color: #888;
  }
}

.oppia-main-content {
  margin: 10px;
  padding: 10px;
  width: 100%;
}

.oppia-align-center {
  float: none;
  margin: 0 auto;
  text-align: center;
}

.oppia-exploration-ctrl {
  margin: 15px 0;
}

.oppia-loading-fullpage {
  border: 1px;
  border-radius: 5px;
  font-size: 2em;
  height: 100%;
  position: fixed;
  top: 35%;
  width: 100%;
  z-index: 1000;
}
.oppia-loading-dot-one {
  opacity: 0;
  animation: dot 1.5s infinite;
  animation-delay: 0.0s;
  -moz-animation: dot 1.5s infinite;
  -moz-animation-delay: 0.0s;
  -webkit-animation: dot 1.5s infinite;
  -webkit-animation-delay: 0.0s;
}
.oppia-loading-dot-two {
  opacity: 0;
  animation: dot 1.5s infinite;
  animation-delay: 0.3s;
  -moz-animation: dot 1.5s infinite;
  -moz-animation-delay: 0.3s;
  -webkit-animation: dot 1.5s infinite;
  -webkit-animation-delay: 0.3s;
}
.oppia-loading-dot-three {
  opacity: 0;
  animation: dot 1.5s infinite;
  animation-delay: 0.6s;
  -moz-animation: dot 1.5s infinite;
  -moz-animation-delay: 0.6s;
  -webkit-animation: dot 1.5s infinite;
  -webkit-animation-delay: 0.6s;
}

.oppia-navbar-button-container {
  border-radius: 0;
  margin-top: 10px;
}
/* In Bootstrap, white-space for dropdown list is no-wrap. Use this instead
   to align ticks and dropdown options.
*/
.oppia-navbar-button-container > .dropdown-menu > li > a {
  white-space: normal;
}
.btn.oppia-navbar-button {
  background-color: rgba(0,0,0,0.2);
  color: rgba(255,255,255,1.0);
  font-family: "Capriola", "Roboto", Arial, sans-serif;
  font-size: 14px;
  margin-right: 5px;
  margin-left: 5px;
  text-transform: uppercase;
}
.btn.oppia-navbar-button:hover {
  background-color: rgba(5, 190, 178, 1);
  color: rgba(255,255,255,1);
}

@media (max-width: 768px) {
  .oppia-navbar-hide-on-small-width {
    display: none;
  }
}

.btn.oppia-unresolved-answer-button {
  background-color: white;
  border-radius: 12px;
  color: black;
  font-size: 14px;
  margin: 4px;
  padding: 8px 18px;
  text-align: left;
  width: auto;
}

.btn.oppia-unresolved-answer-button:hover {
  background-color: #eee;
}

.oppia-exp-summary-tiles-container {
  display: block;
  height: 100%;
  margin-left: auto;
  margin-right: auto;
  max-width: 928px;
  min-height: 300px;
  padding-bottom: 24px;
  padding-top: 24px;
  width: 100vw;
}
/* Ensure that the summary tiles tiles remain centered. Note that these values
   would need to be updated if the summary tiles are changed. */
@media (max-width: 844px) {
  .oppia-exp-summary-tiles-container {
    margin-left: 5vw;
    margin-right: 5vw;
    max-width: 89vw;
    width: initial;
  }
}
@media (max-width: 632px) {
  .oppia-exp-summary-tiles-container {
    margin-left: 2vw;
    margin-right: 2vw;
    max-width: 96vw;
  }
}

.oppia-library-group {
  display: block;
  height: 350px;
  margin-bottom: 72px;
  margin-top: 36px;
  max-width: 928px;
  width: 100vw;
}

.oppia-library-group-header-container {
  width: -webkit-calc(100% - 120px);
  width: -moz-calc(100% - 120px);
  width: -o-calc(100% - 120px);
  width: calc(100% - 120px);
  max-width: 928px;
  min-width: 315px;
}

@media(max-width: 720px) {
  .oppia-library-group-header-container {
    width: 80%;
  }
}

@media(max-width: 480px) {
  .oppia-library-group-header-container {
    width: 100%;
  }
}

.oppia-library-group-header {
  display: inline-block;
  font-size: 2em;
  margin-bottom: 24px;
  margin-left: 44px;
  min-width: 126px;
}

.oppia-library-group-header.active {
  color: #04857c;
  font-family: "Capriola", "Roboto", Arial, sans-serif;
}


@media(max-width: 720px) {
  .oppia-library-group-header {
    width: -webkit-calc(80% - 120px);
    width: -moz-calc(80% - 120px);
    width: -o-calc(80% - 120px);
    width: calc(80% - 120px);
  }
}

.oppia-library-group-header a, .oppia-library-group-header span {
  color: inherit;
  font-family: "Capriola", "Roboto", Arial, sans-serif;
}

.oppia-group-page-header {
  color: #2c4841;
  font-family: "Capriola", "Roboto", Arial, sans-serif;
}

.oppia-library-group-header a:hover {
  color: #04857c;
  text-decoration: none;
}


@media (max-width: 720px) {
  .oppia-library-group-header {
    font-size: 6vw;
  }
}

.oppia-library-carousel-scroll-btn {
  color: #2c4841;
  cursor: default;
  float: left;
  height: 60px;
  margin-top: 100px;
  max-width: 40px;
  padding: 0;
  position: relative;
  width: 10vw;
}
.oppia-library-carousel-scroll-btn i {
  font-size: 36px;
  margin: 0;
  padding: 0;
  top: 50%;
}

.oppia-library-carousel-tiles {
  /*The height is adjusted to hide the scrollbars*/
  height: 290px;
  left: 0;
  margin: 0;
  overflow: hidden;
  padding: 0;
  position: relative;
  top: 0;
  white-space: nowrap;
}

.oppia-library-carousel {
  height: 282px;
  float: left;
  max-width: 848px;
  overflow: hidden;
  position: relative;
}

.oppia-library-carousel-overlay-left,
.oppia-library-carousel-overlay-right {
  /*The display is set in Library.js*/
  display: none;
  height: 258px;
  margin-top: 12px;
  position: absolute;
  top: 0;
  width: 20px;
  z-index: 99;
}

.oppia-library-carousel-overlay-left {
  background: #b5bdc8;
  background: -moz-linear-gradient(left, rgba(0,0,0,0.65) 0%, rgba(0,0,0,0) 100%);
  background: -webkit-linear-gradient(left, rgba(0,0,0,0.65) 0%, rgba(0,0,0,0) 100%);
  background: linear-gradient(to right, rgba(0,0,0,0.65) 0%, rgba(0,0,0,0) 100%);
  left: 0;
}

.oppia-library-carousel-overlay-right {
  background: #b5bdc8;
  background: -moz-linear-gradient(left, rgba(0,0,0,0) 0%, rgba(0,0,0,0.65) 100%);
  background: -webkit-linear-gradient(left, rgba(0,0,0,0) 0%, rgba(0,0,0,0.65) 100%);
  background: linear-gradient(to right, rgba(0,0,0,0) 0%, rgba(0,0,0,0.65) 100%);
  right: 0;
}

.oppia-dashboard-aggregated-stats md-card {
  background: #fff;
  margin: 0 7.5px 40px 7.5px;
}

.oppia-dashboard-aggregated-stats .stats-card {
  border-right: 1px solid #bbb;
  margin: 10px 0;
  padding-left: 35px;
  width: 50%;
}
.oppia-dashboard-aggregated-stats .stats-card:last-child {
  border: none;
}

.stats-card p {
  color: #555;
}

.stats-card .stat-value {
  margin: 2px 0;
}

.oppia-dashboard-tabs {
  border-bottom: 1px solid #eee;
  display: -webkit-flex;
  display: flex;
  flex-wrap: wrap;
  margin-bottom: 0;
  padding-left: 0;
  text-align: center;
}

.oppia-dashboard-tabs li {
  display: -webkit-flex;
  display: flex;
  margin-bottom: 0;
  width: 200px;
}

.oppia-dashboard-tabs-active .oppia-dashboard-tabs-text {
  border-bottom: 4px solid #009688;
  color: #009688;
  margin-left: 7.5px;
}

.oppia-dashboard-tabs .oppia-dashboard-tabs-text {
  color: #009688;
  font-size: 1em;
  padding: 10px;
  text-decoration: none;
  text-transform: uppercase;
  width: 100%;
}

.oppia-dashboard-tabs .oppia-dashboard-tabs-text:hover,
.oppia-dashboard-tabs .oppia-dashboard-tabs-text:focus {
  text-decoration: none;
}

.oppia-dashboard-empty-text {
  padding-top: 50px;
}

.oppia-dashboard-tabs .list-card-view-toggle {
  margin-left: auto;
  margin-right: 7.5px;
  width: auto;
}

.list-card-view-toggle button {
  background: #fff;
  border: 1px solid #ddd;
  color: #009688;
  height: 32px;
  margin-top: 7px;
  padding: 5px 12px;
}

.list-card-view-toggle .card-view-btn {
  border-top-left-radius: 5px;
  border-bottom-left-radius: 5px;
}

.list-card-view-toggle .list-view-btn {
  border-top-right-radius: 5px;
  border-bottom-right-radius: 5px;
  margin-left: -1px;
}

.list-card-view-toggle .dashboard-active-view {
  background: #009688;
  color: #fff;
}

li.sort-explorations-select {
  display: block;
  margin-left: auto;
  margin-right: auto;
  width: auto;
}

li.sort-explorations-select .sort-by-text,
li.sort-explorations-select .sort-options,
li.sort-explorations-select .sort-order {
  display: inline-block;
}

li.sort-explorations-select .sort-by-text {
  margin: 8px 8px 0 ;
}

li.sort-explorations-select .sort-options {
  background: #fff;
  border-color: #ddd;
  height: 32px;
  margin: 7px 7px 0 0;
}

li.sort-explorations-select .sort-order {
  cursor: pointer;
  margin: 14px 8px 0 0;
}

/* Rules for the tiles in the creator dashboard. */

.oppia-dashboard-intro-card {
  font-family: "Capriola", "Roboto", Arial, sans-serif;
}
.oppia-dashboard-intro-card p {
  margin-bottom: 12px;
}
.oppia-dashboard-intro-picture {
  width: 400px;
}
.oppia-dashboard-intro-button {
  background-color: #015c53;
  border-radius: 0;
  color: #fff;
  font-family: "Capriola", "Roboto", Arial, sans-serif;
  font-size: 14px;
  margin-top: 10px;
  text-transform: uppercase;
  width: 200px;
}
.oppia-dashboard-intro-button:hover,
.oppia-dashboard-intro-button:focus,
.oppia-dashboard-intro-button:active {
  background-color: rgba(5, 190, 178, 1);
  color: #fff;
}

md-card.oppia-dashboard-tile {
  background-color: #fff;
  color: #888;
  height: 120px;
  margin: 0;
  padding: 0;
  position: relative;
  width: 100%;
}
.oppia-dashboard-tile:hover {
  background-color: #f9f9f9;
}

.oppia-dashboard-tile-container-link {
  height: 100%;
  width: 100%;
}

.oppia-dashboard-tile-contents {
  height: 100%;
  padding: 23px 58px;
  width: 100%;
}
.oppia-dashboard-tile-contents:hover {
  text-decoration: none;
}

.oppia-dashboard-tile-image-container {
  height: 120px;
  left: 0;
  top: 0;
  width: 120px;
}
/* This centers the image horizontally and vertically. */
.oppia-dashboard-tile-image {
  height: 120px;
  width: 120px;
}
.oppia-dashboard-tile-image-private {
  opacity: 0.2;
}
.oppia-dashboard-tile-details {
  padding-left: 100px;
  padding-top: 5px;
}
.oppia-dashboard-tile-first-row {
  margin-bottom: 8px;
}
.oppia-dashboard-tile-title {
  color: #333;
  font-family: "Capriola", "Roboto", Arial, sans-serif;
  font-weight: bold;
}
@media (max-width: 365px) {
  .oppia-dashboard-tile-image-container {
    display: none;
  }
  .oppia-dashboard-tile-details {
    padding-left: 0;
  }
}

.oppia-dashboard-tile-second-row {
  color: rgba(0,0,0,0.65);
  font-size: 0.9em;
}

.oppia-signup-page-title {
  color: #222;
  font-size: 1.6em;
  margin: 0 0 30px 0;
}

.oppia-content {
  margin: 0 auto;
  max-width: 630px;
  -webkit-overflow-scrolling: touch;
  width: 80%;
}

.oppia-toast-container {
  position: fixed;
  z-index: 999999;
}

.oppia-toast-container * {
  -moz-box-sizing: border-box;
  -webkit-box-sizing: border-box;
  box-sizing: border-box;
}
.oppia-toast {
  position: relative;
  overflow: hidden;
  padding: 15px 15px 15px 50px;
  top: 60px;
  width: 500px;
  -moz-border-radius: 3px 3px 3px 3px;
  -webkit-border-radius: 3px 3px 3px 3px;
  border-radius: 3px 3px 3px 3px;
  background-position: 15px center;
  background-repeat: no-repeat;
  -moz-box-shadow: 0 0 12px #999999;
  -webkit-box-shadow: 0 0 12px #999999;
  box-shadow: 0 0 12px #999999;
  color: #FFFFFF;
  opacity: 0.8;
  margin: auto;
  margin-top: 5px;
}
.oppia-toast-container > :hover {
  -moz-box-shadow: 0 0 12px #000000;
  -webkit-box-shadow: 0 0 12px #000000;
  box-shadow: 0 0 12px #000000;
  opacity: 1;
  cursor: pointer;
}
.toast-warning {
  background-image: url("/assets/common/images/general/warning.png");
}

@media all and (max-width: 240px) {
  .oppia-toast {
    padding: 8px 8px 8px 50px;
    width: 11em;
  }
  .oppia-toast-container .toast-close-button {
    right: -0.2em;
    top: -0.2em;
  }
}
@media all and (min-width: 241px) and (max-width: 480px) {
  .oppia-toast {
    padding: 8px 8px 8px 50px;
    width: 18em;
  }
  .oppia-toast-container .toast-close-button {
    right: -0.2em;
    top: -0.2em;
  }
}
@media all and (min-width: 481px) and (max-width: 768px) {
  .oppia-toast {
    padding: 15px 15px 15px 50px;
    width: 25em;
  }
}

.oppia-form input.ng-invalid.ng-dirty {
  border: 2px solid #FA787E;
}

.oppia-help {
  height: 16px;
  width: 16px;
}

.oppia-main-body {
  height: 100%;
  margin: 0 auto;
  min-height: 100%;
}

.oppia-cc-icon {
  bottom: 0;
  opacity: 0.4;
  position: fixed;
  right: 25px;
}

.oppia-cc-icon:hover {
  opacity: 0.7;
}

.oppia-wide-panel {
  border: 1px solid #dde0FF;
  border-radius: 20px;
  width: 100%;
}

.oppia-error-wide-container {
  margin-bottom: 30px;
}

.oppia-wide-panel-content, .oppia-forum {
  font-size: large;
  margin: 5px auto;
  min-height: 400px;
  padding: 20px;
}
.oppia-forum {
  margin-top: 0;
}

.oppia-warning {
  background: #F9EDBE;
  width: 80%;
  max-width: 700px;
}
.oppia-warning-chevron {
  font-size: 1em;
  padding-left: 4px;
  padding-top: 4px;
}

.oppia-placeholder {
  color: #888;
  font-style: italic;
}

.oppia-save-draft-button, .oppia-editor-publish-button {
  height: 34px;
}

.oppia-save-draft-button-padding {
  padding-right: 140px;
}

@media(max-width: 1099px) {
  .oppia-editor-publish-button {
    padding-bottom: 3px;
  }
  .oppia-save-draft-button {
    padding-bottom: 3px;
    width: 40px;
  }
}

@media(min-width: 1100px) {
  .material-icons.oppia-save-publish-button-icon,
  .oppia-save-publish-loading.oppia-save-publish-button-icon {
    display: none;
  }

  .oppia-editor-publish-button {
    padding-bottom: 6px;
  }
  .oppia-save-draft-button {
    padding-bottom: 6px;
    width: 125px;
  }
}

/* Overwrite the Bootstrap defaults. */
.nav > li > a.oppia-editor-navbar-tab-anchor {
  padding: 15px 11px;
}

.oppia-save-publish-loading.oppia-save-publish-button-icon {
  font-size: 30px;
  line-height: 14px;
  letter-spacing: -4px;
  font-style: normal;
  text-align: center;
}

@media(max-width: 1099px) {
  .oppia-save-publish-button-label {
    display: none;
  }
}

.oppia-state-name-container {
  background: #eee;
  border-bottom-left-radius: 5px;
  margin: 2px 7px;
  padding: 6px;
}

.oppia-editor-header {
  font-size: 16px;
  margin-top: 35px;
}

.oppia-editor-cards-container {
  margin: auto;
  max-width: 700px;
}
.oppia-editor-card-with-avatar {
  background: rgb(255,255,255);
  margin: 20px auto 0 auto;
  max-width: 700px;
  padding: 0;
}

.oppia-editor-card-avatar {
  height: 36px;
  left: -18px;
  position: absolute;
  top: 28px;
  width: 36px;
}

.oppia-editor-card {
  background: rgb(255,255,255);
  margin-left: auto;
  margin-right: auto;
  margin-top: 30px;
  max-width: 800px;
  padding: 32px;
  padding-bottom: 40px;
}

.oppia-editor-avatar {
  height: 24px;
  left: -43px;
  position: absolute;
  width: 24px;
}

pre.oppia-pre-wrapped-text {
  white-space: pre-wrap;
}

.oppia-editor-card-body {
  position: relative;
}
.oppia-editor-card-body h3 {
  font-size: 1.8em;
  margin: 0;
}
.oppia-editor-card-body form {
  margin: 0;
}

.oppia-editor-card-section-container {
  background: rgba(5,140,166,0.1);
  padding-bottom: 1px;
  padding-top: 5px;
}

.oppia-editor-card-section {
  padding: 20px 50px 20px 35px;
}

.oppia-state-content {
  min-height: 20px;
  padding: 5px 0 15px 10px;
}

.oppia-state-content-display, .oppia-param-changes-display {
  max-width: 610px;
  text-align: left;
}

/* These rules must be kept in sync with corresponding rules in
   pages/exploration_player/conversation_skin_directive.html
   (those with '.conversation-skin-tutor-card-top-content > p,
   .conversation-skin-oppia-feedback-content > p,
   .conversation-skin-learner-answer-content > p,
   .conversation-skin-help-card-content > p' selectors specifying
    the same line-height, margin-top and margin-bottom attributes)
*/
.oppia-state-content-display-html > p,
.form-control.oppia-rte-content > div > p {
  line-height: 28px;
  margin-bottom: 18px;
  margin-top: 18px;
}

.oppia-state-content-display-html > p:first-child,
.form-control.oppia-rte-content > div > p:first-child {
  margin-top: 0;
}

.oppia-state-content-display-html > p:last-child,
.form-control.oppia-rte-content > div > p:last-child {
  margin-bottom: 0;
}

.oppia-prevent-selection {
  -moz-user-select: none;
  -ms-user-select: none;
  -webkit-user-select: none;
}

.oppia-save-state-item-button {
  margin-left: 5px;
}

.oppia-editable-section {
  cursor: pointer;
  position: relative;
}

/* this classes below are used to graymask
 * outcome section when one hovers and
 * editable section when one hovers over them
 */

.oppia-editable-section .oppia-rule-preview-section-mask,
.oppia-editable-section .oppia-editable-section-mask {
  background-color: #eee;
  bottom: 0;
  height: 100%;
  opacity: 0;
  position: absolute;
  top: 0;
  width: 100%;
  z-index: 10;
}

.oppia-editable-section:hover .oppia-rule-preview-section-mask,
.oppia-editable-section:hover .oppia-editable-section-mask {
  border-radius: 4px;
  opacity: 0.4;
  transition: all 200ms;
  -webkit-transition: all 200ms;
}

.oppia-editable-section:hover .oppia-interaction-preview {
  background: rgba(5, 140, 166, 0.5);
  border-radius: 4px;
}

.oppia-interaction-preview {
  opacity: 0.5;
  padding: 4px;
}

.oppia-editor-edit-icon {
  font-size: 16px;
  opacity: 0.2;
  position: absolute;
  right: -22px;
  top: 3px;
  -webkit-transition: all 200ms;
  transition: all 200ms;
}

.oppia-editable-section:hover .oppia-editor-edit-icon {
  opacity: 0.8;
}

.oppia-click-to-start-editing {
  height: 100%;
  position: absolute;
  width: 100%;
  z-index: 50;
}

.oppia-editor-trash-icon {
  opacity: 0.2;
  -webkit-transition: all 200ms;
  transition: all 200ms;
}

.oppia-editor-trash-icon:hover {
  opacity: 0.8;
  cursor: pointer;
}

/* Styles for the state graph vizualization. */

.oppia-state-graph-container {
  border-radius: 4px;
  border: 1px solid #ccc;
  height: 400px;
  overflow-y: hidden;
  position: relative;
}

.oppia-state-graph-animate-show {
  opacity: 1;
}
.oppia-state-graph-animate-show.ng-hide-add, .oppia-state-graph-animate-show.ng-hide-remove {
  transition: all linear 0.5s;
}
.oppia-state-graph-animate-show.ng-hide {
  opacity: 0;
}

/* Styles for the collections learner view */

.oppia-collection-player-tiles-container {
  height: 100%;
  margin-top: 60px;
  margin-left: auto;
  margin-right: auto;
  max-width: 800px;
  min-height: 500px;
  padding-bottom: 25px;
  padding-left: 50px;
  position: relative;
}
.oppia-collection-player-tiles-container .oppia-page-heading {
  color: #fff;
}

.oppia-collection-player-tile-section {
  margin-bottom: 24px;
}

.oppia-collection-player-small-text {
  color: #fff;
  font-style: italic;
  font-size: 1em;
  margin-top: 12px;
  margin-bottom: 6px;
}

/* Styles for the statistics page. */

.oppia-back-arrow {
  float: left;
  margin-right: 5px;
}

.oppia-nested-link {
  color: #0844aa;
  cursor: pointer;
}

.oppia-nested-link:hover {
  color: #3f2c76;
  text-decoration: underline;
}

.oppia-add-interaction-button,
.oppia-add-response-button,
.oppia-add-fallback-button {
  background-color: rgba(5,140,166,0.9);
  border: 0;
  border-radius: 0;
  color: white;
  opacity: 0.9;
  padding: 7px;
  width: 100%;
}

.oppia-add-interaction-button:active,
.oppia-add-interaction-button:focus,
.oppia-add-interaction-button:hover,
.oppia-add-response-button:active,
.oppia-add-response-button:focus,
.oppia-add-response-button:hover,
.oppia-add-fallback-button:active,
.oppia-add-fallback-button:focus,
.oppia-add-fallback-button:hover {
  background-color: rgba(5,140,166,1);
  color: white;
  opacity: 1;
}

.oppia-add-rule-button {
  background-color: rgba(165,165,165,0.9);
  border: 0;
  border-radius: 0;
  color: white;
  opacity: 0.9;
  padding: 7px;
  width: 100%;
}

.oppia-add-rule-button:active,
.oppia-add-rule-button:focus,
.oppia-add-rule-button:hover {
  background-color: rgba(165,165,165,1);
  color: white;
  opacity: 1;
}

/* Workaround to ensure that single-line paragraphs comprising multiple-choice
   options are displayed inline. */
.oppia-multiple-choice-rule p {
  display: inline;
}
.oppia-multiple-choice-rule p::before {
  content: ' ';
}

.oppia-interaction-tile {
  cursor: pointer;
  display: inline-block;
  margin: 5px;
  outline: 1px solid #aaa;
  vertical-align: top;
  width: 30%;
}
.oppia-interaction-tile:hover {
  outline: 2px solid #009688;
}
.oppia-interaction-tile-name {
  border-top: 1px solid #ccc;
  padding: 3px 0;
  position: relative;
  text-align: center;
}
.oppia-interaction-customization-label {
  font-size: 1em;
  font-weight: bold;
  padding-bottom: 6px;
}

.oppia-small-delete-button {
  padding-top: 3px;
}

.oppia-delete-param-change-button,
.oppia-delete-interaction-button,
.oppia-close-popover-button,
.oppia-delete-list-entry-button {
  background: none;
  border: 0;
  color: #000;
  cursor: pointer;
  height: 30px;
  opacity: 0.5;
  width: 30px;
}
.oppia-delete-param-change-button,
.oppia-delete-interaction-button,
.oppia-close-popover-button {
  position: absolute;
}
.oppia-delete-interaction-button,
.oppia-close-popover-button {
  right: 8px;
  top: 8px;
}
.oppia-delete-param-change-button {
  right: -30px;
  top: 0;
}
.oppia-delete-response-button,
.oppia-delete-rule-button {
  cursor: pointer;
  opacity: 0.5;
  position: absolute;
  right: 8px;
  top: 8px;
  width: 20px;
}
.oppia-delete-list-entry-button {
  margin-top: 6px;
}
.oppia-delete-param-change-button:hover,
.oppia-delete-interaction-button:hover,
.oppia-close-popover-button:hover,
.oppia-delete-response-button:hover,
.oppia-delete-rule-button:hover,
.oppia-delete-list-entry-button:hover {
  opacity: 1;
}



.oppia-graph-resize-button {
  border: 0;
  padding: 9px 10px 6px 10px;
  position: absolute;
  right: 2px;
  top: 2px;
}

.nav-pills > li > a.oppia-rule-tab {
  background: rgba(0,0,0,0.05);
  border-radius: 0;
  border-bottom: 1px solid #f0f0f0;
  color: #444;
  padding: 7px 15px;
  width: 100%;
}
.nav-pills > li > a.oppia-rule-tab-disabled {
  cursor: default;
}
.nav-pills > li:hover > a.oppia-rule-tab {
  background: rgba(0,0,0,0.1);
}
.nav-pills > li:hover > a.oppia-rule-tab-disabled {
  background: rgba(0,0,0,0.05);
}
.nav-pills > li.active > a.oppia-rule-tab-active {
  background: rgba(5,140,166,0.1);
  border-right: 0;
  color: #333;
}

.oppia-default-rule-tab {
  border-left: 1px solid #ddd;
}

.oppia-rule-body-container {
  padding-left: 0;
  padding-right: 0;
  width: 100%;
}

.oppia-readonly-rule-tile {
  border-radius: 4px;
  margin-bottom: 0;
  margin-left: 0;
  padding: 4px;
}

.oppia-readonly-rule-tile img, .oppia-rule-tab img {
  max-height: 50px;
}

.oppia-rule-dest-link {
  margin-left: 5px;
  position: absolute;
  width: 400px;
  /* This must be larger than the z-index in
     .oppia-interactive-section-click-handler, so that the rule does not
     switch to edit mode when the destination link is clicked. */
  z-index: 200;
}

.oppia-rule-save-cancel-buttons {
  margin-bottom: 5px;
  margin-top: 2px;
}

.oppia-rule-block {
  background-color: white;
  border-top: 1px solid #ccc;
  border-left: 1px solid #ccc;
  border-right: 1px solid #ccc;
}

.oppia-rule-block.active {
  box-shadow: 0 1px 3px rgba(0,0,0,0.12), 0 1px 2px rgba(0,0,0,0.24);
  margin: -2px;
  z-index: 1;
}

.oppia-response-header-block {
  overflow: hidden;
  padding-left: 24px;
  white-space: nowrap;
  width: 640px;
}

.oppia-response-header {
  float: left;
  overflow: hidden;
  text-overflow: ellipsis;
  white-space: nowrap;
  width: 500px;
}

.oppia-rule-header {
  color: rgb(120, 120, 120);
  overflow: hidden;
  padding-left: 0;
  text-overflow: ellipsis;
  white-space: nowrap;
}

.oppia-rule-sort-handle, .oppia-fallback-sort-handle {
  cursor: move;
  left: 10px;
  margin-left: 5px;
  opacity: 0.3;
  position: absolute;
  top: 6px;
  width: 25px;
  /* This is needed for the sort handle to be above the rule tile. */
  z-index: 1;
}

.oppia-rule-header-warning-placement {
  left: -0.5em;
  position: absolute;
  top: 6px;
  z-index: 2;
}

.oppia-rule-header-warning-style {

  -ms-transform: rotate(-10deg);
  -webkit-transform: rotate(-10deg);

  background-color: yellow;
  border:1px solid black;
  color: firebrick;
  cursor: pointer;
  font-size: 20px;
  font-weight: bold;
  height:22px;
  line-height: 22px;
  text-align: center;
  transform: rotate(-10deg);
  width:22px;
}

.oppia-param-change-sort-handle {
  cursor: move;
  left: -20px;
  opacity: 0.3;
  position: absolute;
  top: 4px;
}

.oppia-rule-edit-feedback {
  position: relative;
}

.oppia-rule-details-header {
  margin-bottom: 6px;
}

.about-tabs {
  margin-bottom: 0;
}

table.oppia-padded-table {
  border: 1px solid black;
  padding: 5px;
}
table.oppia-padded-table th, table.oppia-padded-table td {
  border: 1px solid black;
  padding: 5px;
}

/* Styles for parameter labels. */
oppia-parameter {
  background-color: #18447E;
  border-radius: .25em;
  color: white;
  display: inline;
  font-size: 75%;
  font-weight: bold;
  line-height: 1;
  margin: auto 4px;
  padding: .2em .6em .3em;
  text-align: center;
  vertical-align: baseline;
  white-space: nowrap;
}

.oppia-param-editor-row {
  position: relative;
}

.oppia-param-display-row {
  margin-bottom: 4px;
}

.oppia-tutorial-tooltip {
  min-width: 400px !important;
}

/* Hide the search icon in the rule destination dropdown. */
.oppia-rule-dest-select2 .select2-search input {
  background: none;
}

.oppia-dashboard-row {
  background-color: #fff;
  cursor: pointer;
  margin-bottom: -5px;
  overflow: auto;
  position: relative;
}

.oppia-dashboard-row:hover {
  background: #eee;
}
.oppia-dashboard-row-recent {
  background: #fff4ca;
}
.oppia-dashboard-row-recent:hover {
  background: #ffe279;
}

.oppia-dashboard-status-green {
  color: #009688;
  font-weight: bold;
  text-transform: capitalize;
}

.oppia-dashboard-status-grey {
  color: #888;
  text-transform: capitalize;
}

.oppia-dashboard-status-orange {
  color: #f7a541;
  font-weight: bold;
  text-transform: capitalize;
}

.oppia-dashboard-tile-metadata-parent {
  float: right;
  padding-top: 15px;
  width: 30%;
}

.oppia-dashboard-tile-metadata {
  border-left-color: #DADADA;
  border-left-style: ridge;
  border-left-width: thin;
  color: #888;
  font-size: 0.85em;
  height: 85px;
  margin-left: 10px;
  padding-left: 20px;
  padding-right: 20px;
}

md-card.oppia-dashboard-tile {
  background-color: #fff;
  border-bottom: 1px solid #ccc;
  color: #888;
  height: 120px;
  margin: 0;
  padding: 0;
  position: relative;
}

.oppia-dashboard-list-view-item {
  background: #fff;
  margin: 20px 7.5px 0px 7.5px;
  padding: 10px 20px;
}

.oppia-dashboard-table {
  width: 100%;
  font-size: 15px;
}

.oppia-dashboard-table tr:first-child {
  border-bottom: 2px solid #ccc;
  color: #555;
}

.oppia-dashboard-table .oppia-dashboard-table-headings p {
  display: inline;
}

.oppia-dashboard-table th {
  padding: 12px 3px;
}

.oppia-dashboard-table td {
  padding: 7px 3px;
}

.exploration-list-item:not(:last-child) {
  border-bottom: 1px solid #bbb;
}

.exploration-list-item .exp-private-text {
  font-size: 15px;
}

.exploration-list-item .featured-badge {
  background-color: #009688;
  border-radius: 5px;
  color: white;
  display: inline-block;
  font-size: 10px;
  padding: 4px 6px;
  text-transform: uppercase;
  vertical-align: middle;
}

.oppia-exp-arrow:after {
  border-bottom: 16px solid #fff;
  border-left: 16px solid transparent;
  border-right: 16px solid transparent;
  bottom: -114px;
  content: '';
  height: 0;
  left: 70px;
  position: absolute;
  width: 0;
}

.oppia-exp-dropdown-stats {
  background: white;
  left: 0;
  margin-top: 111px;
  position: absolute;
  right: 0;
  z-index: 1;
}

.oppia-exp-dropdown-stats .stat-block {
  border-bottom: 1px solid #ccc;
  padding: 10px;
}

.stat-block .heading-text span {
  float: right;
}

.stat-block .stat-block-values {
  background: #ddd;
  font-size: 0.9em;
  margin: 8px -18px -11px;
  padding: 10px 18px;
  word-break: break-all;
}

.oppia-exp-dropdown-stats .open-in-editor-btn {
  background: #009688;
  color: white;
  margin: 15px 0 0 10px;
  text-transform: uppercase;
}

ul.oppia-dashboard-tiles {
  list-style-type: none;
  margin-top: 15px;
  padding-left: 0;
}

.oppia-large-modal-window .modal-dialog {
  max-width: 900px;
  width: 80%;
}
.oppia-large-modal-window .modal-body {
  height: 60vh;
}

.oppia-embed-modal-code {
  background-color: #fcfcfc;
  border: 1px solid #d9d9d9;
  border-radius: 4px;
  display: inline-block;
  padding: 10px;
}

.oppia-embed-modal-code:hover {
  background-color: #f9f9f9;
}

.oppia-version-mismatch-modal .oppia-content {
  max-height: 700px;
  overflow-x: hidden;
  overflow-y: scroll;
}

.oppia-vcenter {
  display: table-cell;
  float: none;
  vertical-align: middle;
}

.oppia-disabled-link {
  opacity: 0.6;
  pointer-events: none;
}

/* CSS3 Animations */
@-ms-keyframes spin {
  from { -ms-transform: rotate(0deg); }
  to { -ms-transform: rotate(360deg); }
}
@-moz-keyframes spin {
  from { -moz-transform: rotate(0deg); }
  to { -moz-transform: rotate(360deg); }
}
@-webkit-keyframes spin {
  from { -webkit-transform: rotate(0deg); }
  to { -webkit-transform: rotate(360deg); }
}
@keyframes spin {
  from { transform: rotate(0deg); }
  to { transform: rotate(360deg); }
}

.oppia-animate-spin {
  -webkit-animation-name: spin;
  -webkit-animation-duration: 1000ms;
  -webkit-animation-iteration-count: infinite;
  -webkit-animation-timing-function: ease-in-out;

  -moz-animation-name: spin;
  -moz-animation-duration: 1000ms;
  -moz-animation-iteration-count: infinite;
  -moz-animation-timing-function: ease-in-out;

  -ms-animation-name: spin;
  -ms-animation-duration: 1000ms;
  -ms-animation-iteration-count: infinite;
  -ms-animation-timing-function: ease-in-out;

  animation-name: spin;
  animation-duration: 1000ms;
  animation-iteration-count: infinite;
  animation-timing-function: ease-in-out;
}

oppia-expression-error-tag {
  background-color: #d9534f;
  border-radius: .25em;
  color: white;
  display: inline;
  font-size: 75%;
  font-weight: bold;
  line-height: 1;
  margin: auto 4px;
  padding: .2em .6em .3em;
  text-align: center;
  vertical-align: baseline;
  white-space: nowrap;
}
oppia-expression-error-tag:after {
  content: "Expression parsing error!";
}

/* Adjust the z-index for the tutorial components so that they do not go
   above the navbar.
*/
.ng-joyride-element-static[data-original-title],
div.ng-joyride-title {
  z-index: 999;
}
.ng-joyride.popover.sharp-borders {
  z-index: 1002;
}
div#ng-curtain {
  z-index: 997;
}

/* Add inter-paragraph spacing to the ng-joyride tutorial contents. */
.ng-joyride .popover-content p {
  margin-top: 10px;
}

.oppia-navbar {
  box-shadow: 0 3px 6px rgba(0,0,0,0.16), 0 3px 6px rgba(0,0,0,0.23);
  cursor: default;
  height: 56px;
  left: -2%;
  padding-left: 2%;
  padding-right: 2%;
  position: fixed;
  width: 104%;
  /* This is larger than the editor tutorial's z-index, but smaller than
     the z-index for Bootstrap modals.
  */
  z-index: 1005;
}

.oppia-top-of-page-padding {
  /* This ensures that content is not tucked behind the fixed navbar. */
  height: 56px;
}
.oppia-navbar-menu {
  margin-left: 10px;
  opacity: 0.9;
  outline-color: transparent;
  padding-top: 20px;
}
.oppia-navbar-menu-icon {
  color: #fff;
  margin-top: -5px;
}
.oppia-navbar-menu:hover {
  opacity: 1;
}

.oppia-navbar-brand-name {
  float: left;
  height: 56px;
  line-height: 20px;
  margin-left: -10px;
}

.oppia-logo {
  display: inline-block;
  font-family: "Capriola", "Roboto", Arial, sans-serif;
  font-size: 21px;
  font-weight: 300;
  height: 40px;
  margin-top: 8px;
}
.oppia-logo-wide {
  margin-left: 25px;
}
.oppia-logo-small {
  margin-left: 6px;
}

@media (min-width: 500px) {
  .oppia-navbar-tabs-narrow {
    /*
      This needs to take i18n of the "Create" and "Sign in" buttons into
      account.
    */
    min-width: 260px;
  }
  .oppia-navbar-tabs {
    /*
      This needs to take i18n of the "Create" and "Sign in" buttons into
      account.
    */
    min-width: 580px;
  }
}
.nav > li > a.oppia-navbar-tab {
  font-family: "Capriola", "Roboto", Arial, sans-serif;
  font-size: 14px;
  padding: 17px 12px 10px 12px;
  text-transform: uppercase;
}
.oppia-navbar-dropdown-toggle,
.oppia-navbar-tab {
  height: 56px;
  color: #fff;
}
.oppia-navbar-profile {
  float: right;
}
.oppia-navbar-nav > li > a:hover,
.oppia-navbar-nav > li > a:focus,
.oppia-navbar-nav .open > a,
.oppia-navbar-nav .open > a:hover,
.oppia-navbar-nav .open > a:focus,
.oppia-navbar-tabs > li > a:hover,
.oppia-navbar-tabs > li > a:focus {
  background-color: #fff;
  color: #009688;
}
.oppia-navbar-profile-admin > li > a:hover,
.oppia-navbar-profile-admin > li > a:focus,
.oppia-navbar-profile-admin .open > a,
.oppia-navbar-profile-admin .open > a:hover,
.oppia-navbar-profile-admin .open > a:focus,
.oppia-navbar-tabs-admin > li > a:hover,
.oppia-navbar-tabs-admin > li > a:focus {
  background-color: #fff;
  color: #00376d;
}
.oppia-navbar-dropdown {
  border: 0;
  border-top-left-radius: 0;
  border-top-right-radius: 0;
  margin-top: 0;
}
.oppia-navbar-dropdown > li > a {
  color: #009688;
}
.oppia-navbar-dropdown > li > a:hover,
.oppia-navbar-dropdown > li > a:focus {
  background-color: #eee;
  color: #888;
}
.oppia-navbar-profile-picture-container {
  margin-left: 10px;
  text-align: right;
}
.oppia-navbar-profile-picture {
  height: 32px;
  width: 32px;
}
.oppia-navbar-role-indicator {
  background-color: #f7a541;
  border-radius: 20px;
  bottom: 10px;
  height: 15px;
  position: absolute;
  right: 25px;
  width: 15px;
}
.oppia-navbar-role-text {
  bottom: 0;
  color: white;
  font-size: 0.7em;
  font-weight: bold;
  position: absolute;
  right: 3px;
}

.oppia-navbar-dashboard-indicator {
  background-color: #f7a541;
  border-radius: 20px;
  height: 15px;
  position: absolute;
  right: 25px;
  top: 8px;
  width: 15px;
}
.oppia-navbar-dashboard-indicator-text {
  bottom: 0;
  color: white;
  font-size: 0.7em;
  font-weight: bold;
  position: absolute;
  right: 4px;
}

.oppia-select {
  background: white;
  border: #ddd solid 1px;
  border-radius: 4px;
  color: #555;
  padding: 5px;
}

.oppia-feedback-tab-row {
  cursor: pointer;
}
.oppia-feedback-tab-row:hover {
  background: #eee;
}

.oppia-editor-sidebar {
  max-width: 500px;
  padding: 7px 5px 0 5px;
  position: absolute;
  right: 15px;
  top: 28px;
  width: 100%;
}
.oppia-editor-sidebar accordion .panel {
  border-radius: 0;
}
.oppia-editor-sidebar accordion .panel .panel-heading {
  background-color: #ddd;
  border-radius: 0;
  padding: 3px 10px;
}
.oppia-editor-sidebar accordion .panel .panel-title {
  font-weight: bold;
}
.oppia-editor-sidebar accordion .panel .panel-body {
  border-radius: 0;
  padding-right: 25px;
}
.oppia-editor-sidebar-section-header {
  background-color: #ddd;
  font-size: 0.75em;
  font-weight: bold;
  padding: 3px 10px;
}
.oppia-editor-sidebar-section-body {
  background-color: #fff;
  margin-bottom: 5px;
  padding-right: 25px;
  padding: 0 10px;
}

.oppia-editor-warnings-indicator {
  border-style: inset;
  border-width: 0 9px 14px 9px;
  bottom: 10px;
  font-size: 0.7em;
  font-weight: bold;
  height: 0;
  position: absolute;
  right: 5px;
  width: 0;
}
.oppia-editor-warnings-error-color {
  border-color: transparent transparent rgb(244,244,15) transparent;
  color: #333;
}
.oppia-editor-warnings-critical-color {
  border-color: transparent transparent rgb(231,15,15) transparent;
  color: #fff;
}
.oppia-editor-warnings-count {
  margin-left: -3px;
}

.oppia-exploration-open-threads-indicator {
  border-radius: 10%;
  bottom: 10px;
  height: 13px;
  position: absolute;
  right: 5px;
  text-align: center;
  width: 16px;
}
.oppia-exploration-open-threads-color {
  background-color: #4078C0;
  border: 1px solid rgb(243, 243, 243);
}
.oppia-exploration-open-threads-count {
  bottom: 8px;
  color: white;
  font-size: 9px;
  position: relative;
}

.dropdown-menu.oppia-editor-warnings-box {
  background: #fcf8e3;
}
.oppia-editor-warnings-header {
  font-size: 0.8em;
  font-weight: bold;
  margin: 0 5px;
}
.oppia-editor-warnings-text {
  font-size: 0.9em;
  padding: 2px 5px;
  width: 250px;
}
.oppia-editor-warnings-separator {
  margin: 0;
}

/* Adding multilevel submenu functionality to Bootstrap's dropdown
    See http://bootsnipp.com/snippets/featured/multi-level-dropdown-menu-bs3
*/
.oppia-dropdown-submenu {
  position: relative;
}

.oppia-dropdown-submenu > .dropdown-menu {
  border-radius: 0 6px 6px 6px;
  left: 100%;
  margin-top: -6px;
  margin-left: -1px;
  -moz-border-radius: 0 6px 6px;
  top: 0;
  -webkit-border-radius: 0 6px 6px 6px;
}

.oppia-dropdown-submenu:hover > .dropdown-menu {
  display: block;
}

.oppia-dropdown-submenu > a:after {
  border-color: transparent;
  border-style: solid;
  border-width: 5px 0 5px 5px;
  border-left-color: #ccc;
  content: " ";
  display: block;
  float: right;
  height: 0;
  margin-top: 5px;
  margin-right: -10px;
  width: 0;
}

.oppia-dropdown-submenu:hover > a:after {
  border-left-color: #fff;
}

.oppia-dropdown-submenu.pull-left {
  float: none;
}

.oppia-dropdown-submenu.pull-left > .dropdown-menu {
  border-radius: 6px 0 6px 6px;
  left: -100%;
  margin-left: 10px;
  -moz-border-radius: 6px 0 6px 6px;
  -webkit-border-radius: 6px 0 6px 6px;
}

.oppia-profile-picture .oppia-profile-picture-mask {
  background-color: #eee;
  bottom: 0;
  height: 100%;
  opacity: 0;
  position: absolute;
  top: 0;
  width: 100%;
  z-index: 10;
}
.oppia-profile-picture:hover .oppia-profile-picture-mask {
  border-radius: 4px;
  opacity: 0.7;
  transition: all 200ms;
  -webkit-transition: all 200ms;
}

.oppia-profile-picture-edit-prompt {
  background-color: #333;
  border-radius: 5px;
  color: white;
  left: 50%;
  min-width: 120px;
  padding: 5px;
  position: absolute;
  top: 50%;
  transform: translate(-50%, -50%);
}

.oppia-profile-picture-crop-area {
  background: #E4E4E4;
  height: 350px;
  margin-top: 20px;
  position: relative;
  width: 500px;
}
.oppia-profile-picture-reset-button {
  position: absolute;
  right: -50px;
  top: 0;
}

.oppia-page-cards-container {
  margin: auto;
  max-width: 95%;
  position: relative;
  width: 660px;
}

.oppia-page-card {
  background: rgb(255,255,255);
  box-shadow: 0 1px 3px rgba(0,0,0,0.12), 0 1px 2px rgba(0,0,0,0.24);
  margin-left: auto;
  margin-right: auto;
  margin-bottom: 80px;
  margin-top: 40px;
  padding: 30px 55px 30px 45px;
}
.oppia-page-card li {
  margin-bottom: 10px;
}

.oppia-notifications-dashboard-card {
  padding: 15px 40px;
}

.oppia-notification-content {
  color: black;
  display: inline-block;
  float: left;
}

.oppia-notification-last-updated {
  float: right;
}

@media (max-width: 500px) {
  .oppia-notification-content,
  .oppia-notification-last-updated {
    display: inline;
  }
}

.oppia-about-anchor {
  display: block;
  position: relative;
  top: -70px;
  visibility: hidden;
}

.oppia-about-right-menu {
  left: 50%;
  margin-left: 360px;
  position: fixed;
  top: 100px;
  width: 300px;
}

.oppia-about-right-menu p {
  line-height: 1;
  margin: 0.5em 0;
}
.oppia-about-right-menu ul {
  list-style-type: none;
  padding-left: 20px;
}

/* Hide the 'Skip' icon on the editor tutorial. */
.skipBtn i {
  display: none;
}

.oppia-page-heading {
  margin-bottom: 5px;
}

.oppia-page-heading-subtext {
  font-size: smaller;
  opacity: 0.7;
}

.oppia-rating-star-active {
  color: #FFD700;
}

.oppia-transition-200 {
  -webkit-transition: all 200ms;
  transition: all 200ms;
}

/* Styles for the feedback popover component in the learner view. */
.oppia-feedback-popover-submit-btn-enabled {
  color: #009688;
}
.oppia-feedback-popover-textarea {
  border: 1px solid rgba(0,0,0,0.2);
  margin-top: 4px;
  padding: 4px;
  resize: none;
  width: 200px;
}

.oppia-rte-toolbar-image {
  padding-bottom: 8px;
  padding-top: 8px;
}

.ta-scroll-window.oppia-rte-content {
  width: 100%;
}

.ta-editor.form-control.oppia-rte-content, .ta-scroll-window.form-control.oppia-rte-content {
  min-height: 80px;
  height: auto;
  overflow: auto;
  font-family: inherit;
  font-size: 100%;
}

.ta-editor .placeholder-text {
  color: #999;
  font-size: 0.9em;
}

.form-control.oppia-rte-content > .ta-bind {
  height: auto;
  min-height: 80px;
}

.form-control.oppia-rte-content img.block-element {
  display: block;
  margin: auto;
}

/* Styles for the editor training interfaces. */

.preview-conversation-skin-card-row-container {
  margin-bottom: 17px;
  table-layout: fixed;
  width: 100%;
}

.preview-conversation-skin-card-row {
  margin-bottom: 20px;
  margin-top: 20px;
  width: 100%;
}

.preview-conversation-skin-row-avatar {
  padding-right: 10px;
  width: 30px;
}

.preview-conversation-skin-row-avatar-img {
  height: 24px;
  max-width: 24px;
}

.preview-conversation-skin-oppia-content {
  padding-left: 15px;
  padding-top: 2px;
}

.preview-conversation-skin-learner-input {
  padding-left: 15px;
}

md-card.preview-conversation-skin-inline-interaction {
  background-color: #f6f6f6;
  border-bottom-left-radius: 2px;
  border-bottom-right-radius: 2px;
  border-top-left-radius: 0;
  border-top-right-radius: 0;
  border-top: 1px solid rgba(0,0,0,0.1);
  margin: -20px auto;
  max-width: 560px;
}

md-card.preview-conversation-skin-supplemental-card {
  background-color: #f6f6f6;
  margin: -5px 0;
  max-width: 560px;
}

.preview-conversation-skin-supplemental-interaction {
  margin: 0 auto;
  max-width: 560px;
}

.trained-feedback-selection-form-container {
  margin-top: -5px;
}

.trained-feedback-selection-container {
  border-bottom: thin solid #EEEEEE;
  margin-bottom: 5px;
}

.trained-feedback-selection-container md-input-group.md-default-theme label {
  border-bottom: 0;
}

.trained-feedback-selection {
  background: none;
  border: none;
  color: rgba(0,0,0,0.5);
  margin: 0;
  padding-left: 0;
  padding-top: 9px;
  text-align: left;
  /* This is needed so that images stay bounded by the container in Firefox. */
  width: 100%;
}

.trained-feedback-selection:hover {
  color: #00897B;
}

.oppia-modal-information-card .modal-dialog {
  margin: 100px auto;
  width: 400px;
}

.oppia-modal-information-card .modal-dialog .modal-content {
  border-radius: 0;
}

.oppia-modal-information-card .modal-dialog .modal-content md-card {
  border-radius:0;
  margin: 0;
  padding: 0;
}

.oppia-lost-changes > li {
  margin: 5px 0 5px 10px;
}

.oppia-lost-changes > li > .state-edit-desc {
  margin: 3px auto auto 25px;
}

.oppia-lost-changes > li .state-edit-desc .content > *,
.oppia-lost-changes > li .state-edit-desc .feedback > * {
  padding: 4px 0 0 20px;
}

.oppia-lost-changes > li > .state-edit-desc > .sub-edit {
  margin-left: 20px;
}

.oppia-lost-changes > li > .state-edit-desc > .rules-list > li {
  margin-left: 20px;
}

.oppia-info-card-title {
  bottom: 0;
  color: white;
  font-family: "Capriola", "Roboto", Arial, sans-serif;
  margin: 12px 0;
  padding: 0;
  position: absolute;
}

.oppia-info-card-bg-image {
  left: 50%;
  margin-right: -50%;
  position: absolute;
  top: 50%;
  transform: translate(-50%, -50%);
  width: 120px;
}

.oppia-info-card-logo-thumbnail {
  background-position: center;
  background-repeat: no-repeat;
  background-size: cover;
  height: 300px;
  padding: 20px;
  position: relative;
}

.oppia-info-card-content {
  padding: 10px 20px 10px 20px;
}

.oppia-info-card-content p {
  display: block;
  font-size: 1.0em;
  line-height: 1;
  padding: 12px 0 24px 0;
  position: relative;
  word-spacing: 0;
}

.oppia-info-card-content .card-metrics {
  margin-top: 10px;
  padding: 0;
}

.oppia-info-card-content .card-metrics li {
  font-size: 14px;
  list-style-type: none;
  text-align: center;
}

.oppia-info-card-content .card-metrics li .fa {
  font-size: 24px;
  margin-right: 5px;
}

.oppia-info-card-content .card-metrics ul img {
  height: 24px;
  margin-right: 2px;
  width: 24px;
}

.oppia-info-card-content .card-metrics ul li .oppia-contributors-circle {
  height: 20px;
  width: 20px;
}

.oppia-contributors-more-circle {
  background: #888;
  border-radius: 50%;
  border-color: black;
  height: 20px;
  padding-top: 3px;
  text-align: center;
  width: 20px;
}

.oppia-info-card-bottom-row {
  margin-top: 20px
}

.oppia-info-card-bottom-row md-chips md-chip {
  cursor: default;
  font-size: 12px;
  line-height: 1em;
  margin: 0;
  padding: 0;
}

.oppia-info-card-bottom-row ul li a img {
  height: 20px;
  width: 20px;
}

.oppia-info-card-tooltip-more {
  color: blue;
}

/* This is necessary so that long usernames don't overflow the tooltip. */
.oppia-info-card-content .tooltip-inner {
  max-width: none;
}

.oppia-info-card-tag-icon {
  padding-top: 6px;
  width: 28px;
}

.oppia-info-card-exploration-contributors-profile {
  padding: 0;
}

.oppia-info-card-community-editable-icon {
  color: #009688;
}

/* Styles for gadget panels and editor. */

.oppia-gadget-tile {
  cursor: pointer;
  display: inline-block;
  margin: 5px;
  vertical-align: top;
  width: 25%;
}
.oppia-gadget-tile:hover {
  outline: 2px solid #05A69A;
}
.oppia-gadget-tile-name {
  padding: 3px 0;
  position: relative;
  text-align: center;
}

.oppia-gadget-customization-editor label {
  font-weight: normal;
}

.oppia-gadget-delete-icon,
.oppia-gadget-edit-icon,
.oppia-gadget-rename-icon {
  cursor: pointer;
  position: absolute;
  width: 20px;
  z-index: 1;
}

.oppia-gadget-delete-icon,
.oppia-gadget-rename-icon {
  right: 0;
  top: 4px;
}

.oppia-gadget-rename-icon {
  right: 20px
}

.oppia-gadget-edit-icon {
  color: #636363;
  right: 20px;
  top: 4px;
}

.oppia-gadget-content {
  background: #fff;
}

.oppia-insert-gadget-button,
.oppia-gadget-name {
  background: #5cb85c;
  color: #fff;
  font-size: small;
  height: 25px;
  overflow: hidden;
  text-overflow: ellipsis;
  white-space: nowrap;
  padding-right: 40px;
}

.oppia-insert-gadget-button {
  background: inherit;
  color: #000;
  cursor: pointer;
  padding-right: 0;
}

.oppia-gadget-dropdown-toggle {
  border-bottom: 1px solid silver;
  border-left: 1px solid silver;
  color: gray;
  height: 25px;
  padding: 0 5px;
  position: absolute;
  right: 0;
  top: 0;
  width: 25px;
}

.oppia-rename-gadget-form {
  background-color: white;
  color: rgba(0, 0, 0, 0.73);
  margin-left: 4px;
  position: absolute;
  z-index: 1;
}

.oppia-rename-gadget-form input {
  width: 140px;
}

.oppia-gadget-outer-container {
  position: relative;
}

.oppia-gadget-list-container {
  cursor: pointer;
  margin-bottom: 5px;
  position: relative;
}

.oppia-gadget-name-panel,
.oppia-gadget-state-visibility-panel {
  border-top: 1px solid gray;
  padding: 10px 0;
}

.oppia-gadget-state-visibility-panel {
  /* To clear the float */
  overflow: auto;
  width: 100%;
}

.oppia-gadget-state-visible-title {
  color: rgba(0, 0, 0, 0.73);
  display: block;
  font-weight: normal;
}

.oppia-gadget-state-visible-input-label {
  float: left;
  margin-left: 10px;
}

.oppia-gadget-name {
  cursor: pointer;
  margin-bottom: 5px;
}

.oppia-gadget-dropdown-toggle:hover .oppia-hidden-gadgets-container {
  left: 24px;
  top: 0;
}

.oppia-hidden-gadget,
.oppia-visible-gadgets-container {
  position: relative;
}

.oppia-suggestion-review-container {
  width: 100%;
  height: 350px;
  padding: 10px;
}

.oppia-suggestion-review-panel-container {
  width: 49%;
  height: 100%;
}

.oppia-suggestion-review-panel {
  width: 100%;
  height: 100%;
  border: 1px solid black;
  overflow: scroll;
}

.oppia-suggestion-review-error {
  text-align: right;
  width: 100%;
  color: red;
  margin-bottom: 10px;
}

/* New Splash page */

.oppia-splash-section-one {
  background-color: #afd2eb;
  overflow-x: hidden;
}

.oppia-splash-h1, .oppia-splash-h2 {
  color: #005c5e;
  font-family: "Capriola", "Roboto", Arial, sans-serif;
  padding-top: 1em;
}

.oppia-library-h1 {
  color: #033e39;
  font-family: "Capriola", "Roboto", Arial, sans-serif;
}

.oppia-library-h2 {
  color: #04857c;
  font-family: "Rubik, regular", "Roboto", Arial, sans-serif;
  padding-bottom: 1em;
}

@media (min-width: 630px) {
  .oppia-library-h1 {
    font-size: 2.5em;
  }
  .oppia-library-h2 {
    font-size: 1.75em;
  }

}
@media (max-width: 629px) {
  .oppia-library-h1 {
    font-size: 1.2em;
  }
  .oppia-library-h2 {
    font-size: .85em;
  }
}

.oppia-splash-h1 {
  margin: 0 auto;
  padding-bottom: 1em;
}

.oppia-splash-h2-container {
  margin: 0 auto;
  max-width: 900px;
}

.oppia-splash-h2 {
  line-height: 1.6em;
  margin: 0 auto;
  padding-bottom: 72px;
}

@media (min-width: 630px) {
  .oppia-splash-h1 {
    font-size: 3em;
  }
  .oppia-splash-h2 {
    font-size: 1.8em;
    padding-top: 130px;
  }
}
@media (max-width: 629px) {
  .oppia-splash-h1 {
    font-size: 2em;
  }
  .oppia-splash-h2 {
    font-size: 1.5em;
    padding-top: 80px;
  }
}

.oppia-splash-background-icon-row {
  margin-top: 0;
  margin-bottom: 0;
  margin-left: -webkit-calc((100% - 2700px)/2);
  margin-left: -moz-calc((100% - 2700px)/2);
  margin-left: -o-calc((100% - 2700px)/2);
  margin-left: calc((100% - 2700px)/2);
  margin-right: -webkit-calc((100% - 2700px)/2);
  margin-right: -moz-calc((100% - 2700px)/2);
  margin-right: -o-calc((100% - 2700px)/2);
  margin-right: calc((100% - 2700px)/2);
  position: relative;
  text-align: center;
  width: 2700px;
}

.oppia-splash-background-icon {
  margin: -1px;
  max-width: 96px;
  width: 10%;
}

.oppia-splash-books {
  left: 50%;
  position: absolute;
  top: 95px;
  z-index: 5;
}
@media (min-width: 630px) {
  .oppia-splash-books {
    margin-left: -300px;
    width: 600px;
  }
}
@media (max-width: 629px) {
  .oppia-splash-books {
    margin-left: -250px;
    width: 500px;
  }
}

.oppia-splash-section-two {
  background-color: #f2f2ee;
  color: #2c4841;
}

.oppia-splash-button {
  background-color: #015c53;
  border-radius: 0;
  color: #fff;
  font-family: "Capriola", "Roboto", Arial, sans-serif;
  font-size: 18px;
  margin-top: -20px;
  padding: 10px 0;
  position: absolute;
  text-transform: uppercase;
  transform: translateX(-50%);
  width: 360px;
}
.oppia-splash-button:hover,
.oppia-splash-button:focus,
.oppia-splash-button:active {
  background-color: rgba(5, 190, 178, 1);
  color: #fff;
}
@media (min-width: 768px) {
  .oppia-splash-button-browse {
    left: -webkit-calc(50% - 200px);
    left: -moz-calc(50% - 200px);
    left: -o-calc(50% - 200px);
    left: calc(50% - 200px);
  }
  .oppia-splash-button-create {
    /* Need double math to prevent issues with addition after minification.
      https://github.com/yui/yuicompressor/issues/59#issuecomment-35528166
    */
    left: -webkit-calc(50% - -200px);
    left: -moz-calc(50% - -200px);
    left: -o-calc(50% - -200px);
    left: calc(50% - -200px);
  }

  .oppia-splash-section-two-content {
    padding-top: 80px;
  }
}
@media (max-width: 768px) {
  .oppia-splash-button-browse {
    left: 50%;
  }
  .oppia-splash-button-create {
    left: 50%;
    margin-top: 50px;
  }

  .oppia-splash-section-two-content {
    padding-top: 160px;
  }
}

.oppia-splash-bullet {
  margin: 0 auto 80px;
  max-width: 900px;
  overflow: hidden;
  position: relative;
  width: 80%;
}

.oppia-splash-column {
  text-align: center;
}
.oppia-splash-bullet-block {
  font-family: "Rubik", "Roboto", Arial, sans-serif;
  font-size: 1.17em;
  line-height: 128%;
  margin-bottom: 10px;
  max-width: 500px;
  text-align: left;
  width: 100%;
}

@media (min-width: 610px) {
  .oppia-splash-bullet-block {
    display: inline-block;
    width: 48%;
  }

  .oppia-splash-block-left-image {
    float: left;
  }
  .oppia-splash-block-right-image {
    float: right;
  }

  .oppia-splash-block-left-text {
    position: absolute;
    top: 50%;
    transform: translateY(-50%);
    float: left;
  }
  .oppia-splash-block-right-text {
    position: absolute;
    top: 50%;
    transform: translateY(-50%);
    float: right;
  }


}

.oppia-activity-summary-tile {
  background-color: #fff;
  cursor: pointer;
  display: inline-block;
  height: 258px;
  /*
    The margin setting is so that exploration summary tiles and collection
    summary tiles would be the same widths (214px).
  */
  margin: 12px 5.5px;
  padding: 0;
  position: relative;
  text-align: left;
  vertical-align: top;
  white-space: normal;
  width: 197px;
}

@media only screen and (max-width: 500px) {
  .oppia-activity-summary-tile {
    display: block;
    margin-left: auto;
    margin-right: auto;
  }
}

.oppia-activity-summary-tile a,
.oppia-activity-summary-tile a:hover,
.oppia-activity-summary-tile a:active,
.oppia-activity-summary-tile a:visited {
  color: inherit;
  text-decoration: none;
}

.oppia-dashboard-container a,
.oppia-dashboard-container a:hover,
.oppia-dashboard-container a:active,
.oppia-dashboard-container a:visited {
  color: #009688;
}

.oppia-dashboard-container a:hover {
    text-decoration: underline;
}

.oppia-activity-summary-tile:hover {
  /*
    This is based on the levels defined on the following page:
      https://medium.com/@Florian/freebie-google-material-design-shadow-helper-2a0501295a2d#.22sskepri
    Level 2 seemed too subtle, but level 3 seemed too strong. This line
    therefore tries to average both of them.
  */
  box-shadow: 0 6px 13px rgba(0,0,0,0.17), 0 4px 6px rgba(0,0,0,0.23);
}

.oppia-activity-summary-tile .title-section {
  height: 162px;
  position: relative;
  width: 100%;
}

.oppia-activity-summary-tile,
.oppia-activity-summary-tile .title-section {
  -webkit-transition: all 300ms;
  transition: all 300ms;
}

.oppia-activity-summary-tile .exploration-summary-avatars {
  padding-bottom: 4px;
  padding-right: 5px;
  left: 169px;
  position: absolute;
  top: 3px;
  width: 31px;
  z-index: 11;
}

.oppia-activity-summary-tile .exploration-summary-tile-mask {
  background-color: #eee;
  height: 258px;
  left: 0;
  opacity: 0.7;
  position: absolute;
  top: 0;
  width: 200px;
  z-index: 10;
}

.oppia-activity-summary-tile:hover .title-section-mask {
  background-color: #eee;
  height: 162px;
  left: 0;
  opacity: 0.4;
  position: absolute;
  top: 0;
  width: 100%;
  z-index: 10;
}

.oppia-activity-summary-tile .exploration-black-profile {
  background-color: black;
  border-radius: 50%;
  width: 26px;
  height: 26px;
}

.oppia-activity-summary-tile .exploration-summary-avatars profile-link-image {
  display: block;
  margin-bottom: 3px;
}

.oppia-activity-summary-tile .avatars-num-minus-one {
  color: white;
  font-family: Roboto;
  font-size: 0.55em;
  font-weight: bold;
  left: 12px;
  position: absolute;
  padding-left: 2px;
  padding-right: 2px;
  top: 17px;
}

.oppia-activity-summary-tile .contributor-indicator {
  border-radius: 10%;
  bottom: 10px;
  height: 13px;
  position: absolute;
  right: 5px;
  text-align: center;
  width: 16px;
}

.oppia-activity-summary-tile .contributor-indicator-background {
  background-color: #4078C0;
}

.oppia-activity-summary-tile .all-avatars .num-remaining-avatars {
  color: white;
  font-family: Roboto;
  font-size: 0.7em;
  font-weight: normal;
  left: 7px;
  position: absolute;
  top: 5px;
}

.oppia-activity-summary-tile .exploration-category {
  color: #fff;
  font-family: "Capriola", "Roboto", Arial, sans-serif;
  font-size: 0.65em;
  margin-left: 12px;
  margin-top: 8px;
  position: absolute;
  text-transform: uppercase;
}

.oppia-activity-summary-tile .thumbnail-image {
  display: block;
  height: 75px;
  margin: 0 auto;
  position: relative;
  top: 15%;
  width: 75px;
}

.oppia-activity-summary-tile .activity-title {
  bottom: 0;
  color: white;
  font-family: "Capriola", "Roboto", Arial, sans-serif;
  font-size: 1em;
  line-height: 1.2em;
  margin: 12px;
  padding: 0;
  position: absolute;
}

.oppia-activity-summary-tile .objective {
  height: 60px;
  font-family: "Rubik", "Roboto", Arial, sans-serif;
  font-size: 0.85em;
  padding: 12px;
}

.oppia-activity-summary-tile .rating-disabled {
  opacity: 0.5;
}

.oppia-activity-summary-tile [section="right-section"] {
  display: inline-block;
  float: left;
  height: 80px;
  position: relative;
  text-align: center;
  width: 30%;
}

.oppia-activity-summary-tile .metrics {
  height: 30px;
  margin: 0 12px;
  padding: 0;
}

.oppia-activity-summary-tile .metrics li {
  font-size: 0.75em;
  list-style-type: none;
  text-align: center;
}

.oppia-activity-summary-tile .metrics li .fa {
  font-size: 1.1em;
  margin-right: 2px;
  vertical-align: initial;
}

.oppia-activity-summary-tile .recently-updated {
  color: rgb(19,105,193);
  font-size: 1.1em;
  font-weight: bold;
  padding: 5px 8px 4px 8px;
}

.oppia-card-view-wrap {
  margin-top: 8px;
  position: relative;
}

.oppia-activity-summary-tile.oppia-dashboard-collection-tile {
  margin-left: 7.5px;
  margin-right: 7.5px;
}

.oppia-activity-summary-tile.oppia-dashboard-collection-tile a:hover {
  text-decoration: none;
}

.oppia-dashboard-card-view-item {
  height: 250px;
  margin-left: 7.5px;
  margin-right: 7.5px;
  position: static;
  width: 184px;
}

.oppia-dashboard-card-view-item .mask-wrap {
  height: 162px;
  margin-top: -162px;
  position: relative;
}

.oppia-dashboard-card-view-item .exp-private-text {
  font-size: 13px;
  margin: 13px 11px 0;
}

.oppia-dashboard-card-view-item .metrics {
  height: 50px;
  margin: 13px 0 0 0;
  padding-bottom: 10px;
}

.oppia-dashboard-card-view-item .metrics > li {
  padding: 0 0 4px 14px;
  text-align: left;
}

.oppia-dashboard-card-view-item .oppia-sharing-links {
  margin-top: 3px;
  padding-left: 12px;
}

.oppia-dashboard-card-view-item .oppia-sharing-links .share-option-img,
.oppia-dashboard-card-view-item .oppia-sharing-links i.embed-link {
  height: 16px;
  width: 16px;
}

.oppia-dashboard-card-view-item .oppia-sharing-links i.embed-link {
  font-size: 16px;
}

@media(max-width: 815px) {
  .oppia-dashboard-container {
    padding-left: 10px;
    padding-right: 10px;
  }

  .oppia-dashboard-container .oppia-dashboard-tabs {
    justify-content: center;
  }

  .oppia-dashboard-container .oppia-dashboard-tabs li {
    width: auto;
  }

  .oppia-dashboard-container .oppia-dashboard-tabs .sort-explorations-select {
    margin-top: 8px;
    width: 100%;
  }

  .oppia-dashboard-container .oppia-dashboard-tabs .list-card-view-toggle,
  .oppia-dashboard-container .oppia-dashboard-card-view-item .oppia-sharing-links {
    display: none;
  }

  .oppia-dashboard-aggregated-stats .stats-card {
    font-size: 12px;
    padding-left: 10px;
  }

  .oppia-dashboard-card-view-item {
    display: block;
    height: auto;
    min-height: 125px;
    width: auto;
  }

  .oppia-dashboard-card-view-item .title-section {
    height: 80px;
  }

  .oppia-dashboard-card-view-item .thumbnail-image {
    height: 50px;
    left: 100%;
    margin-left: -75px;
    top: 15px;
  }

  .oppia-dashboard-card-view-item .thumbnail-image.caret-thumb {
    color: #fff;
    font-size: 30px;
    margin-left: -45px;
    top: 20px;
  }

  .oppia-dashboard-card-view-item .activity-title {
    max-width: 75%;
    position: relative;
    top: -40px;
  }

  .oppia-dashboard-card-view-item .mask-wrap {
    height: 80px;
    margin-top: -80px;
  }

  .oppia-dashboard-card-view-item .mask-wrap .title-section-mask {
    height: 80px;
  }

  .oppia-dashboard-card-view-item .metrics {
    height: auto;
  }

  .oppia-dashboard-card-view-item .metrics > li {
    flex-basis: 25%;
  }

  .oppia-exp-dropdown-stats {
    box-shadow: none;
    margin: 0;
    position: static;
  }

  .oppia-exp-dropdown-stats .open-in-editor-btn {
    display: none;
  }

  .oppia-exp-arrow:after {
    content: none;
  }
}

/* Styles for small-width screens. */

.oppia-activity-summary-tile.small-width {
  height: 80px;
  width: 95%;
}

.oppia-activity-summary-tile.small-width .title-section {
  float: left;
  height: 80px;
  width: 70%;
}

.oppia-activity-summary-tile.small-width .exploration-summary-tile-mask {
  width: 70%;
}

.oppia-activity-summary-tile.small-width:hover .title-section-mask {
  height: 80px;
  width: 70%;
}

.oppia-activity-summary-tile.small-width .thumbnail-image {
  height: 20px;
  margin: 8px;
  position: absolute;
  right: 0;
  top: 0;
  width: 20px;
}

.oppia-activity-summary-tile.small-width .exploration-title {
  margin: 10px;
  top: 0;
  width: 75%;
}

.oppia-activity-summary-tile.small-width .metrics {
  display: inline-block;
  margin-top: 12px;
}

.oppia-activity-summary-tile.small-width .metrics li {
  display: block;
  font-size: 0.7em;
  text-align: left;
}

.oppia-activity-summary-tile.small-width .metrics li .fa {
  margin-bottom: 10px;
}

.oppia-activity-summary-tile.small-width .recently-updated {
  background-color: rgb(19,105,193);
  border-radius: 8px;
  color: white;
  font-size: 0.6em;
  font-weight: bold;
  padding: 5px 8px 4px 8px;
}

@media (max-width: 420px) {
  .oppia-activity-summary-tile.small-width .metrics li {
    font-size: 0.6em;
  }
  .oppia-activity-summary-tile.small-width .recently-updated {
    display: none;
  }
}

/*
  About / learners / creators pages
*/
.oppia-about-clearfix {
  clear: both;
  content: "";
  display: table;
}

.oppia-about-header {
  background-blend-mode: multiply;
  background-color: #afd2eb;
  background-image: url("/assets/common/images/general/icons-bg.png");
  padding: 10%;
  text-align: center;
}
.oppia-about-header h1 {
  color: #009688;
  font-family: "Capriola", "Roboto", Arial, sans-serif;
  font-size: 3em;
}

.oppia-about-content {
  padding: 0;
  width: 60%;
}

.oppia-about-extra-container {
  width: 100%;
}

.oppia-about-extra-content {
  margin: 0 auto;
  position: relative;
  width: 60%;
}

.oppia-about-otter-container {
  bottom: -2.3em;
  display: inline-block;
  position: absolute;
}

.oppia-about-otter-speech-card {
  float: right;
  width: 65%;
}

.oppia-about-otter-speech-bubble {
  background: #fff;
  border-left: none;
  border-radius: 5px;
  margin: 1em 0 3em;
  padding: 20px 10px;
  position: relative;
  text-align: center;
}

.oppia-about-otter-speech-bubble:before {
  background: #fff;
  border-bottom-right-radius: 80px 50px;
  bottom: -1.7em;
  content: "";
  display: block;
  height: 30px;
  left: 1em;
  position: absolute;
  width: 50px;
  z-index: 10;
}

.oppia-about-otter-speech-bubble:after {
  background: #eee;
  border-bottom-right-radius: 40px 50px;
  bottom: -1.7em;
  content: "";
  display: block;
  height: 30px;
  left: 1em;
  position: absolute;
  width: 20px;
  z-index: 10;
}

.oppia-about-extra-container h3 {
  color: #fff;
  text-align: center;
}

.oppia-about-otter-speech-bubble h3 {
  color: #000;
}

.oppia-about-extra-content p {
  margin: 1.5em 0;
}

.oppia-about-card-content-wide {
  margin: 0 auto;
  max-width: 600px;
  padding: 5% 0;
  width: 90%;
}

.oppia-about-card-content-narrow {
  width: 70%;
}

.oppia-about-three-cols-feature,
.oppia-about-three-cols-feature p {
  text-align: center;
}

.oppia-about-three-cols-layout {
  display: inline-block;
  margin-right: 20px;
  width: -webkit-calc((100% - 60px) / 3);
  width: -moz-calc((100% - 60px) / 3);
  width: -o-calc((100% - 60px) / 3);
  width: calc((100% - 60px) / 3);
}

.oppia-about-three-cols-layout:last-of-type {
  margin-right: 0;
}

.oppia-about-credits-letter-groups.three-col {
  margin: 0 0 10% 0;
  -moz-column-count: 3;
  -moz-column-gap: 20px;
  -webkit-column-count: 3;
  -webkit-column-gap: 20px;
  column-count: 3;
  column-gap: 20px;
}

.oppia-about-extra-info {
  background-color: #009788;
  color: #fff;
  width: 100%;
}

.oppia-about-page-extra-info {
  height: 220px;
}

.oppia-about-tab-content {
  display: none;
}

.oppia-about-visible-content {
  display: block;
  position: relative;
}

.oppia-about-content p {
  margin: 1.5em 0;
}

.oppia-about-content ol,
.oppia-about-content ul {
  padding: 0;
}

.oppia-about-content h2 {
  text-align: center;
}

.oppia-about-tabs {
  border-bottom: 1px solid #eee;
  display: -webkit-flex;
  display: flex;
  margin-bottom: 0;
  text-align: center;
}

.oppia-about-tabs li {
  display: -webkit-flex;
  display: flex;
  margin-bottom: 0;
  width: -webkit-calc(100% / 3);
  width: -moz-calc(100% / 3);
  width: -o-calc(100% / 3);
  width: calc(100% / 3);
}

.oppia-about-tabs-active .oppia-about-tabs-text {
  color: #009688;
  border-bottom: 2px solid #009688;
}

.oppia-about-tabs-text {
  color: #009688;
  border-bottom: none;
  padding: 10px;
  text-decoration: none;
  width: 100%;
}

.oppia-about-tabs-text:hover,
.oppia-about-tabs-text:focus
{
  color: #009688;
  text-decoration: none;
}

.oppia-about-otter {
  width: 200px;
}

.oppia-about-teach-tabs ul li {
  width: -webkit-calc(100% / 2);
  width: -moz-calc(100% / 2);
  width: -o-calc(100% / 2);
  width: calc(100% / 2);
}

.oppia-about-button {
  background-color: rgba(0,0,0,0.2);
  color: rgba(255,255,255,1.0);
  font-family: "Capriola", "Roboto", Arial, sans-serif;
  font-size: 18px;
  margin: 15px;
  padding: 15px;
  text-transform: uppercase;
  white-space: normal;
}

.oppia-about-button:hover {
  background-color: rgba(5,190,178,1);
  color: rgba(255,255,255,1);
}

.oppia-about-buttons-container {
  text-align: center;
}

.oppia-about-credits-letter-groups span {
  font-size: 1.8em;
}

.oppia-about-credits-letter-groups ul li {
  list-style-type: none;
}

.oppia-donation-card {
  margin: auto;
  position: relative;
  width: 660px;
}

.oppia-donation-card-content-wide {
  margin: 0 auto;
  min-height: 670px;
  overflow: auto;
}

.oppia-donate-info {
  float: left;
  padding-bottom: 30px;
  width: -webkit-calc(100% - 340px);
  width: -moz-calc(100% - 340px);
  width: -o-calc(100% - 340px);
  width: calc(100% - 340px);
}

.oppia-donate-options {
  background-color: #009688;
  display: block;
  float: right;
  font-family: "Capriola", "Roboto", Arial, sans-serif;
  padding: 10px 10px 35px 10px;
  width: 340px;
}

.btn.oppia-donate-options-button {
  background-color: rgba(0,0,0,0.2);
  color: rgba(255,255,255,1.0);
  font-family: "Capriola", "Roboto", Arial, sans-serif;
  font-size: 16px;
  height: 40px;
  margin: 15px auto;
  width: 180px;
}

.btn.oppia-donate-options-button:hover {
  background-color: rgba(5, 190, 178, 1);
  color: rgba(255,255,255,1);
}

/*
  about/learners/creators media queries
*/

@media only screen and (min-width: 1400px) {
  .oppia-about-content, .oppia-about-extra-content {
    width: 960px;
  }
}

@media only screen and (max-width: 1140px) {
  .oppia-donation-card-content-wide {
    margin-bottom: 30px;
  }
  .oppia-donate-info {
    display: none;
  }
  .oppia-donate-options {
    float: clear;
    width: 100%;
  }
}

@media only screen and (max-width: 768px) {
  .oppia-about-content, .oppia-about-extra-content {
    width: 90%;
  }
  .oppia-about-otter-container {
    left: -3em;
    bottom: -1.8em;
  }
  .oppia-about-otter {
    width: 200px;
  }
  .oppia-about-otter-speech-bubble {
    padding: 10px;
  }
  .oppia-about-extra-info {
    height: 400px;
  }
}

@media only screen and (max-width: 500px) {
  .oppia-about-header h1 {
    font-size: 2.5em;
  }
  .oppia-about-tabs li, .oppia-about-teach-tabs ul li {
    width: 100%;
    border-right: none;
    border-bottom: 1px solid rgba(0,0,0,0.1);
  }
  .oppia-about-card-content-wide, .oppia-about-card-content-narrow {
    width: 80%;
  }
  .oppia-about-otter-speech-card {
    width: 50%;
  }
  .oppia-about-buttons {
    width: 100%;
    margin: 20px 0 0 0;
  }
  .oppia-about-buttons:first-child {
    margin: 0;
  }
  .oppia-about-extra-info {
    height: 400px;
  }

  .oppia-about-three-cols-layout {
    width: 100%;
  }
}

.oppia-save-exploration-wide-modal .modal-dialog {
  max-width: 1200px;
  width: 90%;
}

.oppia-save-exploration-wide-modal .diff-graph {
  margin-top: 50px;
}
.oppia-save-exploration-wide-modal .legend-graph {
  right: -25px;
  top: 175px;
}<|MERGE_RESOLUTION|>--- conflicted
+++ resolved
@@ -78,13 +78,11 @@
 .material-icons.md-40 {
   font-size: 40px;
 }
-<<<<<<< HEAD
 .material-icons.md-100 {
   font-size: 100px;
-=======
+}
 .material-icons.md-32 {
   font-size: 32px;
->>>>>>> 8c8a8e66
 }
 .material-icons.md-dark {
   color: rgba(0, 0, 0, 0.54);
