--- conflicted
+++ resolved
@@ -220,489 +220,6 @@
 .oppia-dashboard-container {
   margin: 0 auto 30px auto;
   max-width: 800px;
-<<<<<<< HEAD
-=======
-}
-
-.oppia-learner-dashboard-container {
-  margin: 0 auto 30px auto;
-  max-width: 1400px;
-}
-
-.oppia-learner-dashboard-icon {
-  color: white;
-  float: right;
-  font-size: 19px;
-  margin-left: -16px;
-  position: relative;
-  right: 13px;
-  top: 13px;
-  z-index: 10;
-}
-
-.oppia-learner-dashboard-page-portfolio {
-  font-weight: bold;
-  margin-right: 14px;
-  margin-top: 8px;
-  text-align: right;
-}
-
-.oppia-activity-summary-tile.oppia-activity-playlist-tile {
-  border-bottom: 1px solid #C0C0C0;
-  height: 145px;
-  margin: 0;
-  width: 100%;
-}
-
-.oppia-creator-dashboard-main-content {
-  padding: 0;
-  width: 100%;
-}
-
-.oppia-learner-dashboard-title {
-  color: #01645c;
-  font-family: 'Capriola', 'Roboto', Arial, sans-serif;
-  font-size: 3em;
-  margin-top: 0px;
-  margin-bottom: 33px;
-  padding-top: 65.5px;
-  text-align: center;
-}
-
-.oppia-learner-dashboard-title-mobile {
-  margin-bottom: 25px;
-  font-size: 2.5em;
-}
-
-.oppia-learner-dashboard-mascot {
-  float: right;
-  margin-top: -40px;
-  padding-left: 10px;
-  width: 140px;
-}
-
-.oppia-learner-dashboard-menu {
-  border: 1px solid #d0d0d0;
-  color: #009688;
-  font-family: 'Capriola', 'Roboto', Arial, sans-serif;
-  font-size: 1em;
-  font-weight: normal;
-  margin: 0;
-  padding: 15px 20px 15px 20px;
-}
-
-.oppia-learner-dashboard-main-menu .oppia-learner-dashboard-sub-section-active {
-  color: black;
-}
-
-.oppia-learner-dashboard-submenu {
-  padding: 12px 20px 12px 40px;
-  font-size: 16px;
-  color: #8c8c8c;
-  background-color: #fff;
-  border: 1px solid #d0d0d0;
-  font-family: 'Capriola', 'Roboto', Arial, sans-serif;
-}
-
-.oppia-learner-dashboard-section-active {
-  background-color: #009688;
-  color: white;
-}
-
-.oppia-learner-dashboard-side-content {
-  padding: 0;
-  width: 20%;
-}
-
-.oppia-learner-dashboard-main-content {
-  padding: 0;
-  width: 60%;
-}
-
-.oppia-learner-dashboard-main-content .stats-card {
-  min-height: 63px;
-  position: relative;
-}
-
-.oppia-learner-dashboard-main-content .stats-card .stat-description {
-  line-height: 1.646;
-  margin-bottom: 35px;
-  padding-right: 10px;
-}
-
-.oppia-learner-dashboard-main-content .stats-card .stat-value {
-  bottom: 0;
-  position: absolute;
-}
-
-.oppia-learner-dashboard-main-content .remove-icon {
-  color: white;
-  float: right;
-  font-size: 20px;
-  left: -7px;
-  margin-left: -26px;
-  margin-top: 10px;
-  position: relative;
-  width: 18px;
-  z-index: 20;
-}
-
-.oppia-learner-dashboard-main-menu {
-  background-color: white;
-  padding: 0;
-}
-
-.oppia-learner-dashboard-mobile-mode {
-  margin: auto;
-  width: 100%;
-}
-
-.oppia-learner-dashboard-mascot-mobile {
-  position: absolute;
-  margin-left: -76px;
-  margin-top: 307px;
-}
-
-.oppia-learner-dashboard-intro-card {
-  background: #fff;
-  border-left: none;
-  border-radius: 5px;
-  margin: 1em 0 0;
-  padding: 37px 30px;
-  text-align: center;
-}
-
-.oppia-learner-dashboard-intro-card:before {
-  background: #fff;
-  border-bottom-right-radius: 80px 50px;
-  bottom: -1.7em;
-  content: "";
-  display: block;
-  height: 30px;
-  position: absolute;
-  width: 50px;
-  z-index: 10;
-}
-
-.oppia-learner-dashboard-intro-card:after {
-  background: #eee;
-  border-bottom-right-radius: 40px 50px;
-  bottom: -1.7em;
-  content: "";
-  display: block;
-  height: 30px;
-  position: absolute;
-  width: 20px;
-  z-index: 10;
-}
-
-.oppia-learner-dashboard-intro-button {
-  background-color: #015c53;
-  color: #fff;
-  font-family: "Capriola", "Roboto", Arial, sans-serif;
-  font-size: 16px;
-  margin-top: 25px;
-  padding: 8px;
-  text-transform: uppercase;
-  width: 250px;
-}
-
-.oppia-learner-dashboard-intro-button:hover,
-.oppia-learner-dashboard-intro-button:focus,
-.oppia-learner-dashboard-intro-button:active {
-  background-color: rgba(5, 190, 178, 1);
-  color: #fff;
-}
-
-.oppia-learner-dashboard-intro-card-message {
-  font-family: 'Capriola', 'Roboto', Arial, sans-serif;
-  font-size: 18px;
-  text-align: center;
-}
-
-.oppia-learner-dashboard-main-content-title {
-  color: #009688;
-  display: inline-block;
-  font-family: 'Capriola', 'Roboto', Arial, sans-serif;
-  font-size: 1.3em;
-  padding: 16px;
-  padding-bottom: 8px;
-}
-
-.oppia-learner-dashboard-sort {
-  float: right;
-  padding-right: 7.5px;
-  padding-top: 8px;
-}
-
-.oppia-learner-dashboard-main-content-container .oppia-learner-dashboard-no-activity-card {
-  background: rgb(255,255,255);
-  box-shadow: 0 1px 3px rgba(0,0,0,0.12), 0 1px 2px rgba(0,0,0,0.24);
-  font-family: "Capriola", "Roboto", Arial, sans-serif;
-  margin: 0 17px 0 4px;
-  padding: 30px 55px 30px 30px;
-}
-
-.oppia-learner-dashboard-sort-mobile {
-  float: none;
-  padding: 0 7.5px;
-}
-
-.oppia-learner-dashboard-main-content-container {
-  padding-left: 11px;
-}
-
-.oppia-learner-dashboard-feedback-section {
-  margin-right: 23px;
-}
-
-.oppia-learner-dashboard-feedback-section .table {
-  background-color: white;
-  margin-bottom: 10px;
-  margin-left: 6px;
-}
-
-.oppia-learner-dashboard-feedback-section .feedback-thread-message-count {
-  color: #757575;
-  font-size: 100.25%;
-}
-
-.oppia-learner-dashboard-feedback-section .feedback-message-spacing {
-  left: 3px;
-  padding: 0;
-  text-align: center;
-}
-
-.oppia-learner-dashboard-feedback-section .feedback-message-header {
-  display: inline-block;
-  text-align: center;
-  width: 8%;
-}
-
-.oppia-learner-dashboard-feedback-section .feedback-thread-new-message {
-  margin-right: 10px;
-}
-
-.oppia-learner-dashboard-feedback-section .feedback-thread-new-message-send {
-  margin: 6px 0 0 14px;
-}
-
-@media (max-width: 768px) {
-  .oppia-learner-dashboard-feedback-section .feedback-thread-new-message {
-    margin-left: 14px;
-  }
-
-  .oppia-learner-dashboard-feedback-section .feedback-message-author-name {
-    margin-left: 10px;
-  }
-
-  .oppia-learner-dashboard-feedback-section .feedback-thread-new-message-send {
-    margin: 6px 0 0 28px;
-  }
-
-  .oppia-learner-dashboard-feedback-section .feedback-thread-reply-box {
-    margin-top: 9px;
-  }
-
-  .oppia-learner-dashboard-feedback-section .feedback-thread-message-body {
-    margin-left: 43px;
-  }
-
-  .headroom {
-    will-change: transform;
-    transition: transform 200ms linear;
-  }
-
-  .headroom--pinned {
-    transform: translateY(0%);
-  }
-
-  .headroom--unpinned {
-    transform: translateY(-100%);
-  }
-}
-
-.oppia-learner-dashboard-feedback-section .col-sm-11 {
-  padding: 0 20px 0 0;
-}
-
-.oppia-learner-dashboard-feedback-section .feedback-thread-reply-box {
-  font-size: 1em;
-  height: 70px;
-  margin-left: 14px;
-  resize: vertical;
-}
-
-.oppia-learner-dashboard-feedback-section .feedback-thread-warning {
-  color:#0277BD;
-  margin-left: 4px;
-}
-
-.oppia-learner-dashboard-feedback-section .feedback-thread-learner-profile-pic {
-  margin-left: 26px;
-  margin-top: 4px;
-  min-width: 32px;
-}
-
-@media (max-width: 810px) {
-  .oppia-learner-dashboard-title {
-    font-size: 2.8em;
-  }
-
-  .sort-explorations-select.oppia-learner-dashboard-sort {
-    padding: 0 0 6px 7.5px;
-    width: 100%;
-  }
-}
-
-@media (max-width: 500px) {
-  .oppia-learner-dashboard-title {
-    font-size: 2.5em;
-  }
-
-  .oppia-learner-dashboard-intro-card:before {
-    left: 17em;
-  }
-
-  .oppia-learner-dashboard-intro-card:after {
-    left: 17em;
-  }
-
-  .oppia-learner-dashboard-main-content-container {
-    padding: 7px;
-  }
-
-  .oppia-learner-dashboard-main-content-container .oppia-learner-dashboard-no-activity-card {
-    margin: 0px 2px 0 4px;
-  }
-
-  .oppia-learner-dashboard-feedback-section .feedback-thread-reply-box {
-    font-size: 1em;
-    height: 70px;
-    margin-left: 14px;
-    resize: vertical;
-  }
-
-  .oppia-learner-dashboard-feedback-section .feedback-thread-learner-profile-pic {
-    margin-left: 15px;
-  }
-}
-
-@media (max-width: 380px) {
-  .oppia-learner-dashboard-title-mobile {
-    padding-top: 54.5px;
-  }
-
-  .oppia-learner-dashboard-mascot {
-    margin-top: 335px;
-  }
-
-  .oppia-learner-dashboard-intro-card:before {
-    left: 15em;
-  }
-
-  .oppia-learner-dashboard-intro-card:after {
-    left: 15em;
-  }
-}
-
-.oppia-profile-container {
-  margin: 0 auto 30px auto;
-  max-width: 980px;
-  overflow: auto;
-  padding-top: 30px;
-  position: relative;
-  width: 90%;
-}
-
-.oppia-subscription-button,
-.oppia-subscription-button:focus,
-.oppia-subscription-button:active {
-  background-color: #015c54;
-  border-radius: 0;
-  color: white;
-  font-family: 'Capriola', 'Roboto', Arial, sans-serif;
-  font-size: 14px;
-  margin-top: 16px;
-  text-transform: uppercase;
-  width: 129.42px;
-}
-
-.oppia-subscription-button:hover,
-.oppia-subscription-button:focus {
-  background-color: #05beb2;
-  color: white;
-}
-
-@media (max-width: 610px) {
-  .oppia-subscription-button {
-    margin-top: 10px;
-  }
-}
-
-.oppia-profile-user-card {
-  background-color: #fff;
-  float: left;
-  margin-right: 28px;
-  padding: 24px;
-  position: relative;
-  width: 220px;
-}
-
-.oppia-profile-picture-container {
-  position: relative;
-}
-
-.oppia-profile-picture-fullsize {
-  border-radius: 4px;
-  display: block;
-  height: auto;
-  margin-left: auto;
-  margin-right: auto;
-  max-width: 160px;
-  width: 90%;
-}
-
-.oppia-profile-username-large-screen {
-  display: block;
-  font-size: 130%;
-  margin-top: 20px;
-  text-align: center;
-}
-
-.oppia-profile-username-small-screen {
-  display: none;
-  font-size: 110%;
-  margin-top: 20px;
-  text-align: left;
-}
-
-.oppia-profile-first-contributed {
-  display: block;
-  font-size: 0.7em;
-  line-height: 120%;
-  text-align: center;
-}
-
-.oppia-profile-user-stat-container-large-screen {
-  display: block;
-  font-size: 12px;
-  margin-top: 16px;
-  max-width: 220px;
-  text-align: center;
-}
-
-.oppia-profile-user-stat-container-small-screen {
-  display: none;
-  font-size: 12px;
-  margin-top: 16px;
-  max-width: 100%;
-  text-align: center;
-}
-
-.oppia-profile-stat-container-line-small-screen {
-  display: none;
->>>>>>> 710918b0
 }
 
 .oppia-learner-dashboard-icon {
