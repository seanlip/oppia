--- conflicted
+++ resolved
@@ -68,15 +68,12 @@
 .material-icons.md-18 {
   font-size: 18px;
 }
-<<<<<<< HEAD
-=======
 .material-icons.md-100 {
   font-size: 100px;
 }
 .material-icons.md-40 {
   font-size: 40px;
 }
->>>>>>> faee4d8a
 .material-icons.md-dark {
   color: rgba(0, 0, 0, 0.54);
 }
@@ -836,11 +833,8 @@
   font-family: "Capriola", "Roboto", Arial, sans-serif;
   font-size: 14px;
   margin-right: 5px;
-<<<<<<< HEAD
-=======
   margin-left: 5px;
   text-transform: uppercase;
->>>>>>> faee4d8a
 }
 .btn.oppia-navbar-button:hover {
   background-color: rgba(5, 190, 178, 1);
@@ -2145,9 +2139,6 @@
   margin-left: 6px;
   margin-top: 8px;
 }
-<<<<<<< HEAD
-.oppia-navbar-profile-dropdown-toggle {
-=======
 
 .oppia-navbar-tabs-narrow {
   min-width: 210px;
@@ -2163,7 +2154,6 @@
 }
 .oppia-navbar-dropdown-toggle,
 .oppia-navbar-tab {
->>>>>>> faee4d8a
   height: 56px;
   color: #fff;
 }
