/*
  Copyright 2014 The Oppia Authors. All Rights Reserved.

  Licensed under the Apache License, Version 2.0 (the "License");
  you may not use this file except in compliance with the License.
  You may obtain a copy of the License at

      http://www.apache.org/licenses/LICENSE-2.0

  Unless required by applicable law or agreed to in writing, software
  distributed under the License is distributed on an "AS IS" BASIS,
  WITHOUT WARRANTIES OR CONDITIONS OF ANY KIND, either express or implied.
  See the License for the specific language governing permissions and
  limitations under the License.
*/

/*
  Animation keyframes. These must be placed at the top of the file
  in order to work in IE.
*/
@-webkit-keyframes dot {
  0% { opacity: 0; }
  100% { opacity: 1; }
}
@-moz-keyframes dot {
  0% { opacity: 0; }
  100% { opacity: 1; }
}
@keyframes dot {
  0% { opacity: 0; }
  100% { opacity: 1; }
}

/* Angular material overrides. */
md-input-group.long > input
{
  width: 100%;
  height: 45px;
}

md-input-group.oppia-blue-on-focus > input:focus {
  border-bottom-color: rgb(63, 81, 181);
  border-bottom-width: 2px;
}

md-input-group.md-default-theme label
{
  font-size: 16px;
  font-weight: 200;
  margin-bottom: 0;
}

.md-button-success {
  color: #009688;
}

.md-button.oppia-learner-continue-button {
  background: #0D48A1;
  color: #ffffff;
  padding: 6px 12px;
}

button.md-button.md-default-theme.oppia-learner-continue-button:focus,
button.md-button.md-default-theme.oppia-learner-continue-button:hover {
  background-color: #115FD4;
}

/* Attributes for material-icons. */
.material-icons {
  vertical-align: middle;
}
.material-icons.md-18 {
  font-size: 18px;
}
.material-icons.md-100 {
  font-size: 100px;
}
.material-icons.md-40 {
  font-size: 40px;
}
.material-icons.md-dark {
  color: rgba(0, 0, 0, 0.54);
}

/* Bootstrap overrides and additions. */
html {
  /*
    The HTML font-size is set to 62.5% in order to make 'em' units easier to
    work with. Modern browsers set their default font-size to 16px. This means
    that 1em = 16px, which is a difficult base to work with (for example,
    1.6em = 25.6px, which is not rounded). By setting the html's font-size to
    62.5%, the base font-size becomes 10px, so 1em = 10px, and 1.6em = 16px.
    The reason for making 'em' easier to work with is that 'em's scale with
    the user's font-size preferences that they set in the browser, while
    'px' is a fixed unit of measurement that doesn't scale.
  */
  font-size: 62.5%;
  height: 100%;
}

body {
  color: rgba(0,0,0,0.87);
  font-family: "Roboto", Arial, sans-serif;
  /*
    A font-size of 1.6em sets the default font-size on Oppia to 16px, though
    this will scale depending on the user's font-size preferences set via
    their browser preferences.
  */
  font-size: 1.6em;
  height: 100%;
  margin: 0 auto;
  overflow-x: hidden;
  padding: 0;
  width: 100%;
}

/* According to the Angular documentation - https://docs.angularjs.org/api/ng/directive/ngCloak -
   the following rule needs to be added to the css file in order for ng-cloak to work.  */
[ng\:cloak], [ng-cloak], .ng-cloak {
  display: none !important;
}

/* Select2 dropdown corners should not be rounded */
.select2-container .select2-choice,
.select2-container .select2-choice .select2-arrow {
  border-radius: 0;
}

.oppia-dashboard-container {
  margin: 60px auto 30px auto;
  max-width: 800px;
}

.oppia-dashboard-container .exp-private-text {
  color: #aaa;
  font-style: italic;
}

.oppia-profile-container {
  margin: 30px auto 30px auto;
  max-width: 980px;
  overflow: auto;
  position: relative;
  width: 90%;
}

.oppia-profile-user-card {
  background-color: #fff;
  float: left;
  margin-right: 28px;
  padding: 24px;
  position: relative;
  width: 220px;
}

.oppia-profile-picture-container {
  position: relative;
}

.oppia-profile-picture-fullsize {
  border-radius: 4px;
  display: block;
  height: auto;
  margin-left: auto;
  margin-right: auto;
  max-width: 160px;
  width: 90%;
}

.oppia-profile-username-large-screen {
  display: block;
  font-size: 130%;
  margin-top: 20px;
  text-align: center;
}

.oppia-profile-username-small-screen {
  display: none;
  font-size: 110%;
  margin-top: 20px;
  text-align: left;
}

.oppia-profile-first-contributed {
  display: block;
  font-size: 0.7em;
  line-height: 120%;
  text-align: center;
}

.oppia-profile-user-stat-container-large-screen {
  display: block;
  font-size: 12px;
  margin-top: 16px;
  max-width: 220px;
  text-align: center;
}

.oppia-profile-user-stat-container-small-screen {
  display: none;
  font-size: 12px;
  margin-top: 16px;
  max-width: 100%;
  text-align: center;
}

.oppia-profile-stat-container-line-small-screen {
  display: none;
}

.oppia-profile-user-stat {
  display: inline-block;
  width: 33%;
}

.oppia-profile-user-stat span {
  display: block;
}

.oppia-profile-user-bio {
  display: block;
  font-size: 0.7em;
  line-height: 130%;
  margin-top: 16px;
  width: 100%;
}

.oppia-profile-subject-interest-container {
  display: block;
  font-size: .8em;
  font-weight: bold;
  margin-top: 6px;
}

.oppia-profile-subject-interest {
  background-color: rgba(0, 150, 136, 0.85);
  border-radius: .25em;
  color: #fff;
  display: inline;
  font-size: 0.8em;
  line-height: 1;
  margin: 0 2px;
  padding: .3em .35em .3em .5em;
  text-align: center;
  vertical-align: baseline;
  white-space: nowrap;
}

.oppia-profile-no-interests-text {
  font-size: .9em;
  font-weight: normal;
}

.oppia-profile-content-card {
  background-color: #fff;
  float: left;
  min-height: 630px;
  padding: 30px;
  position: relative;
  width: -webkit-calc(100% - 280px);
  width: -moz-calc(100% - 280px);
  width: -o-calc(100% - 280px);
  width: calc(100% - 280px);
}

/* For issue #1867 (https://github.com/oppia/oppia/issues/1867)
   Added "overflow: hidden;" to this class to fix a problem with the screen
   flickering between 2 and 3 columns when someone hovered over either
   the rating or the number of views explorations in the second row and
   on when there are at least four explorations listed. */
.oppia-profile-portfolio-container {
  margin: 0 auto;
  margin-bottom: 20px;
  overflow: hidden;
  width: 100%;
}

.oppia-profile-portfolio-pages {
  bottom: 0;
  display: block;
  font-size: .7em;
  margin-bottom: 20px;
  margin-right: 40px;
  position: absolute;
  right: 0;
  text-align: right;
}

@media (max-width: 610px) {
  .oppia-profile-container {
    width: 90%;
  }
  .oppia-profile-user-card {
    float: none;
    margin: 0 auto 12px auto;
    padding: 30px;
    width: 90%;
  }
  .oppia-profile-content-card {
    width: 90%;
    float: none;
    margin: 0 auto;
  }
  .oppia-profile-picture-fullsize {
    display: inline-block;
    float: left;
    margin-right: 20px;
    width: -webkit-calc(80% - 70px);
    width: -moz-calc(80% - 70px);
    width: -o-calc(80% - 70px);
    width: calc(80% - 70px);
  }
  .oppia-profile-username-large-screen {
    display: none;
  }
  .oppia-profile-username-small-screen {
    display: inline-block;
  }
  .oppia-profile-first-contributed {
    text-align: left;
    font-size: .6em;
  }
  .oppia-profile-user-stat-container-large-screen {
    display: none;
  }
  .oppia-profile-user-stat-container-small-screen {
    display: block;
  }
  .oppia-profile-stat-container-line-small-screen {
    display: block;
    border-top: 1px solid #7e7e7e;
  }
  .oppia-profile-user-bio {
    display: inline-block;
  }
}

/*
  This counteracts the increased line-height of 1.846 introduced by
  angular-material.css.
  TODO(sll): This is ugly. We should try not to have it, perhaps after
  angular-material has been upgraded.
*/
html p, body p {
  margin-top: -5px;
}

h1, h2 {
  color: #000;
}

h3 {
  color: #222;
  line-height: 1.1;
}

a {
  color: #0844aa;
  cursor: pointer;
}

a:hover {
  color: #3f2c76;
}

a:focus {
  outline-style: none;
}

/* Change all the borders of an input to red when there is validation errors. */
input.ng-dirty.ng-invalid, md-input-group.md-default-theme input.ng-dirty.ng-invalid {
  border-color: #F44336;
}

::-webkit-input-placeholder {
  font-style: italic;
}
::-moz-placeholder {
  font-style: italic;
}
::-ms-input-placeholder {
  font-style: italic;
}

/* Change the color of odd-numbered lines in a table. */
.table-striped > tbody > tr:nth-child(odd) > td,
.table-striped > tbody > tr:nth-child(odd) > th {
  background-color: #f0f0f0;
}

.oppia-form-error {
  color: red;
}

.oppia-confusing-outcome-warning-text {
  color: rgb(200, 0, 0);
  font-style: italic;
}

.oppia-serious-warning-text {
  color: red;
}

.oppia-disabled-contenteditable {
  background-color: #eee;
  cursor: not-allowed;
  padding: 10px 5px;
  opacity: 1;
}

p {
  line-height: 1.2;
  margin: 0;
  text-align: left;
  word-spacing: 0;
}

.oppia-long-text p {
  line-height: 1.4;
  /* The following should be the same as the line-height (1.4). */
  margin: 1.4em 0;
}

.oppia-long-text-image {
  display: block;
  margin-left: auto;
  margin-right: auto;
  width: 80%;
}

#wrapper {
  min-height: 100%;
  position: relative;
}

.label {
  margin: auto 4px;
}
.label-info {
  background-color: #18447E;
}

/*
  The following rule ensures that, as the viewport gets
  smaller, any media will scale down according to its
  container's width.
*/
img, video, canvas {
  max-width: 100%;
}

textarea {
  width: 90%;
}

/*
  Styles for the development mode indicator
*/
.oppia-dev-mode {
  background-color: DarkSlateGray;
  border-bottom-right-radius: 0.5em;
  border-top-right-radius: 0.5em;
  bottom: 40px;
  color: white;
  left: 0;
  opacity: 0.7;
  padding: 4px 8px;
  /* This allows clicks to 'pass through' the element. */
  pointer-events: none;
  position: fixed;
  z-index: 100;
}

/*
  Styles for the link to the site feedback form.
*/
.oppia-site-feedback {
  background-color: #fff;
  border-radius: 2px;
  bottom: 4px;
  color: rgba(0,0,0,0.87);
  cursor: pointer;
  left: 4px;
  opacity: 0.5;
  padding: 4px 8px;
  position: fixed;
  /* This is needed so that the exploration summary tiles don't overlap the button in the library page. */
  z-index: 3;
}
.oppia-site-feedback:hover,
.oppia-site-feedback:focus,
.oppia-site-feedback:active {
  color: rgba(0,0,0,0.87);
  opacity: 1.0;
  text-decoration: none;
}

/*
  Styles for the global navigation sidebar menu.
*/
.oppia-base-container {
  height: 100%;
  margin-left: auto;
  margin-right: auto;
  min-height: 100%;
  position: relative;
}

/*
  Note that adding "overflow-y: scroll;" will break infinite scrolling in the
  search results page.
*/
.oppia-content-container {
  height: 100%;
  left: 0;
  position: relative;
  transition: transform 0.5s;
  -webkit-transition: -webkit-transform 0.5s;
}

.oppia-sidebar-menu-open .oppia-content-container::after {
  height: 100%;
  opacity: 1;
  -webkit-transition: opacity 0.5s;
  transition: opacity 0.5s;
  width: 100%;
}
.oppia-sidebar-menu-closed .oppia-content-container::after {
  opacity: 0;
  -webkit-transition: opacity 0.5s;
  transition: opacity 0.5s;
}

.oppia-sidebar-menu {
  background: #fff;
  height: 100%;
  left: 0;
  position: fixed;
  top: 0;
  -webkit-transform: translate3d(-100%, 0, 0);
  transform: translate3d(-100%, 0, 0);
  width: 270px;
  z-index: 100;
}
.oppia-sidebar-menu-transition {
  -webkit-transition: all 0.5s;
  transition: all 0.5s;
}
.oppia-sidebar-menu::after {
  background: rgba(0,0,0,0.2);
  content: '';
  display: none;
  height: 100%;
  opacity: 1;
  position: absolute;
  right: 0;
  top: 0;
  -webkit-transition: opacity 0.5s;
  transition: opacity 0.5s;
  width: 100%;
}

.oppia-sidebar-menu-icon {
  height: 22px;
  margin: 0 16px 3px 6px;
  vertical-align: middle;
  width: 22px;
}

.oppia-sidebar-menu ul {
  font-size: 16px;
  list-style: none;
  margin-bottom: 0;
  padding-left: 0;
  padding-top: 10px;
}
.oppia-sidebar-menu hr {
  margin-bottom: 0;
  margin-top: 0;
}
.oppia-sidebar-menu .oppia-sidebar-section-header {
  color: #888;
  display: block;
  margin-left: 10px;
  padding: 1em 0 0 0;
  text-decoration: none;
}
.oppia-sidebar-menu a {
  color: #333;
  display: block;
  padding: 1em 0 1em 18px;
  text-decoration: none;
}
.oppia-sidebar-menu a:hover {
  background: rgb(243, 248, 255);
}
.oppia-sidebar-menu li.active a {
  background: rgba(243, 248, 255, 0.5);
}

.oppia-sidebar-logo {
  height: 32px;
  margin-bottom: 5px;
  margin-left: 15px;
}
.oppia-sidebar-logo-container {
  color: #333;
  margin: 0 auto;
  width: 120px;
}

.oppia-sidebar-header {
  background: #eee;
  border-bottom: 1px solid #ccc;
  height: 56px;
  padding-top: 6px;
}

.oppia-sidebar-footer {
  bottom: 10px;
  color: #777;
  left: 25px;
  position: absolute;
}

.oppia-sidebar-footer div {
  margin-bottom: 10px;
}

.oppia-sidebar-footer a {
  display: inline;
  padding: 0 10px 0 0;
  margin-top: 5px;
}

.oppia-sidebar-footer a:hover {
  background: none;
}

.oppia-sidebar-footer a > img {
  width: 26px;
}

.oppia-sidebar-menu-open .oppia-sidebar-menu {
  box-shadow: 1px 0 3px rgba(0,0,0,0.12), 1px 0 2px rgba(0,0,0,0.24);
  -webkit-transform: translate3d(0, 0, 0);
  transform: translate3d(0, 0, 0);
  visibility: visible;
}
.oppia-sidebar-menu-open .oppia-sidebar-menu::after {
  height: 0;
  opacity: 0;
  -webkit-transition: opacity 0.5s, width 0.1s 0.5s, height 0.1s 0.5s;
  transition: opacity 0.5s, width 0.1s 0.5s, height 0.1s 0.5s;
  width: 0;
}

/*
  Styles for footer
*/
.oppia-footer {
  background-color: #094142;
  bottom: 0;
  color: #fff;
  font-size: 13px;
  line-height: 20px;
  position: absolute;
  width: 100%;
}

.oppia-footer-container {
  max-width: 800px;
  margin-left: auto;
  margin-right: auto;
  padding: 30px 80px;
}

.oppia-footer-container a {
  color: #fff;
}

.oppia-footer-container h4 {
  font-weight: bold;
  text-transform: uppercase;
}

.oppia-footer-container ul {
  padding-left: 0;
}

.oppia-footer-container li {
  list-style-position: inside;
  list-style-type: none;
}

.oppia-footer-padding {
  height: 198px;
}

@media (max-width: 768px) {
  .oppia-footer-padding {
    height: 464px;
  }

  .oppia-footer-container {
    padding: 30px;
  }

}

/*
  This is needed for proper display of tabs. See

  https://github.com/angular-ui/bootstrap/commit/8620aedba99b05822311
*/
.navbar-nav, .pagination {
  cursor: pointer;
}

.navbar {
  border: 0;
  margin-bottom: 0;
  width: 100%;
}

.navbar-nav.oppia-navbar-nav > li > a {
  color: #fff;
  font-size: 16px;
  font-weight: 400;
  height: 56px;
  padding-top: 16px;
}

.oppia-navbar-breadcrumb {
  color: #fff;
  cursor: default;
  font-family: "Capriola", "Roboto", Arial, sans-serif;
  font-size: 20px;
  padding-top: 13px;
}

.oppia-navbar-breadcrumb-separator {
  margin-right: 8px;
}
.oppia-navbar-breadcrumb-separator:after {
  content: ">";
}

.oppia-navbar-breadcrumb-icon {
  height: 20px;
  margin: 0 12px 4px 12px;
  width: 20px;
}

.navbar-default .navbar-nav > li > a:hover,
.navbar-default .navbar-nav > li > a:focus {
  color: #fff;
}

.navbar-default .navbar-nav > li > a.oppia-no-hover-change:hover,
.navbar-default .navbar-nav > li > a.oppia-no-hover-change:focus {
  background: inherit;
  color: #fff;
}

.navbar-nav > li.active > a, .navbar-nav > li.active > a:hover,
.navbar-nav > li.active > a, .navbar-nav > li.active > a:focus {
  color: white;
  background: rgb(2, 38, 86);
}

.navbar-default .navbar-container {
  background: #009688;
  height: 56px;
}

.navbar-default .dropdown-menu {
  background: #fff;
  margin-top: 0;
}

.navbar-default .navbar-nav > li > a, {
  color: #fff;
}

.navbar-default .navbar-nav > li > a:hover,
.navbar-default .navbar-nav .open > a:hover,
.navbar-default .navbar-nav .open .dropdown-menu > li > a,
.navbar-default .navbar-nav .open .dropdown-menu > li > a:hover {
  color: #009688;
}

.navbar-default .navbar-nav > li > a:hover,
.navbar-default .navbar-nav .open > a:hover,
.navbar-default .navbar-nav .open > a:focus,
.navbar-default .navbar-nav .open .dropdown-menu > li > a:hover,
.navbar-default .navbar-nav .open .dropdown-menu > li > a:focus {
  background: #fff;
  color: #009688;
}

.navbar-default .navbar-nav > li.dropdown.open,
.navbar-default .navbar-nav > li.dropdown.open > a {
  background: #fff;
  color: #009688;
}

.navbar-default .navbar-nav > .active > a,
.navbar-default .navbar-nav > .active > a:hover,
.navbar-default .navbar-nav > .active > a:focus {
  background-color: #06b9ac;
  color: #fff;
}

/* In Bootstrap, the link at the top of the default dropdown menu cannot be
   clicked -- so, in such cases (e.g. for the 'Sign in' link at the top right),
   we use this instead.
*/
.oppia-navbar-clickable-dropdown:hover ul.dropdown-menu,
.oppia-clickable-navbar-element:hover {
  display: block;
}

.oppia-top-right-menu-item-separator {
  margin-top: 5px;
  margin-bottom: 5px;
}

.oppia-share-dropdown-menu {
  min-width: 30px;
  width: 46px;
}

.oppia-share-dropdown-menu li > a {
  font-weight: bolder;
  padding: 10px;
  text-align: center;
}

.oppia-share-dropdown-menu:hover .oppia-share-dropdown-toggle {
  color: #009688;
  background-color: white;
}

.nav .dropdown:hover > .dropdown-menu {
  border: none;
}

/* Show the navbar submenu dropdowns on-hover rather than on-click, if the
   screen size is large enough. */
@media (min-width: 768px) {
  .nav .dropdown:hover > .dropdown-menu {
    display: block;
  }
  .nav .dropdown:hover > .dropdown-menu > li > a {
    color: #009688;
  }
  .nav .dropdown:hover > .dropdown-menu > li > a:hover {
    background-color: #eee;
    color: #888;
  }
}

.oppia-main-content {
  margin: 10px;
  padding: 10px;
  width: 100%;
}

.oppia-align-center {
  float: none;
  margin: 0 auto;
  text-align: center;
}

.oppia-exploration-ctrl {
  margin: 15px 0;
}

.oppia-loading-fullpage {
  border: 1px;
  border-radius: 5px;
  font-size: 2em;
  height: 100%;
  position: fixed;
  top: 35%;
  width: 100%;
  z-index: 1000;
}
.oppia-loading-dot-one {
  opacity: 0;
  animation: dot 1.5s infinite;
  animation-delay: 0.0s;
  -moz-animation: dot 1.5s infinite;
  -moz-animation-delay: 0.0s;
  -webkit-animation: dot 1.5s infinite;
  -webkit-animation-delay: 0.0s;
}
.oppia-loading-dot-two {
  opacity: 0;
  animation: dot 1.5s infinite;
  animation-delay: 0.3s;
  -moz-animation: dot 1.5s infinite;
  -moz-animation-delay: 0.3s;
  -webkit-animation: dot 1.5s infinite;
  -webkit-animation-delay: 0.3s;
}
.oppia-loading-dot-three {
  opacity: 0;
  animation: dot 1.5s infinite;
  animation-delay: 0.6s;
  -moz-animation: dot 1.5s infinite;
  -moz-animation-delay: 0.6s;
  -webkit-animation: dot 1.5s infinite;
  -webkit-animation-delay: 0.6s;
}

.oppia-navbar-button-container {
  border-radius: 0;
  margin-top: 10px;
}
/* In Bootstrap, white-space for dropdown list is no-wrap. Use this instead
   to align ticks and dropdown options.
*/
.oppia-navbar-button-container > .dropdown-menu > li > a {
  white-space: normal;
}
.btn.oppia-navbar-button {
  background-color: rgba(0,0,0,0.2);
  color: rgba(255,255,255,1.0);
  font-family: "Capriola", "Roboto", Arial, sans-serif;
  font-size: 14px;
  margin-right: 5px;
  margin-left: 5px;
  text-transform: uppercase;
}
.btn.oppia-navbar-button:hover {
  background-color: rgba(5, 190, 178, 1);
  color: rgba(255,255,255,1);
}

@media (max-width: 768px) {
  .oppia-navbar-hide-on-small-width {
    display: none;
  }
}

.btn.oppia-unresolved-answer-button {
  background-color: white;
  border-radius: 12px;
  color: black;
  font-size: 14px;
  margin: 4px;
  padding: 8px 18px;
  text-align: left;
  width: auto;
}

.btn.oppia-unresolved-answer-button:hover {
  background-color: #eee;
}

.oppia-exp-summary-tiles-container {
  display: block;
  height: 100%;
  margin-left: auto;
  margin-right: auto;
  max-width: 928px;
  min-height: 300px;
  padding-bottom: 24px;
  padding-top: 24px;
  width: 100vw;
}
/* Ensure that the summary tiles tiles remain centered. Note that these values
   would need to be updated if the summary tiles are changed. */
@media (max-width: 844px) {
  .oppia-exp-summary-tiles-container {
    margin-left: 5vw;
    margin-right: 5vw;
    max-width: 89vw;
    width: initial;
  }
}
@media (max-width: 632px) {
  .oppia-exp-summary-tiles-container {
    margin-left: 2vw;
    margin-right: 2vw;
    max-width: 96vw;
  }
}

.oppia-library-group {
  display: block;
  height: 350px;
  margin-bottom: 72px;
  margin-top: 36px;
  max-width: 928px;
  width: 100vw;
}

.oppia-library-group-header-container {
  width: -webkit-calc(100% - 120px);
  width: -moz-calc(100% - 120px);
  width: -o-calc(100% - 120px);
  width: calc(100% - 120px);
  max-width: 928px;
  min-width: 315px;
}

@media(max-width: 720px) {
  .oppia-library-group-header-container {
    width: 80%;
  }
}

@media(max-width: 480px) {
  .oppia-library-group-header-container {
    width: 100%;
  }
}

.oppia-library-group-header {
  display: inline-block;
  font-size: 2em;
  margin-bottom: 24px;
  margin-left: 44px;
  min-width: 126px;
}

@media(max-width: 720px) {
  .oppia-library-group-header {
    width: -webkit-calc(80% - 120px);
    width: -moz-calc(80% - 120px);
    width: -o-calc(80% - 120px);
    width: calc(80% - 120px);
  }
}

.oppia-library-group-header a, .oppia-library-group-header span {
  color: #2c4841;
  font-family: "Capriola", "Roboto", Arial, sans-serif;
}
.oppia-library-group-header a:hover {
  color: #0844aa;
}

.oppia-library-group-view-all-btn {
  background-color: rgba(1,120,109,1);
  color: rgba(255,255,255,1.0);
  font-family: "Capriola", "Roboto", Arial, sans-serif;
  font-size: 14px;
  margin-right: 48px;
  margin-top: 30px;
  position: absolute;
  text-transform: uppercase;
}

.oppia-library-group-view-all-btn:hover,
.oppia-library-group-view-all-btn:focus,
.oppia-library-group-view-all-btn:active {
  background-color: rgba(5, 190, 178, 1);
  color: rgba(255,255,255,1);
}

@media (max-width: 992px) {
  .oppia-library-group-view-all-btn {
    margin-top: 18px;
    position: inherit;
  }
}

@media (max-width: 720px) {
  .oppia-library-group-header {
    font-size: 6vw;
  }
}

.oppia-library-carousel-scroll-btn {
  color: #2c4841;
  cursor: default;
  float: left;
  height: 60px;
  margin-top: 100px;
  max-width: 40px;
  padding: 0;
  position: relative;
  width: 10vw;
}
.oppia-library-carousel-scroll-btn i {
  font-size: 36px;
  margin: 0;
  padding: 0;
  top: 50%;
}

.oppia-library-carousel-tiles {
  /*The height is adjusted to hide the scrollbars*/
  height: 290px;
  left: 0;
  margin: 0;
  overflow: hidden;
  padding: 0;
  position: relative;
  top: 0;
  white-space: nowrap;
}

.oppia-library-carousel {
  height: 282px;
  float: left;
  max-width: 848px;
  overflow: hidden;
  position: relative;
}

.oppia-library-carousel-overlay-left,
.oppia-library-carousel-overlay-right {
  /*The display is set in Library.js*/
  display: none;
  height: 258px;
  margin-top: 12px;
  position: absolute;
  top: 0;
  width: 20px;
  z-index: 99;
}

.oppia-library-carousel-overlay-left {
  background: #b5bdc8;
  background: -moz-linear-gradient(left, rgba(0,0,0,0.65) 0%, rgba(0,0,0,0) 100%);
  background: -webkit-linear-gradient(left, rgba(0,0,0,0.65) 0%, rgba(0,0,0,0) 100%);
  background: linear-gradient(to right, rgba(0,0,0,0.65) 0%, rgba(0,0,0,0) 100%);
  left: 0;
}

.oppia-library-carousel-overlay-right {
  background: #b5bdc8;
  background: -moz-linear-gradient(left, rgba(0,0,0,0) 0%, rgba(0,0,0,0.65) 100%);
  background: -webkit-linear-gradient(left, rgba(0,0,0,0) 0%, rgba(0,0,0,0.65) 100%);
  background: linear-gradient(to right, rgba(0,0,0,0) 0%, rgba(0,0,0,0.65) 100%);
  right: 0;
}

.oppia-dashboard-aggregated-stats md-card {
  background: #fff;
  margin: 0 7.5px 40px 7.5px;
}

.oppia-dashboard-aggregated-stats .stats-card {
  border-right: 1px solid #bbb;
  margin: 10px 0;
  padding-left: 35px;
  width: 50%;
}
.oppia-dashboard-aggregated-stats .stats-card:last-child {
  border: none;
}

.stats-card p {
  color: #555;
}

.stats-card .stat-value {
  margin: 2px 0;
}

.oppia-dashboard-tabs {
  border-bottom: 1px solid #eee;
  display: -webkit-flex;
  display: flex;
  flex-wrap: wrap;
  margin-bottom: 0;
  padding-left: 0;
  text-align: center;
}

.oppia-dashboard-tabs li {
  display: -webkit-flex;
  display: flex;
  margin-bottom: 0;
  width: 200px;
}

.oppia-dashboard-tabs-active .oppia-dashboard-tabs-text {
  border-bottom: 4px solid #009688;
  color: #009688;
  margin-left: 7.5px;
}

.oppia-dashboard-tabs .oppia-dashboard-tabs-text {
  color: #009688;
  font-size: 1em;
  padding: 10px;
  text-decoration: none;
  text-transform: uppercase;
  width: 100%;
}

.oppia-dashboard-tabs .oppia-dashboard-tabs-text:hover,
.oppia-dashboard-tabs .oppia-dashboard-tabs-text:focus {
  text-decoration: none;
}

.oppia-dashboard-empty-text {
  padding-top: 50px;
}

.oppia-dashboard-tabs .list-card-view-toggle {
  margin-left: auto;
  margin-right: 7.5px;
  width: auto;
}

.list-card-view-toggle button {
  background: #fff;
  border: 1px solid #ddd;
  color: #009688;
  height: 32px;
  margin-top: 7px;
  padding: 5px 12px;
}

.list-card-view-toggle .card-view-btn {
  border-top-left-radius: 5px;
  border-bottom-left-radius: 5px;
}

.list-card-view-toggle .list-view-btn {
  border-top-right-radius: 5px;
  border-bottom-right-radius: 5px;
  margin-left: -1px;
}

.list-card-view-toggle .dashboard-active-view {
  background: #009688;
  color: #fff;
}

li.sort-explorations-select {
  display: block;
  margin-left: auto;
  margin-right: auto;
  width: auto;
}

li.sort-explorations-select .sort-by-text,
li.sort-explorations-select .sort-options,
li.sort-explorations-select .sort-order {
  display: inline-block;
}

li.sort-explorations-select .sort-by-text {
  margin: 8px 8px 0 ;
}

li.sort-explorations-select .sort-options {
  background: #fff;
  border-color: #ddd;
  height: 32px;
  margin: 7px 7px 0 0;
}

li.sort-explorations-select .sort-order {
  cursor: pointer;
  margin: 14px 8px 0 0;
}

/* Rules for the tiles in the creator dashboard. */

.oppia-dashboard-intro-card {
  font-family: "Capriola", "Roboto", Arial, sans-serif;
}
.oppia-dashboard-intro-card p {
  margin-bottom: 12px;
}
.oppia-dashboard-intro-picture {
  width: 400px;
}
.oppia-dashboard-intro-button {
  background-color: #015c53;
  border-radius: 0;
  color: #fff;
  font-family: "Capriola", "Roboto", Arial, sans-serif;
  font-size: 14px;
  margin-top: 10px;
  text-transform: uppercase;
  width: 200px;
}
.oppia-dashboard-intro-button:hover,
.oppia-dashboard-intro-button:focus,
.oppia-dashboard-intro-button:active {
  background-color: rgba(5, 190, 178, 1);
  color: #fff;
}

md-card.oppia-dashboard-tile {
  background-color: #fff;
  color: #888;
  height: 120px;
  margin: 0;
  padding: 0;
  position: relative;
  width: 100%;
}
.oppia-dashboard-tile:hover {
  background-color: #f9f9f9;
}

.oppia-dashboard-tile-container-link {
  height: 100%;
  width: 100%;
}

.oppia-dashboard-tile-contents {
  height: 100%;
  padding: 23px 58px;
  width: 100%;
}
.oppia-dashboard-tile-contents:hover {
  text-decoration: none;
}

.oppia-dashboard-tile-image-container {
  height: 120px;
  left: 0;
  top: 0;
  width: 120px;
}
/* This centers the image horizontally and vertically. */
.oppia-dashboard-tile-image {
  height: 120px;
  width: 120px;
}
.oppia-dashboard-tile-image-private {
  opacity: 0.2;
}
.oppia-dashboard-tile-details {
  padding-left: 100px;
  padding-top: 5px;
}
.oppia-dashboard-tile-first-row {
  margin-bottom: 8px;
}
.oppia-dashboard-tile-title {
  color: #333;
  font-family: "Capriola", "Roboto", Arial, sans-serif;
  font-weight: bold;
}
@media (max-width: 365px) {
  .oppia-dashboard-tile-image-container {
    display: none;
  }
  .oppia-dashboard-tile-details {
    padding-left: 0;
  }
}

.oppia-dashboard-tile-second-row {
  color: rgba(0,0,0,0.65);
  font-size: 0.9em;
}

.oppia-signup-page-title {
  color: #222;
  font-size: 1.6em;
  margin: 0 0 30px 0;
}

.oppia-content {
  margin: 0 auto;
  max-width: 630px;
  -webkit-overflow-scrolling: touch;
  width: 80%;
}

.oppia-toast-container {
  position: fixed;
  z-index: 999999;
}

.oppia-toast-container * {
  -moz-box-sizing: border-box;
  -webkit-box-sizing: border-box;
  box-sizing: border-box;
}
.oppia-toast {
  position: relative;
  overflow: hidden;
  padding: 15px 15px 15px 50px;
  top: 60px;
  width: 500px;
  -moz-border-radius: 3px 3px 3px 3px;
  -webkit-border-radius: 3px 3px 3px 3px;
  border-radius: 3px 3px 3px 3px;
  background-position: 15px center;
  background-repeat: no-repeat;
  -moz-box-shadow: 0 0 12px #999999;
  -webkit-box-shadow: 0 0 12px #999999;
  box-shadow: 0 0 12px #999999;
  color: #FFFFFF;
  opacity: 0.8;
  margin: auto;
  margin-top: 5px;
}
.oppia-toast-container > :hover {
  -moz-box-shadow: 0 0 12px #000000;
  -webkit-box-shadow: 0 0 12px #000000;
  box-shadow: 0 0 12px #000000;
  opacity: 1;
  cursor: pointer;
}
.toast-warning {
  background-image: url("/assets/common/images/general/warning.png");
}

@media all and (max-width: 240px) {
  .oppia-toast {
    padding: 8px 8px 8px 50px;
    width: 11em;
  }
  .oppia-toast-container .toast-close-button {
    right: -0.2em;
    top: -0.2em;
  }
}
@media all and (min-width: 241px) and (max-width: 480px) {
  .oppia-toast {
    padding: 8px 8px 8px 50px;
    width: 18em;
  }
  .oppia-toast-container .toast-close-button {
    right: -0.2em;
    top: -0.2em;
  }
}
@media all and (min-width: 481px) and (max-width: 768px) {
  .oppia-toast {
    padding: 15px 15px 15px 50px;
    width: 25em;
  }
}

.oppia-form input.ng-invalid.ng-dirty {
  border: 2px solid #FA787E;
}

.oppia-help {
  height: 16px;
  width: 16px;
}

.oppia-main-body {
  height: 100%;
  margin: 0 auto;
  min-height: 100%;
}

.oppia-cc-icon {
  bottom: 0;
  opacity: 0.4;
  position: fixed;
  right: 25px;
}

.oppia-cc-icon:hover {
  opacity: 0.7;
}

.oppia-wide-panel {
  border: 1px solid #dde0FF;
  border-radius: 20px;
  width: 100%;
}

.oppia-error-wide-container {
  margin-bottom: 30px;
}

.oppia-wide-panel-content, .oppia-forum {
  font-size: large;
  margin: 5px auto;
  min-height: 400px;
  padding: 20px;
}
.oppia-forum {
  margin-top: 0;
}

.oppia-warning {
  background: #F9EDBE;
  width: 80%;
  max-width: 700px;
}
.oppia-warning-chevron {
  font-size: 1em;
  padding-left: 4px;
  padding-top: 4px;
}

.oppia-placeholder {
  color: #888;
  font-style: italic;
}

.oppia-save-draft-button, .oppia-editor-publish-button {
  height: 34px;
}

.oppia-save-draft-button-padding {
  padding-right: 140px;
}

@media(max-width: 1099px) {
  .oppia-editor-publish-button {
    padding-bottom: 3px;
  }
  .oppia-save-draft-button {
    padding-bottom: 3px;
    width: 40px;
  }
}

@media(min-width: 1100px) {
  .material-icons.oppia-save-publish-button-icon,
  .oppia-save-publish-loading.oppia-save-publish-button-icon {
    display: none;
  }

  .oppia-editor-publish-button {
    padding-bottom: 6px;
  }
  .oppia-save-draft-button {
    padding-bottom: 6px;
    width: 125px;
  }
}

/* Overwrite the Bootstrap defaults. */
.nav > li > a.oppia-editor-navbar-tab-anchor {
  padding: 15px 11px;
}

.oppia-save-publish-loading.oppia-save-publish-button-icon {
  font-size: 30px;
  line-height: 14px;
  letter-spacing: -4px;
  font-style: normal;
  text-align: center;
}

@media(max-width: 1100px) {
  .oppia-save-publish-button-label {
    display: none;
  }
}

.oppia-state-name-container {
  background: #eee;
  border-bottom-left-radius: 5px;
  margin: 2px 7px;
  padding: 6px;
}

.oppia-editor-page-container {
  margin-bottom: 60px;
}

.oppia-editor-header {
  font-size: 16px;
  margin-top: 35px;
}

.oppia-editor-cards-container {
  margin: auto;
  max-width: 700px;
}
.oppia-editor-card-with-avatar {
  background: rgb(255,255,255);
  margin: 20px auto 0 auto;
  max-width: 700px;
  padding: 0;
}

.oppia-editor-card-avatar {
  height: 36px;
  left: -18px;
  position: absolute;
  top: 28px;
  width: 36px;
}

.oppia-editor-card {
  background: rgb(255,255,255);
  margin-left: auto;
  margin-right: auto;
  margin-top: 30px;
  max-width: 800px;
  padding: 32px;
  padding-bottom: 40px;
}

.oppia-editor-avatar {
  height: 24px;
  left: -43px;
  position: absolute;
  width: 24px;
}

pre.oppia-pre-wrapped-text {
  white-space: pre-wrap;
}

.oppia-editor-card-body {
  position: relative;
}
.oppia-editor-card-body h3 {
  font-size: 1.8em;
  margin: 0;
}
.oppia-editor-card-body form {
  margin: 0;
}

.oppia-editor-card-section-container {
  background: rgba(5,140,166,0.1);
  padding-bottom: 1px;
  padding-top: 5px;
}

.oppia-editor-card-section {
  padding: 20px 50px 20px 35px;
}

.oppia-state-content {
  min-height: 20px;
  padding: 5px 0 15px 10px;
}

.oppia-state-content-display, .oppia-param-changes-display {
  max-width: 610px;
  text-align: left;
}

/* These rules must be kept in sync with corresponding rules in
   core/templates/dev/head/player/conversation_skin_directive.html
   (those with '.conversation-skin-tutor-card-top-content > p,
   .conversation-skin-oppia-feedback-content > p,
   .conversation-skin-learner-answer-content > p,
   .conversation-skin-help-card-content > p' selectors specifying
    the same line-height, margin-top and margin-bottom attributes)
*/
.oppia-state-content-display-html > p,
.form-control.oppia-rte-content > div > p {
  line-height: 28px;
  margin-bottom: 18px;
  margin-top: 18px;
}

.oppia-state-content-display-html > p:first-child,
.form-control.oppia-rte-content > div > p:first-child {
  margin-top: 0;
}

.oppia-state-content-display-html > p:last-child,
.form-control.oppia-rte-content > div > p:last-child {
  margin-bottom: 0;
}

.oppia-prevent-selection {
  -moz-user-select: none;
  -ms-user-select: none;
  -webkit-user-select: none;
}

.oppia-save-state-item-button {
  margin-left: 5px;
}

.oppia-editable-section {
  cursor: pointer;
  position: relative;
}

/* this classes below are used to graymask
 * outcome section when one hovers and
 * editable section when one hovers over them
 */

.oppia-editable-section .oppia-rule-preview-section-mask,
.oppia-editable-section .oppia-editable-section-mask {
  background-color: #eee;
  bottom: 0;
  height: 100%;
  opacity: 0;
  position: absolute;
  top: 0;
  width: 100%;
  z-index: 10;
}

.oppia-editable-section:hover .oppia-rule-preview-section-mask,
.oppia-editable-section:hover .oppia-editable-section-mask {
  border-radius: 4px;
  opacity: 0.4;
  transition: all 200ms;
  -webkit-transition: all 200ms;
}

.oppia-editable-section:hover .oppia-interaction-preview {
  background: rgba(5, 140, 166, 0.5);
  border-radius: 4px;
}

.oppia-interaction-preview {
  opacity: 0.5;
  padding: 4px;
}

.oppia-editor-edit-icon {
  font-size: 16px;
  opacity: 0.2;
  position: absolute;
  right: -22px;
  top: 3px;
  -webkit-transition: all 200ms;
  transition: all 200ms;
}

.oppia-editable-section:hover .oppia-editor-edit-icon {
  opacity: 0.8;
}

.oppia-click-to-start-editing {
  height: 100%;
  position: absolute;
  width: 100%;
  z-index: 50;
}

.oppia-editor-trash-icon {
  opacity: 0.2;
  -webkit-transition: all 200ms;
  transition: all 200ms;
}

.oppia-editor-trash-icon:hover {
  opacity: 0.8;
  cursor: pointer;
}

/* Styles for the state graph vizualization. */

.oppia-state-graph-container {
  border-radius: 4px;
  border: 1px solid #ccc;
  height: 400px;
  overflow-y: hidden;
  position: relative;
}

.oppia-state-graph-animate-show {
  opacity: 1;
}
.oppia-state-graph-animate-show.ng-hide-add, .oppia-state-graph-animate-show.ng-hide-remove {
  transition: all linear 0.5s;
}
.oppia-state-graph-animate-show.ng-hide {
  opacity: 0;
}

/* Styles for the collections learner view */

.oppia-collection-player-tiles-container {
  height: 100%;
  margin-top: 60px;
  margin-left: auto;
  margin-right: auto;
  max-width: 800px;
  min-height: 500px;
  padding-bottom: 25px;
  padding-left: 50px;
  position: relative;
}
.oppia-collection-player-tiles-container .oppia-page-heading {
  color: #fff;
}

.oppia-collection-player-tile-section {
  margin-bottom: 24px;
}

.oppia-collection-player-small-text {
  color: #fff;
  font-style: italic;
  font-size: 1em;
  margin-top: 12px;
  margin-bottom: 6px;
}

/* Styles for the statistics page. */

.oppia-back-arrow {
  float: left;
  margin-right: 5px;
}

.oppia-nested-link {
  color: #0844aa;
  cursor: pointer;
}

.oppia-nested-link:hover {
  color: #3f2c76;
  text-decoration: underline;
}

.oppia-add-interaction-button,
.oppia-add-response-button,
.oppia-add-fallback-button {
  background-color: rgba(5,140,166,0.9);
  border: 0;
  border-radius: 0;
  color: white;
  opacity: 0.9;
  padding: 7px;
  width: 100%;
}

.oppia-add-interaction-button:active,
.oppia-add-interaction-button:focus,
.oppia-add-interaction-button:hover,
.oppia-add-response-button:active,
.oppia-add-response-button:focus,
.oppia-add-response-button:hover,
.oppia-add-fallback-button:active,
.oppia-add-fallback-button:focus,
.oppia-add-fallback-button:hover {
  background-color: rgba(5,140,166,1);
  color: white;
  opacity: 1;
}

.oppia-add-rule-button {
  background-color: rgba(165,165,165,0.9);
  border: 0;
  border-radius: 0;
  color: white;
  opacity: 0.9;
  padding: 7px;
  width: 100%;
}

.oppia-add-rule-button:active,
.oppia-add-rule-button:focus,
.oppia-add-rule-button:hover {
  background-color: rgba(165,165,165,1);
  color: white;
  opacity: 1;
}

/* Workaround to ensure that single-line paragraphs comprising multiple-choice
   options are displayed inline. */
.oppia-multiple-choice-rule p {
  display: inline;
}
.oppia-multiple-choice-rule p::before {
  content: ' ';
}

.oppia-interaction-tile {
  cursor: pointer;
  display: inline-block;
  margin: 5px;
  outline: 1px solid #aaa;
  vertical-align: top;
  width: 30%;
}
.oppia-interaction-tile:hover {
  outline: 2px solid #009688;
}
.oppia-interaction-tile-name {
  border-top: 1px solid #ccc;
  padding: 3px 0;
  position: relative;
  text-align: center;
}
.oppia-interaction-customization-label {
  font-size: 1em;
  font-weight: bold;
  padding-bottom: 6px;
}

.oppia-small-delete-button {
  padding-top: 3px;
}

.oppia-delete-param-change-button,
.oppia-delete-interaction-button,
.oppia-close-popover-button,
.oppia-delete-list-entry-button {
  background: none;
  border: 0;
  color: #000;
  cursor: pointer;
  height: 30px;
  opacity: 0.5;
  width: 30px;
}
.oppia-delete-param-change-button,
.oppia-delete-interaction-button,
.oppia-close-popover-button {
  position: absolute;
}
.oppia-delete-interaction-button,
.oppia-close-popover-button {
  right: 8px;
  top: 8px;
}
.oppia-delete-param-change-button {
  right: -30px;
  top: 0;
}
.oppia-delete-response-button,
.oppia-delete-rule-button {
  cursor: pointer;
  opacity: 0.5;
  position: absolute;
  right: 8px;
  top: 8px;
  width: 20px;
}
.oppia-delete-list-entry-button {
  margin-top: 6px;
}
.oppia-delete-param-change-button:hover,
.oppia-delete-interaction-button:hover,
.oppia-close-popover-button:hover,
.oppia-delete-response-button:hover,
.oppia-delete-rule-button:hover,
.oppia-delete-list-entry-button:hover {
  opacity: 1;
}



.oppia-graph-resize-button {
  border: 0;
  padding: 9px 10px 6px 10px;
  position: absolute;
  right: 2px;
  top: 2px;
}

.nav-pills > li > a.oppia-rule-tab {
  background: rgba(0,0,0,0.05);
  border-radius: 0;
  border-bottom: 1px solid #f0f0f0;
  color: #444;
  padding: 7px 15px;
  width: 100%;
}
.nav-pills > li > a.oppia-rule-tab-disabled {
  cursor: default;
}
.nav-pills > li:hover > a.oppia-rule-tab {
  background: rgba(0,0,0,0.1);
}
.nav-pills > li:hover > a.oppia-rule-tab-disabled {
  background: rgba(0,0,0,0.05);
}
.nav-pills > li.active > a.oppia-rule-tab-active {
  background: rgba(5,140,166,0.1);
  border-right: 0;
  color: #333;
}

.oppia-default-rule-tab {
  border-left: 1px solid #ddd;
}

.oppia-rule-body-container {
  padding-left: 0;
  padding-right: 0;
  width: 100%;
}

.oppia-readonly-rule-tile {
  border-radius: 4px;
  margin-bottom: 0;
  margin-left: 0;
  padding: 4px;
}

.oppia-readonly-rule-tile img, .oppia-rule-tab img {
  max-height: 50px;
}

.oppia-rule-dest-link {
  margin-left: 5px;
  position: absolute;
  width: 400px;
  /* This must be larger than the z-index in
     .oppia-interactive-section-click-handler, so that the rule does not
     switch to edit mode when the destination link is clicked. */
  z-index: 200;
}

.oppia-rule-save-cancel-buttons {
  margin-bottom: 5px;
  margin-top: 2px;
}

.oppia-rule-block {
  background-color: white;
  border-top: 1px solid #ccc;
  border-left: 1px solid #ccc;
  border-right: 1px solid #ccc;
}

.oppia-rule-block.active {
  box-shadow: 0 1px 3px rgba(0,0,0,0.12), 0 1px 2px rgba(0,0,0,0.24);
  margin: -2px;
  z-index: 1;
}

.oppia-response-header-block {
  overflow: hidden;
  padding-left: 24px;
  white-space: nowrap;
  width: 640px;
}

.oppia-response-header {
  float: left;
  overflow: hidden;
  text-overflow: ellipsis;
  white-space: nowrap;
  width: 500px;
}

.oppia-rule-header {
  color: rgb(120, 120, 120);
  overflow: hidden;
  padding-left: 0;
  text-overflow: ellipsis;
  white-space: nowrap;
}

.oppia-rule-sort-handle, .oppia-fallback-sort-handle {
  cursor: move;
  left: 10px;
  margin-left: 5px;
  opacity: 0.3;
  position: absolute;
  top: 6px;
  width: 25px;
  /* This is needed for the sort handle to be above the rule tile. */
  z-index: 1;
}

.oppia-rule-header-warning-placement {
  left: -0.5em;
  position: absolute;
  top: 6px;
  z-index: 2;
}

.oppia-rule-header-warning-style {

  -ms-transform: rotate(-10deg);
  -webkit-transform: rotate(-10deg);

  background-color: yellow;
  border:1px solid black;
  color: firebrick;
  cursor: pointer;
  font-size: 20px;
  font-weight: bold;
  height:22px;
  line-height: 22px;
  text-align: center;
  transform: rotate(-10deg);
  width:22px;
}

.oppia-param-change-sort-handle {
  cursor: move;
  left: -20px;
  opacity: 0.3;
  position: absolute;
  top: 4px;
}

.oppia-rule-edit-feedback {
  position: relative;
}

.oppia-rule-details-header {
  margin-bottom: 6px;
}

.about-tabs {
  margin-bottom: 0;
}

table.oppia-padded-table {
  border: 1px solid black;
  padding: 5px;
}
table.oppia-padded-table th, table.oppia-padded-table td {
  border: 1px solid black;
  padding: 5px;
}

/* Styles for parameter labels. */
oppia-parameter {
  background-color: #18447E;
  border-radius: .25em;
  color: white;
  display: inline;
  font-size: 75%;
  font-weight: bold;
  line-height: 1;
  margin: auto 4px;
  padding: .2em .6em .3em;
  text-align: center;
  vertical-align: baseline;
  white-space: nowrap;
}

.oppia-param-editor-row {
  position: relative;
}

.oppia-param-display-row {
  margin-bottom: 4px;
}

.oppia-tutorial-tooltip {
  min-width: 400px !important;
}

/* Hide the search icon in the rule destination dropdown. */
.oppia-rule-dest-select2 .select2-search input {
  background: none;
}

.oppia-dashboard-row {
  background-color: #fff;
  cursor: pointer;
  margin-bottom: -5px;
  overflow: auto;
}
.oppia-dashboard-row:hover {
  background: #eee;
}
.oppia-dashboard-row-recent {
  background: #fff4ca;
}
.oppia-dashboard-row-recent:hover {
  background: #ffe279;
}

.oppia-dashboard-status-green {
  color: #009688;
  font-weight: bold;
  text-transform: capitalize;
}

.oppia-dashboard-status-grey {
  color: #888;
  text-transform: capitalize;
}

.oppia-dashboard-status-orange {
  color: #f7a541;
  font-weight: bold;
  text-transform: capitalize;
}

.oppia-dashboard-tile-metadata-parent {
  float: right;
  padding-top: 15px;
  width: 30%;
}

.oppia-dashboard-tile-metadata {
  border-left-color: #DADADA;
  border-left-style: ridge;
  border-left-width: thin;
  color: #888;
  font-size: 0.85em;
  height: 85px;
  margin-left: 10px;
  padding-left: 20px;
  padding-right: 20px;
}

md-card.oppia-dashboard-tile {
  background-color: #fff;
  border-bottom: 1px solid #ccc;
  color: #888;
  height: 120px;
  margin: 0;
  padding: 0;
  position: relative;
}

.oppia-dashboard-list-view-item {
  background: #fff;
  margin: 20px 7.5px 0px 7.5px;
  padding: 10px 20px;
}

.oppia-dashboard-table {
  width: 100%;
  font-size: 15px;
}

.oppia-dashboard-table tr:first-child {
  border-bottom: 2px solid #ccc;
  color: #555;
}

.oppia-dashboard-table .oppia-dashboard-table-headings p {
  display: inline;
}

.oppia-dashboard-table th {
  padding: 12px 3px;
}

.oppia-dashboard-table td {
  padding: 7px 3px;
}

.exploration-list-item:not(:last-child) {
  border-bottom: 1px solid #bbb;
}

.exploration-list-item .exp-private-text {
  font-size: 15px;
}

.exploration-list-item .featured-badge {
  background-color: #009688;
  border-radius: 5px;
  color: white;
  font-size: 10px;
  margin-left: 3px;
  padding: 4px 6px;
  text-transform: uppercase;
  vertical-align: middle;
}

.oppia-exp-arrow:after {
  border-bottom: 16px solid #fff;
  border-left: 16px solid transparent;
  border-right: 16px solid transparent;
  bottom: -114px;
  content: '';
  height: 0;
  left: 70px;
  position: absolute;
  width: 0;
}

.oppia-exp-dropdown-stats {
  background: white;
  left: 0;
  margin-top: 111px;
  position: absolute;
  right: 0;
  z-index: 1;
}

.oppia-exp-dropdown-stats .stat-block {
  border-bottom: 1px solid #ccc;
  padding: 10px;
}

.stat-block .heading-text span {
  float: right;
}

.stat-block .stat-block-values {
  background: #ccc;
  font-size: 0.9em;
  margin: 8px -18px -11px;
  padding: 10px 18px;
  word-break: break-all;
}

.oppia-exp-dropdown-stats .open-in-editor-btn {
  background: #009688;
  color: white;
  margin: 15px 0 0 10px;
  text-transform: uppercase;
}

ul.oppia-dashboard-tiles {
  list-style-type: none;
  margin-top: 15px;
  padding-left: 0;
}

.oppia-large-modal-window .modal-dialog {
  max-width: 900px;
  width: 80%;
}
.oppia-large-modal-window .modal-body {
  height: 60vh;
}

.oppia-embed-modal-code {
  background-color: #fcfcfc;
  border: 1px solid #d9d9d9;
  border-radius: 4px;
  display: inline-block;
  padding: 10px;
}

.oppia-embed-modal-code:hover {
  background-color: #f9f9f9;
}

.oppia-version-mismatch-modal .oppia-content {
  max-height: 700px;
  overflow-x: hidden;
  overflow-y: scroll;
}

.oppia-vcenter {
  display: table-cell;
  float: none;
  vertical-align: middle;
}

.oppia-disabled-link {
  opacity: 0.6;
  pointer-events: none;
}

/* CSS3 Animations */
@-ms-keyframes spin {
  from { -ms-transform: rotate(0deg); }
  to { -ms-transform: rotate(360deg); }
}
@-moz-keyframes spin {
  from { -moz-transform: rotate(0deg); }
  to { -moz-transform: rotate(360deg); }
}
@-webkit-keyframes spin {
  from { -webkit-transform: rotate(0deg); }
  to { -webkit-transform: rotate(360deg); }
}
@keyframes spin {
  from { transform: rotate(0deg); }
  to { transform: rotate(360deg); }
}

.oppia-animate-spin {
  -webkit-animation-name: spin;
  -webkit-animation-duration: 1000ms;
  -webkit-animation-iteration-count: infinite;
  -webkit-animation-timing-function: ease-in-out;

  -moz-animation-name: spin;
  -moz-animation-duration: 1000ms;
  -moz-animation-iteration-count: infinite;
  -moz-animation-timing-function: ease-in-out;

  -ms-animation-name: spin;
  -ms-animation-duration: 1000ms;
  -ms-animation-iteration-count: infinite;
  -ms-animation-timing-function: ease-in-out;

  animation-name: spin;
  animation-duration: 1000ms;
  animation-iteration-count: infinite;
  animation-timing-function: ease-in-out;
}

oppia-expression-error-tag {
  background-color: #d9534f;
  border-radius: .25em;
  color: white;
  display: inline;
  font-size: 75%;
  font-weight: bold;
  line-height: 1;
  margin: auto 4px;
  padding: .2em .6em .3em;
  text-align: center;
  vertical-align: baseline;
  white-space: nowrap;
}
oppia-expression-error-tag:after {
  content: "Expression parsing error!";
}

/* Adjust the z-index for the tutorial components so that they do not go
   above the navbar.
*/
.ng-joyride-element-static[data-original-title],
div.ng-joyride-title {
  z-index: 999;
}
.ng-joyride.popover.sharp-borders {
  z-index: 1002;
}
div#ng-curtain {
  z-index: 997;
}

/* Add inter-paragraph spacing to the ng-joyride tutorial contents. */
.ng-joyride .popover-content p {
  margin-top: 10px;
}

.oppia-navbar {
  box-shadow: 0 3px 6px rgba(0,0,0,0.16), 0 3px 6px rgba(0,0,0,0.23);
  cursor: default;
  height: 56px;
  left: -2%;
  padding-left: 2%;
  padding-right: 2%;
  position: fixed;
  width: 104%;
  /* This is larger than the editor tutorial's z-index, but smaller than
     the z-index for Bootstrap modals.
  */
  z-index: 1005;
}

.oppia-top-of-page-padding {
  /* This ensures that content is not tucked behind the fixed navbar. */
  height: 56px;
}
.oppia-navbar-menu {
  margin-left: 10px;
  opacity: 0.9;
  outline-color: transparent;
  padding-top: 20px;
}
.oppia-navbar-menu-icon {
  color: #fff;
  margin-top: -5px;
}
.oppia-navbar-menu:hover {
  opacity: 1;
}

.oppia-navbar-brand-name {
  float: left;
  height: 56px;
  line-height: 20px;
  margin-left: -10px;
}

.oppia-logo {
  display: inline-block;
  font-family: "Capriola", "Roboto", Arial, sans-serif;
  font-size: 21px;
  font-weight: 300;
  height: 40px;
  margin-top: 8px;
}
.oppia-logo-wide {
  margin-left: 25px;
}
.oppia-logo-small {
  margin-left: 6px;
}

@media (min-width: 500px) {
  .oppia-navbar-tabs-narrow {
    /*
      This needs to take i18n of the "Create" and "Sign in" buttons into
      account.
    */
    min-width: 260px;
  }
  .oppia-navbar-tabs {
    /*
      This needs to take i18n of the "Create" and "Sign in" buttons into
      account.
    */
    min-width: 580px;
  }
}
.nav > li > a.oppia-navbar-tab {
  font-family: "Capriola", "Roboto", Arial, sans-serif;
  font-size: 14px;
  padding: 17px 12px 10px 12px;
  text-transform: uppercase;
}
.oppia-navbar-dropdown-toggle,
.oppia-navbar-tab {
  height: 56px;
  color: #fff;
}
.oppia-navbar-profile {
  float: right;
}
.oppia-navbar-nav > li > a:hover,
.oppia-navbar-nav > li > a:focus,
.oppia-navbar-nav .open > a,
.oppia-navbar-nav .open > a:hover,
.oppia-navbar-nav .open > a:focus,
.oppia-navbar-tabs > li > a:hover,
.oppia-navbar-tabs > li > a:focus {
  background-color: #fff;
  color: #009688;
}
.oppia-navbar-profile-admin > li > a:hover,
.oppia-navbar-profile-admin > li > a:focus,
.oppia-navbar-profile-admin .open > a,
.oppia-navbar-profile-admin .open > a:hover,
.oppia-navbar-profile-admin .open > a:focus,
.oppia-navbar-tabs-admin > li > a:hover,
.oppia-navbar-tabs-admin > li > a:focus {
  background-color: #fff;
  color: #00376d;
}
.oppia-navbar-dropdown {
  border: 0;
  border-top-left-radius: 0;
  border-top-right-radius: 0;
  margin-top: 0;
}
.oppia-navbar-dropdown > li > a {
  color: #009688;
}
.oppia-navbar-dropdown > li > a:hover,
.oppia-navbar-dropdown > li > a:focus {
  background-color: #eee;
  color: #888;
}
.oppia-navbar-profile-picture-container {
  margin-left: 10px;
  text-align: right;
}
.oppia-navbar-profile-picture {
  height: 32px;
  width: 32px;
}
.oppia-navbar-role-indicator {
  background-color: #f7a541;
  border-radius: 20px;
  bottom: 10px;
  height: 15px;
  position: absolute;
  right: 25px;
  width: 15px;
}
.oppia-navbar-role-text {
  bottom: 0;
  color: white;
  font-size: 0.7em;
  font-weight: bold;
  position: absolute;
  right: 3px;
}

.oppia-navbar-dashboard-indicator {
  background-color: #f7a541;
  border-radius: 20px;
  height: 15px;
  position: absolute;
  right: 25px;
  top: 8px;
  width: 15px;
}
.oppia-navbar-dashboard-indicator-text {
  bottom: 0;
  color: white;
  font-size: 0.7em;
  font-weight: bold;
  position: absolute;
  right: 4px;
}

.oppia-select {
  background: white;
  border: #ddd solid 1px;
  border-radius: 4px;
  color: #555;
  padding: 5px;
}

.oppia-feedback-tab-row {
  cursor: pointer;
}
.oppia-feedback-tab-row:hover {
  background: #eee;
}

.oppia-editor-sidebar {
  max-width: 500px;
  padding: 7px 5px 0 5px;
  position: absolute;
  right: 15px;
  top: 28px;
  width: 100%;
}
.oppia-editor-sidebar accordion .panel {
  border-radius: 0;
}
.oppia-editor-sidebar accordion .panel .panel-heading {
  background-color: #ddd;
  border-radius: 0;
  padding: 3px 10px;
}
.oppia-editor-sidebar accordion .panel .panel-title {
  font-weight: bold;
}
.oppia-editor-sidebar accordion .panel .panel-body {
  border-radius: 0;
  padding-right: 25px;
}
.oppia-editor-sidebar-section-header {
  background-color: #ddd;
  font-size: 0.75em;
  font-weight: bold;
  padding: 3px 10px;
}
.oppia-editor-sidebar-section-body {
  background-color: #fff;
  margin-bottom: 5px;
  padding-right: 25px;
  padding: 0 10px;
}

.oppia-editor-warnings-indicator {
  border-style: inset;
  border-width: 0 9px 14px 9px;
  bottom: 10px;
  font-size: 0.7em;
  font-weight: bold;
  height: 0;
  position: absolute;
  right: 5px;
  width: 0;
}
.oppia-editor-warnings-error-color {
  border-color: transparent transparent rgb(244,244,15) transparent;
  color: #333;
}
.oppia-editor-warnings-critical-color {
  border-color: transparent transparent rgb(231,15,15) transparent;
  color: #fff;
}
.oppia-editor-warnings-count {
  margin-left: -3px;
}

.oppia-exploration-open-threads-indicator {
  border-radius: 10%;
  bottom: 10px;
  height: 13px;
  position: absolute;
  right: 5px;
  text-align: center;
  width: 16px;
}
.oppia-exploration-open-threads-color {
  background-color: #4078C0;
  border: 1px solid rgb(243, 243, 243);
}
.oppia-exploration-open-threads-count {
  bottom: 8px;
  color: white;
  font-size: 9px;
  position: relative;
}

.dropdown-menu.oppia-editor-warnings-box {
  background: #fcf8e3;
}
.oppia-editor-warnings-header {
  font-size: 0.8em;
  font-weight: bold;
  margin: 0 5px;
}
.oppia-editor-warnings-text {
  font-size: 0.9em;
  padding: 2px 5px;
  width: 250px;
}
.oppia-editor-warnings-separator {
  margin: 0;
}

/* Adding multilevel submenu functionality to Bootstrap's dropdown
    See http://bootsnipp.com/snippets/featured/multi-level-dropdown-menu-bs3
*/
.oppia-dropdown-submenu {
  position: relative;
}

.oppia-dropdown-submenu > .dropdown-menu {
  border-radius: 0 6px 6px 6px;
  left: 100%;
  margin-top: -6px;
  margin-left: -1px;
  -moz-border-radius: 0 6px 6px;
  top: 0;
  -webkit-border-radius: 0 6px 6px 6px;
}

.oppia-dropdown-submenu:hover > .dropdown-menu {
  display: block;
}

.oppia-dropdown-submenu > a:after {
  border-color: transparent;
  border-style: solid;
  border-width: 5px 0 5px 5px;
  border-left-color: #ccc;
  content: " ";
  display: block;
  float: right;
  height: 0;
  margin-top: 5px;
  margin-right: -10px;
  width: 0;
}

.oppia-dropdown-submenu:hover > a:after {
  border-left-color: #fff;
}

.oppia-dropdown-submenu.pull-left {
  float: none;
}

.oppia-dropdown-submenu.pull-left > .dropdown-menu {
  border-radius: 6px 0 6px 6px;
  left: -100%;
  margin-left: 10px;
  -moz-border-radius: 6px 0 6px 6px;
  -webkit-border-radius: 6px 0 6px 6px;
}

.oppia-profile-picture .oppia-profile-picture-mask {
  background-color: #eee;
  bottom: 0;
  height: 100%;
  opacity: 0;
  position: absolute;
  top: 0;
  width: 100%;
  z-index: 10;
}
.oppia-profile-picture:hover .oppia-profile-picture-mask {
  border-radius: 4px;
  opacity: 0.7;
  transition: all 200ms;
  -webkit-transition: all 200ms;
}

.oppia-profile-picture-edit-prompt {
  background-color: #333;
  border-radius: 5px;
  color: white;
  left: 50%;
  min-width: 120px;
  padding: 5px;
  position: absolute;
  top: 50%;
  transform: translate(-50%, -50%);
}

.oppia-profile-picture-crop-area {
  background: #E4E4E4;
  height: 350px;
  margin-top: 20px;
  position: relative;
  width: 500px;
}
.oppia-profile-picture-reset-button {
  position: absolute;
  right: -50px;
  top: 0;
}

.oppia-page-cards-container {
  margin: auto;
  max-width: 95%;
  position: relative;
  width: 660px;
}

.oppia-page-card {
  background: rgb(255,255,255);
  box-shadow: 0 1px 3px rgba(0,0,0,0.12), 0 1px 2px rgba(0,0,0,0.24);
  margin-left: auto;
  margin-right: auto;
  margin-bottom: 80px;
  margin-top: 40px;
  padding: 30px 55px 30px 45px;
}
.oppia-page-card li {
  margin-bottom: 10px;
}

.oppia-notifications-dashboard-card {
  padding: 15px 40px;
}

.oppia-notification-content {
  display: inline-block;
}

.oppia-notification-last-updated {
  float: right;
}

@media (max-width: 500px) {
  .oppia-notification-content,
  .oppia-notification-last-updated {
    display: inline;
  }
}

.oppia-about-anchor {
  display: block;
  position: relative;
  top: -70px;
  visibility: hidden;
}

.oppia-about-right-menu {
  left: 50%;
  margin-left: 360px;
  position: fixed;
  top: 100px;
  width: 300px;
}

.oppia-about-right-menu p {
  line-height: 1;
  margin: 0.5em 0;
}
.oppia-about-right-menu ul {
  list-style-type: none;
  padding-left: 20px;
}

/* Hide the 'Skip' icon on the editor tutorial. */
.skipBtn i {
  display: none;
}

.oppia-page-heading {
  margin-bottom: 5px;
}

.oppia-page-heading-subtext {
  font-size: smaller;
  opacity: 0.7;
}

.oppia-rating-star-active {
  color: #FFD700;
}

.oppia-transition-200 {
  -webkit-transition: all 200ms;
  transition: all 200ms;
}

/* Styles for the feedback popover component in the learner view. */
.oppia-feedback-popover-submit-btn-enabled {
  color: #009688;
}
.oppia-feedback-popover-textarea {
  border: 1px solid rgba(0,0,0,0.2);
  margin-top: 4px;
  padding: 4px;
  resize: none;
  width: 200px;
}

.oppia-rte-toolbar-image {
  padding-bottom: 8px;
  padding-top: 8px;
}

.ta-scroll-window.oppia-rte-content {
  width: 100%;
}

.ta-editor.form-control.oppia-rte-content, .ta-scroll-window.form-control.oppia-rte-content {
  min-height: 80px;
  height: auto;
  overflow: auto;
  font-family: inherit;
  font-size: 100%;
}

.ta-editor .placeholder-text {
  color: #999;
  font-size: 0.9em;
}

.form-control.oppia-rte-content > .ta-bind {
  height: auto;
  min-height: 80px;
}

.form-control.oppia-rte-content img.block-element {
  display: block;
  margin: auto;
}

/* Styles for the editor training interfaces. */

.preview-conversation-skin-card-row-container {
  margin-bottom: 17px;
  table-layout: fixed;
  width: 100%;
}

.preview-conversation-skin-card-row {
  margin-bottom: 20px;
  margin-top: 20px;
  width: 100%;
}

.preview-conversation-skin-row-avatar {
  padding-right: 10px;
  width: 30px;
}

.preview-conversation-skin-row-avatar-img {
  height: 24px;
  max-width: 24px;
}

.preview-conversation-skin-oppia-content {
  padding-left: 15px;
  padding-top: 2px;
}

.preview-conversation-skin-learner-input {
  padding-left: 15px;
}

md-card.preview-conversation-skin-inline-interaction {
  background-color: #f6f6f6;
  border-bottom-left-radius: 2px;
  border-bottom-right-radius: 2px;
  border-top-left-radius: 0;
  border-top-right-radius: 0;
  border-top: 1px solid rgba(0,0,0,0.1);
  margin: -20px auto;
  max-width: 560px;
}

md-card.preview-conversation-skin-supplemental-card {
  background-color: #f6f6f6;
  margin: -5px 0;
  max-width: 560px;
}

.preview-conversation-skin-supplemental-interaction {
  margin: 0 auto;
  max-width: 560px;
}

.trained-feedback-selection-form-container {
  margin-top: -5px;
}

.trained-feedback-selection-container {
  border-bottom: thin solid #EEEEEE;
  margin-bottom: 5px;
}

.trained-feedback-selection-container md-input-group.md-default-theme label {
  border-bottom: 0;
}

.trained-feedback-selection {
  background: none;
  border: none;
  color: rgba(0,0,0,0.5);
  margin: 0;
  padding-left: 0;
  padding-top: 9px;
  text-align: left;
  /* This is needed so that images stay bounded by the container in Firefox. */
  width: 100%;
}

.trained-feedback-selection:hover {
  color: #00897B;
}

.oppia-modal-information-card .modal-dialog {
  margin: 100px auto;
  width: 400px;
}

.oppia-modal-information-card .modal-dialog .modal-content {
  border-radius: 0;
}

.oppia-modal-information-card .modal-dialog .modal-content md-card {
  border-radius:0;
  margin: 0;
  padding: 0;
}

.oppia-lost-changes > li {
  margin: 5px 0 5px 10px;
}

.oppia-lost-changes > li > .state-edit-desc {
  margin: 3px auto auto 25px;
}

.oppia-lost-changes > li .state-edit-desc .content > *,
.oppia-lost-changes > li .state-edit-desc .feedback > * {
  padding: 4px 0 0 20px;
}

.oppia-lost-changes > li > .state-edit-desc > .sub-edit {
  margin-left: 20px;
}

.oppia-lost-changes > li > .state-edit-desc > .rules-list > li {
  margin-left: 20px;
}

.oppia-info-card-title {
  bottom: 0;
  color: white;
  font-family: "Capriola", "Roboto", Arial, sans-serif;
  margin: 12px 0;
  padding: 0;
  position: absolute;
}

.oppia-info-card-bg-image {
  left: 50%;
  margin-right: -50%;
  position: absolute;
  top: 50%;
  transform: translate(-50%, -50%);
  width: 120px;
}

.oppia-info-card-logo-thumbnail {
  background-position: center;
  background-repeat: no-repeat;
  background-size: cover;
  height: 300px;
  padding: 20px;
  position: relative;
}

.oppia-info-card-content {
  padding: 10px 20px 10px 20px;
}

.oppia-info-card-content p {
  display: block;
  font-size: 1.0em;
  line-height: 1;
  padding: 12px 0 24px 0;
  position: relative;
  word-spacing: 0;
}

.oppia-info-card-content .card-metrics {
  margin-top: 10px;
  padding: 0;
}

.oppia-info-card-content .card-metrics li {
  font-size: 14px;
  list-style-type: none;
  text-align: center;
}

.oppia-info-card-content .card-metrics li .fa {
  font-size: 24px;
  margin-right: 5px;
}

.oppia-info-card-content .card-metrics ul img {
  height: 24px;
  margin-right: 2px;
  width: 24px;
}

.oppia-info-card-content .card-metrics ul li .oppia-contributors-circle {
  height: 20px;
  width: 20px;
}

.oppia-contributors-more-circle {
  background: #888;
  border-radius: 50%;
  border-color: black;
  height: 20px;
  padding-top: 3px;
  text-align: center;
  width: 20px;
}

.oppia-info-card-bottom-row {
  margin-top: 20px
}

.oppia-info-card-bottom-row md-chips md-chip {
  cursor: default;
  font-size: 12px;
  line-height: 1em;
  margin: 0;
  padding: 0;
}

.oppia-info-card-bottom-row ul li a img {
  height: 20px;
  width: 20px;
}

.oppia-info-card-tooltip-more {
  color: blue;
}

/* This is necessary so that long usernames don't overflow the tooltip. */
.oppia-info-card-content .tooltip-inner {
  max-width: none;
}

.oppia-info-card-tag-icon {
  padding-top: 6px;
  width: 28px;
}

.oppia-info-card-exploration-contributors-profile {
  padding: 0;
}

.oppia-info-card-community-editable-icon {
  color: #009688;
}

/* Styles for gadget panels and editor. */

.oppia-gadget-tile {
  cursor: pointer;
  display: inline-block;
  margin: 5px;
  vertical-align: top;
  width: 25%;
}
.oppia-gadget-tile:hover {
  outline: 2px solid #05A69A;
}
.oppia-gadget-tile-name {
  padding: 3px 0;
  position: relative;
  text-align: center;
}

.oppia-gadget-customization-editor label {
  font-weight: normal;
}

.oppia-gadget-delete-icon,
.oppia-gadget-edit-icon,
.oppia-gadget-rename-icon {
  cursor: pointer;
  position: absolute;
  width: 20px;
  z-index: 1;
}

.oppia-gadget-delete-icon,
.oppia-gadget-rename-icon {
  right: 0;
  top: 4px;
}

.oppia-gadget-rename-icon {
  right: 20px
}

.oppia-gadget-edit-icon {
  color: #636363;
  right: 20px;
  top: 4px;
}

.oppia-gadget-content {
  background: #fff;
}

.oppia-insert-gadget-button,
.oppia-gadget-name {
  background: #5cb85c;
  color: #fff;
  font-size: small;
  height: 25px;
  overflow: hidden;
  text-overflow: ellipsis;
  white-space: nowrap;
  padding-right: 40px;
}

.oppia-insert-gadget-button {
  background: inherit;
  color: #000;
  cursor: pointer;
  padding-right: 0;
}

.oppia-gadget-dropdown-toggle {
  border-bottom: 1px solid silver;
  border-left: 1px solid silver;
  color: gray;
  height: 25px;
  padding: 0 5px;
  position: absolute;
  right: 0;
  top: 0;
  width: 25px;
}

.oppia-rename-gadget-form {
  background-color: white;
  color: rgba(0, 0, 0, 0.73);
  margin-left: 4px;
  position: absolute;
  z-index: 1;
}

.oppia-rename-gadget-form input {
  width: 140px;
}

.oppia-gadget-outer-container {
  position: relative;
}

.oppia-gadget-list-container {
  cursor: pointer;
  margin-bottom: 5px;
  position: relative;
}

.oppia-gadget-name-panel,
.oppia-gadget-state-visibility-panel {
  border-top: 1px solid gray;
  padding: 10px 0;
}

.oppia-gadget-state-visibility-panel {
  /* To clear the float */
  overflow: auto;
  width: 100%;
}

.oppia-gadget-state-visible-title {
  color: rgba(0, 0, 0, 0.73);
  display: block;
  font-weight: normal;
}

.oppia-gadget-state-visible-input-label {
  float: left;
  margin-left: 10px;
}

.oppia-gadget-name {
  cursor: pointer;
  margin-bottom: 5px;
}

.oppia-gadget-dropdown-toggle:hover .oppia-hidden-gadgets-container {
  left: 24px;
  top: 0;
}

.oppia-hidden-gadget,
.oppia-visible-gadgets-container {
  position: relative;
}

.oppia-suggestion-review-container {
  width: 100%;
  height: 350px;
  padding: 10px;
}

.oppia-suggestion-review-panel-container {
  width: 49%;
  height: 100%;
}

.oppia-suggestion-review-panel {
  width: 100%;
  height: 100%;
  border: 1px solid black;
  overflow: scroll;
}

.oppia-suggestion-review-error {
  text-align: right;
  width: 100%;
  color: red;
  margin-bottom: 10px;
}

/* New Splash page */

.oppia-splash-section-one {
  background-color: #afd2eb;
  overflow-x: hidden;
}

.oppia-splash-h1, .oppia-splash-h2 {
  color: #005c5e;
  font-family: "Capriola", "Roboto", Arial, sans-serif;
  padding-top: 1em;
}

.oppia-library-h1 {
  color: #033e39;
  font-family: "Capriola", "Roboto", Arial, sans-serif;
}

.oppia-library-h2 {
  color: #04857c;
  font-family: "Rubik, regular", "Roboto", Arial, sans-serif;
  padding-bottom: 1em;
}

@media (min-width: 630px) {
  .oppia-library-h1 {
    font-size: 2.5em;
  }
  .oppia-library-h2 {
    font-size: 1.75em;
  }

}
@media (max-width: 629px) {
  .oppia-library-h1 {
    font-size: 1.2em;
  }
  .oppia-library-h2 {
    font-size: .85em;
  }
}

.oppia-splash-h1 {
  margin: 0 auto;
  padding-bottom: 1em;
}

.oppia-splash-h2-container {
  margin: 0 auto;
  max-width: 900px;
}

.oppia-splash-h2 {
  line-height: 1.6em;
  margin: 0 auto;
  padding-bottom: 72px;
}

@media (min-width: 630px) {
  .oppia-splash-h1 {
    font-size: 3em;
  }
  .oppia-splash-h2 {
    font-size: 1.8em;
    padding-top: 130px;
  }
}
@media (max-width: 629px) {
  .oppia-splash-h1 {
    font-size: 2em;
  }
  .oppia-splash-h2 {
    font-size: 1.5em;
    padding-top: 80px;
  }
}

.oppia-splash-background-icon-row {
  margin-top: 0;
  margin-bottom: 0;
  margin-left: -webkit-calc((100% - 2700px)/2);
  margin-left: -moz-calc((100% - 2700px)/2);
  margin-left: -o-calc((100% - 2700px)/2);
  margin-left: calc((100% - 2700px)/2);
  margin-right: -webkit-calc((100% - 2700px)/2);
  margin-right: -moz-calc((100% - 2700px)/2);
  margin-right: -o-calc((100% - 2700px)/2);
  margin-right: calc((100% - 2700px)/2);
  position: relative;
  text-align: center;
  width: 2700px;
}

.oppia-splash-background-icon {
  margin: -1px;
  max-width: 96px;
  width: 10%;
}

.oppia-splash-books {
  left: 50%;
  position: absolute;
  top: 95px;
  z-index: 5;
}
@media (min-width: 630px) {
  .oppia-splash-books {
    margin-left: -300px;
    width: 600px;
  }
}
@media (max-width: 629px) {
  .oppia-splash-books {
    margin-left: -250px;
    width: 500px;
  }
}

.oppia-splash-section-two {
  background-color: #f2f2ee;
  color: #2c4841;
}

.oppia-splash-button {
  background-color: #015c53;
  border-radius: 0;
  color: #fff;
  font-family: "Capriola", "Roboto", Arial, sans-serif;
  font-size: 18px;
  margin-top: -20px;
  padding: 10px 0;
  position: absolute;
  text-transform: uppercase;
  transform: translateX(-50%);
  width: 360px;
}
.oppia-splash-button:hover,
.oppia-splash-button:focus,
.oppia-splash-button:active {
  background-color: rgba(5, 190, 178, 1);
  color: #fff;
}
@media (min-width: 768px) {
  .oppia-splash-button-browse {
    left: -webkit-calc(50% - 200px);
    left: -moz-calc(50% - 200px);
    left: -o-calc(50% - 200px);
    left: calc(50% - 200px);
  }
  .oppia-splash-button-create {
    /* Need double math to prevent issues with addition after minification.
      https://github.com/yui/yuicompressor/issues/59#issuecomment-35528166
    */
    left: -webkit-calc(50% - -200px);
    left: -moz-calc(50% - -200px);
    left: -o-calc(50% - -200px);
    left: calc(50% - -200px);
  }

  .oppia-splash-section-two-content {
    padding-top: 80px;
  }
}
@media (max-width: 768px) {
  .oppia-splash-button-browse {
    left: 50%;
  }
  .oppia-splash-button-create {
    left: 50%;
    margin-top: 50px;
  }

  .oppia-splash-section-two-content {
    padding-top: 160px;
  }
}

.oppia-splash-bullet {
  margin: 0 auto 80px;
  max-width: 900px;
  overflow: hidden;
  position: relative;
  width: 80%;
}

.oppia-splash-column {
  text-align: center;
}
.oppia-splash-bullet-block {
  font-family: "Rubik", "Roboto", Arial, sans-serif;
  font-size: 1.17em;
  line-height: 128%;
  margin-bottom: 10px;
  max-width: 500px;
  text-align: left;
  width: 100%;
}

@media (min-width: 610px) {
  .oppia-splash-bullet-block {
    display: inline-block;
    width: 48%;
  }

  .oppia-splash-block-left-image {
    float: left;
  }
  .oppia-splash-block-right-image {
    float: right;
  }

  .oppia-splash-block-left-text {
    position: absolute;
    top: 50%;
    transform: translateY(-50%);
    float: left;
  }
  .oppia-splash-block-right-text {
    position: absolute;
    top: 50%;
    transform: translateY(-50%);
    float: right;
  }


}

.oppia-activity-summary-tile {
  background-color: #fff;
  cursor: pointer;
  display: inline-block;
  height: 258px;
  /*
    The margin setting is so that exploration summary tiles and collection
    summary tiles would be the same widths (214px).
  */
  margin: 12px 5.5px;
  padding: 0;
  position: relative;
  text-align: left;
  vertical-align: top;
  white-space: normal;
  width: 197px;
}

@media only screen and (max-width: 500px) {
  .oppia-activity-summary-tile {
    display: block;
    margin-left: auto;
    margin-right: auto;
  }
}

.oppia-activity-summary-tile a,
.oppia-activity-summary-tile a:hover,
.oppia-activity-summary-tile a:active,
.oppia-activity-summary-tile a:visited {
  color: inherit;
  text-decoration: none;
}

.oppia-dashboard-container a,
.oppia-dashboard-container a:hover,
.oppia-dashboard-container a:active,
.oppia-dashboard-container a:visited {
  color: #009688;
}

.oppia-dashboard-container a:hover {
    text-decoration: underline;
}

.oppia-activity-summary-tile:hover {
  /*
    This is based on the levels defined on the following page:
      https://medium.com/@Florian/freebie-google-material-design-shadow-helper-2a0501295a2d#.22sskepri
    Level 2 seemed too subtle, but level 3 seemed too strong. This line
    therefore tries to average both of them.
  */
  box-shadow: 0 6px 13px rgba(0,0,0,0.17), 0 4px 6px rgba(0,0,0,0.23);
}

.oppia-activity-summary-tile .title-section {
  height: 162px;
  position: relative;
  width: 100%;
}

.oppia-activity-summary-tile,
.oppia-activity-summary-tile .title-section {
  -webkit-transition: all 300ms;
  transition: all 300ms;
}

.oppia-activity-summary-tile .exploration-summary-avatars {
  padding-bottom: 4px;
  padding-right: 5px;
  left: 169px;
  position: absolute;
  top: 3px;
  width: 31px;
  z-index: 11;
}

.oppia-activity-summary-tile .exploration-summary-tile-mask {
  background-color: #eee;
  height: 258px;
  left: 0;
  opacity: 0.7;
  position: absolute;
  top: 0;
  width: 200px;
  z-index: 10;
}

.oppia-activity-summary-tile:hover .title-section-mask {
  background-color: #eee;
  height: 162px;
  left: 0;
  opacity: 0.4;
  position: absolute;
  top: 0;
  width: 100%;
  z-index: 10;
}

.oppia-activity-summary-tile .exploration-black-profile {
  background-color: black;
  border-radius: 50%;
  width: 26px;
  height: 26px;
}

.oppia-activity-summary-tile .exploration-summary-avatars profile-link-image {
  display: block;
  margin-bottom: 3px;
}

.oppia-activity-summary-tile .avatars-num-minus-one {
  color: white;
  font-family: Roboto;
  font-size: 0.55em;
  font-weight: bold;
  left: 12px;
  position: absolute;
  padding-left: 2px;
  padding-right: 2px;
  top: 17px;
}

.oppia-activity-summary-tile .contributor-indicator {
  border-radius: 10%;
  bottom: 10px;
  height: 13px;
  position: absolute;
  right: 5px;
  text-align: center;
  width: 16px;
}

.oppia-activity-summary-tile .contributor-indicator-background {
  background-color: #4078C0;
}

.oppia-activity-summary-tile .all-avatars .num-remaining-avatars {
  color: white;
  font-family: Roboto;
  font-size: 0.7em;
  font-weight: normal;
  left: 7px;
  position: absolute;
  top: 5px;
}

.oppia-activity-summary-tile .exploration-category {
  color: #fff;
  font-family: "Capriola", "Roboto", Arial, sans-serif;
  font-size: 0.65em;
  margin-left: 12px;
  margin-top: 8px;
  position: absolute;
  text-transform: uppercase;
}

.oppia-activity-summary-tile .thumbnail-image {
  display: block;
  height: 75px;
  margin: 0 auto;
  position: relative;
  top: 22px;
  width: 75px;
}

.oppia-activity-summary-tile .activity-title {
  bottom: 0;
  color: white;
  font-family: "Capriola", "Roboto", Arial, sans-serif;
  font-size: 1em;
  line-height: 1.2em;
  margin: 12px;
  padding: 0;
  position: absolute;
}

.oppia-activity-summary-tile .objective {
  height: 60px;
  font-family: "Rubik", "Roboto", Arial, sans-serif;
  font-size: 0.85em;
  padding: 12px;
}

.oppia-activity-summary-tile .rating-disabled {
  opacity: 0.5;
}

.oppia-activity-summary-tile [section="right-section"] {
  display: inline-block;
  float: left;
  height: 80px;
  position: relative;
  text-align: center;
  width: 30%;
}

.oppia-activity-summary-tile .metrics {
  height: 30px;
  margin: 0 12px;
  padding: 0;
}

.oppia-activity-summary-tile .metrics li {
  font-size: 0.75em;
  list-style-type: none;
  text-align: center;
}

.oppia-activity-summary-tile .metrics li .fa {
  font-size: 1.1em;
  margin-right: 2px;
  vertical-align: initial;
}

.oppia-activity-summary-tile .recently-updated {
  color: rgb(19,105,193);
  font-size: 1.1em;
  font-weight: bold;
  padding: 5px 8px 4px 8px;
}

<<<<<<< HEAD
.oppia-card-view-wrap {
  margin-top: 8px;
  position: relative;
}

.oppia-dashboard-card-view-item {
=======
.oppia-activity-summary-tile.oppia-dashboard-collection-tile {
  margin-left: 7.5px;
  margin-right: 7.5px;
}

.oppia-activity-summary-tile.oppia-dashboard-collection-tile a:hover {
  text-decoration: none;
}

.oppia-activity-summary-tile.oppia-dashboard-card-view-item {
>>>>>>> 176baa1e
  height: 250px;
  margin-left: 7.5px;
  margin-right: 7.5px;
  position: static;
  width: 184px;
}

.oppia-dashboard-card-view-item .mask-wrap {
  height: 162px;
  margin-top: -162px;
  position: relative;
}

.oppia-dashboard-card-view-item .exp-private-text {
  font-size: 13px;
  margin: 13px 11px 0;
}

.oppia-dashboard-card-view-item .metrics {
  height: 50px;
  margin: 13px 0 0 0;
  padding-bottom: 10px;
}

.oppia-dashboard-card-view-item .metrics > li {
  padding: 0 0 4px 14px;
  text-align: left;
}

.oppia-dashboard-card-view-item .oppia-sharing-links {
  margin-top: 3px;
  padding-left: 12px;
}

.oppia-dashboard-card-view-item .oppia-sharing-links .share-option-img,
.oppia-dashboard-card-view-item .oppia-sharing-links i.embed-link {
  height: 16px;
  width: 16px;
}

.oppia-dashboard-card-view-item .oppia-sharing-links i.embed-link {
  font-size: 16px;
}

@media(max-width: 815px) {
  .oppia-dashboard-container {
    padding-left: 10px;
    padding-right: 10px;
  }

  .oppia-dashboard-container .oppia-dashboard-tabs {
    justify-content: center;
  }

  .oppia-dashboard-container .oppia-dashboard-tabs li {
    width: auto;
  }

  .oppia-dashboard-container .oppia-dashboard-tabs .sort-explorations-select {
    margin-top: 8px;
    width: 100%;
  }

  .oppia-dashboard-container .oppia-dashboard-tabs .list-card-view-toggle,
  .oppia-dashboard-container .oppia-dashboard-card-view-item .oppia-sharing-links {
    display: none;
  }

  .oppia-dashboard-aggregated-stats .stats-card {
    font-size: 12px;
    padding-left: 10px;
  }

  .oppia-dashboard-card-view-item {
    display: block;
    height: auto;
    min-height: 125px;
    width: auto;
  }

  .oppia-dashboard-card-view-item .title-section {
    height: 80px;
  }

  .oppia-dashboard-card-view-item .thumbnail-image {
    height: 50px;
    left: 100%;
    margin-left: -75px;
    top: 15px;
  }

  .oppia-dashboard-card-view-item .thumbnail-image.caret-thumb {
    color: #fff;
    font-size: 30px;
    margin-left: -45px;
    top: 20px;
  }

  .oppia-dashboard-card-view-item .activity-title {
    max-width: 75%;
    position: relative;
    top: -40px;
  }

  .oppia-dashboard-card-view-item .mask-wrap {
    height: 80px;
    margin-top: -80px;
  }

  .oppia-dashboard-card-view-item .mask-wrap .title-section-mask {
    height: 80px;
  }

  .oppia-dashboard-card-view-item .metrics {
    height: auto;
  }

  .oppia-dashboard-card-view-item .metrics > li {
    flex-basis: 25%;
  }

  .oppia-exp-dropdown-stats {
    box-shadow: none;
    margin: 0;
    position: static;
  }

  .oppia-exp-dropdown-stats .open-in-editor-btn {
    display: none;
  }

  .oppia-exp-arrow:after {
    content: none;
  }
}

/* Styles for small-width screens. */

.oppia-activity-summary-tile.small-width {
  height: 80px;
  width: 95%;
}

.oppia-activity-summary-tile.small-width .title-section {
  float: left;
  height: 80px;
  width: 70%;
}

.oppia-activity-summary-tile.small-width .exploration-summary-tile-mask {
  width: 70%;
}

.oppia-activity-summary-tile.small-width:hover .title-section-mask {
  height: 80px;
  width: 70%;
}

.oppia-activity-summary-tile.small-width .thumbnail-image {
  height: 20px;
  margin: 8px;
  position: absolute;
  right: 0;
  top: 0;
  width: 20px;
}

.oppia-activity-summary-tile.small-width .exploration-title {
  margin: 10px;
  top: 0;
  width: 75%;
}

.oppia-activity-summary-tile.small-width .metrics {
  display: inline-block;
  margin-top: 12px;
}

.oppia-activity-summary-tile.small-width .metrics li {
  display: block;
  font-size: 0.7em;
  text-align: left;
}

.oppia-activity-summary-tile.small-width .metrics li .fa {
  margin-bottom: 10px;
}

.oppia-activity-summary-tile.small-width .recently-updated {
  background-color: rgb(19,105,193);
  border-radius: 8px;
  color: white;
  font-size: 0.6em;
  font-weight: bold;
  padding: 5px 8px 4px 8px;
}

@media (max-width: 420px) {
  .oppia-activity-summary-tile.small-width .metrics li {
    font-size: 0.6em;
  }
  .oppia-activity-summary-tile.small-width .recently-updated {
    display: none;
  }
}

/*
  About / learners / creators pages
*/
.oppia-about-clearfix {
  clear: both;
  content: "";
  display: table;
}

.oppia-about-header {
  background-blend-mode: multiply;
  background-color: #afd2eb;
  background-image: url("/assets/common/images/general/icons-bg.png");
  padding: 10%;
  text-align: center;
}
.oppia-about-header h1 {
  color: #009688;
  font-family: "Capriola", "Roboto", Arial, sans-serif;
  font-size: 3em;
}

.oppia-about-content {
  padding: 0;
  width: 60%;
}

.oppia-about-extra-container {
  width: 100%;
}

.oppia-about-extra-content {
  margin: 0 auto;
  position: relative;
  width: 60%;
}

.oppia-about-otter-container {
  bottom: -2.3em;
  display: inline-block;
  position: absolute;
}

.oppia-about-otter-speech-card {
  float: right;
  width: 65%;
}

.oppia-about-otter-speech-bubble {
  background: #fff;
  border-left: none;
  border-radius: 5px;
  margin: 1em 0 3em;
  padding: 20px 10px;
  position: relative;
  text-align: center;
}

.oppia-about-otter-speech-bubble:before {
  background: #fff;
  border-bottom-right-radius: 80px 50px;
  bottom: -1.7em;
  content: "";
  display: block;
  height: 30px;
  left: 1em;
  position: absolute;
  width: 50px;
  z-index: 10;
}

.oppia-about-otter-speech-bubble:after {
  background: #eee;
  border-bottom-right-radius: 40px 50px;
  bottom: -1.7em;
  content: "";
  display: block;
  height: 30px;
  left: 1em;
  position: absolute;
  width: 20px;
  z-index: 10;
}

.oppia-about-extra-container h3 {
  color: #fff;
  text-align: center;
}

.oppia-about-otter-speech-bubble h3 {
  color: #000;
}

.oppia-about-extra-content p {
  margin: 1.5em 0;
}

.oppia-about-card-content-wide {
  margin: 0 auto;
  max-width: 600px;
  padding: 5% 0;
  width: 90%;
}

.oppia-about-card-content-narrow {
  width: 70%;
}

.oppia-about-three-cols-feature,
.oppia-about-three-cols-feature p {
  text-align: center;
}

.oppia-about-three-cols-layout {
  display: inline-block;
  margin-right: 20px;
  width: -webkit-calc((100% - 60px) / 3);
  width: -moz-calc((100% - 60px) / 3);
  width: -o-calc((100% - 60px) / 3);
  width: calc((100% - 60px) / 3);
}

.oppia-about-three-cols-layout:last-of-type {
  margin-right: 0;
}

.oppia-about-credits-letter-groups.three-col {
  margin: 0 0 10% 0;
  -moz-column-count: 3;
  -moz-column-gap: 20px;
  -webkit-column-count: 3;
  -webkit-column-gap: 20px;
  column-count: 3;
  column-gap: 20px;
}

.oppia-about-extra-info {
  background-color: #009788;
  color: #fff;
  width: 100%;
}

.oppia-about-page-extra-info {
  height: 220px;
}

.oppia-about-tab-content {
  display: none;
}

.oppia-about-visible-content {
  display: block;
  position: relative;
}

.oppia-about-content p {
  margin: 1.5em 0;
}

.oppia-about-content ol,
.oppia-about-content ul {
  padding: 0;
}

.oppia-about-content h2 {
  text-align: center;
}

.oppia-about-tabs {
  border-bottom: 1px solid #eee;
  display: -webkit-flex;
  display: flex;
  margin-bottom: 0;
  text-align: center;
}

.oppia-about-tabs li {
  display: -webkit-flex;
  display: flex;
  margin-bottom: 0;
  width: -webkit-calc(100% / 3);
  width: -moz-calc(100% / 3);
  width: -o-calc(100% / 3);
  width: calc(100% / 3);
}

.oppia-about-tabs-active .oppia-about-tabs-text {
  color: #009688;
  border-bottom: 2px solid #009688;
}

.oppia-about-tabs-text {
  color: #009688;
  border-bottom: none;
  padding: 10px;
  text-decoration: none;
  width: 100%;
}

.oppia-about-tabs-text:hover,
.oppia-about-tabs-text:focus
{
  color: #009688;
  text-decoration: none;
}

.oppia-about-otter {
  width: 200px;
}

.oppia-about-teach-tabs ul li {
  width: -webkit-calc(100% / 2);
  width: -moz-calc(100% / 2);
  width: -o-calc(100% / 2);
  width: calc(100% / 2);
}

.oppia-about-button {
  background-color: rgba(0,0,0,0.2);
  color: rgba(255,255,255,1.0);
  font-family: "Capriola", "Roboto", Arial, sans-serif;
  font-size: 18px;
  margin: 15px;
  padding: 15px;
  text-transform: uppercase;
  white-space: normal;
}

.oppia-about-button:hover {
  background-color: rgba(5,190,178,1);
  color: rgba(255,255,255,1);
}

.oppia-about-buttons-container {
  text-align: center;
}

.oppia-about-credits-letter-groups span {
  font-size: 1.8em;
}

.oppia-about-credits-letter-groups ul li {
  list-style-type: none;
}

.oppia-donation-card {
  margin: auto;
  position: relative;
  width: 660px;
}

.oppia-donation-card-content-wide {
  margin: 0 auto;
  min-height: 670px;
  overflow: auto;
}

.oppia-donate-info {
  float: left;
  padding-bottom: 30px;
  width: -webkit-calc(100% - 340px);
  width: -moz-calc(100% - 340px);
  width: -o-calc(100% - 340px);
  width: calc(100% - 340px);
}

.oppia-donate-options {
  background-color: #009688;
  display: block;
  float: right;
  font-family: "Capriola", "Roboto", Arial, sans-serif;
  padding: 10px 10px 35px 10px;
  width: 340px;
}

.btn.oppia-donate-options-button {
  background-color: rgba(0,0,0,0.2);
  color: rgba(255,255,255,1.0);
  font-family: "Capriola", "Roboto", Arial, sans-serif;
  font-size: 16px;
  height: 40px;
  margin: 15px auto;
  width: 180px;
}

.btn.oppia-donate-options-button:hover {
  background-color: rgba(5, 190, 178, 1);
  color: rgba(255,255,255,1);
}

/*
  about/learners/creators media queries
*/

@media only screen and (min-width: 1400px) {
  .oppia-about-content, .oppia-about-extra-content {
    width: 960px;
  }
}

@media only screen and (max-width: 1140px) {
  .oppia-donation-card-content-wide {
    margin-bottom: 30px;
  }
  .oppia-donate-info {
    display: none;
  }
  .oppia-donate-options {
    float: clear;
    width: 100%;
  }
}

@media only screen and (max-width: 768px) {
  .oppia-about-content, .oppia-about-extra-content {
    width: 90%;
  }
  .oppia-about-otter-container {
    left: -3em;
    bottom: -1.8em;
  }
  .oppia-about-otter {
    width: 200px;
  }
  .oppia-about-otter-speech-bubble {
    padding: 10px;
  }
  .oppia-about-extra-info {
    height: 400px;
  }
}

@media only screen and (max-width: 500px) {
  .oppia-about-header h1 {
    font-size: 2.5em;
  }
  .oppia-about-tabs li, .oppia-about-teach-tabs ul li {
    width: 100%;
    border-right: none;
    border-bottom: 1px solid rgba(0,0,0,0.1);
  }
  .oppia-about-card-content-wide, .oppia-about-card-content-narrow {
    width: 80%;
  }
  .oppia-about-otter-speech-card {
    width: 50%;
  }
  .oppia-about-buttons {
    width: 100%;
    margin: 20px 0 0 0;
  }
  .oppia-about-buttons:first-child {
    margin: 0;
  }
  .oppia-about-extra-info {
    height: 400px;
  }
}

.oppia-save-exploration-wide-modal .modal-dialog {
  max-width: 1200px;
  width: 90%;
}

.oppia-save-exploration-wide-modal .diff-graph {
  margin-top: 50px;
}
.oppia-save-exploration-wide-modal .legend-graph {
  right: -25px;
  top: 175px;
}<|MERGE_RESOLUTION|>--- conflicted
+++ resolved
@@ -3767,14 +3767,11 @@
   padding: 5px 8px 4px 8px;
 }
 
-<<<<<<< HEAD
 .oppia-card-view-wrap {
   margin-top: 8px;
   position: relative;
 }
 
-.oppia-dashboard-card-view-item {
-=======
 .oppia-activity-summary-tile.oppia-dashboard-collection-tile {
   margin-left: 7.5px;
   margin-right: 7.5px;
@@ -3784,8 +3781,7 @@
   text-decoration: none;
 }
 
-.oppia-activity-summary-tile.oppia-dashboard-card-view-item {
->>>>>>> 176baa1e
+.oppia-dashboard-card-view-item {
   height: 250px;
   margin-left: 7.5px;
   margin-right: 7.5px;
