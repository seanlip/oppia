--- conflicted
+++ resolved
@@ -4691,10 +4691,6 @@
   top: 175px;
 }
 
-<<<<<<< HEAD
-.collection-editor-exp-search {
-  width: 210px !important;
-=======
 .oppia-mathexpression-input-mobile-overlay {
   opacity: 0;
   position: absolute;
@@ -4712,5 +4708,8 @@
   opacity: 0;
   padding: 0;
   width: 1px;
->>>>>>> 417a00d1
+}
+
+.collection-editor-exp-search {
+  width: 210px !important;
 }