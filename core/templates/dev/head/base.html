{% macro warnings_and_loader() -%}
  <div ng-cloak>
    <div class="oppia-toast-container toast-top-center">
      <div ng-repeat="warning in (alertsService.warnings | limitTo:5) track by $index" class="toast toast-warning oppia-toast">
        <button type="button" class="toast-close-button" ng-click="alertsService.deleteWarning(warning)" role="button">&times;</button>
        <div class="toast-message">
          <[warning.content]>
        </div>
      </div>
    </div>

    <div>
      <div ng-repeat="message in alertsService.messages track by $index">
        <alert-message message-object="message" message-index="$index"></alert-message>
      </div>
    </div>

    <div ng-show="loadingMessage" class="oppia-loading-fullpage">
      <div class="oppia-align-center">
        <[loadingMessage]>
        <span class="oppia-loading-dot-one">.</span>
        <span class="oppia-loading-dot-two">.</span>
        <span class="oppia-loading-dot-three">.</span>
      </div>
    </div>
    <div ng-show="!loadingMessage">
      {% block content %}{% endblock %}
      {% block footer %}{% endblock %}
    </div>
  </div>
{%- endmacro %}

<!DOCTYPE html>
<html ng-app="oppia" ng-controller="Base" itemscope itemtype="http://schema.org/Organization">
  <head>
    <meta charset="UTF-8">
    <meta name="viewport" content="width=device-width, initial-scale=1.0, user-scalable=yes">

    <!-- Tiles for Internet Explorer. -->
    <meta name="application-name" content="{{SITE_NAME}}">
    <meta name="msapplication-TileColor" content="#ffffff">
    <meta name="msapplication-square70x70logo" content="{{DOMAIN_URL}}/images/logo/msapplication-tiny.png">
    <meta name="msapplication-square150x150logo" content="{{DOMAIN_URL}}/images/logo/msapplication-square.png">
    <meta name="msapplication-wide310x150logo" content="{{DOMAIN_URL}}/images/logo/msapplication-wide.png">
    <meta name="msapplication-square310x310logo" content="{{DOMAIN_URL}}/images/logo/msapplication-large.png">

    <!-- The itemprops are for G+ sharing. -->
    <meta itemprop="name" content="{{meta_name}}">
    <meta itemprop="description" content="{{meta_description}}">
    <!-- The og tags are for Facebook sharing. -->
    <meta property="og:title" content="{{meta_name}}">
    <meta property="og:site_name" content="Oppia">
    <meta property="og:url" content="{{FULL_URL}}">
    <meta property="og:description" content="{{meta_description}}">
    <meta property="og:type" content="article">
    <meta property="og:image" content="{{DOMAIN_URL}}/images/logo/288x288_logo_mint.png">

    <link rel="apple-touch-icon" href="/images/logo/favicon.png">
    <title itemprop="name">{% block subtitle %}{% endblock %} - {% block maintitle %}Oppia{% endblock %}</title>
    {% block base_url %}{% endblock base_url %}
    {% block header_css %}
      {% include 'header_css_libs.html' %}
    {% endblock header_css %}

    <script>
      var GLOBALS = {
        ADDITIONAL_ANGULAR_MODULES: [],
        csrf_token: JSON.parse('{{csrf_token|js_string}}'),
        csrf_token_create_exploration: JSON.parse('{{csrf_token_create_exploration|js_string}}'),
        DEV_MODE: JSON.parse('{{DEV_MODE|js_string}}'),
        INVALID_NAME_CHARS: JSON.parse('{{INVALID_NAME_CHARS|js_string}}'),
        ACTIVITY_STATUS_PRIVATE: JSON.parse(
          '{{ACTIVITY_STATUS_PRIVATE|js_string}}'),
        ACTIVITY_STATUS_PUBLIC: JSON.parse(
          '{{ACTIVITY_STATUS_PUBLIC|js_string}}'),
        ACTIVITY_STATUS_PUBLICIZED: JSON.parse(
          '{{ACTIVITY_STATUS_PUBLICIZED|js_string}}'),
        ALL_CATEGORIES: JSON.parse('{{ALL_CATEGORIES|js_string}}'),
        ALL_LANGUAGE_CODES: JSON.parse('{{ALL_LANGUAGE_CODES|js_string}}'),
        DEFAULT_LANGUAGE_CODE: JSON.parse(
          '{{DEFAULT_LANGUAGE_CODE|js_string}}'),
        RTE_COMPONENT_SPECS: JSON.parse('{{RTE_COMPONENT_SPECS|js_string}}'),
        CAN_SEND_ANALYTICS_EVENTS: JSON.parse(
          '{{CAN_SEND_ANALYTICS_EVENTS|js_string}}'),
        /* A list of functions to be called when an exploration is completed. */
        POST_COMPLETION_HOOKS: [],
        SYSTEM_USERNAMES: JSON.parse('{{SYSTEM_USERNAMES|js_string}}'),
        userIsLoggedIn: JSON.parse('{{user_is_logged_in|js_string}}')
      };

      {% if additional_angular_modules %}
        GLOBALS.ADDITIONAL_ANGULAR_MODULES = JSON.parse('{{additional_angular_modules|js_string}}');
      {% endif %}
    </script>

    {% block header_js %}
      {% include 'header_js_libs.html' %}
    {% endblock header_js %}

    {{BEFORE_END_HEAD_TAG_HOOK}}
  </head>

  <body>
    {% if iframed %}
      {{ warnings_and_loader() }}
    {% else %}
      <div class="oppia-base-container" ng-class="{'oppia-sidebar-menu-open': sidebarIsShown, 'oppia-sidebar-menu-closed': !sidebarIsShown}">
        <div class="oppia-content-container">
          <div id="wrapper">
            <div class="oppia-main-body">

              <!-- Top navigation. -->
              <nav class="navbar navbar-default oppia-navbar oppia-prevent-selection" role="navigation">
                <div class="navbar-container">
                  <div class="navbar-header protractor-test-navbar-header pull-left">
                    <a ng-if="windowIsNarrow" ng-click="openSidebar()" class="navbar-brand oppia-navbar-menu oppia-transition-200">
                      <i class="material-icons oppia-navbar-menu-icon">&#xE5D2;</i>
                    </a>
                    <a class="oppia-navbar-brand-name oppia-transition-200" href="/" focus-on="<[LABEL_FOR_CLEARING_FOCUS]>">
                      <img src="/images/logo/288x128_logo_white.png" class="oppia-logo" ng-class="windowIsNarrow ? 'oppia-logo-small' : 'oppia-logo-wide'">
                    </a>
                    <!-- This is needed for the correct image to appear when an exploration is shared using G+. -->
                    <a style="display: none;">
                      <img src="/images/logo/288x128_logo_mint.png" itemprop="image">
                    </a>
                  </div>


                  {% if nav_mode != 'signup' %}
                    <div ng-cloak class="navbar-header pull-right">
                      <ul class="nav oppia-navbar-nav oppia-navbar-profile">
                        {% if username %}
                          <li class="dropdown pull-right">
                            <a class="dropdown-toggle oppia-navbar-dropdown-toggle" data-toggle="dropdown" ng-mouseover="onMouseoverProfilePictureOrDropdown($event)" ng-mouseleave="onMouseoutProfilePictureOrDropdown($event)">
                              <div class="oppia-navbar-profile-picture-container" ng-cloak>
                                {% if profile_picture_data_url %}
                                  <img src="{{profile_picture_data_url}}" class="oppia-navbar-profile-picture img-circle">
                                  <span class="caret" style="margin-top: 10px;"></span>
                                {% else %}
                                  <i class="material-icons md-40" style="margin-top: -1px;">&#xE853;</i>
                                  <span class="caret" style="margin-top: -26px;"></span>
                                {% endif %}

                                <div class="oppia-navbar-dashboard-indicator ng-cloak" ng-if="numUnseenNotifications > 0">
                                  <span class="oppia-navbar-dashboard-indicator-text">
                                    <[numUnseenNotifications]>
                                  </span>
                                </div>

                                <div style="display: none;" class="oppia-user-email">
                                  {{user_email}}
                                </div>

                                {% if is_admin or is_moderator %}
                                  <div class="oppia-navbar-role-indicator">
                                    {% if is_admin %}
                                      <!-- "right: 4px;" is necessary here but not in moderator to prevent 'A' from appearing off-center because 'A' is slightly thinner than 'M' in this font -->
                                      <span class="oppia-navbar-role-text" style="right: 4px;">A</span>
                                    {% elif is_moderator %}
                                      <span class="oppia-navbar-role-text">M</span>
                                    {% endif %}
                                  </div>
                                {% endif %}
                              </div>
                            </a>
                            <ul class="dropdown-menu ng-cloak oppia-navbar-dropdown" role="menu" ng-mouseover="onMouseoverProfilePictureOrDropdown($event)" ng-mouseleave="onMouseoutProfilePictureOrDropdown($event)" ng-show="profileDropdownIsActive">
                              <li>
                                <a ng-click="onMouseoutProfilePictureOrDropdown($event)" href="/profile/{{username}}">
                                  <strong>{{username}}</strong>
                                </a>
                              </li>
                              <hr class="oppia-top-right-menu-item-separator">
                              <li>
                                <a ng-click="onMouseoutProfilePictureOrDropdown($event)" href="/my_explorations">
                                  My Explorations
                                </a>
                              </li>
                              <li>
                                <a ng-click="onMouseoutProfilePictureOrDropdown($event)" href="/notifications_dashboard">
                                  Notifications
                                  <span ng-if="numUnseenNotifications > 0">
                                    (<[numUnseenNotifications]>)
                                  </span>
                                </a>
                              </li>
                              <li>
                                <a ng-click="onMouseoutProfilePictureOrDropdown($event)" href="/preferences">Preferences</a>
                              </li>

                              {% if is_moderator %}
                                <li>
                                  <a ng-click="onMouseoutProfilePictureOrDropdown($event)" href="/moderator" target="_blank">
                                    Moderator Page
                                  </a>
                                </li>
                              {% endif %}
                              {% if is_super_admin %}
                                <li>
                                  <a ng-click="onMouseoutProfilePictureOrDropdown($event)" href="/admin" target="_blank">
                                    Admin Page
                                  </a>
                                </li>
                              {% endif %}
                              <hr class="oppia-top-right-menu-item-separator">
                              <li>
                                <a ng-click="onMouseoutProfilePictureOrDropdown($event)" href="{{logout_url}}">Logout</a>
                              </li>
                            </ul>
                          </li>
                        {% else %}
                          <li class="dropdown oppia-clickable-dropdown pull-right">
                            <div class="oppia-navbar-button-container" style="margin-right: 10px;">
                              <button class="btn oppia-navbar-button"
                                      ng-click="onLoginButtonClicked('{{login_url}}')">
                                <span>Sign in</span>
                                <span class="caret"></span>
                              </button>
                            </div>
                            <ul class="dropdown-menu oppia-navbar-dropdown" role="menu" style="margin-right: 15px; padding: 0;" ng-mouseover="onMouseoverDropdownMenu($event)" ng-mouseleave="onMouseoutDropdownMenu($event)">
                              <li>
                                <a href style="padding: 0; width: 200px;" ng-click="onLoginButtonClicked('{{login_url}}')">
                                  <img src="/images/signin/Red-signin-Long-base-44dp.png">
                                </a>
                              </li>
                            </ul>
                          </li>
                        {% endif %}
                        {% if nav_mode != 'create' and nav_mode != 'explore' %}
                          <ul ng-if="windowIsNarrow" class="nav oppia-navbar-tabs-narrow">
                            <create-activity-button></create-activity-button>
                          </ul>
                          <ul ng-if="!windowIsNarrow" class="nav oppia-navbar-tabs">
                            <create-activity-button></create-activity-button>
                            {% if SHOW_CUSTOM_PAGES %}
                              <li class="oppia-clickable-navbar-element pull-right">
                                <a class="oppia-navbar-tab" href="/forum">
                                  Forum
                                </a>
                              </li>
                            {% endif %}
                            <li class="dropdown oppia-clickable-dropdown pull-right">
                              <a class="oppia-navbar-tab">
                                About
                                <span class="caret"></span>
                              </a>
                              <ul class="dropdown-menu oppia-navbar-dropdown" ng-mouseover="onMouseoverDropdownMenu($event)" ng-mouseleave="onMouseoutDropdownMenu($event)">
                                <li><a href="/about">About Oppia</a></li>
                                <li><a href="/teach">Teach with Oppia</a></li>
                                {% for additional_link in SIDEBAR_MENU_ADDITIONAL_LINKS %}
                                  <li><a href="{{additional_link['link']}}" target="_blank">{{additional_link['name']}}</a></li>
                                {% endfor %}
                                {% if SHOW_CUSTOM_PAGES %}
                                  <li><a href="/terms">Terms of Service</a></li>
                                  <li><a href="/privacy">Privacy Policy</a></li>
                                {% endif %}
                              </ul>
                            </li>
                            <li class="oppia-clickable-navbar-element pull-right">
                              <a class="oppia-navbar-tab" href="/library">
                                Library
                              </a>
                            </li>
                          </ul>
                        {% endif %}
                      </ul>
                    </div>
                  {% endif %}

                  <div class="collapse navbar-collapse ng-cloak">
                    {% block navbar_breadcrumb %}
                    {% endblock navbar_breadcrumb %}

                    {% block local_top_nav_options %}
                    {% endblock %}
                  </div>
                </div>
              </nav>

              <div class="oppia-top-of-page-padding">
              </div>

              {{ warnings_and_loader() }}
            </div>

            <noscript>
              <div class="oppia-page-cards-container">
                <div class="md-default-theme oppia-page-card oppia-long-text">
                  <h2>We Need JavaScript in Your Browser <i class="material-icons">&#xE811;</i></h2>
                  <p>Oppia is a free, open-source learning platform full of interactive activities called 'explorations'.  Sadly, Oppia requires JavaScript to be enabled in your web browser in order to function properly and your web browser has JavaScript disabled.  If you need help enabling JavaScript, <a href="http://www.enable-javascript.com/">click here.</a></p>
                  <p>Thank you.</p>
                </div>
              </div>
            </noscript>

            {% include 'side_nav.html' %}

          </div>
        </div>
      </div>

      {% if DEV_MODE %}
        <div class="oppia-dev-mode">
          Dev Mode
        </div>
      {% endif %}

      {% if SITE_FEEDBACK_FORM_URL %}
        <a href="{{SITE_FEEDBACK_FORM_URL}}" target="_blank"
           class="oppia-site-feedback oppia-transition-200">
          <i class="material-icons md-18" style="vertical-align: middle;">&#xE87F;</i>
            Site Feedback
          </i>
        </a>
      {% endif %}
    {% endif %}

    {% include 'directives.html' %}
    {% include 'forms/form_builder_templates.html' %}
    {% include 'footer_js_libs.html' %}
    {% include 'components/collection_summary_tile_directive.html' %}
    {% include 'components/exploration_summary_tile_directive.html' %}
    {% include 'components/rating_display.html' %}
    {% include 'components/create_activity_button_directive.html' %}
    {% include 'components/activity_tiles_infinity_grid_directive.html' %}
    {% include 'components/loading_dots_directive.html' %}

    <script>
      {{ include_js_file('app.js') }}
      {{ include_js_file('base.js') }}
      {{ include_js_file('directives.js') }}
      {{ include_js_file('filters.js') }}

      {{ include_js_file('forms/formBuilder.js') }}

      {{ include_js_file('services/alertsService.js') }}
      {{ include_js_file('services/explorationContextService.js') }}
      {{ include_js_file('services/autoplayedVideosService.js') }}
      {{ include_js_file('services/searchService.js') }}

      {{ include_js_file('components/ActivityTilesInfinityGridDirective.js') }}
      {{ include_js_file('components/AlertMessageDirective.js') }}
<<<<<<< HEAD
      {{ include_js_file('components/CreateActivityButtonDirective.js') }}
=======
      {{ include_js_file('components/CollectionSummaryTileDirective.js') }}
      {{ include_js_file('components/CreateExplorationButtonDirective.js') }}
>>>>>>> 63c7888b
      {{ include_js_file('components/ExplorationCreationService.js') }}
      {{ include_js_file('components/CollectionCreationService.js') }}
      {{ include_js_file('components/ExplorationSummaryTileDirective.js') }}
      {{ include_js_file('components/LoadingDotsDirective.js') }}
      {{ include_js_file('components/ObjectEditorDirective.js') }}
      {{ include_js_file('components/RatingComputationService.js')}}
      {{ include_js_file('components/RatingDisplayDirective.js')}}
      {{ include_js_file('components/Select2DropdownDirective.js') }}

      {{ include_js_file('domain/utilities/UrlInterpolationService.js') }}

      {{ include_js_file('expressions/expressionSyntaxTree.js') }}
      {{ include_js_file('expressions/evaluator.js') }}
      {{ include_js_file('expressions/parser.js') }}

      {{ include_js_file('domain/utilities/UrlInterpolationService.js') }}

      {{ OBJECT_EDITORS_JS }}
    </script>

    {% block footer_js %}
    {% endblock footer_js %}

    {{BEFORE_END_BODY_TAG_HOOK}}
  </body>
</html><|MERGE_RESOLUTION|>--- conflicted
+++ resolved
@@ -339,12 +339,8 @@
 
       {{ include_js_file('components/ActivityTilesInfinityGridDirective.js') }}
       {{ include_js_file('components/AlertMessageDirective.js') }}
-<<<<<<< HEAD
       {{ include_js_file('components/CreateActivityButtonDirective.js') }}
-=======
       {{ include_js_file('components/CollectionSummaryTileDirective.js') }}
-      {{ include_js_file('components/CreateExplorationButtonDirective.js') }}
->>>>>>> 63c7888b
       {{ include_js_file('components/ExplorationCreationService.js') }}
       {{ include_js_file('components/CollectionCreationService.js') }}
       {{ include_js_file('components/ExplorationSummaryTileDirective.js') }}
