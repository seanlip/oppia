{% macro warnings_and_loader() -%}
  <div ng-cloak>
    <div class="oppia-toast-container toast-top-center">
      <div ng-repeat="warning in (alertsService.warnings | limitTo:5) track by $index" class="toast toast-warning oppia-toast">
        <button type="button" class="toast-close-button" ng-click="alertsService.deleteWarning(warning)" role="button">&times;</button>
        <div class="toast-message">
          <[warning.content]>
        </div>
      </div>
    </div>

    <div>
      <div ng-repeat="message in alertsService.messages track by $index">
        <alert-message message-object="message" message-index="$index"></alert-message>
      </div>
    </div>

    <div ng-show="loadingMessage" class="oppia-loading-fullpage">
      <div class="oppia-align-center">
        <span translate="<[loadingMessage]>"></span>
        <span class="oppia-loading-dot-one">.</span>
        <span class="oppia-loading-dot-two">.</span>
        <span class="oppia-loading-dot-three">.</span>
      </div>
    </div>
    <div ng-show="!loadingMessage">
      {% block content %}{% endblock %}
      {% block footer %}{% endblock %}
    </div>
  </div>
{%- endmacro %}

<!DOCTYPE html>
<html ng-app="oppia" ng-controller="Base" itemscope itemtype="http://schema.org/Organization">
  <head>
    <meta charset="UTF-8">
    <meta name="viewport" content="width=device-width, initial-scale=1.0, user-scalable=yes">

    <!-- Tiles for Internet Explorer. -->
    <meta name="application-name" content="{{SITE_NAME}}">
    <meta name="msapplication-TileColor" content="#ffffff">
    <meta name="msapplication-square70x70logo" content="{{get_complete_static_resource_url(DOMAIN_URL, '/assets/images/logo/msapplication-tiny.png')}}">
    <meta name="msapplication-square150x150logo" content="{{get_complete_static_resource_url(DOMAIN_URL, '/assets/images/logo/msapplication-square.png')}}">
    <meta name="msapplication-wide310x150logo" content="{{get_complete_static_resource_url(DOMAIN_URL, '/assets/images/logo/msapplication-wide.png')}}">
    <meta name="msapplication-square310x310logo" content="{{get_complete_static_resource_url(DOMAIN_URL, '/assets/images/logo/msapplication-large.png')}}">

    <!-- The itemprops are for G+ sharing. -->
    <meta itemprop="name" content="{{meta_name}}">
    <meta itemprop="description" content="{{meta_description}}">
    <!-- The og tags are for Facebook sharing. -->
    <meta property="og:title" content="{{meta_name}}">
    <meta property="og:site_name" content="Oppia">
    <meta property="og:url" content="{{FULL_URL}}">
    <meta property="og:description" content="{{meta_description}}">
    <meta property="og:type" content="article">
    <meta property="og:image" content="{{get_complete_static_resource_url(DOMAIN_URL, '/assets/images/logo/288x288_logo_mint.png')}}>

    <link rel="apple-touch-icon" href="{{get_static_resource_url('/assets/images/logo/favicon.png')}}">

    <!-- The title is bound to the rootScope. The content of the block
    maintitle can be a string or a translation id. If it is a translation it
    will be replaced by its translation when the page is loading. If it is a
    string it would be displayed as is. This is the only way to translate
    the page title because the head of the file is outside the scope of
    any other controller. -->
    <title itemprop="name" translate="{% block maintitle %}Oppia{% endblock maintitle %}"></title>
    {% block base_url %}{% endblock base_url %}

    {% block header_css %}
      {% include 'header_css_libs.html' %}
    {% endblock header_css %}

    <script>
      var GLOBALS = {
        ADDITIONAL_ANGULAR_MODULES: [],
        csrf_token: JSON.parse('{{csrf_token|js_string}}'),
<<<<<<< HEAD
        csrf_token_i18n: JSON.parse('{{csrf_token_i18n|js_string}}'),
        csrf_token_create_exploration: JSON.parse('{{csrf_token_create_exploration|js_string}}'),
        ASSET_DIR_PREFIX: JSON.parse('{{ASSET_DIR_PREFIX|js_string}}'),
=======
>>>>>>> 5c8a54af
        DEV_MODE: JSON.parse('{{DEV_MODE|js_string}}'),
        MINIFICATION: JSON.parse('{{MINIFICATION|js_string}}'),
        INVALID_NAME_CHARS: JSON.parse('{{INVALID_NAME_CHARS|js_string}}'),
        ACTIVITY_STATUS_PRIVATE: JSON.parse(
          '{{ACTIVITY_STATUS_PRIVATE|js_string}}'),
        ACTIVITY_STATUS_PUBLIC: JSON.parse(
          '{{ACTIVITY_STATUS_PUBLIC|js_string}}'),
        ACTIVITY_STATUS_PUBLICIZED: JSON.parse(
          '{{ACTIVITY_STATUS_PUBLICIZED|js_string}}'),
        ALL_CATEGORIES: JSON.parse('{{ALL_CATEGORIES|js_string}}'),
        ALL_LANGUAGE_CODES: JSON.parse('{{ALL_LANGUAGE_CODES|js_string}}'),
        DEFAULT_LANGUAGE_CODE: JSON.parse(
          '{{DEFAULT_LANGUAGE_CODE|js_string}}'),
        RTE_COMPONENT_SPECS: JSON.parse('{{RTE_COMPONENT_SPECS|js_string}}'),
        CAN_SEND_ANALYTICS_EVENTS: JSON.parse(
          '{{CAN_SEND_ANALYTICS_EVENTS|js_string}}'),
        /* A list of functions to be called when an exploration is completed. */
        POST_COMPLETION_HOOKS: [],
        SYSTEM_USERNAMES: JSON.parse('{{SYSTEM_USERNAMES|js_string}}'),
        userIsLoggedIn: JSON.parse('{{user_is_logged_in|js_string}}'),
        preferredSiteLanguageCode: JSON.parse('{{preferred_site_language_code|js_string}}'),
        SUPPORTED_SITE_LANGUAGES: JSON.parse('{{SUPPORTED_SITE_LANGUAGES|js_string}}')
      };

      {% if additional_angular_modules %}
        GLOBALS.ADDITIONAL_ANGULAR_MODULES = JSON.parse('{{additional_angular_modules|js_string}}');
      {% endif %}
    </script>

    {% block header_js %}
      {% include 'header_js_libs.html' %}
    {% endblock header_js %}

    {{BEFORE_END_HEAD_TAG_HOOK}}
  </head>

  <body>
    {% if iframed %}
      {{ warnings_and_loader() }}
    {% else %}
      <div class="oppia-base-container" ng-class="{'oppia-sidebar-menu-open': sidebarIsShown, 'oppia-sidebar-menu-closed': !sidebarIsShown}">
        <div class="oppia-content-container">
          <div id="wrapper">
            <div class="oppia-main-body">

              <!-- Top navigation. -->
              <nav class="navbar navbar-default oppia-navbar oppia-prevent-selection" role="navigation">
                <div class="navbar-container">
                  <div class="navbar-header protractor-test-navbar-header pull-left">
                    <a ng-if="windowIsNarrow" ng-click="openSidebar()" class="navbar-brand oppia-navbar-menu oppia-transition-200">
                      <i class="material-icons oppia-navbar-menu-icon">&#xE5D2;</i>
                    </a>
                    <a class="oppia-navbar-brand-name oppia-transition-200" href="/" focus-on="<[LABEL_FOR_CLEARING_FOCUS]>">
                      <img ng-src="<[getStaticImageUrl('/logo/288x128_logo_white.png')]>" class="oppia-logo" ng-class="windowIsNarrow ? 'oppia-logo-small' : 'oppia-logo-wide'">
                    </a>
                    <!-- This is needed for the correct image to appear when an exploration is shared using G+. -->
                    <a style="display: none;">
                      <img ng-src="<[getStaticImageUrl('/logo/288x128_logo_mint.png')]>" itemprop="image">
                    </a>
                  </div>


                  {% if nav_mode != 'signup' %}
                    <div ng-cloak class="navbar-header pull-right">
                      <ul class="nav oppia-navbar-nav oppia-navbar-profile">
                        {% if username %}
                          <li class="dropdown pull-right">
                            <a class="dropdown-toggle oppia-navbar-dropdown-toggle" data-toggle="dropdown" ng-mouseover="onMouseoverProfilePictureOrDropdown($event)" ng-mouseleave="onMouseoutProfilePictureOrDropdown($event)">
                              <div class="oppia-navbar-profile-picture-container" ng-cloak>
                                {% if profile_picture_data_url %}
                                  <img src="{{profile_picture_data_url}}" class="oppia-navbar-profile-picture img-circle">
                                  <span class="caret" style="margin-top: 10px;"></span>
                                {% else %}
                                  <i class="material-icons md-40" style="margin-top: -1px;">&#xE853;</i>
                                  <span class="caret" style="margin-top: -26px;"></span>
                                {% endif %}

                                <div class="oppia-navbar-dashboard-indicator ng-cloak" ng-if="numUnseenNotifications > 0">
                                  <span class="oppia-navbar-dashboard-indicator-text">
                                    <[numUnseenNotifications]>
                                  </span>
                                </div>

                                <div style="display: none;" class="oppia-user-email">
                                  {{user_email}}
                                </div>

                                {% if is_admin or is_moderator %}
                                  <div class="oppia-navbar-role-indicator">
                                    {% if is_admin %}
                                      <!-- "right: 4px;" is necessary here but not in moderator to prevent 'A' from appearing off-center because 'A' is slightly thinner than 'M' in this font -->
                                      <span class="oppia-navbar-role-text" style="right: 4px;">A</span>
                                    {% elif is_moderator %}
                                      <span class="oppia-navbar-role-text">M</span>
                                    {% endif %}
                                  </div>
                                {% endif %}
                              </div>
                            </a>

                            <ul class="dropdown-menu ng-cloak oppia-navbar-dropdown" role="menu" ng-mouseover="onMouseoverProfilePictureOrDropdown($event)" ng-mouseleave="onMouseoutProfilePictureOrDropdown($event)" ng-show="profileDropdownIsActive">
                              <li>
                                <a ng-click="onMouseoutProfilePictureOrDropdown($event)" href="/profile/{{username}}">
                                  <strong>{{username}}</strong>
                                </a>
                              </li>
                              <hr class="oppia-top-right-menu-item-separator">
                              <li>
                                <a ng-click="onMouseoutProfilePictureOrDropdown($event)" href="/dashboard">
                                  <span translate="I18N_TOPNAV_DASHBOARD"></span>
                                </a>
                              </li>
                              <li>
                                <a ng-click="onMouseoutProfilePictureOrDropdown($event)" href="/notifications_dashboard">
                                  <span translate="I18N_TOPNAV_NOTIFICATIONS"></span>
                                  <span ng-if="numUnseenNotifications > 0">
                                    (<[numUnseenNotifications]>)
                                  </span>
                                </a>
                              </li>
                              <li>
                                <a ng-click="onMouseoutProfilePictureOrDropdown($event)" href="/preferences">
                                  <span translate="I18N_TOPNAV_PREFERENCES"></span>
                                </a>
                              </li>

                              {% if is_moderator %}
                                <li>
                                  <a ng-click="onMouseoutProfilePictureOrDropdown($event)" href="/moderator" target="_blank">
                                    <span translate="I18N_TOPNAV_MODERATOR_PAGE"></span>
                                  </a>
                                </li>
                              {% endif %}
                              {% if is_super_admin %}
                                <li>
                                  <a ng-click="onMouseoutProfilePictureOrDropdown($event)" href="/admin" target="_blank">
                                    <span translate="I18N_TOPNAV_ADMIN_PAGE"></span>
                                  </a>
                                </li>
                              {% endif %}
                              <hr class="oppia-top-right-menu-item-separator">
                              <li>
                                <a ng-click="onMouseoutProfilePictureOrDropdown($event)" href="{{logout_url}}">
                                  <span translate="I18N_TOPNAV_LOGOUT"></span>
                                </a>
                              </li>
                            </ul>
                          </li>
                        {% else %}
                          <li class="dropdown oppia-navbar-clickable-dropdown pull-right">
                            <div class="oppia-navbar-button-container" style="margin-right: 10px;">
                              <button class="btn oppia-navbar-button"
                                      ng-click="onLoginButtonClicked('{{login_url}}')">
                                <span translate="I18N_TOPNAV_SIGN_IN"></span>
                                <span class="caret"></span>
                              </button>
                            </div>
                            <ul class="dropdown-menu oppia-navbar-dropdown" role="menu" style="margin-right: 15px; padding: 0;" ng-mouseover="onMouseoverDropdownMenu($event)" ng-mouseleave="onMouseoutDropdownMenu($event)">
                              <li>
                                <a href style="padding: 0; width: 200px;" ng-click="onLoginButtonClicked('{{login_url}}')">
                                  <img ng-src="<[getStaticImageUrl('/signin/Red-signin-Long-base-44dp.png')]>">
                                </a>
                              </li>
                            </ul>
                          </li>
                        {% endif %}
                      </ul>
                      <ul class="nav oppia-navbar-nav">
                        {% if nav_mode not in ['create', 'explore', 'collection'] %}
                          <ul ng-if="windowIsNarrow" class="nav oppia-navbar-tabs-narrow">
                            <create-activity-button></create-activity-button>
                          </ul>
                          <ul ng-if="!windowIsNarrow" class="nav oppia-navbar-tabs">
                            <create-activity-button></create-activity-button>

                            <li class="oppia-clickable-navbar-element pull-right">
                              <a class="oppia-navbar-tab" href="/donate" translate="I18N_TOPNAV_DONATE">
                              </a>
                            </li>
                            <li class="dropdown oppia-navbar-clickable-dropdown pull-right">
                              <a class="oppia-navbar-tab">
                                <span translate="I18N_TOPNAV_ABOUT"></span>
                                <span class="caret"></span>
                              </a>
                              <ul class="dropdown-menu oppia-navbar-dropdown" ng-mouseover="onMouseoverDropdownMenu($event)" ng-mouseleave="onMouseoutDropdownMenu($event)">
                                <li><a href="/about" translate="I18N_TOPNAV_ABOUT_OPPIA"></a></li>
                                <li><a href="/teach" translate="I18N_TOPNAV_TEACH_WITH_OPPIA"></a></li>
                                <li><a href="https://oppiablog.blogspot.com" translate="I18N_TOPNAV_BLOG" target="_blank"></a></li>
                                <li><a href="/forum" translate="I18N_TOPNAV_FORUM"></a></li>
                                <li><a href="/contact" translate="I18N_TOPNAV_CONTACT_US"></a></li>
                              </ul>
                            </li>
                            <li class="oppia-clickable-navbar-element pull-right">
                              <a class="oppia-navbar-tab" href="/library" translate="I18N_TOPNAV_LIBRARY"></a>
                            </li>
                          </ul>
                        {% endif %}
                      </ul>
                    </div>
                  {% endif %}

                  <div class="collapse navbar-collapse ng-cloak">
                    {% block navbar_breadcrumb %}
                    {% endblock navbar_breadcrumb %}

                    {% block local_top_nav_options %}
                    {% endblock %}
                  </div>
                </div>
              </nav>

              <div class="oppia-top-of-page-padding">
              </div>

              {{ warnings_and_loader() }}
            </div>

            <noscript>
              <div class="oppia-page-cards-container">
                <div class="md-default-theme oppia-page-card oppia-long-text">
                  <h2>
                    <span translate="I18N_SPLASH_JAVASCRIPT_ERROR_TITLE"></span>
                    <i class="material-icons">&#xE811;</i>
                  </h2>
                  <p translate="I18N_SPLASH_JAVASCRIPT_ERROR_DESCRIPTION"
                     translate-values="{hrefUrl: 'http://www.enable-javascript.com/'}"></p>
                  <p translate="I18N_SPLASH_JAVASCRIPT_ERROR_THANKS"></p>
                </div>
              </div>
            </noscript>


            {% include 'side_nav.html' %}

          </div>
        </div>
      </div>

      {% if DEV_MODE %}
        <div class="oppia-dev-mode">
          Dev Mode
        </div>
      {% endif %}

      {% if SITE_FEEDBACK_FORM_URL %}
        <a href="{{SITE_FEEDBACK_FORM_URL}}" target="_blank"
           class="oppia-site-feedback oppia-transition-200">
          <i class="material-icons md-18">&#xE87F;</i>
            <span translate="I18N_SPLASH_SITE_FEEDBACK"></span>
          </i>
        </a>
      {% endif %}
    {% endif %}

    {% include 'directives.html' %}
    {% include 'forms/form_builder_templates.html' %}
    {% include 'footer_js_libs.html' %}
    {% include 'components/collection_summary_tile_directive.html' %}
    {% include 'components/exploration_summary_tile_directive.html' %}
    {% include 'components/rating_display.html' %}
    {% include 'components/create_activity_button_directive.html' %}
    {% include 'components/activity_tiles_infinity_grid_directive.html' %}
    {% include 'components/loading_dots_directive.html' %}

    <script>
      {{ include_js_file('app.js') }}
      {{ include_js_file('base.js') }}
      {{ include_js_file('directives.js') }}
      {{ include_js_file('filters.js') }}
      {{ include_js_file('i18n.js') }}
      {{ include_js_file('sideNav.js') }}


      {{ include_js_file('forms/formBuilder.js') }}

      {{ include_js_file('services/alertsService.js') }}
      {{ include_js_file('services/explorationContextService.js') }}
      {{ include_js_file('services/autoplayedVideosService.js') }}
      {{ include_js_file('services/searchService.js') }}

      {{ include_js_file('components/ActivityTilesInfinityGridDirective.js') }}
      {{ include_js_file('components/AlertMessageDirective.js') }}
      {{ include_js_file('components/CollectionCreationService.js') }}
      {{ include_js_file('components/CollectionSummaryTileDirective.js') }}
      {{ include_js_file('components/CreateActivityButtonDirective.js') }}
      {{ include_js_file('components/ExplorationCreationService.js') }}
      {{ include_js_file('components/ExplorationSummaryTileDirective.js') }}
      {{ include_js_file('components/LoadingDotsDirective.js') }}
      {{ include_js_file('components/ObjectEditorDirective.js') }}
      {{ include_js_file('components/RatingComputationService.js')}}
      {{ include_js_file('components/RatingDisplayDirective.js')}}
      {{ include_js_file('components/Select2DropdownDirective.js') }}

      {{ include_js_file('domain/utilities/UrlInterpolationService.js') }}

      {{ include_js_file('expressions/expressionSyntaxTree.js') }}
      {{ include_js_file('expressions/evaluator.js') }}
      {{ include_js_file('expressions/parser.js') }}

      {{ OBJECT_EDITORS_JS }}
    </script>

    {% block footer_js %}
    {% endblock footer_js %}
  </body>
</html><|MERGE_RESOLUTION|>--- conflicted
+++ resolved
@@ -74,12 +74,7 @@
       var GLOBALS = {
         ADDITIONAL_ANGULAR_MODULES: [],
         csrf_token: JSON.parse('{{csrf_token|js_string}}'),
-<<<<<<< HEAD
-        csrf_token_i18n: JSON.parse('{{csrf_token_i18n|js_string}}'),
-        csrf_token_create_exploration: JSON.parse('{{csrf_token_create_exploration|js_string}}'),
         ASSET_DIR_PREFIX: JSON.parse('{{ASSET_DIR_PREFIX|js_string}}'),
-=======
->>>>>>> 5c8a54af
         DEV_MODE: JSON.parse('{{DEV_MODE|js_string}}'),
         MINIFICATION: JSON.parse('{{MINIFICATION|js_string}}'),
         INVALID_NAME_CHARS: JSON.parse('{{INVALID_NAME_CHARS|js_string}}'),
