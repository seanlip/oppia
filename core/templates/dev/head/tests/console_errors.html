--- conflicted
+++ resolved
@@ -1,25 +1,3 @@
-<<<<<<< HEAD
-{% extends 'base.html' %}
-
-{% block content %}
-  <div>
-    <img src="/build/fail/logo/288x128_logo_white.png">
-  </div>
-{% endblock %}
-
-{% block footer_js %}
-  {{ super() }}
-  <!-- This code is used for inserting webpack bundles
-     https://github.com/jantimon/html-webpack-plugin#writing-your-own-templates -->
-  <% for (var chunk in htmlWebpackPlugin.files.js) { %>
-    <% if (webpackConfig.mode == 'production') { %>
-      <script src="/build/templates/head/dist/<%= htmlWebpackPlugin.files.js[chunk] %>"></script>
-    <% } else { %>
-      <script src="/dist/<%= htmlWebpackPlugin.files.js[chunk] %>"></script>
-    <% } %>
-  <% } %>
-{% endblock footer_js %}
-=======
 <!DOCTYPE html>
 <html ng-app="oppia" itemscope itemtype="http://schema.org/Organization">
   <head>
@@ -39,5 +17,4 @@
     </div>
     @require('../pages/footer_js_libs.html')
   </body>
-</html>
->>>>>>> 3c258a5b
+</html>