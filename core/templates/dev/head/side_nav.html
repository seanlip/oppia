<nav class="oppia-sidebar-menu" ng-class="{'oppia-sidebar-menu-transition': pageHasLoaded}">
  <div class="oppia-sidebar-header">
    <div class="oppia-sidebar-logo-container">
    </div>
  </div>

  <ul>
    <li {% if nav_mode == 'gallery' %}class="active"{% endif %}>
      <a href="/">
<<<<<<< HEAD
        <img src="/third_party/static/material-design-icons-1.0.1/ic_home_black_48dp.png" class="oppia-sidebar-menu-icon">
        <span translate="I18N_SIDEBAR_HOME_LINK"></span>
=======
        <i class="material-icons oppia-sidebar-menu-icon">&#xE88A;</i>
        Home
>>>>>>> 019d99ab
      </a>
    </li>

    <li {% if nav_mode == 'about' %}class="active"{% endif %}>
      <a href="/about">
<<<<<<< HEAD
        <img src="/third_party/static/material-design-icons-1.0.1/ic_help_black_48dp.png" class="oppia-sidebar-menu-icon">
        <span translate="I18N_SIDEBAR_HOME_ABOUT"></span>
=======
        <i class="material-icons oppia-sidebar-menu-icon">&#xE887;</i>
        About
>>>>>>> 019d99ab
      </a>
    </li>

    <li {% if nav_mode == 'participate' %}class="active"{% endif %}>
      <a href="/participate">
<<<<<<< HEAD
        <img src="/third_party/static/material-design-icons-1.0.1/ic_info_black_48dp.png" class="oppia-sidebar-menu-icon">
        <span translate="I18N_SIDEBAR_PARTICIPATION_PLAYBOOK"></span>
=======
        <i class="material-icons oppia-sidebar-menu-icon">&#xE88E;</i>
        Participation Playbook
>>>>>>> 019d99ab
      </a>
    </li>

    {% if SHOW_CUSTOM_PAGES %}
      <li {% if nav_mode == 'forum' %}class="active"{% endif %}>
        <a href="/forum">
<<<<<<< HEAD
          <img src="/third_party/static/material-design-icons-1.0.1/ic_group_black_48dp.png" class="oppia-sidebar-menu-icon">
          <span translate="I18N_SIDEBAR_FORUM"></span>
=======
          <i class="material-icons oppia-sidebar-menu-icon">&#xE7EF;</i>
          Forum
>>>>>>> 019d99ab
        </a>
      </li>
    {% endif %}

    {% for additional_link in SIDEBAR_MENU_ADDITIONAL_LINKS %}
      <li>
        <a href="{{additional_link['link']}}" target="_blank">
          <img src="/images/sidebar/{{additional_link['icon_filename']}}"
                 class="oppia-sidebar-menu-icon">
          <span translate>{{additional_link['name']}}</span>
        </a>
      </li>
    {% endfor %}

    {% if SHOW_CUSTOM_PAGES %}
      <hr>

      <li>
        <a href="/terms">
          <i class="material-icons oppia-sidebar-menu-icon">&#xE88E;</i>
          Terms of Use
        </a>
      </li>

      <li>
        <a href="/privacy">
          <i class="material-icons oppia-sidebar-menu-icon">&#xE88E;</i>
          Privacy Policy
        </a>
      </li>
    {% endif %}
  </ul>

  <div class="oppia-sidebar-footer">
    {% if SOCIAL_MEDIA_BUTTONS %}
      <div>
        <span="I18N_SIDEBAR_FOLLOW_US"></span>:
      </div>
      {% for button in SOCIAL_MEDIA_BUTTONS %}
        <a href="{{button['link']}}" target="_blank">
          <img src="/images/social/{{button['icon_filename']}}">
        </a>
      {% endfor %}
    {% endif %}
  </div>
</nav><|MERGE_RESOLUTION|>--- conflicted
+++ resolved
@@ -7,50 +7,30 @@
   <ul>
     <li {% if nav_mode == 'gallery' %}class="active"{% endif %}>
       <a href="/">
-<<<<<<< HEAD
-        <img src="/third_party/static/material-design-icons-1.0.1/ic_home_black_48dp.png" class="oppia-sidebar-menu-icon">
+        <i class="material-icons oppia-sidebar-menu-icon">&#xE88A;</i>
         <span translate="I18N_SIDEBAR_HOME_LINK"></span>
-=======
-        <i class="material-icons oppia-sidebar-menu-icon">&#xE88A;</i>
-        Home
->>>>>>> 019d99ab
       </a>
     </li>
 
     <li {% if nav_mode == 'about' %}class="active"{% endif %}>
       <a href="/about">
-<<<<<<< HEAD
-        <img src="/third_party/static/material-design-icons-1.0.1/ic_help_black_48dp.png" class="oppia-sidebar-menu-icon">
+        <i class="material-icons oppia-sidebar-menu-icon">&#xE887;</i>
         <span translate="I18N_SIDEBAR_HOME_ABOUT"></span>
-=======
-        <i class="material-icons oppia-sidebar-menu-icon">&#xE887;</i>
-        About
->>>>>>> 019d99ab
       </a>
     </li>
 
     <li {% if nav_mode == 'participate' %}class="active"{% endif %}>
       <a href="/participate">
-<<<<<<< HEAD
-        <img src="/third_party/static/material-design-icons-1.0.1/ic_info_black_48dp.png" class="oppia-sidebar-menu-icon">
+        <i class="material-icons oppia-sidebar-menu-icon">&#xE88E;</i>
         <span translate="I18N_SIDEBAR_PARTICIPATION_PLAYBOOK"></span>
-=======
-        <i class="material-icons oppia-sidebar-menu-icon">&#xE88E;</i>
-        Participation Playbook
->>>>>>> 019d99ab
       </a>
     </li>
 
     {% if SHOW_CUSTOM_PAGES %}
       <li {% if nav_mode == 'forum' %}class="active"{% endif %}>
         <a href="/forum">
-<<<<<<< HEAD
-          <img src="/third_party/static/material-design-icons-1.0.1/ic_group_black_48dp.png" class="oppia-sidebar-menu-icon">
+          <i class="material-icons oppia-sidebar-menu-icon">&#xE7EF;</i>
           <span translate="I18N_SIDEBAR_FORUM"></span>
-=======
-          <i class="material-icons oppia-sidebar-menu-icon">&#xE7EF;</i>
-          Forum
->>>>>>> 019d99ab
         </a>
       </li>
     {% endif %}
