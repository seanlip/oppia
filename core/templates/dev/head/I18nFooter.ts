--- conflicted
+++ resolved
@@ -20,18 +20,6 @@
 
 require('services/TranslationFileHashLoaderService.ts');
 
-<<<<<<< HEAD
-oppia.controller('I18nFooter', [
-  '$cookies', '$http', '$rootScope', '$scope', '$timeout', '$translate',
-  'UserService', 'SUPPORTED_SITE_LANGUAGES',
-  function(
-      $cookies, $http, $rootScope, $scope, $timeout, $translate,
-      UserService, SUPPORTED_SITE_LANGUAGES) {
-    // Changes the language of the translations.
-    var preferencesDataUrl = '/preferenceshandler/data';
-    var siteLanguageUrl = '/save_site_language';
-    $scope.supportedSiteLanguages = SUPPORTED_SITE_LANGUAGES;
-=======
 angular.module('oppia').directive('i18nFooter', [
   'UrlInterpolationService', function(UrlInterpolationService) {
     return {
@@ -43,13 +31,15 @@
       controllerAs: '$ctrl',
       controller: [
         '$http', '$timeout', '$translate', 'UserService',
-        function($http, $timeout, $translate, UserService) {
+        'SUPPORTED_SITE_LANGUAGES',
+        function(
+            $http, $timeout, $translate, UserService,
+            SUPPORTED_SITE_LANGUAGES) {
           var ctrl = this;
           // Changes the language of the translations.
           var preferencesDataUrl = '/preferenceshandler/data';
           var siteLanguageUrl = '/save_site_language';
-          ctrl.supportedSiteLanguages = constants.SUPPORTED_SITE_LANGUAGES;
->>>>>>> 99c8e9e4
+          ctrl.supportedSiteLanguages = SUPPORTED_SITE_LANGUAGES;
 
           // The $timeout seems to be necessary for the dropdown to show
           // anything at the outset, if the default language is not English.
@@ -75,15 +65,10 @@
         }]};
   }]);
 
-<<<<<<< HEAD
-oppia.config([
+
+angular.module('oppia').config([
   '$translateProvider', 'DEFAULT_TRANSLATIONS', 'SUPPORTED_SITE_LANGUAGES',
   function($translateProvider, DEFAULT_TRANSLATIONS, SUPPORTED_SITE_LANGUAGES) {
-=======
-angular.module('oppia').config([
-  '$translateProvider', 'DEFAULT_TRANSLATIONS',
-  function($translateProvider, DEFAULT_TRANSLATIONS) {
->>>>>>> 99c8e9e4
     var availableLanguageKeys = [];
     var availableLanguageKeysMap = {};
     SUPPORTED_SITE_LANGUAGES.forEach(function(language) {
