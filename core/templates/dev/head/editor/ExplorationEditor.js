--- conflicted
+++ resolved
@@ -366,11 +366,7 @@
 
     $scope.$on(
       'enterEditorForTheFirstTime', $scope.showWelcomeExplorationModal);
-<<<<<<< HEAD
-    $scope.$on('openEditorTutorial', $scope.startTutorial);
-=======
     $scope.$on('openEditorTutorial', $scope.showWelcomeExplorationModal);
->>>>>>> dee6f965
   }
 ]);
 
