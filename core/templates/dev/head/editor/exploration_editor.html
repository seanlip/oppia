--- conflicted
+++ resolved
@@ -281,10 +281,6 @@
     </script>
 
     {% include 'components/exploration_welcome_modal_directive.html' %}
-<<<<<<< HEAD
-    {% include 'components/help_modal_directive.html' %}
-=======
->>>>>>> dee6f965
 
     <script type="text/ng-template" id="modals/saveExploration">
       <div class="modal-header">
