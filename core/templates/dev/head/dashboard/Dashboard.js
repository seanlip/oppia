--- conflicted
+++ resolved
@@ -16,12 +16,12 @@
  * @fileoverview Controllers for the creator dashboard.
  */
 
-<<<<<<< HEAD
 oppia.constant('EXPLORATION_DROPDOWN_STATS', {
   NEW_FEEDBACK: 'new_feedback',
   LAST_UPDATES: 'last_updates',
   TOP_UNRESOLVED_ANSWERS: 'top_unresolved_answers'
-=======
+});
+
 oppia.constant('EXPLORATIONS_SORT_BY_KEYS', {
   TITLE: 'title',
   RATING: 'ratings',
@@ -38,46 +38,38 @@
   OPEN_FEEDBACK: 'Open Feedback',
   UNRESOLVED_ANSWERS: 'Unresolved Answers',
   LAST_UPDATED: 'Last Updated'
->>>>>>> 04dc6fd6
 });
 
 oppia.controller('Dashboard', [
   '$scope', '$rootScope', '$window', 'oppiaDatetimeFormatter', 'alertsService',
   'DashboardBackendApiService', 'RatingComputationService',
-  'ExplorationCreationService', 'FATAL_ERROR_CODES', 'UrlInterpolationService',
-<<<<<<< HEAD
-  'EXPLORATION_DROPDOWN_STATS',
-=======
-  'EXPLORATIONS_SORT_BY_KEYS', 'HUMAN_READABLE_EXPLORATIONS_SORT_BY_KEYS',
->>>>>>> 04dc6fd6
+  'ExplorationCreationService', 'UrlInterpolationService', 'FATAL_ERROR_CODES',
+  'EXPLORATION_DROPDOWN_STATS', 'EXPLORATIONS_SORT_BY_KEYS',
+  'HUMAN_READABLE_EXPLORATIONS_SORT_BY_KEYS',
   function(
       $scope, $rootScope, $window, oppiaDatetimeFormatter, alertsService,
       DashboardBackendApiService, RatingComputationService,
-      ExplorationCreationService, FATAL_ERROR_CODES, UrlInterpolationService,
-<<<<<<< HEAD
-      EXPLORATION_DROPDOWN_STATS) {
-=======
-      EXPLORATIONS_SORT_BY_KEYS, HUMAN_READABLE_EXPLORATIONS_SORT_BY_KEYS) {
->>>>>>> 04dc6fd6
+      ExplorationCreationService, UrlInterpolationService, FATAL_ERROR_CODES,
+      EXPLORATION_DROPDOWN_STATS, EXPLORATIONS_SORT_BY_KEYS,
+      HUMAN_READABLE_EXPLORATIONS_SORT_BY_KEYS) {
     var EXP_PUBLISH_TEXTS = {
       defaultText: (
         'This exploration is private. Publish it to receive statistics.'),
       smText: 'Publish the exploration to receive statistics.'
     };
 
-<<<<<<< HEAD
     $scope.activeExplorationId = '';
     // Keeps track of the sub-dropdown that is opened in the main exploration
     // dropdown.
     $scope.statsDropdownOpened = {};
+
     $scope.EXPLORATION_DROPDOWN_STATS = EXPLORATION_DROPDOWN_STATS;
-=======
     $scope.EXPLORATIONS_SORT_BY_KEYS = EXPLORATIONS_SORT_BY_KEYS;
     $scope.HUMAN_READABLE_EXPLORATIONS_SORT_BY_KEYS = (
       HUMAN_READABLE_EXPLORATIONS_SORT_BY_KEYS);
->>>>>>> 04dc6fd6
     $scope.DEFAULT_TWITTER_SHARE_MESSAGE_DASHBOARD = (
       GLOBALS.DEFAULT_TWITTER_SHARE_MESSAGE_DASHBOARD);
+
     $scope.getAverageRating = RatingComputationService.computeAverageRating;
     $scope.createNewExploration = (
       ExplorationCreationService.createNewExploration);
@@ -137,7 +129,6 @@
       $scope.updatesGivenScreenWidth();
     });
 
-<<<<<<< HEAD
     // Used to toggle between the sub dropdowns that appear for displaying
     // statistics within the main dropdown for an exploration. The argument
     // 'type' can take values out of values of EXPLORATION_DROPDOWN_STATS.
@@ -150,7 +141,6 @@
       }
     };
 
-=======
     $scope.setExplorationsSortingOptions = function(sortType) {
       if (sortType === $scope.currentSortType) {
         $scope.isCurrentSortDescending = !$scope.isCurrentSortDescending;
@@ -163,6 +153,7 @@
       // This function is passed as a custom comparator function to `orderBy`,
       // so that special cases can be handled while sorting explorations.
       var value = entity[$scope.currentSortType];
+      console.log(value);
       var DEFAULT_TEXT_EMPTY_TITLE = 'Untitled';
       if ($scope.currentSortType === EXPLORATIONS_SORT_BY_KEYS.TITLE) {
         if (!value) {
@@ -184,7 +175,6 @@
       return value;
     };
 
->>>>>>> 04dc6fd6
     $rootScope.loadingMessage = 'Loading';
     DashboardBackendApiService.fetchDashboardData().then(
       function(response) {
