--- conflicted
+++ resolved
@@ -40,18 +40,15 @@
       collectionsList: [],
       dashboardStats: {
         total_plays: 2,
-<<<<<<< HEAD
         average_ratings: 3,
+        num_ratings: 2,
         total_open_feedback: 1
       },
       lastWeekStats: {
         total_plays: 1,
         average_ratings: 4,
+        num_ratings: 1,
         total_open_feedback: 0
-=======
-        num_ratings: 1,
-        average_ratings: 3
->>>>>>> 2aeb715c
       }
     };
 
