// Copyright 2015 The Oppia Authors. All Rights Reserved.
//
// Licensed under the Apache License, Version 2.0 (the "License");
// you may not use this file except in compliance with the License.
// You may obtain a copy of the License at
//
//      http://www.apache.org/licenses/LICENSE-2.0
//
// Unless required by applicable law or agreed to in writing, software
// distributed under the License is distributed on an "AS-IS" BASIS,
// WITHOUT WARRANTIES OR CONDITIONS OF ANY KIND, either express or implied.
// See the License for the specific language governing permissions and
// limitations under the License.

/**
 * @fileoverview Translation functions for Oppia.
 *
 * @author milagro.teruel@gmail.com (Milagro Teruel)
 */

require('services/translation-file-hash-loader-backend-api.service.ts');

angular.module('oppia').directive('i18nFooter', [
  function() {
    return {
      restrict: 'E',
      scope: {},
      bindToController: {},
      template: require('./i18n-footer.directive.html'),
      controllerAs: '$ctrl',
      controller: [
        '$http', '$rootScope', '$translate',
        'I18nLanguageCodeService', 'UserService',
        'SUPPORTED_SITE_LANGUAGES',
        function(
            $http, $rootScope, $translate,
            I18nLanguageCodeService, UserService,
            SUPPORTED_SITE_LANGUAGES) {
          var ctrl = this;
          // Changes the language of the translations.
          var siteLanguageUrl = '/save_site_language';
          ctrl.changeLanguage = function() {
            $translate.use(ctrl.currentLanguageCode);
            I18nLanguageCodeService.setI18nLanguageCode(
              ctrl.currentLanguageCode);
            UserService.getUserInfoAsync().then(function(userInfo) {
              if (userInfo.isLoggedIn()) {
                $http.put(siteLanguageUrl, {
                  site_language_code: ctrl.currentLanguageCode
                });
              }
              // TODO(#8521): Remove the use of $rootScope.$apply()
              // once the controller is migrated to angular.
              $rootScope.$applyAsync();
            });
          };
          ctrl.$onInit = function() {
            ctrl.supportedSiteLanguages = SUPPORTED_SITE_LANGUAGES;
            ctrl.currentLanguageCode = (
              $translate.proposedLanguage() || $translate.use());
            I18nLanguageCodeService.setI18nLanguageCode(
              ctrl.currentLanguageCode);
          };
        }
      ]
    };
  }]);


angular.module('oppia').config([
  '$translateProvider', 'DEFAULT_TRANSLATIONS', 'SUPPORTED_SITE_LANGUAGES',
  function($translateProvider, DEFAULT_TRANSLATIONS, SUPPORTED_SITE_LANGUAGES) {
    var availableLanguageKeys = [];
    var availableLanguageKeysMap = {};
    SUPPORTED_SITE_LANGUAGES.forEach(function(language) {
      availableLanguageKeys.push(language.id);
      availableLanguageKeysMap[language.id + '*'] = language.id;
    });
    availableLanguageKeysMap['*'] = 'en';

    $translateProvider
      .registerAvailableLanguageKeys(
        availableLanguageKeys, availableLanguageKeysMap)
      .useLoader('TranslationFileHashLoaderBackendApiService', {
        prefix: '/i18n/',
        suffix: '.json'
      })
      // The use of default translation improves the loading time when English
      // is selected.
      .translations('en', DEFAULT_TRANSLATIONS)
      .fallbackLanguage('en')
      .determinePreferredLanguage()
      .useCookieStorage()
      // The messageformat interpolation method is necessary for pluralization.
      // Is optional and should be passed as argument to the translate call. See
      // https://angular-translate.github.io/docs/#/guide/14_pluralization
      .addInterpolation('$translateMessageFormatInterpolation')
      // The strategy 'sanitize' does not support utf-8 encoding.
      // https://github.com/angular-translate/angular-translate/issues/1131
      // The strategy 'escape' will brake strings with raw html, like
      // hyperlinks.
      .useSanitizeValueStrategy('sanitizeParameters')
      .forceAsyncReload(true);
  }
]);

import { Directive, ElementRef, Injector } from '@angular/core';
import { UpgradeComponent } from '@angular/upgrade/static';
<<<<<<< HEAD
=======

>>>>>>> 64742609
@Directive({
  selector: 'oppia-i18n-footer'
})
export class I18nFooterDirective extends UpgradeComponent {
  constructor(elementRef: ElementRef, injector: Injector) {
    super('i18nFooter', elementRef, injector);
  }
}<|MERGE_RESOLUTION|>--- conflicted
+++ resolved
@@ -106,10 +106,7 @@
 
 import { Directive, ElementRef, Injector } from '@angular/core';
 import { UpgradeComponent } from '@angular/upgrade/static';
-<<<<<<< HEAD
-=======
 
->>>>>>> 64742609
 @Directive({
   selector: 'oppia-i18n-footer'
 })
