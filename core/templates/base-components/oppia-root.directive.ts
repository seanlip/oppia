// Copyright 2020 The Oppia Authors. All Rights Reserved.
//
// Licensed under the Apache License, Version 2.0 (the "License");
// you may not use this file except in compliance with the License.
// You may obtain a copy of the License at
//
//      http://www.apache.org/licenses/LICENSE-2.0
//
// Unless required by applicable law or agreed to in writing, software
// distributed under the License is distributed on an "AS-IS" BASIS,
// WITHOUT WARRANTIES OR CONDITIONS OF ANY KIND, either express or implied.
// See the License for the specific language governing permissions and
// limitations under the License.

/**
 * @fileoverview The root directive of the oppia ajs application.
 */

// In case of doubts over what is done here, please look at the description of
// the PR #9479. https://github.com/oppia/oppia/pull/9479#issue-432536289
import { OppiaAngularRootComponent } from
  'components/oppia-angular-root.component';
import { angularServices } from 'services/angular-services.index';

angular.module('oppia').directive('oppiaRoot', [
  '$translate', function($translate) {
    return {
      template: require('./oppia-root.directive.html'),
      scope: {},
      transclude: true,
      controllerAs: '$ctrl',
      controller: ['$scope',
        function($scope) {
          $scope.initialized = false;

          $scope.onInit = function() {
            const map: Record<string, unknown[]> = {};
            for (let [serviceName, serviceType] of angularServices) {
              map[serviceName] = [serviceType];
            }
            const servicesToProvide = [
              'AlertsService', 'AngularNameService',
              'AnswerClassificationService',
              'AnswerGroupObjectFactory',
              'AssetsBackendApiService',
              'AudioPreloaderService', 'AudioTranslationLanguageService',
              'AudioTranslationManagerService',
              'AutogeneratedAudioPlayerService',
              'BackgroundMaskService', 'BottomNavbarStatusService',
              'BrowserCheckerService',
              'ClassroomBackendApiService', 'CodeReplRulesService',
              'CollectionCreationBackendService', 'ComputeGraphService',
              'ConceptCardObjectFactory',
              'CreatorDashboardBackendApiService',
              'CurrentInteractionService', 'DateTimeFormatService',
              'DebouncerService',
              'DeviceInfoService', 'DocumentAttributeCustomizationService',
              'EditabilityService', 'EditorFirstTimeEventsService',
              'ExplorationFeaturesService', 'ExplorationHtmlFormatterService',
              'ExplorationImprovementsBackendApiService',
              'ExplorationObjectFactory',
              'ExplorationRecommendationsService', 'ExpressionEvaluatorService',
              'ExpressionParserService', 'ExpressionSyntaxTreeService',
              'ExtensionTagAssemblerService',
              'ExtractImageFilenamesFromStateService',
              'FeedbackThreadObjectFactory',
              'FocusManagerService', 'GuestCollectionProgressService',
              'HtmlEscaperService', 'I18nLanguageCodeService',
              'IdGenerationService',
              'ImprovementsService',
              'InteractionObjectFactory', 'InteractionRulesRegistryService',
              'LanguageUtilService', 'LearnerAnswerDetailsBackendApiService',
              'LearnerDashboardBackendApiService', 'LearnerParamsService',
              'LoaderService', 'LocalStorageService', 'LoggerService',
              'LostChangeObjectFactory', 'MessengerService',
              'MetaTagCustomizationService', 'NormalizeWhitespacePipe',
              'NormalizeWhitespacePunctuationAndCasePipe',
              'NumberAttemptsService',
              'PageTitleService', 'ParamChangesObjectFactory',
              'ParamSpecsObjectFactory',
              'PencilCodeEditorRulesService',
              'PlayerCorrectnessFeedbackEnabledService',
              'PlaythroughIssuesBackendApiService',
              'PredictionAlgorithmRegistryService',
              'PretestQuestionBackendApiService',
              'ProfilePageBackendApiService', 'QuestionBackendApiService',
              'RatingComputationService',
              'ReviewTestBackendApiService',
              'SchemaDefaultValueService',
              'SchemaUndefinedLastElementService', 'SidebarStatusService',
              'SiteAnalyticsService', 'SkillObjectFactory',
              'SolutionObjectFactory',
              'SpeechSynthesisChunkerService',
              'StateCardObjectFactory', 'StateClassifierMappingService',
              'StateInteractionStatsService',
              'StateObjectFactory', 'StateTopAnswersStatsBackendApiService',
              'StateTopAnswersStatsService', 'StatesObjectFactory',
              'StoryContentsObjectFactory',
              'StoryObjectFactory',
              'StoryViewerBackendApiService',
              'SubtopicViewerBackendApiService',
              'SuggestionThreadObjectFactory',
              'SuggestionsService', 'TextInputRulesService',
              'ThreadStatusDisplayService', 'TopicObjectFactory',
              'TopicViewerBackendApiService',
              'TranslationLanguageService', 'UrlInterpolationService',
              'UrlService',
              'UserExplorationPermissionsService',
              'UtilsService', 'ValidatorsService', 'WindowDimensionsService',
              'WindowRef',
            ];
            for (let serviceName of servicesToProvide) {
              OppiaAngularRootComponent.ajsValueProvider(
                serviceName,
                OppiaAngularRootComponent.injector.get(
                  map[serviceName][0])
              );
            }

            // TODO(#12793): Remove the use of (
            // OppiaAngularRootComponent.ajsTranslate).
            OppiaAngularRootComponent.ajsTranslate = $translate;
            const translateService = (
              OppiaAngularRootComponent.translateService);
            const translateCacheService = (
              OppiaAngularRootComponent.translateCacheService);
            const i18nLanguageCodeService = (
              OppiaAngularRootComponent.i18nLanguageCodeService);

            i18nLanguageCodeService.onI18nLanguageCodeChange.subscribe(
              (code) => {
                translateService.use(code);
                $translate.use(code);
              }
            );
            translateCacheService.init();
<<<<<<< HEAD
            i18nLanguageCodeService.setI18nLanguageCode(
              $translate.proposedLanguage() || $translate.use());
=======

            const cachedLanguage = translateCacheService.getCachedLanguage();
            if (cachedLanguage) {
              i18nLanguageCodeService.setI18nLanguageCode(cachedLanguage);
            }
>>>>>>> 74ff69ce

            // The next line allows the transcluded content to start executing.
            $scope.initialized = true;
          };
        }]
    };
  }
]);<|MERGE_RESOLUTION|>--- conflicted
+++ resolved
@@ -134,16 +134,11 @@
               }
             );
             translateCacheService.init();
-<<<<<<< HEAD
-            i18nLanguageCodeService.setI18nLanguageCode(
-              $translate.proposedLanguage() || $translate.use());
-=======
 
             const cachedLanguage = translateCacheService.getCachedLanguage();
             if (cachedLanguage) {
               i18nLanguageCodeService.setI18nLanguageCode(cachedLanguage);
             }
->>>>>>> 74ff69ce
 
             // The next line allows the transcluded content to start executing.
             $scope.initialized = true;
