--- conflicted
+++ resolved
@@ -2,13 +2,8 @@
   <div ng-if="$ctrl.iframed">
     <div tabindex="0" aria-label="Oppia Main Content" id="oppia-main-content" class="protractor-test-main-content"
          ng-cloak>
-<<<<<<< HEAD
-      <loading-message message="$ctrl.loadingMessage"></loading-message>
+      <oppia-loading-message [message]="$ctrl.loadingMessage"></oppia-loading-message>
       <oppia-warnings-and-alerts></oppia-warnings-and-alerts>
-=======
-      <oppia-loading-message [message]="$ctrl.loadingMessage"></oppia-loading-message>
-      <warnings-and-alerts></warnings-and-alerts>
->>>>>>> a2b28550
       <div ng-show="!$ctrl.loadingMessage">
         <div ng-transclude="content">
         </div>
@@ -61,13 +56,8 @@
             </div>
             <div tabindex="0" aria-label="Oppia Main Content" id="oppia-main-content"
                  class="protractor-test-main-content" ng-cloak>
-<<<<<<< HEAD
-              <loading-message message="$ctrl.loadingMessage"></loading-message>
+              <oppia-loading-message [message]="$ctrl.loadingMessage"></oppia-loading-message>
               <oppia-warnings-and-alerts></oppia-warnings-and-alerts>
-=======
-              <oppia-loading-message [message]="$ctrl.loadingMessage"></oppia-loading-message>
-              <warnings-and-alerts></warnings-and-alerts>
->>>>>>> a2b28550
               <div ng-show="!$ctrl.loadingMessage">
                 <div ng-transclude="content">
                 </div>
