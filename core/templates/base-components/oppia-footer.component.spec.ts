// Copyright 2022 The Oppia Authors. All Rights Reserved.
//
// Licensed under the Apache License, Version 2.0 (the "License");
// you may not use this file except in compliance with the License.
// You may obtain a copy of the License at
//
//      http://www.apache.org/licenses/LICENSE-2.0
//
// Unless required by applicable law or agreed to in writing, software
// distributed under the License is distributed on an "AS-IS" BASIS,
// WITHOUT WARRANTIES OR CONDITIONS OF ANY KIND, either express or implied.
// See the License for the specific language governing permissions and
// limitations under the License.

/**
 * @fileoverview Tests for the Oppia Footer Component.
 */

import { NO_ERRORS_SCHEMA } from '@angular/core';
import { ComponentFixture, TestBed, waitForAsync, fakeAsync, tick, flushMicrotasks } from '@angular/core/testing';
import { Router } from '@angular/router';

import { AppConstants } from 'app.constants';
import { MockTranslatePipe } from 'tests/unit-test-utils';
import { MailingListBackendApiService } from 'domain/mailing-list/mailing-list-backend-api.service';
import { AlertsService } from 'services/alerts.service';
import { HttpClientTestingModule } from '@angular/common/http/testing';
import { OppiaFooterComponent } from './oppia-footer.component';

class MockRouter {
  url = '/about';
}

describe('OppiaFooterComponent', () => {
  let component: OppiaFooterComponent;
  let fixture: ComponentFixture<OppiaFooterComponent>;
<<<<<<< HEAD
  let mockPlatformFeatureService = new MockPlatformFeatureService();
  let mailingListBackendApiService: MailingListBackendApiService;
  let alertsService: AlertsService;
=======
>>>>>>> 322fd94b

  beforeEach(waitForAsync(() => {
    TestBed.configureTestingModule({
      imports: [HttpClientTestingModule],
      declarations: [
        OppiaFooterComponent,
        MockTranslatePipe
      ],
      providers: [
        {
          provide: Router,
          useClass: MockRouter,
        }
      ],
      schemas: [NO_ERRORS_SCHEMA]
    }).compileComponents();
  }));

  beforeEach(() => {
    fixture = TestBed.createComponent(OppiaFooterComponent);
    alertsService = TestBed.inject(AlertsService);
    mailingListBackendApiService = TestBed.inject(
      MailingListBackendApiService);
    component = fixture.componentInstance;
  });

  it('should get the siteFeedbackFormURL', () => {
    expect(component.siteFeedbackFormUrl)
      .toBe(AppConstants.SITE_FEEDBACK_FORM_URL);
  });

  it('should get the pages registered with frontend', () => {
    expect(component.PAGES_REGISTERED_WITH_FRONTEND)
      .toBe(AppConstants.PAGES_REGISTERED_WITH_FRONTEND);
  });

  it('should return correct blog url if the blog homepage feature is enabled',
    () => {
      expect(component.getOppiaBlogUrl()).toEqual('/blog');
    });
<<<<<<< HEAD

  it('should return correct blog url if the blog homepage feature is disabled',
    () => {
      mockPlatformFeatureService.status.BlogPages.isEnabled = false;

      expect(component.getOppiaBlogUrl()).toEqual(
        'https://medium.com/oppia-org');
    });

  it('should validate email address correctly', () => {
    component.emailAddress = 'invalidEmail';
    expect(component.validateEmailAddress()).toBeFalse();

    component.emailAddress = 'validEmail@example.com';
    expect(component.validateEmailAddress()).toBeTrue();
  });

  it('should add user to mailing list and return status',
    fakeAsync(() => {
      spyOn(alertsService, 'addInfoMessage');
      tick();
      component.emailAddress = 'validEmail@example.com';
      component.name = 'validName';
      spyOn(mailingListBackendApiService, 'subscribeUserToMailingList')
        .and.returnValue(Promise.resolve(true));

      component.subscribeToMailingList();

      flushMicrotasks();

      expect(alertsService.addInfoMessage).toHaveBeenCalledWith(
        'Done!', 1000);
    }));

  it('should fail to add user to mailing list and return status',
    fakeAsync(() => {
      spyOn(alertsService, 'addInfoMessage');
      tick();
      component.emailAddress = 'validEmail@example.com';
      component.name = 'validName';
      spyOn(mailingListBackendApiService, 'subscribeUserToMailingList')
        .and.returnValue(Promise.resolve(false));

      component.subscribeToMailingList();

      flushMicrotasks();

      expect(alertsService.addInfoMessage).toHaveBeenCalledWith(
        AppConstants.MAILING_LIST_UNEXPECTED_ERROR_MESSAGE, 10000);
    }));

  it('should reject request to the mailing list correctly',
    fakeAsync(() => {
      spyOn(alertsService, 'addInfoMessage');
      tick();
      component.emailAddress = 'validEmail@example.com';
      component.name = 'validName';
      spyOn(mailingListBackendApiService, 'subscribeUserToMailingList')
        .and.returnValue(Promise.reject(false));

      component.subscribeToMailingList();

      flushMicrotasks();

      expect(alertsService.addInfoMessage).toHaveBeenCalledWith(
        AppConstants.MAILING_LIST_UNEXPECTED_ERROR_MESSAGE, 10000);
    }));
=======
>>>>>>> 322fd94b
});<|MERGE_RESOLUTION|>--- conflicted
+++ resolved
@@ -34,12 +34,9 @@
 describe('OppiaFooterComponent', () => {
   let component: OppiaFooterComponent;
   let fixture: ComponentFixture<OppiaFooterComponent>;
-<<<<<<< HEAD
   let mockPlatformFeatureService = new MockPlatformFeatureService();
   let mailingListBackendApiService: MailingListBackendApiService;
   let alertsService: AlertsService;
-=======
->>>>>>> 322fd94b
 
   beforeEach(waitForAsync(() => {
     TestBed.configureTestingModule({
@@ -80,7 +77,6 @@
     () => {
       expect(component.getOppiaBlogUrl()).toEqual('/blog');
     });
-<<<<<<< HEAD
 
   it('should return correct blog url if the blog homepage feature is disabled',
     () => {
@@ -148,6 +144,4 @@
       expect(alertsService.addInfoMessage).toHaveBeenCalledWith(
         AppConstants.MAILING_LIST_UNEXPECTED_ERROR_MESSAGE, 10000);
     }));
-=======
->>>>>>> 322fd94b
 });