// Copyright 2021 The Oppia Authors. All Rights Reserved.
//
// Licensed under the Apache License, Version 2.0 (the "License");
// you may not use this file except in compliance with the License.
// You may obtain a copy of the License at
//
//      http://www.apache.org/licenses/LICENSE-2.0
//
// Unless required by applicable law or agreed to in writing, software
// distributed under the License is distributed on an "AS-IS" BASIS,
// WITHOUT WARRANTIES OR CONDITIONS OF ANY KIND, either express or implied.
// See the License for the specific language governing permissions and
// limitations under the License.

/**
 * @fileoverview Component for changing site language.
 */

import { ChangeDetectorRef, Component } from '@angular/core';
import { downgradeComponent } from '@angular/upgrade/static';
import { AppConstants } from 'app.constants';
import { I18nLanguageCodeService } from 'services/i18n-language-code.service';
import { UserBackendApiService } from 'services/user-backend-api.service';
import { UserService } from 'services/user.service';

interface SiteLanguage {
  readonly id: string;
  readonly text: string;
  readonly direction: string;
}

@Component({
  selector: 'oppia-i18n-language-selector',
  templateUrl: './i18n-language-selector.component.html'
})
export class I18nLanguageSelectorComponent {
  currentLanguageCode: string;
  supportedSiteLanguages: readonly SiteLanguage[];

  constructor(
    private changeDetectorRef: ChangeDetectorRef,
    private i18nLanguageCodeService: I18nLanguageCodeService,
    private userService: UserService,
    private userBackendApiService: UserBackendApiService
  ) {}

  ngOnInit(): void {
    this.currentLanguageCode = this.i18nLanguageCodeService
      .getCurrentI18nLanguageCode();
    this.supportedSiteLanguages = AppConstants.SUPPORTED_SITE_LANGUAGES;
    this.i18nLanguageCodeService.onI18nLanguageCodeChange.subscribe((code) => {
<<<<<<< HEAD
      this.currentLanguageCode = code;
      this.changeDetectorRef.detectChanges();
=======
      if (this.currentLanguageCode !== code) {
        this.currentLanguageCode = code;
        this.changeDetectorRef.detectChanges();
      }
>>>>>>> dabfea2d
    });
  }

  changeLanguage(): void {
    this.i18nLanguageCodeService.setI18nLanguageCode(this.currentLanguageCode);
    this.userService.getUserInfoAsync().then((userInfo) => {
      if (userInfo.isLoggedIn()) {
        this.userBackendApiService.updatePreferredSiteLanguageAsync(
          this.currentLanguageCode);
      }
    });
  }
}

angular.module('oppia').directive('oppiaI18nLanguageSelector',
  downgradeComponent({
    component: I18nLanguageSelectorComponent
  }) as angular.IDirectiveFactory);<|MERGE_RESOLUTION|>--- conflicted
+++ resolved
@@ -49,15 +49,10 @@
       .getCurrentI18nLanguageCode();
     this.supportedSiteLanguages = AppConstants.SUPPORTED_SITE_LANGUAGES;
     this.i18nLanguageCodeService.onI18nLanguageCodeChange.subscribe((code) => {
-<<<<<<< HEAD
-      this.currentLanguageCode = code;
-      this.changeDetectorRef.detectChanges();
-=======
       if (this.currentLanguageCode !== code) {
         this.currentLanguageCode = code;
         this.changeDetectorRef.detectChanges();
       }
->>>>>>> dabfea2d
     });
   }
 
