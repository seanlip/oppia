<ng-template #contentTpl><ng-content select="content"></ng-content></ng-template>
<ng-template #footerTpl>
  <ng-container>
    <span #ref>
      <ng-content select="page-footer"></ng-content>
    </span>
  </ng-container>
  <ng-container *ngIf="ref.childNodes.length == 0">
    <oppia-footer></oppia-footer>
  </ng-container>
</ng-template>

<main>
  <div *ngIf="iframed">
    <div tabindex="0"
         aria-label="Oppia Main Content"
         id="oppia-main-content"
         class="e2e-test-main-content">
      <oppia-loading-message [message]="loadingMessage"></oppia-loading-message>
      <oppia-warnings-and-alerts></oppia-warnings-and-alerts>
      <div [hidden]="loadingMessage">
        <ng-container *ngTemplateOutlet="contentTpl"></ng-container>
        <ng-container *ngTemplateOutlet="footerTpl"></ng-container>
      </div>
    </div>
  </div>
  <div *ngIf="!iframed">
    <div role="button" tabindex="0" (click)="skipToMainContent()"
         class="oppia-skip-to-content e2e-test-skip-link">Skip to Main Content
    </div>
    <oppia-promo-bar>
    </oppia-promo-bar>
    <div *ngIf="isBackgroundMaskActive()" class="ng-cloak oppia-background-mask">
    </div>
    <div class="oppia-base-container e2e-test-base-container"
         [ngClass]="{'oppia-sidebar-menu-open': isSidebarShown(), 'oppia-sidebar-menu-closed': !isSidebarShown()}"
         (swipeleft)="closeSidebarOnSwipe()">
      <div class="oppia-content-container e2e-test-content-container">
        <div id="wrapper">
          <div class="oppia-main-body">
            <nav class="navbar navbar-expand-lg navbar-light oppia-navbar oppia-prevent-selection"
                 role="navigation"
<<<<<<< HEAD
                 headroom> 
              <div class="navbar-container">
=======
                 headroom>
              <div class="navbar-container" dir="auto">
>>>>>>> 2f3485f2
                <div class="oppia-base-content-pre-logo-container">
                  <ng-content select="navbar-pre-logo-action"></ng-content>
                </div>
                <oppia-top-navigation-bar [headerText]="getHeaderText()"
                                          [subheaderText]="getSubheaderText()">
                </oppia-top-navigation-bar>
                <div class="collapse d-lg-inline-flex navbar-collapse oppia-navbar-collapse ng-cloak">
                  <div [ngClass]="{'mr-auto': !isLanguageRTL(), 'ml-auto': isLanguageRTL()}">
                    <ng-content select="navbar-breadcrumb"></ng-content>
                  </div>
                  <ng-content select="nav-options"></ng-content>
                </div>
              </div>
            </nav>

            <div class="oppia-top-of-page-padding"></div>
            <div class="navbar-mobile-container" *ngIf="isBottomNavbarShown()">
              <i class="fa fa-book show-mobile-navbar-icon"
                 (click)="toggleMobileNavOptions()"
                 aria-label="Mobile navbar options">
              </i>
              <div class="navbar-mobile-options" *ngIf="mobileNavOptionsAreShown">
                <div>
                  <ng-content select="mobile-nav-options"></ng-content>
                </div>
              </div>
            </div>
            <div tabindex="0" aria-label="Oppia Main Content" id="oppia-main-content"
                 class="e2e-test-main-content">
              <oppia-loading-message [message]="loadingMessage"></oppia-loading-message>
              <oppia-warnings-and-alerts></oppia-warnings-and-alerts>
              <div *ngIf="!loadingMessage" aria-hidden="false">
                <ng-container *ngTemplateOutlet="contentTpl"></ng-container>
                <ng-container *ngTemplateOutlet="footerTpl"></ng-container>
              </div>
            </div>
          </div>
        </div>

        <oppia-side-navigation-bar [display]="isSidebarShown()"></oppia-side-navigation-bar>
      </div>
    </div>
  </div>

  <div *ngIf="!hasAcknowledgedCookies()" [hidden]="loadingMessage" class="oppia-cookie-banner-container">
    <div class="oppia-cookie-banner">
      <p class="oppia-cookie-banner-explanation" [innerHTML]="'I18N_COOKIE_BANNER_EXPLANATION' | translate"></p>
      <button (click)="acknowledgeCookies()"
              class="btn oppia-cookie-banner-accept-button e2e-test-oppia-cookie-banner-accept-button"
              [innerHTML]="'I18N_COOKIE_BANNER_ACKNOWLEDGE' | translate">
      </button>
      <div class="clearfix"></div>
    </div>
  </div>

  <div *ngIf="DEV_MODE" class="oppia-dev-mode e2e-test-dev-mode">
    Dev Mode
  </div>
</main><|MERGE_RESOLUTION|>--- conflicted
+++ resolved
@@ -40,13 +40,8 @@
           <div class="oppia-main-body">
             <nav class="navbar navbar-expand-lg navbar-light oppia-navbar oppia-prevent-selection"
                  role="navigation"
-<<<<<<< HEAD
-                 headroom> 
-              <div class="navbar-container">
-=======
                  headroom>
               <div class="navbar-container" dir="auto">
->>>>>>> 2f3485f2
                 <div class="oppia-base-content-pre-logo-container">
                   <ng-content select="navbar-pre-logo-action"></ng-content>
                 </div>
