/*
  NOTE to developers: We generate RTL CSS from this file in the webpack
  compilation, here are sme additional rules that can be added to the CSS files:
  https://rtlcss.com/learn/usage-guide/control-directives .
*/

button:focus {
  outline: none;
}


@media (max-width: 570px) {
  .blog-post-page-breadcrumb .oppia-blog-post-page-back-button {
    margin-left: -10px;
  }
}

.blog-post-page-breadcrumb .oppia-navbar-back-button {
  cursor: pointer;
}

.blog-post-page-breadcrumb .oppia-navbar-breadcrumb-separator:after {
  border-left-style: ridge;
  border-width: 2px;
  content: "";
  font-size: 30px;
}

.blog-post-page-breadcrumb .oppia-navbar-breadcrumb {
  display: -webkit-inline-box;
  flex-flow: column;
  margin-left: -10px;
  overflow-wrap: break-word;
  padding-top: 3px;
}

.blog-post-page-breadcrumb .oppia-blog-home-page-title {
  cursor: pointer;
  font-family: 'Roboto', Arial, sans-serif;
  font-size: 1.8rem;
  font-weight: 300;
  margin: 0;
}

.blog-post-page-breadcrumb .oppia-blog-post-title {
  color: #fff;
  font-family: 'Roboto', Arial, sans-serif;
  font-size: 1.2rem;
}

@media(max-width: 768px) {
  .blog-post-page-breadcrumb .oppia-blog-post-title {
    font-size: 1rem;
  }

  .blog-post-page-breadcrumb .oppia-blog-home-page-title {
    font-size: 1.2rem;
  }
}

oppia-blog-post-page .oppia-blog-post-page-card {
  max-width: 1000px;
  width: 70vw;
}

oppia-blog-post-page .blog-card-tag {
  background: #fff;
  border: 1px solid #333;
  border-radius: 2px;
  color: #555;
  font-family: 'Roboto', Arial, sans-serif;
  font-size: 16px;
  font-weight: bold;
  letter-spacing: 0;
  line-height: 19px;
  opacity: 1;
  text-align: center;
}

oppia-blog-post-page mat-card-content.blog-card-content h1 {
  color: #333;
  font-family: 'Roboto', Arial, sans-serif;
  font-size: 24px;
  font-weight: 500;
  letter-spacing: 0;
  line-height: 30px;
  margin-bottom: 2rem;
  margin-top: 3rem;
<<<<<<< HEAD
  text-align: left;
}

oppia-blog-post-page mat-card-content.blog-card-content p {
  color: #333;
  font-family: 'Roboto', Arial, sans-serif;
  font-size: 20px;
  font-weight: 300;
  letter-spacing: 0;
  line-height: 30px;
  text-align: left;
}

oppia-blog-post-page mat-card-content.blog-card-content ol {
=======
}

oppia-blog-post-page mat-card-content.blog-card-content p {
>>>>>>> a8cfc9cc
  color: #333;
  font-family: 'Roboto', Arial, sans-serif;
  font-size: 20px;
  font-weight: 300;
  letter-spacing: 0;
  line-height: 30px;
}

<<<<<<< HEAD
=======
oppia-blog-post-page mat-card-content.blog-card-content ol {
  color: #333;
  font-family: 'Roboto', Arial, sans-serif;
  font-size: 20px;
  font-weight: 300;
  letter-spacing: 0;
  line-height: 30px;
}

>>>>>>> a8cfc9cc
oppia-blog-post-page mat-card-content.blog-card-content strong {
  font-weight: 600;
}

oppia-blog-post-page mat-card-content.blog-card-content blockquote {
  box-shadow: inset 3px 0 0 0 rgb(41 41 41);
<<<<<<< HEAD
  margin-left: -20px;
=======
  margin-left: 20px;
>>>>>>> a8cfc9cc
  padding-left: 23px;
}

oppia-blog-post-page .blog-card-header-content .mat-card-avatar {
  cursor: pointer;
  height: 64px;
  width: 64px;
}

oppia-blog-post-page .blog-card-header-content mat-card-subtitle {
  color: #555;
  font-size: 18px;
  font-weight: 600;
  line-height: 21px;
  margin-bottom: 3px;
  margin-left: -10px;
  text-align: left;
}

oppia-blog-post-page .mat-card-header-text {
  margin-bottom: auto;
  margin-top: auto;
}


oppia-blog-post-page .blog-card-title {
  color: #333;
  font-family: 'Roboto', Arial, sans-serif;
  font-size: 32px;
  font-weight: 500;
  line-height: 27px;
  margin-bottom: 24px;
  text-align: left;
}

oppia-blog-post-page .share-blog-post-button {
  color: #555;
  font-size: 32px;
}

.url-link {
  height: fit-content;
  line-height: 24px;
}

.mat-flat-button.copy-button {
  min-width: fit-content
}

oppia-blog-post-page .post-to-recommend-section-heading {
  color: #333;
  font-family: 'Roboto', Arial, sans-serif;
  font-size: 24px;
  font-weight: bold;
  letter-spacing: 0;
  line-height: 28px;
  text-align: left;
}

.blog-post-sub-heading-font {
  color: #333;
  font-family: 'Roboto', Arial, sans-serif;
  font-size: 16px;
  font-weight: 400;
  line-height: 19px;
  text-align: left;
}

@media (max-width: 900px) {
  oppia-blog-post-page mat-card-content.blog-card-content p {
    font-size: 16px;
    font-weight: 300;
    line-height: 20px;
  }

  oppia-blog-post-page mat-card-content.blog-card-content ol {
    font-size: 16px;
    font-weight: 300;
    line-height: 20px;
  }

  oppia-blog-post-page mat-card-content.blog-card-content strong {
    font-weight: 600;
  }

  oppia-blog-post-page mat-card-content.blog-card-content h1 {
    font-size: 18px;
    line-height: 26px;
    margin-bottom: 1rem;
    margin-top: 2rem;
  }

  oppia-blog-post-page .blog-card-title {
    font-size: 20px;
    font-weight: 500;
    line-height: 27px;
    margin-bottom: 16px;
  }

  oppia-blog-post-page .blog-card-header-content .mat-card-avatar {
    height: 42px;
    width: 42px;
  }

  oppia-blog-post-page .blog-card-header-content mat-card-subtitle {
    font-size: 16px;
    font-weight: 500;
    line-height: 18px;
  }

  oppia-blog-post-page mat-card-subtitle .blog-author-name {
    cursor: pointer;
  }

  .blog-post-sub-heading-font {
    font-size: 16px;
    font-weight: 350;
    line-height: 16px;
  }

  oppia-blog-post-page .blog-card-tag {
    font-size: 16px;
    line-height: 18px;
  }

  oppia-blog-post-page .share-blog-post-button {
    font-size: 24px;
  }

  oppia-blog-post-page .post-to-recommend-section-heading {
    font-size: 20px;
    font-weight: bold;
    line-height: 28px;
  }
}

@media (max-width: 700px) {
  oppia-blog-post-page mat-card-content.blog-card-content p {
    font-size: 12px;
    font-weight: 300;
    line-height: 18px;
    margin-bottom: 12px;
  }

  oppia-blog-post-page mat-card-content.blog-card-content ol {
    font-size: 12px;
    font-weight: 300;
    line-height: 18px;
  }

  oppia-blog-post-page mat-card-content.blog-card-content strong {
    font-weight: 600;
  }

  oppia-blog-post-page mat-card-content.blog-card-content h1 {
    font-size: 13px;
    line-height: 24px;
    margin-bottom: 1rem;
    margin-top: 1.5rem;
  }

  oppia-blog-post-page .blog-card-title {
    font-size: 14px;
    font-weight: 500;
    line-height: 27px;
    margin-bottom: 16px;
  }

  oppia-blog-post-page .blog-card-header-content .mat-card-avatar {
    height: 36px;
    width: 36px;
  }

  oppia-blog-post-page .blog-card-header-content mat-card-subtitle {
    font-size: 12px;
    font-weight: 500;
    line-height: 18px;
  }

  .blog-post-sub-heading-font {
    font-size: 12px;
    font-weight: 350;
    line-height: 16px;
  }

  oppia-blog-post-page .blog-card-tag {
    font-size: 11px;
    line-height: 14px;
  }

  oppia-blog-post-page .post-to-recommend-section-heading {
    font-size: 14px;
    font-weight: bold;
    line-height: 28px;
  }

  oppia-blog-post-page .mat-card.oppia-page-card {
    padding: 10px 15px 10px 15px;
  }

  oppia-blog-post-page .oppia-blog-post-page-card {
    min-width: 350px;
    width: 85vw;
  }
}<|MERGE_RESOLUTION|>--- conflicted
+++ resolved
@@ -86,8 +86,6 @@
   line-height: 30px;
   margin-bottom: 2rem;
   margin-top: 3rem;
-<<<<<<< HEAD
-  text-align: left;
 }
 
 oppia-blog-post-page mat-card-content.blog-card-content p {
@@ -97,15 +95,9 @@
   font-weight: 300;
   letter-spacing: 0;
   line-height: 30px;
-  text-align: left;
 }
 
 oppia-blog-post-page mat-card-content.blog-card-content ol {
-=======
-}
-
-oppia-blog-post-page mat-card-content.blog-card-content p {
->>>>>>> a8cfc9cc
   color: #333;
   font-family: 'Roboto', Arial, sans-serif;
   font-size: 20px;
@@ -114,29 +106,13 @@
   line-height: 30px;
 }
 
-<<<<<<< HEAD
-=======
-oppia-blog-post-page mat-card-content.blog-card-content ol {
-  color: #333;
-  font-family: 'Roboto', Arial, sans-serif;
-  font-size: 20px;
-  font-weight: 300;
-  letter-spacing: 0;
-  line-height: 30px;
-}
-
->>>>>>> a8cfc9cc
 oppia-blog-post-page mat-card-content.blog-card-content strong {
   font-weight: 600;
 }
 
 oppia-blog-post-page mat-card-content.blog-card-content blockquote {
   box-shadow: inset 3px 0 0 0 rgb(41 41 41);
-<<<<<<< HEAD
-  margin-left: -20px;
-=======
   margin-left: 20px;
->>>>>>> a8cfc9cc
   padding-left: 23px;
 }
 
