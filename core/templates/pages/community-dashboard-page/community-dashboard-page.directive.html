<div>
  <div class="oppia-opportunities-tabs">
    <ul class="oppia-opportunities-tabs-list">
      <li ng-class="{'oppia-active-opportunities-tab': tabName === $ctrl.activeTabName}"
          class="oppia-opportunities-tab-item"
          ng-repeat="(tabName, tabDetails) in $ctrl.tabsDetails"
          aria-label="<[tabDetails.ariaLabel]>"
          role="button">
        <a ng-click="$ctrl.onTabClick(tabName)" href="" class="oppia-opportunities-tabs-text protractor-test-<[tabName]>"><[tabDetails.tabName]></a>
        <div class="oppia-active-tab-hilighter"></div>
      </li>
    </ul>
  </div>
  <div class="oppia-opportunities-tab-custmization-container">
    <div class="oppia-opportunities-tab-header" ng-if="$ctrl.activeTabName === 'myContributionTab'">
      <div class="oppia-profile-details-container">
        <span ng-if="$ctrl.profilePictureDataUrl">
          <img ng-src="<[$ctrl.profilePictureDataUrl]>" class="rounded-circle" alt="User Avatar">
        </span>
        <span ng-if="!$ctrl.profilePictureDataUrl">
          <i class="material-icons oppia-profile-picture-icon">&#xE853;</i>
        </span>
      </div>
      <div class="oppia-contributor-username-container" data-tab-name="username">
        <lazy-loading ng-show="$ctrl.userInfoIsLoading"></lazy-loading>
        <span ng-show="!$ctrl.userInfoIsLoading && $ctrl.userIsLoggedIn"><[$ctrl.username]></span>
        <span ng-show="!$ctrl.userInfoIsLoading && !$ctrl.userIsLoggedIn">Guest</span>
      </div>
<<<<<<< HEAD
      <div ng-if="$ctrl.userIsReviewer" class="protractor-test-review-rights">
=======
      <div class="oppia-review-right-details-container" ng-if="$ctrl.userIsReviewer">
>>>>>>> 69a7f54e
        <strong>Review rights:</strong>
        <div ng-if="$ctrl.userCanReviewTranslationSuggestionsInLanguages.length > 0">
          Translations in languages:
          <span ng-repeat="languageDescription in $ctrl.userCanReviewTranslationSuggestionsInLanguages">
            <span class="oppia-review-item-detail-container protractor-test-translation-<[languageDescription]>-reviewer"><[languageDescription]></span>
          </span>
        </div>
        <div ng-if="$ctrl.userCanReviewVoiceoverSuggestionsInLanguages.length > 0">
          Voiceovers in languages:
          <span ng-repeat="languageDescription in $ctrl.userCanReviewVoiceoverSuggestionsInLanguages">
            <span class="oppia-review-item-detail-container protractor-test-voiceover-<[languageDescription]>-reviewer"><[languageDescription]></span>
          </span>
        </div>
        <div ng-if="$ctrl.userCanReviewQuestions" class="protractor-test-question-reviewer">
          Questions
        </div>
      </div>
    </div>
    <div class="oppia-opportunities-tab-header" ng-if="$ctrl.activeTabName !== 'myContributionTab'">
      <div class="oppia-mascot-avatar-container">
        <img class="oppia-mascot-avatar"
             ng-src="<[$ctrl.OPPIA_AVATAR_IMAGE_URL]>" alt="">
      </div>
      <div class="oppia-opportunities-tabs-explanation" data-tab-name="<[$ctrl.tabsDetails[$ctrl.activeTabName].tabName]>">
        <[$ctrl.tabsDetails[$ctrl.activeTabName].description]>
      </div>
      <div class="oppia-dashboard-language-container" ng-if="$ctrl.showLanguageSelector()">
        <span class="oppia-dashboard-language-container-label">Translate text to:</span>
        <select class="oppia-opportunity-language-selector protractor-test-language-selector"
                ng-change="$ctrl.onChangeLanguage()"
                ng-model="$ctrl.languageCode"
                ng-options="language.id as language.description for language in $ctrl.languageCodesAndDescriptions">
        </select>
      </div>
    </div>
  </div>
  <div ng-if="$ctrl.activeTabName === 'myContributionTab' || !$ctrl.activeTabName">
    <contributions-and-review></contributions-and-review>
  </div>
  <div ng-if="$ctrl.activeTabName === 'submitQuestionTab'">
    <question-opportunities></question-opportunities>
  </div>
  <div ng-if="$ctrl.activeTabName === 'translateTextTab'">
    <translation-opportunities></translation-opportunities>
  </div>
  <div ng-if="$ctrl.activeTabName === 'voiceoverTab'">
    <voiceover-opportunities></voiceover-opportunities>
  </div>
</div>
<style>
  .oppia-dashboard-language-container-label {
    color: #4a4a4a;
    font-size: 18px;
  }
  .oppia-dashboard-language-container {
    display: flex;
    flex-direction: column;
    height: 80px;
    margin-left: 10%;
    width: 15%;
  }
  .oppia-opportunity-language-selector {
    background: white;
    border: 1px solid #e8e7e3;
    height: 35px;
  }
  .oppia-opportunities-tabs-explanation {
    padding-top: 25px;
    position: relative;
    width: 40%;
  }
  .oppia-opportunities-tabs-explanation::before {
    bottom: 65%;
    color: #009688;
    content: attr(data-tab-name);
    font-family: "Capriola", "Roboto", Arial, sans-serif;
    font-size: 24px;
    position: absolute;
  }
  .oppia-contributor-username-container {
    color: #009688;
    font-family: "Capriola", "Roboto", Arial, sans-serif;
    font-size: 24px;
    height: 30%;
    padding-top: 25px;
    position: relative;
    width: 10%;
  }
  .oppia-review-right-details-container {
    position: relative;
    left: 40%;
  }
  .oppia-contributor-username-container::before {
    bottom: 65%;
    color: #4a4a4a;
    content: attr(data-tab-name);
    font-size: 16px;
    position: absolute;
  }
  .oppia-mascot-avatar-container,
  .oppia-profile-details-container {
    margin-right: 20px;
    max-width: 130px;
    padding: 2% 1%;
    width: 18%;
  }
  .oppia-profile-picture-icon {
    color: #009688;
    font-size: 120px;
  }
  .oppia-opportunities-tabs {
    background-color: #ffffff;
    padding-top: 5px;
  }
  .oppia-opportunities-tabs-list {
    display: flex;
    justify-content: center;
    margin: auto;
    max-width: 1500px;
    padding-left: 0;
    text-align: center;
    width: 80%;
  }
.oppia-opportunities-tab-item {
    align-items: center;
    display: flex;
    flex-direction: column;
    max-width: 300px;
  }
  .oppia-opportunities-tab-header {
    align-items: center;
    display: flex;
    justify-content: flex-start;
    height: 100%;
    margin: auto;
    max-width: 1200px;
    width: 80%;
  }
  .oppia-opportunities-tab-custmization-container {
    align-items: center;
    background-color: white;
    display: flex;
    height: 180px;
    margin-bottom: 10px;
    width: 100%;
  }
  .oppia-opportunities-tabs-list li {
    display: flex;
    max-width: 250px;
    width: -webkit-calc(100% / 3);
    width: -moz-calc(100% / 3);
    width: -o-calc(100% / 3);
    width: calc(100% / 3);
  }
  .oppia-opportunities-tabs-text {
    color: #4a4a4a;
    font-size: 18px;
    font-weight: bold;
    padding: 10px;
    text-decoration: none;
    transition: color 200ms ease-out;
    -webkit-transition: color 200ms ease-out;
    -ms-transition: color 200ms ease-out;
    width: 100%;
  }
  .oppia-active-opportunities-tab a {
    color: #009688;
    text-decoration: none;
  }
  .oppia-active-tab-hilighter {
    height: 0;
    transform: scale(0);
    -webkit-transition: transform 200ms ease-out;
    -ms-transition: transform 200ms ease-out;
    transition: transform 200ms ease-out;
    width: 60%;
  }
  .oppia-active-opportunities-tab .oppia-active-tab-hilighter {
    border: 2px solid #009688;
    color: #009688;
    text-decoration: none;
    transform: scale(1);
  }
  .oppia-opportunities-tabs-text:hover {
    color: #009688;
    text-decoration: none;
  }
  .oppia-active-opportunities-tab a:hover {
    color: #009688;
  }
  .oppia-review-item-detail-container {
    background-color: #009688;
    border-radius: 10%;
    color: #fff;
    padding: 1px 5px;
  }
</style><|MERGE_RESOLUTION|>--- conflicted
+++ resolved
@@ -26,11 +26,7 @@
         <span ng-show="!$ctrl.userInfoIsLoading && $ctrl.userIsLoggedIn"><[$ctrl.username]></span>
         <span ng-show="!$ctrl.userInfoIsLoading && !$ctrl.userIsLoggedIn">Guest</span>
       </div>
-<<<<<<< HEAD
-      <div ng-if="$ctrl.userIsReviewer" class="protractor-test-review-rights">
-=======
-      <div class="oppia-review-right-details-container" ng-if="$ctrl.userIsReviewer">
->>>>>>> 69a7f54e
+      <div class="oppia-review-right-details-container protractor-test-review-rights" ng-if="$ctrl.userIsReviewer">
         <strong>Review rights:</strong>
         <div ng-if="$ctrl.userCanReviewTranslationSuggestionsInLanguages.length > 0">
           Translations in languages:
