--- conflicted
+++ resolved
@@ -324,11 +324,7 @@
       description: 'This is a dummy feature flag.',
       feature_stage: FeatureStage.DEV,
       is_feature: true,
-<<<<<<< HEAD
-      name: 'dummy_feature',
-=======
       name: 'dummy_feature_flag_for_e2e_tests',
->>>>>>> ab07b500
       rule_schema_version: 1,
       rules: [{
         filters: [
@@ -347,11 +343,7 @@
       description: 'This is a dummy feature flag.',
       feature_stage: FeatureStage.PROD,
       is_feature: true,
-<<<<<<< HEAD
-      name: 'dummy_feature',
-=======
       name: 'dummy_feature_flag_for_e2e_tests',
->>>>>>> ab07b500
       rule_schema_version: 1,
       rules: [{
         filters: [
