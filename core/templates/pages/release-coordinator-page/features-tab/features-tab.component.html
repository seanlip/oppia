--- conflicted
+++ resolved
@@ -248,11 +248,7 @@
   }
 
   @media screen and (max-width: 767px) {
-<<<<<<< HEAD
-    .col-2 {
-=======
     .oppia-feature-column-mobile {
->>>>>>> 005657c8
       flex: none;
       max-width: none;
     }
