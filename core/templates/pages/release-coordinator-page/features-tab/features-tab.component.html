<oppia-loading-message [message]="loadingMessage"></oppia-loading-message>
<div *ngFor="let featureFlag of featureFlags; index as index">
  <div *ngIf="getFeatureValidOnCurrentServer(featureFlag)" class="container oppia-page-card oppia-long-text oppia-features e2e-test-feature-flag e2e-test-feature-flag-{{index}}">
    <h2 class="oppia-feature-name e2e-test-feature-name">{{featureFlag.name}}</h2>
    <div class="row oppia-feature-top-margin">
      <div class="col-2 oppia-feature-column-mobile"><b>Description:</b></div>
      <div class="col-10 oppia-description-content">{{featureFlag.description}}</div>
    </div>
    <div class="row oppia-feature-top-margin">
      <div class="col-2 oppia-feature-column-mobile"><b>Feature Stage:</b></div>
      <div class="col-10">{{ getFeatureStageString(featureFlag) }}</div>
    </div>
    <div class="row oppia-feature-top-margin">
      <div class="col-2 oppia-feature-column-mobile"><b>Rollout percentage for logged-in users (0-100):</b></div>
      <div class="col-10">
        <div class="row">
          <div class="col-3">
            <schema-based-editor [disabled]="featureFlag.forceEnableForAllUsers"
                                 [schema]="getSchema()"
                                 [(ngModel)]="featureFlag.rolloutPercentage"
                                 class="e2e-test-rollout-percentage">
            </schema-based-editor>
          </div>
          <div class="col-1">
            <div class="d-flex flex-column">
              <div *ngIf="featureFlag.forceEnableForAllUsers" class="mb-2" matTooltip="This value is not applied if the feature is force-enabled for all users (see below)." matTooltipPosition="right">
                <i class="fas fa-info-circle practice-tab-info-circle info-button"></i>
              </div>
            </div>
          </div>
        </div>
        <div>
          <small><i>This feature will only be enabled for the above percentage of <b>logged-in</b> users. We recommend rolling out the feature to logged-in users first, and once we are sure that doing so doesn't break anything, extending it to logged-out users as well using the "Force-enable for all users" control below.</i></small>
        </div>
      </div>
    </div>
    <div class="row oppia-feature-top-margin">
      <div class="col-2 oppia-feature-column-mobile"><b>Force-enable for all users:</b></div>
      <div class="col-10">
        <div>
          <select [(ngModel)]="featureFlag.forceEnableForAllUsers" class="e2e-test-value-selector">
            <option [ngValue]="true">Yes</option>
            <option [ngValue]="false">No</option>
          </select>
        </div>
        <div>
          <small><i>Setting this to "Yes" will force-enable the feature for all the users, both <b>logged-in</b> and <b>logged-out</b>. Setting this property will disable the effect of all the other properties and enable the feature for all the users.</i></small>
        </div>
      </div>
    </div>
    <div class="row oppia-feature-top-margin">
<<<<<<< HEAD
      <div class="col-2"><b>User Groups:</b></div>
      <div class="col-10">
        <mat-chip-list #chipList aria-label="User Groups Associated With Feature Flag" tabindex="0">
          <mat-chip *ngFor="let userGroup of featureFlag.userGroupIds"
                    [selectable]="true"
                    [removable]="true"
                    (removed)="removeUserGroup(userGroup, featureFlag)">
            <ng-container>
              <span tabindex="0" [attr.aria-label]="user-group+', selected'">{{ userGroup }}</span>
            </ng-container>
            <button class="oppia-cancel-button" role="button" tabindex="0" matChipRemove aria-label=". Remove">
              <mat-icon class="oppia-cancel-button-text">cancel</mat-icon>
            </button>
          </mat-chip>
          <input placeholder="Add user group"
                 #userGroupInput
                 [matChipInputFor]="chipList"
                 [matAutocomplete]="auto"
                 [matChipInputSeparatorKeyCodes]="separatorKeysCodes"
                 (matChipInputTokenEnd)="addUserGroup($event, featureFlag)"
                 (click)="onInputClick()"
                 [(ngModel)]="userGroupSearchQuery" (ngModelChange)="onUserGroupSearchInputChange()" (click)="resetUserGroupSearch()">
        </mat-chip-list>
        <mat-autocomplete #auto="matAutocomplete" (optionSelected)="selected($event, featureFlag)">
          <mat-option *ngFor="let userGroup of filteredUserGroups" [value]="userGroup">
            {{ userGroup }}
          </mat-option>
        </mat-autocomplete>
      </div>
    </div>
    <div class="row oppia-feature-top-margin">
      <div class="col-2"><b>Last Updated:</b></div>
=======
      <div class="col-2 oppia-feature-column-mobile"><b>Last Updated:</b></div>
>>>>>>> 3e65ebbf
      <div class="col-10">{{ getLastUpdatedDate(featureFlag) }}</div>
    </div>
    <div class="row oppia-control-buttons-container oppia-feature-top-margin">
      <!-- Control Buttons -->
      <button
              class="btn btn-primary e2e-test-save-button"
              (click)="updateFeatureFlag(featureFlag)"
              [disabled]="!isFeatureFlagChanged(featureFlag)">
        Save
      </button>
      <button
              class="btn btn-secondary"
              (click)="clearChanges(featureFlag)"
              [disabled]="!isFeatureFlagChanged(featureFlag)">
        Clear Changes
      </button>
    </div>
  </div>
</div>

<div *ngFor="let featureFlag of featureFlags;">
  <div *ngIf="!getFeatureValidOnCurrentServer(featureFlag)" class="container oppia-page-card oppia-long-text oppia-features">
    <div class="oppia-feature-configuration-warning">
      <i class="material-icons oppia-feature-configuration-warning-icon">&#xe002;</i>
      This feature flag is in {{featureFlag.featureStage}} stage, and cannot be configured on this server (which is in {{serverStage}} server mode).
    </div>
    <h2 class="oppia-feature-name e2e-test-feature-name">{{featureFlag.name}}</h2>
    <div class="row oppia-feature-top-margin">
      <div class="col-2 oppia-feature-column-mobile"><b>Description:</b></div>
      <div class="col-10 oppia-description-content">{{featureFlag.description}}</div>
    </div>
  </div>
</div>

<div *ngIf="featureFlags.length === 0 && featureFlagsAreFetched" class="oppia-page-card oppia-long-text oppia-features oppia-empty-indicator e2e-test-no-feature">
  No feature flags are available.
</div>

<div *ngIf="dummyFeatureFlagForE2eTestsIsEnabled" class="oppia-dev-mode e2e-test-angular-dummy-feature-indicator">
  Angular: Dummy Feature Enabled
  <span *ngIf="isDummyApiEnabled" class="e2e-test-angular-dummy-handler-indicator">, Dummy Handler Enabled.</span>
</div>


<style>
  .info-button {
    margin-left: -39px;
    margin-top: 18px;
  }

  .oppia-feature-configuration-warning-icon {
    color: #827127;
  }

  .oppia-feature-configuration-warning {
    background: #fff5c8;
    border: 0.0625rem solid #827127;
    border-radius: 0.25rem;
    color: #333;
    margin-top: 1rem;
    padding-left: 0.25rem;
  }

  .oppia-features .oppia-flex-center {
    align-items: center;
    display: flex;
    justify-content: center;
  }

  .oppia-features .oppia-flex-horizon-center {
    display: flex;
    justify-content: center;
  }

  .oppia-features .oppia-flex-vertical-center {
    align-items: center;
    display: flex;
  }

  .oppia-features .oppia-control-buttons-container {
    align-items: center;
    border-top: 1px solid #dee2e6;
    display: flex;
    justify-content: flex-end;
    padding-top: 10px;
  }

  .oppia-features .oppia-control-buttons-container button {
    margin-left: 5px;
  }

  .oppia-features .oppia-conjunction-indicator {
    align-items: center;
    display: flex;
    font-size: 12px;
    justify-content: space-between;
    margin-bottom: 10px;
    margin-top: 10px;
    width: 100%;
  }

  .oppia-features .oppia-conjunction-indicator > .horizontal-line {
    border-bottom: 1px dotted #dee2e6;
    flex-grow: 1;
    height: 0;
  }

  .oppia-features .oppia-input-error {
    margin-left: 15px;
    position: relative;
  }

  .oppia-features .oppia-input-error .input-error-symbol {
    color: #ff6347;
    font-weight: bold;
  }

  .oppia-features .oppia-input-error .tooltip {
    background-color: #f5f5f5;
    border: 1px solid #ff6347;
    border-radius: 3px;
    display: none;
    font-size: 14px;
    left: -50%;
    opacity: 0;
    padding: 5px;
    position: absolute;
    width: 200px;
  }

  .oppia-features .oppia-input-error:hover .tooltip {
    display: inherit;
    opacity: 1;
  }

  .oppia-features .oppia-feature-top-margin {
    margin-top: 10px;
  }

  .oppia-features .oppia-feature-bottom-margin {
    margin-bottom: 15px;
  }

  .oppia-features .oppia-feature-name {
    border-bottom: 1px solid #dee2e6;
    overflow-wrap: break-word;
  }

  .oppia-features .oppia-description-content {
    overflow-wrap: anywhere;
  }

  .oppia-features .oppia-condition-container {
    align-items: center;
    display: flex;
    justify-content: space-around;
  }

  .oppia-features .oppia-filter-container {
    border: 1px solid #dee2e6;
    padding-bottom: 10px;
    padding-top: 10px;
  }

  .oppia-features .oppia-rule-container {
    border: 1px solid #a8a8a8;
    padding-bottom: 10px;
    padding-top: 10px;
  }

  .oppia-features.oppia-empty-indicator {
    max-width: 1050px;
  }

  .oppia-features .oppia-condition-input {
    max-width: 100px;
  }

  .oppia-features .oppia-rule-moving-buttons-container {
    display: flex;
    flex-direction: column;
    justify-content: space-around;
    min-height: 100px;
    padding: 1px
  }

  .oppia-features .admin-note {
    display: flex;
    font-weight: bold;
    justify-content: center;
    width: 100%;
  }

  .e2e-test-angular-dummy-feature-indicator {
    bottom: 10px;
  }

  @media screen and (max-width: 767px) {
    .oppia-feature-column-mobile {
      flex: none;
      max-width: none;
    }
  }
</style><|MERGE_RESOLUTION|>--- conflicted
+++ resolved
@@ -49,7 +49,6 @@
       </div>
     </div>
     <div class="row oppia-feature-top-margin">
-<<<<<<< HEAD
       <div class="col-2"><b>User Groups:</b></div>
       <div class="col-10">
         <mat-chip-list #chipList aria-label="User Groups Associated With Feature Flag" tabindex="0">
@@ -82,9 +81,6 @@
     </div>
     <div class="row oppia-feature-top-margin">
       <div class="col-2"><b>Last Updated:</b></div>
-=======
-      <div class="col-2 oppia-feature-column-mobile"><b>Last Updated:</b></div>
->>>>>>> 3e65ebbf
       <div class="col-10">{{ getLastUpdatedDate(featureFlag) }}</div>
     </div>
     <div class="row oppia-control-buttons-container oppia-feature-top-margin">
