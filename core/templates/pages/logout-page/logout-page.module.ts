--- conflicted
+++ resolved
@@ -25,11 +25,8 @@
 import { LogoutPageComponent } from 'pages/logout-page/logout-page.component';
 import { platformFeatureInitFactory, PlatformFeatureService } from 'services/platform-feature.service';
 import { RequestInterceptor } from 'services/request-interceptor.service';
-<<<<<<< HEAD
 import { BrowserAnimationsModule } from '@angular/platform-browser/animations';
-=======
 import { LogoutPageRootComponent } from './logout-page-root.component';
->>>>>>> 83855e8a
 
 @NgModule({
   imports: [
@@ -40,19 +37,11 @@
   ],
   declarations: [
     LogoutPageComponent,
-<<<<<<< HEAD
-  ],
-  entryComponents: [
-    LogoutPageComponent,
-=======
-    LogoutPageRootComponent,
-    OppiaAngularRootComponent,
+    LogoutPageRootComponent
   ],
   entryComponents: [
     LogoutPageComponent,
     LogoutPageRootComponent,
-    OppiaAngularRootComponent,
->>>>>>> 83855e8a
   ],
   providers: [
     {
