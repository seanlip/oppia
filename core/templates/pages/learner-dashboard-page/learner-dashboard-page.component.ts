// Copyright 2021 The Oppia Authors. All Rights Reserved.
//
// Licensed under the Apache License, Version 2.0 (the "License");
// you may not use this file except in compliance with the License.
// You may obtain a copy of the License at
//
//      http://www.apache.org/licenses/LICENSE-2.0
//
// Unless required by applicable law or agreed to in writing, software
// distributed under the License is distributed on an "AS-IS" BASIS,
// WITHOUT WARRANTIES OR CONDITIONS OF ANY KIND, either express or implied.
// See the License for the specific language governing permissions and
// limitations under the License.


/**
 * @fileoverview Component for the learner dashboard.
 */

import { Component, OnInit } from '@angular/core';
import { downgradeComponent } from '@angular/upgrade/static';
import { SafeResourceUrl } from '@angular/platform-browser';
import { trigger, state, style, transition,
  animate, group } from '@angular/animations';

import { AppConstants } from 'app.constants';
import { LearnerExplorationSummary } from 'domain/summary/learner-exploration-summary.model';
import { CollectionSummary } from 'domain/collection/collection-summary.model';
import { FeedbackThreadSummary } from 'domain/feedback_thread/feedback-thread-summary.model';
import { ProfileSummary } from 'domain/user/profile-summary.model';
import { FeedbackMessageSummary } from 'domain/feedback_message/feedback-message-summary.model';
import { LearnerDashboardBackendApiService } from 'domain/learner_dashboard/learner-dashboard-backend-api.service';
import { LearnerDashboardActivityBackendApiService } from 'domain/learner_dashboard/learner-dashboard-activity-backend-api.service';
import { UrlInterpolationService } from 'domain/utilities/url-interpolation.service';
import { ThreadStatusDisplayService } from 'pages/exploration-editor-page/feedback-tab/services/thread-status-display.service';
import { SuggestionModalForLearnerDashboardService } from 'pages/learner-dashboard-page/suggestion-modal/suggestion-modal-for-learner-dashboard.service';
import { LearnerDashboardPageConstants } from 'pages/learner-dashboard-page/learner-dashboard-page.constants';
import { AlertsService } from 'services/alerts.service';
import { DeviceInfoService } from 'services/contextual/device-info.service';
import { DateTimeFormatService } from 'services/date-time-format.service';
import { LoaderService } from 'services/loader.service';
import { UserService } from 'services/user.service';
import { FocusManagerService } from 'services/stateful/focus-manager.service';
import { StorySummary } from 'domain/story/story-summary.model';
import { LearnerTopicSummary } from 'domain/topic/learner-topic-summary.model';

@Component({
  selector: 'oppia-learner-dashboard-page',
  templateUrl: './learner-dashboard-page.component.html',
  styleUrls: [],
  animations: [
    trigger('slideInOut', [
      state('true', style({
        'max-height': '500px', opacity: '1', visibility: 'visible'
      })),
      state('false', style({
        'max-height': '0px', opacity: '0', visibility: 'hidden'
      })),
      transition('true => false', [group([
        animate('500ms ease-in-out', style({
          opacity: '0'
        })),
        animate('500ms ease-in-out', style({
          'max-height': '0px'
        })),
        animate('500ms ease-in-out', style({
          visibility: 'hidden'
        }))
      ]
      )]),
      transition('false => true', [group([
        animate('500ms ease-in-out', style({
          visibility: 'visible'
        })),
        animate('500ms ease-in-out', style({
          'max-height': '500px'
        })),
        animate('500ms ease-in-out', style({
          opacity: '1'
        }))
      ]
      )])
    ])
  ]
})
export class LearnerDashboardPageComponent implements OnInit {
  threadIndex: number;

  EXPLORATIONS_SORT_BY_KEYS_AND_I18N_IDS = (
    LearnerDashboardPageConstants.EXPLORATIONS_SORT_BY_KEYS_AND_I18N_IDS);
  SUBSCRIPTION_SORT_BY_KEYS_AND_I18N_IDS = (
    LearnerDashboardPageConstants.SUBSCRIPTION_SORT_BY_KEYS_AND_I18N_IDS);
  FEEDBACK_THREADS_SORT_BY_KEYS_AND_I18N_IDS = (
    LearnerDashboardPageConstants.FEEDBACK_THREADS_SORT_BY_KEYS_AND_I18N_IDS);
  LEARNER_DASHBOARD_SECTION_I18N_IDS = (
    LearnerDashboardPageConstants.LEARNER_DASHBOARD_SECTION_I18N_IDS);
  LEARNER_DASHBOARD_SUBSECTION_I18N_IDS = (
    LearnerDashboardPageConstants.LEARNER_DASHBOARD_SUBSECTION_I18N_IDS);
  PAGE_SIZE = 8;
  Math = window.Math;
  username: string = '';
<<<<<<< HEAD
  newLearnerDashboardPageIsDisplayed: boolean = true;
=======
  newLearnerDashboardPageIsDisplayed: boolean = false;
>>>>>>> aa89cb1c

  isCurrentExpSortDescending: boolean;
  isCurrentSubscriptionSortDescending: boolean;
  isCurrentFeedbackSortDescending: boolean;
  currentExpSortType: string;
  currentSubscribersSortType: string;
  currentFeedbackThreadsSortType: string;
  startIncompleteExpIndex: number;
  startCompletedExpIndex: number;
  startIncompleteCollectionIndex: number;
  startCompletedCollectionIndex: number;

  completedExplorationsList: LearnerExplorationSummary[];
  completedCollectionsList: CollectionSummary[];
<<<<<<< HEAD
  completedStories: StorySummary[];
=======
  completedStoriesList: StorySummary[];
  partiallyLearntTopicsList: LearnerTopicSummary[];
>>>>>>> aa89cb1c
  learntTopics: LearnerTopicSummary[];
  incompleteExplorationsList: LearnerExplorationSummary[];
  incompleteCollectionsList: CollectionSummary[];
  partiallyLearntTopics: LearnerTopicSummary[];
  topicsToLearn: LearnerTopicSummary[];
  allTopics: LearnerTopicSummary[];
<<<<<<< HEAD
  newTopics: LearnerTopicSummary[];
=======
  untrackedTopics: LearnerTopicSummary[];
>>>>>>> aa89cb1c
  subscriptionsList: ProfileSummary[];

  numberNonexistentIncompleteExplorations: number;
  numberNonexistentIncompleteCollections: number;
  numberNonexistentPartiallyLearntTopics: number;
  numberNonexistentCompletedExplorations: number;
  numberNonexistentCompletedCollections: number;
  numberNonexistentCompletedStories: number;
  numberNonexistentLearntTopics: number;
  numberNonexistentTopicsToLearn: number;
  numberNonexistentExplorationsFromPlaylist: number;
  numberNonexistentCollectionsFromPlaylist: number;
  completedToIncompleteCollections: string[];
  learntToPartiallyLearntTopics: string[];
  threadSummaries: FeedbackThreadSummary[];
  numberOfUnreadThreads: number;
  explorationPlaylist: LearnerExplorationSummary[];
  collectionPlaylist: CollectionSummary[];
  activeSection: string;
  activeSubsection: string;
  feedbackThreadActive: boolean;

  noExplorationActivity: boolean;
  noCollectionActivity: boolean;
  removeIconIsActive: boolean[];
  noActivity: boolean;
  messageSendingInProgress: boolean;
  profilePictureDataUrl: SafeResourceUrl;
  newMessage: {
    'text': string
  };
  loadingFeedbacks: boolean;
  explorationTitle: string;
  threadStatus: string;
  explorationId: string;
  threadId: string;
  messageSummaries: FeedbackMessageSummary[];
  threadSummary: FeedbackThreadSummary;

  constructor(
    private alertsService: AlertsService,
    private deviceInfoService: DeviceInfoService,
    private dateTimeFormatService: DateTimeFormatService,
    private focusManagerService: FocusManagerService,
    private learnerDashboardBackendApiService:
      LearnerDashboardBackendApiService,
    private learnerDashboardActivityBackendApiService:
      LearnerDashboardActivityBackendApiService,
    private loaderService: LoaderService,
    private suggestionModalForLearnerDashboardService:
      SuggestionModalForLearnerDashboardService,
    private threadStatusDisplayService: ThreadStatusDisplayService,
    private urlInterpolationService: UrlInterpolationService,
    private userService: UserService,
  ) {}

  ngOnInit(): void {
    let userProfileImagePromise =
      this.userService.getProfileImageDataUrlAsync();
    userProfileImagePromise.then(
      dataUrl => {
        this.profilePictureDataUrl =
          decodeURIComponent(dataUrl);
      });

    this.loaderService.showLoadingScreen('Loading');

    let userInfoPromise = this.userService.getUserInfoAsync();
    userInfoPromise.then(userInfo => {
      this.username = userInfo.getUsername();
    });

    let dashboardDataPromise = (
      this.learnerDashboardBackendApiService.fetchLearnerDashboardDataAsync());
    dashboardDataPromise.then(
      responseData => {
        this.isCurrentExpSortDescending = true;
        this.isCurrentSubscriptionSortDescending = true;
        this.isCurrentFeedbackSortDescending = true;
        this.currentExpSortType = (
          LearnerDashboardPageConstants
            .EXPLORATIONS_SORT_BY_KEYS_AND_I18N_IDS.LAST_PLAYED.key);
        this.currentSubscribersSortType = (
          LearnerDashboardPageConstants
            .SUBSCRIPTION_SORT_BY_KEYS_AND_I18N_IDS.USERNAME.key);
        this.currentFeedbackThreadsSortType = (
          LearnerDashboardPageConstants
            .FEEDBACK_THREADS_SORT_BY_KEYS_AND_I18N_IDS.LAST_UPDATED.key);
        this.startIncompleteExpIndex = 0;
        this.startCompletedExpIndex = 0;
        this.startIncompleteCollectionIndex = 0;
        this.startCompletedCollectionIndex = 0;
        this.completedExplorationsList = (
          responseData.completedExplorationsList);
        this.completedCollectionsList = (
          responseData.completedCollectionsList);
<<<<<<< HEAD
        this.completedStories = (
          responseData.completedStoriesList);
=======
        this.completedStoriesList = (
          responseData.completedStoriesList);
        this.partiallyLearntTopicsList = (
          responseData.partiallyLearntTopicsList);
>>>>>>> aa89cb1c
        this.learntTopics = (
          responseData.learntTopicsList);
        this.incompleteExplorationsList = (
          responseData.incompleteExplorationsList);
        this.incompleteCollectionsList = (
          responseData.incompleteCollectionsList);
        this.partiallyLearntTopics = (
          responseData.partiallyLearntTopicsList);
        this.topicsToLearn = (
          responseData.topicsToLearnList);
<<<<<<< HEAD
        this.newTopics = (
          responseData.newTopicsList);
=======
        this.untrackedTopics = (
          responseData.untrackedTopicsList);
>>>>>>> aa89cb1c
        this.allTopics = (
          responseData.allTopicsList);
        this.subscriptionsList = responseData.subscriptionList;
        this.numberNonexistentIncompleteExplorations = (
          responseData.numberOfNonexistentActivities
            .incompleteExplorations);
        this.numberNonexistentIncompleteCollections = (
          responseData.numberOfNonexistentActivities.incompleteCollections);
        this.numberNonexistentCompletedExplorations = (
          responseData.numberOfNonexistentActivities.completedExplorations);
        this.numberNonexistentCompletedCollections = (
          responseData.numberOfNonexistentActivities.completedCollections);
        this.numberNonexistentExplorationsFromPlaylist = (
          responseData.numberOfNonexistentActivities.explorationPlaylist);
        this.numberNonexistentCollectionsFromPlaylist = (
          responseData.numberOfNonexistentActivities.collectionPlaylist);
        this.completedToIncompleteCollections = (
          responseData.completedToIncompleteCollections);
        this.learntToPartiallyLearntTopics = (
          responseData.learntToPartiallyLearntTopics);
        this.threadSummaries = responseData.threadSummaries;
        this.numberOfUnreadThreads =
          responseData.numberOfUnreadThreads;
        this.explorationPlaylist = responseData.explorationPlaylist;
        this.collectionPlaylist = responseData.collectionPlaylist;
        this.activeSection = (
          LearnerDashboardPageConstants
            .LEARNER_DASHBOARD_SECTION_I18N_IDS.HOME);
        this.activeSubsection = (
          LearnerDashboardPageConstants
            .LEARNER_DASHBOARD_SUBSECTION_I18N_IDS.EXPLORATIONS);
        this.feedbackThreadActive = false;

        this.noExplorationActivity = (
          (this.completedExplorationsList.length === 0) &&
            (this.incompleteExplorationsList.length === 0));
        this.noCollectionActivity = (
          (this.completedCollectionsList.length === 0) &&
            (this.incompleteCollectionsList.length === 0));
        this.noActivity = (
          (this.noExplorationActivity) && (this.noCollectionActivity) &&
          (this.explorationPlaylist.length === 0) &&
          (this.collectionPlaylist.length === 0));
      }, errorResponseStatus => {
        if (
          AppConstants.FATAL_ERROR_CODES.indexOf(errorResponseStatus) !== -1) {
          this.alertsService.addWarning(
            'Failed to get learner dashboard data');
        }
      }
    );

    Promise.all([
      userInfoPromise,
      dashboardDataPromise,
    ]).then(() => {
      setTimeout(() => {
        this.loaderService.hideLoadingScreen();
        // So that focus is applied after the loading screen has dissapeared.
        this.focusManagerService.setFocusWithoutScroll('ourLessonsBtn');
      }, 0);
    }).catch(errorResponse => {
      // This is placed here in order to satisfy Unit tests.
    });

    this.loadingFeedbacks = false;

    this.newMessage = {
      text: ''
    };
  }

  getStaticImageUrl(imagePath: string): string {
    return this.urlInterpolationService.getStaticImageUrl(imagePath);
  }

  setActiveSection(newActiveSectionName: string): void {
    this.activeSection = newActiveSectionName;
    if (this.activeSection ===
      LearnerDashboardPageConstants
        .LEARNER_DASHBOARD_SECTION_I18N_IDS.FEEDBACK &&
      this.feedbackThreadActive === true) {
      this.feedbackThreadActive = false;
    }
  }

  setActiveSubsection(newActiveSubsectionName: string): void {
    this.activeSubsection = newActiveSubsectionName;
  }

  getExplorationUrl(explorationId?: string): string {
    return '/explore/' + explorationId;
  }

  getCollectionUrl(collectionId?: string): string {
    return '/collection/' + collectionId;
  }

  checkMobileView(): boolean {
    return this.deviceInfoService.isMobileDevice();
  }

  getVisibleExplorationList(
      startCompletedExpIndex: number): LearnerExplorationSummary[] {
    return this.completedExplorationsList.slice(
      startCompletedExpIndex, Math.min(
        startCompletedExpIndex + this.PAGE_SIZE,
        this.completedExplorationsList.length));
  }

  showUsernamePopover(subscriberUsername: string): string {
    // The popover on the subscription card is only shown if the length
    // of the subscriber username is greater than 10 and the user hovers
    // over the truncated username.
    if (subscriberUsername.length > 10) {
      return 'mouseenter';
    } else {
      return 'none';
    }
  }

  goToPreviousPage(section: string, subsection: string): void {
    if (section === LearnerDashboardPageConstants
      .LEARNER_DASHBOARD_SECTION_I18N_IDS.INCOMPLETE) {
      if (subsection === (
        LearnerDashboardPageConstants
          .LEARNER_DASHBOARD_SUBSECTION_I18N_IDS.EXPLORATIONS)) {
        this.startIncompleteExpIndex = Math.max(
          this.startIncompleteExpIndex - this.PAGE_SIZE, 0);
      } else if (
        subsection === (
          LearnerDashboardPageConstants
            .LEARNER_DASHBOARD_SUBSECTION_I18N_IDS.COLLECTIONS)) {
        this.startIncompleteCollectionIndex = Math.max(
          this.startIncompleteCollectionIndex - this.PAGE_SIZE, 0);
      }
    } else if (
      section === LearnerDashboardPageConstants
        .LEARNER_DASHBOARD_SECTION_I18N_IDS.COMPLETED) {
      if (subsection === (
        LearnerDashboardPageConstants
          .LEARNER_DASHBOARD_SUBSECTION_I18N_IDS.EXPLORATIONS)) {
        this.startCompletedExpIndex = Math.max(
          this.startCompletedExpIndex - this.PAGE_SIZE, 0);
      } else if (
        subsection === (
          LearnerDashboardPageConstants
            .LEARNER_DASHBOARD_SUBSECTION_I18N_IDS.COLLECTIONS)) {
        this.startCompletedCollectionIndex = Math.max(
          this.startCompletedCollectionIndex - this.PAGE_SIZE, 0);
      }
    }
  }

  goToNextPage(section: string, subsection: string): void {
    if (section === LearnerDashboardPageConstants
      .LEARNER_DASHBOARD_SECTION_I18N_IDS.INCOMPLETE) {
      if (subsection === (
        LearnerDashboardPageConstants
          .LEARNER_DASHBOARD_SUBSECTION_I18N_IDS.EXPLORATIONS)) {
        if (this.startIncompleteExpIndex +
          this.PAGE_SIZE <= this.incompleteExplorationsList.length) {
          this.startIncompleteExpIndex += this.PAGE_SIZE;
        }
      } else if (
        subsection === (
          LearnerDashboardPageConstants
            .LEARNER_DASHBOARD_SUBSECTION_I18N_IDS.COLLECTIONS)) {
        if (this.startIncompleteCollectionIndex +
          this.PAGE_SIZE <=
            this.incompleteCollectionsList.length) {
          this.startIncompleteCollectionIndex += this.PAGE_SIZE;
        }
      }
    } else if (
      section === LearnerDashboardPageConstants
        .LEARNER_DASHBOARD_SECTION_I18N_IDS.COMPLETED) {
      if (subsection === (
        LearnerDashboardPageConstants
          .LEARNER_DASHBOARD_SUBSECTION_I18N_IDS.EXPLORATIONS)) {
        if (this.startCompletedExpIndex +
          this.PAGE_SIZE <= this.completedExplorationsList.length) {
          this.startCompletedExpIndex += this.PAGE_SIZE;
        }
      } else if (
        subsection === (
          LearnerDashboardPageConstants
            .LEARNER_DASHBOARD_SUBSECTION_I18N_IDS.COLLECTIONS)) {
        if (this.startCompletedCollectionIndex +
          this.PAGE_SIZE <= this.completedCollectionsList.length) {
          this.startCompletedCollectionIndex += this.PAGE_SIZE;
        }
      }
    }
  }

  setExplorationsSortingOptions(sortType: string): void {
    if (sortType === this.currentExpSortType) {
      this.isCurrentExpSortDescending =
        !this.isCurrentExpSortDescending;
    } else {
      this.currentExpSortType = sortType;
    }
  }

  setSubscriptionSortingOptions(sortType: string): void {
    if (sortType === this.currentSubscribersSortType) {
      this.isCurrentSubscriptionSortDescending = (
        !this.isCurrentSubscriptionSortDescending);
    } else {
      this.currentSubscribersSortType = sortType;
    }
  }

  setFeedbackSortingOptions(sortType: string): void {
    if (sortType === this.currentFeedbackThreadsSortType) {
      this.isCurrentFeedbackSortDescending = (
        !this.isCurrentFeedbackSortDescending);
    } else {
      this.currentFeedbackThreadsSortType = sortType;
    }
  }

  getValueOfExplorationSortKey(): string {
    // 'Last Played' is the default sorting operation
    // so we will return 'default' to SortByPipe when Last Played
    // option is selected in the drop down menu.
    if (this.currentExpSortType ===
      LearnerDashboardPageConstants
        .EXPLORATIONS_SORT_BY_KEYS_AND_I18N_IDS.LAST_PLAYED.key) {
      return 'default';
    } else {
      return this.currentExpSortType;
    }
  }

  getValueOfSubscriptionSortKey(): string {
    // 'Username' is the default sorting operation
    // so we will return 'username' to SortByPipe when Username
    // option is selected in the drop down menu.
    return this.currentSubscribersSortType;
  }

  getValueOfFeedbackThreadSortKey(): string {
    // 'Last Updated' is the default sorting operation
    // so we will return 'lastUpdatedMsecs' to SortByPipe when Last Updated
    // option is selected in the drop down menu.
    return this.currentFeedbackThreadsSortType;
  }

  onClickThread(
      threadStatus: string, explorationId: string,
      threadId: string, explorationTitle: string): void {
    this.loadingFeedbacks = true;
    let threadDataUrl = this.urlInterpolationService.interpolateUrl(
      '/learnerdashboardthreadhandler/<threadId>', {
        threadId: threadId
      });
    this.explorationTitle = explorationTitle;
    this.feedbackThreadActive = true;
    this.threadStatus = threadStatus;
    this.explorationId = explorationId;
    this.threadId = threadId;

    for (let index = 0; index < this.threadSummaries.length; index++) {
      if (this.threadSummaries[index].threadId === threadId) {
        this.threadIndex = index;
        let threadSummary = this.threadSummaries[index];
        if (!threadSummary.lastMessageIsRead) {
          this.numberOfUnreadThreads -= 1;
        }
        threadSummary.markTheLastTwoMessagesAsRead();
      }
    }

    this.learnerDashboardBackendApiService.onClickThreadAsync(threadDataUrl)
      .then((messageSummaryList) => {
        let messageSummaryDicts = messageSummaryList;
        this.messageSummaries = [];
        for (let index = 0; index < messageSummaryDicts.length; index++) {
          this.messageSummaries.push(
            FeedbackMessageSummary.createFromBackendDict(
              messageSummaryDicts[index]));
        }
        this.loadingFeedbacks = false;
      });
  }

  showAllThreads(): void {
    this.feedbackThreadActive = false;
    this.threadIndex = null;
  }

  addNewMessage(threadId: string, newMessage: string): void {
    let url = this.urlInterpolationService.interpolateUrl(
      '/threadhandler/<threadId>', {
        threadId: threadId
      });
    let payload = {
      updated_status: null,
      updated_subject: null,
      text: newMessage
    };
    this.messageSendingInProgress = true;
    this.learnerDashboardBackendApiService
      .addNewMessageAsync(url, payload).then(() => {
        this.threadSummary = this.threadSummaries[this.threadIndex];
        this.threadSummary.appendNewMessage(
          newMessage, this.username);
        this.messageSendingInProgress = false;
        this.newMessage.text = null;
        let newMessageSummary = (
          FeedbackMessageSummary.createNewMessage(
            this.threadSummary.totalMessageCount, newMessage,
            this.username, String(this.profilePictureDataUrl)));
        this.messageSummaries.push(newMessageSummary);
      });
  }

  showSuggestionModal(
      newContent: string, oldContent: string, description: string): void {
    this.suggestionModalForLearnerDashboardService.showSuggestionModal(
      'edit_exploration_state_content',
      {
        newContent: newContent,
        oldContent: oldContent,
        description: description
      }
    );
  }

  openRemoveActivityModal(
      sectionNameI18nId: string, subsectionName: string,
      activity: LearnerExplorationSummary | CollectionSummary): void {
    this.learnerDashboardActivityBackendApiService.removeActivityModalAsync(
      sectionNameI18nId, subsectionName,
      activity.id, activity.title)
      .then(() => {
        if (sectionNameI18nId ===
          LearnerDashboardPageConstants
            .LEARNER_DASHBOARD_SECTION_I18N_IDS.INCOMPLETE) {
          if (subsectionName ===
            LearnerDashboardPageConstants
              .LEARNER_DASHBOARD_SUBSECTION_I18N_IDS.EXPLORATIONS) {
            let index = this.incompleteExplorationsList.findIndex(
              exp => exp.id === activity.id);
            if (index !== -1) {
              this.incompleteExplorationsList.splice(index, 1);
            }
          } else if (subsectionName ===
            LearnerDashboardPageConstants
              .LEARNER_DASHBOARD_SUBSECTION_I18N_IDS.COLLECTIONS) {
            let index = this.incompleteCollectionsList.findIndex(
              collection => collection.id === activity.id);
            if (index !== -1) {
              this.incompleteCollectionsList.splice(index, 1);
            }
          }
        } else if (sectionNameI18nId ===
          LearnerDashboardPageConstants
            .LEARNER_DASHBOARD_SECTION_I18N_IDS.PLAYLIST) {
          if (subsectionName ===
            LearnerDashboardPageConstants
              .LEARNER_DASHBOARD_SUBSECTION_I18N_IDS.EXPLORATIONS) {
            let index = this.explorationPlaylist.findIndex(
              exp => exp.id === activity.id);
            if (index !== -1) {
              this.explorationPlaylist.splice(index, 1);
            }
          } else if (subsectionName ===
            LearnerDashboardPageConstants
              .LEARNER_DASHBOARD_SUBSECTION_I18N_IDS.COLLECTIONS) {
            let index = this.collectionPlaylist.findIndex(
              collection => collection.id === activity.id);
            if (index !== -1) {
              this.collectionPlaylist.splice(index, 1);
            }
          }
        }
      });
  }

  getLabelClass(status: string): string {
    return this.threadStatusDisplayService.getLabelClass(status);
  }

  getHumanReadableStatus(status: string): string {
    return this.threadStatusDisplayService.getHumanReadableStatus(status);
  }

  getLocaleAbbreviatedDatetimeString(millisSinceEpoch: number): string {
    return this.dateTimeFormatService.getLocaleAbbreviatedDatetimeString(
      millisSinceEpoch);
  }

  decodePngURIData(base64ImageData: string): string {
    return decodeURIComponent(base64ImageData);
  }
}

angular.module('oppia').directive(
  'oppiaLearnerDashboardPage', downgradeComponent(
    {component: LearnerDashboardPageComponent}));<|MERGE_RESOLUTION|>--- conflicted
+++ resolved
@@ -99,11 +99,7 @@
   PAGE_SIZE = 8;
   Math = window.Math;
   username: string = '';
-<<<<<<< HEAD
   newLearnerDashboardPageIsDisplayed: boolean = true;
-=======
-  newLearnerDashboardPageIsDisplayed: boolean = false;
->>>>>>> aa89cb1c
 
   isCurrentExpSortDescending: boolean;
   isCurrentSubscriptionSortDescending: boolean;
@@ -118,23 +114,15 @@
 
   completedExplorationsList: LearnerExplorationSummary[];
   completedCollectionsList: CollectionSummary[];
-<<<<<<< HEAD
-  completedStories: StorySummary[];
-=======
   completedStoriesList: StorySummary[];
   partiallyLearntTopicsList: LearnerTopicSummary[];
->>>>>>> aa89cb1c
   learntTopics: LearnerTopicSummary[];
   incompleteExplorationsList: LearnerExplorationSummary[];
   incompleteCollectionsList: CollectionSummary[];
   partiallyLearntTopics: LearnerTopicSummary[];
   topicsToLearn: LearnerTopicSummary[];
   allTopics: LearnerTopicSummary[];
-<<<<<<< HEAD
-  newTopics: LearnerTopicSummary[];
-=======
   untrackedTopics: LearnerTopicSummary[];
->>>>>>> aa89cb1c
   subscriptionsList: ProfileSummary[];
 
   numberNonexistentIncompleteExplorations: number;
@@ -231,15 +219,10 @@
           responseData.completedExplorationsList);
         this.completedCollectionsList = (
           responseData.completedCollectionsList);
-<<<<<<< HEAD
-        this.completedStories = (
-          responseData.completedStoriesList);
-=======
         this.completedStoriesList = (
           responseData.completedStoriesList);
         this.partiallyLearntTopicsList = (
           responseData.partiallyLearntTopicsList);
->>>>>>> aa89cb1c
         this.learntTopics = (
           responseData.learntTopicsList);
         this.incompleteExplorationsList = (
@@ -250,13 +233,8 @@
           responseData.partiallyLearntTopicsList);
         this.topicsToLearn = (
           responseData.topicsToLearnList);
-<<<<<<< HEAD
-        this.newTopics = (
-          responseData.newTopicsList);
-=======
         this.untrackedTopics = (
           responseData.untrackedTopicsList);
->>>>>>> aa89cb1c
         this.allTopics = (
           responseData.allTopicsList);
         this.subscriptionsList = responseData.subscriptionList;
