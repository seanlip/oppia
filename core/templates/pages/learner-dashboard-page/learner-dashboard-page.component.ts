// Copyright 2021 The Oppia Authors. All Rights Reserved.
//
// Licensed under the Apache License, Version 2.0 (the "License");
// you may not use this file except in compliance with the License.
// You may obtain a copy of the License at
//
//      http://www.apache.org/licenses/LICENSE-2.0
//
// Unless required by applicable law or agreed to in writing, software
// distributed under the License is distributed on an "AS-IS" BASIS,
// WITHOUT WARRANTIES OR CONDITIONS OF ANY KIND, either express or implied.
// See the License for the specific language governing permissions and
// limitations under the License.


/**
 * @fileoverview Component for the learner dashboard.
 */

import { Component, OnInit, OnDestroy } from '@angular/core';
import { trigger, state, style, transition,
  animate, group } from '@angular/animations';
import { TranslateService } from '@ngx-translate/core';
import { Subscription } from 'rxjs';

import { AppConstants } from 'app.constants';
import { LearnerExplorationSummary } from 'domain/summary/learner-exploration-summary.model';
import { CollectionSummary } from 'domain/collection/collection-summary.model';
import { ProfileSummary } from 'domain/user/profile-summary.model';
import { LearnerDashboardBackendApiService } from 'domain/learner_dashboard/learner-dashboard-backend-api.service';
import { UrlInterpolationService } from 'domain/utilities/url-interpolation.service';
import { ThreadStatusDisplayService } from 'pages/exploration-editor-page/feedback-tab/services/thread-status-display.service';
import { SuggestionModalForLearnerDashboardService } from 'pages/learner-dashboard-page/suggestion-modal/suggestion-modal-for-learner-dashboard.service';
import { LearnerDashboardPageConstants } from 'pages/learner-dashboard-page/learner-dashboard-page.constants';
import { AlertsService } from 'services/alerts.service';
import { DateTimeFormatService } from 'services/date-time-format.service';
import { LoaderService } from 'services/loader.service';
import { UserService } from 'services/user.service';
import { FocusManagerService } from 'services/stateful/focus-manager.service';
import { StorySummary } from 'domain/story/story-summary.model';
import { LearnerTopicSummary } from 'domain/topic/learner-topic-summary.model';
import { WindowDimensionsService } from 'services/contextual/window-dimensions.service';
import { I18nLanguageCodeService } from 'services/i18n-language-code.service';
import { PageTitleService } from 'services/page-title.service';
import { LearnerGroupBackendApiService } from 'domain/learner_group/learner-group-backend-api.service';
import { UrlService } from 'services/contextual/url.service';
import { PlatformFeatureService } from 'services/platform-feature.service';

import './learner-dashboard-page.component.css';

@Component({
  selector: 'oppia-learner-dashboard-page',
  templateUrl: './learner-dashboard-page.component.html',
  styleUrls: ['./learner-dashboard-page.component.css'],
  animations: [
    trigger('slideInOut', [
      state('true', style({
        'max-height': '500px', opacity: '1', visibility: 'visible'
      })),
      state('false', style({
        'max-height': '0px', opacity: '0', visibility: 'hidden'
      })),
      transition('true => false', [group([
        animate('500ms ease-in-out', style({
          opacity: '0'
        })),
        animate('500ms ease-in-out', style({
          'max-height': '0px'
        })),
        animate('500ms ease-in-out', style({
          visibility: 'hidden'
        }))
      ]
      )]),
      transition('false => true', [group([
        animate('500ms ease-in-out', style({
          visibility: 'visible'
        })),
        animate('500ms ease-in-out', style({
          'max-height': '500px'
        })),
        animate('500ms ease-in-out', style({
          opacity: '1'
        }))
      ]
      )])
    ])
  ]
})
export class LearnerDashboardPageComponent implements OnInit, OnDestroy {
  LEARNER_DASHBOARD_SECTION_I18N_IDS = (
    LearnerDashboardPageConstants.LEARNER_DASHBOARD_SECTION_I18N_IDS);

  LEARNER_DASHBOARD_SUBSECTION_I18N_IDS = (
    LearnerDashboardPageConstants.LEARNER_DASHBOARD_SUBSECTION_I18N_IDS);

  username: string = '';
  PAGES_REGISTERED_WITH_FRONTEND = (
    AppConstants.PAGES_REGISTERED_WITH_FRONTEND);

  // These properties below are initialized using Angular lifecycle hooks
  // where we need to do non-null assertion. For more information see
  // https://github.com/oppia/oppia/wiki/Guide-on-defining-types#ts-7-1

  completedExplorationsList!: LearnerExplorationSummary[];
  completedCollectionsList!: CollectionSummary[];
  completedStoriesList!: StorySummary[];
  learntTopicsList!: LearnerTopicSummary[];
  partiallyLearntTopicsList!: LearnerTopicSummary[];
  incompleteExplorationsList!: LearnerExplorationSummary[];
  incompleteCollectionsList!: CollectionSummary[];
  topicsToLearn!: LearnerTopicSummary[];
  allTopics!: LearnerTopicSummary[];
  untrackedTopics!: Record<string, LearnerTopicSummary[]>;
  subscriptionsList!: ProfileSummary[];

  completedToIncompleteCollections!: string[];
  learntToPartiallyLearntTopics!: string[];
  numberOfUnreadThreads!: number;
  explorationPlaylist!: LearnerExplorationSummary[];
  collectionPlaylist!: CollectionSummary[];
  activeSection!: string;
  activeSubsection!: string;

  profilePicturePngDataUrl!: string;
  profilePictureWebpDataUrl!: string;

  explorationTitle!: string;
  explorationId!: string;
  communityLibraryUrl = (
    '/' + AppConstants.PAGES_REGISTERED_WITH_FRONTEND.LIBRARY_INDEX.ROUTE);

  communtiyLessonsDataLoaded: boolean = false;
  loadingIndicatorIsShown: boolean = false;
  homeImageUrl: string = '';
  todolistImageUrl: string = '';
  progressImageUrl: string = '';
  windowIsNarrow: boolean = false;
  directiveSubscriptions = new Subscription();
  LEARNER_GROUP_FEATURE_IS_ENABLED: boolean = false;

  constructor(
    private alertsService: AlertsService,
    private windowDimensionService: WindowDimensionsService,
    private dateTimeFormatService: DateTimeFormatService,
    private focusManagerService: FocusManagerService,
    private i18nLanguageCodeService: I18nLanguageCodeService,
    private learnerDashboardBackendApiService:
      LearnerDashboardBackendApiService,
    private loaderService: LoaderService,
    private suggestionModalForLearnerDashboardService:
      SuggestionModalForLearnerDashboardService,
    private threadStatusDisplayService: ThreadStatusDisplayService,
    private urlInterpolationService: UrlInterpolationService,
    private userService: UserService,
    private translateService: TranslateService,
    private pageTitleService: PageTitleService,
    private learnerGroupBackendApiService: LearnerGroupBackendApiService,
    private urlService: UrlService,
    private platFeatService: PlatformFeatureService
  ) {}

  ngOnInit(): void {
    this.loaderService.showLoadingScreen('Loading');

    let userInfoPromise = this.userService.getUserInfoAsync();
    userInfoPromise.then(userInfo => {
      const username = userInfo.getUsername();
      if (username) {
        this.username = username;
        [this.profilePicturePngDataUrl, this.profilePictureWebpDataUrl] = (
          this.userService.getProfileImageDataUrl(username));
      } else {
        this.profilePictureWebpDataUrl = (
          this.urlInterpolationService.getStaticImageUrl(
            AppConstants.DEFAULT_PROFILE_IMAGE_WEBP_PATH));
        this.profilePicturePngDataUrl = (
          this.urlInterpolationService.getStaticImageUrl(
            AppConstants.DEFAULT_PROFILE_IMAGE_PNG_PATH));
      }
    });
    this.homeImageUrl = this.getStaticImageUrl('/learner_dashboard/home.svg');
    this.todolistImageUrl = this.getStaticImageUrl(
      '/learner_dashboard/todolist.svg');
    this.progressImageUrl = this.getStaticImageUrl(
      '/learner_dashboard/progress.svg');

    let dashboardTopicAndStoriesDataPromise = (
      this.learnerDashboardBackendApiService
        .fetchLearnerDashboardTopicsAndStoriesDataAsync());
    dashboardTopicAndStoriesDataPromise.then(
      responseData => {
        this.completedStoriesList = (
          responseData.completedStoriesList);
        this.learntTopicsList = (
          responseData.learntTopicsList);
        this.partiallyLearntTopicsList = (
          responseData.partiallyLearntTopicsList);
        this.topicsToLearn = (
          responseData.topicsToLearnList);
        this.untrackedTopics = (
          responseData.untrackedTopics);
        this.allTopics = (
          responseData.allTopicsList);
        this.learntToPartiallyLearntTopics = (
          responseData.learntToPartiallyLearntTopics);
        this.activeSection = (
          LearnerDashboardPageConstants
            .LEARNER_DASHBOARD_SECTION_I18N_IDS.HOME);
        this.activeSubsection = (
          LearnerDashboardPageConstants
            .LEARNER_DASHBOARD_SUBSECTION_I18N_IDS.SKILL_PROFICIENCY
        );
        if (this.urlService.getUrlParams().active_tab === 'learner-groups') {
          this.activeSection = LearnerDashboardPageConstants
            .LEARNER_DASHBOARD_SECTION_I18N_IDS.LEARNER_GROUPS;
        }
      }, errorResponseStatus => {
        if (
          AppConstants.FATAL_ERROR_CODES.indexOf(errorResponseStatus) !== -1) {
          this.alertsService.addWarning(
            'Failed to get learner dashboard topics and stories data');
        }
      }
    );

    let learnerGroupFeatureIsEnabledPromise = (
      this.learnerGroupBackendApiService.isLearnerGroupFeatureEnabledAsync()
    );
    learnerGroupFeatureIsEnabledPromise.then(featureIsEnabled => {
      this.LEARNER_GROUP_FEATURE_IS_ENABLED = featureIsEnabled;
    });


    Promise.all([
      userInfoPromise,
      dashboardTopicAndStoriesDataPromise,
      learnerGroupFeatureIsEnabledPromise
    ]).then(() => {
      setTimeout(() => {
        this.loaderService.hideLoadingScreen();
        // So that focus is applied after the loading screen has dissapeared.
        this.focusManagerService.setFocusWithoutScroll('ourLessonsBtn');
      }, 0);
    }).catch(errorResponse => {
      // This is placed here in order to satisfy Unit tests.
    });


    this.windowIsNarrow = this.windowDimensionService.isWindowNarrow();
    this.directiveSubscriptions.add(
      this.windowDimensionService.getResizeEvent().subscribe(() => {
        this.windowIsNarrow = this.windowDimensionService.isWindowNarrow();
      }));
    this.directiveSubscriptions.add(
      this.translateService.onLangChange.subscribe(() => {
        this.setPageTitle();
      })
    );
  }

  ngOnDestroy(): void {
    this.directiveSubscriptions.unsubscribe();
  }

  getauthorPicturePngDataUrl(username: string): string {
    let [pngImageUrl, _] = this.userService.getProfileImageDataUrl(
      username);
    return pngImageUrl;
  }

  getauthorPictureWebpDataUrl(username: string): string {
    let [_, webpImageUrl] = this.userService.getProfileImageDataUrl(
      username);
    return webpImageUrl;
  }

  setPageTitle(): void {
    let translatedTitle = this.translateService.instant(
      'I18N_LEARNER_DASHBOARD_PAGE_TITLE');
    this.pageTitleService.setDocumentTitle(translatedTitle);
  }


  getStaticImageUrl(imagePath: string): string {
    return this.urlInterpolationService.getStaticImageUrl(imagePath);
  }

  setActiveSection(newActiveSectionName: string): void {
    this.activeSection = newActiveSectionName;
    if (this.activeSection ===
      LearnerDashboardPageConstants
        .LEARNER_DASHBOARD_SECTION_I18N_IDS.COMMUNITY_LESSONS) {
      this.loaderService.showLoadingScreen('Loading');
      let dashboardCollectionsDataPromise = (
        this.learnerDashboardBackendApiService
          .fetchLearnerDashboardCollectionsDataAsync());
      dashboardCollectionsDataPromise.then(
        responseData => {
          this.completedCollectionsList = (
            responseData.completedCollectionsList);
          this.incompleteCollectionsList = (
            responseData.incompleteCollectionsList);
          this.completedToIncompleteCollections = (
            responseData.completedToIncompleteCollections);
          this.collectionPlaylist = responseData.collectionPlaylist;
        }, errorResponseStatus => {
          if (
            AppConstants.FATAL_ERROR_CODES.indexOf(errorResponseStatus
            ) !== -1) {
            this.alertsService.addWarning(
              'Failed to get learner dashboard collections data');
          }
        }
      );

      let dashboardExplorationsDataPromise = (
        this.learnerDashboardBackendApiService
          .fetchLearnerDashboardExplorationsDataAsync());
      dashboardExplorationsDataPromise.then(
        responseData => {
          this.completedExplorationsList = (
            responseData.completedExplorationsList);
          this.incompleteExplorationsList = (
            responseData.incompleteExplorationsList);
          this.subscriptionsList = responseData.subscriptionList;
          this.explorationPlaylist = responseData.explorationPlaylist;
        }, errorResponseStatus => {
          if (
            AppConstants.FATAL_ERROR_CODES.indexOf(errorResponseStatus
            ) !== -1) {
            this.alertsService.addWarning(
              'Failed to get learner dashboard explorations data');
          }
        }
      );
      Promise.all([
        dashboardCollectionsDataPromise,
        dashboardExplorationsDataPromise,
      ]).then(() => {
        setTimeout(() => {
          this.loaderService.hideLoadingScreen();
          this.communtiyLessonsDataLoaded = true;
          // So that focus is applied after the loading screen has dissapeared.
          this.focusManagerService.setFocusWithoutScroll('ourLessonsBtn');
        }, 0);
      }).catch(errorResponse => {
        // This is placed here in order to satisfy Unit tests.
      });
    }
  }

  setActiveSubsection(newActiveSubsectionName: string): void {
    this.activeSubsection = newActiveSubsectionName;
    if (this.activeSubsection ===
      LearnerDashboardPageConstants
        .LEARNER_DASHBOARD_SUBSECTION_I18N_IDS.LESSONS) {
      this.loaderService.showLoadingScreen('Loading');
      let dashboardCollectionsDataPromise = (
        this.learnerDashboardBackendApiService
          .fetchLearnerDashboardCollectionsDataAsync());
      dashboardCollectionsDataPromise.then(
        responseData => {
          this.completedCollectionsList = (
            responseData.completedCollectionsList);
          this.incompleteCollectionsList = (
            responseData.incompleteCollectionsList);
          this.completedToIncompleteCollections = (
            responseData.completedToIncompleteCollections);
          this.collectionPlaylist = responseData.collectionPlaylist;
        }, errorResponseStatus => {
          if (
            AppConstants.FATAL_ERROR_CODES.indexOf(errorResponseStatus
            ) !== -1) {
            this.alertsService.addWarning(
              'Failed to get learner dashboard collections data');
          }
        }
      );

      let dashboardExplorationsDataPromise = (
        this.learnerDashboardBackendApiService
          .fetchLearnerDashboardExplorationsDataAsync());
      dashboardExplorationsDataPromise.then(
        responseData => {
          this.completedExplorationsList = (
            responseData.completedExplorationsList);
          this.incompleteExplorationsList = (
            responseData.incompleteExplorationsList);
          this.subscriptionsList = responseData.subscriptionList;
          this.explorationPlaylist = responseData.explorationPlaylist;
        }, errorResponseStatus => {
          if (
            AppConstants.FATAL_ERROR_CODES.indexOf(errorResponseStatus
            ) !== -1) {
            this.alertsService.addWarning(
              'Failed to get learner dashboard explorations data');
          }
        }
      );
      Promise.all([
        dashboardCollectionsDataPromise,
        dashboardExplorationsDataPromise,
      ]).then(() => {
        setTimeout(() => {
          this.loaderService.hideLoadingScreen();
          this.communtiyLessonsDataLoaded = true;
          // So that focus is applied after the loading screen has dissapeared.
          this.focusManagerService.setFocusWithoutScroll('ourLessonsBtn');
        }, 0);
      }).catch(errorResponse => {
        // This is placed here in order to satisfy Unit tests.
      });
    }
  }

  showUsernamePopover(subscriberUsername: string): string {
    // The popover on the subscription card is only shown if the length
    // of the subscriber username is greater than 10 and the user hovers
    // over the truncated username.
    if (subscriberUsername.length > 10) {
      return 'mouseenter';
    } else {
      return 'none';
    }
  }

  showSuggestionModal(
      newContent: string, oldContent: string, description: string): void {
    this.suggestionModalForLearnerDashboardService.showSuggestionModal(
      'edit_exploration_state_content',
      {
        newContent: newContent,
        oldContent: oldContent,
        description: description
      }
    );
  }

  getLabelClass(status: string): string {
    return this.threadStatusDisplayService.getLabelClass(status);
  }

  getHumanReadableStatus(status: string): string {
    return this.threadStatusDisplayService.getHumanReadableStatus(status);
  }

  getLocaleAbbreviatedDatetimeString(millisSinceEpoch: number): string {
    return this.dateTimeFormatService.getLocaleAbbreviatedDatetimeString(
      millisSinceEpoch);
  }

  decodePngURIData(base64ImageData: string): string {
    return decodeURIComponent(base64ImageData);
  }
<<<<<<< HEAD

  isShowRedesignedLearnerDashboardActive(): boolean {
    return this.platFeatService.status.ShowRedesignedLearnerDashboard.isEnabled;
  }
}

angular.module('oppia').directive(
  'oppiaLearnerDashboardPage', downgradeComponent(
    {component: LearnerDashboardPageComponent}));
=======
}
>>>>>>> 2f8ad37c
<|MERGE_RESOLUTION|>--- conflicted
+++ resolved
@@ -453,16 +453,8 @@
   decodePngURIData(base64ImageData: string): string {
     return decodeURIComponent(base64ImageData);
   }
-<<<<<<< HEAD
 
   isShowRedesignedLearnerDashboardActive(): boolean {
     return this.platFeatService.status.ShowRedesignedLearnerDashboard.isEnabled;
   }
-}
-
-angular.module('oppia').directive(
-  'oppiaLearnerDashboardPage', downgradeComponent(
-    {component: LearnerDashboardPageComponent}));
-=======
-}
->>>>>>> 2f8ad37c
+}