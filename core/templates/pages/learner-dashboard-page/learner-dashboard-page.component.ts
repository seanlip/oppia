--- conflicted
+++ resolved
@@ -424,99 +424,6 @@
     }
   }
 
-<<<<<<< HEAD
-=======
-  setFeedbackSortingOptions(sortType: string): void {
-    if (sortType === this.currentFeedbackThreadsSortType) {
-      this.isCurrentFeedbackSortDescending = (
-        !this.isCurrentFeedbackSortDescending);
-    } else {
-      this.currentFeedbackThreadsSortType = sortType;
-    }
-  }
-
-  getValueOfFeedbackThreadSortKey(): string {
-    // 'Last Updated' is the default sorting operation
-    // so we will return 'lastUpdatedMsecs' to SortByPipe when Last Updated
-    // option is selected in the drop down menu.
-    return this.currentFeedbackThreadsSortType;
-  }
-
-  onClickThread(
-      threadStatus: string, explorationId: string,
-      threadId: string, explorationTitle: string): void {
-    this.loadingFeedbacks = true;
-    let threadDataUrl = this.urlInterpolationService.interpolateUrl(
-      '/learnerdashboardthreadhandler/<threadId>', {
-        threadId: threadId
-      });
-    this.explorationTitle = explorationTitle;
-    this.feedbackThreadActive = true;
-    this.threadStatus = threadStatus;
-    this.explorationId = explorationId;
-    this.threadId = threadId;
-
-    for (let index = 0; index < this.threadSummaries.length; index++) {
-      if (this.threadSummaries[index].threadId === threadId) {
-        this.threadIndex = index;
-        let threadSummary = this.threadSummaries[index];
-        if (!threadSummary.lastMessageIsRead) {
-          this.numberOfUnreadThreads -= 1;
-        }
-        threadSummary.markTheLastTwoMessagesAsRead();
-      }
-    }
-
-    this.learnerDashboardBackendApiService.onClickThreadAsync(threadDataUrl)
-      .then((messageSummaryList) => {
-        let messageSummaryDicts = messageSummaryList;
-        this.messageSummaries = [];
-        for (let index = 0; index < messageSummaryDicts.length; index++) {
-          this.messageSummaries.push(
-            FeedbackMessageSummary.createFromBackendDict(
-              messageSummaryDicts[index]));
-        }
-        this.loadingFeedbacks = false;
-
-        const explorationTitleReference = document
-          .querySelector('.oppia-exploration-title');
-        if (explorationTitleReference instanceof HTMLElement) {
-          explorationTitleReference.focus();
-        }
-      });
-  }
-
-  showAllThreads(): void {
-    this.feedbackThreadActive = false;
-  }
-
-  addNewMessage(threadId: string, newMessage: string): void {
-    let url = this.urlInterpolationService.interpolateUrl(
-      '/threadhandler/<threadId>', {
-        threadId: threadId
-      });
-    let payload = {
-      updated_status: false,
-      updated_subject: null,
-      text: newMessage
-    };
-    this.messageSendingInProgress = true;
-    this.learnerDashboardBackendApiService
-      .addNewMessageAsync(url, payload).then(() => {
-        this.threadSummary = this.threadSummaries[this.threadIndex];
-        this.threadSummary.appendNewMessage(
-          newMessage, this.username);
-        this.messageSendingInProgress = false;
-        this.newMessage.text = null;
-        let newMessageSummary = (
-          FeedbackMessageSummary.createNewMessage(
-            this.threadSummary.totalMessageCount, newMessage,
-            this.username));
-        this.messageSummaries.push(newMessageSummary);
-      });
-  }
->>>>>>> 17aaad9d
-
   showSuggestionModal(
       newContent: string, oldContent: string, description: string): void {
     this.suggestionModalForLearnerDashboardService.showSuggestionModal(
