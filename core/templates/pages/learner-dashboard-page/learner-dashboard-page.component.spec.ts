// Copyright 2021 The Oppia Authors. All Rights Reserved.
//
// Licensed under the Apache License, Version 2.0 (the "License");
// you may not use this file except in compliance with the License.
// You may obtain a copy of the License at
//
//      http://www.apache.org/licenses/LICENSE-2.0
//
// Unless required by applicable law or agreed to in writing, software
// distributed under the License is distributed on an "AS-IS" BASIS,
// WITHOUT WARRANTIES OR CONDITIONS OF ANY KIND, either express or implied.
// See the License for the specific language governing permissions and
// limitations under the License.

/**
 * @fileoverview Unit tests for learner dashboard parge.
 */

<<<<<<< HEAD

import { Collection, CollectionBackendDict } from 'domain/collection/collection.model';
import { LearnerExplorationSummary } from 'domain/summary/learner-exploration-summary.model';


import { CollectionSummary } from 'domain/collection/collection-summary.model';
import { ProfileSummary } from 'domain/user/profile-summary.model';
import { LearnerDashboardPageComponent } from './learner-dashboard-page.component';
import { async, ComponentFixture, fakeAsync, flush, TestBed, tick } from '@angular/core/testing';
import { MaterialModule } from 'modules/material.module';
import { FormsModule } from '@angular/forms';
import { HttpClientTestingModule } from '@angular/common/http/testing';
import { Component, EventEmitter, NO_ERRORS_SCHEMA, Pipe } from '@angular/core';
import { TranslateService } from '@ngx-translate/core';

import { AlertsService } from 'services/alerts.service';
import { CsrfTokenService } from 'services/csrf-token.service';
import { FocusManagerService } from 'services/stateful/focus-manager.service';
import { DateTimeFormatService } from 'services/date-time-format.service';
import { ExplorationBackendDict, ExplorationObjectFactory } from 'domain/exploration/ExplorationObjectFactory';
import { LearnerDashboardBackendApiService } from 'domain/learner_dashboard/learner-dashboard-backend-api.service';
import { LearnerDashboardActivityBackendApiService } from 'domain/learner_dashboard/learner-dashboard-activity-backend-api.service';
import { SuggestionModalForLearnerDashboardService } from './suggestion-modal/suggestion-modal-for-learner-dashboard.service';
import { SortByPipe } from 'filters/string-utility-filters/sort-by.pipe';
import { UserService } from 'services/user.service';
import { UrlInterpolationService } from 'domain/utilities/url-interpolation.service';
import { MockTranslatePipe } from 'tests/unit-test-utils';
import { StorySummary } from 'domain/story/story-summary.model';
import { LearnerTopicSummary } from 'domain/topic/learner-topic-summary.model';
import { BrowserAnimationsModule } from '@angular/platform-browser/animations';
import { NonExistentTopicsAndStories } from 'domain/learner_dashboard/non-existent-topics-and-stories.model';
import { NonExistentCollections } from 'domain/learner_dashboard/non-existent-collections.model';
import { NonExistentExplorations } from 'domain/learner_dashboard/non-existent-explorations.model';
import { PlatformFeatureService } from 'services/platform-feature.service';
import { WindowDimensionsService } from 'services/contextual/window-dimensions.service';
import { PageTitleService } from 'services/page-title.service';
import { LearnerGroupBackendApiService } from 'domain/learner_group/learner-group-backend-api.service';
import { UrlService } from 'services/contextual/url.service';
import { UserInfo } from 'domain/user/user-info.model';
=======
import {
  Collection,
  CollectionBackendDict,
} from 'domain/collection/collection.model';
import {LearnerExplorationSummary} from 'domain/summary/learner-exploration-summary.model';

import {CollectionSummary} from 'domain/collection/collection-summary.model';
import {ProfileSummary} from 'domain/user/profile-summary.model';
import {LearnerDashboardPageComponent} from './learner-dashboard-page.component';
import {
  async,
  ComponentFixture,
  fakeAsync,
  flush,
  TestBed,
  tick,
} from '@angular/core/testing';
import {MaterialModule} from 'modules/material.module';
import {FormsModule} from '@angular/forms';
import {HttpClientTestingModule} from '@angular/common/http/testing';
import {Component, EventEmitter, NO_ERRORS_SCHEMA, Pipe} from '@angular/core';
import {TranslateService} from '@ngx-translate/core';

import {AlertsService} from 'services/alerts.service';
import {CsrfTokenService} from 'services/csrf-token.service';
import {FocusManagerService} from 'services/stateful/focus-manager.service';
import {DateTimeFormatService} from 'services/date-time-format.service';
import {
  ExplorationBackendDict,
  ExplorationObjectFactory,
} from 'domain/exploration/ExplorationObjectFactory';
import {LearnerDashboardBackendApiService} from 'domain/learner_dashboard/learner-dashboard-backend-api.service';
import {LearnerDashboardActivityBackendApiService} from 'domain/learner_dashboard/learner-dashboard-activity-backend-api.service';
import {SuggestionModalForLearnerDashboardService} from './suggestion-modal/suggestion-modal-for-learner-dashboard.service';
import {SortByPipe} from 'filters/string-utility-filters/sort-by.pipe';
import {UserService} from 'services/user.service';
import {UrlInterpolationService} from 'domain/utilities/url-interpolation.service';
import {MockTranslatePipe} from 'tests/unit-test-utils';
import {StorySummary} from 'domain/story/story-summary.model';
import {LearnerTopicSummary} from 'domain/topic/learner-topic-summary.model';
import {BrowserAnimationsModule} from '@angular/platform-browser/animations';
import {NonExistentTopicsAndStories} from 'domain/learner_dashboard/non-existent-topics-and-stories.model';
import {NonExistentCollections} from 'domain/learner_dashboard/non-existent-collections.model';
import {NonExistentExplorations} from 'domain/learner_dashboard/non-existent-explorations.model';
import {WindowDimensionsService} from 'services/contextual/window-dimensions.service';
import {PageTitleService} from 'services/page-title.service';
import {LearnerGroupBackendApiService} from 'domain/learner_group/learner-group-backend-api.service';
import {UrlService} from 'services/contextual/url.service';
import {UserInfo} from 'domain/user/user-info.model';
>>>>>>> 2ae9b98c

@Pipe({name: 'slice'})
class MockSlicePipe {
  transform(value: string, params: Object | undefined): string {
    return value;
  }
}

@Pipe({name: 'truncate'})
class MockTrunctePipe {
  transform(value: string, params: Object | undefined): string {
    return value;
  }
}

class MockLearnerDashboardActivityBackendApiService {
  async removeActivityModalAsync(): Promise<void> {
    return new Promise((resolve, reject) => {
      resolve();
    });
  }
}

class MockTranslateService {
  onLangChange: EventEmitter<string> = new EventEmitter();
  instant(key: string): string {
    return key;
  }
}

class MockPlatformFeatureService {
  get status(): object {
    return {
      ShowRedesignedLearnerDashboard: {
        isEnabled: false
      }
    };
  }
}

@Component({selector: 'background-banner', template: ''})
class BackgroundBannerComponentStub {}

@Component({selector: 'exploration-summary-tile', template: ''})
class ExplorationSummaryTileComponentStub {}

@Component({selector: 'collection-summary-tile', template: ''})
class CollectionSummaryTileComponentStub {}

@Component({selector: 'loading-dots', template: ''})
class LoadingDotsComponentStub {}

describe('Learner dashboard page', () => {
  let component: LearnerDashboardPageComponent;
  let fixture: ComponentFixture<LearnerDashboardPageComponent>;
  let alertsService: AlertsService = null;
  let csrfTokenService: CsrfTokenService = null;
  let dateTimeFormatService: DateTimeFormatService = null;
  let explorationObjectFactory: ExplorationObjectFactory = null;
  let focusManagerService: FocusManagerService;
  let learnerDashboardBackendApiService: LearnerDashboardBackendApiService =
    null;
  let suggestionModalForLearnerDashboardService: SuggestionModalForLearnerDashboardService =
    null;
  let windowDimensionsService: WindowDimensionsService;
  let mockResizeEmitter: EventEmitter<void>;
  let userService: UserService = null;
  let translateService: TranslateService = null;
  let pageTitleService: PageTitleService = null;
  let learnerGroupBackendApiService: LearnerGroupBackendApiService;
  let urlService: UrlService;
  let platformFeatureService: PlatformFeatureService;

  let explorationDict: ExplorationBackendDict = {
    init_state_name: 'Introduction',
    language_code: 'en',
    states: {},
    param_changes: [],
    param_specs: {},
    is_version_of_draft_valid: true,
    draft_changes: [],
    version: 1,
    draft_change_list_id: 3,
    title: 'Test Exploration',
    next_content_id_index: 3,
    auto_tts_enabled: true,
    exploration_metadata: {
      title: 'Exploration',
      category: 'Algebra',
      objective: 'To learn',
      language_code: 'en',
      tags: [],
      blurb: '',
      author_notes: '',
      states_schema_version: 50,
      init_state_name: 'Introduction',
      param_specs: {},
      param_changes: [],
      auto_tts_enabled: false,
      edits_allowed: true,
    },
  };

  let titleList = [
    'World War III',
    'Quantum Mechanics',
    'Algebra',
    'Nouns',
    'Counting Stars',
    'Hip Hop',
    'Consiousness',
    'Database Management',
    'Plant Cell',
    'Zebra',
  ];

  let categoryList = [
    'Social',
    'Science',
    'Mathematics',
    'English',
    'French',
    'Arts',
    'Pyschology',
    'Computer Science',
    'Biology',
    'Zoo',
  ];

  let subscriptionsList = [
    {
      creator_impact: 0,
      creator_username: 'Bucky',
    },
    {
      creator_impact: 1,
      creator_username: 'Arrow',
    },
    {
      creator_impact: 3,
      creator_username: 'Deadpool',
    },
    {
      creator_impact: 2,
      creator_username: 'Captain America',
    },
  ];

  let collectionDict: CollectionBackendDict = {
    id: 'sample_collection_id',
    title: 'a title',
    objective: 'an objective',
    category: 'a category',
    version: 0,
    nodes: [],
    language_code: null,
    schema_version: null,
    tags: null,
    playthrough_dict: {
      next_exploration_id: 'expId',
      completed_exploration_ids: ['expId2'],
    },
  };

  let learnerDashboardTopicAndStoriesData = {
    completed_stories_list: [],
    learnt_topic_list: [],
    partially_learnt_topics_list: [],
    topics_to_learn_list: [],
    all_topics_list: [],
    untracked_topics: {},
    completed_to_incomplete_stories: [],
    learnt_to_partially_learnt_topics: [],
    number_of_nonexistent_topics_and_stories: {
      partially_learnt_topics: 0,
      completed_stories: 0,
      learnt_topics: 0,
      topics_to_learn: 0,
    },
  };

  let learnerDashboardCollectionsData = {
    completed_collections_list: [],
    incomplete_collections_list: [],
    completed_to_incomplete_collections: [],
    number_of_nonexistent_collections: {
      incomplete_collections: 0,
      completed_collections: 0,
      collection_playlist: 0,
    },
    collection_playlist: [],
  };

  let learnerDashboardExplorationsData = {
    completed_explorations_list: [],
    incomplete_explorations_list: [],
    subscription_list: subscriptionsList,
    number_of_nonexistent_explorations: {
      incomplete_explorations: 0,
      completed_explorations: 0,
      exploration_playlist: 0,
    },
    exploration_playlist: [],
  };

  let userInfo = {
    _roles: ['USER_ROLE'],
    _isModerator: true,
    _isCurriculumAdmin: false,
    _isTopicManager: false,
    _isSuperAdmin: false,
    _canCreateCollections: true,
    _preferredSiteLanguageCode: 'en',
    _username: 'username1',
    _email: 'tester@example.org',
    _isLoggedIn: true,
    isModerator: () => true,
    isCurriculumAdmin: () => false,
    isSuperAdmin: () => false,
    isTopicManager: () => false,
    isTranslationAdmin: () => false,
    isBlogAdmin: () => false,
    isBlogPostEditor: () => false,
    isQuestionAdmin: () => false,
    isQuestionCoordinator: () => false,
    isTranslationCoordinator: () => false,
    canCreateCollections: () => true,
    getPreferredSiteLanguageCode: () => 'en',
    getUsername: () => 'username1',
    getEmail: () => 'tester@example.org',
    isLoggedIn: () => true,
  };

  describe('when succesfully fetching learner dashboard data', () => {
    beforeEach(async(() => {
      mockResizeEmitter = new EventEmitter();
      TestBed.configureTestingModule({
        imports: [
          BrowserAnimationsModule,
          MaterialModule,
          FormsModule,
          HttpClientTestingModule,
        ],
        declarations: [
          LearnerDashboardPageComponent,
          MockTranslatePipe,
          SortByPipe,
          MockSlicePipe,
          MockTrunctePipe,
          BackgroundBannerComponentStub,
          ExplorationSummaryTileComponentStub,
          CollectionSummaryTileComponentStub,
          LoadingDotsComponentStub,
        ],
        providers: [
          AlertsService,
          DateTimeFormatService,
          ExplorationObjectFactory,
          FocusManagerService,
          LearnerDashboardBackendApiService,
          {
            provide: LearnerDashboardActivityBackendApiService,
            useClass: MockLearnerDashboardActivityBackendApiService,
          },
          {
            provide: WindowDimensionsService,
            useValue: {
              isWindowNarrow: () => true,
              getResizeEvent: () => mockResizeEmitter,
            },
          },
          {
            provide: PlatformFeatureService,
            useClass: MockPlatformFeatureService
          },
          SuggestionModalForLearnerDashboardService,
          UrlInterpolationService,
          UserService,
          PageTitleService,
          {
            provide: TranslateService,
            useClass: MockTranslateService,
          },
        ],
        schemas: [NO_ERRORS_SCHEMA],
      }).compileComponents();
    }));

    beforeEach(fakeAsync(() => {
      fixture = TestBed.createComponent(LearnerDashboardPageComponent);
      component = fixture.componentInstance;

      alertsService = TestBed.inject(AlertsService);
      csrfTokenService = TestBed.inject(CsrfTokenService);
      dateTimeFormatService = TestBed.inject(DateTimeFormatService);
      explorationObjectFactory = TestBed.inject(ExplorationObjectFactory);
      focusManagerService = TestBed.inject(FocusManagerService);
      windowDimensionsService = TestBed.inject(WindowDimensionsService);
      learnerDashboardBackendApiService = TestBed.inject(
        LearnerDashboardBackendApiService
      );
      suggestionModalForLearnerDashboardService = TestBed.inject(
        SuggestionModalForLearnerDashboardService
      );
      userService = TestBed.inject(UserService);
      translateService = TestBed.inject(TranslateService);
      pageTitleService = TestBed.inject(PageTitleService);
      urlService = TestBed.inject(UrlService);
      learnerGroupBackendApiService = TestBed.inject(
<<<<<<< HEAD
        LearnerGroupBackendApiService);
      platformFeatureService = TestBed.inject(PlatformFeatureService);
=======
        LearnerGroupBackendApiService
      );
>>>>>>> 2ae9b98c

      const mockElement = document.createElement('div');
      mockElement.className = 'oppia-exploration-title';
      document.body.appendChild(mockElement);

      spyOn(csrfTokenService, 'getTokenAsync').and.callFake(async () => {
        return Promise.resolve('sample-csrf-token');
      });
      // Generate completed explorations and exploration playlist.
      for (let i = 0; i < 10; i++) {
        learnerDashboardExplorationsData.completed_explorations_list[i] =
          explorationObjectFactory.createFromBackendDict(
            Object.assign(explorationDict, {
              id: i + 1,
              title: titleList[i],
              category: categoryList[i],
            })
          );
        learnerDashboardExplorationsData.exploration_playlist[i] = {
          id: Number(i + 1).toString(),
        };
      }

      // Generate incomplete explorations and incomplete exploration playlist.
      for (let i = 0; i < 12; i++) {
        learnerDashboardExplorationsData.incomplete_explorations_list[i] =
          explorationObjectFactory.createFromBackendDict(
            Object.assign(explorationDict, {
              // Create ids from 11 to 22.
              // (1 to 10 is the complete explorations).
              id: Number(i + 11).toString(),
              title: titleList[i],
              category: categoryList[i],
            })
          );
      }

      // Generate completed collections and collection playlist.
      for (let i = 0; i < 8; i++) {
        learnerDashboardCollectionsData.completed_collections_list[i] =
          // TODO(#10875): Fix type mismatch.
          Collection.create(
            Object.assign(collectionDict, {
              title: titleList[i],
              category: categoryList[i],
            }) as CollectionBackendDict
          );
        learnerDashboardCollectionsData.collection_playlist[i] = {
          id: Number(i + 1).toString(),
        };
      }

      // Generate incomplete collections.
      for (let i = 0; i < 8; i++) {
        learnerDashboardCollectionsData.incomplete_collections_list[i] =
          // TODO(#10875): Fix type mismatch.
          Collection.create(
            Object.assign(collectionDict, {
              // Create ids from 9 to 16.
              // (1 to 8 is the complete collections).
              id: Number(i + 9).toString(),
              title: 'Collection Title ' + (i + 7),
            }) as CollectionBackendDict
          );
      }

      spyOn(userService, 'getProfileImageDataUrl').and.returnValue([
        'profile-image-url-png',
        'profile-image-url-webp',
      ]);

      spyOn(
        learnerDashboardBackendApiService,
        'fetchLearnerDashboardTopicsAndStoriesDataAsync'
      ).and.returnValue(
        Promise.resolve({
          completedStoriesList:
            learnerDashboardTopicAndStoriesData.completed_stories_list.map(
              storySummary => StorySummary.createFromBackendDict(storySummary)
            ),
          learntTopicsList:
            learnerDashboardTopicAndStoriesData.learnt_topic_list.map(
              topicSummary =>
                LearnerTopicSummary.createFromBackendDict(topicSummary)
            ),
          partiallyLearntTopicsList:
            learnerDashboardTopicAndStoriesData.partially_learnt_topics_list.map(
              topicSummary =>
                LearnerTopicSummary.createFromBackendDict(topicSummary)
            ),
          topicsToLearnList:
            learnerDashboardTopicAndStoriesData.topics_to_learn_list.map(
              topicSummary =>
                LearnerTopicSummary.createFromBackendDict(topicSummary)
            ),
          allTopicsList:
            learnerDashboardTopicAndStoriesData.all_topics_list.map(
              topicSummary =>
                LearnerTopicSummary.createFromBackendDict(topicSummary)
            ),
          untrackedTopics: learnerDashboardTopicAndStoriesData.untracked_topics,
          completedToIncompleteStories:
            learnerDashboardTopicAndStoriesData.completed_to_incomplete_stories,
          learntToPartiallyLearntTopics:
            learnerDashboardTopicAndStoriesData.learnt_to_partially_learnt_topics,
          numberOfNonexistentTopicsAndStories:
            NonExistentTopicsAndStories.createFromBackendDict(
              learnerDashboardTopicAndStoriesData.number_of_nonexistent_topics_and_stories
            ),
        })
      );

      spyOn(
        learnerGroupBackendApiService,
        'isLearnerGroupFeatureEnabledAsync'
      ).and.returnValue(Promise.resolve(true));

      spyOn(urlService, 'getUrlParams').and.returnValue({
        active_tab: 'learner-groups',
      });

      component.ngOnInit();
      flush();
      fixture.detectChanges();
      flush();
    }));

    it(
      'should initialize correctly component properties after its' +
        ' initialization and get data from backend',
      fakeAsync(() => {
        spyOn(userService, 'getUserInfoAsync').and.callFake(async () => {
          return Promise.resolve(userInfo);
        });
        component.ngOnInit();
        flush();

        expect(component.profilePicturePngDataUrl).toEqual(
          'profile-image-url-png'
        );
        expect(component.profilePictureWebpDataUrl).toEqual(
          'profile-image-url-webp'
        );
        expect(component.username).toBe(userInfo.getUsername());
        expect(component.windowIsNarrow).toBeTrue();
      })
    );

    it('should get default profile pictures when username is null', fakeAsync(() => {
      let userInfo = {
        getUsername: () => null,
        isSuperAdmin: () => true,
        getEmail: () => 'test_email@example.com',
      };
      spyOn(userService, 'getUserInfoAsync').and.resolveTo(
        userInfo as UserInfo
      );
      component.ngOnInit();
      flush();

      expect(component.profilePicturePngDataUrl).toEqual(
        '/assets/images/avatar/user_blue_150px.png'
      );
      expect(component.profilePictureWebpDataUrl).toEqual(
        '/assets/images/avatar/user_blue_150px.webp'
      );
    }));

    it('should check whether window is narrow on resizing the screen', () => {
      spyOn(windowDimensionsService, 'isWindowNarrow').and.returnValue(false);

      expect(component.windowIsNarrow).toBeTrue();

      mockResizeEmitter.emit();

      expect(component.windowIsNarrow).toBeFalse();
    });

    it('should set focus without scroll on browse lesson btn', fakeAsync(() => {
      const focusSpy = spyOn(focusManagerService, 'setFocusWithoutScroll');
      spyOn(userService, 'getUserInfoAsync').and.callFake(async () => {
        return Promise.resolve(userInfo);
      });

      component.ngOnInit();
      flush();

      expect(focusSpy).toHaveBeenCalledWith('ourLessonsBtn');
    }));

    it(
      'should subscribe to onLangChange upon initialisation and set page ' +
        'title whenever language changes',
      fakeAsync(() => {
        spyOn(component.directiveSubscriptions, 'add');
        spyOn(translateService.onLangChange, 'subscribe');
        spyOn(component, 'setPageTitle');

        component.ngOnInit();
        flush();

        expect(component.directiveSubscriptions.add).toHaveBeenCalled();
        expect(translateService.onLangChange.subscribe).toHaveBeenCalled();

        translateService.onLangChange.emit();

        expect(component.setPageTitle).toHaveBeenCalled();
      })
    );

    it('should obtain translated page title and set it', () => {
      spyOn(translateService, 'instant').and.callThrough();
      spyOn(pageTitleService, 'setDocumentTitle');

      component.setPageTitle();

      expect(translateService.instant).toHaveBeenCalledWith(
        'I18N_LEARNER_DASHBOARD_PAGE_TITLE'
      );
      expect(pageTitleService.setDocumentTitle).toHaveBeenCalledWith(
        'I18N_LEARNER_DASHBOARD_PAGE_TITLE'
      );
    });

    it('should get static image url', () => {
      let imagePath = '/path/to/image.png';

      expect(component.getStaticImageUrl(imagePath)).toBe(
        '/assets/images/path/to/image.png'
      );
    });

    it('should get user profile image png data url correctly', () => {
      expect(component.getauthorPicturePngDataUrl('username')).toBe(
        'profile-image-url-png'
      );
    });

    it('should get user profile image webp data url correctly', () => {
      expect(component.getauthorPictureWebpDataUrl('username')).toBe(
        'profile-image-url-webp'
      );
    });

    it('should toggle active subsection type when changing subsection type', () => {
      // Active subsection is set as I18N_DASHBOARD_SKILL_PROFICIENCY when
      // component is initialized.
      expect(component.activeSubsection).toBe(
        'I18N_DASHBOARD_SKILL_PROFICIENCY'
      );

      let newActiveSubsection2 = 'I18N_DASHBOARD_SKILL_PROFICIENCY';
      component.setActiveSubsection(newActiveSubsection2);

      expect(component.activeSubsection).toBe(newActiveSubsection2);
    });

    it('should show username popover based on its length', () => {
      expect(component.showUsernamePopover('abcdefghijk')).toBe('mouseenter');
      expect(component.showUsernamePopover('abc')).toBe('none');
    });

    it('should show new and old content when opening suggestion modal', () => {
      spyOn(
        suggestionModalForLearnerDashboardService,
        'showSuggestionModal'
      ).and.returnValue(null);

      let newContent = 'New content';
      let oldContent = 'Old content';
      let description = 'Description';
      component.showSuggestionModal(newContent, oldContent, description);

      expect(
        suggestionModalForLearnerDashboardService.showSuggestionModal
      ).toHaveBeenCalledWith('edit_exploration_state_content', {
        newContent: newContent,
        oldContent: oldContent,
        description: description,
      });
    });

    it('should get css classes based on status', () => {
      expect(component.getLabelClass('open')).toBe('badge badge-info');
      expect(component.getLabelClass('compliment')).toBe('badge badge-success');
      expect(component.getLabelClass('another')).toBe('badge badge-secondary');
    });

    it('should get human readable status from provided status', () => {
      expect(component.getHumanReadableStatus('open')).toBe('Open');
      expect(component.getHumanReadableStatus('compliment')).toBe('Compliment');
      expect(component.getHumanReadableStatus('not_actionable')).toBe(
        'Not Actionable'
      );
    });

    it('should get formatted date string from the timestamp in milliseconds', () => {
      // This corresponds to Fri, 2 Apr 2021 09:45:00 GMT.
      let NOW_MILLIS = 1617393321345;
      spyOn(dateTimeFormatService, 'getLocaleAbbreviatedDatetimeString')
        .withArgs(NOW_MILLIS)
        .and.returnValue('4/2/2021');

      expect(component.getLocaleAbbreviatedDatetimeString(NOW_MILLIS)).toBe(
        '4/2/2021'
      );
    });

    it('should sanitize given png base64 data and generate url', () => {
      let result = component.decodePngURIData('%D1%88%D0%B5%D0%BB%D0%BB%D1%8B');

      fixture.detectChanges();

      expect(result).toBe('шеллы');
    });

    it('should get show_redesigned_learner_dashboard flag', () => {
      spyOnProperty(platformFeatureService, 'status', 'get').and.returnValue(
        {
          ShowRedesignedLearnerDashboard: {
            isEnabled: false
          }
        }
      );
    });
  });

  describe('when fetching dashboard data fails', () => {
    beforeEach(async(() => {
      TestBed.configureTestingModule({
        imports: [
          BrowserAnimationsModule,
          MaterialModule,
          FormsModule,
          HttpClientTestingModule,
        ],
        declarations: [
          LearnerDashboardPageComponent,
          MockTranslatePipe,
          SortByPipe,
          MockSlicePipe,
          MockTrunctePipe,
          BackgroundBannerComponentStub,
          ExplorationSummaryTileComponentStub,
          CollectionSummaryTileComponentStub,
          LoadingDotsComponentStub,
        ],
        providers: [
          AlertsService,
          CsrfTokenService,
          LearnerDashboardBackendApiService,
          UserService,
          PageTitleService,
          {
            provide: TranslateService,
<<<<<<< HEAD
            useClass: MockTranslateService
          },
          {
            provide: PlatformFeatureService,
            useClass: MockPlatformFeatureService
          }
=======
            useClass: MockTranslateService,
          },
>>>>>>> 2ae9b98c
        ],
        schemas: [NO_ERRORS_SCHEMA],
      }).compileComponents();
    }));

    beforeEach(fakeAsync(() => {
      fixture = TestBed.createComponent(LearnerDashboardPageComponent);
      component = fixture.componentInstance;
      alertsService = TestBed.inject(AlertsService);
      csrfTokenService = TestBed.inject(CsrfTokenService);
      learnerDashboardBackendApiService = TestBed.inject(
        LearnerDashboardBackendApiService
      );
      userService = TestBed.inject(UserService);
      translateService = TestBed.inject(TranslateService);
      pageTitleService = TestBed.inject(PageTitleService);
      platformFeatureService = TestBed.inject(PlatformFeatureService);

      spyOn(csrfTokenService, 'getTokenAsync').and.returnValue(
        Promise.resolve('sample-csrf-token')
      );

      spyOn(userService, 'getProfileImageDataUrl').and.returnValue([
        'default-image-url-png',
        'default-image-url-webp',
      ]);

      spyOn(userService, 'getUserInfoAsync').and.returnValue(
        Promise.resolve(userInfo)
      );
    }));

    it(
      'should show an alert warning when fails to get topics and' +
        ' stories data',
      fakeAsync(() => {
        const fetchDataSpy = spyOn(
          learnerDashboardBackendApiService,
          'fetchLearnerDashboardTopicsAndStoriesDataAsync'
        ).and.rejectWith(404);
        const alertsSpy = spyOn(alertsService, 'addWarning').and.callThrough();

        component.ngOnInit();

        tick();
        fixture.detectChanges();

        expect(alertsSpy).toHaveBeenCalledWith(
          'Failed to get learner dashboard topics and stories data'
        );
        expect(fetchDataSpy).toHaveBeenCalled();
      })
    );

    it(
      'should show an alert warning when fails to get collections data' +
        'in mobile view',
      fakeAsync(() => {
        const fetchDataSpy = spyOn(
          learnerDashboardBackendApiService,
          'fetchLearnerDashboardCollectionsDataAsync'
        ).and.rejectWith(404);
        const alertsSpy = spyOn(alertsService, 'addWarning').and.callThrough();

        let newActiveSectionName = 'I18N_DASHBOARD_LESSONS';
        component.setActiveSubsection(newActiveSectionName);

        tick();
        fixture.detectChanges();

        expect(alertsSpy).toHaveBeenCalledWith(
          'Failed to get learner dashboard collections data'
        );
        expect(fetchDataSpy).toHaveBeenCalled();
      })
    );

    it(
      'should show an alert warning when fails to get explorations data in' +
        'mobile view',
      fakeAsync(() => {
        const fetchDataSpy = spyOn(
          learnerDashboardBackendApiService,
          'fetchLearnerDashboardExplorationsDataAsync'
        ).and.rejectWith(404);
        const alertsSpy = spyOn(alertsService, 'addWarning').and.callThrough();

        let newActiveSectionName = 'I18N_DASHBOARD_LESSONS';
        component.setActiveSubsection(newActiveSectionName);

        tick();
        fixture.detectChanges();

        expect(alertsSpy).toHaveBeenCalledWith(
          'Failed to get learner dashboard explorations data'
        );
        expect(fetchDataSpy).toHaveBeenCalled();
      })
    );

    it(
      'should get explorations and collections data when user clicks ' +
        'communtiy lessons tab in mobile view',
      fakeAsync(() => {
        const fetchCollectionsDataSpy = spyOn(
          learnerDashboardBackendApiService,
          'fetchLearnerDashboardCollectionsDataAsync'
        ).and.returnValue(
          Promise.resolve({
            completedCollectionsList:
              learnerDashboardCollectionsData.completed_collections_list.map(
                collectionSummary =>
                  CollectionSummary.createFromBackendDict(collectionSummary)
              ),
            incompleteCollectionsList:
              learnerDashboardCollectionsData.incomplete_collections_list.map(
                collectionSummary =>
                  CollectionSummary.createFromBackendDict(collectionSummary)
              ),
            collectionPlaylist:
              learnerDashboardCollectionsData.collection_playlist.map(
                collectionSummary =>
                  CollectionSummary.createFromBackendDict(collectionSummary)
              ),
            completedToIncompleteCollections:
              learnerDashboardCollectionsData.completed_to_incomplete_collections,
            numberOfNonexistentCollections:
              NonExistentCollections.createFromBackendDict(
                learnerDashboardCollectionsData.number_of_nonexistent_collections
              ),
          })
        );

        const fetchExplorationsDataSpy = spyOn(
          learnerDashboardBackendApiService,
          'fetchLearnerDashboardExplorationsDataAsync'
        ).and.returnValue(
          Promise.resolve({
            completedExplorationsList:
              learnerDashboardExplorationsData.completed_explorations_list.map(
                expSummary =>
                  LearnerExplorationSummary.createFromBackendDict(expSummary)
              ),
            incompleteExplorationsList:
              learnerDashboardExplorationsData.incomplete_explorations_list.map(
                expSummary =>
                  LearnerExplorationSummary.createFromBackendDict(expSummary)
              ),
            explorationPlaylist:
              learnerDashboardExplorationsData.exploration_playlist.map(
                expSummary =>
                  LearnerExplorationSummary.createFromBackendDict(expSummary)
              ),
            numberOfNonexistentExplorations:
              NonExistentExplorations.createFromBackendDict(
                learnerDashboardExplorationsData.number_of_nonexistent_explorations
              ),
            subscriptionList:
              learnerDashboardExplorationsData.subscription_list.map(
                profileSummary =>
                  ProfileSummary.createFromCreatorBackendDict(profileSummary)
              ),
          })
        );

        let newActiveSectionName = 'I18N_DASHBOARD_LESSONS';
        component.setActiveSubsection(newActiveSectionName);

        tick();
        fixture.detectChanges();

        expect(fetchCollectionsDataSpy).toHaveBeenCalled();
        flush();
        expect(fetchExplorationsDataSpy).toHaveBeenCalled();
        expect(component.communtiyLessonsDataLoaded).toEqual(true);
      })
    );

    it(
      'should show an alert warning when fails to get collections data ' +
        'in web view',
      fakeAsync(() => {
        const fetchDataSpy = spyOn(
          learnerDashboardBackendApiService,
          'fetchLearnerDashboardCollectionsDataAsync'
        ).and.rejectWith(404);
        const alertsSpy = spyOn(alertsService, 'addWarning').and.callThrough();

        let newActiveSectionName =
          'I18N_LEARNER_DASHBOARD_COMMUNITY_LESSONS_SECTION';
        component.setActiveSection(newActiveSectionName);

        tick();
        fixture.detectChanges();

        expect(alertsSpy).toHaveBeenCalledWith(
          'Failed to get learner dashboard collections data'
        );
        expect(fetchDataSpy).toHaveBeenCalled();
      })
    );

    it(
      'should show an alert warning when fails to get explorations data in ' +
        'web view',
      fakeAsync(() => {
        const fetchDataSpy = spyOn(
          learnerDashboardBackendApiService,
          'fetchLearnerDashboardExplorationsDataAsync'
        ).and.rejectWith(404);
        const alertsSpy = spyOn(alertsService, 'addWarning').and.callThrough();

        let newActiveSectionName =
          'I18N_LEARNER_DASHBOARD_COMMUNITY_LESSONS_SECTION';
        component.setActiveSection(newActiveSectionName);

        tick();
        fixture.detectChanges();

        expect(alertsSpy).toHaveBeenCalledWith(
          'Failed to get learner dashboard explorations data'
        );
        expect(fetchDataSpy).toHaveBeenCalled();
      })
    );

    it(
      'should get explorations and collections data when user clicks ' +
        'communtiy lessons tab in web view',
      fakeAsync(() => {
        const fetchCollectionsDataSpy = spyOn(
          learnerDashboardBackendApiService,
          'fetchLearnerDashboardCollectionsDataAsync'
        ).and.returnValue(
          Promise.resolve({
            completedCollectionsList:
              learnerDashboardCollectionsData.completed_collections_list.map(
                collectionSummary =>
                  CollectionSummary.createFromBackendDict(collectionSummary)
              ),
            incompleteCollectionsList:
              learnerDashboardCollectionsData.incomplete_collections_list.map(
                collectionSummary =>
                  CollectionSummary.createFromBackendDict(collectionSummary)
              ),
            collectionPlaylist:
              learnerDashboardCollectionsData.collection_playlist.map(
                collectionSummary =>
                  CollectionSummary.createFromBackendDict(collectionSummary)
              ),
            completedToIncompleteCollections:
              learnerDashboardCollectionsData.completed_to_incomplete_collections,
            numberOfNonexistentCollections:
              NonExistentCollections.createFromBackendDict(
                learnerDashboardCollectionsData.number_of_nonexistent_collections
              ),
          })
        );

        const fetchExplorationsDataSpy = spyOn(
          learnerDashboardBackendApiService,
          'fetchLearnerDashboardExplorationsDataAsync'
        ).and.returnValue(
          Promise.resolve({
            completedExplorationsList:
              learnerDashboardExplorationsData.completed_explorations_list.map(
                expSummary =>
                  LearnerExplorationSummary.createFromBackendDict(expSummary)
              ),
            incompleteExplorationsList:
              learnerDashboardExplorationsData.incomplete_explorations_list.map(
                expSummary =>
                  LearnerExplorationSummary.createFromBackendDict(expSummary)
              ),
            explorationPlaylist:
              learnerDashboardExplorationsData.exploration_playlist.map(
                expSummary =>
                  LearnerExplorationSummary.createFromBackendDict(expSummary)
              ),
            numberOfNonexistentExplorations:
              NonExistentExplorations.createFromBackendDict(
                learnerDashboardExplorationsData.number_of_nonexistent_explorations
              ),
            subscriptionList:
              learnerDashboardExplorationsData.subscription_list.map(
                profileSummary =>
                  ProfileSummary.createFromCreatorBackendDict(profileSummary)
              ),
          })
        );

        let newActiveSectionName =
          'I18N_LEARNER_DASHBOARD_COMMUNITY_LESSONS_SECTION';
        component.setActiveSection(newActiveSectionName);

        tick();
        fixture.detectChanges();

        expect(fetchCollectionsDataSpy).toHaveBeenCalled();
        flush();
        expect(fetchExplorationsDataSpy).toHaveBeenCalled();
        expect(component.communtiyLessonsDataLoaded).toEqual(true);
      })
    );

    it('should unsubscribe upon component destruction', () => {
      spyOn(component.directiveSubscriptions, 'unsubscribe');

      component.ngOnDestroy();

      expect(component.directiveSubscriptions.unsubscribe).toHaveBeenCalled();
    });
  });
});<|MERGE_RESOLUTION|>--- conflicted
+++ resolved
@@ -16,7 +16,6 @@
  * @fileoverview Unit tests for learner dashboard parge.
  */
 
-<<<<<<< HEAD
 
 import { Collection, CollectionBackendDict } from 'domain/collection/collection.model';
 import { LearnerExplorationSummary } from 'domain/summary/learner-exploration-summary.model';
@@ -56,57 +55,6 @@
 import { LearnerGroupBackendApiService } from 'domain/learner_group/learner-group-backend-api.service';
 import { UrlService } from 'services/contextual/url.service';
 import { UserInfo } from 'domain/user/user-info.model';
-=======
-import {
-  Collection,
-  CollectionBackendDict,
-} from 'domain/collection/collection.model';
-import {LearnerExplorationSummary} from 'domain/summary/learner-exploration-summary.model';
-
-import {CollectionSummary} from 'domain/collection/collection-summary.model';
-import {ProfileSummary} from 'domain/user/profile-summary.model';
-import {LearnerDashboardPageComponent} from './learner-dashboard-page.component';
-import {
-  async,
-  ComponentFixture,
-  fakeAsync,
-  flush,
-  TestBed,
-  tick,
-} from '@angular/core/testing';
-import {MaterialModule} from 'modules/material.module';
-import {FormsModule} from '@angular/forms';
-import {HttpClientTestingModule} from '@angular/common/http/testing';
-import {Component, EventEmitter, NO_ERRORS_SCHEMA, Pipe} from '@angular/core';
-import {TranslateService} from '@ngx-translate/core';
-
-import {AlertsService} from 'services/alerts.service';
-import {CsrfTokenService} from 'services/csrf-token.service';
-import {FocusManagerService} from 'services/stateful/focus-manager.service';
-import {DateTimeFormatService} from 'services/date-time-format.service';
-import {
-  ExplorationBackendDict,
-  ExplorationObjectFactory,
-} from 'domain/exploration/ExplorationObjectFactory';
-import {LearnerDashboardBackendApiService} from 'domain/learner_dashboard/learner-dashboard-backend-api.service';
-import {LearnerDashboardActivityBackendApiService} from 'domain/learner_dashboard/learner-dashboard-activity-backend-api.service';
-import {SuggestionModalForLearnerDashboardService} from './suggestion-modal/suggestion-modal-for-learner-dashboard.service';
-import {SortByPipe} from 'filters/string-utility-filters/sort-by.pipe';
-import {UserService} from 'services/user.service';
-import {UrlInterpolationService} from 'domain/utilities/url-interpolation.service';
-import {MockTranslatePipe} from 'tests/unit-test-utils';
-import {StorySummary} from 'domain/story/story-summary.model';
-import {LearnerTopicSummary} from 'domain/topic/learner-topic-summary.model';
-import {BrowserAnimationsModule} from '@angular/platform-browser/animations';
-import {NonExistentTopicsAndStories} from 'domain/learner_dashboard/non-existent-topics-and-stories.model';
-import {NonExistentCollections} from 'domain/learner_dashboard/non-existent-collections.model';
-import {NonExistentExplorations} from 'domain/learner_dashboard/non-existent-explorations.model';
-import {WindowDimensionsService} from 'services/contextual/window-dimensions.service';
-import {PageTitleService} from 'services/page-title.service';
-import {LearnerGroupBackendApiService} from 'domain/learner_group/learner-group-backend-api.service';
-import {UrlService} from 'services/contextual/url.service';
-import {UserInfo} from 'domain/user/user-info.model';
->>>>>>> 2ae9b98c
 
 @Pipe({name: 'slice'})
 class MockSlicePipe {
@@ -416,13 +364,8 @@
       pageTitleService = TestBed.inject(PageTitleService);
       urlService = TestBed.inject(UrlService);
       learnerGroupBackendApiService = TestBed.inject(
-<<<<<<< HEAD
         LearnerGroupBackendApiService);
       platformFeatureService = TestBed.inject(PlatformFeatureService);
-=======
-        LearnerGroupBackendApiService
-      );
->>>>>>> 2ae9b98c
 
       const mockElement = document.createElement('div');
       mockElement.className = 'oppia-exploration-title';
@@ -778,17 +721,12 @@
           PageTitleService,
           {
             provide: TranslateService,
-<<<<<<< HEAD
             useClass: MockTranslateService
           },
           {
             provide: PlatformFeatureService,
             useClass: MockPlatformFeatureService
           }
-=======
-            useClass: MockTranslateService,
-          },
->>>>>>> 2ae9b98c
         ],
         schemas: [NO_ERRORS_SCHEMA],
       }).compileComponents();
