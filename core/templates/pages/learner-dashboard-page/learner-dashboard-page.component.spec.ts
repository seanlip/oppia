--- conflicted
+++ resolved
@@ -235,11 +235,7 @@
     partially_learnt_topics_list: [],
     topics_to_learn_list: [],
     all_topics_list: [],
-<<<<<<< HEAD
-    new_topics_list: [],
-=======
     untracked_topics_list: [],
->>>>>>> aa89cb1c
     subscription_list: subscriptionsList,
     completed_to_incomplete_collections: [],
     completed_to_incomplete_stories: [],
@@ -451,13 +447,8 @@
             learnerDashboardData.all_topics_list.map(
               topicSummary => LearnerTopicSummary
                 .createFromBackendDict(topicSummary))),
-<<<<<<< HEAD
-          newTopicsList: (
-            learnerDashboardData.new_topics_list.map(
-=======
           untrackedTopicsList: (
             learnerDashboardData.untracked_topics_list.map(
->>>>>>> aa89cb1c
               topicSummary => LearnerTopicSummary
                 .createFromBackendDict(topicSummary))),
           collectionPlaylist: (
