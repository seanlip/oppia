--- conflicted
+++ resolved
@@ -467,16 +467,7 @@
       }
 
       spyOn(userService, 'getProfileImageDataUrl').and.returnValue(
-<<<<<<< HEAD
-        ['default-image-url-png', 'default-image-url-webp']);
-
-      spyOn(userService, 'getUserInfoAsync').and
-        .callFake(async() => {
-          return Promise.resolve(userInfo);
-        });
-=======
         ['profile-image-url-png', 'profile-image-url-webp']);
->>>>>>> af8dfa99
 
       spyOn(
         learnerDashboardBackendApiService,
@@ -544,12 +535,6 @@
 
     it('should initialize correctly component properties after its' +
     ' initialization and get data from backend', fakeAsync(() => {
-<<<<<<< HEAD
-      expect(component.profilePicturePngDataUrl).toEqual(
-        'default-image-url-png');
-      expect(component.profilePictureWebpDataUrl).toEqual(
-        'default-image-url-webp');
-=======
       spyOn(userService, 'getUserInfoAsync').and
         .callFake(async() => {
           return Promise.resolve(userInfo);
@@ -561,7 +546,6 @@
         'profile-image-url-png');
       expect(component.profilePictureWebpDataUrl).toEqual(
         'profile-image-url-webp');
->>>>>>> af8dfa99
       expect(component.username).toBe(userInfo.getUsername());
       expect(component.windowIsNarrow).toBeTrue();
     }));
@@ -645,20 +629,12 @@
 
     it('should get user profile image png data url correctly', () => {
       expect(component.getauthorPicturePngDataUrl('username')).toBe(
-<<<<<<< HEAD
-        'default-image-url-png');
-=======
         'profile-image-url-png');
->>>>>>> af8dfa99
     });
 
     it('should get user profile image webp data url correctly', () => {
       expect(component.getauthorPictureWebpDataUrl('username')).toBe(
-<<<<<<< HEAD
-        'default-image-url-webp');
-=======
         'profile-image-url-webp');
->>>>>>> af8dfa99
     });
 
     it('should toggle active subsection type when changing subsection type',
