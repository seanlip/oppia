--- conflicted
+++ resolved
@@ -51,8 +51,8 @@
         <p *ngIf="editGoalsTopicBelongToLearntToPartiallyLearntTopic[i]" class="oppia-new-story-content" [innerHTML]="'I18N_LEARNER_DASHBOARD_NEW_STORY_CONTENT' | translate">
         </p>
       </a>
-      <img [src]="bookImageUrl" alt="book image" class="oppia-svg-book-image ml-4" *ngIf="editGoalsTopicClassification[i] == 1" ngbTooltip="You have completed this topic.">
-      <mat-checkbox color="primary" *ngIf="editGoalsTopicClassification[i] == 2" class="oppia-checkbox protractor-test-add-topic-to-current-goals-button pl-4" (click)="addToLearnerGoals(topic, topic.id, i)" [disabled]="this.currentGoals.length == this.MAX_CURRENT_GOALS_LENGTH"></mat-checkbox>
+      <img [src]="bookImageUrl" alt="book image" class="oppia-svg-book-image" *ngIf="editGoalsTopicClassification[i] == 1" ngbTooltip="You have completed this topic.">
+      <mat-checkbox color="primary" *ngIf="editGoalsTopicClassification[i] == 2" class="oppia-checkbox protractor-test-add-topic-to-current-goals-button" (click)="addToLearnerGoals(topic, topic.id, i)" [disabled]="this.currentGoals.length == this.MAX_CURRENT_GOALS_LENGTH"></mat-checkbox>
       <mat-checkbox color="primary" *ngIf="editGoalsTopicClassification[i] == 0" checked disabled class="oppia-checkbox"></mat-checkbox>
     </div>
   </div>
@@ -196,7 +196,7 @@
     opacity: 1;
     position: relative;
     text-align: left;
-    width: 300px;
+    width: 270px;
   }
   .oppia-new-story-content {
     color: #00645C;
@@ -234,7 +234,7 @@
     width: 656px
   }
   .oppia-checkbox {
-    left: 570px;
+    left: 585px;
     position: absolute;
     text-align: center;
     transform: translateY(0%);
@@ -248,7 +248,7 @@
     width: 32px;
   }
   .oppia-svg-book-image {
-    left: 565px;
+    left: 580px;
     position: absolute;
     text-align: center;
     transform: translateY(0%);
@@ -297,10 +297,10 @@
   }
   @media screen and (max-width: 1200px) {
     .oppia-checkbox {
-      left: 570px;
+      left: 585px;
     }
     .oppia-svg-book-image {
-      left: 565px;
+      left: 580px;
     }
   }
   @media screen and (max-width: 767px) {
@@ -333,13 +333,9 @@
       width: 300px;
     }
     .oppia-checkbox {
-<<<<<<< HEAD
       left: 310px;
       text-align: start;
       width: 100px;
-=======
-      margin-left: 50px;
->>>>>>> 2756f4ee
     }
     .oppia-new-story-content {
       font-size: 13px;
@@ -361,7 +357,7 @@
       width: 270px;
     }
     .oppia-svg-book-image {
-      left: 263px;
+      left: 305px;
       text-align: start;
     }
     .oppia-svg-paw-image {
@@ -386,12 +382,12 @@
       width: 430px;
     }
     .oppia-checkbox {
-      left: 230px;
+      left: 207px;
       text-align: end;
       width: 144px;
     }
     .oppia-svg-book-image {
-      left: 340px;
+      left: 328px;
     }
     .oppia-current-goals-content {
       width: 410px;
@@ -405,18 +401,6 @@
     }
     .oppia-current-goals-topic-name {
       width: 365px;
-    }
-  }
-
-  @media(max-width: 768px) {
-    .oppia-goals-topic-name {
-      width: 200px
-    }
-
-    .oppia-svg-book-image,
-    .oppia-checkbox {
-      left: unset;
-      margin-left: 0;
     }
   }
 
@@ -431,7 +415,7 @@
 
     .oppia-svg-book-image,
     .oppia-checkbox {
-      left: unset;
+      left: 260px;
       margin-left: 0;
     }
   }
