--- conflicted
+++ resolved
@@ -7,13 +7,10 @@
                     </span> 
                      <span *ngIf="carouselHeading === 'I18N_LEARNER_DASHBOARD_RECOMMENDED_FOR_YOU'" [innerHTML]="'I18N_LEARNER_DASHBOARD_RECOMMENDED_FOR_YOU' | translate">
                     </span>
-<<<<<<< HEAD
                     <span *ngIf="carouselHeading === 'I18N_LEARNER_DASHBOARD_LESSONS_YOU_SAVED_FOR_LATER'" [innerHTML]="'I18N_LEARNER_DASHBOARD_LESSONS_YOU_SAVED_FOR_LATER' | translate">
                     </span>
                     <span *ngIf="carouselHeading === '118N_LEARNER_DASHBOARD_TOPICS_AVAILABLE_IN_OPPIA_CLASSROOM'" [innerHTML]="'118N_LEARNER_DASHBOARD_TOPICS_AVAILABLE_IN_OPPIA_CLASSROOM' | translate">
                     </span>
-=======
->>>>>>> 07b98965
                 </span>
                 <span class="oppia-carousel-button" [ngClass]="{'oppia-untracked-topics-carousel-button': carouselHeading === '118N_LEARNER_DASHBOARD_TOPICS_AVAILABLE_IN_OPPIA_CLASSROOM'}" *ngIf="isScrollable">
                     <button class="oppia-carousel-scroller" (click)="scroll(true)"
