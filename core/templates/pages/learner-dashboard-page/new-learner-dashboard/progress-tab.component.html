--- conflicted
+++ resolved
@@ -38,16 +38,6 @@
       </p>
     </div>
     <div *ngIf="!emptySkillProficiency">
-<<<<<<< HEAD
-      <div *ngFor="let tile of topicsInSkillProficiency; index as i" class="skill-proficiency-content">
-        <div class="skill-proficiency-topic-tile" [ngStyle]="displaySkills[i] && {'border-bottom': 'none', 'margin-bottom': '0'}" *ngIf="tile.practiceTabIsDisplayed">
-          <img [src]="goldBadgeImageUrl" alt="gold badge image" class="oppia-badge-image-for-topic" *ngIf="topicMastery[i] === 100">
-          <img [src]="silverBadgeImageUrl" alt="silver badge image" class="oppia-badge-image-for-topic" *ngIf="topicMastery[i] >= 80 && topicMastery[i] <= 99">
-          <img [src]="bronzeBadgeImageUrl" alt="bronze badge image" class="oppia-badge-image-for-topic" *ngIf="topicMastery[i] >= 60 && topicMastery[i] <= 79">
-          <img [src]="emptyBadgeImageUrl" alt="bronze badge image" class="oppia-badge-image-for-topic" *ngIf="topicMastery[i] > 0 && topicMastery[i] <= 59">
-          <span class="skill-proficiency-topic-title protractor-test-skill-proficiency-topic-title" [ngStyle]="topicMastery[i] === 0 && {'left': '51px'}">
-          {{tile.name}}
-=======
       <div *ngFor="let tile of topicMastery; index as i" class="skill-proficiency-content">
         <div class="skill-proficiency-topic-tile" [ngStyle]="displaySkills[i] && {'border-bottom': 'none', 'margin-bottom': '0'}" *ngIf="tile[1].practiceTabIsDisplayed">
           <img [src]="goldBadgeImageUrl" alt="gold badge image" class="oppia-badge-image-for-topic" *ngIf="tile[0] === 100">
@@ -56,7 +46,6 @@
           <img [src]="emptyBadgeImageUrl" alt="bronze badge image" class="oppia-badge-image-for-topic" *ngIf="tile[0] > 0 && tile[0] <= 59">
           <span class="skill-proficiency-topic-title" [ngStyle]="tile[0] === 0 && {'left': '51px'}">
           {{tile[1].name}}
->>>>>>> a9346195
           </span>
           <img [src]="getStaticImageUrl('/learner_dashboard/dropdown.svg')" alt="dropdown image" class="oppia-svg-dropdown-image" (click)="showSkills(i)" *ngIf="!displaySkills[i]">
           <img [src]="getStaticImageUrl('/learner_dashboard/up.svg')" alt="up image" class="oppia-svg-up-image" (click)="showSkills(i)" *ngIf="displaySkills[i]">
