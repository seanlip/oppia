<background-banner></background-banner>
<div class="oppia-learner-dashboard-container oppia-learner-dashboard-container-extra">
  <div>
    <h2 class="oppia-learner-dashboard-title"
        translate="I18N_TOPNAV_LEARNER_DASHBOARD"
        ng-class="{'oppia-learner-dashboard-title-mobile': $ctrl.checkMobileView()}">
    </h2>
  </div>

  <div class="oppia-dashboard-aggregated-stats oppia-learner-dashboard-main-content oppia-learner-dashboard-main-content-extra"
       ng-class="{'oppia-learner-dashboard-mobile-mode': $ctrl.checkMobileView()}"
       ng-if="!$ctrl.noActivity">
    <md-card layout="row"
             ng-style="$ctrl.checkMobileView() ? {'margin-bottom': '10px'} : {'margin-bottom': '40px'}">
      <div class="stats-card">
        <p class="stat-description">Completed Explorations</p>
        <h1 class="stat-value"><[$ctrl.completedExplorationsList.length]></h1>
      </div>
      <div class="stats-card">
        <p class="stat-description">Completed Collections</p>
        <h1 class="stat-value"><[$ctrl.completedCollectionsList.length]></h1>
      </div>
      <div class="stats-card">
        <p class="stat-description">Subscriptions</p>
        <h1 class="stat-value"><[$ctrl.subscriptionsList.length]></h1>
      </div>
    </md-card>
  </div>

  <div class="row no-gutters oppia-flex"
       ng-style="$ctrl.checkMobileView() ? {'display': 'block'} : {'display': 'flex'}"
       ng-if="$ctrl.noActivity">
    <div class="col-sm-2"
         ng-style="$ctrl.checkMobileView() ? {'text-align': 'center'} : {'text-align': 'left'}">
      <div class="oppia-learner-dashboard-mascot-image-container" ng-if="!$ctrl.checkMobileView()"></div>
      <img ng-src="<[$ctrl.getStaticImageUrl('/general/collection_mascot.svg')]>"
           ng-class="{'oppia-learner-dashboard-mascot-mobile': $ctrl.checkMobileView()}"
           class="oppia-learner-dashboard-mascot">
    </div>

    <div class="col-sm-8">
      <blockquote class="oppia-learner-dashboard-intro-card">
        <p class="oppia-learner-dashboard-intro-card-message oppia-learner-dashboard-intro-card-message-extra-1"
           translate="I18N_LEARNER_DASHBOARD_INTRO_MESSAGE_PART_ONE">
        </p>
        <p class="oppia-learner-dashboard-intro-card-message oppia-learner-dashboard-intro-card-message-extra-2"
           translate="I18N_LEARNER_DASHBOARD_INTRO_MESSAGE_PART_TWO">
        </p>
        <a class="btn oppia-learner-dashboard-intro-button oppia-transition-200 protractor-mobile-test-learner-dashboard-intro-button"
           translate="I18N_ACTION_BROWSE_LESSONS"
           ng-href="/community-library">
        </a>
      </blockquote>
    </div>

    <div class="col-sm-2">

    </div>
  </div>

  <div class="row oppia-flex"
       ng-style="$ctrl.checkMobileView() ? {'display': 'block'} : {'display': 'flex'}"
       ng-class="{'oppia-learner-dashboard-mobile-mode': $ctrl.checkMobileView()}"
       ng-if="!$ctrl.noActivity">
    <div class="col-md-2 oppia-learner-dashboard-side-content"
         ng-class="{'oppia-learner-dashboard-mobile-mode': $ctrl.checkMobileView()}">
      <md-card class="oppia-learner-dashboard-main-menu">
        <h4 class="dropdown-toggle oppia-learner-dashboard-menu protractor-test-play-later-section"
            ng-class="{'oppia-learner-dashboard-section-active': $ctrl.activeSection === $ctrl.LEARNER_DASHBOARD_SECTION_I18N_IDS.PLAYLIST}"
            ng-click="$ctrl.setActiveSection($ctrl.LEARNER_DASHBOARD_SECTION_I18N_IDS.PLAYLIST)">
          <span translate="<[$ctrl.LEARNER_DASHBOARD_SECTION_I18N_IDS.PLAYLIST]>"></span>
        </h4>
        <div ng-show="$ctrl.activeSection === $ctrl.LEARNER_DASHBOARD_SECTION_I18N_IDS.PLAYLIST" class="menu-sub-section">
          <div class="oppia-learner-dashboard-submenu"
               ng-class="{'oppia-learner-dashboard-sub-section-active': $ctrl.activeSubsection === $ctrl.LEARNER_DASHBOARD_SUBSECTION_I18N_IDS.EXPLORATIONS}"
               ng-click="$ctrl.setActiveSubsection($ctrl.LEARNER_DASHBOARD_SUBSECTION_I18N_IDS.EXPLORATIONS)"
               translate="I18N_DASHBOARD_EXPLORATIONS">
          </div>
          <div class="oppia-learner-dashboard-submenu protractor-test-playlist-collection-section"
               ng-class="{'oppia-learner-dashboard-sub-section-active': $ctrl.activeSubsection === $ctrl.LEARNER_DASHBOARD_SUBSECTION_I18N_IDS.COLLECTIONS}"
               ng-click="$ctrl.setActiveSubsection($ctrl.LEARNER_DASHBOARD_SUBSECTION_I18N_IDS.COLLECTIONS)"
               translate="I18N_DASHBOARD_COLLECTIONS">
          </div>
        </div>
        <h4 class="oppia-learner-dashboard-menu protractor-test-incomplete-section dropdown-toggle"
            ng-class="{'oppia-learner-dashboard-section-active': $ctrl.activeSection === $ctrl.LEARNER_DASHBOARD_SECTION_I18N_IDS.INCOMPLETE}"
            ng-click="$ctrl.setActiveSection($ctrl.LEARNER_DASHBOARD_SECTION_I18N_IDS.INCOMPLETE)">
          <span translate="<[$ctrl.LEARNER_DASHBOARD_SECTION_I18N_IDS.INCOMPLETE]>"></span>
        </h4>
        <div ng-show="$ctrl.activeSection === $ctrl.LEARNER_DASHBOARD_SECTION_I18N_IDS.INCOMPLETE" class="menu-sub-section">
          <div class="oppia-learner-dashboard-submenu protractor-test-incomplete-exp-section"
               ng-class="{'oppia-learner-dashboard-sub-section-active': $ctrl.activeSubsection === $ctrl.LEARNER_DASHBOARD_SUBSECTION_I18N_IDS.EXPLORATIONS}"
               ng-click="$ctrl.setActiveSubsection($ctrl.LEARNER_DASHBOARD_SUBSECTION_I18N_IDS.EXPLORATIONS)"
               translate="I18N_DASHBOARD_EXPLORATIONS">
          </div>
          <div class="oppia-learner-dashboard-submenu protractor-test-incomplete-collection-section"
               ng-class="{'oppia-learner-dashboard-sub-section-active': $ctrl.activeSubsection === $ctrl.LEARNER_DASHBOARD_SUBSECTION_I18N_IDS.COLLECTIONS}"
               ng-click="$ctrl.setActiveSubsection($ctrl.LEARNER_DASHBOARD_SUBSECTION_I18N_IDS.COLLECTIONS)"
               translate="I18N_DASHBOARD_COLLECTIONS">
          </div>
        </div>
        <h4 class="oppia-learner-dashboard-menu protractor-test-completed-section dropdown-toggle"
            ng-class="{'oppia-learner-dashboard-section-active': $ctrl.activeSection === $ctrl.LEARNER_DASHBOARD_SECTION_I18N_IDS.COMPLETED}"
            ng-click="$ctrl.setActiveSection($ctrl.LEARNER_DASHBOARD_SECTION_I18N_IDS.COMPLETED)">
          <span translate="<[$ctrl.LEARNER_DASHBOARD_SECTION_I18N_IDS.COMPLETED]>"></span>
        </h4>
        <div ng-show="$ctrl.activeSection === $ctrl.LEARNER_DASHBOARD_SECTION_I18N_IDS.COMPLETED" class="menu-sub-section">
          <div class="oppia-learner-dashboard-submenu protractor-test-completed-exp-section"
               ng-class="{'oppia-learner-dashboard-sub-section-active': $ctrl.activeSubsection === $ctrl.LEARNER_DASHBOARD_SUBSECTION_I18N_IDS.EXPLORATIONS}"
               ng-click="$ctrl.setActiveSubsection($ctrl.LEARNER_DASHBOARD_SUBSECTION_I18N_IDS.EXPLORATIONS)"
               translate="I18N_DASHBOARD_EXPLORATIONS">
          </div>
          <div class="oppia-learner-dashboard-submenu protractor-test-completed-collection-section"
               ng-class="{'oppia-learner-dashboard-sub-section-active': $ctrl.activeSubsection === $ctrl.LEARNER_DASHBOARD_SUBSECTION_I18N_IDS.COLLECTIONS}"
               ng-click="$ctrl.setActiveSubsection($ctrl.LEARNER_DASHBOARD_SUBSECTION_I18N_IDS.COLLECTIONS)"
               translate="I18N_DASHBOARD_COLLECTIONS">
          </div>
        </div>
        <h4 class="oppia-learner-dashboard-menu protractor-test-subscriptions-section"
            ng-class="{'oppia-learner-dashboard-section-active': $ctrl.activeSection === $ctrl.LEARNER_DASHBOARD_SECTION_I18N_IDS.SUBSCRIPTIONS}"
            ng-click="$ctrl.setActiveSection($ctrl.LEARNER_DASHBOARD_SECTION_I18N_IDS.SUBSCRIPTIONS)">
          <span translate="<[$ctrl.LEARNER_DASHBOARD_SECTION_I18N_IDS.SUBSCRIPTIONS]>"></span>
        </h4>
        <h4 class="oppia-learner-dashboard-menu protractor-test-feedback-section"
            ng-class="{'oppia-learner-dashboard-section-active': $ctrl.activeSection === $ctrl.LEARNER_DASHBOARD_SECTION_I18N_IDS.FEEDBACK}"
            ng-click="$ctrl.setActiveSection($ctrl.LEARNER_DASHBOARD_SECTION_I18N_IDS.FEEDBACK)">
          <span translate="<[$ctrl.LEARNER_DASHBOARD_SECTION_I18N_IDS.FEEDBACK]>"></span>
          <span ng-if="$ctrl.numberOfUnreadThreads !== 0">(<[$ctrl.numberOfUnreadThreads]>)</span>
        </h4>
      </md-card>
    </div>

    <div class="col-md-8 oppia-learner-dashboard-main-content"
         ng-class="{'oppia-learner-dashboard-mobile-mode': $ctrl.checkMobileView()}">
      <div>
        <span class="oppia-learner-dashboard-main-content-title">
          <span translate="<[$ctrl.activeSection]>"></span>
          <span ng-if="$ctrl.activeSection !== $ctrl.LEARNER_DASHBOARD_SECTION_I18N_IDS.SUBSCRIPTIONS && $ctrl.activeSection !== $ctrl.LEARNER_DASHBOARD_SECTION_I18N_IDS.FEEDBACK">
            <span class="oppia-navbar-breadcrumb-separator oppia-navbar-breadcrumb-separator-extra">
            </span>
            <span translate="<[$ctrl.activeSubsection]>"></span>
            <i ng-if="$ctrl.activeSubsection === $ctrl.LEARNER_DASHBOARD_SUBSECTION_I18N_IDS.COLLECTIONS" class="oppia-dashboard-tooltip material-icons">info</i>
            <span class="oppia-dashboard-tooltip-text" translate="I18N_LEARNER_DASHBOARD_TOOLTIP"></span>
          </span>
        </span>

        <span class="sort-explorations-select oppia-learner-dashboard-sort"
              ng-class="{'oppia-learner-dashboard-sort-mobile': $ctrl.checkMobileView()}"
              ng-if="$ctrl.activeSubsection === $ctrl.LEARNER_DASHBOARD_SUBSECTION_I18N_IDS.EXPLORATIONS && (($ctrl.activeSection === $ctrl.LEARNER_DASHBOARD_SECTION_I18N_IDS.COMPLETED && $ctrl.completedExplorationsList.length !== 0) || ($ctrl.activeSection === $ctrl.LEARNER_DASHBOARD_SECTION_I18N_IDS.INCOMPLETE && $ctrl.incompleteExplorationsList.length !== 0))">
          <p class="sort-by-text oppia-sort-by-text">Sort By</p>
          <select ng-model="$ctrl.currentExpSortType"
                  class="sort-options oppia-sort-by-text"
                  ng-change="$ctrl.setExplorationsSortingOptions($ctrl.currentExpSortType)"
                  ng-options="value['key'] as value['i18nId'] | translate for (key, value) in $ctrl.EXPLORATIONS_SORT_BY_KEYS_AND_I18N_IDS">
          </select>
          <span class="sort-order fas"
                ng-click="$ctrl.setExplorationsSortingOptions($ctrl.currentExpSortType)"
                ng-class="$ctrl.isCurrentExpSortDescending ? 'fa-long-arrow-alt-down':'fa-long-arrow-alt-up'">
          </span>
        </span>

        <span class="sort-explorations-select oppia-learner-dashboard-sort oppia-learner-dashboard-sort-extra"
              ng-if="$ctrl.activeSection === $ctrl.LEARNER_DASHBOARD_SECTION_I18N_IDS.SUBSCRIPTIONS && $ctrl.subscriptionsList.length !== 0"
              ng-class="{'oppia-learner-dashboard-sort-mobile': $ctrl.checkMobileView()}">
          <p class="sort-by-text oppia-sort-by-text">Sort By</p>
          <select ng-model="$ctrl.currentSubscribersSortType"
                  class="sort-options oppia-sort-options"
                  ng-change="$ctrl.setSubscriptionSortingOptions($ctrl.currentSubscribersSortType)"
                  ng-options="value['key'] as value['i18nId'] | translate for (key, value) in $ctrl.SUBSCRIPTION_SORT_BY_KEYS_AND_I18N_IDS">
          </select>
          <span class="sort-order fas"
                ng-click="$ctrl.setSubscriptionSortingOptions($ctrl.currentSubscribersSortType)"
                ng-class="$ctrl.isCurrentSubscriptionSortDescending ? 'fa-long-arrow-alt-down':'fa-long-arrow-alt-up'">
          </span>
        </span>

        <span class="sort-explorations-select oppia-learner-dashboard-sort oppia-learner-dashboard-sort-extra"
              ng-if="$ctrl.activeSection === $ctrl.LEARNER_DASHBOARD_SECTION_I18N_IDS.FEEDBACK && $ctrl.threadSummaries.length !== 0 && !$ctrl.feedbackThreadActive"
              ng-class="{'oppia-learner-dashboard-sort-mobile': $ctrl.checkMobileView()}">
          <p class="sort-by-text oppia-sort-by-text">Sort By</p>
          <select ng-model="$ctrl.currentFeedbackThreadsSortType"
                  class="sort-options oppia-sort-options"
                  ng-change="$ctrl.setFeedbackSortingOptions($ctrl.currentFeedbackThreadsSortType)"
                  ng-options="value['key'] as value['i18nId']| translate for (key, value) in $ctrl.FEEDBACK_THREADS_SORT_BY_KEYS_AND_I18N_IDS">
          </select>
          <span class="sort-order fas"
                ng-click="$ctrl.setFeedbackSortingOptions($ctrl.currentFeedbackThreadsSortType)"
                ng-class="$ctrl.isCurrentFeedbackSortDescending ? 'fa-long-arrow-alt-down':'fa-long-arrow-alt-up'">
          </span>
        </span>
      </div>
      <div class="oppia-learner-dashboard-main-content-container">
        <div ng-if="$ctrl.activeSection === $ctrl.LEARNER_DASHBOARD_SECTION_I18N_IDS.INCOMPLETE && $ctrl.activeSubsection === $ctrl.LEARNER_DASHBOARD_SUBSECTION_I18N_IDS.EXPLORATIONS">
          <span class="oppia-incomplete-exploration"
                ng-if="$ctrl.numberNonexistentIncompleteExplorations !== 0">
            <span translate="I18N_LEARNER_DASHBOARD_NONEXISTENT_INCOMPLETE_EXPLORATIONS"
                  translate-values="{numberNonexistent: $ctrl.numberNonexistentIncompleteExplorations}"
                  translate-interpolation="messageformat">
            </span>
            &#9785
          </span>

          <md-card layout="row"
                   class="oppia-learner-dashboard-no-activity-card"
                   ng-if="$ctrl.incompleteExplorationsList.length === 0">
            <div>
              <p ng-if="$ctrl.noExplorationActivity" translate="I18N_LEARNER_DASHBOARD_NO_ACTIVITY_IN_EXPLORATION"></p>
              <p ng-if="!$ctrl.noExplorationActivity" translate="I18N_LEARNER_DASHBOARD_EMPTY_INCOMPLETE_EXPLORATIONS"></p>

              <a class="btn oppia-dashboard-intro-button oppia-dashboard-intro-button-extra oppia-transition-200"
                 translate="I18N_ACTION_BROWSE_LESSONS"
                 ng-href="/community-library">
              </a>
            </div>
          </md-card>

          <div ng-repeat="tile in $ctrl.incompleteExplorationsList | orderBy:$ctrl.getValueOfExplorationSortKey:$ctrl.isCurrentExpSortDescending | limitTo:$ctrl.PAGE_SIZE:$ctrl.startIncompleteExpIndex track by tile.id"
               class="oppia-incomplete-exploration-list"
               ng-mouseenter="showRemoveIcon=true" ng-mouseleave="showRemoveIcon=false">
            <i class="remove-icon fa fa-times"
               ng-show="showRemoveIcon"
               aria-hidden="true"
               ng-click="$ctrl.openRemoveActivityModal($ctrl.activeSection, $ctrl.activeSubsection, tile)"
               uib-tooltip="Remove"
               tooltip-placement="top">
            </i>
            <exploration-summary-tile exploration-id="tile.id"
                                      exploration-title="tile.title"
                                      last-updated-msec="tile.lastUpdatedMsec"
                                      objective="tile.objective"
                                      category="tile.category"
                                      ratings="tile.ratings"
                                      num-views="tile.numViews"
                                      thumbnail-icon-url="tile.thumbnailIconUrl"
                                      thumbnail-bg-color="tile.thumbnailBgColor"
                                      class="protractor-test-exp-summary-tile">
            </exploration-summary-tile>
          </div>

          <div class="oppia-learner-dashboard-page-portfolio"
               ng-if="$ctrl.incompleteExplorationsList.length > 8">
            <i class="material-icons md-18"
               ng-click="$ctrl.goToPreviousPage($ctrl.LEARNER_DASHBOARD_SECTION_I18N_IDS.INCOMPLETE, $ctrl.LEARNER_DASHBOARD_SUBSECTION_I18N_IDS.EXPLORATIONS)">&#xE5C4;
            </i>
            Showing <[$ctrl.startIncompleteExpIndex + 1]> - <[$ctrl.Math.min($ctrl.startIncompleteExpIndex + $ctrl.PAGE_SIZE, $ctrl.incompleteExplorationsList.length)]> of <[$ctrl.incompleteExplorationsList.length]>
            <i class="material-icons md-18" ng-click="$ctrl.goToNextPage($ctrl.LEARNER_DASHBOARD_SECTION_I18N_IDS.INCOMPLETE, $ctrl.LEARNER_DASHBOARD_SUBSECTION_I18N_IDS.EXPLORATIONS)">&#xE5C8;</i>
          </div>
        </div>

        <div ng-if="$ctrl.activeSection === $ctrl.LEARNER_DASHBOARD_SECTION_I18N_IDS.COMPLETED && $ctrl.activeSubsection === $ctrl.LEARNER_DASHBOARD_SUBSECTION_I18N_IDS.EXPLORATIONS">
          <span class="oppia-incomplete-exploration"
                ng-if="$ctrl.numberNonexistentCompletedExplorations !== 0">
            <span translate="I18N_LEARNER_DASHBOARD_NONEXISTENT_COMPLETED_EXPLORATIONS"
                  translate-values="{numberNonexistent: $ctrl.numberNonexistentCompletedExplorations}"
                  translate-interpolation="messageformat">
            </span>
            &#9785
          </span>

          <md-card layout="row"
                   class="oppia-learner-dashboard-no-activity-card"
                   ng-if="$ctrl.completedExplorationsList.length === 0">
            <div>
              <p translate="I18N_LEARNER_DASHBOARD_EMPTY_COMPLETED_EXPLORATIONS"></p>

              <a class="btn oppia-dashboard-intro-button oppia-transition-200 oppia-dashboard-intro-button-extra"
                 translate="I18N_ACTION_BROWSE_LESSONS"
                 ng-href="/community-library">
              </a>
            </div>
          </md-card>

          <div ng-repeat="tile in $ctrl.getVisibleExplorationList($ctrl.startCompletedExpIndex) | orderBy:$ctrl.getValueOfExplorationSortKey:$ctrl.isCurrentExpSortDescending track by tile.id"
               class="oppia-incomplete-exploration-list">
            <exploration-summary-tile exploration-id="tile.id"
                                      exploration-title="tile.title"
                                      last-updated-msec="tile.lastUpdatedMsec"
                                      objective="tile.objective"
                                      category="tile.category"
                                      ratings="tile.ratings"
                                      num-views="tile.numViews"
                                      thumbnail-icon-url="tile.thumbnailIconUrl"
                                      thumbnail-bg-color="tile.thumbnailBgColor"
                                      class="protractor-test-exp-summary-tile">
            </exploration-summary-tile>
          </div>

          <div class="oppia-learner-dashboard-page-portfolio"
               ng-if="$ctrl.completedExplorationsList.length > 8">
            <i class="material-icons md-18"
               ng-click="$ctrl.goToPreviousPage($ctrl.LEARNER_DASHBOARD_SECTION_I18N_IDS.COMPLETED, $ctrl.LEARNER_DASHBOARD_SUBSECTION_I18N_IDS.EXPLORATIONS)">&#xE5C4;
            </i>
            Showing <[$ctrl.startCompletedExpIndex + 1]> - <[$ctrl.Math.min($ctrl.startCompletedExpIndex + $ctrl.PAGE_SIZE, $ctrl.completedExplorationsList.length)]> of <[$ctrl.completedExplorationsList.length]>
            <i class="material-icons md-18" ng-click="$ctrl.goToNextPage($ctrl.LEARNER_DASHBOARD_SECTION_I18N_IDS.COMPLETED, $ctrl.LEARNER_DASHBOARD_SUBSECTION_I18N_IDS.EXPLORATIONS)">&#xE5C8;</i>
          </div>
        </div>

        <div ng-if="$ctrl.activeSection === $ctrl.LEARNER_DASHBOARD_SECTION_I18N_IDS.PLAYLIST && $ctrl.activeSubsection === $ctrl.LEARNER_DASHBOARD_SUBSECTION_I18N_IDS.EXPLORATIONS">
          <span class="oppia-incomplete-exploration"
                ng-if="$ctrl.explorationPlaylist.length > 0">
            <span translate="I18N_LEARNER_DASHBOARD_REARRANGE_LEARNER_PLAYLIST_MESSAGE"></span>
          </span>
          <span class="oppia-incomplete-exploration"
                ng-if="$ctrl.numberNonexistentExplorationsFromPlaylist !== 0">
            <span translate="I18N_LEARNER_DASHBOARD_NONEXISTENT_EXPLORATIONS_FROM_PLAYLIST"
                  translate-values="{numberNonexistent: $ctrl.numberNonexistentExplorationsFromPlaylist}"
                  translate-interpolation="messageformat">
            </span>
            &#9785
          </span>

          <md-card layout="row"
                   class="oppia-learner-dashboard-no-activity-card"
                   ng-if="$ctrl.explorationPlaylist.length === 0">
            <div>
              <p translate="I18N_LEARNER_DASHBOARD_EMPTY_EXPLORATION_PLAYLIST"></p>

              <a class="btn oppia-dashboard-intro-button oppia-transition-200 oppia-dashboard-intro-button-extra"
                 translate="I18N_ACTION_BROWSE_LESSONS"
                 ng-href="/community-library">
              </a>
            </div>
          </md-card>

          <div ui-sortable="$ctrl.explorationPlaylistSortableOptions" ng-model="$ctrl.explorationPlaylist">
            <div class="oppia-learner-playlist-tiles oppia-learner-playlist-tiles-extra"
                 ng-repeat="tile in $ctrl.explorationPlaylist track by $index"
                 ng-mouseenter="showRemoveIcon=true" ng-mouseleave="showRemoveIcon=false">
              <i class="remove-icon oppia-remove-icon fa fa-times"
                 ng-show="showRemoveIcon"
                 aria-hidden="true"
                 ng-click="$ctrl.openRemoveActivityModal($ctrl.activeSection, $ctrl.activeSubsection, tile)"
                 uib-tooltip="Remove"
                 tooltip-placement="top">
              </i>
              <exploration-summary-tile
                                        exploration-id="tile.id"
                                        exploration-title="tile.title"
                                        last-updated-msec="tile.lastUpdatedMsec"
                                        objective="tile.objective"
                                        category="tile.category"
                                        ratings="tile.ratings"
                                        num-views="tile.numViews"
                                        thumbnail-icon-url="tile.thumbnailIconUrl"
                                        thumbnail-bg-color="tile.thumbnailBgColor"
                                        class="protractor-test-exp-summary-tile"
                                        is-playlist-tile="true">
              </exploration-summary-tile>
            </div>
          </div>

        </div>

        <div ng-if="$ctrl.activeSection === $ctrl.LEARNER_DASHBOARD_SECTION_I18N_IDS.INCOMPLETE && $ctrl.activeSubsection === $ctrl.LEARNER_DASHBOARD_SUBSECTION_I18N_IDS.COLLECTIONS">
          <span class="oppia-incomplete-exploration"
                ng-if="$ctrl.numberNonexistentIncompleteCollections !== 0">
            <span translate="I18N_LEARNER_DASHBOARD_NONEXISTENT_INCOMPLETE_COLLECTIONS"
                  translate-values="{numberNonexistent: $ctrl.numberNonexistentIncompleteCollections}"
                  translate-interpolation="messageformat">
            </span>
            &#9785
          </span>

          <md-card layout="row"
                   class="oppia-learner-dashboard-no-activity-card"
                   ng-if="$ctrl.incompleteCollectionsList.length === 0">
            <div>
              <p ng-if="$ctrl.noCollectionActivity" translate="I18N_LEARNER_DASHBOARD_NO_ACTIVITY_IN_COLLECTION"></p>
              <p ng-if="!$ctrl.noCollectionActivity" translate="I18N_LEARNER_DASHBOARD_EMPTY_INCOMPLETE_COLLECTIONS"></p>

              <a class="btn oppia-dashboard-intro-button oppia-dashboard-intro-button-extra oppia-transition-200"
                 translate="I18N_ACTION_BROWSE_LESSONS"
                 ng-href="/community-library">
              </a>
            </div>
          </md-card>

          <div ng-repeat="tile in $ctrl.incompleteCollectionsList"
               class="oppia-incomplete-exploration-list"
               ng-mouseenter="showRemoveIcon=true" ng-mouseleave="showRemoveIcon=false">
            <i class="remove-icon fa fa-times"
               ng-show="showRemoveIcon"
               aria-hidden="true"
               ng-click="$ctrl.openRemoveActivityModal($ctrl.activeSection, $ctrl.activeSubsection, tile)"
               uib-tooltip="Remove"
               tooltip-placement="top">
            </i>
            <collection-summary-tile
                                     collection-id="tile.id"
                                     collection-title="tile.title"
                                     last-updated-msec="tile.lastUpdatedMsec"
                                     objective="tile.objective"
                                     node-count="tile.nodeCount"
                                     category="tile.category"
                                     thumbnail-icon-url="tile.thumbnailIconUrl"
                                     thumbnail-bg-color="tile.thumbnailBgColor">
            </collection-summary-tile>
          </div>

          <div class="oppia-learner-dashboard-page-portfolio"
               ng-if="$ctrl.incompleteCollectionsList.length > 8">
            <i class="material-icons md-18"
               ng-click="$ctrl.goToPreviousPage($ctrl.LEARNER_DASHBOARD_SECTION_I18N_IDS.INCOMPLETE, $ctrl.LEARNER_DASHBOARD_SUBSECTION_I18N_IDS.COLLECTIONS)">&#xE5C4;
            </i>
            Showing <[$ctrl.startIncompleteCollectionIndex + 1]> - <[$ctrl.Math.min($ctrl.startIncompleteCollectionIndex + $ctrl.PAGE_SIZE, $ctrl.incompleteCollectionsList.length)]> of <[$ctrl.incompleteCollectionsList.length]>
            <i class="material-icons md-18" ng-click="$ctrl.goToNextPage($ctrl.LEARNER_DASHBOARD_SECTION_I18N_IDS.INCOMPLETE, $ctrl.LEARNER_DASHBOARD_SUBSECTION_I18N_IDS.COLLECTIONS)">&#xE5C8;</i>
          </div>
        </div>

        <div ng-if="$ctrl.activeSection === $ctrl.LEARNER_DASHBOARD_SECTION_I18N_IDS.PLAYLIST && $ctrl.activeSubsection === $ctrl.LEARNER_DASHBOARD_SUBSECTION_I18N_IDS.COLLECTIONS">
          <span class="oppia-incomplete-exploration"
                ng-if="$ctrl.collectionPlaylist.length > 0">
            <span translate="I18N_LEARNER_DASHBOARD_REARRANGE_LEARNER_PLAYLIST_MESSAGE"></span>
          </span>
          <span class="oppia-incomplete-exploration"
                ng-if="$ctrl.numberNonexistentCollectionsFromPlaylist !== 0">
            <span translate="I18N_LEARNER_DASHBOARD_NONEXISTENT_COLLECTIONS_FROM_PLAYLIST"
                  translate-values="{numberNonexistent: $ctrl.numberNonexistentCollectionsFromPlaylist}"
                  translate-interpolation="messageformat">
            </span>
            &#9785
          </span>

          <md-card layout="row"
                   class="oppia-learner-dashboard-no-activity-card"
                   ng-if="$ctrl.collectionPlaylist.length === 0">
            <div>
              <p translate="I18N_LEARNER_DASHBOARD_EMPTY_COLLECTION_PLAYLIST"></p>

              <a class="btn oppia-dashboard-intro-button oppia-transition-200 oppia-dashboard-intro-button-extra"
                 translate="I18N_ACTION_BROWSE_LESSONS"
                 ng-href="/community-library">
              </a>
            </div>
          </md-card>

          <div ui-sortable="$ctrl.collectionPlaylistSortableOptions" ng-model="$ctrl.collectionPlaylist">
            <div class="oppia-learner-playlist-tiles oppia-learner-playlist-tiles-extra-info"
                 ng-repeat="tile in $ctrl.collectionPlaylist track by $index"
                 ng-mouseenter="showRemoveIcon=true" ng-mouseleave="showRemoveIcon=false">
              <i class="remove-icon fa fa-times oppia-remove-icon"
                 ng-show="showRemoveIcon"
                 aria-hidden="true"
                 ng-click="$ctrl.openRemoveActivityModal($ctrl.activeSection, $ctrl.activeSubsection, tile)"
                 uib-tooltip="Remove"
                 tooltip-placement="top">
              </i>
              <collection-summary-tile class="oppia-learner-playlist-tiles-extra"
                                       collection-id="tile.id"
                                       collection-title="tile.title"
                                       last-updated-msec="tile.lastUpdatedMsec"
                                       objective="tile.objective"
                                       node-count="tile.nodeCount"
                                       category="tile.category"
                                       thumbnail-icon-url="tile.thumbnailIconUrl"
                                       thumbnail-bg-color="tile.thumbnailBgColor"
                                       is-playlist-tile="true">
              </collection-summary-tile>
            </div>
          </div>
        </div>

        <div ng-if="$ctrl.activeSection === $ctrl.LEARNER_DASHBOARD_SECTION_I18N_IDS.COMPLETED && $ctrl.activeSubsection === $ctrl.LEARNER_DASHBOARD_SUBSECTION_I18N_IDS.COLLECTIONS">
          <span class="oppia-incomplete-exploration"
                ng-if="$ctrl.completedToIncompleteCollections.length !== 0">
            <span translate="I18N_LEARNER_DASHBOARD_COMPLETED_TO_INCOMPLETE_COLLECTIONS"
                  translate-values="{numberMoved: $ctrl.completedToIncompleteCollections.length}">
            </span>
            <span>
              <ul>
                <li ng-repeat="title in $ctrl.completedToIncompleteCollections"><[title]></li>
              </ul>
            </span>
          </span>

          <span class="oppia-incomplete-exploration"
                ng-if="$ctrl.numberNonexistentCompletedCollections !== 0">
            <span translate="I18N_LEARNER_DASHBOARD_NONEXISTENT_COMPLETED_COLLECTIONS"
                  translate-values="{numberNonexistent: $ctrl.numberNonexistentCompletedCollections}"
                  translate-interpolation="messageformat">
            </span>
            &#9785
          </span>

          <md-card layout="row"
                   class="oppia-learner-dashboard-no-activity-card"
                   ng-if="$ctrl.completedCollectionsList.length === 0">
            <div>
              <p translate="I18N_LEARNER_DASHBOARD_EMPTY_COMPLETED_COLLECTIONS"></p>

              <a class="btn oppia-dashboard-intro-button oppia-transition-200 oppia-dashboard-intro-button-extra"
                 translate="I18N_ACTION_BROWSE_LESSONS"
                 ng-href="/community-library">
              </a>
            </div>
          </md-card>

          <div ng-repeat="tile in $ctrl.completedCollectionsList"
               class="oppia-incomplete-exploration-list">
            <collection-summary-tile
                                     collection-id="tile.id"
                                     collection-title="tile.title"
                                     last-updated-msec="tile.lastUpdatedMsec"
                                     objective="tile.objective"
                                     node-count="tile.nodeCount"
                                     category="tile.category"
                                     thumbnail-icon-url="tile.thumbnailIconUrl"
                                     thumbnail-bg-color="tile.thumbnailBgColor">
            </collection-summary-tile>
          </div>

          <div class="oppia-learner-dashboard-page-portfolio"
               ng-if="$ctrl.completedCollectionsList.length > 8">
            <i class="material-icons md-18"
               ng-click="$ctrl.goToPreviousPage($ctrl.LEARNER_DASHBOARD_SECTION_I18N_IDS.COMPLETED, $ctrl.LEARNER_DASHBOARD_SUBSECTION_I18N_IDS.COLLECTIONS)">&#xE5C4;
            </i>
            Showing <[$ctrl.startCompletedCollectionIndex + 1]> - <[$ctrl.Math.min($ctrl.startCompletedCollectionIndex + $ctrl.PAGE_SIZE, $ctrl.completedCollectionsList.length)]> of <[$ctrl.completedCollectionsList.length]>
            <i class="material-icons md-18" ng-click="$ctrl.goToNextPage($ctrl.LEARNER_DASHBOARD_SECTION_I18N_IDS.COMPLETE, $ctrl.LEARNER_DASHBOARD_SUBSECTION_I18N_IDS.COLLECTIONS)">&#xE5C8;</i>
          </div>
        </div>

        <div ng-if="$ctrl.activeSection === $ctrl.LEARNER_DASHBOARD_SECTION_I18N_IDS.SUBSCRIPTIONS" class="oppia-learner-dashboard-section">
          <md-card layout="row"
                   class="oppia-learner-dashboard-no-activity-card"
                   ng-if="$ctrl.subscriptionsList.length === 0">
            <div>
              <p translate="I18N_LEARNER_DASHBOARD_EMPTY_SUBSCRIPTIONS"></p>

              <a class="btn oppia-dashboard-intro-button oppia-transition-200 oppia-dashboard-intro-button-extra"
                 translate="I18N_ACTION_BROWSE_LESSONS"
                 ng-href="/community-library">
              </a>
            </div>
          </md-card>

          <md-card class="oppia-subscription-card"
                   ng-repeat="subscription in $ctrl.subscriptionsList | orderBy:$ctrl.getValueOfSubscriptionSortKey:$ctrl.isCurrentSubscriptionSortDescending"
                   style="margin: 0 8px 0 4px; width: 197px;">
            <a class="oppia-subscription-profile-link" href="/profile/<[subscription.username]>" target="_blank" rel="noopener">
              <img ng-src="<[subscription.pictureDataUrl]>" class="oppia-subscription-card-profile-picture rounded-circle">
              <span class="oppia-subscription-card-summary" style="color: black;">
                <div style="margin-bottom: 5px; font-size: 17.5px;">
                  <strong class="protractor-test-subscription-name"
                          popover-append-to-body
                          popover-trigger="<[$ctrl.showUsernamePopover(subscription.username)]>"
                          ng-attr-uib-popover="<[subscription.username]>">
                    <[subscription.username| truncate:10]>
                  </strong>
                </div>
                <div class="oppia-impact-text">
                  <span>Impact</span>
                  <span><[subscription.impact || 0]></span>
                </div>
              </span>
            </a>
          </md-card>
        </div>

        <div ng-if="$ctrl.activeSection === $ctrl.LEARNER_DASHBOARD_SECTION_I18N_IDS.FEEDBACK" class="oppia-learner-dashboard-feedback-section">
          <md-card layout="row"
                   class="oppia-learner-dashboard-no-activity-card"
                   ng-if="$ctrl.threadSummaries.length === 0">
            <div>
              <p translate="I18N_LEARNER_DASHBOARD_EMPTY_FEEDBACK_THREADS"></p>

              <a class="btn oppia-dashboard-intro-button oppia-transition-200 oppia-dashboard-intro-button-extra"
                 translate="I18N_ACTION_BROWSE_LESSONS"
                 ng-href="/community-library">
              </a>
            </div>
          </md-card>

          <table class="table" ng-if="!$ctrl.feedbackThreadActive">
            <tr ng-repeat="thread in $ctrl.threadSummaries | orderBy:sortFeedbackFunction:$ctrl.isCurrentFeedbackSortDescending"
                ng-click="$ctrl.onClickThread(thread.status, thread.explorationId, thread.threadId, thread.explorationTitle)"
                class="oppia-feedback-tab-row protractor-test-feedback-thread">
              <td class="col-lg-1 col-md-1 col-sm-1">
                <span ng-class="$ctrl.getLabelClass(thread.status)"><[$ctrl.getHumanReadableStatus(thread.status)]></span>
              </td>
              <td class="col-lg-3 col-md-3 col-sm-3 oppia-col-3">
                <span ng-if="thread.totalMessageCount > 1">
                  <span ng-if="thread.authorSecondLastMessage">
                    <span ng-if="thread.secondLastMessageIsRead"><[thread.authorSecondLastMessage | truncate:7]>, </span>
                    <span ng-if="!thread.secondLastMessageIsRead">
                      <strong><[thread.authorSecondLastMessage | truncate:7]>, </strong>
                    </span>
                  </span>
                  <span ng-if="!thread.authorSecondLastMessage">
                    <span ng-if="thread.totalMessageCount > 1">
                      <span translate="I18N_FEEDBACK_MESSAGE_ANONYMOUS_AUTHOR"></span>,
                    </span>
                  </span>
                </span>
                <span ng-if="thread.authorLastMessage">
                  <span ng-if="thread.lastMessageIsRead"><[thread.authorLastMessage | truncate:7]></span>
                  <span ng-if="!thread.lastMessageIsRead">
                    <strong><[thread.authorLastMessage | truncate:7]></strong>
                  </span>
                </span>
                <span ng-if="!thread.authorLastMessage">
                  <span translate="I18N_FEEDBACK_MESSAGE_ANONYMOUS_AUTHOR"></span>
                </span>
                <span class="feedback-thread-message-count">(<[thread.totalMessageCount]>)</span>
              </td>
<<<<<<< HEAD
              <td class="col-lg-6 col-md-6 col-sm-6 oppia-col-6">
                <span ng-if="thread.totalMessageCount > 1 && thread.secondLastMessageRead && thread.lastMessageRead"><[thread.explorationTitle]> -</span>
                <span class="protractor-test-feedback-exploration" ng-if="thread.totalMessageCount === 1 && thread.lastMessageRead"><[thread.explorationTitle]> -</span>
                <span ng-if="thread.totalMessageCount === 1 && !thread.lastMessageRead">
=======
              <td class="col-lg-6 col-md-6 col-sm-6" style="width: 58%;">
                <span ng-if="thread.totalMessageCount > 1 && thread.secondLastMessageIsRead && thread.lastMessageIsRead"><[thread.explorationTitle]> -</span>
                <span class="protractor-test-feedback-exploration" ng-if="thread.totalMessageCount === 1 && thread.lastMessageIsRead"><[thread.explorationTitle]> -</span>
                <span ng-if="thread.totalMessageCount === 1 && !thread.lastMessageIsRead">
>>>>>>> 7d310237
                  <strong><[thread.explorationTitle]> -</strong>
                </span>
                <span ng-if="thread.totalMessageCount > 1 && (!thread.lastMessageIsRead || !thread.secondLastMessageIsRead)">
                  <strong><[thread.explorationTitle]> -</strong>
                </span>
                <span ng-if="thread.lastMessageText"><[thread.lastMessageText | truncate:50]></span>
                <span ng-if="!thread.lastMessageText && thread.totalMessageCount !== 1">
                  <i translate="I18N_LEARNER_DASHBOARD_FEEDBACK_THREAD_STATUS_CHANGE_MESSAGE"
                     translate-values="{threadStatus: $ctrl.getHumanReadableStatus(thread.status)}">
                  </i>
                </span>
                <span ng-if="!thread.lastMessageText && thread.totalMessageCount === 1"><i translate="I18N_LEARNER_DASHBOARD_SUGGESTION_TEXT"></i></span>
              </td>
              <td class="col-lg-2 col-md-2 col-sm-2">
                <span><[$ctrl.getLocaleAbbreviatedDatetimeString(thread.lastUpdatedMsecs)]></span>
              </td>
            </tr>
          </table>

          <table class="table" ng-if="$ctrl.feedbackThreadActive">
            <tr>
              <td>
                <button ng-click="$ctrl.showAllThreads()"
                        class="btn btn-secondary oppia-btn-secondary">
                  <i class="material-icons oppia-vcenter" title="<['I18N_LEARNER_DASHBOARD_RETURN_TO_FEEDBACK_THREADS_MESSAGE' | translate]>">&#xE5CB;</i>
                </button>
                <span class="oppia-exploration-title"><[$ctrl.explorationTitle]></span>
              </td>
            </tr>
            <tr ng-if="$ctrl.loadingFeedbacks">
              <td class="oppia-loading-text">
                <span>
                  Loading
                  <loading-dots></loading-dots>
                </span>
              </td>
            </tr>
            <tr ng-if="!$ctrl.loadingFeedbacks" ng-repeat="message in $ctrl.messageSummaries" class="oppia-loading-feedbacks">
              <td>
                <div class="row">
                  <div class="col-sm-9">
                    <span class="feedback-message-header">
                      <span ng-if="message.authorPictureDataUrl" class="oppia-author-picture">
                        <img ng-src="<[message.authorPictureDataUrl]>"
                             class="oppia-navbar-profile-picture oppia-navbar-profile-picture-extra rounded-circle"
                             alt="User Avatar">
                      </span>

                      <span ng-if="!message.authorPictureDataUrl" class="oppia-author-picture">
                        <i class="material-icons md-40 oppia-navbar-profile-picture-extra">&#xE853;</i>
                      </span>
                    </span>

                    <span ng-if="message.authorUsername" class="feedback-message-author-name"><strong><[message.authorUsername]></strong></span>
                    <span ng-if="!message.authorUsername" class="feedback-message-author-name"><strong translate="I18N_FEEDBACK_MESSAGE_ANONYMOUS_AUTHOR"></strong></span>
                    <span class="oppia-update-status"
                          ng-if="message.messageId !== 0 && message.updatedStatus">
                      <em translate="I18N_LEARNER_DASHBOARD_FEEDBACK_THREAD_STATUS_CHANGE_MESSAGE"
                          translate-values="{threadStatus: $ctrl.getHumanReadableStatus(message.updatedStatus)}">
                      </em>
                    </span>
                  </div>
                  <div class="col-lg-3 col-md-3 col-sm-3">
                    <span><[$ctrl.getLocaleAbbreviatedDatetimeString(message.createdOnMsecs)]></span>
                  </div>
                </div>

                <div class="row">
                  <div class="col-sm-2 feedback-message-spacing oppia-col-2"></div>
                  <div class="col-sm-10 feedback-thread-message-body">
                    <div>
                      <span class="protractor-test-feedback-message" ng-if="message.text"><[message.text]></span>
                      <button
                              ng-if="message.currentContentHtml"
                              class="btn btn-primary oppia-learner-dashboard-section"
                              ng-click="$ctrl.showSuggestionModal(message.suggestionHtml, message.currentContentHtml, message.description)"
                              translate="I18N_LEARNER_DASHBOARD_VIEW_SUGGESTION">
                      </button>
                    </div>
                  </div>
                </div>
              </td>
            </tr>

            <tr>
              <td>
                <div class="row">
                  <div class="col-sm-1 feedback-message-author-picture oppia-col-1">
                    <span class="feedback-message-header">
                      <span class="oppia-author-picture">
                        <img ng-src="<[$ctrl.profilePictureDataUrl]>"
                             class="oppia-navbar-profile-picture rounded-circle feedback-thread-learner-profile-pic"
                             alt="User Avatar">
                      </span>
                    </span>
                  </div>

                  <div class="col-sm-11">
                    <div class="feedback-thread-new-message">
                      <textarea class="form-control feedback-thread-reply-box"
                                placeholder="<['I18N_LEARNER_DASHBOARD_FEEDBACK_THREAD_DEFAULT_MESSAGE' | translate]>" ng-model="$ctrl.newMessage.text">
                      </textarea>
                    </div>
                    <div>
                      <button class="btn btn-success feedback-thread-new-message-send"
                              ng-click="$ctrl.addNewMessage($ctrl.threadId, $ctrl.newMessage.text)"
                              ng-disabled="$ctrl.messageSendingInProgress || !$ctrl.newMessage.text">
                        <span ng-if="$ctrl.messageSendingInProgress" translate="I18N_LEARNER_DASHBOARD_SEND_FEEDBACK_THREAD_MESSAGE_IN_PROGRESS"></span>
                        <span class="protractor-test-feedback-send-message"
                              ng-if="!$ctrl.messageSendingInProgress"
                              translate="I18N_LEARNER_DASHBOARD_SEND_FEEDBACK_THREAD_MESSAGE">
                        </span>
                      </button>
                    </div>
                  </div>
                </div>
              </td>
            </tr>
          </table>
          <div class="feedback-thread-warning" ng-if="$ctrl.feedbackThreadActive">
            <i class="material-icons">&#xE88F;</i>
            <span translate="I18N_LEARNER_DASHBOARD_FEEDBACK_THREAD_WARNING"></span>
          </div>
        </div>
      </div>
    </div>

    <div class="col-md-2 oppia-learner-dashboard-side-content"
         ng-class="{'oppia-learner-dashboard-mobile-mode': $ctrl.checkMobileView()}">

    </div>
  </div>
</div>
<style>
  body {
    overflow-x: visible;
  }

  .oppia-learner-dashboard-container {
    margin: 0 auto 30px auto;
    max-width: 1400px;
  }

  .oppia-learner-dashboard-title {
    color: #01645c;
    font-family: 'Capriola', 'Roboto', Arial, sans-serif;
    font-size: 3em;
    margin-bottom: 33px;
    margin-top: 0;
    padding-top: 65.5px;
    text-align: center;
  }

  .oppia-learner-dashboard-title-mobile {
    font-size: 2.5em;
    margin-bottom: 25px;
  }

  .oppia-learner-dashboard-mascot {
    float: right;
    margin-top: -40px;
    padding-left: 10px;
    width: 140px;
  }

  .oppia-learner-dashboard-menu {
    border: 1px solid #d0d0d0;
    color: black;
    cursor: pointer;
    font-family: 'Capriola', 'Roboto', Arial, sans-serif;
    font-size: 1em;
    font-weight: normal;
    margin: 0;
    padding: 15px 20px 15px 20px;
  }

  .oppia-learner-dashboard-main-menu .oppia-learner-dashboard-sub-section-active {
    background-color: #aed2e9;
    border: 1px solid lightgreen;
    color: black;
  }

  .oppia-learner-dashboard-submenu {
    background-color: #fff;
    border: 1px solid #d0d0d0;
    color: #757575;
    cursor: pointer;
    font-family: 'Capriola', 'Roboto', Arial, sans-serif;
    font-size: 16px;
    padding: 12px 20px 12px 40px;
  }

  .oppia-learner-dashboard-section-active {
    background-color: #018477;
    color: white;
  }

  .oppia-learner-dashboard-side-content {
    min-width: 200px;
    padding-left: 20px;
    width: 20%;
  }

  .oppia-learner-dashboard-main-content {
    padding: 0;
    width: 60%;
  }

  .oppia-learner-dashboard-main-content .stats-card {
    min-height: 63px;
    position: relative;
  }

  .oppia-learner-dashboard-main-content .stats-card .stat-description {
    line-height: 1.646;
    margin-bottom: 35px;
    padding-right: 10px;
  }

  .oppia-learner-dashboard-main-content .stats-card .stat-value {
    bottom: 0;
    position: absolute;
  }

  .oppia-learner-dashboard-main-content .remove-icon {
    color: white;
    float: right;
    font-size: 20px;
    left: -7px;
    margin-left: -26px;
    margin-top: 10px;
    position: relative;
    width: 18px;
    z-index: 20;
  }

  .oppia-learner-dashboard-main-menu {
    background-color: white;
    padding: 0;
  }

  .oppia-learner-dashboard-mobile-mode {
    margin: auto;
    width: 100%;
  }

  .oppia-learner-dashboard-mascot-mobile {
    margin-left: -76px;
    margin-top: 307px;
    position: absolute;
  }

  .oppia-learner-dashboard-intro-card {
    background: #fff;
    border-left: none;
    border-radius: 5px;
    margin: 1em 0 0;
    padding: 37px 30px;
    text-align: center;
  }

  .oppia-learner-dashboard-intro-card:before {
    background: #fff;
    border-bottom-right-radius: 80px 50px;
    bottom: -1.88em;
    content: "";
    display: block;
    height: 30px;
    position: absolute;
    width: 50px;
    z-index: 10;
  }

  .oppia-learner-dashboard-intro-card:after {
    background: #e8e7e3;
    border-bottom-right-radius: 40px 50px;
    bottom: -1.88em;
    content: "";
    display: block;
    height: 30px;
    position: absolute;
    width: 20px;
    z-index: 10;
  }

  .oppia-learner-dashboard-intro-button {
    background-color: #015c53;
    color: #fff;
    font-family: "Capriola", "Roboto", Arial, sans-serif;
    font-size: 16px;
    margin-top: 25px;
    padding: 8px;
    text-transform: uppercase;
    width: 250px;
  }

  .oppia-learner-dashboard-intro-button:hover,
  .oppia-learner-dashboard-intro-button:focus,
  .oppia-learner-dashboard-intro-button:active {
    background-color: rgba(5, 190, 178, 1);
    color: #fff;
  }

  .oppia-learner-dashboard-intro-card-message {
    font-family: 'Capriola', 'Roboto', Arial, sans-serif;
    font-size: 18px;
    text-align: center;
  }

  .oppia-learner-dashboard-main-content-title {
    color: #076962;
    display: inline-block;
    font-family: 'Capriola', 'Roboto', Arial, sans-serif;
    font-size: 1.3em;
    padding: 16px;
    padding-bottom: 8px;
  }

  .oppia-learner-dashboard-sort {
    float: right;
    padding-right: 7.5px;
    padding-top: 8px;
  }

  .oppia-learner-dashboard-main-content-container .oppia-learner-dashboard-no-activity-card {
    background: rgb(255,255,255);
    box-shadow: 0 1px 3px rgba(0,0,0,0.12), 0 1px 2px rgba(0,0,0,0.24);
    font-family: "Capriola", "Roboto", Arial, sans-serif;
    margin: 0 17px 0 4px;
    padding: 30px 55px 30px 30px;
  }

  .oppia-learner-dashboard-sort-mobile {
    float: none;
    padding: 0 7.5px;
  }

  .oppia-learner-dashboard-main-content-container {
    padding-left: 11px;
  }

  .oppia-learner-dashboard-feedback-section {
    margin-right: 23px;
  }

  .oppia-learner-dashboard-feedback-section .table {
    background-color: white;
    margin-bottom: 10px;
    margin-left: 6px;
  }

  .oppia-learner-dashboard-feedback-section .feedback-thread-message-count {
    color: #757575;
    font-size: 100.25%;
  }

  .oppia-learner-dashboard-feedback-section .feedback-message-spacing {
    left: 3px;
    padding: 0;
    text-align: center;
  }

  .oppia-learner-dashboard-feedback-section .feedback-message-header {
    display: inline-block;
    text-align: center;
    width: 8%;
  }

  .oppia-learner-dashboard-feedback-section .feedback-thread-new-message {
    margin-right: 10px;
  }

  .oppia-learner-dashboard-feedback-section .feedback-thread-new-message-send {
    margin: 6px 0 0 14px;
  }

  @media (max-width: 768px) {
    .oppia-learner-dashboard-feedback-section .feedback-thread-new-message {
      margin-left: 14px;
    }

    .oppia-learner-dashboard-feedback-section .feedback-message-author-name {
      margin-left: 10px;
    }

    .oppia-learner-dashboard-feedback-section .feedback-thread-new-message-send {
      margin: 6px 0 0 28px;
    }

    .oppia-learner-dashboard-feedback-section .feedback-thread-reply-box {
      margin-top: 9px;
    }

    .oppia-learner-dashboard-feedback-section .feedback-thread-message-body {
      margin-left: 43px;
    }
  }

  .oppia-learner-dashboard-feedback-section .col-sm-11 {
    padding: 0 20px 0 0;
  }

  .oppia-learner-dashboard-feedback-section .feedback-thread-reply-box {
    font-size: 1em;
    height: 70px;
    margin-left: 14px;
    resize: vertical;
  }

  .oppia-learner-dashboard-feedback-section .feedback-thread-warning {
    color: #0277BD;
    margin-left: 4px;
  }

  .oppia-learner-dashboard-feedback-section .feedback-thread-learner-profile-pic {
    margin-left: 26px;
    margin-top: 4px;
    min-width: 32px;
  }

  @media (max-width: 810px) {
    .oppia-learner-dashboard-title {
      font-size: 2.8em;
    }

    .sort-explorations-select.oppia-learner-dashboard-sort {
      padding: 0 0 6px 7.5px;
      width: 100%;
    }
  }

  @media (max-width: 500px) {
    .oppia-learner-dashboard-title {
      font-size: 2.5em;
    }

    .oppia-learner-dashboard-intro-card:before {
      left: 17em;
    }

    .oppia-learner-dashboard-intro-card:after {
      left: 17em;
    }

    .oppia-learner-dashboard-main-content-container {
      padding: 7px;
    }

    .oppia-learner-dashboard-main-content-container .oppia-learner-dashboard-no-activity-card {
      margin: 0px 2px 0 4px;
    }

    .oppia-learner-dashboard-feedback-section .feedback-thread-reply-box {
      font-size: 1em;
      height: 70px;
      margin-left: 14px;
      resize: vertical;
    }

    .oppia-learner-dashboard-feedback-section .feedback-thread-learner-profile-pic {
      margin-left: 15px;
    }
  }

  @media (max-width: 380px) {
    .oppia-learner-dashboard-title-mobile {
      padding-top: 54.5px;
    }

    .oppia-learner-dashboard-mascot {
      margin-top: 335px;
    }

    .oppia-learner-dashboard-intro-card:before {
      left: 15em;
    }

    .oppia-learner-dashboard-intro-card:after {
      left: 15em;
    }
  }

  .oppia-dashboard-tooltip {
    display: inline-block;
    position: relative;
  }

  .oppia-dashboard-tooltip-text {
    background-color: #018477;
    border-radius: 6px;
    bottom: 97%;
    color: #fff;
    font-size: 0.6em;
    padding: 5px;
    position: absolute;
    text-align: center;
    visibility: hidden;
    width: auto;
    z-index: 1;
  }

  @media screen and (max-width: 500px) {
    .oppia-dashboard-tooltip-text {
      width: 90%;
    }
  }

  @media screen and (max-width: 470px) {
    .oppia-learner-dashboard-main-content,
    .oppia-learner-dashboard-side-content {
      width: 100%;
    }
  }

  .oppia-dashboard-tooltip:hover + .oppia-dashboard-tooltip-text {
    visibility: visible;
  }

  .oppia-learner-dashboard-page-portfolio {
    font-weight: bold;
    margin-right: 14px;
    margin-top: 8px;
    text-align: right;
  }

  .oppia-learner-playlist-tiles {
    display: inline-block;
    margin-left: 1px;
    padding-right: 21px;
    width: 100%;
  }

  .oppia-learner-dashboard-container-extra {
    position: relative;
  }

  .oppia-learner-dashboard-main-content-extra {
    margin: auto;
    padding-top: 10px;
  }

  .oppia-flex {
    display: flex;
  }

  .oppia-learner-dashboard-mascot-image-container {
    height: 100%;
  }

  .oppia-learner-dashboard-intro-card-message-extra-1 {
    padding-top: 6px;
  }

  .oppia-learner-dashboard-intro-card-message-extra-2 {
    padding-top: 15px;
  }

  .oppia-navbar-breadcrumb-separator-extra {
    margin: 0 1px;
  }

  .oppia-sort-by-text {
    margin-top: 0;
  }

  .oppia-learner-dashboard-sort-extra {
    margin-bottom: 7px;
  }

  .oppia-sort-options {
    width: 160px;
  }

  .oppia-incomplete-exploration {
    display: block;
    padding: 5px 7.5px;
  }

  .oppia-dashboard-intro-button-extra {
    margin-top: 13px;
    width: 230px;
  }

  .oppia-incomplete-exploration-list {
    display: inline-block;
    margin-left: 1px;
  }

  .oppia-learner-playlist-tiles-extra {
    display: block;
    height: 145px;
  }

  .oppia-remove-icon {
    color: black;
  }

  .oppia-exp-summary-tile {
    height: 145px;
  }

  .oppia-learner-playlist-tiles-extra-info {
    display: inline-block;
    height: 145px;
    margin-left: 1px;
  }

  .oppia-learner-dashboard-section {
    margin-top: 5px;
  }

  .oppia-subscription-card-extra {
    margin: 0 8px 0 4px;
    width: 197px;
  }

  .oppia-subscription-name-container {
    font-size: 17.5px;
    margin-bottom: 5px;
  }

  .oppia-impact-text {
    font-size: 14.5px;
  }

  .oppia-col-3 {
    width: 21%;
  }

  .oppia-col-6 {
    width: 58%;
  }

  .oppia-btn-secondary {
    padding: 0 3px;
  }

  .oppia-exploration-title {
    font-size: 105%;
    margin-left: 7px;
  }

  .oppia-loading-text {
    text-align: center;
  }

  .oppia-loading-feedbacks {
    padding: 13px 8px 7px 8px;
  }

  .oppia-author-picture {
    display: inline-block;
  }

  .oppia-navbar-profile-picture-extra {
    margin-top: 4px;
    min-width: 32px;
  }

  .oppia-update-status {
    float: right;
    margin-right: 15px;
  }

  .oppia-col-2 {
    width: 8%;
  }

  .oppia-col-1 {
    padding: 0;
    width: 8%;
  }

</style><|MERGE_RESOLUTION|>--- conflicted
+++ resolved
@@ -602,17 +602,10 @@
                 </span>
                 <span class="feedback-thread-message-count">(<[thread.totalMessageCount]>)</span>
               </td>
-<<<<<<< HEAD
-              <td class="col-lg-6 col-md-6 col-sm-6 oppia-col-6">
-                <span ng-if="thread.totalMessageCount > 1 && thread.secondLastMessageRead && thread.lastMessageRead"><[thread.explorationTitle]> -</span>
-                <span class="protractor-test-feedback-exploration" ng-if="thread.totalMessageCount === 1 && thread.lastMessageRead"><[thread.explorationTitle]> -</span>
-                <span ng-if="thread.totalMessageCount === 1 && !thread.lastMessageRead">
-=======
               <td class="col-lg-6 col-md-6 col-sm-6" style="width: 58%;">
                 <span ng-if="thread.totalMessageCount > 1 && thread.secondLastMessageIsRead && thread.lastMessageIsRead"><[thread.explorationTitle]> -</span>
                 <span class="protractor-test-feedback-exploration" ng-if="thread.totalMessageCount === 1 && thread.lastMessageIsRead"><[thread.explorationTitle]> -</span>
                 <span ng-if="thread.totalMessageCount === 1 && !thread.lastMessageIsRead">
->>>>>>> 7d310237
                   <strong><[thread.explorationTitle]> -</strong>
                 </span>
                 <span ng-if="thread.totalMessageCount > 1 && (!thread.lastMessageIsRead || !thread.secondLastMessageIsRead)">
