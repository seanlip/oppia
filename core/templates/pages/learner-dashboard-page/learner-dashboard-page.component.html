<background-banner></background-banner>
<div class="oppia-learner-dashboard-container position-relative">
  <div>
    <h2 class="oppia-learner-dashboard-title"
        [innerHTML]="'I18N_TOPNAV_LEARNER_DASHBOARD' | translate"
        [ngClass]="{'oppia-learner-dashboard-title-mobile': checkMobileView()}">
    </h2>
  </div>
  <div class="oppia-dashboard-aggregated-stats oppia-learner-dashboard-main-content oppia-learner-dashboard-container"
       [ngClass]="{'oppia-learner-dashboard-mobile-mode': checkMobileView()}"
       *ngIf="!noActivity">
    <mat-card class="oppia-flex-row"
            [ngStyle]="checkMobileView() ? {'margin-bottom': '10px'} : {'margin-bottom': '40px'}">
      <div class="stats-card">
        <p class="stat-description">Completed Explorations</p>
        <h1 class="stat-value">{{ completedExplorationsList && completedExplorationsList.length }}</h1>
      </div>
      <div class="stats-card">
        <p class="stat-description">Completed Collections</p>
        <h1 class="stat-value">{{ completedCollectionsList && completedCollectionsList.length }}</h1>
      </div>
      <div class="stats-card">
        <p class="stat-description">Subscriptions</p>
        <h1 class="stat-value">{{ subscriptionsList && subscriptionsList.length }}</h1>
      </div>
    </mat-card>
  </div>

  <div class="row no-gutters oppia-row"
       [ngStyle]="checkMobileView() ? {'display': 'block'} : {'display': 'flex'}"
       *ngIf="noActivity">
    <div class="col-sm-2"
         [ngStyle]="checkMobileView() ? {'text-align': 'center'} : {'text-align': 'left'}">
      <div class="h-100" *ngIf="!checkMobileView()"></div>
      <img [src]="getStaticImageUrl('/general/collection_mascot.svg')"
           [ngClass]="{'oppia-learner-dashboard-mascot-mobile': checkMobileView()}"
           class="oppia-learner-dashboard-mascot"
           alt="">
    </div>

    <div class="col-sm-8">
      <blockquote class="oppia-learner-dashboard-intro-card">
        <p class="oppia-learner-dashboard-intro-card-message oppia-learner-dashboard-intro-card-message-part-1"
           [innerHTML]="'I18N_LEARNER_DASHBOARD_INTRO_MESSAGE_PART_ONE' | translate">
        </p>
        <p class="oppia-learner-dashboard-intro-card-message oppia-learner-dashboard-intro-card-message-part-2"
           [innerHTML]="'I18N_LEARNER_DASHBOARD_INTRO_MESSAGE_PART_TWO' | translate">
        </p>
        <a class="btn oppia-learner-dashboard-intro-button oppia-transition-200 protractor-mobile-test-learner-dashboard-intro-button"
           [innerHTML]="'I18N_ACTION_BROWSE_LESSONS' | translate"
           href="/community-library"
           [oppiaFocusOn]="'ourLessonsBtn'">
        </a>
      </blockquote>
    </div>

    <div class="col-sm-2">

    </div>
  </div>

  <div class="row oppia-row"
       [ngStyle]="checkMobileView() ? {'display': 'block'} : {'display': 'flex'}"
       [ngClass]="{'oppia-learner-dashboard-mobile-mode': checkMobileView()}"
       *ngIf="!noActivity">
    <div class="col-md-2 oppia-learner-dashboard-side-content"
         [ngClass]="{'oppia-learner-dashboard-mobile-mode': checkMobileView()}">
      <mat-card class="oppia-learner-dashboard-main-menu">
        <h4 class="oppia-learner-dashboard-menu"
            *ngIf="newLearnerDashboardPageIsDisplayed"
            [ngClass]="{'oppia-learner-dashboard-section-active': activeSection === LEARNER_DASHBOARD_SECTION_I18N_IDS.HOME}"
            (click)="setActiveSection(LEARNER_DASHBOARD_SECTION_I18N_IDS.HOME)">
          <span [innerHTML]="LEARNER_DASHBOARD_SECTION_I18N_IDS.HOME | translate"></span>
        </h4>
        <h4 class="oppia-learner-dashboard-menu"
            *ngIf="newLearnerDashboardPageIsDisplayed"
            [ngClass]="{'oppia-learner-dashboard-section-active': activeSection === LEARNER_DASHBOARD_SECTION_I18N_IDS.GOALS}"
            (click)="setActiveSection(LEARNER_DASHBOARD_SECTION_I18N_IDS.GOALS)">
          <span [innerHTML]="LEARNER_DASHBOARD_SECTION_I18N_IDS.GOALS | translate"></span>
        </h4>
        <h4 class="oppia-learner-dashboard-menu" *ngIf="newLearnerDashboardPageIsDisplayed"
            [ngClass]="{'oppia-learner-dashboard-section-active': activeSection === LEARNER_DASHBOARD_SECTION_I18N_IDS.PROGRESS}"
            (click)="setActiveSection(LEARNER_DASHBOARD_SECTION_I18N_IDS.PROGRESS)">
          <span [innerHTML]="LEARNER_DASHBOARD_SECTION_I18N_IDS.PROGRESS | translate"></span>
        </h4>
        <h4 class="oppia-learner-dashboard-menu" *ngIf="newLearnerDashboardPageIsDisplayed"
            [ngClass]="{'oppia-learner-dashboard-section-active': activeSection === LEARNER_DASHBOARD_SECTION_I18N_IDS.COMMUNITY_LESSONS}"
            (click)="setActiveSection(LEARNER_DASHBOARD_SECTION_I18N_IDS.COMMUNITY_LESSONS)">
          <span [innerHTML]="LEARNER_DASHBOARD_SECTION_I18N_IDS.COMMUNITY_LESSONS | translate"></span>
        </h4>
        <h4 class="dropdown-toggle oppia-learner-dashboard-menu protractor-test-play-later-section"
            [ngClass]="{'oppia-learner-dashboard-section-active': activeSection === LEARNER_DASHBOARD_SECTION_I18N_IDS.PLAYLIST}"
            (click)="setActiveSection(LEARNER_DASHBOARD_SECTION_I18N_IDS.PLAYLIST)">
          <span [innerHTML]="LEARNER_DASHBOARD_SECTION_I18N_IDS.PLAYLIST | translate"></span>
        </h4>
        <div class="menu-sub-section"
             [@slideInOut]="activeSection === LEARNER_DASHBOARD_SECTION_I18N_IDS.PLAYLIST">
          <div class="oppia-learner-dashboard-submenu"
               [ngClass]="{'oppia-learner-dashboard-sub-section-active': activeSubsection === LEARNER_DASHBOARD_SUBSECTION_I18N_IDS.EXPLORATIONS}"
               (click)="setActiveSubsection(LEARNER_DASHBOARD_SUBSECTION_I18N_IDS.EXPLORATIONS)"
               [innerHTML]="'I18N_DASHBOARD_EXPLORATIONS' | translate">
          </div>
          <div class="oppia-learner-dashboard-submenu protractor-test-playlist-collection-section"
               [ngClass]="{'oppia-learner-dashboard-sub-section-active': activeSubsection === LEARNER_DASHBOARD_SUBSECTION_I18N_IDS.COLLECTIONS}"
               (click)="setActiveSubsection(LEARNER_DASHBOARD_SUBSECTION_I18N_IDS.COLLECTIONS)"
               [innerHTML]="'I18N_DASHBOARD_COLLECTIONS' | translate">
          </div>
        </div>
        <h4 class="oppia-learner-dashboard-menu protractor-test-incomplete-section dropdown-toggle"
            [ngClass]="{'oppia-learner-dashboard-section-active': activeSection === LEARNER_DASHBOARD_SECTION_I18N_IDS.INCOMPLETE}"
            (click)="setActiveSection(LEARNER_DASHBOARD_SECTION_I18N_IDS.INCOMPLETE)">
          <span [innerHTML]="LEARNER_DASHBOARD_SECTION_I18N_IDS.INCOMPLETE | translate"></span>
        </h4>
        <div class="menu-sub-section"
             [@slideInOut]="activeSection === LEARNER_DASHBOARD_SECTION_I18N_IDS.INCOMPLETE">
          <div class="oppia-learner-dashboard-submenu protractor-test-incomplete-exp-section"
               [ngClass]="{'oppia-learner-dashboard-sub-section-active': activeSubsection === LEARNER_DASHBOARD_SUBSECTION_I18N_IDS.EXPLORATIONS}"
               (click)="setActiveSubsection(LEARNER_DASHBOARD_SUBSECTION_I18N_IDS.EXPLORATIONS)"
               [innerHTML]="'I18N_DASHBOARD_EXPLORATIONS' | translate">
          </div>
          <div class="oppia-learner-dashboard-submenu protractor-test-incomplete-collection-section"
               [ngClass]="{'oppia-learner-dashboard-sub-section-active': activeSubsection === LEARNER_DASHBOARD_SUBSECTION_I18N_IDS.COLLECTIONS}"
               (click)="setActiveSubsection(LEARNER_DASHBOARD_SUBSECTION_I18N_IDS.COLLECTIONS)"
               [innerHTML]="'I18N_DASHBOARD_COLLECTIONS' | translate">
          </div>
        </div>
        <h4 class="oppia-learner-dashboard-menu protractor-test-completed-section dropdown-toggle"
            [ngClass]="{'oppia-learner-dashboard-section-active': activeSection === LEARNER_DASHBOARD_SECTION_I18N_IDS.COMPLETED}"
            (click)="setActiveSection(LEARNER_DASHBOARD_SECTION_I18N_IDS.COMPLETED)">
          <span [innerHTML]="LEARNER_DASHBOARD_SECTION_I18N_IDS.COMPLETED | translate"></span>
        </h4>
        <div class="menu-sub-section"
             [@slideInOut]="activeSection === LEARNER_DASHBOARD_SECTION_I18N_IDS.COMPLETED">
          <div class="oppia-learner-dashboard-submenu protractor-test-completed-exp-section"
               [ngClass]="{'oppia-learner-dashboard-sub-section-active': activeSubsection === LEARNER_DASHBOARD_SUBSECTION_I18N_IDS.EXPLORATIONS}"
               (click)="setActiveSubsection(LEARNER_DASHBOARD_SUBSECTION_I18N_IDS.EXPLORATIONS)"
               [innerHTML]="'I18N_DASHBOARD_EXPLORATIONS' | translate">
          </div>
          <div class="oppia-learner-dashboard-submenu protractor-test-completed-collection-section"
               [ngClass]="{'oppia-learner-dashboard-sub-section-active': activeSubsection === LEARNER_DASHBOARD_SUBSECTION_I18N_IDS.COLLECTIONS}"
               (click)="setActiveSubsection(LEARNER_DASHBOARD_SUBSECTION_I18N_IDS.COLLECTIONS)"
               [innerHTML]="'I18N_DASHBOARD_COLLECTIONS' | translate">
          </div>
        </div>
        <h4 class="oppia-learner-dashboard-menu protractor-test-subscriptions-section"
            [ngClass]="{'oppia-learner-dashboard-section-active': activeSection === LEARNER_DASHBOARD_SECTION_I18N_IDS.SUBSCRIPTIONS}"
            (click)="setActiveSection(LEARNER_DASHBOARD_SECTION_I18N_IDS.SUBSCRIPTIONS)">
          <span [innerHTML]="LEARNER_DASHBOARD_SECTION_I18N_IDS.SUBSCRIPTIONS | translate"></span>
        </h4>
        <h4 class="oppia-learner-dashboard-menu protractor-test-feedback-section"
            [ngClass]="{'oppia-learner-dashboard-section-active': activeSection === LEARNER_DASHBOARD_SECTION_I18N_IDS.FEEDBACK}"
            (click)="setActiveSection(LEARNER_DASHBOARD_SECTION_I18N_IDS.FEEDBACK)">
          <span [innerHTML]="LEARNER_DASHBOARD_SECTION_I18N_IDS.FEEDBACK | translate"></span>
          <span *ngIf="numberOfUnreadThreads !== 0">({{ numberOfUnreadThreads }})</span>
        </h4>
      </mat-card>
    </div>

    <div class="col-md-8 oppia-learner-dashboard-main-content"
         [ngClass]="{'oppia-learner-dashboard-mobile-mode': checkMobileView()}">
      <div>
        <span class="oppia-learner-dashboard-main-content-title" *ngIf="activeSection !== LEARNER_DASHBOARD_SECTION_I18N_IDS.GOALS && activeSection !== LEARNER_DASHBOARD_SECTION_I18N_IDS.HOME && activeSection !== LEARNER_DASHBOARD_SECTION_I18N_IDS.PROGRESS && activeSection !== LEARNER_DASHBOARD_SECTION_I18N_IDS.COMMUNITY_LESSONS">
          <span [innerHTML]="activeSection | translate">
          </span>
          <span *ngIf="activeSection !== LEARNER_DASHBOARD_SECTION_I18N_IDS.SUBSCRIPTIONS && activeSection !== LEARNER_DASHBOARD_SECTION_I18N_IDS.FEEDBACK">
            <span class="oppia-navbar-breadcrumb-separator oppia-navbar-breadcrumb-separator-icon">
            </span>
            <span [innerHTML]="activeSubsection | translate">
            </span>
            <i *ngIf="activeSubsection === LEARNER_DASHBOARD_SUBSECTION_I18N_IDS.COLLECTIONS" class="oppia-dashboard-tooltip material-icons">info</i>
            <span class="oppia-dashboard-tooltip-text"
                  [innerHTML]="'I18N_LEARNER_DASHBOARD_TOOLTIP' | translate">
            </span>
          </span>
        </span>

        <span class="sort-explorations-select oppia-learner-dashboard-sort"
              [ngClass]="{'oppia-learner-dashboard-sort-mobile': checkMobileView()}"
              *ngIf="activeSubsection === LEARNER_DASHBOARD_SUBSECTION_I18N_IDS.EXPLORATIONS && ((activeSection === LEARNER_DASHBOARD_SECTION_I18N_IDS.COMPLETED && completedExplorationsList.length !== 0) || (activeSection === LEARNER_DASHBOARD_SECTION_I18N_IDS.INCOMPLETE && incompleteExplorationsList.length !== 0))">
          <p class="sort-by-text mt-0">
            Sort By
          </p>
          <select  [(ngModel)]="currentExpSortType"
                  class="sort-options mt-0"
                  (change)="setExplorationsSortingOptions(currentExpSortType)">
            <option *ngFor="let exploration of EXPLORATIONS_SORT_BY_KEYS_AND_I18N_IDS | keyvalue"
                    [value]="exploration.value['key']">
              {{ exploration.value['i18nId'] | translate }}
            </option>
          </select>
          <span class="sort-order fas"
                (click)="setExplorationsSortingOptions(currentExpSortType)"
                [ngClass]="isCurrentExpSortDescending ? 'fa-long-arrow-alt-down':'fa-long-arrow-alt-up'">
          </span>
        </span>

        <span class="sort-explorations-select oppia-learner-dashboard-sort oppia-explorations-select"
              *ngIf="activeSection === LEARNER_DASHBOARD_SECTION_I18N_IDS.SUBSCRIPTIONS && subscriptionsList.length !== 0"
              [ngClass]="{'oppia-learner-dashboard-sort-mobile': checkMobileView()}">
          <p class="sort-by-text mt-0">
            Sort By
          </p>
          <select [(ngModel)]="currentSubscribersSortType"
                  class="sort-options oppia-sort-options"
                  (change)="setSubscriptionSortingOptions(currentSubscribersSortType)">
            <option *ngFor="let user of SUBSCRIPTION_SORT_BY_KEYS_AND_I18N_IDS | keyvalue"
                    [value]="user.value['key'] ">
              {{ user.value['i18nId'] | translate }}
            </option>
          </select>
          <span class="sort-order fas"
                (click)="setSubscriptionSortingOptions(currentSubscribersSortType)"
                [ngClass]="isCurrentSubscriptionSortDescending ? 'fa-long-arrow-alt-down':'fa-long-arrow-alt-up'">
          </span>
        </span>

        <span class="sort-explorations-select oppia-learner-dashboard-sort oppia-sort-options"
              *ngIf="activeSection === LEARNER_DASHBOARD_SECTION_I18N_IDS.FEEDBACK && threadSummaries.length !== 0 && !feedbackThreadActive"
              [ngClass]="{'oppia-learner-dashboard-sort-mobile': checkMobileView()}">
          <p class="sort-by-text mt-0">Sort By</p>
          <select [(ngModel)]="currentFeedbackThreadsSortType"
                  class="sort-options oppia-sort-options"
                  (change)="setFeedbackSortingOptions(currentFeedbackThreadsSortType)">
            <option *ngFor="let thread of FEEDBACK_THREADS_SORT_BY_KEYS_AND_I18N_IDS | keyvalue"
                    [value]="thread.value['key']">
              {{ thread.value['i18nId'] | translate }}
            </option>
          </select>
          <span class="sort-order fas"
                (click)="setFeedbackSortingOptions(currentFeedbackThreadsSortType)"
                [ngClass]="isCurrentFeedbackSortDescending ? 'fa-long-arrow-alt-down':'fa-long-arrow-alt-up'">
          </span>
        </span>
      </div>
      <div class="oppia-learner-dashboard-main-content-container">
        <div *ngIf="activeSection === LEARNER_DASHBOARD_SECTION_I18N_IDS.HOME && newLearnerDashboardPageIsDisplayed">
          <oppia-home-tab [currentGoals]="topicsToLearn"
                          [untrackedTopics]="untrackedTopics"
                          [username]="username"
                          (setActiveSection)="setActiveSection($event)">
          </oppia-home-tab>
        </div>
        <div *ngIf="activeSection === LEARNER_DASHBOARD_SECTION_I18N_IDS.GOALS && newLearnerDashboardPageIsDisplayed">
          <oppia-goals-tab [currentGoals]="topicsToLearn"
                           [editGoals]="allTopics"
<<<<<<< HEAD
                           [completedGoals]="learntTopicsList"
=======
                           [completedGoals]="learntTopics"
                           [untrackedTopics]="untrackedTopics"
                           [partiallyLearntTopicsList]="partiallyLearntTopicsList"
>>>>>>> 5efad6c9
                           [learntToPartiallyLearntTopics]="learntToPartiallyLearntTopics">
          </oppia-goals-tab>
        </div>
        <div *ngIf="activeSection === LEARNER_DASHBOARD_SECTION_I18N_IDS.PROGRESS && newLearnerDashboardPageIsDisplayed">
          <oppia-progress-tab [completedStoriesList]="completedStoriesList"
                              [partiallyLearntTopicsList]="partiallyLearntTopicsList"
                              [learntTopicsList]="learntTopicsList">
          </oppia-progress-tab>
        </div>
        <div *ngIf="activeSection === LEARNER_DASHBOARD_SECTION_I18N_IDS.COMMUNITY_LESSONS && newLearnerDashboardPageIsDisplayed">
          <oppia-community-lessons-tab [incompleteExplorationsList]="incompleteExplorationsList"
                                       [incompleteCollectionsList]="incompleteCollectionsList"
                                       [completedExplorationsList]="completedExplorationsList"
                                       [completedCollectionsList]="completedCollectionsList"
                                       [explorationPlaylist]="explorationPlaylist"
                                       [collectionPlaylist]="collectionPlaylist"
                                       [subscriptionsList]="subscriptionsList"
                                       [completedToIncompleteCollections]="completedToIncompleteCollections">
          </oppia-community-lessons-tab>
        </div>
        <div *ngIf="activeSection === LEARNER_DASHBOARD_SECTION_I18N_IDS.INCOMPLETE && activeSubsection === LEARNER_DASHBOARD_SUBSECTION_I18N_IDS.EXPLORATIONS">
          <span class="oppia-learner-dashboard-nonexistent-exploration"
                *ngIf="numberNonexistentIncompleteExplorations !== 0">
            <span [innerHTML]="'I18N_LEARNER_DASHBOARD_NONEXISTENT_INCOMPLETE_EXPLORATIONS' | translate: {numberNonexistent: numberNonexistentIncompleteExplorations, messageFormat: true}">
            </span>
            &#9785;
          </span>

          <mat-card class="oppia-learner-dashboard-no-activity-card layout-row"
                    *ngIf="incompleteExplorationsList.length === 0">
            <div>
              <p *ngIf="noExplorationActivity"
                 [innerHTML]="'I18N_LEARNER_DASHBOARD_NO_ACTIVITY_IN_EXPLORATION' | translate">
              </p>
              <p *ngIf="!noExplorationActivity"
                 [innerHTML]="'I18N_LEARNER_DASHBOARD_EMPTY_INCOMPLETE_EXPLORATIONS' | translate">
              </p>

              <a class="btn oppia-dashboard-intro-button oppia-transition-200 oppia-learner-dashboard-intro-button-link"
                 [innerHTML]="'I18N_ACTION_BROWSE_LESSONS' | translate"
                 href="/community-library"
                 [oppiaFocusOn]="'ourLessonsBtn'">
              </a>
            </div>
          </mat-card>

          <ng-container *ngIf="incompleteExplorationsList.length !== 0">
            <div *ngFor="let tile of incompleteExplorationsList | sortBy: isCurrentExpSortDescending: getValueOfExplorationSortKey(tile) | slice: startIncompleteExpIndex: PAGE_SIZE ; trackBy: tile?.id"
                 class="oppia-exploration-summary-tile-container"
                 (mouseenter)="tile.toggle = !tile.toggle"
                 (mouseleave)="tile.toggle = !tile.toggle">
              <i class="remove-icon fa fa-times"
                 *ngIf="tile.toggle || checkMobileView()"
                 aria-hidden="true"
                 (click)="openRemoveActivityModal(activeSection, activeSubsection, tile)"
                 ngbTooltip="Remove"
                 container="body"
                 placement="top">
              </i>
              <oppia-exploration-summary-tile [getExplorationId]="tile.id"
                                              [getExplorationTitle]="tile.title"
                                              [getLastUpdatedMsec]="tile.lastUpdatedMsec"
                                              [getObjective]="tile.objective"
                                              [getCategory]="tile.category"
                                              [getRatings]="tile.ratings"
                                              [getNumViews]="tile.numViews"
                                              [getThumbnailIconUrl]="tile.thumbnailIconUrl"
                                              [getThumbnailBgColor]="tile.thumbnailBgColor"
                                              class="protractor-test-exp-summary-tile">
              </oppia-exploration-summary-tile>
            </div>
          </ng-container>

          <div class="oppia-learner-dashboard-page-portfolio"
               *ngIf="incompleteExplorationsList.length > 8">
            <i class="material-icons md-18"
               (click)="goToPreviousPage(LEARNER_DASHBOARD_SECTION_I18N_IDS.INCOMPLETE, LEARNER_DASHBOARD_SUBSECTION_I18N_IDS.EXPLORATIONS)">
               &#xE5C4;
            </i>
            Showing {{ startIncompleteExpIndex + 1 }} - {{ Math.min(startIncompleteExpIndex + PAGE_SIZE, incompleteExplorationsList.length) }} of {{ incompleteExplorationsList.length }}
            <i class="material-icons md-18"
               (click)="goToNextPage(LEARNER_DASHBOARD_SECTION_I18N_IDS.INCOMPLETE, LEARNER_DASHBOARD_SUBSECTION_I18N_IDS.EXPLORATIONS)">
               &#xE5C8;
            </i>
          </div>
        </div>

        <div *ngIf="activeSection === LEARNER_DASHBOARD_SECTION_I18N_IDS.COMPLETED && activeSubsection === LEARNER_DASHBOARD_SUBSECTION_I18N_IDS.EXPLORATIONS">
          <span class="oppia-learner-dashboard-nonexistent-exploration"
                *ngIf="numberNonexistentCompletedExplorations !== 0">
            <span [innerHTML]="'I18N_LEARNER_DASHBOARD_NONEXISTENT_COMPLETED_EXPLORATIONS' | translate: {numberNonexistent: numberNonexistentCompletedExplorations, messageFormat: true}">
            </span>
            &#9785;
          </span>

          <mat-card class="oppia-learner-dashboard-no-activity-card"
                   *ngIf="completedExplorationsList.length === 0">
            <div>
              <p [innerHTML]="'I18N_LEARNER_DASHBOARD_EMPTY_COMPLETED_EXPLORATIONS' | translate"></p>

              <a class="btn oppia-dashboard-intro-button oppia-transition-200 oppia-exploration-summary-tile-container"
                 [innerHTML]="'I18N_ACTION_BROWSE_LESSONS' | translate"
                 href="/community-library">
              </a>
            </div>
          </mat-card>
          <ng-container *ngIf="getVisibleExplorationList(startCompletedExpIndex).length !== 0">
            <div *ngFor="let tile of getVisibleExplorationList(startCompletedExpIndex) | sortBy: isCurrentExpSortDescending: getValueOfExplorationSortKey(); trackBy: tile?.id"
                 class="oppia-exploration-summary-tile-container">
              <oppia-exploration-summary-tile [getExplorationId]="tile.id"
                                              [getExplorationTitle]="tile.title"
                                              [getLastUpdatedMsec]="tile.lastUpdatedMsec"
                                              [getObjective]="tile.objective"
                                              [getCategory]="tile.category"
                                              [getRatings]="tile.ratings"
                                              [getNumViews]="tile.numViews"
                                              [getThumbnailIconUrl]="tile.thumbnailIconUrl"
                                              [getThumbnailBgColor]="tile.thumbnailBgColor"
                                              class="protractor-test-exp-summary-tile">
              </oppia-exploration-summary-tile>
            </div>
          </ng-container>

          <div class="oppia-learner-dashboard-page-portfolio"
               *ngIf="completedExplorationsList.length > 8">
            <i class="material-icons md-18"
               (click)="goToPreviousPage(LEARNER_DASHBOARD_SECTION_I18N_IDS.COMPLETED, LEARNER_DASHBOARD_SUBSECTION_I18N_IDS.EXPLORATIONS)">
               &#xE5C4;
            </i>
            Showing {{ startCompletedExpIndex + 1 }} - {{ Math.min(startCompletedExpIndex + PAGE_SIZE, completedExplorationsList.length) }} of {{ completedExplorationsList.length }}
            <i class="material-icons md-18"
               (click)="goToNextPage(LEARNER_DASHBOARD_SECTION_I18N_IDS.COMPLETED, LEARNER_DASHBOARD_SUBSECTION_I18N_IDS.EXPLORATIONS)">
               &#xE5C8;
            </i>
          </div>
        </div>

        <div *ngIf="activeSection === LEARNER_DASHBOARD_SECTION_I18N_IDS.PLAYLIST && activeSubsection === LEARNER_DASHBOARD_SUBSECTION_I18N_IDS.EXPLORATIONS">
          <span class="oppia-learner-dashboard-nonexistent-exploration"
                *ngIf="numberNonexistentExplorationsFromPlaylist !== 0">
            <span [innerHTML]="'I18N_LEARNER_DASHBOARD_NONEXISTENT_EXPLORATIONS_FROM_PLAYLIST' | translate: {numberNonexistent: numberNonexistentExplorationsFromPlaylist}">
            </span>
            &#9785;
          </span>

          <mat-card class="oppia-learner-dashboard-no-activity-card layout-row"
                   *ngIf="explorationPlaylist.length === 0">
            <div>
              <p [innerHTML]="'I18N_LEARNER_DASHBOARD_EMPTY_EXPLORATION_PLAYLIST' | translate"></p>

              <a class="btn oppia-dashboard-intro-button oppia-transition-200 oppia-learner-dashboard-nonexistent-exploration"
                 [innerHTML]="'I18N_ACTION_BROWSE_LESSONS' | translate"
                 href="/community-library">
              </a>
            </div>
          </mat-card>

          <ng-container *ngIf="explorationPlaylist.length !== 0">
            <div *ngFor="let tile of explorationPlaylist; let i = index; trackBy: i"
                 class="oppia-exploration-summary-tile-container"
                 (mouseenter)="tile.toggle = !tile.toggle "
                 (mouseleave)="tile.toggle = !tile.toggle">
              <i class="remove-icon fa fa-times"
                 *ngIf="tile.toggle || checkMobileView()"
                 aria-hidden="true"
                 (click)="openRemoveActivityModal(activeSection, activeSubsection, tile)"
                 ngbTooltip="Remove"
                 container="body"
                 placement="top">
              </i>
              <oppia-exploration-summary-tile [getExplorationId]="tile.id"
                                              [getExplorationTitle]="tile.title"
                                              [getLastUpdatedMsec]="tile.lastUpdatedMsec"
                                              [getObjective]="tile.objective"
                                              [getCategory]="tile.category"
                                              [getRatings]="tile.ratings"
                                              [getNumViews]="tile.numViews"
                                              [getThumbnailIconUrl]="tile.thumbnailIconUrl"
                                              [getThumbnailBgColor]="tile.thumbnailBgColor"
                                              class="oppia-exploration-summary-tile protractor-test-exp-summary-tile">
              </oppia-exploration-summary-tile>
            </div>
          </ng-container>
        </div>

        <div *ngIf="activeSection === LEARNER_DASHBOARD_SECTION_I18N_IDS.INCOMPLETE && activeSubsection === LEARNER_DASHBOARD_SUBSECTION_I18N_IDS.COLLECTIONS">
          <span class="oppia-learner-dashboard-nonexistent-exploration"
                *ngIf="numberNonexistentIncompleteCollections !== 0">
            <span [innerHTML]="'I18N_LEARNER_DASHBOARD_NONEXISTENT_INCOMPLETE_COLLECTIONS' | translate: {numberNonexistent: numberNonexistentIncompleteCollections, messageFormat: true}">
            </span>
            &#9785;
          </span>

          <mat-card class="oppia-learner-dashboard-no-activity-card layout-row"
                   *ngIf="incompleteCollectionsList.length === 0">
            <div>
              <p *ngIf="noCollectionActivity"
                 [innerHTML]="'I18N_LEARNER_DASHBOARD_NO_ACTIVITY_IN_COLLECTION' | translate">
              </p>
              <p *ngIf="!noCollectionActivity"
                 [innerHTML]="'I18N_LEARNER_DASHBOARD_EMPTY_INCOMPLETE_COLLECTIONS' | translate">
              </p>

              <a class="btn oppia-dashboard-intro-button oppia-transition-200 oppia-learner-dashboard-intro-button-link"
                 [innerHTML]="'I18N_ACTION_BROWSE_LESSONS' | translate"
                 href="/community-library">
              </a>
            </div>
          </mat-card>

          <div *ngFor="let tile of incompleteCollectionsList"
               class="oppia-exploration-summary-tile-container"
               (mouseenter)="tile.toggle = !tile.toggle "
               (mouseleave)="tile.toggle = !tile.toggle">
            <i class="remove-icon fa fa-times"
               *ngIf="tile.toggle || checkMobileView()"
               aria-hidden="true"
               (click)="openRemoveActivityModal(activeSection, activeSubsection, tile)"
               ngbTooltip="Remove"
               container="body"
               placement="top">
            </i>
            <oppia-collection-summary-tile [getCollectionId]="tile.id"
                                           [getCollectionTitle]="tile.title"
                                           [getLastUpdatedMsec]="tile.lastUpdatedMsec"
                                           [getObjective]="tile.objective"
                                           [getNodeCount]="tile.nodeCount"
                                           [getCategory]="tile.category"
                                           [getThumbnailIconUrl]="tile.thumbnailIconUrl"
                                           [getThumbnailBgColor]="tile.thumbnailBgColor">
            </oppia-collection-summary-tile>
          </div>

          <div class="oppia-learner-dashboard-page-portfolio"
               *ngIf="incompleteCollectionsList.length > 8">
            <i class="material-icons md-18"
               (click)="goToPreviousPage(LEARNER_DASHBOARD_SECTION_I18N_IDS.INCOMPLETE, LEARNER_DASHBOARD_SUBSECTION_I18N_IDS.COLLECTIONS)">&#xE5C4;
            </i>
            Showing {{ startIncompleteCollectionIndex + 1 }} - {{ Math.min(startIncompleteCollectionIndex + PAGE_SIZE, incompleteCollectionsList.length )}} of {{ incompleteCollectionsList.length }}
            <i class="material-icons md-18" (click)="goToNextPage(LEARNER_DASHBOARD_SECTION_I18N_IDS.INCOMPLETE, LEARNER_DASHBOARD_SUBSECTION_I18N_IDS.COLLECTIONS)">&#xE5C8;</i>
          </div>
        </div>

        <div *ngIf="activeSection === LEARNER_DASHBOARD_SECTION_I18N_IDS.PLAYLIST && activeSubsection === LEARNER_DASHBOARD_SUBSECTION_I18N_IDS.COLLECTIONS">
          <span class="oppia-learner-dashboard-nonexistent-exploration"
                *ngIf="collectionPlaylist.length > 0">
            <span [innerHTML]="'I18N_LEARNER_DASHBOARD_REARRANGE_LEARNER_PLAYLIST_MESSAGE' | translate"></span>
          </span>
          <span class="oppia-learner-dashboard-nonexistent-exploration"
                *ngIf="numberNonexistentCollectionsFromPlaylist !== 0">
            <span [innerHTML]="'I18N_LEARNER_DASHBOARD_NONEXISTENT_COLLECTIONS_FROM_PLAYLIST' | translate: {numberNonexistent: numberNonexistentCollectionsFromPlaylist, messageFormat: true}">
            </span>
            &#9785;
          </span>

          <mat-card class="oppia-learner-dashboard-no-activity-card layout-row"
                   *ngIf="collectionPlaylist.length === 0">
            <div>
              <p [innerHTML]="'I18N_LEARNER_DASHBOARD_EMPTY_COLLECTION_PLAYLIST' | translate"></p>

              <a class="btn oppia-dashboard-intro-button oppia-transition-200 oppia-learner-dashboard-intro-button-link"
                 [innerHTML]="'I18N_ACTION_BROWSE_LESSONS' | translate"
                 href="/community-library">
              </a>
            </div>
          </mat-card>

          <div *ngFor="let tile of collectionPlaylist"
               class="oppia-exploration-summary-tile-container"
               (mouseenter)="tile.toggle = !tile.toggle "
               (mouseleave)="tile.toggle = !tile.toggle">
            <i class="remove-icon fa fa-times"
               *ngIf="tile.toggle || checkMobileView()"
               aria-hidden="true"
               (click)="openRemoveActivityModal(activeSection, activeSubsection, tile)"
               ngbTooltip="Remove"
               container="body"
               placement="top">
            </i>
            <oppia-collection-summary-tile [getCollectionId]="tile.id"
                                           [getCollectionTitle]="tile.title"
                                           [getLastUpdatedMsec]="tile.lastUpdatedMsec"
                                           [getObjective]="tile.objective"
                                           [getNodeCount]="tile.nodeCount"
                                           [getCategory]="tile.category"
                                           [getThumbnailIconUrl]="tile.thumbnailIconUrl"
                                           [getThumbnailBgColor]="tile.thumbnailBgColor">
            </oppia-collection-summary-tile>
          </div>
        </div>

        <div *ngIf="activeSection === LEARNER_DASHBOARD_SECTION_I18N_IDS.COMPLETED && activeSubsection === LEARNER_DASHBOARD_SUBSECTION_I18N_IDS.COLLECTIONS">
          <span class="oppia-learner-dashboard-nonexistent-exploration"
                *ngIf="completedToIncompleteCollections.length !== 0">
            <span [innerHTML]="'I18N_LEARNER_DASHBOARD_COMPLETED_TO_INCOMPLETE_COLLECTIONS' | translate: {numberMoved: completedToIncompleteCollections.length}">
            </span>
            <span>
              <ul>
                <li *ngFor="let title of completedToIncompleteCollections">{{ title }}</li>
              </ul>
            </span>
          </span>

          <span class="oppia-learner-dashboard-nonexistent-exploration"
                *ngIf="numberNonexistentCompletedCollections !== 0">
            <span [innerHTML]="'I18N_LEARNER_DASHBOARD_NONEXISTENT_COMPLETED_COLLECTIONS' | translate: {numberNonexistent: numberNonexistentCompletedCollections, messageFormat: true}">
            </span>
            &#9785;
          </span>

          <mat-card class="oppia-learner-dashboard-no-activity-card layout-row"
                   *ngIf="completedCollectionsList.length === 0">
            <div>
              <p [innerHTML]="'I18N_LEARNER_DASHBOARD_EMPTY_COMPLETED_COLLECTIONS' | translate"></p>

              <a class="btn oppia-dashboard-intro-button oppia-transition-200 oppia-learner-dashboard-intro-button-link"
                 [innerHTML]="'I18N_ACTION_BROWSE_LESSONS' | translate"
                 href="/community-library">
              </a>
            </div>
          </mat-card>

          <div *ngFor="let tile of completedCollectionsList"
               class="oppia-exploration-summary-tile-container">
            <oppia-collection-summary-tile [getCollectionId]="tile.id"
                                           [getCollectionTitle]="tile.title"
                                           [getLastUpdatedMsec]="tile.lastUpdatedMsec"
                                           [getObjective]="tile.objective"
                                           [getNodeCount]="tile.nodeCount"
                                           [getCategory]="tile.category"
                                           [getThumbnailIconUrl]="tile.thumbnailIconUrl"
                                           [getThumbnailBgColor]="tile.thumbnailBgColor">
            </oppia-collection-summary-tile>
          </div>

          <div class="oppia-learner-dashboard-page-portfolio"
               *ngIf="completedCollectionsList.length > 8">
            <i class="material-icons md-18"
               (click)="goToPreviousPage(LEARNER_DASHBOARD_SECTION_I18N_IDS.COMPLETED, LEARNER_DASHBOARD_SUBSECTION_I18N_IDS.COLLECTIONS)">
               &#xE5C4;
            </i>
            Showing {{ startCompletedCollectionIndex + 1 }} - {{ Math.min(startCompletedCollectionIndex + PAGE_SIZE, completedCollectionsList.length) }} of {{ completedCollectionsList.length }}
            <i class="material-icons md-18"
               (click)="goToNextPage(LEARNER_DASHBOARD_SECTION_I18N_IDS.COMPLETE, LEARNER_DASHBOARD_SUBSECTION_I18N_IDS.COLLECTIONS)">
               &#xE5C8;
            </i>
          </div>
        </div>

        <div *ngIf="activeSection === LEARNER_DASHBOARD_SECTION_I18N_IDS.SUBSCRIPTIONS"
             class="oppia-subscription-container">
          <mat-card class="oppia-learner-dashboard-no-activity-card layout-row"
                    *ngIf="subscriptionsList.length === 0">
            <div>
              <p [innerHTML]="'I18N_LEARNER_DASHBOARD_EMPTY_SUBSCRIPTIONS' | translate"></p>

              <a class="btn oppia-dashboard-intro-button oppia-transition-200 oppia-learner-dashboard-intro-button-link"
                 [innerHTML]="'I18N_ACTION_BROWSE_LESSONS' | translate"
                 href="/community-library">
              </a>
            </div>
          </mat-card>

          <mat-card class="oppia-subscription-card oppia-subscription-container-list"
                   *ngFor="let subscription of subscriptionsList | sortBy: isCurrentSubscriptionSortDescending: getValueOfSubscriptionSortKey()">
            <a class="oppia-subscription-profile-link"
               href="/profile/{{ subscription.username }}"
               target="_blank"
               rel="noopener">
              <img [src]="decodePngURIData(subscription.pictureDataUrl)"
                   class="oppia-subscription-card-profile-picture rounded-circle">
              <span class="oppia-subscription-card-summary text-dark">
                <div class="oppia-subscription-name">
                  <strong class="protractor-test-subscription-name"
                          container="body"
                          triggers="showUsernamePopover(subscription.username)"
                          ngbPopover="subscription.username">
                    {{ subscription.username| truncate:10 }}
                  </strong>
                </div>
                <div class="oppia-impact-text">
                  <span>Impact: </span>
                  <span class="protractor-test-impact-number">{{ subscription.impact || 0 }}</span>
                </div>
              </span>
            </a>
          </mat-card>
        </div>

        <div *ngIf="activeSection === LEARNER_DASHBOARD_SECTION_I18N_IDS.FEEDBACK"
             class="oppia-learner-dashboard-feedback-section">
          <mat-card class="oppia-learner-dashboard-no-activity-card layout-row"
                   *ngIf="threadSummaries.length === 0">
            <div>
              <p [innerHTML]="'I18N_LEARNER_DASHBOARD_EMPTY_FEEDBACK_THREADS' | translate"></p>

              <a class="btn oppia-dashboard-intro-button oppia-transition-200 oppia-learner-dashboard-intro-button-link"
                 [innerHTML]="'I18N_ACTION_BROWSE_LESSONS' | translate"
                 href="/community-library">
              </a>
            </div>
          </mat-card>

          <table class="table" *ngIf="!feedbackThreadActive">
            <tr *ngFor="let thread of threadSummaries | sortBy: isCurrentFeedbackSortDescending: getValueOfFeedbackThreadSortKey()"
                (click)="onClickThread(thread.status, thread.explorationId, thread.threadId, thread.explorationTitle)"
                class="oppia-feedback-tab-row protractor-test-feedback-thread">
              <td width="10%">
                <span [ngClass]="getLabelClass(thread.status)">{{ getHumanReadableStatus(thread.status) }}</span>
              </td>
              <td width="20%">
                <span *ngIf="thread.totalMessageCount > 1">
                  <span *ngIf="thread.authorSecondLastMessage">
                    <span *ngIf="thread.secondLastMessageIsRead">{{ thread.authorSecondLastMessage | truncate:7 }}, </span>
                    <span *ngIf="!thread.secondLastMessageIsRead">
                      <strong>{{ thread.authorSecondLastMessage | truncate:7 }}, </strong>
                    </span>
                  </span>
                  <span *ngIf="!thread.authorSecondLastMessage">
                    <span *ngIf="thread.totalMessageCount > 1">
                      <span [innerHTML]="'I18N_FEEDBACK_MESSAGE_ANONYMOUS_AUTHOR' | translate"></span>,
                    </span>
                  </span>
                </span>
                <span *ngIf="thread.authorLastMessage">
                  <span *ngIf="thread.lastMessageIsRead">{{ thread.authorLastMessage | truncate:7 }}</span>
                  <span *ngIf="!thread.lastMessageIsRead">
                    <strong>{{ thread.authorLastMessage | truncate:7 }}</strong>
                  </span>
                </span>
                <span *ngIf="!thread.authorLastMessage">
                  <span [innerHTML]="'I18N_FEEDBACK_MESSAGE_ANONYMOUS_AUTHOR' | translate"></span>
                </span>
                <span class="feedback-thread-message-count">({{ thread.totalMessageCount }})</span>
              </td>
              <td width="50%">
                <span *ngIf="thread.totalMessageCount > 1 && thread.secondLastMessageIsRead && thread.lastMessageIsRead">{{ thread.explorationTitle }} -</span>
                <span class="protractor-test-feedback-exploration" *ngIf="thread.totalMessageCount === 1 && thread.lastMessageIsRead">{{ thread.explorationTitle }} -</span>
                <span *ngIf="thread.totalMessageCount === 1 && !thread.lastMessageIsRead">
                  <strong>{{ thread.explorationTitle }} -</strong>
                </span>
                <span *ngIf="thread.totalMessageCount > 1 && (!thread.lastMessageIsRead || !thread.secondLastMessageIsRead)">
                  <strong>{{ thread.explorationTitle }} -</strong>
                </span>
                <span *ngIf="thread.lastMessageText">{{ thread.lastMessageText | truncate:50 }}</span>
                <span *ngIf="!thread.lastMessageText && thread.totalMessageCount !== 1">
                  <i [innerHTML]="'I18N_LEARNER_DASHBOARD_FEEDBACK_THREAD_STATUS_CHANGE_MESSAGE' | translate: {threadStatus: getHumanReadableStatus(thread.status)}">
                  </i>
                </span>
                <span *ngIf="!thread.lastMessageText && thread.totalMessageCount === 1">
                  <i [innerHTML]="'I18N_LEARNER_DASHBOARD_SUGGESTION_TEXT' | translate"></i>
                </span>
              </td>
              <td width="20%">
                <span>{{ getLocaleAbbreviatedDatetimeString(thread.lastUpdatedMsecs) }}</span>
              </td>
            </tr>
          </table>

          <table class="table" *ngIf="feedbackThreadActive">
            <tr>
              <td>
                <button (click)="showAllThreads()"
                        class="btn btn-secondary oppia-btn-secondary">
                  <i class="material-icons oppia-vcenter"
                     title="{{ 'I18N_LEARNER_DASHBOARD_RETURN_TO_FEEDBACK_THREADS_MESSAGE' | translate }}">
                     &#xE5CB;
                  </i>
                </button>
                <span class="oppia-exploration-title">{{ explorationTitle }}</span>
              </td>
            </tr>
            <tr *ngIf="loadingFeedbacks">
              <td class="text-center">
                <span>
                  Loading
                  <loading-dots></loading-dots>
                </span>
              </td>
            </tr>
            <ng-container *ngIf="!loadingFeedbacks">
              <tr *ngFor="let message of messageSummaries"
                  class="oppia-message-summaries">
                <td>
                  <div class="row">
                    <div class="col-sm-9">
                      <span class="feedback-message-header">
                        <span *ngIf="message.authorPictureDataUrl"
                              class="d-inline-block">
                          <img [src]="decodePngURIData(message.authorPictureDataUrl)"
                               class="oppia-navbar-profile-picture rounded-circle oppia-profile-picture"
                               alt="User Avatar">
                        </span>

                        <span *ngIf="!message.authorPictureDataUrl"
                              class="d-inline-block">
                          <i class="material-icons md-40 oppia-profile-picture">&#xE853;</i>
                        </span>
                      </span>

                      <span *ngIf="message.authorUsername"
                            class="feedback-message-author-name">
                        <strong>{{ message.authorUsername }}</strong>
                      </span>
                      <span *ngIf="!message.authorUsername"
                            class="feedback-message-author-name">
                        <strong [innerHTML]="'I18N_FEEDBACK_MESSAGE_ANONYMOUS_AUTHOR' | translate"></strong>
                      </span>
                      <span class="oppia-updated-status"
                            *ngIf="message.messageId !== 0 && message.updatedStatus">
                        <em [innerHTML]="'I18N_LEARNER_DASHBOARD_FEEDBACK_THREAD_STATUS_CHANGE_MESSAGE' | translate: {threadStatus: getHumanReadableStatus(message.updatedStatus)}">
                        </em>
                      </span>
                    </div>
                    <div class="col-lg-3 col-md-3 col-sm-3">
                      <span>{{ getLocaleAbbreviatedDatetimeString(message.createdOnMsecs) }}</span>
                    </div>
                  </div>

                  <div class="row">
                    <div class="col-sm-2 feedback-message-spacing oppia-feedback-message-spacing"></div>
                    <div class="col-sm-10 feedback-thread-message-body">
                      <div>
                        <span class="protractor-test-feedback-message" *ngIf="message.text">{{ message.text }}</span>
                        <button *ngIf="message.currentContentHtml"
                                class="btn btn-primary oppia-dashboard-view-suggestion-button"
                                (click)="showSuggestionModal(message.suggestionHtml, message.currentContentHtml, message.description)"
                                [innerHTML]="'I18N_LEARNER_DASHBOARD_VIEW_SUGGESTION' | translate">
                        </button>
                      </div>
                    </div>
                  </div>
                </td>
              </tr>
            </ng-container>
            <tr>
              <td>
                <div class="row">
                  <div class="col-sm-1 feedback-message-author-picture oppia-feedback-message-spacing p-0">
                    <span class="feedback-message-header">
                      <span class="d-inline-block">
                        <img [src]="profilePictureDataUrl"
                             class="oppia-navbar-profile-picture rounded-circle feedback-thread-learner-profile-pic"
                             alt="User Avatar">
                      </span>
                    </span>
                  </div>

                  <div class="col-sm-11">
                    <div class="feedback-thread-new-message">
                      <textarea class="form-control feedback-thread-reply-box"
                                placeholder="{{ 'I18N_LEARNER_DASHBOARD_FEEDBACK_THREAD_DEFAULT_MESSAGE' | translate }}" [(ngModel)]="newMessage.text">
                      </textarea>
                    </div>
                    <div>
                      <button class="btn btn-success feedback-thread-new-message-send"
                              (click)="addNewMessage(threadId, newMessage.text)"
                              ng-disabled="messageSendingInProgress || !newMessage.text">
                        <span *ngIf="messageSendingInProgress"
                              [innerHTML]="'I18N_LEARNER_DASHBOARD_SEND_FEEDBACK_THREAD_MESSAGE_IN_PROGRESS' | translate">
                        </span>
                        <span class="protractor-test-feedback-send-message"
                              *ngIf="!messageSendingInProgress"
                              [innerHTML]="'I18N_LEARNER_DASHBOARD_SEND_FEEDBACK_THREAD_MESSAGE' | translate">
                        </span>
                      </button>
                    </div>
                  </div>
                </div>
              </td>
            </tr>
          </table>
          <div class="feedback-thread-warning"
               *ngIf="feedbackThreadActive">
            <i class="material-icons">&#xE88F;</i>
            <span [innerHTML]="'I18N_LEARNER_DASHBOARD_FEEDBACK_THREAD_WARNING' | translate"></span>
          </div>
        </div>
      </div>
    </div>

    <div class="col-md-2 oppia-learner-dashboard-side-content"
         [ngClass]="{'oppia-learner-dashboard-mobile-mode': checkMobileView()}">

    </div>
  </div>
</div>
<style>
  body {
    overflow-x: visible;
  }

  .oppia-flex-row {
    box-sizing: border-box;
    display: flex !important;
    flex-direction: row;
    margin: 10px 0;
  }

  .oppia-flex-row>:first-child {
    margin-top: 10px;
  }

  .oppia-flex-row>:last-child {
    margin-bottom: 10px;
  }

  .oppia-learner-dashboard-container {
    margin: 0 auto 30px auto;
    max-width: 1400px;
    padding-top: 10px;
  }

  .oppia-learner-dashboard-title {
    color: #01645c;
    font-family: 'Capriola', 'Roboto', Arial, sans-serif;
    font-size: 3em;
    margin-bottom: 33px;
    margin-top: 0;
    padding-top: 65.5px;
    text-align: center;
  }

  .oppia-learner-dashboard-title-mobile {
    font-size: 2.5em;
    margin-bottom: 25px;
  }

  .oppia-learner-dashboard-mascot {
    float: right;
    margin-top: -40px;
    padding-left: 10px;
    width: 140px;
  }

  .oppia-learner-dashboard-menu {
    color: black;
    cursor: pointer;
    font-family: 'Capriola', 'Roboto', Arial, sans-serif;
    font-size: 1em;
    font-weight: normal;
    margin: 0;
    padding: 15px 20px 15px 20px;
  }

  .oppia-learner-dashboard-main-menu .oppia-learner-dashboard-sub-section-active {
    background-color: #aed2e9;
    border: 1px solid lightgreen;
    color: black;
  }

  .oppia-learner-dashboard-submenu {
    background-color: #fff;
    border: 1px solid #d0d0d0;
    color: #757575;
    cursor: pointer;
    font-family: 'Capriola', 'Roboto', Arial, sans-serif;
    font-size: 16px;
    padding: 12px 20px 12px 40px;
  }

  .oppia-learner-dashboard-section-active {
    background-color: #00645C1A;
    color: #00645C;
  }

  .oppia-learner-dashboard-side-content {
    min-width: 241px;
    padding-left: 20px;
    width: 20%;
  }

  .oppia-learner-dashboard-main-content {
    padding: 0;
    width: 60%;
  }

  .oppia-learner-dashboard-main-content .stats-card {
    min-height: 63px;
    position: relative;
  }

  .oppia-learner-dashboard-main-content .stats-card .stat-description {
    line-height: 1.646;
    margin-bottom: 35px;
    padding-right: 10px;
  }

  .oppia-learner-dashboard-main-content .stats-card .stat-value {
    bottom: 0;
    position: absolute;
  }

  .oppia-learner-dashboard-main-content .remove-icon {
    color: white;
    float: right;
    font-size: 20px;
    left: -7px;
    margin-left: -26px;
    margin-top: 10px;
    position: relative;
    width: 18px;
    z-index: 20;
  }

  .oppia-learner-dashboard-main-menu {
    background-color: white;
    padding: 0;
  }

  .oppia-learner-dashboard-mobile-mode {
    margin: auto;
    width: 100%;
  }

  .oppia-learner-dashboard-mascot-mobile {
    margin-left: -76px;
    margin-top: 307px;
    position: absolute;
  }

  .oppia-learner-dashboard-intro-card {
    background: #fff;
    border-left: none;
    border-radius: 5px;
    margin: 1em 0 0;
    padding: 37px 30px;
    text-align: center;
  }

  .oppia-learner-dashboard-intro-card:before {
    background: #fff;
    border-bottom-right-radius: 80px 50px;
    bottom: -1.88em;
    content: "";
    display: block;
    height: 30px;
    position: absolute;
    width: 50px;
    z-index: 10;
  }

  .oppia-learner-dashboard-intro-card:after {
    background: #e8e7e3;
    border-bottom-right-radius: 40px 50px;
    bottom: -1.88em;
    content: "";
    display: block;
    height: 30px;
    position: absolute;
    width: 20px;
    z-index: 10;
  }

  .oppia-learner-dashboard-intro-button {
    background-color: #00645c;
    border-radius: 4px;
    color: #fff;
    font-family: "Roboto", Arial, sans-serif;
    font-size: 16px;
    font-weight: 500;
    letter-spacing: 0.7px;
    margin-top: 25px;
    padding: 8px;
    text-transform: uppercase;
    width: 250px;
  }

  .oppia-learner-dashboard-intro-button:hover,
  .oppia-learner-dashboard-intro-button:active {
    background-color: #3d9991;
    color: #fff;
  }

  .oppia-learner-dashboard-intro-card-message {
    font-family: 'Capriola', 'Roboto', Arial, sans-serif;
    font-size: 18px;
    text-align: center;
  }

  .oppia-learner-dashboard-main-content-title {
    color: #076962;
    display: inline-block;
    font-family: 'Capriola', 'Roboto', Arial, sans-serif;
    font-size: 1.3em;
    padding: 16px;
    padding-bottom: 8px;
  }

  .oppia-learner-dashboard-sort {
    float: right;
    padding-right: 7.5px;
    padding-top: 8px;
  }

  .oppia-learner-dashboard-main-content-container .oppia-learner-dashboard-no-activity-card {
    background: rgb(255,255,255);
    box-shadow: 0 1px 3px rgba(0,0,0,0.12), 0 1px 2px rgba(0,0,0,0.24);
    font-family: "Capriola", "Roboto", Arial, sans-serif;
    margin: 0 17px 0 4px;
    padding: 30px 55px 30px 30px;
  }

  .oppia-learner-dashboard-sort-mobile {
    float: none;
    padding: 0 7.5px;
  }

  .oppia-learner-dashboard-main-content-container {
    padding-left: 11px;
  }

  .oppia-learner-dashboard-feedback-section {
    margin-right: 23px;
  }

  .oppia-learner-dashboard-feedback-section .table {
    background-color: white;
    margin-bottom: 10px;
    margin-left: 6px;
  }

  .oppia-learner-dashboard-feedback-section .feedback-thread-message-count {
    color: #757575;
    font-size: 100.25%;
  }

  .oppia-learner-dashboard-feedback-section .feedback-message-spacing {
    left: 3px;
    padding: 0;
    text-align: center;
  }

  .oppia-learner-dashboard-feedback-section .feedback-message-header {
    display: inline-block;
    text-align: center;
    width: 8%;
  }

  .oppia-learner-dashboard-feedback-section .feedback-thread-new-message {
    margin-right: 10px;
  }

  .oppia-learner-dashboard-feedback-section .feedback-thread-new-message-send {
    margin: 6px 0 0 14px;
  }

  .oppia-row {
    display: flex;
  }
  .oppia-learner-dashboard-intro-card-message-part-1 {
    padding-top: 6px;
  }
  .oppia-learner-dashboard-intro-card-message-part-2 {
    padding-top: 15px;
  }
  .oppia-navbar-breadcrumb-separator-icon {
    margin: 0 1px;
  }
  .oppia-explorations-select {
    margin-bottom: 7px;
  }
  .oppia-sort-options {
    width: auto;
  }
  .oppia-learner-dashboard-nonexistent-exploration {
    display: block;
    padding: 5px 7.5px;
  }
  .oppia-learner-dashboard-intro-button-link {
    margin-top: 13px;
    width: 230px;
  }
  .oppia-exploration-summary-tile-container {
    display: inline-block;
    margin-left: 1px;
  }
  .oppia-learner-playlist-tiles-sortable {
    display: block;
    height: 145px;
  }
  .oppia-exploration-summary-tile {
    height: 100%;
  }
  .oppia-subscription-container
  .oppia-dashboard-view-suggestion-button {
    margin-top: 5px;
  }
  .oppia-subscription-container-list {
    margin: 0 8px 0 4px;
    width: 197px;
  }
  .oppia-subscription-name {
    font-size: 17.5px;
    margin-bottom: 5px;
  }
  .oppia-impact-text {
    font-size: 14.5px;
  }
  .oppia-message-count-container {
    width: 21%;
  }
  .oppia-btn-secondary {
    padding: 0 3px;
  }
  .oppia-exploration-title {
    font-size: 105%;
    margin-left: 7px;
  }
  .oppia-message-summaries {
    padding: 13px 8px 7px 8px;
  }
  .oppia-profile-picture {
    margin-top: 4px;
    min-width: 32px;
  }
  .oppia-updated-status {
    float: right;
    margin-right: 15px;
  }
  .oppia-feedback-message-spacing {
    width: 8%;
  }

  @media (max-width: 768px) {
    .oppia-learner-dashboard-feedback-section .feedback-thread-new-message {
      margin-left: 14px;
    }

    .oppia-learner-dashboard-feedback-section .feedback-message-author-name {
      margin-left: 10px;
    }

    .oppia-learner-dashboard-feedback-section .feedback-thread-new-message-send {
      margin: 6px 0 0 28px;
    }

    .oppia-learner-dashboard-feedback-section .feedback-thread-reply-box {
      margin-top: 9px;
    }

    .oppia-learner-dashboard-feedback-section .feedback-thread-message-body {
      margin-left: 43px;
    }
  }

  .oppia-learner-dashboard-feedback-section .col-sm-11 {
    padding: 0 20px 0 0;
  }

  .oppia-learner-dashboard-feedback-section .feedback-thread-reply-box {
    font-size: 1em;
    height: 70px;
    margin-left: 14px;
    resize: vertical;
  }

  .oppia-learner-dashboard-feedback-section .feedback-thread-warning {
    color: #0277BD;
    margin-left: 4px;
  }

  .oppia-learner-dashboard-feedback-section .feedback-thread-learner-profile-pic {
    margin-left: 26px;
    margin-top: 4px;
    min-width: 32px;
  }

  @media (max-width: 810px) {
    .oppia-learner-dashboard-title {
      font-size: 2.8em;
    }

    .sort-explorations-select.oppia-learner-dashboard-sort {
      padding: 0 0 6px 7.5px;
      width: 100%;
    }
  }

  @media (max-width: 500px) {
    .oppia-learner-dashboard-title {
      font-size: 2.5em;
    }

    .oppia-learner-dashboard-intro-card:before {
      left: 17em;
    }

    .oppia-learner-dashboard-intro-card:after {
      left: 17em;
    }

    .oppia-learner-dashboard-main-content-container {
      padding: 7px;
    }

    .oppia-learner-dashboard-main-content-container .oppia-learner-dashboard-no-activity-card {
      margin: 0 2px 0 4px;
    }

    .oppia-learner-dashboard-feedback-section .feedback-thread-reply-box {
      font-size: 1em;
      height: 70px;
      margin-left: 14px;
      resize: vertical;
    }

    .oppia-learner-dashboard-feedback-section .feedback-thread-learner-profile-pic {
      margin-left: 15px;
    }
  }

  @media (max-width: 380px) {
    .oppia-learner-dashboard-title-mobile {
      padding-top: 54.5px;
    }

    .oppia-learner-dashboard-mascot {
      margin-top: 335px;
    }

    .oppia-learner-dashboard-intro-card:before {
      left: 15em;
    }

    .oppia-learner-dashboard-intro-card:after {
      left: 15em;
    }
  }

  .oppia-dashboard-tooltip {
    display: inline-block;
    position: relative;
  }

  .oppia-dashboard-tooltip-text {
    background-color: #018477;
    border-radius: 6px;
    bottom: 97%;
    color: #fff;
    font-size: 0.6em;
    padding: 5px;
    position: absolute;
    text-align: center;
    visibility: hidden;
    width: auto;
    z-index: 1;
  }

  @media screen and (max-width: 500px) {
    .oppia-dashboard-tooltip-text {
      margin-left: -80%;
      width: 90%;
    }
  }

  @media screen and (max-width: 470px) {
    .oppia-learner-dashboard-main-content,
    .oppia-learner-dashboard-side-content {
      width: 100%;
    }
  }

  .oppia-dashboard-tooltip:hover + .oppia-dashboard-tooltip-text {
    visibility: visible;
  }

  .oppia-learner-dashboard-page-portfolio {
    font-weight: bold;
    margin-right: 14px;
    margin-top: 8px;
    text-align: right;
  }

  .oppia-learner-playlist-tiles {
    display: inline-block;
    margin-left: 1px;
    padding-right: 21px;
    width: 100%;
  }

  .oppia-subscription-card {
    background-color: #fff;
    display: inline-block;
    height: 90px;
    margin: 8px 4px;
    padding: 0;
    width: 191px;
  }
</style><|MERGE_RESOLUTION|>--- conflicted
+++ resolved
@@ -243,13 +243,9 @@
         <div *ngIf="activeSection === LEARNER_DASHBOARD_SECTION_I18N_IDS.GOALS && newLearnerDashboardPageIsDisplayed">
           <oppia-goals-tab [currentGoals]="topicsToLearn"
                            [editGoals]="allTopics"
-<<<<<<< HEAD
                            [completedGoals]="learntTopicsList"
-=======
-                           [completedGoals]="learntTopics"
                            [untrackedTopics]="untrackedTopics"
                            [partiallyLearntTopicsList]="partiallyLearntTopicsList"
->>>>>>> 5efad6c9
                            [learntToPartiallyLearntTopics]="learntToPartiallyLearntTopics">
           </oppia-goals-tab>
         </div>
