<background-banner></background-banner>
<div class="oppia-learner-dashboard-container position-relative">
  <div>
    <h2 class="oppia-learner-dashboard-title"
        [innerHTML]="'I18N_TOPNAV_LEARNER_DASHBOARD' | translate"
        [ngClass]="{'oppia-learner-dashboard-title-mobile': checkMobileView()}">
    </h2>
  </div>
  <div class="oppia-dashboard-aggregated-stats oppia-learner-dashboard-main-content oppia-learner-dashboard-container"
       [ngClass]="{'oppia-learner-dashboard-mobile-mode': checkMobileView()}"
       *ngIf="!noActivity">
    <mat-card class="oppia-flex-row"
            [ngStyle]="checkMobileView() ? {'margin-bottom': '10px'} : {'margin-bottom': '40px'}">
      <div class="stats-card">
        <p class="stat-description">Completed Explorations</p>
        <h1 class="stat-value">{{ completedExplorationsList && completedExplorationsList.length }}</h1>
      </div>
      <div class="stats-card">
        <p class="stat-description">Completed Collections</p>
        <h1 class="stat-value">{{ completedCollectionsList && completedCollectionsList.length }}</h1>
      </div>
      <div class="stats-card">
        <p class="stat-description">Subscriptions</p>
        <h1 class="stat-value">{{ subscriptionsList && subscriptionsList.length }}</h1>
      </div>
    </mat-card>
  </div>

  <div class="row no-gutters oppia-row"
       [ngStyle]="checkMobileView() ? {'display': 'block'} : {'display': 'flex'}"
       *ngIf="noActivity">
    <div class="col-sm-2"
         [ngStyle]="checkMobileView() ? {'text-align': 'center'} : {'text-align': 'left'}">
      <div class="h-100" *ngIf="!checkMobileView()"></div>
      <img [src]="getStaticImageUrl('/general/collection_mascot.svg')"
           [ngClass]="{'oppia-learner-dashboard-mascot-mobile': checkMobileView()}"
           class="oppia-learner-dashboard-mascot"
           alt="">
    </div>

    <div class="col-sm-8">
      <blockquote class="oppia-learner-dashboard-intro-card">
        <p class="oppia-learner-dashboard-intro-card-message oppia-learner-dashboard-intro-card-message-part-1"
           [innerHTML]="'I18N_LEARNER_DASHBOARD_INTRO_MESSAGE_PART_ONE' | translate">
        </p>
        <p class="oppia-learner-dashboard-intro-card-message oppia-learner-dashboard-intro-card-message-part-2"
           [innerHTML]="'I18N_LEARNER_DASHBOARD_INTRO_MESSAGE_PART_TWO' | translate">
        </p>
        <a class="btn oppia-learner-dashboard-intro-button oppia-transition-200 protractor-mobile-test-learner-dashboard-intro-button"
           [innerHTML]="'I18N_ACTION_BROWSE_LESSONS' | translate"
           href="/community-library"
           [oppiaFocusOn]="'ourLessonsBtn'">
        </a>
      </blockquote>
    </div>

    <div class="col-sm-2">

    </div>
  </div>

  <div class="row oppia-row"
       [ngStyle]="checkMobileView() ? {'display': 'block'} : {'display': 'flex'}"
       [ngClass]="{'oppia-learner-dashboard-mobile-mode': checkMobileView()}"
       *ngIf="!noActivity">
    <div class="col-md-2 oppia-learner-dashboard-side-content"
         [ngClass]="{'oppia-learner-dashboard-mobile-mode': checkMobileView()}">
      <mat-card class="oppia-learner-dashboard-main-menu">
        <h4 class="oppia-learner-dashboard-menu"
            *ngIf="newLearnerDashboardPageIsDisplayed"
            [ngClass]="{'oppia-learner-dashboard-section-active': activeSection === LEARNER_DASHBOARD_SECTION_I18N_IDS.GOALS}"
            (click)="setActiveSection(LEARNER_DASHBOARD_SECTION_I18N_IDS.GOALS)">
          <span [innerHTML]="LEARNER_DASHBOARD_SECTION_I18N_IDS.GOALS | translate"></span>
        </h4>
        <h4 class="oppia-learner-dashboard-menu" *ngIf="newLearnerDashboardPageIsDisplayed"
            [ngClass]="{'oppia-learner-dashboard-section-active': activeSection === LEARNER_DASHBOARD_SECTION_I18N_IDS.PROGRESS}"
            (click)="setActiveSection(LEARNER_DASHBOARD_SECTION_I18N_IDS.PROGRESS)">
          <span [innerHTML]="LEARNER_DASHBOARD_SECTION_I18N_IDS.PROGRESS | translate"></span>
        </h4>
        <h4 class="oppia-learner-dashboard-menu" *ngIf="newLearnerDashboardPageIsDisplayed"
            [ngClass]="{'oppia-learner-dashboard-section-active': activeSection === LEARNER_DASHBOARD_SECTION_I18N_IDS.COMMUNITY_LESSONS}"
            (click)="setActiveSection(LEARNER_DASHBOARD_SECTION_I18N_IDS.COMMUNITY_LESSONS)">
          <span [innerHTML]="LEARNER_DASHBOARD_SECTION_I18N_IDS.COMMUNITY_LESSONS | translate"></span>
        </h4>
        <h4 class="dropdown-toggle oppia-learner-dashboard-menu protractor-test-play-later-section"
            [ngClass]="{'oppia-learner-dashboard-section-active': activeSection === LEARNER_DASHBOARD_SECTION_I18N_IDS.PLAYLIST}"
            (click)="setActiveSection(LEARNER_DASHBOARD_SECTION_I18N_IDS.PLAYLIST)">
          <span [innerHTML]="LEARNER_DASHBOARD_SECTION_I18N_IDS.PLAYLIST | translate"></span>
        </h4>
        <div class="menu-sub-section"
             [@slideInOut]="activeSection === LEARNER_DASHBOARD_SECTION_I18N_IDS.PLAYLIST">
          <div class="oppia-learner-dashboard-submenu"
               [ngClass]="{'oppia-learner-dashboard-sub-section-active': activeSubsection === LEARNER_DASHBOARD_SUBSECTION_I18N_IDS.EXPLORATIONS}"
               (click)="setActiveSubsection(LEARNER_DASHBOARD_SUBSECTION_I18N_IDS.EXPLORATIONS)"
               [innerHTML]="'I18N_DASHBOARD_EXPLORATIONS' | translate">
          </div>
          <div class="oppia-learner-dashboard-submenu protractor-test-playlist-collection-section"
               [ngClass]="{'oppia-learner-dashboard-sub-section-active': activeSubsection === LEARNER_DASHBOARD_SUBSECTION_I18N_IDS.COLLECTIONS}"
               (click)="setActiveSubsection(LEARNER_DASHBOARD_SUBSECTION_I18N_IDS.COLLECTIONS)"
               [innerHTML]="'I18N_DASHBOARD_COLLECTIONS' | translate">
          </div>
        </div>
        <h4 class="oppia-learner-dashboard-menu protractor-test-incomplete-section dropdown-toggle"
            [ngClass]="{'oppia-learner-dashboard-section-active': activeSection === LEARNER_DASHBOARD_SECTION_I18N_IDS.INCOMPLETE}"
            (click)="setActiveSection(LEARNER_DASHBOARD_SECTION_I18N_IDS.INCOMPLETE)">
          <span [innerHTML]="LEARNER_DASHBOARD_SECTION_I18N_IDS.INCOMPLETE | translate"></span>
        </h4>
        <div class="menu-sub-section"
             [@slideInOut]="activeSection === LEARNER_DASHBOARD_SECTION_I18N_IDS.INCOMPLETE">
          <div class="oppia-learner-dashboard-submenu protractor-test-incomplete-exp-section"
               [ngClass]="{'oppia-learner-dashboard-sub-section-active': activeSubsection === LEARNER_DASHBOARD_SUBSECTION_I18N_IDS.EXPLORATIONS}"
               (click)="setActiveSubsection(LEARNER_DASHBOARD_SUBSECTION_I18N_IDS.EXPLORATIONS)"
               [innerHTML]="'I18N_DASHBOARD_EXPLORATIONS' | translate">
          </div>
          <div class="oppia-learner-dashboard-submenu protractor-test-incomplete-collection-section"
               [ngClass]="{'oppia-learner-dashboard-sub-section-active': activeSubsection === LEARNER_DASHBOARD_SUBSECTION_I18N_IDS.COLLECTIONS}"
               (click)="setActiveSubsection(LEARNER_DASHBOARD_SUBSECTION_I18N_IDS.COLLECTIONS)"
               [innerHTML]="'I18N_DASHBOARD_COLLECTIONS' | translate">
          </div>
        </div>
        <h4 class="oppia-learner-dashboard-menu protractor-test-completed-section dropdown-toggle"
            [ngClass]="{'oppia-learner-dashboard-section-active': activeSection === LEARNER_DASHBOARD_SECTION_I18N_IDS.COMPLETED}"
            (click)="setActiveSection(LEARNER_DASHBOARD_SECTION_I18N_IDS.COMPLETED)">
          <span [innerHTML]="LEARNER_DASHBOARD_SECTION_I18N_IDS.COMPLETED | translate"></span>
        </h4>
        <div class="menu-sub-section"
             [@slideInOut]="activeSection === LEARNER_DASHBOARD_SECTION_I18N_IDS.COMPLETED">
          <div class="oppia-learner-dashboard-submenu protractor-test-completed-exp-section"
               [ngClass]="{'oppia-learner-dashboard-sub-section-active': activeSubsection === LEARNER_DASHBOARD_SUBSECTION_I18N_IDS.EXPLORATIONS}"
               (click)="setActiveSubsection(LEARNER_DASHBOARD_SUBSECTION_I18N_IDS.EXPLORATIONS)"
               [innerHTML]="'I18N_DASHBOARD_EXPLORATIONS' | translate">
          </div>
          <div class="oppia-learner-dashboard-submenu protractor-test-completed-collection-section"
               [ngClass]="{'oppia-learner-dashboard-sub-section-active': activeSubsection === LEARNER_DASHBOARD_SUBSECTION_I18N_IDS.COLLECTIONS}"
               (click)="setActiveSubsection(LEARNER_DASHBOARD_SUBSECTION_I18N_IDS.COLLECTIONS)"
               [innerHTML]="'I18N_DASHBOARD_COLLECTIONS' | translate">
          </div>
        </div>
        <h4 class="oppia-learner-dashboard-menu protractor-test-subscriptions-section"
            [ngClass]="{'oppia-learner-dashboard-section-active': activeSection === LEARNER_DASHBOARD_SECTION_I18N_IDS.SUBSCRIPTIONS}"
            (click)="setActiveSection(LEARNER_DASHBOARD_SECTION_I18N_IDS.SUBSCRIPTIONS)">
          <span [innerHTML]="LEARNER_DASHBOARD_SECTION_I18N_IDS.SUBSCRIPTIONS | translate"></span>
        </h4>
        <h4 class="oppia-learner-dashboard-menu protractor-test-feedback-section"
            [ngClass]="{'oppia-learner-dashboard-section-active': activeSection === LEARNER_DASHBOARD_SECTION_I18N_IDS.FEEDBACK}"
            (click)="setActiveSection(LEARNER_DASHBOARD_SECTION_I18N_IDS.FEEDBACK)">
          <span [innerHTML]="LEARNER_DASHBOARD_SECTION_I18N_IDS.FEEDBACK | translate"></span>
          <span *ngIf="numberOfUnreadThreads !== 0">({{ numberOfUnreadThreads }})</span>
        </h4>
      </mat-card>
    </div>

    <div class="col-md-8 oppia-learner-dashboard-main-content"
         [ngClass]="{'oppia-learner-dashboard-mobile-mode': checkMobileView()}">
      <div>
<<<<<<< HEAD
        <span class="oppia-learner-dashboard-main-content-title" *ngIf="activeSection !== LEARNER_DASHBOARD_SECTION_I18N_IDS.PROGRESS && activeSection !== LEARNER_DASHBOARD_SECTION_I18N_IDS.COMMUNITY_LESSONS">
=======
        <span class="oppia-learner-dashboard-main-content-title" *ngIf="activeSection !== LEARNER_DASHBOARD_SECTION_I18N_IDS.GOALS && activeSection !== LEARNER_DASHBOARD_SECTION_I18N_IDS.COMMUNITY_LESSONS">
>>>>>>> ccaf17e7
          <span [innerHTML]="activeSection | translate">
          </span>
          <span *ngIf="activeSection !== LEARNER_DASHBOARD_SECTION_I18N_IDS.SUBSCRIPTIONS && activeSection !== LEARNER_DASHBOARD_SECTION_I18N_IDS.FEEDBACK">
            <span class="oppia-navbar-breadcrumb-separator oppia-navbar-breadcrumb-separator-icon">
            </span>
            <span [innerHTML]="activeSubsection | translate">
            </span>
            <i *ngIf="activeSubsection === LEARNER_DASHBOARD_SUBSECTION_I18N_IDS.COLLECTIONS" class="oppia-dashboard-tooltip material-icons">info</i>
            <span class="oppia-dashboard-tooltip-text"
                  [innerHTML]="'I18N_LEARNER_DASHBOARD_TOOLTIP' | translate">
            </span>
          </span>
        </span>

        <span class="sort-explorations-select oppia-learner-dashboard-sort"
              [ngClass]="{'oppia-learner-dashboard-sort-mobile': checkMobileView()}"
              *ngIf="activeSubsection === LEARNER_DASHBOARD_SUBSECTION_I18N_IDS.EXPLORATIONS && ((activeSection === LEARNER_DASHBOARD_SECTION_I18N_IDS.COMPLETED && completedExplorationsList.length !== 0) || (activeSection === LEARNER_DASHBOARD_SECTION_I18N_IDS.INCOMPLETE && incompleteExplorationsList.length !== 0))">
          <p class="sort-by-text mt-0">
            Sort By
          </p>
          <select  [(ngModel)]="currentExpSortType"
                  class="sort-options mt-0"
                  (change)="setExplorationsSortingOptions(currentExpSortType)">
            <option *ngFor="let exploration of EXPLORATIONS_SORT_BY_KEYS_AND_I18N_IDS | keyvalue"
                    [value]="exploration.value['key']">
              {{ exploration.value['i18nId'] | translate }}
            </option>
          </select>
          <span class="sort-order fas"
                (click)="setExplorationsSortingOptions(currentExpSortType)"
                [ngClass]="isCurrentExpSortDescending ? 'fa-long-arrow-alt-down':'fa-long-arrow-alt-up'">
          </span>
        </span>

        <span class="sort-explorations-select oppia-learner-dashboard-sort oppia-explorations-select"
              *ngIf="activeSection === LEARNER_DASHBOARD_SECTION_I18N_IDS.SUBSCRIPTIONS && subscriptionsList.length !== 0"
              [ngClass]="{'oppia-learner-dashboard-sort-mobile': checkMobileView()}">
          <p class="sort-by-text mt-0">
            Sort By
          </p>
          <select [(ngModel)]="currentSubscribersSortType"
                  class="sort-options oppia-sort-options"
                  (change)="setSubscriptionSortingOptions(currentSubscribersSortType)">
            <option *ngFor="let user of SUBSCRIPTION_SORT_BY_KEYS_AND_I18N_IDS | keyvalue"
                    [value]="user.value['key'] ">
              {{ user.value['i18nId'] | translate }}
            </option>
          </select>
          <span class="sort-order fas"
                (click)="setSubscriptionSortingOptions(currentSubscribersSortType)"
                [ngClass]="isCurrentSubscriptionSortDescending ? 'fa-long-arrow-alt-down':'fa-long-arrow-alt-up'">
          </span>
        </span>

        <span class="sort-explorations-select oppia-learner-dashboard-sort oppia-sort-options"
              *ngIf="activeSection === LEARNER_DASHBOARD_SECTION_I18N_IDS.FEEDBACK && threadSummaries.length !== 0 && !feedbackThreadActive"
              [ngClass]="{'oppia-learner-dashboard-sort-mobile': checkMobileView()}">
          <p class="sort-by-text mt-0">Sort By</p>
          <select [(ngModel)]="currentFeedbackThreadsSortType"
                  class="sort-options oppia-sort-options"
                  (change)="setFeedbackSortingOptions(currentFeedbackThreadsSortType)">
            <option *ngFor="let thread of FEEDBACK_THREADS_SORT_BY_KEYS_AND_I18N_IDS | keyvalue"
                    [value]="thread.value['key']">
              {{ thread.value['i18nId'] | translate }}
            </option>
          </select>
          <span class="sort-order fas"
                (click)="setFeedbackSortingOptions(currentFeedbackThreadsSortType)"
                [ngClass]="isCurrentFeedbackSortDescending ? 'fa-long-arrow-alt-down':'fa-long-arrow-alt-up'">
          </span>
        </span>
      </div>
      <div class="oppia-learner-dashboard-main-content-container">
<<<<<<< HEAD
        <div *ngIf="activeSection === LEARNER_DASHBOARD_SECTION_I18N_IDS.PROGRESS && newLearnerDashboardPageIsDisplayed">
          <oppia-progress-tab [completedStoriesList]="completedStoriesList"
                              [partiallyLearntTopicsList]="partiallyLearntTopicsList">
          </oppia-progress-tab>
=======
        <div *ngIf="activeSection === LEARNER_DASHBOARD_SECTION_I18N_IDS.GOALS && newLearnerDashboardPageIsDisplayed">
          <oppia-goals-tab [currentGoals]="topicsToLearn"
                           [editGoals]="allTopics"
                           [completedGoals]="learntTopics"
                           [learntToPartiallyLearntTopics]="learntToPartiallyLearntTopics">
          </oppia-goals-tab>
>>>>>>> ccaf17e7
        </div>
        <div *ngIf="activeSection === LEARNER_DASHBOARD_SECTION_I18N_IDS.COMMUNITY_LESSONS && newLearnerDashboardPageIsDisplayed">
          <oppia-community-lessons-tab [incompleteExplorationsList]="incompleteExplorationsList"
                                       [incompleteCollectionsList]="incompleteCollectionsList"
                                       [completedExplorationsList]="completedExplorationsList"
                                       [completedCollectionsList]="completedCollectionsList"
                                       [explorationPlaylist]="explorationPlaylist"
                                       [collectionPlaylist]="collectionPlaylist"
                                       [subscriptionsList]="subscriptionsList"
                                       [completedToIncompleteCollections]="completedToIncompleteCollections">
          </oppia-community-lessons-tab>
        </div>
        <div *ngIf="activeSection === LEARNER_DASHBOARD_SECTION_I18N_IDS.INCOMPLETE && activeSubsection === LEARNER_DASHBOARD_SUBSECTION_I18N_IDS.EXPLORATIONS">
          <span class="oppia-learner-dashboard-nonexistent-exploration"
                *ngIf="numberNonexistentIncompleteExplorations !== 0">
            <span [innerHTML]="'I18N_LEARNER_DASHBOARD_NONEXISTENT_INCOMPLETE_EXPLORATIONS' | translate: {numberNonexistent: numberNonexistentIncompleteExplorations, messageFormat: true}">
            </span>
            &#9785;
          </span>

          <mat-card class="oppia-learner-dashboard-no-activity-card layout-row"
                    *ngIf="incompleteExplorationsList.length === 0">
            <div>
              <p *ngIf="noExplorationActivity"
                 [innerHTML]="'I18N_LEARNER_DASHBOARD_NO_ACTIVITY_IN_EXPLORATION' | translate">
              </p>
              <p *ngIf="!noExplorationActivity"
                 [innerHTML]="'I18N_LEARNER_DASHBOARD_EMPTY_INCOMPLETE_EXPLORATIONS' | translate">
              </p>

              <a class="btn oppia-dashboard-intro-button oppia-transition-200 oppia-learner-dashboard-intro-button-link"
                 [innerHTML]="'I18N_ACTION_BROWSE_LESSONS' | translate"
                 href="/community-library"
                 [oppiaFocusOn]="'ourLessonsBtn'">
              </a>
            </div>
          </mat-card>

          <ng-container *ngIf="incompleteExplorationsList.length !== 0">
            <div *ngFor="let tile of incompleteExplorationsList | sortBy: isCurrentExpSortDescending: getValueOfExplorationSortKey(tile) | slice: startIncompleteExpIndex: PAGE_SIZE ; trackBy: tile?.id"
                 class="oppia-exploration-summary-tile-container"
                 (mouseenter)="tile.toggle = !tile.toggle"
                 (mouseleave)="tile.toggle = !tile.toggle">
              <i class="remove-icon fa fa-times"
                 *ngIf="tile.toggle || checkMobileView()"
                 aria-hidden="true"
                 (click)="openRemoveActivityModal(activeSection, activeSubsection, tile)"
                 ngbTooltip="Remove"
                 container="body"
                 placement="top">
              </i>
              <oppia-exploration-summary-tile [getExplorationId]="tile.id"
                                              [getExplorationTitle]="tile.title"
                                              [getLastUpdatedMsec]="tile.lastUpdatedMsec"
                                              [getObjective]="tile.objective"
                                              [getCategory]="tile.category"
                                              [getRatings]="tile.ratings"
                                              [getNumViews]="tile.numViews"
                                              [getThumbnailIconUrl]="tile.thumbnailIconUrl"
                                              [getThumbnailBgColor]="tile.thumbnailBgColor"
                                              class="protractor-test-exp-summary-tile">
              </oppia-exploration-summary-tile>
            </div>
          </ng-container>

          <div class="oppia-learner-dashboard-page-portfolio"
               *ngIf="incompleteExplorationsList.length > 8">
            <i class="material-icons md-18"
               (click)="goToPreviousPage(LEARNER_DASHBOARD_SECTION_I18N_IDS.INCOMPLETE, LEARNER_DASHBOARD_SUBSECTION_I18N_IDS.EXPLORATIONS)">
               &#xE5C4;
            </i>
            Showing {{ startIncompleteExpIndex + 1 }} - {{ Math.min(startIncompleteExpIndex + PAGE_SIZE, incompleteExplorationsList.length) }} of {{ incompleteExplorationsList.length }}
            <i class="material-icons md-18"
               (click)="goToNextPage(LEARNER_DASHBOARD_SECTION_I18N_IDS.INCOMPLETE, LEARNER_DASHBOARD_SUBSECTION_I18N_IDS.EXPLORATIONS)">
               &#xE5C8;
            </i>
          </div>
        </div>

        <div *ngIf="activeSection === LEARNER_DASHBOARD_SECTION_I18N_IDS.COMPLETED && activeSubsection === LEARNER_DASHBOARD_SUBSECTION_I18N_IDS.EXPLORATIONS">
          <span class="oppia-learner-dashboard-nonexistent-exploration"
                *ngIf="numberNonexistentCompletedExplorations !== 0">
            <span [innerHTML]="'I18N_LEARNER_DASHBOARD_NONEXISTENT_COMPLETED_EXPLORATIONS' | translate: {numberNonexistent: numberNonexistentCompletedExplorations, messageFormat: true}">
            </span>
            &#9785;
          </span>

          <mat-card class="oppia-learner-dashboard-no-activity-card"
                   *ngIf="completedExplorationsList.length === 0">
            <div>
              <p [innerHTML]="'I18N_LEARNER_DASHBOARD_EMPTY_COMPLETED_EXPLORATIONS' | translate"></p>

              <a class="btn oppia-dashboard-intro-button oppia-transition-200 oppia-exploration-summary-tile-container"
                 [innerHTML]="'I18N_ACTION_BROWSE_LESSONS' | translate"
                 href="/community-library">
              </a>
            </div>
          </mat-card>
          <ng-container *ngIf="getVisibleExplorationList(startCompletedExpIndex).length !== 0">
            <div *ngFor="let tile of getVisibleExplorationList(startCompletedExpIndex) | sortBy: isCurrentExpSortDescending: getValueOfExplorationSortKey(); trackBy: tile?.id"
                 class="oppia-exploration-summary-tile-container">
              <oppia-exploration-summary-tile [getExplorationId]="tile.id"
                                              [getExplorationTitle]="tile.title"
                                              [getLastUpdatedMsec]="tile.lastUpdatedMsec"
                                              [getObjective]="tile.objective"
                                              [getCategory]="tile.category"
                                              [getRatings]="tile.ratings"
                                              [getNumViews]="tile.numViews"
                                              [getThumbnailIconUrl]="tile.thumbnailIconUrl"
                                              [getThumbnailBgColor]="tile.thumbnailBgColor"
                                              class="protractor-test-exp-summary-tile">
              </oppia-exploration-summary-tile>
            </div>
          </ng-container>

          <div class="oppia-learner-dashboard-page-portfolio"
               *ngIf="completedExplorationsList.length > 8">
            <i class="material-icons md-18"
               (click)="goToPreviousPage(LEARNER_DASHBOARD_SECTION_I18N_IDS.COMPLETED, LEARNER_DASHBOARD_SUBSECTION_I18N_IDS.EXPLORATIONS)">
               &#xE5C4;
            </i>
            Showing {{ startCompletedExpIndex + 1 }} - {{ Math.min(startCompletedExpIndex + PAGE_SIZE, completedExplorationsList.length) }} of {{ completedExplorationsList.length }}
            <i class="material-icons md-18"
               (click)="goToNextPage(LEARNER_DASHBOARD_SECTION_I18N_IDS.COMPLETED, LEARNER_DASHBOARD_SUBSECTION_I18N_IDS.EXPLORATIONS)">
               &#xE5C8;
            </i>
          </div>
        </div>

        <div *ngIf="activeSection === LEARNER_DASHBOARD_SECTION_I18N_IDS.PLAYLIST && activeSubsection === LEARNER_DASHBOARD_SUBSECTION_I18N_IDS.EXPLORATIONS">
          <span class="oppia-learner-dashboard-nonexistent-exploration"
                *ngIf="numberNonexistentExplorationsFromPlaylist !== 0">
            <span [innerHTML]="'I18N_LEARNER_DASHBOARD_NONEXISTENT_EXPLORATIONS_FROM_PLAYLIST' | translate: {numberNonexistent: numberNonexistentExplorationsFromPlaylist}">
            </span>
            &#9785;
          </span>

          <mat-card class="oppia-learner-dashboard-no-activity-card layout-row"
                   *ngIf="explorationPlaylist.length === 0">
            <div>
              <p [innerHTML]="'I18N_LEARNER_DASHBOARD_EMPTY_EXPLORATION_PLAYLIST' | translate"></p>

              <a class="btn oppia-dashboard-intro-button oppia-transition-200 oppia-learner-dashboard-nonexistent-exploration"
                 [innerHTML]="'I18N_ACTION_BROWSE_LESSONS' | translate"
                 href="/community-library">
              </a>
            </div>
          </mat-card>

          <ng-container *ngIf="explorationPlaylist.length !== 0">
            <div *ngFor="let tile of explorationPlaylist; let i = index; trackBy: i"
                 class="oppia-exploration-summary-tile-container"
                 (mouseenter)="tile.toggle = !tile.toggle "
                 (mouseleave)="tile.toggle = !tile.toggle">
              <i class="remove-icon fa fa-times"
                 *ngIf="tile.toggle || checkMobileView()"
                 aria-hidden="true"
                 (click)="openRemoveActivityModal(activeSection, activeSubsection, tile)"
                 ngbTooltip="Remove"
                 container="body"
                 placement="top">
              </i>
              <oppia-exploration-summary-tile [getExplorationId]="tile.id"
                                              [getExplorationTitle]="tile.title"
                                              [getLastUpdatedMsec]="tile.lastUpdatedMsec"
                                              [getObjective]="tile.objective"
                                              [getCategory]="tile.category"
                                              [getRatings]="tile.ratings"
                                              [getNumViews]="tile.numViews"
                                              [getThumbnailIconUrl]="tile.thumbnailIconUrl"
                                              [getThumbnailBgColor]="tile.thumbnailBgColor"
                                              class="oppia-exploration-summary-tile protractor-test-exp-summary-tile">
              </oppia-exploration-summary-tile>
            </div>
          </ng-container>
        </div>

        <div *ngIf="activeSection === LEARNER_DASHBOARD_SECTION_I18N_IDS.INCOMPLETE && activeSubsection === LEARNER_DASHBOARD_SUBSECTION_I18N_IDS.COLLECTIONS">
          <span class="oppia-learner-dashboard-nonexistent-exploration"
                *ngIf="numberNonexistentIncompleteCollections !== 0">
            <span [innerHTML]="'I18N_LEARNER_DASHBOARD_NONEXISTENT_INCOMPLETE_COLLECTIONS' | translate: {numberNonexistent: numberNonexistentIncompleteCollections, messageFormat: true}">
            </span>
            &#9785;
          </span>

          <mat-card class="oppia-learner-dashboard-no-activity-card layout-row"
                   *ngIf="incompleteCollectionsList.length === 0">
            <div>
              <p *ngIf="noCollectionActivity"
                 [innerHTML]="'I18N_LEARNER_DASHBOARD_NO_ACTIVITY_IN_COLLECTION' | translate">
              </p>
              <p *ngIf="!noCollectionActivity"
                 [innerHTML]="'I18N_LEARNER_DASHBOARD_EMPTY_INCOMPLETE_COLLECTIONS' | translate">
              </p>

              <a class="btn oppia-dashboard-intro-button oppia-transition-200 oppia-learner-dashboard-intro-button-link"
                 [innerHTML]="'I18N_ACTION_BROWSE_LESSONS' | translate"
                 href="/community-library">
              </a>
            </div>
          </mat-card>

          <div *ngFor="let tile of incompleteCollectionsList"
               class="oppia-exploration-summary-tile-container"
               (mouseenter)="tile.toggle = !tile.toggle "
               (mouseleave)="tile.toggle = !tile.toggle">
            <i class="remove-icon fa fa-times"
               *ngIf="tile.toggle || checkMobileView()"
               aria-hidden="true"
               (click)="openRemoveActivityModal(activeSection, activeSubsection, tile)"
               ngbTooltip="Remove"
               container="body"
               placement="top">
            </i>
            <oppia-collection-summary-tile [getCollectionId]="tile.id"
                                           [getCollectionTitle]="tile.title"
                                           [getLastUpdatedMsec]="tile.lastUpdatedMsec"
                                           [getObjective]="tile.objective"
                                           [getNodeCount]="tile.nodeCount"
                                           [getCategory]="tile.category"
                                           [getThumbnailIconUrl]="tile.thumbnailIconUrl"
                                           [getThumbnailBgColor]="tile.thumbnailBgColor">
            </oppia-collection-summary-tile>
          </div>

          <div class="oppia-learner-dashboard-page-portfolio"
               *ngIf="incompleteCollectionsList.length > 8">
            <i class="material-icons md-18"
               (click)="goToPreviousPage(LEARNER_DASHBOARD_SECTION_I18N_IDS.INCOMPLETE, LEARNER_DASHBOARD_SUBSECTION_I18N_IDS.COLLECTIONS)">&#xE5C4;
            </i>
            Showing {{ startIncompleteCollectionIndex + 1 }} - {{ Math.min(startIncompleteCollectionIndex + PAGE_SIZE, incompleteCollectionsList.length )}} of {{ incompleteCollectionsList.length }}
            <i class="material-icons md-18" (click)="goToNextPage(LEARNER_DASHBOARD_SECTION_I18N_IDS.INCOMPLETE, LEARNER_DASHBOARD_SUBSECTION_I18N_IDS.COLLECTIONS)">&#xE5C8;</i>
          </div>
        </div>

        <div *ngIf="activeSection === LEARNER_DASHBOARD_SECTION_I18N_IDS.PLAYLIST && activeSubsection === LEARNER_DASHBOARD_SUBSECTION_I18N_IDS.COLLECTIONS">
          <span class="oppia-learner-dashboard-nonexistent-exploration"
                *ngIf="collectionPlaylist.length > 0">
            <span [innerHTML]="'I18N_LEARNER_DASHBOARD_REARRANGE_LEARNER_PLAYLIST_MESSAGE' | translate"></span>
          </span>
          <span class="oppia-learner-dashboard-nonexistent-exploration"
                *ngIf="numberNonexistentCollectionsFromPlaylist !== 0">
            <span [innerHTML]="'I18N_LEARNER_DASHBOARD_NONEXISTENT_COLLECTIONS_FROM_PLAYLIST' | translate: {numberNonexistent: numberNonexistentCollectionsFromPlaylist, messageFormat: true}">
            </span>
            &#9785;
          </span>

          <mat-card class="oppia-learner-dashboard-no-activity-card layout-row"
                   *ngIf="collectionPlaylist.length === 0">
            <div>
              <p [innerHTML]="'I18N_LEARNER_DASHBOARD_EMPTY_COLLECTION_PLAYLIST' | translate"></p>

              <a class="btn oppia-dashboard-intro-button oppia-transition-200 oppia-learner-dashboard-intro-button-link"
                 [innerHTML]="'I18N_ACTION_BROWSE_LESSONS' | translate"
                 href="/community-library">
              </a>
            </div>
          </mat-card>

          <div *ngFor="let tile of collectionPlaylist"
               class="oppia-exploration-summary-tile-container"
               (mouseenter)="tile.toggle = !tile.toggle "
               (mouseleave)="tile.toggle = !tile.toggle">
            <i class="remove-icon fa fa-times"
               *ngIf="tile.toggle || checkMobileView()"
               aria-hidden="true"
               (click)="openRemoveActivityModal(activeSection, activeSubsection, tile)"
               ngbTooltip="Remove"
               container="body"
               placement="top">
            </i>
            <oppia-collection-summary-tile [getCollectionId]="tile.id"
                                           [getCollectionTitle]="tile.title"
                                           [getLastUpdatedMsec]="tile.lastUpdatedMsec"
                                           [getObjective]="tile.objective"
                                           [getNodeCount]="tile.nodeCount"
                                           [getCategory]="tile.category"
                                           [getThumbnailIconUrl]="tile.thumbnailIconUrl"
                                           [getThumbnailBgColor]="tile.thumbnailBgColor">
            </oppia-collection-summary-tile>
          </div>
        </div>

        <div *ngIf="activeSection === LEARNER_DASHBOARD_SECTION_I18N_IDS.COMPLETED && activeSubsection === LEARNER_DASHBOARD_SUBSECTION_I18N_IDS.COLLECTIONS">
          <span class="oppia-learner-dashboard-nonexistent-exploration"
                *ngIf="completedToIncompleteCollections.length !== 0">
            <span [innerHTML]="'I18N_LEARNER_DASHBOARD_COMPLETED_TO_INCOMPLETE_COLLECTIONS' | translate: {numberMoved: completedToIncompleteCollections.length}">
            </span>
            <span>
              <ul>
                <li *ngFor="let title of completedToIncompleteCollections">{{ title }}</li>
              </ul>
            </span>
          </span>

          <span class="oppia-learner-dashboard-nonexistent-exploration"
                *ngIf="numberNonexistentCompletedCollections !== 0">
            <span [innerHTML]="'I18N_LEARNER_DASHBOARD_NONEXISTENT_COMPLETED_COLLECTIONS' | translate: {numberNonexistent: numberNonexistentCompletedCollections, messageFormat: true}">
            </span>
            &#9785;
          </span>

          <mat-card class="oppia-learner-dashboard-no-activity-card layout-row"
                   *ngIf="completedCollectionsList.length === 0">
            <div>
              <p [innerHTML]="'I18N_LEARNER_DASHBOARD_EMPTY_COMPLETED_COLLECTIONS' | translate"></p>

              <a class="btn oppia-dashboard-intro-button oppia-transition-200 oppia-learner-dashboard-intro-button-link"
                 [innerHTML]="'I18N_ACTION_BROWSE_LESSONS' | translate"
                 href="/community-library">
              </a>
            </div>
          </mat-card>

          <div *ngFor="let tile of completedCollectionsList"
               class="oppia-exploration-summary-tile-container">
            <oppia-collection-summary-tile [getCollectionId]="tile.id"
                                           [getCollectionTitle]="tile.title"
                                           [getLastUpdatedMsec]="tile.lastUpdatedMsec"
                                           [getObjective]="tile.objective"
                                           [getNodeCount]="tile.nodeCount"
                                           [getCategory]="tile.category"
                                           [getThumbnailIconUrl]="tile.thumbnailIconUrl"
                                           [getThumbnailBgColor]="tile.thumbnailBgColor">
            </oppia-collection-summary-tile>
          </div>

          <div class="oppia-learner-dashboard-page-portfolio"
               *ngIf="completedCollectionsList.length > 8">
            <i class="material-icons md-18"
               (click)="goToPreviousPage(LEARNER_DASHBOARD_SECTION_I18N_IDS.COMPLETED, LEARNER_DASHBOARD_SUBSECTION_I18N_IDS.COLLECTIONS)">
               &#xE5C4;
            </i>
            Showing {{ startCompletedCollectionIndex + 1 }} - {{ Math.min(startCompletedCollectionIndex + PAGE_SIZE, completedCollectionsList.length) }} of {{ completedCollectionsList.length }}
            <i class="material-icons md-18"
               (click)="goToNextPage(LEARNER_DASHBOARD_SECTION_I18N_IDS.COMPLETE, LEARNER_DASHBOARD_SUBSECTION_I18N_IDS.COLLECTIONS)">
               &#xE5C8;
            </i>
          </div>
        </div>

        <div *ngIf="activeSection === LEARNER_DASHBOARD_SECTION_I18N_IDS.SUBSCRIPTIONS"
             class="oppia-subscription-container">
          <mat-card class="oppia-learner-dashboard-no-activity-card layout-row"
                    *ngIf="subscriptionsList.length === 0">
            <div>
              <p [innerHTML]="'I18N_LEARNER_DASHBOARD_EMPTY_SUBSCRIPTIONS' | translate"></p>

              <a class="btn oppia-dashboard-intro-button oppia-transition-200 oppia-learner-dashboard-intro-button-link"
                 [innerHTML]="'I18N_ACTION_BROWSE_LESSONS' | translate"
                 href="/community-library">
              </a>
            </div>
          </mat-card>

          <mat-card class="oppia-subscription-card oppia-subscription-container-list"
                   *ngFor="let subscription of subscriptionsList | sortBy: isCurrentSubscriptionSortDescending: getValueOfSubscriptionSortKey()">
            <a class="oppia-subscription-profile-link"
               href="/profile/{{ subscription.username }}"
               target="_blank"
               rel="noopener">
              <img [src]="decodePngURIData(subscription.pictureDataUrl)"
                   class="oppia-subscription-card-profile-picture rounded-circle">
              <span class="oppia-subscription-card-summary text-dark">
                <div class="oppia-subscription-name">
                  <strong class="protractor-test-subscription-name"
                          container="body"
                          triggers="showUsernamePopover(subscription.username)"
                          ngbPopover="subscription.username">
                    {{ subscription.username| truncate:10 }}
                  </strong>
                </div>
                <div class="oppia-impact-text">
                  <span>Impact: </span>
                  <span class="protractor-test-impact-number">{{ subscription.impact || 0 }}</span>
                </div>
              </span>
            </a>
          </mat-card>
        </div>

        <div *ngIf="activeSection === LEARNER_DASHBOARD_SECTION_I18N_IDS.FEEDBACK"
             class="oppia-learner-dashboard-feedback-section">
          <mat-card class="oppia-learner-dashboard-no-activity-card layout-row"
                   *ngIf="threadSummaries.length === 0">
            <div>
              <p [innerHTML]="'I18N_LEARNER_DASHBOARD_EMPTY_FEEDBACK_THREADS' | translate"></p>

              <a class="btn oppia-dashboard-intro-button oppia-transition-200 oppia-learner-dashboard-intro-button-link"
                 [innerHTML]="'I18N_ACTION_BROWSE_LESSONS' | translate"
                 href="/community-library">
              </a>
            </div>
          </mat-card>

          <table class="table" *ngIf="!feedbackThreadActive">
            <tr *ngFor="let thread of threadSummaries | sortBy: isCurrentFeedbackSortDescending: getValueOfFeedbackThreadSortKey()"
                (click)="onClickThread(thread.status, thread.explorationId, thread.threadId, thread.explorationTitle)"
                class="oppia-feedback-tab-row protractor-test-feedback-thread">
              <td width="10%">
                <span [ngClass]="getLabelClass(thread.status)">{{ getHumanReadableStatus(thread.status) }}</span>
              </td>
              <td width="20%">
                <span *ngIf="thread.totalMessageCount > 1">
                  <span *ngIf="thread.authorSecondLastMessage">
                    <span *ngIf="thread.secondLastMessageIsRead">{{ thread.authorSecondLastMessage | truncate:7 }}, </span>
                    <span *ngIf="!thread.secondLastMessageIsRead">
                      <strong>{{ thread.authorSecondLastMessage | truncate:7 }}, </strong>
                    </span>
                  </span>
                  <span *ngIf="!thread.authorSecondLastMessage">
                    <span *ngIf="thread.totalMessageCount > 1">
                      <span [innerHTML]="'I18N_FEEDBACK_MESSAGE_ANONYMOUS_AUTHOR' | translate"></span>,
                    </span>
                  </span>
                </span>
                <span *ngIf="thread.authorLastMessage">
                  <span *ngIf="thread.lastMessageIsRead">{{ thread.authorLastMessage | truncate:7 }}</span>
                  <span *ngIf="!thread.lastMessageIsRead">
                    <strong>{{ thread.authorLastMessage | truncate:7 }}</strong>
                  </span>
                </span>
                <span *ngIf="!thread.authorLastMessage">
                  <span [innerHTML]="'I18N_FEEDBACK_MESSAGE_ANONYMOUS_AUTHOR' | translate"></span>
                </span>
                <span class="feedback-thread-message-count">({{ thread.totalMessageCount }})</span>
              </td>
              <td width="50%">
                <span *ngIf="thread.totalMessageCount > 1 && thread.secondLastMessageIsRead && thread.lastMessageIsRead">{{ thread.explorationTitle }} -</span>
                <span class="protractor-test-feedback-exploration" *ngIf="thread.totalMessageCount === 1 && thread.lastMessageIsRead">{{ thread.explorationTitle }} -</span>
                <span *ngIf="thread.totalMessageCount === 1 && !thread.lastMessageIsRead">
                  <strong>{{ thread.explorationTitle }} -</strong>
                </span>
                <span *ngIf="thread.totalMessageCount > 1 && (!thread.lastMessageIsRead || !thread.secondLastMessageIsRead)">
                  <strong>{{ thread.explorationTitle }} -</strong>
                </span>
                <span *ngIf="thread.lastMessageText">{{ thread.lastMessageText | truncate:50 }}</span>
                <span *ngIf="!thread.lastMessageText && thread.totalMessageCount !== 1">
                  <i [innerHTML]="'I18N_LEARNER_DASHBOARD_FEEDBACK_THREAD_STATUS_CHANGE_MESSAGE' | translate: {threadStatus: getHumanReadableStatus(thread.status)}">
                  </i>
                </span>
                <span *ngIf="!thread.lastMessageText && thread.totalMessageCount === 1">
                  <i [innerHTML]="'I18N_LEARNER_DASHBOARD_SUGGESTION_TEXT' | translate"></i>
                </span>
              </td>
              <td width="20%">
                <span>{{ getLocaleAbbreviatedDatetimeString(thread.lastUpdatedMsecs) }}</span>
              </td>
            </tr>
          </table>

          <table class="table" *ngIf="feedbackThreadActive">
            <tr>
              <td>
                <button (click)="showAllThreads()"
                        class="btn btn-secondary oppia-btn-secondary">
                  <i class="material-icons oppia-vcenter"
                     title="{{ 'I18N_LEARNER_DASHBOARD_RETURN_TO_FEEDBACK_THREADS_MESSAGE' | translate }}">
                     &#xE5CB;
                  </i>
                </button>
                <span class="oppia-exploration-title">{{ explorationTitle }}</span>
              </td>
            </tr>
            <tr *ngIf="loadingFeedbacks">
              <td class="text-center">
                <span>
                  Loading
                  <loading-dots></loading-dots>
                </span>
              </td>
            </tr>
            <ng-container *ngIf="!loadingFeedbacks">
              <tr *ngFor="let message of messageSummaries"
                  class="oppia-message-summaries">
                <td>
                  <div class="row">
                    <div class="col-sm-9">
                      <span class="feedback-message-header">
                        <span *ngIf="message.authorPictureDataUrl"
                              class="d-inline-block">
                          <img [src]="decodePngURIData(message.authorPictureDataUrl)"
                               class="oppia-navbar-profile-picture rounded-circle oppia-profile-picture"
                               alt="User Avatar">
                        </span>

                        <span *ngIf="!message.authorPictureDataUrl"
                              class="d-inline-block">
                          <i class="material-icons md-40 oppia-profile-picture">&#xE853;</i>
                        </span>
                      </span>

                      <span *ngIf="message.authorUsername"
                            class="feedback-message-author-name">
                        <strong>{{ message.authorUsername }}</strong>
                      </span>
                      <span *ngIf="!message.authorUsername"
                            class="feedback-message-author-name">
                        <strong [innerHTML]="'I18N_FEEDBACK_MESSAGE_ANONYMOUS_AUTHOR' | translate"></strong>
                      </span>
                      <span class="oppia-updated-status"
                            *ngIf="message.messageId !== 0 && message.updatedStatus">
                        <em [innerHTML]="'I18N_LEARNER_DASHBOARD_FEEDBACK_THREAD_STATUS_CHANGE_MESSAGE' | translate: {threadStatus: getHumanReadableStatus(message.updatedStatus)}">
                        </em>
                      </span>
                    </div>
                    <div class="col-lg-3 col-md-3 col-sm-3">
                      <span>{{ getLocaleAbbreviatedDatetimeString(message.createdOnMsecs) }}</span>
                    </div>
                  </div>

                  <div class="row">
                    <div class="col-sm-2 feedback-message-spacing oppia-feedback-message-spacing"></div>
                    <div class="col-sm-10 feedback-thread-message-body">
                      <div>
                        <span class="protractor-test-feedback-message" *ngIf="message.text">{{ message.text }}</span>
                        <button *ngIf="message.currentContentHtml"
                                class="btn btn-primary oppia-dashboard-view-suggestion-button"
                                (click)="showSuggestionModal(message.suggestionHtml, message.currentContentHtml, message.description)"
                                [innerHTML]="'I18N_LEARNER_DASHBOARD_VIEW_SUGGESTION' | translate">
                        </button>
                      </div>
                    </div>
                  </div>
                </td>
              </tr>
            </ng-container>
            <tr>
              <td>
                <div class="row">
                  <div class="col-sm-1 feedback-message-author-picture oppia-feedback-message-spacing p-0">
                    <span class="feedback-message-header">
                      <span class="d-inline-block">
                        <img [src]="profilePictureDataUrl"
                             class="oppia-navbar-profile-picture rounded-circle feedback-thread-learner-profile-pic"
                             alt="User Avatar">
                      </span>
                    </span>
                  </div>

                  <div class="col-sm-11">
                    <div class="feedback-thread-new-message">
                      <textarea class="form-control feedback-thread-reply-box"
                                placeholder="{{ 'I18N_LEARNER_DASHBOARD_FEEDBACK_THREAD_DEFAULT_MESSAGE' | translate }}" [(ngModel)]="newMessage.text">
                      </textarea>
                    </div>
                    <div>
                      <button class="btn btn-success feedback-thread-new-message-send"
                              (click)="addNewMessage(threadId, newMessage.text)"
                              ng-disabled="messageSendingInProgress || !newMessage.text">
                        <span *ngIf="messageSendingInProgress"
                              [innerHTML]="'I18N_LEARNER_DASHBOARD_SEND_FEEDBACK_THREAD_MESSAGE_IN_PROGRESS' | translate">
                        </span>
                        <span class="protractor-test-feedback-send-message"
                              *ngIf="!messageSendingInProgress"
                              [innerHTML]="'I18N_LEARNER_DASHBOARD_SEND_FEEDBACK_THREAD_MESSAGE' | translate">
                        </span>
                      </button>
                    </div>
                  </div>
                </div>
              </td>
            </tr>
          </table>
          <div class="feedback-thread-warning"
               *ngIf="feedbackThreadActive">
            <i class="material-icons">&#xE88F;</i>
            <span [innerHTML]="'I18N_LEARNER_DASHBOARD_FEEDBACK_THREAD_WARNING' | translate"></span>
          </div>
        </div>
      </div>
    </div>

    <div class="col-md-2 oppia-learner-dashboard-side-content"
         [ngClass]="{'oppia-learner-dashboard-mobile-mode': checkMobileView()}">

    </div>
  </div>
</div>
<style>
  body {
    overflow-x: visible;
  }

  .oppia-flex-row {
    box-sizing: border-box;
    display: flex !important;
    flex-direction: row;
    margin: 10px 0;
  }

  .oppia-flex-row>:first-child {
    margin-top: 10px;
  }

  .oppia-flex-row>:last-child {
    margin-bottom: 10px;
  }

  .oppia-learner-dashboard-container {
    margin: 0 auto 30px auto;
    max-width: 1400px;
    padding-top: 10px;
  }

  .oppia-learner-dashboard-title {
    color: #01645c;
    font-family: 'Capriola', 'Roboto', Arial, sans-serif;
    font-size: 3em;
    margin-bottom: 33px;
    margin-top: 0;
    padding-top: 65.5px;
    text-align: center;
  }

  .oppia-learner-dashboard-title-mobile {
    font-size: 2.5em;
    margin-bottom: 25px;
  }

  .oppia-learner-dashboard-mascot {
    float: right;
    margin-top: -40px;
    padding-left: 10px;
    width: 140px;
  }

  .oppia-learner-dashboard-menu {
    color: black;
    cursor: pointer;
    font-family: 'Capriola', 'Roboto', Arial, sans-serif;
    font-size: 1em;
    font-weight: normal;
    margin: 0;
    padding: 15px 20px 15px 20px;
  }

  .oppia-learner-dashboard-main-menu .oppia-learner-dashboard-sub-section-active {
    background-color: #aed2e9;
    border: 1px solid lightgreen;
    color: black;
  }

  .oppia-learner-dashboard-submenu {
    background-color: #fff;
    border: 1px solid #d0d0d0;
    color: #757575;
    cursor: pointer;
    font-family: 'Capriola', 'Roboto', Arial, sans-serif;
    font-size: 16px;
    padding: 12px 20px 12px 40px;
  }

  .oppia-learner-dashboard-section-active {
    background-color: #00645C1A;
    color: #00645C;
  }

  .oppia-learner-dashboard-side-content {
    min-width: 241px;
    padding-left: 20px;
    width: 20%;
  }

  .oppia-learner-dashboard-main-content {
    padding: 0;
    width: 60%;
  }

  .oppia-learner-dashboard-main-content .stats-card {
    min-height: 63px;
    position: relative;
  }

  .oppia-learner-dashboard-main-content .stats-card .stat-description {
    line-height: 1.646;
    margin-bottom: 35px;
    padding-right: 10px;
  }

  .oppia-learner-dashboard-main-content .stats-card .stat-value {
    bottom: 0;
    position: absolute;
  }

  .oppia-learner-dashboard-main-content .remove-icon {
    color: white;
    float: right;
    font-size: 20px;
    left: -7px;
    margin-left: -26px;
    margin-top: 10px;
    position: relative;
    width: 18px;
    z-index: 20;
  }

  .oppia-learner-dashboard-main-menu {
    background-color: white;
    padding: 0;
  }

  .oppia-learner-dashboard-mobile-mode {
    margin: auto;
    width: 100%;
  }

  .oppia-learner-dashboard-mascot-mobile {
    margin-left: -76px;
    margin-top: 307px;
    position: absolute;
  }

  .oppia-learner-dashboard-intro-card {
    background: #fff;
    border-left: none;
    border-radius: 5px;
    margin: 1em 0 0;
    padding: 37px 30px;
    text-align: center;
  }

  .oppia-learner-dashboard-intro-card:before {
    background: #fff;
    border-bottom-right-radius: 80px 50px;
    bottom: -1.88em;
    content: "";
    display: block;
    height: 30px;
    position: absolute;
    width: 50px;
    z-index: 10;
  }

  .oppia-learner-dashboard-intro-card:after {
    background: #e8e7e3;
    border-bottom-right-radius: 40px 50px;
    bottom: -1.88em;
    content: "";
    display: block;
    height: 30px;
    position: absolute;
    width: 20px;
    z-index: 10;
  }

  .oppia-learner-dashboard-intro-button {
    background-color: #00645c;
    border-radius: 4px;
    color: #fff;
    font-family: "Roboto", Arial, sans-serif;
    font-size: 16px;
    font-weight: 500;
    letter-spacing: 0.7px;
    margin-top: 25px;
    padding: 8px;
    text-transform: uppercase;
    width: 250px;
  }

  .oppia-learner-dashboard-intro-button:hover,
  .oppia-learner-dashboard-intro-button:active {
    background-color: #3d9991;
    color: #fff;
  }

  .oppia-learner-dashboard-intro-card-message {
    font-family: 'Capriola', 'Roboto', Arial, sans-serif;
    font-size: 18px;
    text-align: center;
  }

  .oppia-learner-dashboard-main-content-title {
    color: #076962;
    display: inline-block;
    font-family: 'Capriola', 'Roboto', Arial, sans-serif;
    font-size: 1.3em;
    padding: 16px;
    padding-bottom: 8px;
  }

  .oppia-learner-dashboard-sort {
    float: right;
    padding-right: 7.5px;
    padding-top: 8px;
  }

  .oppia-learner-dashboard-main-content-container .oppia-learner-dashboard-no-activity-card {
    background: rgb(255,255,255);
    box-shadow: 0 1px 3px rgba(0,0,0,0.12), 0 1px 2px rgba(0,0,0,0.24);
    font-family: "Capriola", "Roboto", Arial, sans-serif;
    margin: 0 17px 0 4px;
    padding: 30px 55px 30px 30px;
  }

  .oppia-learner-dashboard-sort-mobile {
    float: none;
    padding: 0 7.5px;
  }

  .oppia-learner-dashboard-main-content-container {
    padding-left: 11px;
  }

  .oppia-learner-dashboard-feedback-section {
    margin-right: 23px;
  }

  .oppia-learner-dashboard-feedback-section .table {
    background-color: white;
    margin-bottom: 10px;
    margin-left: 6px;
  }

  .oppia-learner-dashboard-feedback-section .feedback-thread-message-count {
    color: #757575;
    font-size: 100.25%;
  }

  .oppia-learner-dashboard-feedback-section .feedback-message-spacing {
    left: 3px;
    padding: 0;
    text-align: center;
  }

  .oppia-learner-dashboard-feedback-section .feedback-message-header {
    display: inline-block;
    text-align: center;
    width: 8%;
  }

  .oppia-learner-dashboard-feedback-section .feedback-thread-new-message {
    margin-right: 10px;
  }

  .oppia-learner-dashboard-feedback-section .feedback-thread-new-message-send {
    margin: 6px 0 0 14px;
  }

  .oppia-row {
    display: flex;
  }
  .oppia-learner-dashboard-intro-card-message-part-1 {
    padding-top: 6px;
  }
  .oppia-learner-dashboard-intro-card-message-part-2 {
    padding-top: 15px;
  }
  .oppia-navbar-breadcrumb-separator-icon {
    margin: 0 1px;
  }
  .oppia-explorations-select {
    margin-bottom: 7px;
  }
  .oppia-sort-options {
    width: auto;
  }
  .oppia-learner-dashboard-nonexistent-exploration {
    display: block;
    padding: 5px 7.5px;
  }
  .oppia-learner-dashboard-intro-button-link {
    margin-top: 13px;
    width: 230px;
  }
  .oppia-exploration-summary-tile-container {
    display: inline-block;
    margin-left: 1px;
  }
  .oppia-learner-playlist-tiles-sortable {
    display: block;
    height: 145px;
  }
  .oppia-exploration-summary-tile {
    height: 100%;
  }
  .oppia-subscription-container
  .oppia-dashboard-view-suggestion-button {
    margin-top: 5px;
  }
  .oppia-subscription-container-list {
    margin: 0 8px 0 4px;
    width: 197px;
  }
  .oppia-subscription-name {
    font-size: 17.5px;
    margin-bottom: 5px;
  }
  .oppia-impact-text {
    font-size: 14.5px;
  }
  .oppia-message-count-container {
    width: 21%;
  }
  .oppia-btn-secondary {
    padding: 0 3px;
  }
  .oppia-exploration-title {
    font-size: 105%;
    margin-left: 7px;
  }
  .oppia-message-summaries {
    padding: 13px 8px 7px 8px;
  }
  .oppia-profile-picture {
    margin-top: 4px;
    min-width: 32px;
  }
  .oppia-updated-status {
    float: right;
    margin-right: 15px;
  }
  .oppia-feedback-message-spacing {
    width: 8%;
  }

  @media (max-width: 768px) {
    .oppia-learner-dashboard-feedback-section .feedback-thread-new-message {
      margin-left: 14px;
    }

    .oppia-learner-dashboard-feedback-section .feedback-message-author-name {
      margin-left: 10px;
    }

    .oppia-learner-dashboard-feedback-section .feedback-thread-new-message-send {
      margin: 6px 0 0 28px;
    }

    .oppia-learner-dashboard-feedback-section .feedback-thread-reply-box {
      margin-top: 9px;
    }

    .oppia-learner-dashboard-feedback-section .feedback-thread-message-body {
      margin-left: 43px;
    }
  }

  .oppia-learner-dashboard-feedback-section .col-sm-11 {
    padding: 0 20px 0 0;
  }

  .oppia-learner-dashboard-feedback-section .feedback-thread-reply-box {
    font-size: 1em;
    height: 70px;
    margin-left: 14px;
    resize: vertical;
  }

  .oppia-learner-dashboard-feedback-section .feedback-thread-warning {
    color: #0277BD;
    margin-left: 4px;
  }

  .oppia-learner-dashboard-feedback-section .feedback-thread-learner-profile-pic {
    margin-left: 26px;
    margin-top: 4px;
    min-width: 32px;
  }

  @media (max-width: 810px) {
    .oppia-learner-dashboard-title {
      font-size: 2.8em;
    }

    .sort-explorations-select.oppia-learner-dashboard-sort {
      padding: 0 0 6px 7.5px;
      width: 100%;
    }
  }

  @media (max-width: 500px) {
    .oppia-learner-dashboard-title {
      font-size: 2.5em;
    }

    .oppia-learner-dashboard-intro-card:before {
      left: 17em;
    }

    .oppia-learner-dashboard-intro-card:after {
      left: 17em;
    }

    .oppia-learner-dashboard-main-content-container {
      padding: 7px;
    }

    .oppia-learner-dashboard-main-content-container .oppia-learner-dashboard-no-activity-card {
      margin: 0 2px 0 4px;
    }

    .oppia-learner-dashboard-feedback-section .feedback-thread-reply-box {
      font-size: 1em;
      height: 70px;
      margin-left: 14px;
      resize: vertical;
    }

    .oppia-learner-dashboard-feedback-section .feedback-thread-learner-profile-pic {
      margin-left: 15px;
    }
  }

  @media (max-width: 380px) {
    .oppia-learner-dashboard-title-mobile {
      padding-top: 54.5px;
    }

    .oppia-learner-dashboard-mascot {
      margin-top: 335px;
    }

    .oppia-learner-dashboard-intro-card:before {
      left: 15em;
    }

    .oppia-learner-dashboard-intro-card:after {
      left: 15em;
    }
  }

  .oppia-dashboard-tooltip {
    display: inline-block;
    position: relative;
  }

  .oppia-dashboard-tooltip-text {
    background-color: #018477;
    border-radius: 6px;
    bottom: 97%;
    color: #fff;
    font-size: 0.6em;
    padding: 5px;
    position: absolute;
    text-align: center;
    visibility: hidden;
    width: auto;
    z-index: 1;
  }

  @media screen and (max-width: 500px) {
    .oppia-dashboard-tooltip-text {
      margin-left: -80%;
      width: 90%;
    }
  }

  @media screen and (max-width: 470px) {
    .oppia-learner-dashboard-main-content,
    .oppia-learner-dashboard-side-content {
      width: 100%;
    }
  }

  .oppia-dashboard-tooltip:hover + .oppia-dashboard-tooltip-text {
    visibility: visible;
  }

  .oppia-learner-dashboard-page-portfolio {
    font-weight: bold;
    margin-right: 14px;
    margin-top: 8px;
    text-align: right;
  }

  .oppia-learner-playlist-tiles {
    display: inline-block;
    margin-left: 1px;
    padding-right: 21px;
    width: 100%;
  }

  .oppia-subscription-card {
    background-color: #fff;
    display: inline-block;
    height: 90px;
    margin: 8px 4px;
    padding: 0;
    width: 191px;
  }
</style><|MERGE_RESOLUTION|>--- conflicted
+++ resolved
@@ -153,11 +153,7 @@
     <div class="col-md-8 oppia-learner-dashboard-main-content"
          [ngClass]="{'oppia-learner-dashboard-mobile-mode': checkMobileView()}">
       <div>
-<<<<<<< HEAD
-        <span class="oppia-learner-dashboard-main-content-title" *ngIf="activeSection !== LEARNER_DASHBOARD_SECTION_I18N_IDS.PROGRESS && activeSection !== LEARNER_DASHBOARD_SECTION_I18N_IDS.COMMUNITY_LESSONS">
-=======
-        <span class="oppia-learner-dashboard-main-content-title" *ngIf="activeSection !== LEARNER_DASHBOARD_SECTION_I18N_IDS.GOALS && activeSection !== LEARNER_DASHBOARD_SECTION_I18N_IDS.COMMUNITY_LESSONS">
->>>>>>> ccaf17e7
+        <span class="oppia-learner-dashboard-main-content-title" *ngIf="activeSection !== LEARNER_DASHBOARD_SECTION_I18N_IDS.PROGRESS && activeSection !== LEARNER_DASHBOARD_SECTION_I18N_IDS.COMMUNITY_LESSONS && activeSection !== LEARNER_DASHBOARD_SECTION_I18N_IDS.GOALS">
           <span [innerHTML]="activeSection | translate">
           </span>
           <span *ngIf="activeSection !== LEARNER_DASHBOARD_SECTION_I18N_IDS.SUBSCRIPTIONS && activeSection !== LEARNER_DASHBOARD_SECTION_I18N_IDS.FEEDBACK">
@@ -231,19 +227,17 @@
         </span>
       </div>
       <div class="oppia-learner-dashboard-main-content-container">
-<<<<<<< HEAD
-        <div *ngIf="activeSection === LEARNER_DASHBOARD_SECTION_I18N_IDS.PROGRESS && newLearnerDashboardPageIsDisplayed">
-          <oppia-progress-tab [completedStoriesList]="completedStoriesList"
-                              [partiallyLearntTopicsList]="partiallyLearntTopicsList">
-          </oppia-progress-tab>
-=======
         <div *ngIf="activeSection === LEARNER_DASHBOARD_SECTION_I18N_IDS.GOALS && newLearnerDashboardPageIsDisplayed">
           <oppia-goals-tab [currentGoals]="topicsToLearn"
                            [editGoals]="allTopics"
                            [completedGoals]="learntTopics"
                            [learntToPartiallyLearntTopics]="learntToPartiallyLearntTopics">
           </oppia-goals-tab>
->>>>>>> ccaf17e7
+        </div>
+        <div *ngIf="activeSection === LEARNER_DASHBOARD_SECTION_I18N_IDS.PROGRESS && newLearnerDashboardPageIsDisplayed">
+          <oppia-progress-tab [completedStoriesList]="completedStoriesList"
+                              [partiallyLearntTopicsList]="partiallyLearntTopicsList">
+          </oppia-progress-tab>
         </div>
         <div *ngIf="activeSection === LEARNER_DASHBOARD_SECTION_I18N_IDS.COMMUNITY_LESSONS && newLearnerDashboardPageIsDisplayed">
           <oppia-community-lessons-tab [incompleteExplorationsList]="incompleteExplorationsList"
