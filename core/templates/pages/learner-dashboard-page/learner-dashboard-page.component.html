<background-banner *ngIf="!windowIsNarrow || (windowIsNarrow && !isShowRedesignedLearnerDashboardActive && activeSection === LEARNER_DASHBOARD_SECTION_I18N_IDS.HOME)"></background-banner>
<div [ngStyle]="{'min-height': windowIsNarrow ? '85.5vh': 'auto'}"
     class="position-relative" [ngClass]="{'oppia-learner-dash-container w-100' : isShowRedesignedLearnerDashboardActive(), 'oppia-learner-dashboard-container' : !isShowRedesignedLearnerDashboardActive()}">
  <div [ngStyle]="windowIsNarrow ? {'display': 'block'} : {'display': 'flex'}"
       [ngClass]="{'oppia-learner-dashboard-mobile-mode': windowIsNarrow, 'row oppia-row': !isShowRedesignedLearnerDashboardActive() ,'d-flex justify-content-center oppia-learner-dash-content': isShowRedesignedLearnerDashboardActive()}">
    <div class="col-md-3 oppia-learner-dashboard-side-content"
         *ngIf="!windowIsNarrow && !isShowRedesignedLearnerDashboardActive()">
      <mat-card class="oppia-learner-dashboard-main-menu">
        <h4 class="oppia-learner-dashboard-menu oppia-learner-dashborad-menu-hover e2e-test-home-section" tabindex="0"
            [ngClass]="{'oppia-learner-dashboard-section-active': activeSection === LEARNER_DASHBOARD_SECTION_I18N_IDS.HOME}"
            (click)="setActiveSection(LEARNER_DASHBOARD_SECTION_I18N_IDS.HOME)"
            (keyup.enter)="setActiveSection(LEARNER_DASHBOARD_SECTION_I18N_IDS.HOME)">
          <span [innerHTML]="LEARNER_DASHBOARD_SECTION_I18N_IDS.HOME | translate"></span>
        </h4>
        <h4 class="oppia-learner-dashboard-menu oppia-learner-dashborad-menu-hover e2e-test-goals-section" tabindex="0"
            [ngClass]="{'oppia-learner-dashboard-section-active': activeSection === LEARNER_DASHBOARD_SECTION_I18N_IDS.GOALS}"
            (click)="setActiveSection(LEARNER_DASHBOARD_SECTION_I18N_IDS.GOALS)"
            (keyup.enter)="setActiveSection(LEARNER_DASHBOARD_SECTION_I18N_IDS.GOALS)">
          <span [innerHTML]="LEARNER_DASHBOARD_SECTION_I18N_IDS.GOALS | translate"></span>
        </h4>
        <h4 class="oppia-learner-dashboard-menu oppia-learner-dashborad-menu-hover e2e-test-progress-section" tabindex="0"
            [ngClass]="{'oppia-learner-dashboard-section-active': activeSection === LEARNER_DASHBOARD_SECTION_I18N_IDS.PROGRESS}"
            (click)="setActiveSection(LEARNER_DASHBOARD_SECTION_I18N_IDS.PROGRESS)"
            (keyup.enter)="setActiveSection(LEARNER_DASHBOARD_SECTION_I18N_IDS.PROGRESS)" >
          <span [innerHTML]="LEARNER_DASHBOARD_SECTION_I18N_IDS.PROGRESS | translate"></span>
        </h4>
        <h4 class="oppia-learner-dashboard-menu oppia-learner-dashborad-menu-hover e2e-test-learner-groups-section" tabindex="0"
            [ngClass]="{'oppia-learner-dashboard-section-active': activeSection === LEARNER_DASHBOARD_SECTION_I18N_IDS.LEARNER_GROUPS}"
            *ngIf="LEARNER_GROUP_FEATURE_IS_ENABLED"
            (click)="setActiveSection(LEARNER_DASHBOARD_SECTION_I18N_IDS.LEARNER_GROUPS)"
            (keyup.enter)="setActiveSection(LEARNER_DASHBOARD_SECTION_I18N_IDS.LEARNER_GROUPS)" >
          <span [innerHTML]="LEARNER_DASHBOARD_SECTION_I18N_IDS.LEARNER_GROUPS | translate"></span>
        </h4>
        <h4 class="oppia-learner-dashboard-menu oppia-learner-dashborad-menu-hover e2e-test-community-lessons-section" tabindex="0"
            [ngClass]="{'oppia-learner-dashboard-section-active': activeSection === LEARNER_DASHBOARD_SECTION_I18N_IDS.COMMUNITY_LESSONS}"
            (click)="setActiveSection(LEARNER_DASHBOARD_SECTION_I18N_IDS.COMMUNITY_LESSONS)"
            (keyup.enter)="setActiveSection(LEARNER_DASHBOARD_SECTION_I18N_IDS.COMMUNITY_LESSONS)">
          <span [innerHTML]="LEARNER_DASHBOARD_SECTION_I18N_IDS.COMMUNITY_LESSONS | translate"></span>
        </h4>
      </mat-card>
    </div>
    <nav class="align-items-center d-flex flex-md-column justify-content-center oppia-learner-dash-sidebar_position" role="navigation" *ngIf="isShowRedesignedLearnerDashboardActive()">
      <ol class="oppia-learner-dash-sidebar">
        <li class="oppia-learner-dash-sidebar_pic">
          <!--if want frame, div w/ "border border-2 border-white mb-5 rounded-circle oppia-learner-dash-sidebar_pic-frame" style-->
          <picture>
            <source type="image/webp" [srcset]="profilePictureWebpDataUrl" >
            <source type="image/png" [srcset]="profilePicturePngDataUrl" >
            <img alt="Profile image of user" class="mb-5" height="72px" [src]="profilePicturePngDataUrl" width="72px" >
          </picture>
        </li>
        <li>
          <button class="align-items-center d-inline-flex e2e-test-home-section rounded oppia-learner-dash-sidebar_btn text-left w-100" tabindex="0"
                  [ngClass]="{'oppia-learner-dash-sidebar_btn--active': activeSection === LEARNER_DASHBOARD_SECTION_I18N_IDS.HOME}"
                  (click)="setActiveSection(LEARNER_DASHBOARD_SECTION_I18N_IDS.HOME)"
                  (keyup.enter)="setActiveSection(LEARNER_DASHBOARD_SECTION_I18N_IDS.HOME)">
            <span class="fas fa-home fa-lg"></span>
            {{ LEARNER_DASHBOARD_SECTION_I18N_IDS.HOME | translate }}
          </button>
        </li>
        <li>
          <button class="align-items-center d-inline-flex e2e-test-goals-section rounded oppia-learner-dash-sidebar_btn text-left w-100" tabindex="0"
                  [ngClass]="{'oppia-learner-dash-sidebar_btn--active': activeSection === LEARNER_DASHBOARD_SECTION_I18N_IDS.GOALS}"
                  (click)="setActiveSection(LEARNER_DASHBOARD_SECTION_I18N_IDS.GOALS)"
                  (keyup.enter)="setActiveSection(LEARNER_DASHBOARD_SECTION_I18N_IDS.GOALS)">
            <span class="fas fa-bullseye fa-lg"></span>
            {{ LEARNER_DASHBOARD_SECTION_I18N_IDS.GOALS | translate }}
          </button>
        </li>
        <li>
          <button class="align-items-center d-inline-flex e2e-test-community-lessons-section rounded oppia-learner-dash-sidebar_btn text-left w-100" tabindex="0"
                  [ngClass]="{'oppia-learner-dash-sidebar_btn--active': activeSection === LEARNER_DASHBOARD_SECTION_I18N_IDS.COMMUNITY_LESSONS}"
                  (click)="setActiveSection(LEARNER_DASHBOARD_SECTION_I18N_IDS.COMMUNITY_LESSONS)"
                  (keyup.enter)="setActiveSection(LEARNER_DASHBOARD_SECTION_I18N_IDS.COMMUNITY_LESSONS)">
            <span class="fas fa-chart-line fa-lg"></span>
            {{ LEARNER_DASHBOARD_SECTION_I18N_IDS.PROGRESS | translate }}
          </button>
        </li>
      </ol>
    </nav>
    <footer class="oppia-learner-dashboard-buttons" *ngIf="windowIsNarrow && !isShowRedesignedLearnerDashboardActive()" headroom>
      <mat-card class="oppia-learner-dashboard-button-menu d-flex justify-content-around">
        <div class="oppia-buttons e2e-test-mobile-home-section" (click)="setActiveSection(LEARNER_DASHBOARD_SECTION_I18N_IDS.HOME)" [ngClass]="{'oppia-learner-dashboard-section-active-button': activeSection === LEARNER_DASHBOARD_SECTION_I18N_IDS.HOME, 'oppia-learner-dashboard-section-not-active-button': activeSection !== LEARNER_DASHBOARD_SECTION_I18N_IDS.HOME}">
          <img [src]="homeImageUrl" alt="home image" class="oppia-svg-image">
          <span [innerHTML]="LEARNER_DASHBOARD_SECTION_I18N_IDS.HOME | translate" class="home-button"></span>
        </div>
        <div class="oppia-buttons e2e-test-mobile-goals-section" (click)="setActiveSection(LEARNER_DASHBOARD_SECTION_I18N_IDS.GOALS)" [ngClass]="{'oppia-learner-dashboard-section-active-button': activeSection === LEARNER_DASHBOARD_SECTION_I18N_IDS.GOALS, 'oppia-learner-dashboard-section-not-active-button': activeSection !== LEARNER_DASHBOARD_SECTION_I18N_IDS.GOALS}">
          <img [src]="todolistImageUrl" alt="todolist image" class="oppia-svg-image">
          <span [innerHTML]="LEARNER_DASHBOARD_SECTION_I18N_IDS.GOALS | translate" class="goals-button"></span>
        </div>
        <div class="oppia-buttons e2e-test-mobile-progress-section" (click)="setActiveSection(LEARNER_DASHBOARD_SECTION_I18N_IDS.PROGRESS)" [ngClass]="{'oppia-learner-dashboard-section-active-button': activeSection === LEARNER_DASHBOARD_SECTION_I18N_IDS.PROGRESS, 'oppia-learner-dashboard-section-not-active-button': activeSection !== LEARNER_DASHBOARD_SECTION_I18N_IDS.PROGRESS}">
          <img [src]="progressImageUrl" alt="progress image" class="oppia-svg-image">
          <span [innerHTML]="LEARNER_DASHBOARD_SECTION_I18N_IDS.PROGRESS | translate" class="progress-button e2e-test-mobile-progress-section"></span>
        </div>
        <div class="oppia-buttons" *ngIf="LEARNER_GROUP_FEATURE_IS_ENABLED" (click)="setActiveSection(LEARNER_DASHBOARD_SECTION_I18N_IDS.LEARNER_GROUPS)" [ngClass]="{'oppia-learner-dashboard-section-active-button': activeSection === LEARNER_DASHBOARD_SECTION_I18N_IDS.LEARNER_GROUPS, 'oppia-learner-dashboard-section-not-active-button': activeSection !== LEARNER_DASHBOARD_SECTION_I18N_IDS.LEARNER_GROUPS}">
          <i class="fa fa-users learner-groups-icon" aria-hidden="true"></i>
          <span [innerHTML]="LEARNER_DASHBOARD_SECTION_I18N_IDS.LEARNER_GROUPS | translate" class="learner-groups-button"></span>
        </div>
      </mat-card>
    </footer>
    <div *ngIf="windowIsNarrow && activeSection === LEARNER_DASHBOARD_SECTION_I18N_IDS.PROGRESS">
      <mat-card class="oppia-learner-dashboard-progress-button-menu d-flex justify-content-around">
        <div class="oppia-learner-dashboard-progress-button-menu-options" [ngStyle]="activeSubsection === LEARNER_DASHBOARD_SUBSECTION_I18N_IDS.SKILL_PROFICIENCY && {'border-bottom': '2px solid #00645C'}" (click)="setActiveSubsection(LEARNER_DASHBOARD_SUBSECTION_I18N_IDS.SKILL_PROFICIENCY)">
          <p [innerHTML]="'I18N_DASHBOARD_SKILL_PROFICIENCY' | translate">
          </p>
        </div>
        <div class="oppia-learner-dashboard-progress-button-menu-options" [ngStyle]="activeSubsection === LEARNER_DASHBOARD_SUBSECTION_I18N_IDS.STORIES && {'border-bottom': '2px solid #00645C'}" (click)="setActiveSubsection(LEARNER_DASHBOARD_SUBSECTION_I18N_IDS.STORIES)">
          <p [innerHTML]="'I18N_DASHBOARD_STORIES' | translate">
          </p>
        </div>
        <div class="oppia-learner-dashboard-progress-button-menu-options e2e-test-mobile-lessons-section" [ngStyle]="activeSubsection === LEARNER_DASHBOARD_SUBSECTION_I18N_IDS.LESSONS && {'border-bottom': '2px solid #00645C'}" (click)="setActiveSubsection(LEARNER_DASHBOARD_SUBSECTION_I18N_IDS.LESSONS)">
          <p [innerHTML]="'I18N_DASHBOARD_LESSONS' | translate">
          </p>
        </div>
      </mat-card>
    </div>
<<<<<<< HEAD
    <div [ngClass]="{'oppia-learner-dashboard-mobile-mode': windowIsNarrow && !isShowRedesignedLearnerDashboardActive(), 'oppia-learner-dashboard-main-content col-md-8' : !isShowRedesignedLearnerDashboardActive(), 'oppia-learner-dash-tab overflow-hidden px-4 px-md-0' : isShowRedesignedLearnerDashboardActive() }">
      <div class="d-flex w-100"
=======
    <div [ngClass]="{'oppia-learner-dashboard-mobile-mode': windowIsNarrow, 'oppia-learner-dashboard-main-content col-md-8' : !isShowRedesignedLearnerDashboardActive(), 'oppia-learner-dash-tab overflow-hidden px-4 px-md-0' : isShowRedesignedLearnerDashboardActive() }">
      <div class="d-flex flex-column w-100"
>>>>>>> 996739e9
           [ngClass]="{'oppia-learner-dashboard-main-content-container pl-5': !windowIsNarrow && !isShowRedesignedLearnerDashboardActive(), 'justify-content-center': windowIsNarrow}">
        <p class="oppia-learner-dash-greeting mt-4"> {{ getDashboardTabHeading() | translate: {username: username} }} </p>
        <div class="w-100" *ngIf="activeSection === LEARNER_DASHBOARD_SECTION_I18N_IDS.HOME">
          <oppia-home-tab [currentGoals]="topicsToLearn"
                          [redesignFeatureFlag]="isShowRedesignedLearnerDashboardActive()"
                          [goalTopics]="allTopics"
                          [incompleteCollectionsList]="incompleteCollectionsList"
                          [incompleteExplorationsList]="incompleteExplorationsList"
                          [partiallyLearntTopicsList]="partiallyLearntTopicsList"
                          [untrackedTopics]="untrackedTopics"
                          [username]="username"
                          [totalLessonsInPlaylists]="totalLessonsInPlaylists"
                          (setActiveSection)="setActiveSection($event)">
          </oppia-home-tab>
        </div>
        <div *ngIf="activeSection === LEARNER_DASHBOARD_SECTION_I18N_IDS.GOALS">
          <oppia-goals-tab [currentGoals]="topicsToLearn"
                           [editGoals]="allTopics"
                           [completedGoals]="learntTopicsList"
                           [untrackedTopics]="untrackedTopics"
                           [partiallyLearntTopicsList]="partiallyLearntTopicsList"
                           [learntToPartiallyLearntTopics]="learntToPartiallyLearntTopics"
                           [learnerDashboardRedesignFeatureFlag]="isShowRedesignedLearnerDashboardActive()"
                           [username]="username">
          </oppia-goals-tab>
        </div>
        <div *ngIf="activeSection === LEARNER_DASHBOARD_SECTION_I18N_IDS.PROGRESS && !windowIsNarrow">
          <oppia-progress-tab [completedStoriesList]="completedStoriesList"
                              [partiallyLearntTopicsList]="partiallyLearntTopicsList"
                              [learntTopicsList]="learntTopicsList"
                              (setActiveSection)="setActiveSection($event)">
          </oppia-progress-tab>
        </div>
        <div *ngIf="activeSection === LEARNER_DASHBOARD_SECTION_I18N_IDS.PROGRESS && windowIsNarrow">
          <oppia-progress-tab [completedStoriesList]="completedStoriesList"
                              [partiallyLearntTopicsList]="partiallyLearntTopicsList"
                              [learntTopicsList]="learntTopicsList"
                              [activeSubsection]="activeSubsection"
                              (setActiveSection)="setActiveSection($event)">
          </oppia-progress-tab>
        </div>
        <div *ngIf="activeSection === LEARNER_DASHBOARD_SECTION_I18N_IDS.LEARNER_GROUPS && LEARNER_GROUP_FEATURE_IS_ENABLED">
          <oppia-learner-groups-tab [username]="username"
                                    (setActiveSection)="setActiveSection($event)">
          </oppia-learner-groups-tab>
        </div>
        <div class="w-100" *ngIf="(isShowRedesignedLearnerDashboardActive() && activeSection === LEARNER_DASHBOARD_SECTION_I18N_IDS.COMMUNITY_LESSONS) || ((!windowIsNarrow && activeSection === LEARNER_DASHBOARD_SECTION_I18N_IDS.COMMUNITY_LESSONS) || (windowIsNarrow && activeSection === LEARNER_DASHBOARD_SECTION_I18N_IDS.PROGRESS && activeSubsection === LEARNER_DASHBOARD_SUBSECTION_I18N_IDS.LESSONS)) && communityLessonsDataLoaded">
          <oppia-community-lessons-tab [incompleteExplorationsList]="incompleteExplorationsList"
                                       [incompleteCollectionsList]="incompleteCollectionsList"
                                       [completedExplorationsList]="completedExplorationsList"
                                       [completedCollectionsList]="completedCollectionsList"
                                       [explorationPlaylist]="explorationPlaylist"
                                       [collectionPlaylist]="collectionPlaylist"
                                       [subscriptionsList]="subscriptionsList"
                                       [partiallyLearntTopicsList]="partiallyLearntTopicsList"
                                       [learntTopicsList]="learntTopicsList"
                                       [completedToIncompleteCollections]="completedToIncompleteCollections"
                                       [learnerDashboardRedesignFeatureFlag]="isShowRedesignedLearnerDashboardActive()">
          </oppia-community-lessons-tab>
        </div>
      </div>
    </div>
    <div class="col-md-2 oppia-learner-dashboard-side-content"
         [ngClass]="{'oppia-learner-dashboard-mobile-mode': windowIsNarrow}"
         *ngIf="!isShowRedesignedLearnerDashboardActive()" >
    </div>
  </div>
</div>

<style>
  .oppia-profile-alignment {
    vertical-align: middle;
  }
  .oppia-box-size {
    padding: 2px 10px;
  }
</style><|MERGE_RESOLUTION|>--- conflicted
+++ resolved
@@ -114,13 +114,8 @@
         </div>
       </mat-card>
     </div>
-<<<<<<< HEAD
-    <div [ngClass]="{'oppia-learner-dashboard-mobile-mode': windowIsNarrow && !isShowRedesignedLearnerDashboardActive(), 'oppia-learner-dashboard-main-content col-md-8' : !isShowRedesignedLearnerDashboardActive(), 'oppia-learner-dash-tab overflow-hidden px-4 px-md-0' : isShowRedesignedLearnerDashboardActive() }">
-      <div class="d-flex w-100"
-=======
     <div [ngClass]="{'oppia-learner-dashboard-mobile-mode': windowIsNarrow, 'oppia-learner-dashboard-main-content col-md-8' : !isShowRedesignedLearnerDashboardActive(), 'oppia-learner-dash-tab overflow-hidden px-4 px-md-0' : isShowRedesignedLearnerDashboardActive() }">
       <div class="d-flex flex-column w-100"
->>>>>>> 996739e9
            [ngClass]="{'oppia-learner-dashboard-main-content-container pl-5': !windowIsNarrow && !isShowRedesignedLearnerDashboardActive(), 'justify-content-center': windowIsNarrow}">
         <p class="oppia-learner-dash-greeting mt-4"> {{ getDashboardTabHeading() | translate: {username: username} }} </p>
         <div class="w-100" *ngIf="activeSection === LEARNER_DASHBOARD_SECTION_I18N_IDS.HOME">
