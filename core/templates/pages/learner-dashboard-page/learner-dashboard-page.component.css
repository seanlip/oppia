/*
  NOTE to developers: We generate RTL CSS from this file in the webpack
  compilation, here are sme additional rules that can be added to the CSS files:
  https://rtlcss.com/learn/usage-guide/control-directives .
*/

.oppia-learner-dashboard-container {
  margin: 0 auto 30px auto;
  max-width: 1400px;
  text-align: left;
}

.oppia-learner-dashboard-button-menu {
  padding: 8px;

}
.oppia-learner-dashboard-title {
  color: #01645c;
  font-family: 'Capriola', 'Roboto', Arial, sans-serif;
  font-size: 3em;
  margin-bottom: 33px;
  margin-top: 0;
  padding-top: 65.5px;
  text-align: center;
}

.oppia-learner-dashboard-section-not-active-button {
  filter: invert(31%) sepia(3%) saturate(11%) hue-rotate(341deg) brightness(101%) contrast(90%);
}

.oppia-learner-dashboard-section-active-button {
  filter: invert(12%) sepia(99%) saturate(4263%) hue-rotate(171deg) brightness(94%) contrast(101%);
}

.oppia-learner-dashboard-progress-button-menu {
  background: #e8e7e3;
  border-bottom: 2px solid #d4d4d4;
  border-radius: 0;
  box-shadow: none;
  padding: 0.1px;
}

.oppia-learner-dashboard-buttons {
  background: #fff 0% 0% no-repeat padding-box;
  bottom: 0;
  box-shadow: 0 -3px 5px #3333331a;
  height: 2.5rem;
  position: absolute;
  width: 100%;
  z-index: 20;
}

.oppia-learner-dashboard-progress-button-menu-options {
  color: #00645c;
  cursor: pointer;
  display: inline-block;
  font-size: 19px;
  font-weight: 500;
  margin: 0 16px;
  padding: 23px 5px;
  text-align: center;
}


oppia-learner-dashboard-page .oppia-buttons {
  cursor: pointer;
  display: grid;
  justify-items: center;
}

oppia-learner-dashboard-page .oppia-svg-image {
  display: block;
  height: 48px;
  margin: auto;
  width: 64px;
}

.oppia-learner-dashboard-menu {
  cursor: pointer;
  font-family: "Roboto", Arial, sans-serif;
  font-size: 18px;
  margin: 0;
  padding: 17px 20px 17px 20px;
}

.oppia-learner-dashboard-menu:focus {
  background-color: rgba(0, 100, 92, 0.1);
}

.oppia-learner-dashboard-section-active {
  background-color: rgba(0, 100, 92, 0.1);
  color: #00645c;
}

.oppia-learner-dashborad-menu-hover:hover {
  background-color: rgba(0, 100, 92, 0.1);
}

.oppia-learner-dashboard-side-content {
  min-width: 270px;
  padding-left: 80px;
  width: 20%;
}

.oppia-learner-dashboard-main-content {
  padding: 0;
  width: 60%;
}

.oppia-learner-dashboard-main-content .remove-icon {
  color: white;
  float: right;
  font-size: 20px;
  margin-left: -26px;
  margin-top: 10px;
  position: relative;
  width: 18px;
  z-index: 20;
}

.oppia-learner-dashboard-main-menu {
  background-color: white;
  height: auto;
  margin: 64px 0 0 0;
  padding: 0;
}

.oppia-learner-dashboard-mobile-mode {
  margin: auto;
  width: 100%;
}

.oppia-learner-dashboard-main-content-title {
  color: #076962;
  display: inline-block;
  font-family: 'Capriola', 'Roboto', Arial, sans-serif;
  font-size: 24px;
  padding-bottom: 8px;
}

.oppia-learner-dashboard-sort {
  float: right;
  padding-right: 7.5px;
  padding-top: 8px;
}

.oppia-learner-dashboard-main-content-container .oppia-learner-dashboard-no-activity-card {
  background: rgb(255,255,255);
  box-shadow: 0 1px 3px rgba(0,0,0,0.12), 0 1px 2px rgba(0,0,0,0.24);
  font-family: "Capriola", "Roboto", Arial, sans-serif;
  margin: 0 17px 0 4px;
  padding: 30px 55px 30px 30px;
}

.oppia-learner-dashboard-sort-mobile {
  float: none;
  padding: 0 7.5px;
}

oppia-learner-dashboard-page .oppia-row {
  display: flex;
}
oppia-learner-dashboard-page .oppia-sort-options {
  width: auto;
}
.oppia-learner-dashboard-intro-button-link {
  margin-top: 13px;
  width: 230px;
}
oppia-learner-dashboard-page .oppia-btn-secondary {
  padding: 0 3px;
}
oppia-learner-dashboard-page .oppia-exploration-title {
  font-size: 105%;
  margin-left: 7px;
}
oppia-learner-dashboard-page .oppia-message-summaries {
  padding: 13px 8px 7px 8px;
}
oppia-learner-dashboard-page .oppia-profile-picture {
  margin-top: 4px;
  min-width: 32px;
}
oppia-learner-dashboard-page .oppia-updated-status {
  float: right;
  margin-right: 15px;
}

oppia-learner-dashboard-page .oppia-learner-groups-icon {
  font-size: 44px;
}

@media (max-width: 768px) {
  .oppia-learner-dashboard-container {
    margin-bottom: 0;
  }
}

@media screen and (min-width: 768px) and (max-width: 1000px) {
  .oppia-learner-dashboard-buttons {
    height: 0.1rem;
  }
  oppia-learner-dashboard-page .oppia-buttons {
    margin-left: 135px;
  }
  .oppia-learner-dashboard-progress-button-menu-options {
    margin: 0 70px;
  }
}

@media(max-width:450px) {
  .oppia-learner-dashboard-progress-button-menu-options {
    font-size: 16px;
  }
}

@media screen and (min-width: 1001px) and (max-width: 1200px) {
  oppia-learner-dashboard-page .oppia-buttons {
    margin-left: 205px;
  }
  .oppia-learner-dashboard-progress-button-menu-options {
    margin: 0 110px;
  }
}

@media (max-width: 810px) {
  .sort-explorations-select.oppia-learner-dashboard-sort {
    padding: 0 0 6px 7.5px;
    width: 100%;
  }

  /*Redesign - remove*/
  .oppia-learner-dashboard-main-content-container {
    margin-bottom: 10vh;
  }
}

@media (max-width: 500px) {
  .oppia-learner-dashboard-main-content-container {
    padding: 7px;
  }

  .oppia-learner-dashboard-main-content-container .oppia-learner-dashboard-no-activity-card {
    margin: 0 2px 0 4px;
  }


  oppia-learner-dashboard-page .oppia-svg-image {
    height: 35px;
    width: 44px;
  }

  oppia-learner-dashboard-page .home-button,
  oppia-learner-dashboard-page .goals-button,
  oppia-learner-dashboard-page .progress-button,
  oppia-learner-dashboard-page .oppia-learner-groups-button {
    font-size: 14px;
  }

  oppia-learner-dashboard-page .oppia-learner-groups-icon {
    font-size: 36px;
  }
}

@media screen and (max-width: 470px) {
  .oppia-learner-dashboard-main-content,
  .oppia-learner-dashboard-side-content {
    width: 100%;
  }
}

.oppia-dashboard-tooltip:hover + .oppia-dashboard-tooltip-text {
  visibility: visible;
}

.oppia-learner-dashboard-page-portfolio {
  font-weight: bold;
  margin-right: 14px;
  margin-top: 8px;
  text-align: right;
}

/* The css below helps in using headroom.js for footer. */
.oppia-learner-dashboard-buttons.headroom {
  bottom: 0;
  left: 0;
  right: 0;
}
.oppia-learner-dashboard-buttons.headroom--top {
  margin-bottom: 5px;
}

.oppia-learner-dashboard-buttons.headroom--unfixed {
  position: relative;
  transform: translateY(0);
}
.oppia-learner-dashboard-buttons.headroom--scrolled {
  transition: transform 200ms ease-in-out;
}
.oppia-learner-dashboard-buttons.headroom--unpinned {
  bottom: -30px;
}
.oppia-learner-dashboard-buttons.headroom--pinned {
  margin-bottom: 38px;
  position: fixed;
  transform: translateY(-100%);
}

.oppia-diagram-spinning-button {
  margin: 0 auto;
}



/*REDESIGN CLASSES*/
<<<<<<< HEAD
/*
 - remove oppia-row, replace with bootstrap classes
 - remove .oppia-learner-dashboard-menu
 - replace .oppia-learner-dashborad-menu-hover with pseudoclasses
 - remove footer component completely
*/

.learner-dash-container {
  padding: 0 16px;
}

/*.learner-dash-content {
  height: 92vh;
}*/

.learner-dash-sidebar {
=======
.oppia-learner-dash-container {
  padding: 0 16px;
}

.oppia-learner-dash-sidebar {
>>>>>>> ee99009c
  background-color: #00645c;
  border-radius: 4px;
  height: 95%;
  list-style-type: none;
<<<<<<< HEAD
  margin-bottom: 0 !important;
  max-height: 706px;
  padding: 16px;
  width: 248px !important;
}

.learner-dash-sidebar_btn {
=======
  margin-bottom: 0;
  max-height: 706px;
  padding: 16px;
  width: 248px;
}

.oppia-learner-dash-sidebar_btn {
>>>>>>> ee99009c
  background-color: transparent;
  border: 1px solid #fff;
  color: #fff;
  margin-bottom: 16px;
  padding: 12px 8px;
}

<<<<<<< HEAD
.learner-dash-sidebar_btn:not(.learner-dash-sidebar_btn--active):hover {
  background-color: #004d45;
}

.learner-dash-sidebar_btn path {
  fill: currentColor !important;
}

.learner-dash-sidebar_btn svg {
  margin-right: .25em;
}

.learner-dash-sidebar_btn--active {
=======
.oppia-learner-dash-sidebar_btn:not(.oppia-learner-dash-sidebar_btn--active):hover {
  background-color: #004d45;
}

.oppia-learner-dash-sidebar_btn span {
  margin-right: .5em;
}

.oppia-learner-dash-sidebar_btn--active {
>>>>>>> ee99009c
  background-color: #fff;
  box-shadow: 0 4px 4px 0 #00000040;
  color: #00645c;
}

<<<<<<< HEAD
.learner-dash-sidebar_pic-frame {
=======
.oppia-learner-dash-sidebar_pic-frame {
>>>>>>> ee99009c
  height: 72px;
  width: 72px;
}

<<<<<<< HEAD
.learner-dash-sidebar_position {
=======
.oppia-learner-dash-sidebar_position {
>>>>>>> ee99009c
  height: 92vh;
  max-height: 750px;
}

<<<<<<< HEAD
.learner-dash-tab {
=======
.oppia-learner-dash-tab {
>>>>>>> ee99009c
  flex-grow: 1;
  max-width: 1216px;
}

@media screen and (max-width: 767px) {
<<<<<<< HEAD
  .learner-dash-container {
    max-width: none !important;
    padding: 0 !important;
    width: 100% !important;
  }

  .learner-dash-content {
=======
  .oppia-learner-dash-container {
    padding: 0;
  }

  .oppia-learner-dash-content {
>>>>>>> ee99009c
    align-content: flex-start;
    flex-direction: column;
  }

<<<<<<< HEAD
  .progress-icon {
    height: 24px;
    width: 24px;
  }

  .learner-dash-sidebar {
=======
  .oppia-learner-dash-sidebar {
>>>>>>> ee99009c
    background-color: #a5d3ec;
    border-radius: 0;
    display: flex;
    height: max-content;
    justify-content: space-around;
<<<<<<< HEAD
    padding: 0 !important;
    width: 100% !important;
  }

  .learner-dash-sidebar_btn {
=======
    padding: 0;
    width: 100%;
  }

  .oppia-learner-dash-sidebar_btn {
>>>>>>> ee99009c
    background-color: transparent;
    border: 0;
    border-bottom: 2px solid transparent;
    border-radius: 0 !important;
    border-top: 2px solid transparent;
    color: #00645c;
    flex-direction: column;
    font-size: 14px;
    height: max-content;
    margin-bottom: 0;
    width: 120px !important;
  }

<<<<<<< HEAD
  .learner-dash-sidebar_btn--active {
    background-color: transparent;
    border-bottom-color: #00645c;
    box-shadow: none;
    color: #00645c;
  }

  .learner-dash-sidebar_btn--active path {
    fill: #00645c;
  }

  .learner-dash-sidebar_btn:not(.learner-dash-sidebar_btn--active):hover {
    background-color: transparent;
    border-bottom-color: #00645c;
    color: #00645c;
  }

  .learner-dash-sidebar_btn:not(.learner-dash-sidebar_btn--active) path {
    fill: #fff !important;
  }

  .learner-dash-sidebar_btn svg {
    margin-right: 0;
  }

  .learner-dash-sidebar_pic {
    display: none;
  }

  .learner-dash-sidebar_position {
    height: max-content;
    padding: 0 !important;
=======
  .oppia-learner-dash-sidebar_btn:not(.oppia-learner-dash-sidebar_btn--active):hover {
    background-color: transparent;
    border-bottom-color: #00645c;
    color: #00645c;
  }

  .oppia-learner-dash-sidebar_btn span {
    color: #fff;
    margin-bottom: .5em;
    margin-right: 0;
  }

  .oppia-learner-dash-sidebar_btn--active {
    background-color: transparent;
    border-bottom-color: #00645c;
    box-shadow: none;
    color: #00645c;
  }

  .oppia-learner-dash-sidebar_btn--active span {
    color: #00645c;
  }

  .oppia-learner-dash-sidebar_btn:not(.oppia-learner-dash-sidebar_btn--active):hover span {
    color: #00645c;
  }

  .oppia-learner-dash-sidebar_pic {
    display: none;
  }

  .oppia-learner-dash-sidebar_position {
    height: max-content;
    padding: 0;
>>>>>>> ee99009c
    position: relative;
    top: 0;
  }

<<<<<<< HEAD
  .learner-dash-sidebar > ol li {
=======
  .oppia-learner-dash-sidebar > ol li {
>>>>>>> ee99009c
    width: max-content;
  }
}

@media screen and (min-width: 1513px) {
<<<<<<< HEAD
  .learner-dash-container {
=======
  .oppia-learner-dash-container {
>>>>>>> ee99009c
    display: flex;
    justify-content: center;
  }
  
<<<<<<< HEAD
  .learner-dash-sidebar {
    max-height: 100%;
  }

  .learner-dash-sidebar_position {
=======
  .oppia-learner-dash-sidebar {
    max-height: 100%;
  }

  .oppia-learner-dash-sidebar_position {
>>>>>>> ee99009c
    max-height: 100%;
  }
}<|MERGE_RESOLUTION|>--- conflicted
+++ resolved
@@ -313,43 +313,15 @@
 
 
 /*REDESIGN CLASSES*/
-<<<<<<< HEAD
-/*
- - remove oppia-row, replace with bootstrap classes
- - remove .oppia-learner-dashboard-menu
- - replace .oppia-learner-dashborad-menu-hover with pseudoclasses
- - remove footer component completely
-*/
-
-.learner-dash-container {
-  padding: 0 16px;
-}
-
-/*.learner-dash-content {
-  height: 92vh;
-}*/
-
-.learner-dash-sidebar {
-=======
 .oppia-learner-dash-container {
   padding: 0 16px;
 }
 
 .oppia-learner-dash-sidebar {
->>>>>>> ee99009c
   background-color: #00645c;
   border-radius: 4px;
   height: 95%;
   list-style-type: none;
-<<<<<<< HEAD
-  margin-bottom: 0 !important;
-  max-height: 706px;
-  padding: 16px;
-  width: 248px !important;
-}
-
-.learner-dash-sidebar_btn {
-=======
   margin-bottom: 0;
   max-height: 706px;
   padding: 16px;
@@ -357,7 +329,6 @@
 }
 
 .oppia-learner-dash-sidebar_btn {
->>>>>>> ee99009c
   background-color: transparent;
   border: 1px solid #fff;
   color: #fff;
@@ -365,21 +336,6 @@
   padding: 12px 8px;
 }
 
-<<<<<<< HEAD
-.learner-dash-sidebar_btn:not(.learner-dash-sidebar_btn--active):hover {
-  background-color: #004d45;
-}
-
-.learner-dash-sidebar_btn path {
-  fill: currentColor !important;
-}
-
-.learner-dash-sidebar_btn svg {
-  margin-right: .25em;
-}
-
-.learner-dash-sidebar_btn--active {
-=======
 .oppia-learner-dash-sidebar_btn:not(.oppia-learner-dash-sidebar_btn--active):hover {
   background-color: #004d45;
 }
@@ -389,87 +345,47 @@
 }
 
 .oppia-learner-dash-sidebar_btn--active {
->>>>>>> ee99009c
   background-color: #fff;
   box-shadow: 0 4px 4px 0 #00000040;
   color: #00645c;
 }
 
-<<<<<<< HEAD
-.learner-dash-sidebar_pic-frame {
-=======
 .oppia-learner-dash-sidebar_pic-frame {
->>>>>>> ee99009c
   height: 72px;
   width: 72px;
 }
 
-<<<<<<< HEAD
-.learner-dash-sidebar_position {
-=======
 .oppia-learner-dash-sidebar_position {
->>>>>>> ee99009c
   height: 92vh;
   max-height: 750px;
 }
 
-<<<<<<< HEAD
-.learner-dash-tab {
-=======
 .oppia-learner-dash-tab {
->>>>>>> ee99009c
   flex-grow: 1;
   max-width: 1216px;
 }
 
 @media screen and (max-width: 767px) {
-<<<<<<< HEAD
-  .learner-dash-container {
-    max-width: none !important;
-    padding: 0 !important;
-    width: 100% !important;
-  }
-
-  .learner-dash-content {
-=======
   .oppia-learner-dash-container {
     padding: 0;
   }
 
   .oppia-learner-dash-content {
->>>>>>> ee99009c
     align-content: flex-start;
     flex-direction: column;
   }
 
-<<<<<<< HEAD
-  .progress-icon {
-    height: 24px;
-    width: 24px;
-  }
-
-  .learner-dash-sidebar {
-=======
   .oppia-learner-dash-sidebar {
->>>>>>> ee99009c
     background-color: #a5d3ec;
     border-radius: 0;
     display: flex;
     height: max-content;
     justify-content: space-around;
-<<<<<<< HEAD
-    padding: 0 !important;
-    width: 100% !important;
-  }
-
-  .learner-dash-sidebar_btn {
-=======
     padding: 0;
     width: 100%;
   }
 
   .oppia-learner-dash-sidebar_btn {
->>>>>>> ee99009c
     background-color: transparent;
     border: 0;
     border-bottom: 2px solid transparent;
@@ -483,40 +399,6 @@
     width: 120px !important;
   }
 
-<<<<<<< HEAD
-  .learner-dash-sidebar_btn--active {
-    background-color: transparent;
-    border-bottom-color: #00645c;
-    box-shadow: none;
-    color: #00645c;
-  }
-
-  .learner-dash-sidebar_btn--active path {
-    fill: #00645c;
-  }
-
-  .learner-dash-sidebar_btn:not(.learner-dash-sidebar_btn--active):hover {
-    background-color: transparent;
-    border-bottom-color: #00645c;
-    color: #00645c;
-  }
-
-  .learner-dash-sidebar_btn:not(.learner-dash-sidebar_btn--active) path {
-    fill: #fff !important;
-  }
-
-  .learner-dash-sidebar_btn svg {
-    margin-right: 0;
-  }
-
-  .learner-dash-sidebar_pic {
-    display: none;
-  }
-
-  .learner-dash-sidebar_position {
-    height: max-content;
-    padding: 0 !important;
-=======
   .oppia-learner-dash-sidebar_btn:not(.oppia-learner-dash-sidebar_btn--active):hover {
     background-color: transparent;
     border-bottom-color: #00645c;
@@ -551,43 +433,26 @@
   .oppia-learner-dash-sidebar_position {
     height: max-content;
     padding: 0;
->>>>>>> ee99009c
     position: relative;
     top: 0;
   }
 
-<<<<<<< HEAD
-  .learner-dash-sidebar > ol li {
-=======
   .oppia-learner-dash-sidebar > ol li {
->>>>>>> ee99009c
     width: max-content;
   }
 }
 
 @media screen and (min-width: 1513px) {
-<<<<<<< HEAD
-  .learner-dash-container {
-=======
   .oppia-learner-dash-container {
->>>>>>> ee99009c
     display: flex;
     justify-content: center;
   }
   
-<<<<<<< HEAD
-  .learner-dash-sidebar {
-    max-height: 100%;
-  }
-
-  .learner-dash-sidebar_position {
-=======
   .oppia-learner-dash-sidebar {
     max-height: 100%;
   }
 
   .oppia-learner-dash-sidebar_position {
->>>>>>> ee99009c
     max-height: 100%;
   }
 }