<div class="home-tab">
  <ng-container *ngIf="!featureFlag">
    <div tabindex="0" class="greeting" [ngStyle]="!windowIsNarrow && {'margin-top': '64px'}">
      {{ getTimeOfDay() | translate }}, {{ username }}!
    </div>
    <div tabindex="0" class="continue-where-you-left-off" *ngIf="isNonemptyObject(untrackedTopics) || continueWhereYouLeftOffList.length !== 0">
      <p class="continue-where-you-left-off-heading"
        [innerHTML]="'I18N_LEARNER_DASHBOARD_CONTINUE_WHERE_YOU_LEFT_OFF_SECTION' | translate" *ngIf="continueWhereYouLeftOffList.length !== 0">
      </p>
      <p class="continue-where-you-left-off-heading"
        [innerHTML]="'I18N_LEARNER_DASHBOARD_EMPTY_CONTINUE_WHERE_YOU_LEFT_OFF_SECTION_HEADING' | translate"
        *ngIf="continueWhereYouLeftOffList.length === 0">
      </p>
      <div class="empty-continue-where-you-left-off-section" *ngIf="continueWhereYouLeftOffList.length === 0">
        <p [innerHTML]="'I18N_LEARNER_DASHBOARD_EMPTY_CONTINUE_WHERE_YOU_LEFT_OFF_SECTION' | translate" class="empty-continue-where-you-left-off-section-text">
        </p>
        <a id="setting-a-goal-link" (click)="changeActiveSection()">
          <p [innerHTML]="'I18N_LEARNER_DASHBOARD_EMPTY_CONTINUE_WHERE_YOU_LEFT_OFF_SECTION_SET_A_GOAL' | translate" class="empty-continue-where-you-left-off-section-text">
          </p>
        </a>
      </div>
      <div class="continue-where-you-left-off-scroll">
        <div class="continue-where-you-left-off-section" *ngIf="continueWhereYouLeftOffList.length !== 0"
          [ngStyle]="windowIsNarrow && {'width': width + 'px'}">
          <div *ngFor="let topicSummaryTile of continueWhereYouLeftOffList" class="topic-summary">
            <div *ngFor="let storySummaryTile of topicSummaryTile.canonicalStorySummaryDicts; let i = index"
                 class="story-summary-tile">
              <oppia-learner-story-summary-tile [storySummary]="storySummaryTile" [displayArea]="'homeTab'"
                [topicName]="topicSummaryTile.name">
              </oppia-learner-story-summary-tile>
            </div>
          </div>
        </div>
      </div>
    </div>
    <div tabindex="0" class="suggested-for-you e2e-test-suggested-for-you" *ngIf="isNonemptyObject(untrackedTopics) && !isGoalLimitReached()">
      <p class="suggested-for-you-heading" [innerHTML]="'I18N_LEARNER_DASHBOARD_LEARN_SOMETHING_NEW_SECTION' | translate">
      </p>
      <div class="suggested-for-you-section">
        <div *ngFor="let item of untrackedTopics | keyvalue" class="untracked-topics">
          <div *ngIf="item.value.length !== 0" class="classroom-name">
            Basic {{item.key}}
          </div>
          <div class="topic-summary-tile-scroll">
            <div class="topic-summary-tile-section d-flex"
              [ngStyle]="windowIsNarrow && {'width': getWidth(item.value.length) + 'px'}">
              <div *ngFor="let topicSummaryTile of item.value.slice(0,3)" class="topic-summary-tile">
                <oppia-learner-topic-summary-tile [topicSummary]="topicSummaryTile">
                </oppia-learner-topic-summary-tile>
              </div>
              <a [href]="getClassroomLink(item.key)" target="{{ openInNewWindow ? '_blank' : '_self' }}"
                 class="oppia-classroom-link">
                <div class="classroom-card">
                  <p class="classroom-text">
                    <span [innerHTML]="'I18N_VIEW_ALL_TOPICS' | translate: {classroomName: item.key}"></span>
                  </p>
                </div>
              </a>
            </div>
          </div>
        </div>
      </div>
    </div>
<<<<<<< HEAD
    <!--[smartRouterLink]="communityLibraryUrl" removed, causes bug-->
=======
>>>>>>> 985e84d5
    <div tabindex="0" class="empty-suggested-for-you"
        *ngIf="isGoalLimitReached()">
      <p class="suggested-for-you-heading" [innerHTML]="'I18N_LEARNER_DASHBOARD_LEARN_SOMETHING_NEW_SECTION' | translate"></p>
      <p [innerHTML]="'I18N_LEARNER_DASHBOARD_EMPTY_LEARN_SOMETHING_NEW_SECTION' | translate" class="mt-4"></p>
      <a class="btn oppia-dashboard-intro-button oppia-transition-200 oppia-learner-dashboard-intro-button-link"
         [innerHTML]="'I18N_ACTION_BROWSE_LESSONS' | translate"
         href="/community-library"
<<<<<<< HEAD
         [oppiaFocusOn]="'ourLessonsBtn'">
=======
         [oppiaFocusOn]="'ourLessonsBtn'"
         [routerLink]="communityLibraryUrl"
         >
>>>>>>> 985e84d5
      </a>
    </div>
    <div tabindex="0" class="empty-suggested-for-you learn-something-new-section"
        *ngIf="!isNonemptyObject(untrackedTopics) && continueWhereYouLeftOffList.length === 0">
      <p class="suggested-for-you-heading" [innerHTML]="'I18N_LEARNER_DASHBOARD_LEARN_SOMETHING_NEW_SECTION' | translate">
      </p>
      <div class="empty-suggested-for-you-section">
        <p [innerHTML]="'I18N_LEARNER_DASHBOARD_EMPTY_SUGGESTED_FOR_YOU_SECTION' | translate">
        </p>
      </div>
    </div>
  </ng-container>

<<<<<<< HEAD
  <!--REDESIGN-->
  <div *ngIf="featureFlag">
    <p class="oppia-learner-dash_greeting mt-4"> {{ getTimeOfDay() | translate }}, {{ username }}! </p>
    <div class="oppia-learner-dash-section" *ngIf="isNonemptyObject(untrackedTopics) || continueWhereYouLeftOffList.length !== 0">
      <p class="oppia-learner-dash-section_heading">
        {{(continueWhereYouLeftOffList.length !== 0 ?
=======
  <div *ngIf="featureFlag">
    <p class="oppia-learner-dash-greeting mt-4"> {{ getTimeOfDay() | translate }}, {{ username }}! </p>
    <div class="oppia-learner-dash-section" *ngIf="isNonemptyObject(untrackedTopics) || continueWhereYouLeftOffList.length !== 0">
      <p class="oppia-learner-dash-section-heading">
        {{ (continueWhereYouLeftOffList.length !== 0 ?
>>>>>>> 985e84d5
            'I18N_LEARNER_DASHBOARD_CONTINUE_WHERE_YOU_LEFT_OFF_SECTION'
          :
            'I18N_LEARNER_DASHBOARD_EMPTY_CONTINUE_WHERE_YOU_LEFT_OFF_SECTION_HEADING'
          ) | translate
        }}
      </p>
<<<<<<< HEAD
      <div class="w-100">
        <ng-container *ngIf="continueWhereYouLeftOffList.length === 0; else continueTiles">
          <p class="oppia-learner-dash-section_heading mb-0">
            {{ 'I18N_LEARNER_DASHBOARD_EMPTY_CONTINUE_WHERE_YOU_LEFT_OFF_SECTION' | translate }}
          </p>
        </ng-container>
        <div class="d-flex mt-4 subsection-container pb-1 pl-1 mb-n1 ml-n1" *ngIf="continueWhereYouLeftOffList.length !== 0">
          <ng-container *ngFor="let topicSummaryTile of partiallyLearntTopicsList">
            <ng-container *ngFor="let storySummaryTile of topicSummaryTile.canonicalStorySummaryDicts">
              <oppia-learner-story-summary-tile [storySummary]="storySummaryTile" [featureFlag]="featureFlag" [displayArea]="'homeTab'"
                [topicName]="topicSummaryTile.name">
              </oppia-learner-story-summary-tile>
            </ng-container>
          </ng-container>
          <ng-container *ngFor="let lesson of incompleteExplorationsList">
            <lesson-card [story]="lesson"></lesson-card>
          </ng-container>
        </div>
      </div>
    </div>
    <div class="oppia-learner-dash-section e2e-test-suggested-for-you" *ngIf="isNonemptyObject(untrackedTopics) && !isGoalLimitReached()">
      <p class="oppia-learner-dash-section_heading"> {{ 'I18N_LEARNER_DASHBOARD_LEARN_SOMETHING_NEW_SECTION' | translate }} </p>
      <ng-container *ngFor="let item of untrackedTopics | keyvalue">
        <p *ngIf="item.value.length !== 0" class="oppia-learner-dash-section_subheading"> {{ 'I18N_LEARNER_DASHBOARD_CLASSROOM_TITLE' | translate: {classroomName: item.key} }} </p>
=======
      <div [ngStyle]="{'min-width': 'fit-content'}">
        <ng-container *ngIf="continueWhereYouLeftOffList.length === 0; else continueTiles">
          <p class="oppia-learner-dash-section-heading mb-0">
            {{ 'I18N_LEARNER_DASHBOARD_EMPTY_CONTINUE_WHERE_YOU_LEFT_OFF_SECTION' | translate }}
          </p>
          <a id="setting-a-goal-link" class="d-inline-block mb-0" (click)="changeActiveSection()">
            {{ 'I18N_LEARNER_DASHBOARD_EMPTY_CONTINUE_WHERE_YOU_LEFT_OFF_SECTION_SET_A_GOAL' | translate }}
          </a>
          <ng-template #continueTiles>
            <ng-container *ngFor="let topicSummaryTile of continueWhereYouLeftOffList">
              <div *ngFor="let storySummaryTile of topicSummaryTile.canonicalStorySummaryDicts" class="gap-4 w-100">
                <oppia-learner-story-summary-tile [storySummary]="storySummaryTile" [displayArea]="'homeTab'"
                  [topicName]="topicSummaryTile.name">
                </oppia-learner-story-summary-tile>
              </div>
            </ng-container>
          </ng-template>
        </ng-container>
      </div>
    </div>
    <div class="oppia-learner-dash-section e2e-test-suggested-for-you" *ngIf="isNonemptyObject(untrackedTopics) && !isGoalLimitReached()">
      <p class="oppia-learner-dash-section-heading"> {{ 'I18N_LEARNER_DASHBOARD_LEARN_SOMETHING_NEW_SECTION' | translate }} </p>
      <ng-container *ngFor="let item of untrackedTopics | keyvalue">
        <p *ngIf="item.value.length !== 0" class="oppia-learner-dash-section-subheading"> {{ 'I18N_LEARNER_DASHBOARD_CLASSROOM_TITLE' | translate: {classroomName: item.key} }} </p>
>>>>>>> 985e84d5
        <hr width="100%" color="#00645c" class="mt-2" size="2">
        <div class="oppia-learner-dash-classes d-flex gap-4 mt-4 overflow-hidden w-100">
          <ng-container *ngFor="let topicSummaryTile of item.value.slice(0,3)">
            <oppia-learner-topic-summary-tile [topicSummary]="topicSummaryTile" [featureFlag]="featureFlag">
            </oppia-learner-topic-summary-tile>
          </ng-container>
        </div>
        <a [href]="getClassroomLink(item.key)" target="{{ openInNewWindow ? '_blank' : '_self' }}"
           class="align-items-center d-inline-flex justify-content-center mt-4 oppia-learner-dash-home-button text-center">
          <span class="fa fa-arrow-right mr-2"></span>
          {{ 'I18N_VIEW_ALL_TOPICS' | translate: {classroomName: item.key} }}
        </a>
      </ng-container>
    </div>
    <div class="oppia-learner-dash-section px-3 py-4 w-100"
        *ngIf="!isNonemptyObject(untrackedTopics) && continueWhereYouLeftOffList.length === 0">
<<<<<<< HEAD
      <p class="oppia-learner-dash-section_heading"> {{ 'I18N_LEARNER_DASHBOARD_LEARN_SOMETHING_NEW_SECTION' | translate }} </p>
=======
      <p class="oppia-learner-dash-section-heading"> {{ 'I18N_LEARNER_DASHBOARD_LEARN_SOMETHING_NEW_SECTION' | translate }} </p>
>>>>>>> 985e84d5
      <div class="empty-suggested-for-you-section">
        <p> {{ 'I18N_LEARNER_DASHBOARD_EMPTY_SUGGESTED_FOR_YOU_SECTION' | translate }} </p>
      </div>
    </div>
  </div>
  <!------------>
</div>

<style>
  .subsection-container {
    display: flex;
    max-width: 100%;
    overflow-x: hidden;
  }
</style><|MERGE_RESOLUTION|>--- conflicted
+++ resolved
@@ -61,10 +61,6 @@
         </div>
       </div>
     </div>
-<<<<<<< HEAD
-    <!--[smartRouterLink]="communityLibraryUrl" removed, causes bug-->
-=======
->>>>>>> 985e84d5
     <div tabindex="0" class="empty-suggested-for-you"
         *ngIf="isGoalLimitReached()">
       <p class="suggested-for-you-heading" [innerHTML]="'I18N_LEARNER_DASHBOARD_LEARN_SOMETHING_NEW_SECTION' | translate"></p>
@@ -72,13 +68,9 @@
       <a class="btn oppia-dashboard-intro-button oppia-transition-200 oppia-learner-dashboard-intro-button-link"
          [innerHTML]="'I18N_ACTION_BROWSE_LESSONS' | translate"
          href="/community-library"
-<<<<<<< HEAD
-         [oppiaFocusOn]="'ourLessonsBtn'">
-=======
          [oppiaFocusOn]="'ourLessonsBtn'"
          [routerLink]="communityLibraryUrl"
          >
->>>>>>> 985e84d5
       </a>
     </div>
     <div tabindex="0" class="empty-suggested-for-you learn-something-new-section"
@@ -92,27 +84,17 @@
     </div>
   </ng-container>
 
-<<<<<<< HEAD
-  <!--REDESIGN-->
-  <div *ngIf="featureFlag">
-    <p class="oppia-learner-dash_greeting mt-4"> {{ getTimeOfDay() | translate }}, {{ username }}! </p>
-    <div class="oppia-learner-dash-section" *ngIf="isNonemptyObject(untrackedTopics) || continueWhereYouLeftOffList.length !== 0">
-      <p class="oppia-learner-dash-section_heading">
-        {{(continueWhereYouLeftOffList.length !== 0 ?
-=======
   <div *ngIf="featureFlag">
     <p class="oppia-learner-dash-greeting mt-4"> {{ getTimeOfDay() | translate }}, {{ username }}! </p>
     <div class="oppia-learner-dash-section" *ngIf="isNonemptyObject(untrackedTopics) || continueWhereYouLeftOffList.length !== 0">
       <p class="oppia-learner-dash-section-heading">
         {{ (continueWhereYouLeftOffList.length !== 0 ?
->>>>>>> 985e84d5
             'I18N_LEARNER_DASHBOARD_CONTINUE_WHERE_YOU_LEFT_OFF_SECTION'
           :
             'I18N_LEARNER_DASHBOARD_EMPTY_CONTINUE_WHERE_YOU_LEFT_OFF_SECTION_HEADING'
           ) | translate
         }}
       </p>
-<<<<<<< HEAD
       <div class="w-100">
         <ng-container *ngIf="continueWhereYouLeftOffList.length === 0; else continueTiles">
           <p class="oppia-learner-dash-section_heading mb-0">
@@ -137,32 +119,6 @@
       <p class="oppia-learner-dash-section_heading"> {{ 'I18N_LEARNER_DASHBOARD_LEARN_SOMETHING_NEW_SECTION' | translate }} </p>
       <ng-container *ngFor="let item of untrackedTopics | keyvalue">
         <p *ngIf="item.value.length !== 0" class="oppia-learner-dash-section_subheading"> {{ 'I18N_LEARNER_DASHBOARD_CLASSROOM_TITLE' | translate: {classroomName: item.key} }} </p>
-=======
-      <div [ngStyle]="{'min-width': 'fit-content'}">
-        <ng-container *ngIf="continueWhereYouLeftOffList.length === 0; else continueTiles">
-          <p class="oppia-learner-dash-section-heading mb-0">
-            {{ 'I18N_LEARNER_DASHBOARD_EMPTY_CONTINUE_WHERE_YOU_LEFT_OFF_SECTION' | translate }}
-          </p>
-          <a id="setting-a-goal-link" class="d-inline-block mb-0" (click)="changeActiveSection()">
-            {{ 'I18N_LEARNER_DASHBOARD_EMPTY_CONTINUE_WHERE_YOU_LEFT_OFF_SECTION_SET_A_GOAL' | translate }}
-          </a>
-          <ng-template #continueTiles>
-            <ng-container *ngFor="let topicSummaryTile of continueWhereYouLeftOffList">
-              <div *ngFor="let storySummaryTile of topicSummaryTile.canonicalStorySummaryDicts" class="gap-4 w-100">
-                <oppia-learner-story-summary-tile [storySummary]="storySummaryTile" [displayArea]="'homeTab'"
-                  [topicName]="topicSummaryTile.name">
-                </oppia-learner-story-summary-tile>
-              </div>
-            </ng-container>
-          </ng-template>
-        </ng-container>
-      </div>
-    </div>
-    <div class="oppia-learner-dash-section e2e-test-suggested-for-you" *ngIf="isNonemptyObject(untrackedTopics) && !isGoalLimitReached()">
-      <p class="oppia-learner-dash-section-heading"> {{ 'I18N_LEARNER_DASHBOARD_LEARN_SOMETHING_NEW_SECTION' | translate }} </p>
-      <ng-container *ngFor="let item of untrackedTopics | keyvalue">
-        <p *ngIf="item.value.length !== 0" class="oppia-learner-dash-section-subheading"> {{ 'I18N_LEARNER_DASHBOARD_CLASSROOM_TITLE' | translate: {classroomName: item.key} }} </p>
->>>>>>> 985e84d5
         <hr width="100%" color="#00645c" class="mt-2" size="2">
         <div class="oppia-learner-dash-classes d-flex gap-4 mt-4 overflow-hidden w-100">
           <ng-container *ngFor="let topicSummaryTile of item.value.slice(0,3)">
@@ -179,17 +135,12 @@
     </div>
     <div class="oppia-learner-dash-section px-3 py-4 w-100"
         *ngIf="!isNonemptyObject(untrackedTopics) && continueWhereYouLeftOffList.length === 0">
-<<<<<<< HEAD
-      <p class="oppia-learner-dash-section_heading"> {{ 'I18N_LEARNER_DASHBOARD_LEARN_SOMETHING_NEW_SECTION' | translate }} </p>
-=======
       <p class="oppia-learner-dash-section-heading"> {{ 'I18N_LEARNER_DASHBOARD_LEARN_SOMETHING_NEW_SECTION' | translate }} </p>
->>>>>>> 985e84d5
       <div class="empty-suggested-for-you-section">
         <p> {{ 'I18N_LEARNER_DASHBOARD_EMPTY_SUGGESTED_FOR_YOU_SECTION' | translate }} </p>
       </div>
     </div>
   </div>
-  <!------------>
 </div>
 
 <style>
