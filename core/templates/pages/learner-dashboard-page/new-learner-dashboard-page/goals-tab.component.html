<div class="oppia-goals-box">
  <p class="oppia-goals-title" [innerHTML]="'I18N_LEARNER_DASHBOARD_CURRENT_GOALS_SECTION' | translate">
  </p>
  <div *ngIf="currentGoals.length > 0">
    <div *ngFor="let topic of currentGoals; let i = index">
      <div class="oppia-current-goals-content">
        <div class="oppia-arrow-button">
          <i class="fa fa-caret-right" aria-hidden="true" *ngIf="!currentGoalsStoryIsShown[i]" (click)="toggleStory(i)"></i>
          <i class="fa fa-caret-down" aria-hidden="true" *ngIf="currentGoalsStoryIsShown[i]" (click)="toggleStory(i)"></i>
        </div>
        <div class="oppia-trash-button" (click)="removeFromLearnerGoals(topic, topic.id, topic.name, i)">
          <i class="fa fa-trash"></i>
        </div>
        <p class="oppia-current-goals-topic-name">
          Learn {{topic.name}}
        </p>
        <p class="oppia-goals-story-name">
          Complete a story in '{{topic.name}}'
        </p>
        <div *ngIf="currentGoalsStoryIsShown[i]">
          <div *ngFor="let story of topic.canonicalStorySummaryDicts" class="oppia-story-summary-card">
            <oppia-learner-story-summary-tile [storySummary]="story"
<<<<<<< HEAD
=======
                                              [displayArea]="'goalsTab'"
>>>>>>> 2b14fd64
                                              [topicName]="topic.name">
            </oppia-learner-story-summary-tile>
          </div>
        </div>
      </div>
    </div>
  </div>
  <div *ngIf="currentGoals.length == 0" class="oppia-empty-goals-content">
    <p [innerHTML]="'I18N_LEARNER_DASHBOARD_EMPTY_CURRENT_GOALS_SECTION' | translate"></p>
  </div>
</div>
<div class="oppia-goals-box">
  <p class="oppia-edit-goals-title" [innerHTML]="'I18N_LEARNER_DASHBOARD_ALL_GOALS_SECTION' | translate"> </p>
  <span class="oppia-input-box-subtitle">
    <em>
      Limit of {{MAX_CURRENT_GOALS_LENGTH}} goals
    </em>
  </span>
  <div class="oppia-edit-goals-subheading">
    <img [src]="pawImageUrl" alt="paw image" class="oppia-svg-paw-image">
    <p class="oppia-edit-goals-topic-title">Topic</p>
    <p class="oppia-edit-goals-learn-title">Learn</p>
  </div>
  <div *ngFor="let topic of editGoals; let i = index">
    <div class="oppia-edit-goals-content">
      <a [href]="editGoalsTopicPageUrl[i]" class="oppia-goals-topic-name">
        {{topic.name}}
        <p *ngIf="editGoalsTopicBelongToLearntToPartiallyLearntTopic[i]" class="oppia-new-story-content" [innerHTML]="'I18N_LEARNER_DASHBOARD_NEW_STORY_CONTENT' | translate">
        </p>
      </a>
      <img [src]="bookImageUrl" alt="book image" class="oppia-svg-book-image" *ngIf="editGoalsTopicClassification[i] == 1" ngbTooltip="You have completed this topic.">
      <mat-checkbox color="primary" *ngIf="editGoalsTopicClassification[i] == 2" class="oppia-checkbox" (click)="addToLearnerGoals(topic, topic.id, i)" [disabled]="this.currentGoals.length == this.MAX_CURRENT_GOALS_LENGTH"></mat-checkbox>
      <mat-checkbox color="primary" *ngIf="editGoalsTopicClassification[i] == 0" checked disabled class="oppia-checkbox"></mat-checkbox>
    </div>
  </div>
</div>
<div class="oppia-goals-box">
  <p class="oppia-goals-title"
     [innerHTML]="'I18N_LEARNER_DASHBOARD_COMPLETED_GOALS_SECTION' | translate">
  </p>
  <div *ngIf="completedGoals.length > 0">
    <div *ngFor="let topic of completedGoals; let i = index">
      <div class="oppia-completed-goals-content">
        <img [src]="starImageUrl" alt="star image" class="oppia-svg-star-image">
        <a [href]="completedGoalsTopicPageUrl[i]"
           class="oppia-completed-goals-topic-name">
          Learnt {{topic.name}}
        </a>
        <div *ngFor="let story of topic.storyTitles">
          <p class="oppia-goals-story-name">
            Completed {{story}}
          </p>
        </div>
      </div>
    </div>
  </div>
  <div *ngIf="completedGoals.length == 0" class="oppia-empty-goals-content">
    <p [innerHTML]="'I18N_LEARNER_DASHBOARD_EMPTY_COMPLETED_GOALS_SECTION' | translate"></p>
  </div>
</div>

<style>
  .oppia-arrow-button {
    color: #00645C;
    float: left;
    height: 44px;
    position: relative;
    right: 10px;
    text-align: right;
    width: 6px;
  }
  .oppia-current-goals-content {
    border-bottom: 1px solid #CCC;
    margin-bottom: 16px;
    margin-left: 80px;
    min-height: 57px;
    width: 615px;
  }
  .oppia-completed-goals {
    border-bottom: 1px solid #CCC;
    height: 125px;
    margin-bottom: 14px;
    width: 656px;
  }
  .oppia-goals-title {
    color: #333;
    font-size: 28px;
    font-weight: 500;
    letter-spacing: 0;
    margin-bottom: 30px;
    opacity: 1;
    padding: 32px 0 0 33px;
    position: relative;
    text-align: left;
  }
  .oppia-completed-goals-content {
    border-bottom: 1px solid #CCC;
    margin: auto;
    margin-bottom: 14px;
    min-height: 57px;
    padding-left: 7px;
    width: 656px;
  }
  .oppia-goals-story-name {
    color: #333333B3;
    font-size: 16px;
    font-style: italic;
    letter-spacing: 0;
    opacity: 1;
    text-align: left;
  }
  .oppia-edit-goals-content {
    border-bottom: 1px solid #CCC;
    margin: auto;
    margin-bottom: 14px;
    min-height: 36px;
    width: 656px;
  }
  .oppia-edit-goals-learn-title {
    color: #333;
    float: right;
    font-size: 22px;
    font-weight: 500;
    letter-spacing: 0;
    margin-bottom: 0;
    opacity: 1;
    position: relative;
    right: 50px;
    text-align: center;
    top: -46px;
    width: 150px;
  }
  .oppia-edit-goals-subheading {
    border-bottom: 1px solid #CCC;
    height: 68px;
    margin: auto;
    margin-bottom: 14px;
    width: 656px;
  }
  .oppia-current-goals-topic-name {
    color: #333;
    display: inline-block;
    font-size: 19px;
    letter-spacing: 0;
    margin-bottom: 0;
    opacity: 1;
    position: relative;
    text-align: left;
    width: 500px;
  }
  .oppia-completed-goals-topic-name {
    color: #333;
    display: inline-block;
    font-size: 19px;
    letter-spacing: 0;
    margin-bottom: 0;
    opacity: 1;
    position: relative;
    text-align: left;
    width: 450px;
  }
  .oppia-completed-goals-topic-name:hover {
    font-weight: 450;
    text-decoration: none;
  }
  .oppia-goals-topic-name {
    color: #333;
    display: inline-block;
    font-size: 19px;
    letter-spacing: 0;
    margin-bottom: 0;
    opacity: 1;
    position: relative;
    text-align: left;
    width: 270px;
  }
  .oppia-new-story-content {
    color: #00645C;
    font-size: 16px;
    letter-spacing: 0;
    opacity: 1;
    text-align: left;
    text-transform: uppercase;
    width: 300px;
  }
  .oppia-goals-topic-name:hover {
    font-weight: 450;
    text-decoration: none;
  }
  .oppia-edit-goals-topic-title {
    color: #333;
    font-size: 22px;
    font-weight: 450;
    letter-spacing: 0;
    margin-bottom: 0;
    opacity: 1;
    padding: 32px 0 20px 0;
    position: relative;
    text-align: left;
    width: 150px;
  }
  .oppia-empty-goals-content {
    color: #333;
    font-size: 18px;
    height: 44px;
    letter-spacing: 0;
    margin: auto;
    opacity: 1;
    text-align: left;
    width: 656px
  }
  .oppia-checkbox {
    left: 675px;
    position: absolute;
    text-align: center;
    transform: translateY(0%);
  }
  .oppia-svg-paw-image {
    bottom: 10px;
    filter: invert(31%) sepia(3%) saturate(11%) hue-rotate(341deg) brightness(101%) contrast(90%);
    float: right;
    margin-right: 110px;
    position: relative;
    width: 32px;
  }
  .oppia-svg-book-image {
    left: 670px;
    position: absolute;
    text-align: center;
    transform: translateY(0%);
  }
  .oppia-svg-star-image {
    filter: invert(95%) sepia(49%) saturate(2374%) hue-rotate(320deg) brightness(91%) contrast(89%);
    float: right;
    margin-right: 24px;
    width: 30px;
  }
  .oppia-goals-box {
    background-color: #fff;
    border-radius: 4px;
    box-shadow: 0 0 4px #0000001a;
    margin: auto;
    margin-bottom: 25px;
    opacity: 1;
    padding: 0 0 30px 0;
    width: 726px;
  }
  .oppia-edit-goals-title {
    color: #333;
    font-size: 28px;
    font-weight: 500;
    letter-spacing: 0;
    margin-bottom: 0;
    opacity: 1;
    padding: 32px 0 0 33px;
    position: relative;
    text-align: left;
  }
  .oppia-input-box-subtitle {
    padding: 0 33px;
  }
  .oppia-story-summary-card {
    display: inline-block;
  }
  .oppia-trash-button {
    color: #555;
    cursor: pointer;
    float: right;
    font-size: 13px;
    height: 24px;
    margin-right: 13px;
    width: 24px;
  }
  @media screen and (max-width: 1200px) {
    .oppia-checkbox {
      left: 570px;
    }
    .oppia-svg-book-image {
      left: 565px;
    }
  }
  @media screen and (max-width: 767px) {
    .oppia-goals-box {
      width: 369px;
    }
    .oppia-current-goals-topic-name {
      width: 260px;
    }
    .oppia-goals-story-name {
      width: 250px;
    }
    .oppia-trash-button {
      margin-right: 3px;
    }
    .oppia-current-goals-content {
      margin-left: 50px;
      width: 293px;
    }
    .oppia-edit-goals-subheading {
      width: 300px;
    }
    .oppia-edit-goals-learn-title {
      text-align: end;
    }
    .oppia-edit-goals-content {
      width: 300px;
    }
    .oppia-checkbox {
      left: 267px;
      text-align: start;
      width: 100px;
    }
    .oppia-new-story-content {
      font-size: 13px;
    }
    .oppia-completed-goals-content {
      width: 300px;
    }
    .oppia-completed-goals-topic-name {
      width: 250px;
    }
    .oppia-goals-title {
      margin-bottom: 20px;
    }
    .oppia-empty-goals-content {
      margin-bottom: 20px;
      width: 300px;
    }
    .oppia-goals-topic-name {
      width: 270px;
    }
    .oppia-svg-book-image {
      left: 263px;
      text-align: start;
    }
    .oppia-svg-paw-image {
      left: 47px;
    }
    .oppia-svg-star-image {
      position: relative;
      top: 25px;
    }
  }
  @media screen and (min-width: 768px) and (max-width: 1000px) {
    .oppia-goals-box {
      width: 500px;
    }
    .oppia-empty-goals-content {
      width: 380px;
    }
    .oppia-edit-goals-subheading {
      width: 430px;
    }
    .oppia-edit-goals-content {
      width: 430px;
    }
    .oppia-checkbox {
      left: 215px;
      text-align: end;
      width: 144px;
    }
    .oppia-svg-book-image {
      left: 340px;
    }
    .oppia-current-goals-content {
      width: 410px;
    }
    .oppia-completed-goals-content {
      width: 445px;
    }
    .oppia-svg-star-image {
      position: relative;
      top: 30px;
    }
    .oppia-current-goals-topic-name {
      width: 365px;
    }
  }
</style><|MERGE_RESOLUTION|>--- conflicted
+++ resolved
@@ -20,10 +20,7 @@
         <div *ngIf="currentGoalsStoryIsShown[i]">
           <div *ngFor="let story of topic.canonicalStorySummaryDicts" class="oppia-story-summary-card">
             <oppia-learner-story-summary-tile [storySummary]="story"
-<<<<<<< HEAD
-=======
                                               [displayArea]="'goalsTab'"
->>>>>>> 2b14fd64
                                               [topicName]="topic.name">
             </oppia-learner-story-summary-tile>
           </div>
