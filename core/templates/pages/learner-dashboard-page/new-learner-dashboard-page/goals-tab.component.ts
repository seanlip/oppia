// Copyright 2020 The Oppia Authors. All Rights Reserved.
//
// Licensed under the Apache License, Version 2.0 (the "License");
// you may not use this file except in compliance with the License.
// You may obtain a copy of the License at
//
//      http://www.apache.org/licenses/LICENSE-2.0
//
// Unless required by applicable law or agreed to in writing, software
// distributed under the License is distributed on an "AS-IS" BASIS,
// WITHOUT WARRANTIES OR CONDITIONS OF ANY KIND, either express or implied.
// See the License for the specific language governing permissions and
// limitations under the License.

/**
 * @fileoverview Component for goals tab in the Learner Dashboard page.
 */

import constants from 'assets/constants';
import { Component, Input, OnInit } from '@angular/core';
import { LearnerTopicSummary } from 'domain/topic/learner-topic-summary.model';
import { LearnerDashboardActivityBackendApiService } from 'domain/learner_dashboard/learner-dashboard-activity-backend-api.service';
import { LearnerDashboardActivityIds } from 'domain/learner_dashboard/learner-dashboard-activity-ids.model';
import { UrlInterpolationService } from 'domain/utilities/url-interpolation.service';
import { ClassroomDomainConstants } from 'domain/classroom/classroom-domain.constants';
import { LearnerDashboardPageConstants } from '../learner-dashboard-page.constants';

 @Component({
   selector: 'oppia-goals-tab',
   templateUrl: './goals-tab.component.html'
 })
export class GoalsTabComponent implements OnInit {
  constructor(
    private urlInterpolationService: UrlInterpolationService,
    private learnerDashboardActivityBackendApiService: (
      LearnerDashboardActivityBackendApiService)) {
  }
  @Input() currentGoals: LearnerTopicSummary[];
  @Input() editGoals: LearnerTopicSummary[];
  @Input() completedGoals: LearnerTopicSummary[];
  @Input() untrackedTopics: Record<string, LearnerTopicSummary[]>;
  @Input() partiallyLearntTopicsList: LearnerTopicSummary[];
  @Input() learntToPartiallyLearntTopics: string[];
  learnerDashboardActivityIds: LearnerDashboardActivityIds;
  MAX_CURRENT_GOALS_LENGTH: number;
  pawImageUrl: string = '';
  bookImageUrl: string = '';
  starImageUrl: string = '';
  currentGoalsStoryIsShown: boolean[];
  topicBelongToCurrentGoals: boolean[] = [];
  topicIdsInCompletedGoals: string[] = [];
  topicIdsInCurrentGoals: string[] = [];
  topicIdsInEditGoals: string[] = [];
<<<<<<< HEAD
=======
  topicIdsInPartiallyLearntTopics: string[] = [];
>>>>>>> 2b14fd64
  topicToIndexMapping = {
    CURRENT: 0,
    COMPLETED: 1,
    NEITHER: 2
  };
  activityType: string = constants.ACTIVITY_TYPE_LEARN_TOPIC;
  editGoalsTopicPageUrl: string[] = [];
  completedGoalsTopicPageUrl: string[] = [];
  editGoalsTopicClassification: number[] = [];
  editGoalsTopicBelongToLearntToPartiallyLearntTopic: boolean[] = [];

  ngOnInit(): void {
    this.MAX_CURRENT_GOALS_LENGTH = constants.MAX_CURRENT_GOALS_COUNT;
    this.currentGoalsStoryIsShown = [];
    this.pawImageUrl = this.getStaticImageUrl('/learner_dashboard/paw.svg');
    this.bookImageUrl = this.getStaticImageUrl('/learner_dashboard/book.svg');
    this.starImageUrl = this.getStaticImageUrl('/learner_dashboard/star.svg');
    let topic: LearnerTopicSummary;
    for (topic of this.currentGoals) {
      this.topicIdsInCurrentGoals.push(topic.id);
    }
    for (topic of this.completedGoals) {
      this.topicIdsInCompletedGoals.push(topic.id);
      this.completedGoalsTopicPageUrl.push(this.getTopicPageUrl(
        topic.urlFragment, topic.classroom));
    }
    for (topic of this.editGoals) {
      this.topicIdsInEditGoals.push(topic.id);
      this.editGoalsTopicPageUrl.push(this.getTopicPageUrl(
        topic.urlFragment, topic.classroom));
      this.editGoalsTopicClassification.push(
        this.getTopicClassification(topic.id));
      this.editGoalsTopicBelongToLearntToPartiallyLearntTopic.push(
        this.doesTopicBelongToLearntToPartiallyLearntTopics(topic.name));
    }
    for (topic of this.partiallyLearntTopicsList) {
      this.topicIdsInPartiallyLearntTopics.push(topic.id);
    }
  }

  getTopicPageUrl(
      topicUrlFragment: string, classroomUrlFragment: string): string {
    return this.urlInterpolationService.interpolateUrl(
      ClassroomDomainConstants.TOPIC_VIEWER_URL_TEMPLATE, {
        topic_url_fragment: topicUrlFragment,
        classroom_url_fragment: classroomUrlFragment
      });
  }

  getTopicClassification(topicId: string): number {
    if (this.topicIdsInCurrentGoals.includes(topicId)) {
      return this.topicToIndexMapping.CURRENT;
    } else if (this.topicIdsInCompletedGoals.includes(topicId)) {
      return this.topicToIndexMapping.COMPLETED;
    } else {
      return this.topicToIndexMapping.NEITHER;
    }
  }

  getStaticImageUrl(imagePath: string): string {
    return this.urlInterpolationService.getStaticImageUrl(imagePath);
  }

  doesTopicBelongToLearntToPartiallyLearntTopics(topicName: string): boolean {
    if (this.learntToPartiallyLearntTopics.includes(topicName)) {
      return true;
    }
    return false;
  }

  toggleStory(index: string): void {
    this.currentGoalsStoryIsShown[index] = !(
      this.currentGoalsStoryIsShown[index]);
  }

  async addToLearnerGoals(
      topic: LearnerTopicSummary, topicId: string,
      index: number): Promise<void> {
    var activityId = topicId;
    var activityType = constants.ACTIVITY_TYPE_LEARN_TOPIC;
    if (!this.topicIdsInCurrentGoals.includes(activityId)) {
      var isSuccessfullyAdded = (
        await this.learnerDashboardActivityBackendApiService.addToLearnerGoals(
          activityId, activityType));
      if (isSuccessfullyAdded &&
        this.topicIdsInCurrentGoals.length < this.MAX_CURRENT_GOALS_LENGTH &&
        !this.topicIdsInCompletedGoals.includes(activityId)) {
        this.currentGoalsStoryIsShown.push(false);
        this.currentGoals.push(topic);
        this.topicIdsInCurrentGoals.push(activityId);
        this.editGoalsTopicClassification.splice(
          index, 1, this.getTopicClassification(topic.id));
        if (this.untrackedTopics[topic.classroom]) {
          let indexInNewTopics = this.untrackedTopics[
            topic.classroom].findIndex(
            topic => topic.id === topicId);
          if (indexInNewTopics !== -1) {
            this.untrackedTopics[topic.classroom].splice(indexInNewTopics, 1);
            if (this.untrackedTopics[topic.classroom].length === 0) {
              delete this.untrackedTopics[topic.classroom];
            }
          }
        }
      }
    }
  }

  removeFromLearnerGoals(
      topic: LearnerTopicSummary, topicId: string,
      topicName: string, index: number): void {
    var activityId = topicId;
    var activityTitle = topicName;
    this.learnerDashboardActivityBackendApiService
      .removeActivityModalAsync(
        LearnerDashboardPageConstants
          .LEARNER_DASHBOARD_SECTION_I18N_IDS.CURRENT_GOALS
        , LearnerDashboardPageConstants
          .LEARNER_DASHBOARD_SUBSECTION_I18N_IDS.LEARN_TOPIC,
        activityId, activityTitle)
      .then(() => {
        this.currentGoalsStoryIsShown.splice(index, 1);
        this.currentGoals.splice(index, 1);
        this.topicIdsInCurrentGoals.splice(index, 1);
        let indexOfTopic = this.topicIdsInEditGoals.indexOf(topicId);
        this.editGoalsTopicClassification.splice(
          indexOfTopic, 1, this.getTopicClassification(topicId));
<<<<<<< HEAD
=======
        if (!this.topicIdsInCompletedGoals.includes(topicId) &&
          !this.topicIdsInCurrentGoals.includes(topicId) &&
          !this.topicIdsInPartiallyLearntTopics.includes(topicId)) {
          if (this.untrackedTopics[topic.classroom]) {
            this.untrackedTopics[topic.classroom].push(topic);
          } else {
            this.untrackedTopics[topic.classroom] = [topic];
          }
        }
>>>>>>> 2b14fd64
      });
  }
}<|MERGE_RESOLUTION|>--- conflicted
+++ resolved
@@ -51,10 +51,7 @@
   topicIdsInCompletedGoals: string[] = [];
   topicIdsInCurrentGoals: string[] = [];
   topicIdsInEditGoals: string[] = [];
-<<<<<<< HEAD
-=======
   topicIdsInPartiallyLearntTopics: string[] = [];
->>>>>>> 2b14fd64
   topicToIndexMapping = {
     CURRENT: 0,
     COMPLETED: 1,
@@ -181,8 +178,6 @@
         let indexOfTopic = this.topicIdsInEditGoals.indexOf(topicId);
         this.editGoalsTopicClassification.splice(
           indexOfTopic, 1, this.getTopicClassification(topicId));
-<<<<<<< HEAD
-=======
         if (!this.topicIdsInCompletedGoals.includes(topicId) &&
           !this.topicIdsInCurrentGoals.includes(topicId) &&
           !this.topicIdsInPartiallyLearntTopics.includes(topicId)) {
@@ -192,7 +187,6 @@
             this.untrackedTopics[topic.classroom] = [topic];
           }
         }
->>>>>>> 2b14fd64
       });
   }
 }