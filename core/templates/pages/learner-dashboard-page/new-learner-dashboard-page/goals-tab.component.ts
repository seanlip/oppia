--- conflicted
+++ resolved
@@ -164,14 +164,11 @@
         this.currentGoalsStoryIsShown.splice(index, 1);
         this.currentGoals.splice(index, 1);
         this.topicIdsInCurrentGoals.splice(index, 1);
-<<<<<<< HEAD
         if (!this.topicIdsInCompletedGoals.includes(topicId) &&
           !this.topicIdsInCurrentGoals.includes(topicId)) {
           this.untrackedTopics.push(topic);
         }
-=======
         let indexOfTopic = this.topicIdsInEditGoals.indexOf(topicId);
->>>>>>> 25509ea5
         this.editGoalsTopicClassification.splice(
           indexOfTopic, 1, this.getTopicClassification(topicId));
       });
