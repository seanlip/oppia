--- conflicted
+++ resolved
@@ -23,11 +23,8 @@
     SUBSCRIPTIONS: 'I18N_LEARNER_DASHBOARD_SUBSCRIPTIONS_SECTION',
     FEEDBACK: 'I18N_LEARNER_DASHBOARD_FEEDBACK_SECTION',
     PLAYLIST: 'I18N_LEARNER_DASHBOARD_PLAYLIST_SECTION',
-<<<<<<< HEAD
-    PROGRESS: 'I18N_LEARNER_DASHBOARD_PROGRESS_SECTION'
-=======
+    PROGRESS: 'I18N_LEARNER_DASHBOARD_PROGRESS_SECTION',
     COMMUNITY_LESSONS: 'I18N_LEARNER_DASHBOARD_COMMUNITY_LESSONS_SECTION'
->>>>>>> 3d849851
   },
 
   LEARNER_DASHBOARD_SUBSECTION_I18N_IDS: {
