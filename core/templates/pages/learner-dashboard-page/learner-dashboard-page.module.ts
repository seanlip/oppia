// Copyright 2019 The Oppia Authors. All Rights Reserved.
//
// Licensed under the Apache License, Version 2.0 (the "License");
// you may not use this file except in compliance with the License.
// You may obtain a copy of the License at
//
//      http://www.apache.org/licenses/LICENSE-2.0
//
// Unless required by applicable law or agreed to in writing, software
// distributed under the License is distributed on an "AS-IS" BASIS,
// WITHOUT WARRANTIES OR CONDITIONS OF ANY KIND, either express or implied.
// See the License for the specific language governing permissions and
// limitations under the License.

/**
 * @fileoverview Module for the learner dashboard page.
 */

import { APP_INITIALIZER, NgModule, StaticProvider } from '@angular/core';
import { BrowserModule } from '@angular/platform-browser';
import { downgradeComponent } from '@angular/upgrade/static';
import { HttpClientModule } from '@angular/common/http';
import { HTTP_INTERCEPTORS } from '@angular/common/http';
import { RequestInterceptor } from 'services/request-interceptor.service';
import { SharedComponentsModule } from 'components/shared-component.module';

<<<<<<< HEAD
import { GoalsTabComponent } from './new-learner-dashboard-page/goals-tab.component';
=======
import { CommunityLessonsTabComponent } from './new-learner-dashboard/community-lessons-tab.component';
>>>>>>> 3d849851
import { LearnerDashboardPageComponent } from './learner-dashboard-page.component';
import { OppiaAngularRootComponent } from 'components/oppia-angular-root.component';
import { platformFeatureInitFactory, PlatformFeatureService } from 'services/platform-feature.service';
import { RemoveActivityModalComponent } from 'pages/learner-dashboard-page/modal-templates/remove-activity-modal.component';
import { LearnerDashboardSuggestionModalComponent } from './suggestion-modal/learner-dashboard-suggestion-modal.component';

@NgModule({
  imports: [
    BrowserModule,
    HttpClientModule,
    SharedComponentsModule,
  ],
  declarations: [
    OppiaAngularRootComponent,
    LearnerDashboardPageComponent,
<<<<<<< HEAD
    GoalsTabComponent,
=======
    CommunityLessonsTabComponent,
>>>>>>> 3d849851
    RemoveActivityModalComponent,
    LearnerDashboardSuggestionModalComponent
  ],
  entryComponents: [
    OppiaAngularRootComponent,
    LearnerDashboardPageComponent,
<<<<<<< HEAD
    GoalsTabComponent,
=======
    CommunityLessonsTabComponent,
>>>>>>> 3d849851
    RemoveActivityModalComponent,
    LearnerDashboardSuggestionModalComponent
  ],
  providers: [
    {
      provide: HTTP_INTERCEPTORS,
      useClass: RequestInterceptor,
      multi: true
    },
    {
      provide: APP_INITIALIZER,
      useFactory: platformFeatureInitFactory,
      deps: [PlatformFeatureService],
      multi: true
    }
  ]
})
class LearnerDashboardPageModule {
  // Empty placeholder method to satisfy the `Compiler`.
  ngDoBootstrap() {}
}

import { platformBrowserDynamic } from '@angular/platform-browser-dynamic';
import { downgradeModule } from '@angular/upgrade/static';

const bootstrapFnAsync = async(extraProviders: StaticProvider[]) => {
  const platformRef = platformBrowserDynamic(extraProviders);
  return platformRef.bootstrapModule(LearnerDashboardPageModule);
};
const downgradedModule = downgradeModule(bootstrapFnAsync);

declare var angular: ng.IAngularStatic;

angular.module('oppia').requires.push(downgradedModule);

angular.module('oppia').directive(
  // This directive is the downgraded version of the Angular component to
  // bootstrap the Angular 8.
  'oppiaAngularRoot',
  downgradeComponent({
    component: OppiaAngularRootComponent
  }) as angular.IDirectiveFactory);<|MERGE_RESOLUTION|>--- conflicted
+++ resolved
@@ -24,11 +24,8 @@
 import { RequestInterceptor } from 'services/request-interceptor.service';
 import { SharedComponentsModule } from 'components/shared-component.module';
 
-<<<<<<< HEAD
 import { GoalsTabComponent } from './new-learner-dashboard-page/goals-tab.component';
-=======
 import { CommunityLessonsTabComponent } from './new-learner-dashboard/community-lessons-tab.component';
->>>>>>> 3d849851
 import { LearnerDashboardPageComponent } from './learner-dashboard-page.component';
 import { OppiaAngularRootComponent } from 'components/oppia-angular-root.component';
 import { platformFeatureInitFactory, PlatformFeatureService } from 'services/platform-feature.service';
@@ -44,22 +41,16 @@
   declarations: [
     OppiaAngularRootComponent,
     LearnerDashboardPageComponent,
-<<<<<<< HEAD
     GoalsTabComponent,
-=======
     CommunityLessonsTabComponent,
->>>>>>> 3d849851
     RemoveActivityModalComponent,
     LearnerDashboardSuggestionModalComponent
   ],
   entryComponents: [
     OppiaAngularRootComponent,
     LearnerDashboardPageComponent,
-<<<<<<< HEAD
     GoalsTabComponent,
-=======
     CommunityLessonsTabComponent,
->>>>>>> 3d849851
     RemoveActivityModalComponent,
     LearnerDashboardSuggestionModalComponent
   ],
