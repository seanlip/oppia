--- conflicted
+++ resolved
@@ -51,11 +51,8 @@
     CommonModule,
     SharedComponentsModule,
     LessonCardModule,
-<<<<<<< HEAD
     MatDialogModule,
-=======
     SkillCardModule,
->>>>>>> 996739e9
     ToastrModule.forRoot(toastrConfig),
     RouterModule.forChild([
       {
