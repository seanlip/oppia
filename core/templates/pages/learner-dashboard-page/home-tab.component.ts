--- conflicted
+++ resolved
@@ -37,12 +37,9 @@
   nextIncompleteNodeTitles: string[] = [];
   widthConst: number = 233;
   width: number;
-<<<<<<< HEAD
   continueWhereYouLeftOffList: LearnerTopicSummary[] = [];
-=======
   windowIsNarrow: boolean = false;
   directiveSubscriptions = new Subscription();
->>>>>>> 2756f4ee
 
   constructor(
     private windowDimensionService: WindowDimensionsService,
@@ -51,7 +48,6 @@
 
   ngOnInit(): void {
     this.width = this.widthConst * (this.currentGoals.length);
-<<<<<<< HEAD
     var allGoals = [...this.currentGoals, ...this.partiallyLearntTopicsList];
     if (allGoals.length !== 0) {
       var allGoalIds = [];
@@ -64,13 +60,11 @@
         this.continueWhereYouLeftOffList.push(allGoals[index]);
       }
     }
-=======
     this.windowIsNarrow = this.windowDimensionService.isWindowNarrow();
     this.directiveSubscriptions.add(
       this.windowDimensionService.getResizeEvent().subscribe(() => {
         this.windowIsNarrow = this.windowDimensionService.isWindowNarrow();
       }));
->>>>>>> 2756f4ee
   }
 
   getTimeOfDay(): string {
