--- conflicted
+++ resolved
@@ -20,14 +20,10 @@
 import { LearnerTopicSummary } from 'domain/topic/learner-topic-summary.model';
 import { LearnerDashboardPageConstants } from 'pages/learner-dashboard-page/learner-dashboard-page.constants';
 import { UrlInterpolationService } from 'domain/utilities/url-interpolation.service';
-<<<<<<< HEAD
-import { DeviceInfoService } from 'services/contextual/device-info.service';
+import { Subscription } from 'rxjs';
+import { WindowDimensionsService } from 'services/contextual/window-dimensions.service';
 import { I18nLanguageCodeService } from 'services/i18n-language-code.service';
 
-=======
-import { Subscription } from 'rxjs';
-import { WindowDimensionsService } from 'services/contextual/window-dimensions.service';
->>>>>>> 4d27b837
  @Component({
    selector: 'oppia-home-tab',
    templateUrl: './home-tab.component.html'
@@ -48,12 +44,8 @@
   directiveSubscriptions = new Subscription();
 
   constructor(
-<<<<<<< HEAD
-    private deviceInfoService: DeviceInfoService,
     private i18nLanguageCodeService: I18nLanguageCodeService,
-=======
     private windowDimensionService: WindowDimensionsService,
->>>>>>> 4d27b837
     private urlInterpolationService: UrlInterpolationService,
   ) {}
 
