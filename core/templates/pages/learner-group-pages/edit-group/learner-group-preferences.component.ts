// Copyright 2022 The Oppia Authors. All Rights Reserved.
//
// Licensed under the Apache License, Version 2.0 (the "License");
// you may not use this file except in compliance with the License.
// You may obtain a copy of the License at
//
//      http://www.apache.org/licenses/LICENSE-2.0
//
// Unless required by applicable law or agreed to in writing, software
// distributed under the License is distributed on an "AS-IS" BASIS,
// WITHOUT WARRANTIES OR CONDITIONS OF ANY KIND, either express or implied.
// See the License for the specific language governing permissions and
// limitations under the License.

/**
 * @fileoverview Component for the learner group preferences.
 */

import { Component, Input, OnInit } from '@angular/core';
import { downgradeComponent } from '@angular/upgrade/static';
import { NgbModal } from '@ng-bootstrap/ng-bootstrap';
import { LearnerGroupBackendApiService } from 'domain/learner_group/learner-group-backend-api.service';
import { LearnerGroupUserInfo } from 'domain/learner_group/learner-group-user-info.model';
import { LearnerGroupData } from 'domain/learner_group/learner-group.model';
import { WindowRef } from 'services/contextual/window-ref.service';
import { LoaderService } from 'services/loader.service';
import { UserService } from 'services/user.service';
import { LearnerGroupPagesConstants } from '../learner-group-pages.constants';
import { DeleteLearnerGroupModalComponent } from '../templates/delete-learner-group-modal.component';
import { InviteLearnersModalComponent } from '../templates/invite-learners-modal.component';
import { InviteSuccessfulModalComponent } from '../templates/invite-successful-modal.component';
import { RemoveItemModalComponent } from
  '../templates/remove-item-modal.component';

import './learner-group-preferences.component.css';


@Component({
  selector: 'oppia-learner-group-preferences',
  templateUrl: './learner-group-preferences.component.html',
  styleUrls: ['./learner-group-preferences.component.css']
})
export class LearnerGroupPreferencesComponent implements OnInit {
  @Input() learnerGroup!: LearnerGroupData;
  activeTab!: string;
  newLearnerGroupTitle!: string;
  newLearnerGroupDescription!: string;
  readOnlyMode = true;
  invitedLearnersInfo!: LearnerGroupUserInfo[];
  currentLearnersInfo!: LearnerGroupUserInfo[];
  invitedLearners: string[] = [];
  EDIT_PREFERENCES_SECTIONS_I18N_IDS = (
    LearnerGroupPagesConstants.EDIT_LEARNER_GROUP_PREFERENCES_SECTIONS);

  constructor(
    private ngbModal: NgbModal,
    private windowRef: WindowRef,
    private loaderService: LoaderService,
    private learnerGroupBackendApiService:
      LearnerGroupBackendApiService,
    private userService: UserService
  ) {}

  ngOnInit(): void {
    this.activeTab = this.EDIT_PREFERENCES_SECTIONS_I18N_IDS.GROUP_DETAILS;
    if (this.learnerGroup) {
      this.learnerGroupBackendApiService.fetchLearnersInfoAsync(
        this.learnerGroup.id).then((learnersInfo) => {
        this.currentLearnersInfo = learnersInfo.learnersInfo;
        this.invitedLearnersInfo = learnersInfo.invitedLearnersInfo;
      });
    }
  }

  isTabActive(tabName: string): boolean {
    return this.activeTab === tabName;
  }

  setActiveTab(tabName: string): void {
    this.activeTab = tabName;
  }

  updateLearnerGroupTitle(title: string): void {
    this.newLearnerGroupTitle = title;
  }

  updateLearnerGroupDesc(description: string): void {
    this.newLearnerGroupDescription = description;
  }

  toggleReadOnlyMode(): void {
    this.readOnlyMode = !this.readOnlyMode;
  }

  isReadOnlyModeActive(): boolean {
    return this.readOnlyMode;
  }

  saveLearnerGroupInfo(): void {
    if (this.newLearnerGroupTitle || this.newLearnerGroupDescription) {
      this.learnerGroup.title = (
        this.newLearnerGroupTitle ?
        this.newLearnerGroupTitle : this.learnerGroup.title
      );
      this.learnerGroup.description = (
        this.newLearnerGroupDescription ?
        this.newLearnerGroupDescription : this.learnerGroup.description
      );
      this.learnerGroupBackendApiService.updateLearnerGroupAsync(
        this.learnerGroup).then((learnerGroup) => {
        this.learnerGroup = learnerGroup;
      });
    }
    this.toggleReadOnlyMode();
  }

  openInviteLearnersModal(): void {
    let modalRef = this.ngbModal.open(
      InviteLearnersModalComponent,
      {
        backdrop: 'static',
        windowClass: 'invite-learners-modal'
      }
    );
    modalRef.componentInstance.learnerGroupId = this.learnerGroup.id;

    modalRef.result.then((data) => {
      this.invitedLearners = data.invitedLearners;
      this.learnerGroup.inviteLearners(this.invitedLearners);
      this.learnerGroupBackendApiService.updateLearnerGroupAsync(
        this.learnerGroup).then((learnerGroup) => {
        this.learnerGroup = learnerGroup;
        this.invitedLearnersInfo.push(...data.invitedLearnersInfo);
      });
      let successModalRef = this.ngbModal.open(
        InviteSuccessfulModalComponent,
        {
          backdrop: 'static',
          windowClass: 'invite-successful-modal'
        }
      );
      successModalRef.componentInstance.successMessage = (
        'An invitation has been sent to ');
      successModalRef.componentInstance.invitedUsernames = (
        this.invitedLearners);

      successModalRef.result.then(() => {
        // Note to developers:
        // This callback is triggered when the Confirm button is clicked.
        // No further action is needed.
      }, () => {
        // Note to developers:
        // This callback is triggered when the Cancel button is clicked.
        // No further action is needed.
      });
    }, () => {
      // Note to developers:
      // This callback is triggered when the Cancel button is clicked.
      // No further action is needed.
    });
  }

  openRemoveLearnerFromGroupModal(learner: LearnerGroupUserInfo): void {
    let modalRef = this.ngbModal.open(
      RemoveItemModalComponent,
      {
        backdrop: 'static',
        windowClass: 'remove-learner-modal'
      }
    );
    modalRef.componentInstance.confirmationTitle = 'Remove Learner';
    modalRef.componentInstance.confirmationMessage = (
      'Are you sure you want to remove this learner from the group?'
    );

    modalRef.result.then(() => {
      this.learnerGroup.removeLearner(learner.username);
      this.learnerGroupBackendApiService.updateLearnerGroupAsync(
        this.learnerGroup).then((learnerGroup) => {
        this.learnerGroup = learnerGroup;
        this.currentLearnersInfo = this.currentLearnersInfo.filter(
          (currentLearner) => currentLearner.username !== learner.username
        );
      });
    });
  }

  openWithdrawLearnerInvitationModal(learner: LearnerGroupUserInfo): void {
    let modalRef = this.ngbModal.open(
      RemoveItemModalComponent,
      {
        backdrop: 'static',
        windowClass: 'withdraw-learner-invitation-modal'
      }
    );
    modalRef.componentInstance.confirmationTitle = 'Withdraw Invitation';
    modalRef.componentInstance.confirmationMessage = (
      'Are you sure you want to withdraw this invitation?'
    );

    modalRef.result.then(() => {
      this.learnerGroup.revokeInvitation(learner.username);
      this.invitedLearnersInfo = this.invitedLearnersInfo.filter(
        (invitedLearner) => invitedLearner.username !== learner.username
      );
      this.learnerGroupBackendApiService.updateLearnerGroupAsync(
        this.learnerGroup).then((learnerGroup) => {
        this.learnerGroup = learnerGroup;
      });
    });
  }

  updateInvitedLearners(invitedLearners: string[]): void {
    this.invitedLearners = invitedLearners;
  }

  getProfileImagePngDataUrl(username: string): string {
    let [pngImageUrl, _] = this.userService.getProfileImageDataUrl(
      username);
    return pngImageUrl;
  }

  getProfileImageWebpDataUrl(username: string): string {
<<<<<<< HEAD
    let [_ , webpImageUrl] = this.userService.getProfileImageDataUrl(
=======
    let [_, webpImageUrl] = this.userService.getProfileImageDataUrl(
>>>>>>> af8dfa99
      username);
    return webpImageUrl;
  }

  deleteLearnerGroup(): void {
    let modalRef = this.ngbModal.open(
      DeleteLearnerGroupModalComponent,
      {
        backdrop: 'static',
        windowClass: 'delete-learner-group-modal'
      }
    );
    modalRef.componentInstance.learnerGroupTitle = this.learnerGroup.title;

    modalRef.result.then(() => {
      this.loaderService.showLoadingScreen('Deleting Group');
      this.learnerGroupBackendApiService.deleteLearnerGroupAsync(
        this.learnerGroup.id
      ).then(() => {
        this.windowRef.nativeWindow.location.href = '/facilitator-dashboard';
      });
    }, () => {
      // Note to developers:
      // This callback is triggered when the Cancel button is clicked.
      // No further action is needed.
    });
  }
}

angular.module('oppia').directive(
  'oppiaLearnerGroupPreferences',
  downgradeComponent({component: LearnerGroupPreferencesComponent}));<|MERGE_RESOLUTION|>--- conflicted
+++ resolved
@@ -221,11 +221,7 @@
   }
 
   getProfileImageWebpDataUrl(username: string): string {
-<<<<<<< HEAD
-    let [_ , webpImageUrl] = this.userService.getProfileImageDataUrl(
-=======
     let [_, webpImageUrl] = this.userService.getProfileImageDataUrl(
->>>>>>> af8dfa99
       username);
     return webpImageUrl;
   }
