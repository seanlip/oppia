<md-card class="oppia-page-card oppia-long-text" ng-if="!questionEditorIsShown && !activeQuestion">
  <div class="questions">
    <h3 class="form-heading"> Questions included in this topic linked to selected skill </h3>
<<<<<<< HEAD
    <select class="form-control oppia-select-skill-dropdown protractor-test-select-skill-dropdown"
=======
    <select class="form-control select-skill-dropdown protractor-test-select-skill-dropdown"
>>>>>>> 170bdeae
            ng-model="selectedSkillId"
            ng-if="allSkillSummaries.length > 0"
            ng-change="reinitializeQuestionsList(selectedSkillId)"
            ng-options="summary.getId() as summary.getDescription() for summary in allSkillSummaries">
      <option value="" hidden selected> Select Skill </option>
    </select>
    <questions-list skill-descriptions-are-shown="true"
                    select-skill-modal-is-shown="true"
                    skill-ids="topic.getSkillIds()"
                    selected-skill-id="selectedSkillId"
                    get-question-summaries-async="getQuestionSummariesAsync"
                    is-last-question-batch="isLastQuestionBatch"
                    all-skill-summaries="allSkillSummaries"
                    can-edit-question="canEditQuestion"
                    skill-id-to-rubrics-object="skillIdToRubricsObject"
                    question-suggestion-threads="questionSuggestionThreads"
                    fetch-from-backend="true"
                    get-grouped-skill-summaries="getGroupedSkillSummaries"
                    get-skills-categorized-by-topics="getSkillsCategorizedByTopics"
                    get-untriaged-skill-summaries="getUntriagedSkillSummaries">
    </questions-list>
  </div>
</md-card>

<style>
  questions-tab .oppia-page-card {
    margin-left: 10%;
    margin-top: 2%;
    width: 80%;
  }

  questions-tab .questions {
    padding-bottom: 10px;
  }
<<<<<<< HEAD

  questions-tab .oppia-select-skill-dropdown {
    margin-bottom: 10px;
    width: 300px;
=======
  questions-tab .select-skill-dropdown {
    appearance: none;
    background-image: url('data:image/svg+xml;charset=US-ASCII,%3Csvg%20xmlns%3D%22http%3A%2F%2Fwww.w3.org%2F2000%2Fsvg%22%20width%3D%22292.4%22%20height%3D%22292.4%22%3E%3Cpath%20fill%3D%22%23007CB2%22%20d%3D%22M287%2069.4a17.6%2017.6%200%200%200-13-5.4H18.4c-5%200-9.3%201.8-12.9%205.4A17.6%2017.6%200%200%200%200%2082.2c0%205%201.8%209.3%205.4%2012.9l128%20127.9c3.6%203.6%207.8%205.4%2012.8%205.4s9.2-1.8%2012.8-5.4L287%2095c3.5-3.5%205.4-7.8%205.4-12.8%200-5-1.9-9.2-5.5-12.8z%22%2F%3E%3C%2Fsvg%3E'),
    linear-gradient(to bottom, #ffffff 0%,#e5e5e5 100%);
    background-position: right 1.7em top 50%, 0 0;
    background-repeat: no-repeat, repeat;
    background-size: .65em auto, 100%;
    display: block;
    font-size: 16px;
    margin: 0;
>>>>>>> 170bdeae
  }
</style><|MERGE_RESOLUTION|>--- conflicted
+++ resolved
@@ -1,11 +1,7 @@
 <md-card class="oppia-page-card oppia-long-text" ng-if="!questionEditorIsShown && !activeQuestion">
   <div class="questions">
     <h3 class="form-heading"> Questions included in this topic linked to selected skill </h3>
-<<<<<<< HEAD
-    <select class="form-control oppia-select-skill-dropdown protractor-test-select-skill-dropdown"
-=======
     <select class="form-control select-skill-dropdown protractor-test-select-skill-dropdown"
->>>>>>> 170bdeae
             ng-model="selectedSkillId"
             ng-if="allSkillSummaries.length > 0"
             ng-change="reinitializeQuestionsList(selectedSkillId)"
@@ -40,12 +36,6 @@
   questions-tab .questions {
     padding-bottom: 10px;
   }
-<<<<<<< HEAD
-
-  questions-tab .oppia-select-skill-dropdown {
-    margin-bottom: 10px;
-    width: 300px;
-=======
   questions-tab .select-skill-dropdown {
     appearance: none;
     background-image: url('data:image/svg+xml;charset=US-ASCII,%3Csvg%20xmlns%3D%22http%3A%2F%2Fwww.w3.org%2F2000%2Fsvg%22%20width%3D%22292.4%22%20height%3D%22292.4%22%3E%3Cpath%20fill%3D%22%23007CB2%22%20d%3D%22M287%2069.4a17.6%2017.6%200%200%200-13-5.4H18.4c-5%200-9.3%201.8-12.9%205.4A17.6%2017.6%200%200%200%200%2082.2c0%205%201.8%209.3%205.4%2012.9l128%20127.9c3.6%203.6%207.8%205.4%2012.8%205.4s9.2-1.8%2012.8-5.4L287%2095c3.5-3.5%205.4-7.8%205.4-12.8%200-5-1.9-9.2-5.5-12.8z%22%2F%3E%3C%2Fsvg%3E'),
@@ -56,6 +46,5 @@
     display: block;
     font-size: 16px;
     margin: 0;
->>>>>>> 170bdeae
   }
 </style>