--- conflicted
+++ resolved
@@ -50,53 +50,6 @@
       Unpublish Topic
     </button>
   </li>
-<<<<<<< HEAD
-  <li ng-class="{'active': getActiveTabName() === 'main', 'uib-dropdown': getTotalWarningsCount()}" ng-attr-uib-dropdown="<[getTotalWarningsCount()]>" class="nav-item icon">
-    <a uib-tooltip="Main Editor" tooltip-placement="bottom" ng-click="selectMainTab()"
-       class="nav-link">
-      <i class="material-icons">&#xE254;</i> <span class="oppia-topic-text">Topic</span>
-    </a>
-    <div ng-show="getTotalWarningsCount()"
-         class="oppia-editor-warnings-indicator oppia-editor-warnings-error-color"
-         ng-click="selectMainTab()">
-      <span class="oppia-editor-warnings-count">
-        <[getTotalWarningsCount()]>
-      </span>
-    </div>
-    <ul uib-dropdown-menu class="uib-dropdown-menu oppia-editor-warnings-box">
-      <span class="oppia-editor-warnings-header">Warnings</span>
-      <li class="oppia-editor-warnings-text"
-          ng-repeat="issue in validationIssues track by $index">
-        <hr class="oppia-editor-warnings-separator">
-        <[issue]>
-      </li>
-      <li class="oppia-editor-warnings-text"
-          ng-repeat="issue in prepublishValidationIssues track by $index">
-        <hr class="oppia-editor-warnings-separator">
-        <[issue]>
-      </li>
-    </ul>
-  </li>
-
-  <li ng-class="{'active': getActiveTabName() === 'subtopics'}" class="nav-item icon">
-    <a class="nav-link protractor-test-subtopics-tab-button" uib-tooltip="Subtopics Editor" tooltip-placement="bottom" ng-click="selectSubtopicsTab()">
-      <i class="material-icons">&#xE254;</i><span class="oppia-subtopics-text">Subtopics</span>
-    </a>
-  </li>
-
-  <li ng-class="{'active': getActiveTabName() === 'questions'}" class="nav-item icon">
-    <a class="nav-link protractor-test-questions-tab-button" uib-tooltip="Questions Editor" tooltip-placement="bottom" ng-click="selectQuestionsTab()">
-      <i class="material-icons">&#xE254;</i><span class="oppia-subtopics-text">Questions</span>
-    </a>
-  </li>
-
-  <li class="nav-item icon">
-    <a ng-click="openTopicViewer()" class="nav-link" uib-tooltip="Preview (new tab)" tooltip-placement="bottom">
-      <i class="material-icons">&#xE037;</i><span class="oppia-subtopics-text">Preview</span>
-    </a>
-  </li>
-=======
->>>>>>> baaf74cf
 </ul>
 <div class="topic-nav-mobile">
   <div class="topic-navbar-mobile-tabs">
@@ -148,35 +101,6 @@
     font-size: 1.4em;
     margin-left: 0.3vw;
   }
-<<<<<<< HEAD
-  topic-editor-navbar .oppia-list-container {
-    margin-right: 5px;
-    margin-top: 8px;
-  }
-  topic-editor-navbar .oppia-save-changes-button-extra {
-    float: left;
-  }
-  topic-editor-navbar .oppia-change-list-text {
-    margin-left: 2px;
-    opacity: 0.5;
-  }
-  topic-editor-navbar .oppia-dropdown-toggle {
-    height: 34px;
-  }
-  topic-editor-navbar .oppia-dropdown-menu {
-    min-width: 125px;
-    right: inherit;
-  }
-  topic-editor-navbar .oppia-list-container-extra {
-    margin-right: 20px;
-    margin-top: 8px;
-  }
-  topic-editor-navbar .oppia-topic-text {
-    font-size: 0.8em;
-  }
-  topic-editor-navbar .oppia-subtopics-text {
-    font-size: 0.7em;
-=======
   topic-editor-navbar .topic-nav-mobile {
     display: none;
   }
@@ -237,6 +161,5 @@
     .publish-button-container button {
       width: 100%;
     }
->>>>>>> baaf74cf
   }
 </style>