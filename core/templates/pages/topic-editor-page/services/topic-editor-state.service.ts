--- conflicted
+++ resolved
@@ -37,29 +37,14 @@
 import { TopicRights } from 'domain/topic/topic-rights.model';
 
 angular.module('oppia').factory('TopicEditorStateService', [
-<<<<<<< HEAD
   'AlertsService', 'EditableStoryBackendApiService',
-  'EditableTopicBackendApiService', 'StorySummaryObjectFactory',
-  'TopicRightsBackendApiService', 'TopicRightsObjectFactory', 'UndoRedoService',
-  function(
+  'EditableTopicBackendApiService', 'TopicRightsBackendApiService',
+  'UndoRedoService', function(
       AlertsService, EditableStoryBackendApiService,
-      EditableTopicBackendApiService, StorySummaryObjectFactory,
-      TopicRightsBackendApiService, TopicRightsObjectFactory, UndoRedoService) {
+      EditableTopicBackendApiService, TopicRightsBackendApiService,
+      UndoRedoService) {
     var _topic = Topic.createInterstitialTopic();
-    var _topicRights = TopicRightsObjectFactory.createInterstitialRights();
-=======
-  'AlertsService',
-  'EditableStoryBackendApiService', 'EditableTopicBackendApiService',
-  'RubricObjectFactory', 'SubtopicPageObjectFactory',
-  'TopicObjectFactory', 'TopicRightsBackendApiService', 'UndoRedoService',
-  function(
-      AlertsService,
-      EditableStoryBackendApiService, EditableTopicBackendApiService,
-      RubricObjectFactory, SubtopicPageObjectFactory, TopicObjectFactory,
-      TopicRightsBackendApiService, UndoRedoService) {
-    var _topic = TopicObjectFactory.createInterstitialTopic();
     var _topicRights = TopicRights.createInterstitialRights();
->>>>>>> 2048c950
     // The array that caches all the subtopic pages loaded by the user.
     var _cachedSubtopicPages = [];
     // The array that stores all the ids of the subtopic pages that were not
