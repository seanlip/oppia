--- conflicted
+++ resolved
@@ -61,6 +61,7 @@
   this.subtopicPageObjectFactory.createInterstitialSubtopicPage();
   private _topicIsInitialized: boolean = false;
   private _topicIsLoading: boolean = false;
+  private _skillCreationIsAllowed = false;
   private _topicIsBeingSaved: boolean = false;
   private _topicWithNameExists: boolean = false;
   private _topicWithUrlFragmentExists: boolean = false;
@@ -85,7 +86,6 @@
     return topicId + '-' + subtopicId.toString();
   }
 
-<<<<<<< HEAD
   private _updateGroupedSkillSummaries(
       groupedSkillSummaries:{[topicName: string]: SkillSummaryBackendDict[]})
     : void {
@@ -99,85 +99,6 @@
     for (let name in groupedSkillSummaries) {
       if (name === this._topic.getName()) {
         continue;
-=======
-angular.module('oppia').factory('TopicEditorStateService', [
-  '$rootScope', 'AlertsService',
-  'EditableStoryBackendApiService', 'EditableTopicBackendApiService',
-  'RubricObjectFactory', 'SubtopicPageObjectFactory',
-  'TopicObjectFactory', 'TopicRightsBackendApiService', 'UndoRedoService',
-  function(
-      $rootScope, AlertsService,
-      EditableStoryBackendApiService, EditableTopicBackendApiService,
-      RubricObjectFactory, SubtopicPageObjectFactory, TopicObjectFactory,
-      TopicRightsBackendApiService, UndoRedoService) {
-    var _topic = TopicObjectFactory.createInterstitialTopic();
-    var _topicRights = TopicRights.createInterstitialRights();
-    // The array that caches all the subtopic pages loaded by the user.
-    var _cachedSubtopicPages = [];
-    // The array that stores all the ids of the subtopic pages that were not
-    // loaded from the backend i.e those that correspond to newly created
-    // subtopics (and not loaded from the backend).
-    var _newSubtopicPageIds = [];
-    var _subtopicPage =
-      SubtopicPageObjectFactory.createInterstitialSubtopicPage();
-    var _topicIsInitialized = false;
-    var _topicIsLoading = false;
-    var _topicIsBeingSaved = false;
-    var _topicWithNameExists = false;
-    var _topicWithUrlFragmentExists = false;
-    var _canonicalStorySummaries = [];
-    var _skillIdToRubricsObject = {};
-    var _skillQuestionCountDict = {};
-    var _groupedSkillSummaries = {
-      current: [],
-      others: []
-    };
-    var _skillCreationIsAllowed = false;
-    var _classroomUrlFragment = 'staging';
-    var _storySummariesInitializedEventEmitter = new EventEmitter();
-    var _subtopicPageLoadedEventEmitter = new EventEmitter();
-
-    var _topicInitializedEventEmitter = new EventEmitter();
-    var _topicReinitializedEventEmitter = new EventEmitter();
-
-    var _getSubtopicPageId = function(topicId, subtopicId) {
-      return topicId + '-' + subtopicId.toString();
-    };
-
-    var _updateGroupedSkillSummaries = function(groupedSkillSummaries) {
-      _groupedSkillSummaries.current = [];
-      _groupedSkillSummaries.others = [];
-
-      for (var idx in groupedSkillSummaries[_topic.getName()]) {
-        _groupedSkillSummaries.current.push(
-          groupedSkillSummaries[_topic.getName()][idx]);
-      }
-      for (var name in groupedSkillSummaries) {
-        if (name === _topic.getName()) {
-          continue;
-        }
-        var skillSummaries = groupedSkillSummaries[name];
-        for (var idx in skillSummaries) {
-          _groupedSkillSummaries.others.push(skillSummaries[idx]);
-        }
-      }
-    };
-    var _getSubtopicIdFromSubtopicPageId = function(subtopicPageId) {
-      // The subtopic page id consists of the topic id of length 12, a hyphen
-      // and a subtopic id (which is a number).
-      return parseInt(subtopicPageId.slice(13));
-    };
-    var _setTopic = function(topic) {
-      _topic.copyFromTopic(topic);
-      // Reset the subtopic pages list after setting new topic.
-      _cachedSubtopicPages.length = 0;
-      if (_topicIsInitialized) {
-        _topicIsInitialized = true;
-        _topicReinitializedEventEmitter.emit();
-      } else {
-        _topicIsInitialized = true;
-        _topicInitializedEventEmitter.emit();
->>>>>>> 95bb3df7
       }
       let skillSummaries = groupedSkillSummaries[name];
       for (let idx in skillSummaries) {
@@ -207,7 +128,6 @@
       if (this._cachedSubtopicPages[i].getId() === subtopicPageId) {
         return i;
       }
-<<<<<<< HEAD
     }
     return null;
   }
@@ -279,6 +199,8 @@
     this.editableTopicBackendApiService.fetchTopic(
       topicId).then(
       (newBackendTopicObject) => {
+        this._skillCreationIsAllowed = (
+          newBackendTopicObject.skillCreationIsAllowed);
         this._skillQuestionCountDict = (
           newBackendTopicObject.skillQuestionCountDict);
         this._updateGroupedSkillSummaries(
@@ -297,90 +219,6 @@
           (canonicalStorySummaries) => {
             this._setCanonicalStorySummaries(canonicalStorySummaries);
           });
-=======
-    };
-    var _setSubtopicPage = function(subtopicPage) {
-      _subtopicPage.copyFromSubtopicPage(subtopicPage);
-      _cachedSubtopicPages.push(angular.copy(subtopicPage));
-      _subtopicPageLoadedEventEmitter.emit();
-    };
-    var _updateSubtopicPage = function(newBackendSubtopicPageObject) {
-      _setSubtopicPage(SubtopicPageObjectFactory.createFromBackendDict(
-        newBackendSubtopicPageObject));
-    };
-    var _setTopicRights = function(topicRights) {
-      _topicRights.copyFromTopicRights(topicRights);
-    };
-    var _updateTopicRights = function(newBackendTopicRightsObject) {
-      _setTopicRights(TopicRights.createFromBackendDict(
-        newBackendTopicRightsObject));
-    };
-    var _setCanonicalStorySummaries = function(canonicalStorySummaries) {
-      _canonicalStorySummaries = canonicalStorySummaries.map(
-        function(storySummaryDict) {
-          return StorySummary.createFromBackendDict(
-            storySummaryDict);
-        });
-      _storySummariesInitializedEventEmitter.emit();
-    };
-
-    var _setTopicWithNameExists = function(topicWithNameExists) {
-      _topicWithNameExists = topicWithNameExists;
-    };
-
-    var _setTopicWithUrlFragmentExists = function(topicWithUrlFragmentExists) {
-      _topicWithUrlFragmentExists = topicWithUrlFragmentExists;
-    };
-
-    return {
-      /**
-       * Loads, or reloads, the topic stored by this service given a
-       * specified topic ID. See setTopic() for more information on
-       * additional behavior of this function.
-       */
-      loadTopic: function(topicId) {
-        _topicIsLoading = true;
-        let topicDataPromise = EditableTopicBackendApiService.fetchTopic(
-          topicId);
-        let storyDataPromise = EditableTopicBackendApiService.fetchStories(
-          topicId);
-        let topicRightsPromise = TopicRightsBackendApiService.fetchTopicRights(
-          topicId);
-        Promise.all([
-          topicDataPromise,
-          storyDataPromise,
-          topicRightsPromise
-        ]).then(([
-          newBackendTopicObject,
-          canonicalStorySummaries,
-          newBackendTopicRightsObject
-        ]) => {
-          _skillCreationIsAllowed = (
-            newBackendTopicObject.skillCreationIsAllowed);
-          _skillQuestionCountDict = (
-            newBackendTopicObject.skillQuestionCountDict);
-          _updateGroupedSkillSummaries(
-            newBackendTopicObject.groupedSkillSummaries);
-          _updateTopic(
-            newBackendTopicObject.topicDict,
-            newBackendTopicObject.skillIdToDescriptionDict
-          );
-          _updateGroupedSkillSummaries(
-            newBackendTopicObject.groupedSkillSummaries);
-          _updateSkillIdToRubricsObject(
-            newBackendTopicObject.skillIdToRubricsDict);
-          _updateClassroomUrlFragment(
-            newBackendTopicObject.classroomUrlFragment);
-          _updateTopicRights(newBackendTopicRightsObject);
-          _setCanonicalStorySummaries(canonicalStorySummaries);
-          _topicIsLoading = false;
-          $rootScope.$applyAsync();
-        }, (error) => {
-          AlertsService.addWarning(
-            error || 'There was an error when loading the topic editor.');
-          _topicIsLoading = false;
-        });
->>>>>>> 95bb3df7
       },
       (error) => {
         this.alertService.addWarning(
@@ -476,22 +314,15 @@
     return this._topic;
   }
 
-<<<<<<< HEAD
   getCanonicalStorySummaries(): unknown[] {
     return this._canonicalStorySummaries;
   }
-=======
-      /**
-       * Returns whether the user can create a skill via the topic editor.
-       */
-      isSkillCreationAllowed: function() {
-        return _skillCreationIsAllowed;
-      },
-
-      getCanonicalStorySummaries: function() {
-        return _canonicalStorySummaries;
-      },
->>>>>>> 95bb3df7
+  /**
+   * Returns whether the user can create a skill via the topic editor.
+   */
+  isSkillCreationAllowed() : boolean {
+    return this._skillCreationIsAllowed;
+  }
 
   /**
    * Returns the current subtopic page to be shared among the topic
