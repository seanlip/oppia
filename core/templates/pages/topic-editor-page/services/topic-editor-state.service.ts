// Copyright 2018 The Oppia Authors. All Rights Reserved.
//
// Licensed under the Apache License, Version 2.0 (the "License");
// you may not use this file except in compliance with the License.
// You may obtain a copy of the License at
//
//      http://www.apache.org/licenses/LICENSE-2.0
//
// Unless required by applicable law or agreed to in writing, software
// distributed under the License is distributed on an "AS-IS" BASIS,
// WITHOUT WARRANTIES OR CONDITIONS OF ANY KIND, either express or implied.
// See the License for the specific language governing permissions and
// limitations under the License.

/**
 * @fileoverview Service to maintain the state of a single topic shared
 * throughout the topic editor. This service provides functionality for
 * retrieving the topic, saving it, and listening for changes.
 */

require('domain/editor/undo_redo/undo-redo.service.ts');
require('domain/skill/RubricObjectFactory.ts');
require('domain/story/editable-story-backend-api.service.ts');
require('domain/story/StorySummaryObjectFactory.ts');
require('domain/topic/editable-topic-backend-api.service.ts');
require('domain/topic/SubtopicPageObjectFactory.ts');
require('domain/topic/TopicObjectFactory.ts');
require('domain/topic/topic-rights-backend-api.service.ts');
require('domain/topic/TopicRightsObjectFactory.ts');
require('services/alerts.service.ts');
require('services/questions-list.service.ts');

require('pages/topic-editor-page/topic-editor-page.constants.ajs.ts');

angular.module('oppia').factory('TopicEditorStateService', [
  '$rootScope', 'AlertsService',
  'EditableStoryBackendApiService', 'EditableTopicBackendApiService',
  'RubricObjectFactory', 'StorySummaryObjectFactory',
  'SubtopicPageObjectFactory', 'TopicObjectFactory',
  'TopicRightsBackendApiService', 'TopicRightsObjectFactory', 'UndoRedoService',
  'EVENT_STORY_SUMMARIES_INITIALIZED',
  'EVENT_SUBTOPIC_PAGE_LOADED', 'EVENT_TOPIC_INITIALIZED',
  'EVENT_TOPIC_REINITIALIZED', function(
      $rootScope, AlertsService,
      EditableStoryBackendApiService, EditableTopicBackendApiService,
      RubricObjectFactory, StorySummaryObjectFactory,
      SubtopicPageObjectFactory, TopicObjectFactory,
      TopicRightsBackendApiService, TopicRightsObjectFactory, UndoRedoService,
      EVENT_STORY_SUMMARIES_INITIALIZED,
      EVENT_SUBTOPIC_PAGE_LOADED, EVENT_TOPIC_INITIALIZED,
      EVENT_TOPIC_REINITIALIZED) {
    var _topic = TopicObjectFactory.createInterstitialTopic();
    var _topicRights = TopicRightsObjectFactory.createInterstitialRights();
    // The array that caches all the subtopic pages loaded by the user.
    var _cachedSubtopicPages = [];
    // The array that stores all the ids of the subtopic pages that were not
    // loaded from the backend i.e those that correspond to newly created
    // subtopics (and not loaded from the backend).
    var _newSubtopicPageIds = [];
    var _subtopicPage =
      SubtopicPageObjectFactory.createInterstitialSubtopicPage();
    var _topicIsInitialized = false;
    var _topicIsLoading = false;
    var _topicIsBeingSaved = false;
    var _canonicalStorySummaries = [];
    var _skillIdToRubricsObject = {};
    var _groupedSkillSummaries = {
      current: [],
      others: []
    };

    var _getSubtopicPageId = function(topicId, subtopicId) {
      return topicId + '-' + subtopicId.toString();
    };

    var _updateGroupedSkillSummaries = function(groupedSkillSummaries) {
      var sortedSkillSummaries = [];
      _groupedSkillSummaries.current = [];
      _groupedSkillSummaries.others = [];

      for (var idx in groupedSkillSummaries[_topic.getName()]) {
        _groupedSkillSummaries.current.push(
          groupedSkillSummaries[_topic.getName()][idx]);
      }
      for (var name in groupedSkillSummaries) {
        if (name === _topic.getName()) {
          continue;
        }
        var skillSummaries = groupedSkillSummaries[name];
        for (var idx in skillSummaries) {
          _groupedSkillSummaries.others.push(skillSummaries[idx]);
        }
      }
    };
    var _getSubtopicIdFromSubtopicPageId = function(subtopicPageId) {
      // The subtopic page id consists of the topic id of length 12, a hyphen
      // and a subtopic id (which is a number).
      return parseInt(subtopicPageId.slice(13));
    };
    var _setTopic = function(topic) {
      _topic.copyFromTopic(topic);
      // Reset the subtopic pages list after setting new topic.
      _cachedSubtopicPages.length = 0;
      if (_topicIsInitialized) {
        $rootScope.$broadcast(EVENT_TOPIC_REINITIALIZED);
      } else {
        $rootScope.$broadcast(EVENT_TOPIC_INITIALIZED);
        _topicIsInitialized = true;
      }
    };
    var _getSubtopicPageIndex = function(subtopicPageId) {
      for (var i = 0; i < _cachedSubtopicPages.length; i++) {
        if (_cachedSubtopicPages[i].getId() === subtopicPageId) {
          return i;
        }
      }
      return null;
    };
    var _updateTopic = function(newBackendTopicDict, skillIdToDescriptionDict) {
      _setTopic(
        TopicObjectFactory.create(
          newBackendTopicDict, skillIdToDescriptionDict));
    };
    var _updateSkillIdToRubricsObject = function(skillIdToRubricsObject) {
      for (var skillId in skillIdToRubricsObject) {
        var rubrics = skillIdToRubricsObject[skillId].map(function(rubric) {
          return RubricObjectFactory.createFromBackendDict(rubric);
        });
        _skillIdToRubricsObject[skillId] = rubrics;
      }
    };
    var _setSubtopicPage = function(subtopicPage) {
      _subtopicPage.copyFromSubtopicPage(subtopicPage);
      _cachedSubtopicPages.push(angular.copy(subtopicPage));
      $rootScope.$broadcast(EVENT_SUBTOPIC_PAGE_LOADED);
    };
    var _updateSubtopicPage = function(newBackendSubtopicPageObject) {
      _setSubtopicPage(SubtopicPageObjectFactory.createFromBackendDict(
        newBackendSubtopicPageObject));
    };
    var _setTopicRights = function(topicRights) {
      _topicRights.copyFromTopicRights(topicRights);
    };
    var _updateTopicRights = function(newBackendTopicRightsObject) {
      _setTopicRights(TopicRightsObjectFactory.createFromBackendDict(
        newBackendTopicRightsObject));
    };
    var _setCanonicalStorySummaries = function(canonicalStorySummaries) {
      _canonicalStorySummaries = canonicalStorySummaries.map(
        function(storySummaryDict) {
          return StorySummaryObjectFactory.createFromBackendDict(
            storySummaryDict);
        });
      $rootScope.$broadcast(EVENT_STORY_SUMMARIES_INITIALIZED);
    };
    return {
      /**
       * Loads, or reloads, the topic stored by this service given a
       * specified topic ID. See setTopic() for more information on
       * additional behavior of this function.
       */
      loadTopic: function(topicId) {
        _topicIsLoading = true;
        EditableTopicBackendApiService.fetchTopic(
          topicId).then(
          function(newBackendTopicObject) {
            _updateGroupedSkillSummaries(
              newBackendTopicObject.groupedSkillSummaries);
            _updateTopic(
              newBackendTopicObject.topicDict,
              newBackendTopicObject.skillIdToDescriptionDict
            );
            _updateGroupedSkillSummaries(
              newBackendTopicObject.groupedSkillSummaries);
            _updateSkillIdToRubricsObject(
              newBackendTopicObject.skillIdToRubricsDict);
            EditableTopicBackendApiService.fetchStories(topicId).then(
              function(canonicalStorySummaries) {
                _setCanonicalStorySummaries(canonicalStorySummaries);
              });
          },
          function(error) {
            AlertsService.addWarning(
              error || 'There was an error when loading the topic.');
            _topicIsLoading = false;
          });
        TopicRightsBackendApiService.fetchTopicRights(
          topicId).then(function(newBackendTopicRightsObject) {
          _updateTopicRights(newBackendTopicRightsObject);
          _topicIsLoading = false;
        }, function(error) {
          AlertsService.addWarning(
            error ||
            'There was an error when loading the topic rights.');
          _topicIsLoading = false;
        });
      },

      getGroupedSkillSummaries: function() {
        return angular.copy(_groupedSkillSummaries);
      },

      /**
       * Loads, or reloads, the subtopic page stored by this service given a
       * specified topic ID and subtopic ID.
       */
      loadSubtopicPage: function(topicId, subtopicId) {
        var subtopicPageId = _getSubtopicPageId(topicId, subtopicId);
        if (_getSubtopicPageIndex(subtopicPageId) !== null) {
          _subtopicPage = angular.copy(
            _cachedSubtopicPages[_getSubtopicPageIndex(subtopicPageId)]);
          $rootScope.$broadcast(EVENT_SUBTOPIC_PAGE_LOADED);
          return;
        }
        EditableTopicBackendApiService.fetchSubtopicPage(
          topicId, subtopicId).then(
          function(newBackendSubtopicPageObject) {
            _updateSubtopicPage(newBackendSubtopicPageObject);
          },
          function(error) {
            AlertsService.addWarning(
              error || 'There was an error when loading the topic.');
          });
      },

      /**
       * Returns whether this service is currently attempting to load the
       * topic maintained by this service.
       */
      isLoadingTopic: function() {
        return _topicIsLoading;
      },

      /**
       * Returns whether a topic has yet been loaded using either
       * loadTopic() or setTopic().
       */
      hasLoadedTopic: function() {
        return _topicIsInitialized;
      },

      getSkillIdToRubricsObject: function() {
        return _skillIdToRubricsObject;
      },

      /**
       * Returns the current topic to be shared among the topic
       * editor. Please note any changes to this topic will be propogated
       * to all bindings to it. This topic object will be retained for the
       * lifetime of the editor. This function never returns null, though it may
       * return an empty topic object if the topic has not yet been
       * loaded for this editor instance.
       */
      getTopic: function() {
        return _topic;
      },

      getCanonicalStorySummaries: function() {
        return _canonicalStorySummaries;
      },

      /**
       * Returns the current subtopic page to be shared among the topic
       * editor. Please note any changes to this subtopic page will be
       * propogated to all bindings to it. This subtopic page object will be
       * retained for the lifetime of the editor. This function never returns
       * null, though it may return an empty subtopic page object if the topic
       * has not yet been loaded for this editor instance.
       */
      getSubtopicPage: function() {
        return _subtopicPage;
      },

      getCachedSubtopicPages: function() {
        return _cachedSubtopicPages;
      },

      /**
       * Returns the current topic rights to be shared among the topic
       * editor. Please note any changes to this topic rights will be
       * propogated to all bindings to it. This topic rights object will
       * be retained for the lifetime of the editor. This function never returns
       * null, though it may return an empty topic rights object if the
       * topic rights has not yet been loaded for this editor instance.
       */
      getTopicRights: function() {
        return _topicRights;
      },


      /**
       * Sets the topic stored within this service, propogating changes to
       * all bindings to the topic returned by getTopic(). The first
       * time this is called it will fire a global event based on the
       * EVENT_TOPIC_INITIALIZED constant. All subsequent
       * calls will similarly fire a EVENT_TOPIC_REINITIALIZED event.
       */
      setTopic: function(topic) {
        _setTopic(topic);
      },

      /**
       * Sets the updated subtopic page object in the correct position in the
       * _cachedSubtopicPages list.
       */
      setSubtopicPage: function(subtopicPage) {
        if (_getSubtopicPageIndex(subtopicPage.getId()) !== null) {
          _cachedSubtopicPages[_getSubtopicPageIndex(subtopicPage.getId())] =
            angular.copy(subtopicPage);
          _subtopicPage.copyFromSubtopicPage(subtopicPage);
        } else {
          _setSubtopicPage(subtopicPage);
          _newSubtopicPageIds.push(subtopicPage.getId());
        }
      },

      deleteSubtopicPage: function(topicId, subtopicId) {
        var subtopicPageId = _getSubtopicPageId(topicId, subtopicId);
        var index = _getSubtopicPageIndex(subtopicPageId);
        var newIndex = _newSubtopicPageIds.indexOf(subtopicPageId);
        // If index is null, that means the corresponding subtopic page was
        // never loaded from the backend and not that the subtopic page doesn't
        // exist at all. So, not required to throw an error here.
        // Also, since newSubtopicPageIds will only have the ids of a subset of
        // the pages in the _subtopicPages array, the former need not be edited
        // either, in this case.
        if (index === null) {
          if (newIndex === -1) {
            return;
<<<<<<< HEAD
=======
          } else {
            throw new Error('Invalid subtopic page.');
>>>>>>> a6a2775c
          }
        }
        _cachedSubtopicPages.splice(index, 1);
        // If the deleted subtopic page corresponded to a newly created
        // subtopic, then the 'subtopicId' part of the id of all subsequent
        // subtopic pages should be decremented to make it in sync with the
        // their corresponding subtopic ids.
        if (newIndex !== -1) {
          _newSubtopicPageIds.splice(newIndex, 1);
          for (var i = 0; i < _cachedSubtopicPages.length; i++) {
            var newSubtopicId = _getSubtopicIdFromSubtopicPageId(
              _cachedSubtopicPages[i].getId());
            if (newSubtopicId > subtopicId) {
              newSubtopicId--;
              _cachedSubtopicPages[i].setId(
                _getSubtopicPageId(topicId, newSubtopicId));
            }
          }
          for (var i = 0; i < _newSubtopicPageIds.length; i++) {
            var newSubtopicId = _getSubtopicIdFromSubtopicPageId(
              _newSubtopicPageIds[i]);
            if (newSubtopicId > subtopicId) {
              newSubtopicId--;
              _newSubtopicPageIds[i] = _getSubtopicPageId(
                topicId, newSubtopicId);
            }
          }
        }
      },

      /**
       * Sets the topic rights stored within this service, propogating
       * changes to all bindings to the topic returned by
       * getTopicRights().
       */
      setTopicRights: function(topicRights) {
        _setTopicRights(topicRights);
      },


      /**
       * Attempts to save the current topic given a commit message. This
       * function cannot be called until after a topic has been initialized
       * in this service. Returns false if a save is not performed due to no
       * changes pending, or true if otherwise. This function, upon success,
       * will clear the UndoRedoService of pending changes. This function also
       * shares behavior with setTopic(), when it succeeds.
       */
      saveTopic: function(commitMessage, successCallback) {
        if (!_topicIsInitialized) {
          AlertsService.fatalWarning(
            'Cannot save a topic before one is loaded.');
        }

        // Don't attempt to save the topic if there are no changes pending.
        if (!UndoRedoService.hasChanges()) {
          return false;
        }
        _topicIsBeingSaved = true;
        EditableTopicBackendApiService.updateTopic(
          _topic.getId(), _topic.getVersion(),
          commitMessage, UndoRedoService.getCommittableChangeList()).then(
          function(topicBackendObject) {
            _updateTopic(
              topicBackendObject.topicDict,
              topicBackendObject.skillIdToDescriptionDict
            );
            _updateSkillIdToRubricsObject(
              topicBackendObject.skillIdToRubricsDict);
            var changeList = UndoRedoService.getCommittableChangeList();
            for (var i = 0; i < changeList.length; i++) {
              if (changeList[i].cmd === 'delete_canonical_story' ||
                  changeList[i].cmd === 'delete_additional_story') {
                EditableStoryBackendApiService.deleteStory(
                  changeList[i].story_id);
              }
            }
            UndoRedoService.clearChanges();
            _topicIsBeingSaved = false;
            if (successCallback) {
              successCallback();
            }
          }, function(error) {
            AlertsService.addWarning(
              error || 'There was an error when saving the topic.');
            _topicIsBeingSaved = false;
          });
        return true;
      },

      /**
       * Returns whether this service is currently attempting to save the
       * topic maintained by this service.
       */
      isSavingTopic: function() {
        return _topicIsBeingSaved;
      }
    };
  }
]);<|MERGE_RESOLUTION|>--- conflicted
+++ resolved
@@ -327,12 +327,6 @@
         if (index === null) {
           if (newIndex === -1) {
             return;
-<<<<<<< HEAD
-=======
-          } else {
-            throw new Error('Invalid subtopic page.');
->>>>>>> a6a2775c
-          }
         }
         _cachedSubtopicPages.splice(index, 1);
         // If the deleted subtopic page corresponded to a newly created
