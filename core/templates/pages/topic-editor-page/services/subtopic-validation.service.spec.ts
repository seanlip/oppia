// Copyright 2020 The Oppia Authors. All Rights Reserved.
//
// Licensed under the Apache License, Version 2.0 (the "License");
// you may not use this file except in compliance with the License.
// You may obtain a copy of the License at
//
//      http://www.apache.org/licenses/LICENSE-2.0
//
// Unless required by applicable law or agreed to in writing, software
// distributed under the License is distributed on an "AS-IS" BASIS,
// WITHOUT WARRANTIES OR CONDITIONS OF ANY KIND, either express or implied.
// See the License for the specific language governing permissions and
// limitations under the License.

/**
 * @fileoverview Unit tests for SubtopicValidationService.
 */

import { HttpClientTestingModule } from '@angular/common/http/testing';
import { TestBed, waitForAsync } from '@angular/core/testing';
import { Subtopic } from 'domain/topic/subtopic.model';
import { TopicObjectFactory } from 'domain/topic/TopicObjectFactory';
import { SubtopicValidationService } from './subtopic-validation-service';
import { TopicEditorStateService } from './topic-editor-state.service';

describe('Subtopic validation service', () => {
  let subtopicValidationService: SubtopicValidationService;
  let topicObjectFactory: TopicObjectFactory;
  let topicEditorStateService: TopicEditorStateService;

  beforeEach(waitForAsync(() => {
    TestBed.configureTestingModule({
      imports: [
        HttpClientTestingModule
      ],
      providers: [
        TopicEditorStateService,
        TopicObjectFactory
      ]
    }).compileComponents();
  }));

  beforeEach(() => {
    subtopicValidationService = TestBed.inject(SubtopicValidationService);
    topicObjectFactory = TestBed.inject(TopicObjectFactory);
    topicEditorStateService = TestBed.inject(TopicEditorStateService);

<<<<<<< HEAD
    var topic = TopicObjectFactory.createInterstitialTopic();
    var subtopic1 = Subtopic.createFromBackendDict(
      {id: 1, title: 'Subtopic1', skill_ids: [], thumbnail_filename: null,
        thumbnail_bg_color: null, url_fragment: null}, {});
    subtopic1.setUrlFragment('subtopic-one');
    var subtopic2 = Subtopic.createFromBackendDict(
      {id: 1, title: 'Subtopic2', skill_ids: [], thumbnail_filename: null,
        thumbnail_bg_color: null, url_fragment: null}, {});
    subtopic2.setUrlFragment('subtopic-two');
    var subtopic3 = Subtopic.createFromBackendDict(
      {id: 1, title: 'Subtopic3', skill_ids: [], thumbnail_filename: null,
        thumbnail_bg_color: null, url_fragment: null}, {});
=======
    let topic = topicObjectFactory.createInterstitialTopic();
    let subtopic1 = Subtopic.createFromTitle(1, 'Subtopic1');
    subtopic1.setUrlFragment('subtopic-one');
    let subtopic2 = Subtopic.createFromTitle(1, 'Subtopic2');
    subtopic2.setUrlFragment('subtopic-two');
    let subtopic3 = Subtopic.createFromTitle(1, 'Subtopic3');
>>>>>>> 1ad38d7b
    subtopic3.setUrlFragment('subtopic-three');
    topic.getSubtopics = () => {
      return [subtopic1, subtopic2, subtopic3];
    };
    spyOn(topicEditorStateService, 'getTopic').and.returnValue(topic);
  });

  it('should validate subtopic name correctly', () => {
    expect(subtopicValidationService.checkValidSubtopicName(
      'Random name')).toEqual(true);
    expect(subtopicValidationService.checkValidSubtopicName(
      'Subtopic1')).toEqual(false);
    expect(subtopicValidationService.checkValidSubtopicName(
      'Subtopic2')).toEqual(false);
    expect(subtopicValidationService.checkValidSubtopicName(
      'Subtopic3')).toEqual(false);
    expect(subtopicValidationService.checkValidSubtopicName(
      'Subtopic4')).toEqual(true);
  });

  it('should validate if subtopic with url fragment exists', () => {
    expect(subtopicValidationService.doesSubtopicWithUrlFragmentExist(
      'random-name')).toEqual(false);
    expect(subtopicValidationService.doesSubtopicWithUrlFragmentExist(
      'subtopic-one')).toEqual(true);
    expect(subtopicValidationService.doesSubtopicWithUrlFragmentExist(
      'subtopic-two')).toEqual(true);
    expect(subtopicValidationService.doesSubtopicWithUrlFragmentExist(
      'subtopic-three')).toEqual(true);
    expect(subtopicValidationService.doesSubtopicWithUrlFragmentExist(
      'subtopic-four')).toEqual(false);
  });

  it('should validate url fragement', () => {
    expect(subtopicValidationService.isUrlFragmentValid('CAPITAL_INVALID'))
      .toBeFalse();
    expect(subtopicValidationService.isUrlFragmentValid('valid-fragement'))
      .toBeTrue();
  });
});<|MERGE_RESOLUTION|>--- conflicted
+++ resolved
@@ -20,7 +20,7 @@
 import { TestBed, waitForAsync } from '@angular/core/testing';
 import { Subtopic } from 'domain/topic/subtopic.model';
 import { TopicObjectFactory } from 'domain/topic/TopicObjectFactory';
-import { SubtopicValidationService } from './subtopic-validation-service';
+import { SubtopicValidationService } from './subtopic-validation.service';
 import { TopicEditorStateService } from './topic-editor-state.service';
 
 describe('Subtopic validation service', () => {
@@ -45,8 +45,7 @@
     topicObjectFactory = TestBed.inject(TopicObjectFactory);
     topicEditorStateService = TestBed.inject(TopicEditorStateService);
 
-<<<<<<< HEAD
-    var topic = TopicObjectFactory.createInterstitialTopic();
+    var topic = topicObjectFactory.createInterstitialTopic();
     var subtopic1 = Subtopic.createFromBackendDict(
       {id: 1, title: 'Subtopic1', skill_ids: [], thumbnail_filename: null,
         thumbnail_bg_color: null, url_fragment: null}, {});
@@ -58,14 +57,6 @@
     var subtopic3 = Subtopic.createFromBackendDict(
       {id: 1, title: 'Subtopic3', skill_ids: [], thumbnail_filename: null,
         thumbnail_bg_color: null, url_fragment: null}, {});
-=======
-    let topic = topicObjectFactory.createInterstitialTopic();
-    let subtopic1 = Subtopic.createFromTitle(1, 'Subtopic1');
-    subtopic1.setUrlFragment('subtopic-one');
-    let subtopic2 = Subtopic.createFromTitle(1, 'Subtopic2');
-    subtopic2.setUrlFragment('subtopic-two');
-    let subtopic3 = Subtopic.createFromTitle(1, 'Subtopic3');
->>>>>>> 1ad38d7b
     subtopic3.setUrlFragment('subtopic-three');
     topic.getSubtopics = () => {
       return [subtopic1, subtopic2, subtopic3];
