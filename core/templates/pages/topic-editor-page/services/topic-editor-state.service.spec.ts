// Copyright 2018 The Oppia Authors. All Rights Reserved.
//
// Licensed under the Apache License, Version 2.0 (the "License");
// you may not use this file except in compliance with the License.
// You may obtain a copy of the License at
//
//      http://www.apache.org/licenses/LICENSE-2.0
//
// Unless required by applicable law or agreed to in writing, software
// distributed under the License is distributed on an "AS-IS" BASIS,
// WITHOUT WARRANTIES OR CONDITIONS OF ANY KIND, either express or implied.
// See the License for the specific language governing permissions and
// limitations under the License.

/**
 * @fileoverview Unit tests for TopicEditorStateService.
 */


import { TestBed, fakeAsync, tick, flushMicrotasks } from '@angular/core/testing';
import { SubtopicPageObjectFactory, SubtopicPageBackendDict, SubtopicPage } from
  'domain/topic/SubtopicPageObjectFactory';
import { TopicRights } from 'domain/topic/topic-rights.model';
<<<<<<< HEAD
=======
import { VoiceoverObjectFactory } from
  'domain/exploration/VoiceoverObjectFactory';
import { importAllAngularServices } from 'tests/unit-test-utils';
import { fakeAsync, flushMicrotasks, TestBed } from '@angular/core/testing';
>>>>>>> 95bb3df7
import { TopicUpdateService } from 'domain/topic/topic-update.service';
import { TopicObjectFactory, TopicBackendDict } from 'domain/topic/TopicObjectFactory.ts';
import { TopicEditorStateService } from 'pages/topic-editor-page/services/topic-editor-state.service.ts';
import { Subscription } from 'rxjs';
import { EditableTopicBackendApiService } from 'domain/topic/editable-topic-backend-api.service';
import { TopicRightsBackendApiService } from 'domain/topic/topic-rights-backend-api.service';
import { HttpClientTestingModule } from '@angular/common/http/testing';
import { StorySummaryBackendDict } from 'domain/story/story-summary.model';


describe('Topic editor state service', () => {
  let topicEditorStateService : TopicEditorStateService;
  let topicObjectFactory : TopicObjectFactory;
  let subtopicPageObjectFactory : SubtopicPageObjectFactory;
  let topicUpdateService :TopicUpdateService;
  let secondBackendTopicObject = null;
  let secondTopicRightsObject = null;
  let mockEditableTopicBackendApiService = null;
  let mockTopicRightsBackendApiService = null;
  let subtopicPageObject:SubtopicPageBackendDict = null;
  let secondSubtopicPageObject: SubtopicPageBackendDict = null;

  let testSubscriptions = null;
  let subtopicPageLoadedSpy = null;

  const topicInitializedSpy = jasmine.createSpy('topicInitialized');
  const topicReinitializedSpy = jasmine.createSpy('topicReinitialized');

  class MockEditableTopicBackendApiService {
    newBackendSubtopicPageObject: Record<string, SubtopicPageBackendDict>= {};
    newBackendTopicObject: Record<string, TopicBackendDict> = {};
    backendStorySummariesObject: StorySummaryBackendDict | undefined[] = [];
    failure: null;

<<<<<<< HEAD
    fetchTopic():Promise<Record<string, TopicBackendDict>> {
      return new Promise((resolve, reject) => {
        if (!this.failure) {
          resolve(this.newBackendTopicObject);
=======
    var _fetchOrUpdateTopic = function() {
      return new Promise(function(resolve, reject) {
        if (!self.failure) {
          resolve(self.newBackendTopicObject);
>>>>>>> 95bb3df7
        } else {
          reject();
        }
      });
<<<<<<< HEAD
    }
    updateTopic():Promise<Record<string, TopicBackendDict>> {
      return new Promise((resolve, reject) => {
        if (!this.failure) {
          resolve(this.newBackendTopicObject);
=======
    };

    var _fetchStories = function() {
      return new Promise(function(resolve, reject) {
        if (!self.failure) {
          resolve(self.backendStorySummariesObject);
>>>>>>> 95bb3df7
        } else {
          reject();
        }
      });
    }
    fetchStories():Promise<StorySummaryBackendDict | undefined[]> {
      return new Promise((resolve, reject) => {
        if (!this.failure) {
          resolve(this.backendStorySummariesObject);
        } else {
          reject();
        }
      });
    }

<<<<<<< HEAD
    fetchSubtopicPage():Promise<Record<string, SubtopicPageBackendDict>> {
      return new Promise((resolve, reject) => {
        if (!this.failure) {
          resolve(this.newBackendSubtopicPageObject);
        } else {
          reject();
        }
      });
    }
  }
  class MockTopicRightsBackendApiService {
    backendTopicRightsObject: null;
    failure: null;
    FetchTopicRights: null;

    fetchTopicRights = () => {
      return new Promise((resolve, reject) => {
        if (!this.failure) {
          resolve(this.backendTopicRightsObject);
=======
    var _fetchTopicRights = function() {
      return new Promise(function(resolve, reject) {
        if (!self.failure) {
          resolve(self.backendTopicRightsObject);
>>>>>>> 95bb3df7
        } else {
          reject();
        }
      });
    };
  }



  beforeEach(() => {
    mockEditableTopicBackendApiService =
     new MockEditableTopicBackendApiService();
    mockTopicRightsBackendApiService = new MockTopicRightsBackendApiService();

    TestBed.configureTestingModule({
      imports: [HttpClientTestingModule],
      providers: [
        {provide: EditableTopicBackendApiService,
          useValue: mockEditableTopicBackendApiService},
        {provide: TopicRightsBackendApiService,
          useValue: mockTopicRightsBackendApiService},
        TopicUpdateService
      ]
    }).compileComponents();


    topicEditorStateService = TestBed.get(TopicEditorStateService);
    topicObjectFactory = TestBed.get(TopicObjectFactory);
    subtopicPageObjectFactory = TestBed.get(SubtopicPageObjectFactory);
    topicUpdateService = TestBed.get(TopicUpdateService);


    mockEditableTopicBackendApiService.newBackendTopicObject = {
      topicDict: {
        id: '0',
        name: 'Topic Name',
        description: 'Topic Description',
        canonical_story_references: [{
          story_id: 'story_1',
          story_is_published: true
        }],
        additional_story_references: [{
          story_id: 'story_2',
          story_is_published: true
        }],
        uncategorized_skill_ids: ['skill_1'],
        subtopics: [],
        language_code: 'en',
        next_subtopic_id: 1,
        subtopic_schema_version: '1',
        version: '1'
      },
      groupedSkillSummaries: {},
      skillIdToDescriptionDict: {
        skill_1: 'Description 1'
      },
      skillIdToRubricsDict: {
        skill_1: [{
          difficulty: 'Easy',
          explanations: ['Easy explanation']
        }, {
          difficulty: 'Medium',
          explanations: ['Medium explanation']
        }, {
          difficulty: 'Hard',
          explanations: ['Hard explanation']
        }]
      }
    };

    secondBackendTopicObject = {
      topicDict: {
        id: '0',
        name: 'Topic Name 2',
        description: 'Topic Description 2',
        canonical_story_references: [{
          story_id: 'story_3',
          story_is_published: true
        }],
        additional_story_references: [{
          story_id: 'story_4',
          story_is_published: true
        }],
        uncategorized_skill_ids: ['skill_5'],
        subtopics: [
          {
            id: 1,
            title: 'Title',
            skill_ids: ['skill_2']
          }, {
            id: 2,
            title: 'Title 2',
            skill_ids: ['skill_3']
          }
        ],
        language_code: 'en',
        next_subtopic_id: 3,
        subtopic_schema_version: '1',
        version: '1'
      },
      groupedSkillSummaries: {},
      skillIdToDescriptionDict: {
        skill_2: 'Description 2',
        skill_3: 'Description 3',
        skill_5: 'Description 5'
      },
      skillIdToRubricsDict: {
        skill_2: [],
        skill_3: [],
        skill_5: []
      }
    };

    let topicRightsObject = {
      id: '0',
      can_edit_topic: 'true',
      is_published: 'true',
      can_publish_topic: 'true'
    };
    mockTopicRightsBackendApiService.backendTopicRightsObject = (
      topicRightsObject);

    secondTopicRightsObject = {
      id: '0',
      can_edit_topic: 'true',
      is_published: 'false',
      can_publish_topic: 'false'
    };

    subtopicPageObject = {
      id: 'validTopicId-0',
      topic_id: 'validTopicId',
      page_contents: {
        subtitled_html: {
          html: '<p>Data</p>',
          content_id: 'content'
        },
        recorded_voiceovers: {
          voiceovers_mapping: {
            content: {}
          }
        }
      },
      language_code: 'en'
    };
    mockEditableTopicBackendApiService.newBackendSubtopicPageObject = (
      subtopicPageObject);

    secondSubtopicPageObject = {
      id: 'validTopicId-0',
      topic_id: 'validTopicId',
      page_contents: {
        subtitled_html: {
          html: '<p>Data</p>',
          content_id: 'content'
        },
        recorded_voiceovers: {
          voiceovers_mapping: {
            content: {}
          }
        }
      },
      language_code: 'en'
    };

    subtopicPageLoadedSpy = jasmine.createSpy('subtopicPageLoaded');
    testSubscriptions = new Subscription();
    testSubscriptions.add(
      topicEditorStateService.onSubtopicPageLoaded.subscribe(
        subtopicPageLoadedSpy));
    testSubscriptions.add(
      topicEditorStateService.onTopicInitialized.subscribe(
        topicInitializedSpy));
    testSubscriptions.add(
      topicEditorStateService.onTopicReinitialized.subscribe(
        topicReinitializedSpy));
  });

  afterEach(() => {
    testSubscriptions.unsubscribe();
  });


  it('should request to load the topic from the backend', () => {
    spyOn(
      mockEditableTopicBackendApiService, 'fetchTopic').and.callThrough();
    topicEditorStateService.loadTopic('5');
    expect(mockEditableTopicBackendApiService.fetchTopic).toHaveBeenCalled();
  });

  it('should request to load the subtopic page from the backend', () => {
    spyOn(
      mockEditableTopicBackendApiService, 'fetchSubtopicPage'
    ).and.callThrough();
    topicEditorStateService.loadSubtopicPage('validTopicId', 1);
    expect(
      mockEditableTopicBackendApiService.fetchSubtopicPage).toHaveBeenCalled();
  });

  it('should not request to load the subtopic page from the backend after ' +
     'loading it once', () => {
    spyOn(
      mockEditableTopicBackendApiService, 'fetchSubtopicPage'
    ).and.callThrough();

    let subtopicPage = subtopicPageObjectFactory.createFromBackendDict(
      secondSubtopicPageObject);
    topicEditorStateService.setSubtopicPage(subtopicPage);
    topicEditorStateService.loadSubtopicPage('validTopicId', 0);
    expect(
      mockEditableTopicBackendApiService.fetchSubtopicPage
    ).not.toHaveBeenCalled();
  });

  it('should not add duplicate subtopic pages to the local cache', () => {
    let subtopicPage = subtopicPageObjectFactory.createFromBackendDict(
      secondSubtopicPageObject);
    topicEditorStateService.setSubtopicPage(subtopicPage);
    expect(topicEditorStateService.getCachedSubtopicPages().length).toEqual(1);
    subtopicPage.getPageContents().setHtml('<p>New Data</p>');
    topicEditorStateService.setSubtopicPage(subtopicPage);
    expect(topicEditorStateService.getCachedSubtopicPages().length).toEqual(1);
    expect(
      topicEditorStateService.getSubtopicPage().getPageContents().getHtml()
    ).toEqual('<p>New Data</p>');
  });

  it('should correctly delete newly created subtopic pages from the ' +
    'local cache', () => {
    let subtopicPage = subtopicPageObjectFactory.createFromBackendDict(
      secondSubtopicPageObject);
    topicEditorStateService.setSubtopicPage(subtopicPage);
    subtopicPage.setId('validTopicId-1');
    subtopicPage.getPageContents().setHtml('<p>Data 1</p>');
    topicEditorStateService.setSubtopicPage(subtopicPage);
    subtopicPage.setId('validTopicId-2');
    subtopicPage.getPageContents().setHtml('<p>Data 2</p>');
    topicEditorStateService.setSubtopicPage(subtopicPage);
    expect(topicEditorStateService.getCachedSubtopicPages().length).toEqual(3);
    topicEditorStateService.deleteSubtopicPage('validTopicId', 1);
    expect(topicEditorStateService.getCachedSubtopicPages().length).toEqual(2);

    expect(
      topicEditorStateService.getCachedSubtopicPages()[0].getId()
    ).toEqual('validTopicId-0');
    expect(
      topicEditorStateService.getCachedSubtopicPages()[0].getPageContents()
        .getHtml()
    ).toEqual('<p>Data</p>');
    expect(
      topicEditorStateService.getCachedSubtopicPages()[1].getId()
    ).toEqual('validTopicId-1');
    expect(
      topicEditorStateService.getCachedSubtopicPages()[1].getPageContents()
        .getHtml()
    ).toEqual('<p>Data 2</p>');
  });

  it('should correctly delete new subtopic pages without changing already ' +
    'existing subtopic pages from the local cache', fakeAsync(() => {
    let subtopicPage = subtopicPageObjectFactory.createFromBackendDict(
      secondSubtopicPageObject);
    subtopicPage.setId('validTopicId-1');
    subtopicPage.getPageContents().setHtml('<p>Data 1</p>');
    topicEditorStateService.setSubtopicPage(subtopicPage);
    topicEditorStateService.loadSubtopicPage('validTopicId', 0);
    tick(1000);
    expect(subtopicPageLoadedSpy).toHaveBeenCalled();
    expect(topicEditorStateService.getCachedSubtopicPages().length).toBe(2);
    topicEditorStateService.deleteSubtopicPage('validTopicId', 1);

    expect(topicEditorStateService.getCachedSubtopicPages().length).toEqual(1);
    expect(
      topicEditorStateService.getCachedSubtopicPages()[0].getId()
    ).toEqual('validTopicId-0');
    expect(
      topicEditorStateService.getCachedSubtopicPages()[0].getPageContents()
        .getHtml()
    ).toEqual('<p>Data</p>');
  }));

  it('should correctly delete already existing subtopic pages without ' +
    'changing newly created subtopic pages from the local cache',
  fakeAsync(() => {
    let subtopicPage: SubtopicPage =
     subtopicPageObjectFactory.createFromBackendDict(
       secondSubtopicPageObject);
    subtopicPage.setId('validTopicId-1');
    subtopicPage.getPageContents().setHtml('<p>Data 1</p>');
    topicEditorStateService.setSubtopicPage(subtopicPage);
    topicEditorStateService.loadSubtopicPage('validTopicId', 0);
    tick(1000);
    expect(subtopicPageLoadedSpy).toHaveBeenCalled();
    expect(topicEditorStateService.getCachedSubtopicPages().length).toBe(2);
    topicEditorStateService.deleteSubtopicPage('validTopicId', 0);

    expect(topicEditorStateService.getCachedSubtopicPages().length).toEqual(1);
    expect(
      topicEditorStateService.getCachedSubtopicPages()[0].getId()
    ).toEqual('validTopicId-1');
    expect(
      topicEditorStateService.getCachedSubtopicPages()[0].getPageContents()
        .getHtml()
    ).toEqual('<p>Data 1</p>');
  }));

  it('should request to load the topic rights from the backend',
    () => {
      spyOn(mockTopicRightsBackendApiService, 'fetchTopicRights')
        .and.callThrough();

      topicEditorStateService.loadTopic('5');
      expect(mockTopicRightsBackendApiService.fetchTopicRights)
        .toHaveBeenCalled();
    }
  );

  it('should fire an init event after loading the first topic',
    fakeAsync(() => {
<<<<<<< HEAD
      topicEditorStateService.loadTopic('5');
      tick(1000);
      let skillIdToRubricsObject =
        topicEditorStateService.getSkillIdToRubricsObject();
      expect(skillIdToRubricsObject.skill_1.length).toEqual(3);
      expect(topicInitializedSpy).toHaveBeenCalled();
    }
    ));
=======
      spyOn(
        fakeEditableTopicBackendApiService, 'updateTopic').and.callThrough();
      spyOn(fakeEditableTopicBackendApiService, 'fetchTopic').and.callThrough();
      spyOn(
        fakeEditableTopicBackendApiService, 'fetchStories').and.callThrough();
      spyOn(
        fakeTopicRightsBackendApiService, 'fetchTopicRights').and.callThrough();
      TopicEditorStateService.loadTopic(5);
      flushMicrotasks();
      $rootScope.$apply();
      var skillIdToRubricsObject =
        TopicEditorStateService.getSkillIdToRubricsObject();
      expect(skillIdToRubricsObject.skill_1.length).toEqual(3);
      expect(topicInitializedSpy).toHaveBeenCalled();
    }));
>>>>>>> 95bb3df7

  it('should fire a loaded event after loading a new subtopic page',
    fakeAsync(() => {
      topicEditorStateService.loadSubtopicPage('validTopicId', 1);
      tick(1000);
      expect(subtopicPageLoadedSpy).toHaveBeenCalled();
    }
    ));

  it('should fire an update event after loading more topics', fakeAsync(() => {
<<<<<<< HEAD
    // Load initial topic.
    topicEditorStateService.loadTopic('5');
    tick(1000);

    // Load a second topic.
    topicEditorStateService.loadTopic('1');
    tick(1000);
=======
    spyOn(fakeEditableTopicBackendApiService, 'updateTopic').and.callThrough();
    spyOn(fakeEditableTopicBackendApiService, 'fetchTopic').and.callThrough();
    spyOn(fakeEditableTopicBackendApiService, 'fetchStories').and.callThrough();
    spyOn(
      fakeTopicRightsBackendApiService, 'fetchTopicRights').and.callThrough();
    // Load initial topic.
    TopicEditorStateService.loadTopic(5);
    flushMicrotasks();
    $rootScope.$apply();

    // Load a second topic.
    TopicEditorStateService.loadTopic(1);
    flushMicrotasks();
    $rootScope.$apply();
>>>>>>> 95bb3df7

    expect(topicReinitializedSpy).toHaveBeenCalled();
  }));

  it('should track whether it is currently loading the topic', fakeAsync(() => {
<<<<<<< HEAD
    expect(topicEditorStateService.isLoadingTopic()).toBe(false);
=======
    spyOn(fakeEditableTopicBackendApiService, 'updateTopic').and.callThrough();
    spyOn(fakeEditableTopicBackendApiService, 'fetchTopic').and.callThrough();
    spyOn(fakeEditableTopicBackendApiService, 'fetchStories').and.callThrough();
    spyOn(
      fakeTopicRightsBackendApiService, 'fetchTopicRights').and.callThrough();
    expect(TopicEditorStateService.isLoadingTopic()).toBe(false);
>>>>>>> 95bb3df7

    topicEditorStateService.loadTopic('5');
    expect(topicEditorStateService.isLoadingTopic()).toBe(true);

<<<<<<< HEAD
    tick(1000);
    expect(topicEditorStateService.isLoadingTopic()).toBe(false);
=======
    flushMicrotasks();
    $rootScope.$apply();
    expect(TopicEditorStateService.isLoadingTopic()).toBe(false);
>>>>>>> 95bb3df7
  }));

  it('should indicate a topic is no longer loading after an error',
    fakeAsync(() => {
<<<<<<< HEAD
      expect(topicEditorStateService.isLoadingTopic()).toBe(false);
      mockEditableTopicBackendApiService.failure = 'Internal 500 error';
=======
      spyOn(
        fakeEditableTopicBackendApiService, 'updateTopic').and.callThrough();
      spyOn(
        fakeEditableTopicBackendApiService, 'fetchTopic').and.callThrough();
      spyOn(
        fakeEditableTopicBackendApiService, 'fetchStories').and.callThrough();
      spyOn(
        fakeTopicRightsBackendApiService, 'fetchTopicRights').and.callThrough();
      expect(TopicEditorStateService.isLoadingTopic()).toBe(false);
      fakeEditableTopicBackendApiService.failure = 'Internal 500 error';
>>>>>>> 95bb3df7

      topicEditorStateService.loadTopic('5');
      expect(topicEditorStateService.isLoadingTopic()).toBe(true);

<<<<<<< HEAD
      tick(1000);
      expect(topicEditorStateService.isLoadingTopic()).toBe(false);
    }
    ));

  it('should report that a topic has loaded through loadTopic()',
    fakeAsync(() => {
      expect(topicEditorStateService.hasLoadedTopic()).toBe(false);
=======
      flushMicrotasks();
      $rootScope.$apply();
      expect(TopicEditorStateService.isLoadingTopic()).toBe(false);
    }));

  it('should report that a topic has loaded through loadTopic()',
    fakeAsync(() => {
      spyOn(
        fakeEditableTopicBackendApiService, 'updateTopic').and.callThrough();
      spyOn(
        fakeEditableTopicBackendApiService, 'fetchTopic').and.callThrough();
      spyOn(
        fakeEditableTopicBackendApiService, 'fetchStories').and.callThrough();
      spyOn(
        fakeTopicRightsBackendApiService, 'fetchTopicRights').and.callThrough();
      expect(TopicEditorStateService.hasLoadedTopic()).toBe(false);
>>>>>>> 95bb3df7

      topicEditorStateService.loadTopic('5');

<<<<<<< HEAD
      tick(1000);
      expect(topicEditorStateService.hasLoadedTopic()).toBe(true);
    }
    ));
=======
      flushMicrotasks();
      $rootScope.$apply();
      expect(TopicEditorStateService.hasLoadedTopic()).toBe(true);
    }));
>>>>>>> 95bb3df7

  it('should report that a topic has loaded through setTopic()',
    () => {
      expect(topicEditorStateService.hasLoadedTopic()).toBe(false);

      let newTopic = topicObjectFactory.create(
        secondBackendTopicObject.topicDict,
        secondBackendTopicObject.skillIdToDescriptionDict);
      topicEditorStateService.setTopic(newTopic);
      expect(topicEditorStateService.hasLoadedTopic()).toBe(true);
    }
  );

  it('should initially return an interstitial topic', () => {
    let topic = topicEditorStateService.getTopic();
    expect(topic.getId()).toEqual(null);
    expect(topic.getName()).toEqual('Topic name loading');
    expect(topic.getDescription()).toEqual('Topic description loading');
    expect(topic.getCanonicalStoryIds()).toEqual([]);
    expect(topic.getAdditionalStoryIds()).toEqual([]);
    expect(topic.getUncategorizedSkillSummaries()).toEqual([]);
    expect(topic.getSubtopics()).toEqual([]);
  });

  it('should initially return an interstitial subtopic page', () => {
    let subtopicPage = topicEditorStateService.getSubtopicPage();
    expect(subtopicPage.getId()).toEqual(null);
    expect(subtopicPage.getTopicId()).toEqual(null);
    expect(subtopicPage.getPageContents()).toEqual(null);
    expect(subtopicPage.getLanguageCode()).toEqual('en');
  });

  it('should initially return an interstitial topic rights object', () => {
    let topicRights = topicEditorStateService.getTopicRights();
    expect(topicRights.isPublished()).toEqual(false);
    expect(topicRights.canEditTopic()).toEqual(false);
    expect(topicRights.canPublishTopic()).toEqual(false);
  });

  it('should be able to set a new topic with an in-place copy',
    () => {
      let previousTopic = topicEditorStateService.getTopic();
      let expectedTopic = topicObjectFactory.create(
        secondBackendTopicObject.topicDict,
        secondBackendTopicObject.skillIdToDescriptionDict
      );
      expect(previousTopic).not.toEqual(expectedTopic);

      topicEditorStateService.setTopic(expectedTopic);

      let actualTopic = topicEditorStateService.getTopic();
      expect(actualTopic).toEqual(expectedTopic);

      expect(actualTopic).toBe(previousTopic);
      expect(actualTopic).not.toBe(expectedTopic);
    }
  );

  it('should be able to set a new topic rights with an in-place copy',
    () => {
      let previousTopicRights = topicEditorStateService.getTopicRights();
      let expectedTopicRights = TopicRights.createFromBackendDict(
        secondTopicRightsObject);
      expect(previousTopicRights).not.toEqual(expectedTopicRights);

      topicEditorStateService.setTopicRights(expectedTopicRights);

      let actualTopicRights = topicEditorStateService.getTopicRights();
      expect(actualTopicRights).toEqual(expectedTopicRights);

      expect(actualTopicRights).toBe(previousTopicRights);
      expect(actualTopicRights).not.toBe(expectedTopicRights);
    }
  );

  it('should fail to save the topic without first loading one',
    fakeAsync(() => {
      const successHandler = jasmine.createSpy('success');
      const failHandler = jasmine.createSpy('fail');
      topicEditorStateService.saveTopic(
        'Commit message').then(successHandler, failHandler);
      flushMicrotasks();
      expect(failHandler).toHaveBeenCalledWith(
        Error('Cannot save a topic before one is loaded.'));
    }
    ));

  it('should not save the topic if there are no pending changes',
    fakeAsync(() => {
<<<<<<< HEAD
      const successHandler = jasmine.createSpy('success');
      const failHandler = jasmine.createSpy('fail');
      topicEditorStateService.loadTopic('5');

      tick(1000);

      topicEditorStateService.saveTopic(
        'Commit message').then(successHandler, failHandler);
      flushMicrotasks();
      expect(successHandler).not.toHaveBeenCalled();
      expect(failHandler).toHaveBeenCalled();
    }
    ));

  it('should be able to save the topic and pending changes', fakeAsync(() => {
    spyOn(
      mockEditableTopicBackendApiService,
      'updateTopic').and.callThrough();
    const successHandler = jasmine.createSpy('success');
    const failHandler = jasmine.createSpy('fail');

    topicEditorStateService.loadTopic('0');
=======
      spyOn(
        fakeEditableTopicBackendApiService, 'updateTopic').and.callThrough();
      spyOn(
        fakeEditableTopicBackendApiService, 'fetchTopic').and.callThrough();
      spyOn(
        fakeEditableTopicBackendApiService, 'fetchStories').and.callThrough();
      spyOn(
        fakeTopicRightsBackendApiService, 'fetchTopicRights').and.callThrough();
      TopicEditorStateService.loadTopic(5);
      flushMicrotasks();
      $rootScope.$apply();
      expect(TopicEditorStateService.saveTopic(
        'Commit message')).toBe(false);
    }));

  it('should be able to save the topic and pending changes', fakeAsync(() => {
    spyOn(fakeEditableTopicBackendApiService, 'updateTopic').and.callThrough();
    spyOn(fakeEditableTopicBackendApiService, 'fetchTopic').and.callThrough();
    spyOn(fakeEditableTopicBackendApiService, 'fetchStories').and.callThrough();
    spyOn(
      fakeTopicRightsBackendApiService, 'fetchTopicRights').and.callThrough();

    TopicEditorStateService.loadTopic(0);
    flushMicrotasks();
>>>>>>> 95bb3df7
    topicUpdateService.setTopicName(
      topicEditorStateService.getTopic(), 'New name');

    tick(1000);

    topicEditorStateService.saveTopic(
      'Commit message').then(successHandler, failHandler);
    flushMicrotasks();
    expect(successHandler).toHaveBeenCalled();
    expect(failHandler).not.toHaveBeenCalled();
    tick(1000);


    let expectedId = '0';
    let expectedVersion = '1';
    let expectedCommitMessage = 'Commit message';
    let updateTopicSpy = (
      mockEditableTopicBackendApiService.updateTopic);
    expect(updateTopicSpy).toHaveBeenCalledWith(
      expectedId, expectedVersion, expectedCommitMessage, jasmine.any(Object));
  }));

  it('should fire an update event after saving the topic', fakeAsync(() => {
<<<<<<< HEAD
    topicEditorStateService.loadTopic('5');
    topicUpdateService.setTopicName(
      topicEditorStateService.getTopic(), 'New name');
    tick(1000);

    topicEditorStateService.saveTopic('Commit message');
    tick(1000);
=======
    spyOn(fakeEditableTopicBackendApiService, 'updateTopic').and.callThrough();
    spyOn(fakeEditableTopicBackendApiService, 'fetchTopic').and.callThrough();
    spyOn(fakeEditableTopicBackendApiService, 'fetchStories').and.callThrough();
    spyOn(
      fakeTopicRightsBackendApiService, 'fetchTopicRights').and.callThrough();
    TopicEditorStateService.loadTopic(5);
    topicUpdateService.setTopicName(
      TopicEditorStateService.getTopic(), 'New name');
    flushMicrotasks();
    $rootScope.$apply();

    TopicEditorStateService.saveTopic('Commit message');
    flushMicrotasks();
    $rootScope.$apply();
>>>>>>> 95bb3df7

    expect(topicReinitializedSpy).toHaveBeenCalled();
  }));

  it('should track whether it is currently saving the topic', fakeAsync(() => {
<<<<<<< HEAD
    topicEditorStateService.loadTopic('5');
    topicUpdateService.setTopicName(
      topicEditorStateService.getTopic(), 'New name');
    tick(1000);
    expect(topicEditorStateService.isSavingTopic()).toBe(false);
    topicEditorStateService.saveTopic('Commit message');
    expect(topicEditorStateService.isSavingTopic()).toBe(true);

    tick(1000);
    expect(topicEditorStateService.isSavingTopic()).toBe(false);
=======
    spyOn(fakeEditableTopicBackendApiService, 'updateTopic').and.callThrough();
    spyOn(fakeEditableTopicBackendApiService, 'fetchTopic').and.callThrough();
    spyOn(fakeEditableTopicBackendApiService, 'fetchStories').and.callThrough();
    spyOn(
      fakeTopicRightsBackendApiService, 'fetchTopicRights').and.callThrough();
    TopicEditorStateService.loadTopic(5);
    flushMicrotasks();
    topicUpdateService.setTopicName(
      TopicEditorStateService.getTopic(), 'New name');
    $rootScope.$apply();

    expect(TopicEditorStateService.isSavingTopic()).toBe(false);
    TopicEditorStateService.saveTopic('Commit message');
    expect(TopicEditorStateService.isSavingTopic()).toBe(true);

    flushMicrotasks();
    $rootScope.$apply();
    expect(TopicEditorStateService.isSavingTopic()).toBe(false);
>>>>>>> 95bb3df7
  }));

  it('should indicate a topic is no longer saving after an error',
    fakeAsync(() => {
<<<<<<< HEAD
      topicEditorStateService.loadTopic('5');
=======
      spyOn(
        fakeEditableTopicBackendApiService, 'updateTopic').and.callThrough();
      spyOn(
        fakeEditableTopicBackendApiService, 'fetchTopic').and.callThrough();
      spyOn(
        fakeEditableTopicBackendApiService, 'fetchStories').and.callThrough();
      spyOn(
        fakeTopicRightsBackendApiService, 'fetchTopicRights').and.callThrough();
      TopicEditorStateService.loadTopic(5);
      flushMicrotasks();
>>>>>>> 95bb3df7
      topicUpdateService.setTopicName(
        topicEditorStateService.getTopic(), 'New name');
      tick(1000);

      expect(topicEditorStateService.isSavingTopic()).toBe(false);
      mockEditableTopicBackendApiService.failure = 'Internal 500 error';

      topicEditorStateService.saveTopic('Commit message');
      expect(topicEditorStateService.isSavingTopic()).toBe(true);

<<<<<<< HEAD
      tick(1000);
      expect(topicEditorStateService.isSavingTopic()).toBe(false);
    }
    ));
=======
      flushMicrotasks();
      $rootScope.$apply();
      expect(TopicEditorStateService.isSavingTopic()).toBe(false);
    }));
>>>>>>> 95bb3df7
});<|MERGE_RESOLUTION|>--- conflicted
+++ resolved
@@ -17,17 +17,10 @@
  */
 
 
-import { TestBed, fakeAsync, tick, flushMicrotasks } from '@angular/core/testing';
 import { SubtopicPageObjectFactory, SubtopicPageBackendDict, SubtopicPage } from
   'domain/topic/SubtopicPageObjectFactory';
 import { TopicRights } from 'domain/topic/topic-rights.model';
-<<<<<<< HEAD
-=======
-import { VoiceoverObjectFactory } from
-  'domain/exploration/VoiceoverObjectFactory';
-import { importAllAngularServices } from 'tests/unit-test-utils';
-import { fakeAsync, flushMicrotasks, TestBed } from '@angular/core/testing';
->>>>>>> 95bb3df7
+import { fakeAsync, flushMicrotasks, TestBed, tick } from '@angular/core/testing';
 import { TopicUpdateService } from 'domain/topic/topic-update.service';
 import { TopicObjectFactory, TopicBackendDict } from 'domain/topic/TopicObjectFactory.ts';
 import { TopicEditorStateService } from 'pages/topic-editor-page/services/topic-editor-state.service.ts';
@@ -62,35 +55,19 @@
     backendStorySummariesObject: StorySummaryBackendDict | undefined[] = [];
     failure: null;
 
-<<<<<<< HEAD
     fetchTopic():Promise<Record<string, TopicBackendDict>> {
       return new Promise((resolve, reject) => {
         if (!this.failure) {
           resolve(this.newBackendTopicObject);
-=======
-    var _fetchOrUpdateTopic = function() {
-      return new Promise(function(resolve, reject) {
-        if (!self.failure) {
-          resolve(self.newBackendTopicObject);
->>>>>>> 95bb3df7
         } else {
           reject();
         }
       });
-<<<<<<< HEAD
     }
     updateTopic():Promise<Record<string, TopicBackendDict>> {
       return new Promise((resolve, reject) => {
         if (!this.failure) {
           resolve(this.newBackendTopicObject);
-=======
-    };
-
-    var _fetchStories = function() {
-      return new Promise(function(resolve, reject) {
-        if (!self.failure) {
-          resolve(self.backendStorySummariesObject);
->>>>>>> 95bb3df7
         } else {
           reject();
         }
@@ -106,7 +83,6 @@
       });
     }
 
-<<<<<<< HEAD
     fetchSubtopicPage():Promise<Record<string, SubtopicPageBackendDict>> {
       return new Promise((resolve, reject) => {
         if (!this.failure) {
@@ -126,12 +102,6 @@
       return new Promise((resolve, reject) => {
         if (!this.failure) {
           resolve(this.backendTopicRightsObject);
-=======
-    var _fetchTopicRights = function() {
-      return new Promise(function(resolve, reject) {
-        if (!self.failure) {
-          resolve(self.backendTopicRightsObject);
->>>>>>> 95bb3df7
         } else {
           reject();
         }
@@ -451,7 +421,17 @@
 
   it('should fire an init event after loading the first topic',
     fakeAsync(() => {
-<<<<<<< HEAD
+      spyOn(
+        this.fakeEditableTopicBackendApiService, 'updateTopic')
+        .and.callThrough();
+      spyOn(this.fakeEditableTopicBackendApiService, 'fetchTopic')
+        .and.callThrough();
+      spyOn(
+        this.fakeEditableTopicBackendApiService, 'fetchStories')
+        .and.callThrough();
+      spyOn(
+        this.fakeTopicRightsBackendApiService, 'fetchTopicRights')
+        .and.callThrough();
       topicEditorStateService.loadTopic('5');
       tick(1000);
       let skillIdToRubricsObject =
@@ -460,23 +440,6 @@
       expect(topicInitializedSpy).toHaveBeenCalled();
     }
     ));
-=======
-      spyOn(
-        fakeEditableTopicBackendApiService, 'updateTopic').and.callThrough();
-      spyOn(fakeEditableTopicBackendApiService, 'fetchTopic').and.callThrough();
-      spyOn(
-        fakeEditableTopicBackendApiService, 'fetchStories').and.callThrough();
-      spyOn(
-        fakeTopicRightsBackendApiService, 'fetchTopicRights').and.callThrough();
-      TopicEditorStateService.loadTopic(5);
-      flushMicrotasks();
-      $rootScope.$apply();
-      var skillIdToRubricsObject =
-        TopicEditorStateService.getSkillIdToRubricsObject();
-      expect(skillIdToRubricsObject.skill_1.length).toEqual(3);
-      expect(topicInitializedSpy).toHaveBeenCalled();
-    }));
->>>>>>> 95bb3df7
 
   it('should fire a loaded event after loading a new subtopic page',
     fakeAsync(() => {
@@ -487,7 +450,17 @@
     ));
 
   it('should fire an update event after loading more topics', fakeAsync(() => {
-<<<<<<< HEAD
+    spyOn(
+      this.fakeEditableTopicBackendApiService, 'updateTopic')
+      .and.callThrough();
+    spyOn(this.fakeEditableTopicBackendApiService, 'fetchTopic')
+      .and.callThrough();
+    spyOn(
+      this.fakeEditableTopicBackendApiService, 'fetchStories')
+      .and.callThrough();
+    spyOn(
+      this.fakeTopicRightsBackendApiService, 'fetchTopicRights')
+      .and.callThrough();
     // Load initial topic.
     topicEditorStateService.loadTopic('5');
     tick(1000);
@@ -495,73 +468,49 @@
     // Load a second topic.
     topicEditorStateService.loadTopic('1');
     tick(1000);
-=======
-    spyOn(fakeEditableTopicBackendApiService, 'updateTopic').and.callThrough();
-    spyOn(fakeEditableTopicBackendApiService, 'fetchTopic').and.callThrough();
-    spyOn(fakeEditableTopicBackendApiService, 'fetchStories').and.callThrough();
-    spyOn(
-      fakeTopicRightsBackendApiService, 'fetchTopicRights').and.callThrough();
-    // Load initial topic.
-    TopicEditorStateService.loadTopic(5);
-    flushMicrotasks();
-    $rootScope.$apply();
-
-    // Load a second topic.
-    TopicEditorStateService.loadTopic(1);
-    flushMicrotasks();
-    $rootScope.$apply();
->>>>>>> 95bb3df7
 
     expect(topicReinitializedSpy).toHaveBeenCalled();
   }));
 
   it('should track whether it is currently loading the topic', fakeAsync(() => {
-<<<<<<< HEAD
+    spyOn(
+      this.fakeEditableTopicBackendApiService, 'updateTopic')
+      .and.callThrough();
+    spyOn(this.fakeEditableTopicBackendApiService, 'fetchTopic')
+      .and.callThrough();
+    spyOn(
+      this.fakeEditableTopicBackendApiService, 'fetchStories')
+      .and.callThrough();
+    spyOn(
+      this.fakeTopicRightsBackendApiService, 'fetchTopicRights')
+      .and.callThrough();
     expect(topicEditorStateService.isLoadingTopic()).toBe(false);
-=======
-    spyOn(fakeEditableTopicBackendApiService, 'updateTopic').and.callThrough();
-    spyOn(fakeEditableTopicBackendApiService, 'fetchTopic').and.callThrough();
-    spyOn(fakeEditableTopicBackendApiService, 'fetchStories').and.callThrough();
-    spyOn(
-      fakeTopicRightsBackendApiService, 'fetchTopicRights').and.callThrough();
-    expect(TopicEditorStateService.isLoadingTopic()).toBe(false);
->>>>>>> 95bb3df7
 
     topicEditorStateService.loadTopic('5');
     expect(topicEditorStateService.isLoadingTopic()).toBe(true);
 
-<<<<<<< HEAD
     tick(1000);
     expect(topicEditorStateService.isLoadingTopic()).toBe(false);
-=======
-    flushMicrotasks();
-    $rootScope.$apply();
-    expect(TopicEditorStateService.isLoadingTopic()).toBe(false);
->>>>>>> 95bb3df7
   }));
 
   it('should indicate a topic is no longer loading after an error',
     fakeAsync(() => {
-<<<<<<< HEAD
       expect(topicEditorStateService.isLoadingTopic()).toBe(false);
       mockEditableTopicBackendApiService.failure = 'Internal 500 error';
-=======
-      spyOn(
-        fakeEditableTopicBackendApiService, 'updateTopic').and.callThrough();
-      spyOn(
-        fakeEditableTopicBackendApiService, 'fetchTopic').and.callThrough();
-      spyOn(
-        fakeEditableTopicBackendApiService, 'fetchStories').and.callThrough();
-      spyOn(
-        fakeTopicRightsBackendApiService, 'fetchTopicRights').and.callThrough();
-      expect(TopicEditorStateService.isLoadingTopic()).toBe(false);
-      fakeEditableTopicBackendApiService.failure = 'Internal 500 error';
->>>>>>> 95bb3df7
-
+      spyOn(
+        this.fakeEditableTopicBackendApiService, 'updateTopic')
+        .and.callThrough();
+      spyOn(this.fakeEditableTopicBackendApiService, 'fetchTopic')
+        .and.callThrough();
+      spyOn(
+        this.fakeEditableTopicBackendApiService, 'fetchStories')
+        .and.callThrough();
+      spyOn(
+        this.fakeTopicRightsBackendApiService, 'fetchTopicRights')
+        .and.callThrough();
       topicEditorStateService.loadTopic('5');
       expect(topicEditorStateService.isLoadingTopic()).toBe(true);
 
-<<<<<<< HEAD
       tick(1000);
       expect(topicEditorStateService.isLoadingTopic()).toBe(false);
     }
@@ -569,39 +518,25 @@
 
   it('should report that a topic has loaded through loadTopic()',
     fakeAsync(() => {
+      spyOn(
+        this.fakeEditableTopicBackendApiService, 'updateTopic')
+        .and.callThrough();
+      spyOn(this.fakeEditableTopicBackendApiService, 'fetchTopic')
+        .and.callThrough();
+      spyOn(
+        this.fakeEditableTopicBackendApiService, 'fetchStories')
+        .and.callThrough();
+      spyOn(
+        this.fakeTopicRightsBackendApiService, 'fetchTopicRights')
+        .and.callThrough();
       expect(topicEditorStateService.hasLoadedTopic()).toBe(false);
-=======
-      flushMicrotasks();
-      $rootScope.$apply();
-      expect(TopicEditorStateService.isLoadingTopic()).toBe(false);
-    }));
-
-  it('should report that a topic has loaded through loadTopic()',
-    fakeAsync(() => {
-      spyOn(
-        fakeEditableTopicBackendApiService, 'updateTopic').and.callThrough();
-      spyOn(
-        fakeEditableTopicBackendApiService, 'fetchTopic').and.callThrough();
-      spyOn(
-        fakeEditableTopicBackendApiService, 'fetchStories').and.callThrough();
-      spyOn(
-        fakeTopicRightsBackendApiService, 'fetchTopicRights').and.callThrough();
-      expect(TopicEditorStateService.hasLoadedTopic()).toBe(false);
->>>>>>> 95bb3df7
 
       topicEditorStateService.loadTopic('5');
 
-<<<<<<< HEAD
       tick(1000);
       expect(topicEditorStateService.hasLoadedTopic()).toBe(true);
     }
     ));
-=======
-      flushMicrotasks();
-      $rootScope.$apply();
-      expect(TopicEditorStateService.hasLoadedTopic()).toBe(true);
-    }));
->>>>>>> 95bb3df7
 
   it('should report that a topic has loaded through setTopic()',
     () => {
@@ -691,7 +626,17 @@
 
   it('should not save the topic if there are no pending changes',
     fakeAsync(() => {
-<<<<<<< HEAD
+      spyOn(
+        this.fakeEditableTopicBackendApiService, 'updateTopic')
+        .and.callThrough();
+      spyOn(this.fakeEditableTopicBackendApiService, 'fetchTopic')
+        .and.callThrough();
+      spyOn(
+        this.fakeEditableTopicBackendApiService, 'fetchStories')
+        .and.callThrough();
+      spyOn(
+        this.fakeTopicRightsBackendApiService, 'fetchTopicRights')
+        .and.callThrough();
       const successHandler = jasmine.createSpy('success');
       const failHandler = jasmine.createSpy('fail');
       topicEditorStateService.loadTopic('5');
@@ -714,32 +659,6 @@
     const failHandler = jasmine.createSpy('fail');
 
     topicEditorStateService.loadTopic('0');
-=======
-      spyOn(
-        fakeEditableTopicBackendApiService, 'updateTopic').and.callThrough();
-      spyOn(
-        fakeEditableTopicBackendApiService, 'fetchTopic').and.callThrough();
-      spyOn(
-        fakeEditableTopicBackendApiService, 'fetchStories').and.callThrough();
-      spyOn(
-        fakeTopicRightsBackendApiService, 'fetchTopicRights').and.callThrough();
-      TopicEditorStateService.loadTopic(5);
-      flushMicrotasks();
-      $rootScope.$apply();
-      expect(TopicEditorStateService.saveTopic(
-        'Commit message')).toBe(false);
-    }));
-
-  it('should be able to save the topic and pending changes', fakeAsync(() => {
-    spyOn(fakeEditableTopicBackendApiService, 'updateTopic').and.callThrough();
-    spyOn(fakeEditableTopicBackendApiService, 'fetchTopic').and.callThrough();
-    spyOn(fakeEditableTopicBackendApiService, 'fetchStories').and.callThrough();
-    spyOn(
-      fakeTopicRightsBackendApiService, 'fetchTopicRights').and.callThrough();
-
-    TopicEditorStateService.loadTopic(0);
-    flushMicrotasks();
->>>>>>> 95bb3df7
     topicUpdateService.setTopicName(
       topicEditorStateService.getTopic(), 'New name');
 
@@ -763,7 +682,17 @@
   }));
 
   it('should fire an update event after saving the topic', fakeAsync(() => {
-<<<<<<< HEAD
+    spyOn(
+      this.fakeEditableTopicBackendApiService, 'updateTopic')
+      .and.callThrough();
+    spyOn(this.fakeEditableTopicBackendApiService, 'fetchTopic')
+      .and.callThrough();
+    spyOn(
+      this.fakeEditableTopicBackendApiService, 'fetchStories')
+      .and.callThrough();
+    spyOn(
+      this.fakeTopicRightsBackendApiService, 'fetchTopicRights')
+      .and.callThrough();
     topicEditorStateService.loadTopic('5');
     topicUpdateService.setTopicName(
       topicEditorStateService.getTopic(), 'New name');
@@ -771,28 +700,11 @@
 
     topicEditorStateService.saveTopic('Commit message');
     tick(1000);
-=======
-    spyOn(fakeEditableTopicBackendApiService, 'updateTopic').and.callThrough();
-    spyOn(fakeEditableTopicBackendApiService, 'fetchTopic').and.callThrough();
-    spyOn(fakeEditableTopicBackendApiService, 'fetchStories').and.callThrough();
-    spyOn(
-      fakeTopicRightsBackendApiService, 'fetchTopicRights').and.callThrough();
-    TopicEditorStateService.loadTopic(5);
-    topicUpdateService.setTopicName(
-      TopicEditorStateService.getTopic(), 'New name');
-    flushMicrotasks();
-    $rootScope.$apply();
-
-    TopicEditorStateService.saveTopic('Commit message');
-    flushMicrotasks();
-    $rootScope.$apply();
->>>>>>> 95bb3df7
 
     expect(topicReinitializedSpy).toHaveBeenCalled();
   }));
 
   it('should track whether it is currently saving the topic', fakeAsync(() => {
-<<<<<<< HEAD
     topicEditorStateService.loadTopic('5');
     topicUpdateService.setTopicName(
       topicEditorStateService.getTopic(), 'New name');
@@ -803,44 +715,22 @@
 
     tick(1000);
     expect(topicEditorStateService.isSavingTopic()).toBe(false);
-=======
-    spyOn(fakeEditableTopicBackendApiService, 'updateTopic').and.callThrough();
-    spyOn(fakeEditableTopicBackendApiService, 'fetchTopic').and.callThrough();
-    spyOn(fakeEditableTopicBackendApiService, 'fetchStories').and.callThrough();
-    spyOn(
-      fakeTopicRightsBackendApiService, 'fetchTopicRights').and.callThrough();
-    TopicEditorStateService.loadTopic(5);
-    flushMicrotasks();
-    topicUpdateService.setTopicName(
-      TopicEditorStateService.getTopic(), 'New name');
-    $rootScope.$apply();
-
-    expect(TopicEditorStateService.isSavingTopic()).toBe(false);
-    TopicEditorStateService.saveTopic('Commit message');
-    expect(TopicEditorStateService.isSavingTopic()).toBe(true);
-
-    flushMicrotasks();
-    $rootScope.$apply();
-    expect(TopicEditorStateService.isSavingTopic()).toBe(false);
->>>>>>> 95bb3df7
   }));
 
   it('should indicate a topic is no longer saving after an error',
     fakeAsync(() => {
-<<<<<<< HEAD
+      spyOn(
+        this.fakeEditableTopicBackendApiService, 'updateTopic')
+        .and.callThrough();
+      spyOn(this.fakeEditableTopicBackendApiService, 'fetchTopic')
+        .and.callThrough();
+      spyOn(
+        this.fakeEditableTopicBackendApiService, 'fetchStories')
+        .and.callThrough();
+      spyOn(
+        this.fakeTopicRightsBackendApiService, 'fetchTopicRights')
+        .and.callThrough();
       topicEditorStateService.loadTopic('5');
-=======
-      spyOn(
-        fakeEditableTopicBackendApiService, 'updateTopic').and.callThrough();
-      spyOn(
-        fakeEditableTopicBackendApiService, 'fetchTopic').and.callThrough();
-      spyOn(
-        fakeEditableTopicBackendApiService, 'fetchStories').and.callThrough();
-      spyOn(
-        fakeTopicRightsBackendApiService, 'fetchTopicRights').and.callThrough();
-      TopicEditorStateService.loadTopic(5);
-      flushMicrotasks();
->>>>>>> 95bb3df7
       topicUpdateService.setTopicName(
         topicEditorStateService.getTopic(), 'New name');
       tick(1000);
@@ -851,15 +741,8 @@
       topicEditorStateService.saveTopic('Commit message');
       expect(topicEditorStateService.isSavingTopic()).toBe(true);
 
-<<<<<<< HEAD
       tick(1000);
       expect(topicEditorStateService.isSavingTopic()).toBe(false);
     }
     ));
-=======
-      flushMicrotasks();
-      $rootScope.$apply();
-      expect(TopicEditorStateService.isSavingTopic()).toBe(false);
-    }));
->>>>>>> 95bb3df7
 });