<div class="navbar-helper">
  <div class="navbar-tabs">
    <div class="navbar-text">
      <[$ctrl.getNavbarText()]>
    </div>
    <div class="navbar-icons">
      <li ng-class="{'active': $ctrl.getActiveTabName() === 'main', 'uib-dropdown': $ctrl.getTotalWarningsCount()}" ng-attr-uib-dropdown="<[$ctrl.getTotalWarningsCount()]>" class="nav-item icon">
        <a uib-tooltip="Main Editor" tooltip-placement="bottom" ng-click="$ctrl.selectMainTab()"
           class="nav-link navbar-tab protractor-test-edit-topic-tab">
          <i class="material-icons">&#xE254;</i> <span>Topic</span>
        </a>
        <div ng-show="$ctrl.getTotalWarningsCount()"
             class="oppia-editor-warnings-indicator oppia-editor-warnings-error-color"
             ng-mouseover="$ctrl.warningsAreShown=true"
             ng-mouseleave="$ctrl.warningsAreShown=false"
             ng-click="$ctrl.selectMainTab()">
          <span class="oppia-editor-warnings-count">
            <[$ctrl.getTotalWarningsCount()]>
          </span>
          <ul uib-dropdown-menu ng-if="$ctrl.warningsAreShown" class="uib-dropdown-menu oppia-editor-warnings-box oppia-editor-warnings-box-block">
            <span class="oppia-editor-warnings-header">Warnings</span>
            <li class="oppia-editor-warnings-text"
                ng-repeat="issue in $ctrl.validationIssues track by $index">
              <hr class="oppia-editor-warnings-separator">
              <[issue]>
            </li>
            <li class="oppia-editor-warnings-text"
                ng-repeat="issue in $ctrl.prepublishValidationIssues track by $index">
              <hr class="oppia-editor-warnings-separator">
              <[issue]>
            </li>
          </ul>
        </div>
      </li>

      <li ng-class="{'active': $ctrl.getActiveTabName() === 'questions'}" class="nav-item icon">
        <a class="nav-link  navbar-tab protractor-test-questions-tab-button" uib-tooltip="Questions Editor" tooltip-placement="bottom" ng-click="$ctrl.selectQuestionsTab()">
          <i class="material-icons">&#xE254;</i><span>Questions</span>
        </a>
      </li>

      <li class="nav-item icon">
        <a ng-click="$ctrl.openTopicViewer()" class="nav-link navbar-tab" uib-tooltip="Preview (new tab)" tooltip-placement="bottom">
          <i class="material-icons">&#xE037;</i><span>Preview</span>
        </a>
      </li>
    </div>
  </div>
</div>
<div class="topic-editor-main">
  <div ng-if="$ctrl.getActiveTabName() === 'main' && $ctrl.getEntityType() === 'topic'">
    <topic-editor-tab></topic-editor-tab>
  </div>

  <div ng-if="$ctrl.getActiveTabName() === 'questions'">
    <questions-tab></questions-tab>
  </div>

  <div ng-if="$ctrl.getActiveTabName() === 'subtopic_editor'">
    <subtopic-editor-tab></subtopic-editor-tab>
  </div>

  <div ng-if="$ctrl.getActiveTabName() === 'subtopic_preview'">
    <subtopic-preview-tab></subtopic-preview-tab>
  </div>
</div>

<style>
  topic-editor-page .topic-editor-main {
    margin-bottom: 50px;
    margin-top: 110px;
  }
  .topic-editor-main .oppia-editor-warnings-box-block {
    display: block;
  }
  topic-editor-page .navbar-helper {
    background-color: #00609C;
    box-shadow: 0 3px 6px rgba(0,0,0,0.16), 0 3px 6px rgba(0,0,0,0.23);
    height: 70px;
    margin-bottom: 20px;
    position: fixed;
    text-align: center;
    top: 56px;
    width: 100%;
    z-index: 10;
  }
  topic-editor-page .navbar-tabs {
    display: flex;
    flex-wrap: wrap;
    height: 100%;
    justify-content: flex-start;
    text-align: center;
  }
  topic-editor-page .navbar-tab {
    margin: 8px 25px 0;
  }
  topic-editor-page .navbar-tab i {
    color: #FFFFFF;
    display: block;
    font-size: 30px;
    width: 100%;
  }
  topic-editor-page .navbar-tab span {
    color: #FFFFFF;
    font-size: 12px;
  }
  topic-editor-page .oppia-editor-warnings-box {
    max-width: none;
  }
<<<<<<< HEAD

  @media screen and (max-width: 768px) {
    .navbar-helper {
      display: none;
    }
=======
  topic-editor-page .navbar-text {
    align-items: center;
    color: #FFF;
    display: flex;
    font-family: Capriola, Roboto, Arial, sans-serif;
    font-size: 20px;
    justify-content: center;
    text-align: center;
    width: 40%;
  }
  topic-editor-page .navbar-icons {
    display: flex;
  }

  @media screen and (max-width: 800px) {
    topic-editor-page .navbar-helper {
      position: inherit;
    }
    topic-editor-page .navbar-tabs {
      justify-content: center;
    }
    topic-editor-page .navbar-text {
      display: none;
    }
    topic-editor-page .topic-editor-main {
      margin-top: 40px;
    }
>>>>>>> a70a101b
  }
</style><|MERGE_RESOLUTION|>--- conflicted
+++ resolved
@@ -107,13 +107,12 @@
   topic-editor-page .oppia-editor-warnings-box {
     max-width: none;
   }
-<<<<<<< HEAD
 
   @media screen and (max-width: 768px) {
     .navbar-helper {
       display: none;
     }
-=======
+  }
   topic-editor-page .navbar-text {
     align-items: center;
     color: #FFF;
@@ -141,6 +140,5 @@
     topic-editor-page .topic-editor-main {
       margin-top: 40px;
     }
->>>>>>> a70a101b
   }
 </style>