<div class="navbar-helper">
  <div class="navbar-tabs">
    <div class="navbar-text">
      <[$ctrl.getNavbarText()]>
    </div>
    <div class="navbar-icons">
      <li ng-class="{'navbar-tab-active': $ctrl.isMainEditorTabSelected(), 'uib-dropdown': $ctrl.getTotalWarningsCount()}"
          ng-attr-uib-dropdown="<[$ctrl.getTotalWarningsCount()]>"
          class="nav-item icon nav-list-item">
        <a uib-tooltip="Main Editor" tooltip-placement="bottom" ng-click="$ctrl.selectMainTab()"
<<<<<<< HEAD
           class="nav-link navbar-tab protractor-test-edit-topic-tab" tabindex="0">
          <i class="material-icons">&#xE254;</i> <span>Topic</span>
=======
           class="nav-link navbar-tab">
          <i class="material-icons navbar-tab-icon" ng-class="{'navbar-tab-active-icon': $ctrl.isMainEditorTabSelected() }">&#xE254;</i>
>>>>>>> 37adbec3
        </a>
        <div ng-show="$ctrl.getTotalWarningsCount()"
             class="oppia-editor-warnings-indicator oppia-editor-warnings-error-color"
             ng-mouseover="$ctrl.warningsAreShown=true"
             ng-mouseleave="$ctrl.warningsAreShown=false"
             ng-click="$ctrl.selectMainTab()">
          <span class="oppia-editor-warnings-count">
            <[$ctrl.getTotalWarningsCount()]>
          </span>
          <ul uib-dropdown-menu ng-if="$ctrl.warningsAreShown" class="uib-dropdown-menu topic-warning-container oppia-editor-warnings-box">
            <span class="oppia-editor-warnings-header">Warnings</span>
            <li class="oppia-editor-warnings-text"
                ng-repeat="issue in $ctrl.validationIssues track by $index">
              <hr class="oppia-editor-warnings-separator">
              <[issue]>
            </li>
            <li class="oppia-editor-warnings-text"
                ng-repeat="issue in $ctrl.prepublishValidationIssues track by $index">
              <hr class="oppia-editor-warnings-separator">
              <[issue]>
            </li>
          </ul>
        </div>
      </li>

<<<<<<< HEAD
      <li ng-class="{'active': $ctrl.getActiveTabName() === 'questions'}" class="nav-item icon">
        <a class="nav-link  navbar-tab protractor-test-questions-tab-button" uib-tooltip="Questions Editor" tooltip-placement="bottom" ng-click="$ctrl.selectQuestionsTab()" tabindex="0">
          <i class="material-icons">&#xE254;</i><span>Questions</span>
        </a>
      </li>

      <li class="nav-item icon">
        <a ng-click="$ctrl.openTopicViewer()" class="nav-link navbar-tab" uib-tooltip="Preview (new tab)" tooltip-placement="bottom" tabindex="0">
          <i class="material-icons">&#xE037;</i><span>Preview</span>
=======
      <li ng-class="{'navbar-tab-active': $ctrl.getActiveTabName() === 'questions'}" class="nav-item icon nav-list-item">
        <a class="nav-link  navbar-tab protractor-test-questions-tab-button" uib-tooltip="Questions Editor" tooltip-placement="bottom" ng-click="$ctrl.selectQuestionsTab()">
          <i class="fa fa-book navbar-tab-icon" ng-class="{'navbar-tab-active-icon': $ctrl.getActiveTabName() === 'questions'}">&#xE254;</i>
        </a>
      </li>

      <li ng-class="{'navbar-tab-active': $ctrl.getActiveTabName() === 'subtopic_preview'}" class="nav-item icon nav-list-item">
        <a ng-click="$ctrl.openTopicViewer()" class="nav-link navbar-tab" uib-tooltip="Preview (new tab)" tooltip-placement="bottom">
          <i class="material-icons navbar-tab-icon" ng-class="{'navbar-tab-active-icon': $ctrl.getActiveTabName() === 'subtopic_preview'}">&#xE037;</i>
>>>>>>> 37adbec3
        </a>
      </li>
    </div>
  </div>
</div>
<div class="topic-editor-main">
  <div ng-if="$ctrl.getActiveTabName() === 'main' && $ctrl.getEntityType() === 'topic'">
    <topic-editor-tab></topic-editor-tab>
  </div>

  <div ng-if="$ctrl.getActiveTabName() === 'questions'">
    <questions-tab></questions-tab>
  </div>

  <div ng-if="$ctrl.getActiveTabName() === 'subtopic_editor'">
    <subtopic-editor-tab></subtopic-editor-tab>
  </div>

  <div ng-if="$ctrl.getActiveTabName() === 'subtopic_preview'">
    <subtopic-preview-tab></subtopic-preview-tab>
  </div>
</div>

<style>
  topic-editor-page .topic-editor-main {
    margin-bottom: 50px;
    margin-top: 110px;
  }
  topic-editor-page .navbar-helper {
    background-color: #00609C;
    height: 70px;
    margin-bottom: 20px;
    position: fixed;
    text-align: center;
    top: 56px;
    width: 100%;
    z-index: 10;
  }
  topic-editor-page .navbar-tabs {
    display: flex;
    flex-wrap: wrap;
    height: 100%;
    justify-content: flex-start;
    text-align: center;
  }
  topic-editor-page .navbar-tab-icon {
    color: #FFFFFF;
    display: block;
    font-size: 30px;
    width: 100%;
  }
  topic-editor-page .navbar-tab span {
    color: #FFFFFF;
    font-size: 12px;
  }
  topic-editor-page .oppia-editor-warnings-box {
    max-width: none;
  }
  topic-editor-page .navbar-tab-active {
    background-color: #e6e6e6;
  }
  topic-editor-page .navbar-tab-active-icon {
    color: #00609C;
  }
  topic-editor-page .topic-warning-container {
    display: block;
  }

  @media screen and (max-width: 768px) {
    .navbar-helper {
      display: none;
    }
  }
  topic-editor-page .navbar-text {
    align-items: center;
    color: #FFF;
    display: flex;
    font-family: Capriola, Roboto, Arial, sans-serif;
    font-size: 20px;
    margin-left: 4%;
    width: 35%;
  }
  topic-editor-page .navbar-icons {
    display: flex;
  }
  topic-editor-page .nav-list-item {
    align-items: center;
    display: flex;
    justify-content: center;
    width: 90px;
  }
  topic-editor-page .navbar-icons li:hover {
    background-color: #4eb0c0;
  }

  @media screen and (max-width: 800px) {
    topic-editor-page .navbar-helper {
      position: inherit;
    }
    topic-editor-page .navbar-tabs {
      justify-content: center;
    }
    topic-editor-page .navbar-text {
      display: none;
    }
    topic-editor-page .topic-editor-main {
      margin-top: 40px;
    }
  }
</style><|MERGE_RESOLUTION|>--- conflicted
+++ resolved
@@ -8,13 +8,8 @@
           ng-attr-uib-dropdown="<[$ctrl.getTotalWarningsCount()]>"
           class="nav-item icon nav-list-item">
         <a uib-tooltip="Main Editor" tooltip-placement="bottom" ng-click="$ctrl.selectMainTab()"
-<<<<<<< HEAD
-           class="nav-link navbar-tab protractor-test-edit-topic-tab" tabindex="0">
-          <i class="material-icons">&#xE254;</i> <span>Topic</span>
-=======
-           class="nav-link navbar-tab">
+           class="nav-link navbar-tab" tabindex="0">
           <i class="material-icons navbar-tab-icon" ng-class="{'navbar-tab-active-icon': $ctrl.isMainEditorTabSelected() }">&#xE254;</i>
->>>>>>> 37adbec3
         </a>
         <div ng-show="$ctrl.getTotalWarningsCount()"
              class="oppia-editor-warnings-indicator oppia-editor-warnings-error-color"
@@ -40,27 +35,15 @@
         </div>
       </li>
 
-<<<<<<< HEAD
-      <li ng-class="{'active': $ctrl.getActiveTabName() === 'questions'}" class="nav-item icon">
+      <li ng-class="{'navbar-tab-active': $ctrl.getActiveTabName() === 'questions'}" class="nav-item icon nav-list-item">
         <a class="nav-link  navbar-tab protractor-test-questions-tab-button" uib-tooltip="Questions Editor" tooltip-placement="bottom" ng-click="$ctrl.selectQuestionsTab()" tabindex="0">
-          <i class="material-icons">&#xE254;</i><span>Questions</span>
-        </a>
-      </li>
-
-      <li class="nav-item icon">
-        <a ng-click="$ctrl.openTopicViewer()" class="nav-link navbar-tab" uib-tooltip="Preview (new tab)" tooltip-placement="bottom" tabindex="0">
-          <i class="material-icons">&#xE037;</i><span>Preview</span>
-=======
-      <li ng-class="{'navbar-tab-active': $ctrl.getActiveTabName() === 'questions'}" class="nav-item icon nav-list-item">
-        <a class="nav-link  navbar-tab protractor-test-questions-tab-button" uib-tooltip="Questions Editor" tooltip-placement="bottom" ng-click="$ctrl.selectQuestionsTab()">
           <i class="fa fa-book navbar-tab-icon" ng-class="{'navbar-tab-active-icon': $ctrl.getActiveTabName() === 'questions'}">&#xE254;</i>
         </a>
       </li>
 
       <li ng-class="{'navbar-tab-active': $ctrl.getActiveTabName() === 'subtopic_preview'}" class="nav-item icon nav-list-item">
-        <a ng-click="$ctrl.openTopicViewer()" class="nav-link navbar-tab" uib-tooltip="Preview (new tab)" tooltip-placement="bottom">
+        <a ng-click="$ctrl.openTopicViewer()" class="nav-link navbar-tab" uib-tooltip="Preview (new tab)" tooltip-placement="bottom" tabindex="0">
           <i class="material-icons navbar-tab-icon" ng-class="{'navbar-tab-active-icon': $ctrl.getActiveTabName() === 'subtopic_preview'}">&#xE037;</i>
->>>>>>> 37adbec3
         </a>
       </li>
     </div>
