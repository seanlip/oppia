// Copyright 2020 The Oppia Authors. All Rights Reserved.
//
// Licensed under the Apache License, Version 2.0 (the "License");
// you may not use this file except in compliance with the License.
// You may obtain a copy of the License at
//
//      http://www.apache.org/licenses/LICENSE-2.0
//
// Unless required by applicable law or agreed to in writing, software
// distributed under the License is distributed on an "AS-IS" BASIS,
// WITHOUT WARRANTIES OR CONDITIONS OF ANY KIND, either express or implied.
// See the License for the specific language governing permissions and
// limitations under the License.

/**
 * @fileoverview Unit tests for topic editor page component.
 */

// TODO(#7222): Remove the following block of unnnecessary imports once
// App.ts is upgraded to Angular 8.
<<<<<<< HEAD
import { UpgradedServices } from 'services/UpgradedServices';
=======
>>>>>>> bf8eea85
import { importAllAngularServices } from 'tests/unit-test-utils';
// ^^^ This block is to be removed.

require('pages/topic-editor-page/topic-editor-page.component.ts');

import { EventEmitter } from '@angular/core';

describe('Topic editor page', function() {
  var ctrl = null;
  var $scope = null;
  var ContextService = null;
  var PageTitleService = null;
  var TopicEditorRoutingService = null;
  var UndoRedoService = null;
  var TopicEditorStateService = null;
  var UrlService = null;
  var SubtopicObjectFactory = null;
  var TopicObjectFactory = null;
  var StoryReferenceObjectFactory = null;
  var topic = null;
  var ShortSkillSummaryObjectFactory = null;

  importAllAngularServices();
<<<<<<< HEAD

  beforeEach(angular.mock.module('oppia', function($provide) {
    var ugs = new UpgradedServices();
    for (let [key, value] of Object.entries(ugs.getUpgradedServices())) {
      $provide.value(key, value);
    }
  }));
=======
>>>>>>> bf8eea85

  beforeEach(angular.mock.inject(function($injector, $componentController) {
    var $rootScope = $injector.get('$rootScope');
    ContextService = $injector.get('ContextService');
    UndoRedoService = $injector.get('UndoRedoService');
    PageTitleService = $injector.get('PageTitleService');
    TopicEditorRoutingService = $injector.get('TopicEditorRoutingService');
    TopicEditorStateService = $injector.get('TopicEditorStateService');
    UrlService = $injector.get('UrlService');
    SubtopicObjectFactory = $injector.get('SubtopicObjectFactory');
    TopicObjectFactory = $injector.get('TopicObjectFactory');
    StoryReferenceObjectFactory = $injector.get('StoryReferenceObjectFactory');
    ShortSkillSummaryObjectFactory = $injector.get(
      'ShortSkillSummaryObjectFactory');

    var subtopic = SubtopicObjectFactory.createFromTitle(1, 'subtopic1');
    subtopic._thumbnailFilename = 'b.svg';
    var skillSummary = ShortSkillSummaryObjectFactory.create(
      'skill1', 'Addition');
    subtopic._skillSummaries = [skillSummary];
    topic = TopicObjectFactory.createInterstitialTopic();
    topic._subtopics = [subtopic];
    topic._thumbnailFilename = 'a.svg';
    topic._metaTagContent = 'topic';
    var story1 = StoryReferenceObjectFactory.createFromStoryId('storyId1');
    var story2 = StoryReferenceObjectFactory.createFromStoryId('storyId2');
    topic._canonicalStoryReferences = [story1, story2];
    topic.setName('New Name');
    topic.setUrlFragment('topic-url-fragment');
    TopicEditorStateService.setTopic(topic);
    spyOn(TopicEditorStateService, 'getTopic').and.returnValue(topic);
    $scope = $rootScope.$new();
    ctrl = $componentController('topicEditorPage', {
      $scope: $scope
    });
  }));

  it('should load topic based on its id on url when component is initialized' +
    ' and set page title', function() {
    let topicInitializedEventEmitter = new EventEmitter();
    let topicReinitializedEventEmitter = new EventEmitter();
    let undoRedoChangeEventEmitter = new EventEmitter();
    spyOn(TopicEditorStateService, 'loadTopic').and.callFake(function() {
      topicInitializedEventEmitter.emit();
      topicReinitializedEventEmitter.emit();
      undoRedoChangeEventEmitter.emit();
    });
    spyOnProperty(
      TopicEditorStateService, 'onTopicInitialized').and.returnValue(
      topicInitializedEventEmitter);
    spyOnProperty(
      TopicEditorStateService, 'onTopicReinitialized').and.returnValue(
      topicReinitializedEventEmitter);
    spyOn(UrlService, 'getTopicIdFromUrl').and.returnValue('topic_1');
    spyOn(PageTitleService, 'setPageTitle').and.callThrough();

    ctrl.$onInit();

    expect(TopicEditorStateService.loadTopic).toHaveBeenCalledWith('topic_1');
    expect(PageTitleService.setPageTitle).toHaveBeenCalledTimes(2);

    ctrl.$onDestroy();
  });

  it('should get active tab name', function() {
    ctrl.selectQuestionsTab();
    spyOn(TopicEditorRoutingService, 'getActiveTabName').and.returnValue(
      'questions');
    expect(ctrl.getActiveTabName()).toBe('questions');
    expect(ctrl.isInTopicEditorTabs()).toBe(true);
    expect(ctrl.isInPreviewTab()).toBe(false);
    expect(ctrl.isMainEditorTabSelected()).toBe(false);
    expect(ctrl.getNavbarText()).toBe('Question Editor');
  });

  it('should call confirm before leaving', function() {
    spyOn(UndoRedoService, 'getChangeCount').and.returnValue(10);
    spyOn(window, 'addEventListener');
    ctrl.setUpBeforeUnload();
    ctrl.confirmBeforeLeaving({returnValue: ''});
    expect(window.addEventListener).toHaveBeenCalledWith(
      'beforeunload', ctrl.confirmBeforeLeaving);
  });

  it('should return the change count', function() {
    spyOn(UndoRedoService, 'getChangeCount').and.returnValue(10);
    expect(ctrl.getChangeListLength()).toBe(10);
  });

  it('should get entity type from context service', function() {
    spyOn(ContextService, 'getEntityType').and.returnValue('exploration');
    expect(ctrl.getEntityType()).toBe('exploration');
  });

  it('should open subtopic preview tab if active tab is subtopic editor',
    function() {
      spyOn(TopicEditorRoutingService, 'getActiveTabName').and.returnValue(
        'subtopic_editor');
      const topicPreviewSpy = spyOn(
        TopicEditorRoutingService, 'navigateToSubtopicPreviewTab');
      ctrl.openTopicViewer();
      expect(topicPreviewSpy).toHaveBeenCalled();
    });

  it('should open topic preview if active tab is topic editor', function() {
    spyOn(TopicEditorRoutingService, 'getActiveTabName').and.returnValue(
      'topic_editor');
    const topicPreviewSpy = spyOn(
      TopicEditorRoutingService, 'navigateToTopicPreviewTab');
    ctrl.openTopicViewer();
    expect(topicPreviewSpy).toHaveBeenCalled();
  });

  it('should open subtopic preview tab if active tab is subtopic editor',
    function() {
      spyOn(TopicEditorRoutingService, 'getActiveTabName').and.returnValue(
        'subtopic_editor');
      const topicPreviewSpy = spyOn(
        TopicEditorRoutingService, 'navigateToSubtopicPreviewTab');
      ctrl.openTopicViewer();
      expect(topicPreviewSpy).toHaveBeenCalled();
    });

  it('should navigate to topic editor tab in topic editor', function() {
    spyOn(TopicEditorRoutingService, 'getActiveTabName').and.returnValue(
      'topic_preview');
    const topicPreviewSpy = spyOn(
      TopicEditorRoutingService, 'navigateToMainTab');
    ctrl.selectMainTab();
    expect(topicPreviewSpy).toHaveBeenCalled();
  });

  it('should select navigate to the subtopic editor tab in subtopic editor',
    function() {
      spyOn(TopicEditorRoutingService, 'getActiveTabName').and.returnValue(
        'subtopic_preview');
      const topicPreviewSpy = spyOn(
        TopicEditorRoutingService, 'navigateToSubtopicEditorWithId');
      ctrl.selectMainTab();
      expect(topicPreviewSpy).toHaveBeenCalled();
    });

  it('should validate the topic and return validation issues', function() {
    ctrl.topic = topic;
    spyOn(
      TopicEditorStateService, 'getTopicWithNameExists').and.returnValue(true);
    spyOn(
      TopicEditorStateService, 'getTopicWithUrlFragmentExists').and.returnValue(
      true);
    ctrl._validateTopic();
    expect(ctrl.validationIssues.length).toEqual(2);
    expect(ctrl.validationIssues[0]).toEqual(
      'A topic with this name already exists.');
    expect(ctrl.validationIssues[1]).toEqual(
      'Topic URL fragment already exists.');
    expect(ctrl.getWarningsCount()).toEqual(2);
    expect(ctrl.getTotalWarningsCount()).toEqual(2);
  });

  it('should return the navbar text', function() {
    ctrl.selectQuestionsTab();
    var routingSpy = spyOn(
      TopicEditorRoutingService, 'getActiveTabName').and.returnValue(
      'questions');
    expect(ctrl.getNavbarText()).toBe('Question Editor');
    routingSpy.and.returnValue('subtopic_editor');
    expect(ctrl.getNavbarText()).toEqual('Subtopic Editor');
    routingSpy.and.returnValue('subtopic_preview');
    expect(ctrl.getNavbarText()).toEqual('Subtopic Preview');
    routingSpy.and.returnValue('topic_preview');
    expect(ctrl.getNavbarText()).toEqual('Topic Preview');
    routingSpy.and.returnValue('main');
    expect(ctrl.getNavbarText()).toEqual('Topic Editor');
  });
});<|MERGE_RESOLUTION|>--- conflicted
+++ resolved
@@ -18,10 +18,6 @@
 
 // TODO(#7222): Remove the following block of unnnecessary imports once
 // App.ts is upgraded to Angular 8.
-<<<<<<< HEAD
-import { UpgradedServices } from 'services/UpgradedServices';
-=======
->>>>>>> bf8eea85
 import { importAllAngularServices } from 'tests/unit-test-utils';
 // ^^^ This block is to be removed.
 
@@ -45,16 +41,6 @@
   var ShortSkillSummaryObjectFactory = null;
 
   importAllAngularServices();
-<<<<<<< HEAD
-
-  beforeEach(angular.mock.module('oppia', function($provide) {
-    var ugs = new UpgradedServices();
-    for (let [key, value] of Object.entries(ugs.getUpgradedServices())) {
-      $provide.value(key, value);
-    }
-  }));
-=======
->>>>>>> bf8eea85
 
   beforeEach(angular.mock.inject(function($injector, $componentController) {
     var $rootScope = $injector.get('$rootScope');
