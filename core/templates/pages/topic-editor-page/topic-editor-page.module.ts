// Copyright 2019 The Oppia Authors. All Rights Reserved.
//
// Licensed under the Apache License, Version 2.0 (the "License");
// you may not use this file except in compliance with the License.
// You may obtain a copy of the License at
//
//      http://www.apache.org/licenses/LICENSE-2.0
//
// Unless required by applicable law or agreed to in writing, software
// distributed under the License is distributed on an "AS-IS" BASIS,
// WITHOUT WARRANTIES OR CONDITIONS OF ANY KIND, either express or implied.
// See the License for the specific language governing permissions and
// limitations under the License.

/**
 * @fileoverview Module for the story viewer page.
 */

import { APP_INITIALIZER, NgModule, StaticProvider } from '@angular/core';
import { BrowserModule, HAMMER_GESTURE_CONFIG } from '@angular/platform-browser';
import { downgradeComponent } from '@angular/upgrade/static';
import { HttpClientModule } from '@angular/common/http';
import { HTTP_INTERCEPTORS } from '@angular/common/http';
import { InteractionExtensionsModule } from 'interactions/interactions.module';
import { RequestInterceptor } from 'services/request-interceptor.service';
import { SharedComponentsModule } from 'components/shared-component.module';
import { OppiaAngularRootComponent } from
  'components/oppia-angular-root.component';
import { platformFeatureInitFactory, PlatformFeatureService } from
  'services/platform-feature.service';
import { RouterModule } from '@angular/router';
import { APP_BASE_HREF } from '@angular/common';
import { SubtopicPreviewTab } from './subtopic-editor/subtopic-preview-tab.component';
import { ChangeSubtopicAssignmentModalComponent } from './modal-templates/change-subtopic-assignment-modal.component';
import { TopicPreviewTabComponent } from './preview-tab/topic-preview-tab.component';
import { TopicEditorNavbarBreadcrumbComponent } from './navbar/topic-editor-navbar-breadcrumb.component';
import { BrowserAnimationsModule } from '@angular/platform-browser/animations';
import { MyHammerConfig, toastrConfig } from 'pages/oppia-root/app.module';
import { CreateNewSubtopicModalComponent } from 'pages/topic-editor-page/modal-templates/create-new-subtopic-modal.component';
import { DeleteStoryModalComponent } from './modal-templates/delete-story-modal.component';
import { TopicEditorSendMailComponent } from './modal-templates/topic-editor-send-mail-modal.component';
import { TopicEditorSaveModalComponent } from './modal-templates/topic-editor-save-modal.component';
import { SmartRouterModule } from 'hybrid-router-module-provider';
import { AppErrorHandlerProvider } from 'pages/oppia-root/app-error-handler';
import { TopicEditorNavbarComponent } from './navbar/topic-editor-navbar.component';
import { TopicQuestionsTabComponent } from './questions-tab/topic-questions-tab.component';
import { RearrangeSkillsInSubtopicsModalComponent } from './modal-templates/rearrange-skills-in-subtopics-modal.component';
import { SubtopicEditorTabComponent } from './subtopic-editor/subtopic-editor-tab.component';

@NgModule({
  imports: [
    BrowserModule,
    BrowserAnimationsModule,
    HttpClientModule,
    // TODO(#13443): Remove smart router module provider once all pages are
    // migrated to angular router.
    SmartRouterModule,
    RouterModule.forRoot([]),
    InteractionExtensionsModule,
    SharedComponentsModule,
    TopicPlayerViewerCommonModule,
    ToastrModule.forRoot(toastrConfig)
  ],
  declarations: [
    ChangeSubtopicAssignmentModalComponent,
<<<<<<< HEAD
=======
    RearrangeSkillsInSubtopicsModalComponent,
    StoriesListComponent,
    SubtopicsListComponent,
>>>>>>> b5e7658a
    SubtopicPreviewTab,
    TopicPreviewTabComponent,
    TopicEditorNavbarBreadcrumbComponent,
    CreateNewSubtopicModalComponent,
    DeleteStoryModalComponent,
    TopicEditorSendMailComponent,
    TopicEditorSaveModalComponent,
    TopicEditorNavbarComponent,
    TopicQuestionsTabComponent,
    SubtopicEditorTabComponent
  ],
  entryComponents: [
    ChangeSubtopicAssignmentModalComponent,
<<<<<<< HEAD
=======
    RearrangeSkillsInSubtopicsModalComponent,
    StoriesListComponent,
    SubtopicsListComponent,
>>>>>>> b5e7658a
    SubtopicPreviewTab,
    TopicPreviewTabComponent,
    TopicEditorNavbarBreadcrumbComponent,
    CreateNewSubtopicModalComponent,
    DeleteStoryModalComponent,
    TopicEditorSendMailComponent,
    TopicEditorSaveModalComponent,
    TopicEditorNavbarComponent,
    TopicQuestionsTabComponent,
    SubtopicEditorTabComponent
  ],
  providers: [
    {
      provide: HTTP_INTERCEPTORS,
      useClass: RequestInterceptor,
      multi: true
    },
    {
      provide: APP_INITIALIZER,
      useFactory: platformFeatureInitFactory,
      deps: [PlatformFeatureService],
      multi: true
    },
    {
      provide: HAMMER_GESTURE_CONFIG,
      useClass: MyHammerConfig
    },
    AppErrorHandlerProvider,
    {
      provide: APP_BASE_HREF,
      useValue: '/'
    }
  ]
})
class TopicEditorPageModule {
  // Empty placeholder method to satisfy the `Compiler`.
  ngDoBootstrap() {}
}

import { platformBrowserDynamic } from '@angular/platform-browser-dynamic';
import { downgradeModule } from '@angular/upgrade/static';
import { ToastrModule } from 'ngx-toastr';
import { TopicPlayerViewerCommonModule } from 'pages/topic-viewer-page/topic-viewer-player-common.module';

const bootstrapFnAsync = async(extraProviders: StaticProvider[]) => {
  const platformRef = platformBrowserDynamic(extraProviders);
  return platformRef.bootstrapModule(TopicEditorPageModule);
};
const downgradedModule = downgradeModule(bootstrapFnAsync);

declare var angular: ng.IAngularStatic;

angular.module('oppia').requires.push(downgradedModule);

angular.module('oppia').directive(
  // This directive is the downgraded version of the Angular component to
  // bootstrap the Angular 8.
  'oppiaAngularRoot',
  downgradeComponent({
    component: OppiaAngularRootComponent
  }) as angular.IDirectiveFactory);<|MERGE_RESOLUTION|>--- conflicted
+++ resolved
@@ -63,12 +63,7 @@
   ],
   declarations: [
     ChangeSubtopicAssignmentModalComponent,
-<<<<<<< HEAD
-=======
     RearrangeSkillsInSubtopicsModalComponent,
-    StoriesListComponent,
-    SubtopicsListComponent,
->>>>>>> b5e7658a
     SubtopicPreviewTab,
     TopicPreviewTabComponent,
     TopicEditorNavbarBreadcrumbComponent,
@@ -82,12 +77,7 @@
   ],
   entryComponents: [
     ChangeSubtopicAssignmentModalComponent,
-<<<<<<< HEAD
-=======
     RearrangeSkillsInSubtopicsModalComponent,
-    StoriesListComponent,
-    SubtopicsListComponent,
->>>>>>> b5e7658a
     SubtopicPreviewTab,
     TopicPreviewTabComponent,
     TopicEditorNavbarBreadcrumbComponent,
