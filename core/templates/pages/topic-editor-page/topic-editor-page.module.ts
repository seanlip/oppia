--- conflicted
+++ resolved
@@ -62,14 +62,11 @@
     TopicPreviewTabComponent,
     TopicEditorNavbarBreadcrumbComponent,
     CreateNewSubtopicModalComponent,
-<<<<<<< HEAD
     TopicEditorSaveModalComponent,
-=======
     DeleteStoryModalComponent,
     TopicSavePendingChangesComponent,
     TopicEditorSendMailComponent,
     TopicEditorSaveModalComponent
->>>>>>> 2945f895
   ],
   entryComponents: [
     QuestionsOpportunitiesSelectSkillAndDifficultyModalComponent,
