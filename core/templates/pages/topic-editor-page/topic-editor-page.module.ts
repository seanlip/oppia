// Copyright 2019 The Oppia Authors. All Rights Reserved.
//
// Licensed under the Apache License, Version 2.0 (the "License");
// you may not use this file except in compliance with the License.
// You may obtain a copy of the License at
//
//      http://www.apache.org/licenses/LICENSE-2.0
//
// Unless required by applicable law or agreed to in writing, software
// distributed under the License is distributed on an "AS-IS" BASIS,
// WITHOUT WARRANTIES OR CONDITIONS OF ANY KIND, either express or implied.
// See the License for the specific language governing permissions and
// limitations under the License.

/**
 * @fileoverview Module for the story viewer page.
 */

import { APP_INITIALIZER, NgModule, StaticProvider } from '@angular/core';
import { BrowserModule } from '@angular/platform-browser';
import { downgradeComponent } from '@angular/upgrade/static';
import { HttpClientModule } from '@angular/common/http';
import { HTTP_INTERCEPTORS } from '@angular/common/http';
import { InteractionExtensionsModule } from 'interactions/interactions.module';
import { RequestInterceptor } from 'services/request-interceptor.service';
import { SharedComponentsModule } from 'components/shared-component.module';
import { OppiaAngularRootComponent } from
  'components/oppia-angular-root.component';
import { platformFeatureInitFactory, PlatformFeatureService } from
  'services/platform-feature.service';

import { PracticeTabComponent } from
  'pages/topic-viewer-page/practice-tab/practice-tab.component';
import { StoriesListComponent } from
  'pages/topic-viewer-page/stories-list/topic-viewer-stories-list.component';
import { SubtopicsListComponent } from
  'pages/topic-viewer-page/subtopics-list/subtopics-list.component';
<<<<<<< HEAD
import { SubtopicPreviewTab } from './subtopic-editor/subtopic-preview-tab.component';
import { TopicPreviewTabComponent } from './preview-tab/topic-preview-tab.component';
=======
import { TopicEditorNavbarBreadcrumbComponent } from './navbar/topic-editor-navbar-breadcrumb.component';
import { QuestionDifficultySelectorComponent } from 'components/question-difficulty-selector/question-difficulty-selector.component';
>>>>>>> c20b722b

@NgModule({
  imports: [
    BrowserModule,
    HttpClientModule,
    InteractionExtensionsModule,
    SharedComponentsModule
  ],
  declarations: [
    OppiaAngularRootComponent,
    PracticeTabComponent,
    StoriesListComponent,
    SubtopicsListComponent,
<<<<<<< HEAD
    SubtopicPreviewTab,
    TopicPreviewTabComponent,
=======
    TopicEditorNavbarBreadcrumbComponent,
    QuestionDifficultySelectorComponent
>>>>>>> c20b722b
  ],
  entryComponents: [
    OppiaAngularRootComponent,
    PracticeTabComponent,
    StoriesListComponent,
    SubtopicsListComponent,
<<<<<<< HEAD
    SubtopicPreviewTab,
    TopicPreviewTabComponent,
=======
    TopicEditorNavbarBreadcrumbComponent,
    QuestionDifficultySelectorComponent
>>>>>>> c20b722b
  ],
  providers: [
    {
      provide: HTTP_INTERCEPTORS,
      useClass: RequestInterceptor,
      multi: true
    },
    {
      provide: APP_INITIALIZER,
      useFactory: platformFeatureInitFactory,
      deps: [PlatformFeatureService],
      multi: true
    }
  ]
})
class TopicEditorPageModule {
  // Empty placeholder method to satisfy the `Compiler`.
  ngDoBootstrap() {}
}

import { platformBrowserDynamic } from '@angular/platform-browser-dynamic';
import { downgradeModule } from '@angular/upgrade/static';

const bootstrapFnAsync = async(extraProviders: StaticProvider[]) => {
  const platformRef = platformBrowserDynamic(extraProviders);
  return platformRef.bootstrapModule(TopicEditorPageModule);
};
const downgradedModule = downgradeModule(bootstrapFnAsync);

declare var angular: ng.IAngularStatic;

angular.module('oppia').requires.push(downgradedModule);

angular.module('oppia').directive(
  // This directive is the downgraded version of the Angular component to
  // bootstrap the Angular 8.
  'oppiaAngularRoot',
  downgradeComponent({
    component: OppiaAngularRootComponent
  }) as angular.IDirectiveFactory);<|MERGE_RESOLUTION|>--- conflicted
+++ resolved
@@ -35,13 +35,10 @@
   'pages/topic-viewer-page/stories-list/topic-viewer-stories-list.component';
 import { SubtopicsListComponent } from
   'pages/topic-viewer-page/subtopics-list/subtopics-list.component';
-<<<<<<< HEAD
 import { SubtopicPreviewTab } from './subtopic-editor/subtopic-preview-tab.component';
 import { TopicPreviewTabComponent } from './preview-tab/topic-preview-tab.component';
-=======
 import { TopicEditorNavbarBreadcrumbComponent } from './navbar/topic-editor-navbar-breadcrumb.component';
 import { QuestionDifficultySelectorComponent } from 'components/question-difficulty-selector/question-difficulty-selector.component';
->>>>>>> c20b722b
 
 @NgModule({
   imports: [
@@ -55,26 +52,20 @@
     PracticeTabComponent,
     StoriesListComponent,
     SubtopicsListComponent,
-<<<<<<< HEAD
     SubtopicPreviewTab,
     TopicPreviewTabComponent,
-=======
     TopicEditorNavbarBreadcrumbComponent,
     QuestionDifficultySelectorComponent
->>>>>>> c20b722b
   ],
   entryComponents: [
     OppiaAngularRootComponent,
     PracticeTabComponent,
     StoriesListComponent,
     SubtopicsListComponent,
-<<<<<<< HEAD
     SubtopicPreviewTab,
     TopicPreviewTabComponent,
-=======
     TopicEditorNavbarBreadcrumbComponent,
     QuestionDifficultySelectorComponent
->>>>>>> c20b722b
   ],
   providers: [
     {
