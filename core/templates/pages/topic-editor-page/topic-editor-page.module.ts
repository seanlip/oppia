// Copyright 2019 The Oppia Authors. All Rights Reserved.
//
// Licensed under the Apache License, Version 2.0 (the "License");
// you may not use this file except in compliance with the License.
// You may obtain a copy of the License at
//
//      http://www.apache.org/licenses/LICENSE-2.0
//
// Unless required by applicable law or agreed to in writing, software
// distributed under the License is distributed on an "AS-IS" BASIS,
// WITHOUT WARRANTIES OR CONDITIONS OF ANY KIND, either express or implied.
// See the License for the specific language governing permissions and
// limitations under the License.

/**
 * @fileoverview Module for the story viewer page.
 */

import { APP_INITIALIZER, NgModule, StaticProvider } from '@angular/core';
import { BrowserModule, HAMMER_GESTURE_CONFIG } from '@angular/platform-browser';
import { downgradeComponent } from '@angular/upgrade/static';
import { HttpClientModule } from '@angular/common/http';
import { HTTP_INTERCEPTORS } from '@angular/common/http';
import { InteractionExtensionsModule } from 'interactions/interactions.module';
import { RequestInterceptor } from 'services/request-interceptor.service';
import { SharedComponentsModule } from 'components/shared-component.module';
import { OppiaAngularRootComponent } from
  'components/oppia-angular-root.component';
import { platformFeatureInitFactory, PlatformFeatureService } from
  'services/platform-feature.service';
import { RouterModule } from '@angular/router';
import { APP_BASE_HREF } from '@angular/common';

import { StoriesListComponent } from
  'pages/topic-viewer-page/stories-list/topic-viewer-stories-list.component';
import { SubtopicsListComponent } from
  'pages/topic-viewer-page/subtopics-list/subtopics-list.component';
import { SubtopicPreviewTab } from './subtopic-editor/subtopic-preview-tab.component';
import { ChangeSubtopicAssignmentModalComponent } from './modal-templates/change-subtopic-assignment-modal.component';
import { TopicPreviewTabComponent } from './preview-tab/topic-preview-tab.component';
import { TopicEditorNavbarBreadcrumbComponent } from './navbar/topic-editor-navbar-breadcrumb.component';
import { BrowserAnimationsModule } from '@angular/platform-browser/animations';
import { MyHammerConfig, toastrConfig } from 'pages/oppia-root/app.module';
import { CreateNewSubtopicModalComponent } from 'pages/topic-editor-page/modal-templates/create-new-subtopic-modal.component';
import { DeleteStoryModalComponent } from './modal-templates/delete-story-modal.component';
import { TopicEditorSendMailComponent } from './modal-templates/topic-editor-send-mail-modal.component';
import { TopicEditorSaveModalComponent } from './modal-templates/topic-editor-save-modal.component';
import { SmartRouterModule } from 'hybrid-router-module-provider';
import { AppErrorHandlerProvider } from 'pages/oppia-root/app-error-handler';
<<<<<<< HEAD
import { TopicEditorNavbarComponent } from './navbar/topic-editor-navbar.component';
=======
import { TopicQuestionsTabComponent } from './questions-tab/topic-questions-tab.component';
>>>>>>> 84d35d26

@NgModule({
  imports: [
    BrowserModule,
    BrowserAnimationsModule,
    HttpClientModule,
    // TODO(#13443): Remove smart router module provider once all pages are
    // migrated to angular router.
    SmartRouterModule,
    RouterModule.forRoot([]),
    InteractionExtensionsModule,
    SharedComponentsModule,
    ToastrModule.forRoot(toastrConfig)
  ],
  declarations: [
    ChangeSubtopicAssignmentModalComponent,
    StoriesListComponent,
    SubtopicsListComponent,
    SubtopicPreviewTab,
    TopicPreviewTabComponent,
    TopicEditorNavbarBreadcrumbComponent,
    CreateNewSubtopicModalComponent,
    DeleteStoryModalComponent,
    TopicEditorSendMailComponent,
    TopicEditorSaveModalComponent,
<<<<<<< HEAD
    TopicEditorNavbarComponent
=======
    TopicQuestionsTabComponent
>>>>>>> 84d35d26
  ],
  entryComponents: [
    ChangeSubtopicAssignmentModalComponent,
    StoriesListComponent,
    SubtopicsListComponent,
    SubtopicPreviewTab,
    TopicPreviewTabComponent,
    TopicEditorNavbarBreadcrumbComponent,
    CreateNewSubtopicModalComponent,
    DeleteStoryModalComponent,
    TopicEditorSendMailComponent,
    TopicEditorSaveModalComponent,
<<<<<<< HEAD
    TopicEditorNavbarComponent
=======
    TopicQuestionsTabComponent
>>>>>>> 84d35d26
  ],
  providers: [
    {
      provide: HTTP_INTERCEPTORS,
      useClass: RequestInterceptor,
      multi: true
    },
    {
      provide: APP_INITIALIZER,
      useFactory: platformFeatureInitFactory,
      deps: [PlatformFeatureService],
      multi: true
    },
    {
      provide: HAMMER_GESTURE_CONFIG,
      useClass: MyHammerConfig
    },
    AppErrorHandlerProvider,
    {
      provide: APP_BASE_HREF,
      useValue: '/'
    }
  ]
})
class TopicEditorPageModule {
  // Empty placeholder method to satisfy the `Compiler`.
  ngDoBootstrap() {}
}

import { platformBrowserDynamic } from '@angular/platform-browser-dynamic';
import { downgradeModule } from '@angular/upgrade/static';
import { ToastrModule } from 'ngx-toastr';

const bootstrapFnAsync = async(extraProviders: StaticProvider[]) => {
  const platformRef = platformBrowserDynamic(extraProviders);
  return platformRef.bootstrapModule(TopicEditorPageModule);
};
const downgradedModule = downgradeModule(bootstrapFnAsync);

declare var angular: ng.IAngularStatic;

angular.module('oppia').requires.push(downgradedModule);

angular.module('oppia').directive(
  // This directive is the downgraded version of the Angular component to
  // bootstrap the Angular 8.
  'oppiaAngularRoot',
  downgradeComponent({
    component: OppiaAngularRootComponent
  }) as angular.IDirectiveFactory);<|MERGE_RESOLUTION|>--- conflicted
+++ resolved
@@ -47,11 +47,8 @@
 import { TopicEditorSaveModalComponent } from './modal-templates/topic-editor-save-modal.component';
 import { SmartRouterModule } from 'hybrid-router-module-provider';
 import { AppErrorHandlerProvider } from 'pages/oppia-root/app-error-handler';
-<<<<<<< HEAD
 import { TopicEditorNavbarComponent } from './navbar/topic-editor-navbar.component';
-=======
 import { TopicQuestionsTabComponent } from './questions-tab/topic-questions-tab.component';
->>>>>>> 84d35d26
 
 @NgModule({
   imports: [
@@ -77,11 +74,8 @@
     DeleteStoryModalComponent,
     TopicEditorSendMailComponent,
     TopicEditorSaveModalComponent,
-<<<<<<< HEAD
-    TopicEditorNavbarComponent
-=======
+    TopicEditorNavbarComponent,
     TopicQuestionsTabComponent
->>>>>>> 84d35d26
   ],
   entryComponents: [
     ChangeSubtopicAssignmentModalComponent,
@@ -94,11 +88,8 @@
     DeleteStoryModalComponent,
     TopicEditorSendMailComponent,
     TopicEditorSaveModalComponent,
-<<<<<<< HEAD
-    TopicEditorNavbarComponent
-=======
+    TopicEditorNavbarComponent,
     TopicQuestionsTabComponent
->>>>>>> 84d35d26
   ],
   providers: [
     {
