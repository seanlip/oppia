--- conflicted
+++ resolved
@@ -16,17 +16,13 @@
  * @fileoverview Unit tests for topic preview tab.
  */
 
-<<<<<<< HEAD
-import { StorySummary } from 'domain/story/story-summary.model';
 // TODO(#7222): Remove usage of importAllAngularServices once upgraded to
 // Angular 8.
-=======
 import { HttpClientTestingModule } from '@angular/common/http/testing';
 import { TestBed } from '@angular/core/testing';
 
 import { EditableStoryBackendApiService } from 'domain/story/editable-story-backend-api.service';
 import { StorySummary} from 'domain/story/story-summary.model';
->>>>>>> 12786a00
 import { importAllAngularServices } from 'tests/unit-test-utils';
 
 describe('Topic preview tab', function() {
