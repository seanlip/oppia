// Copyright 2020 The Oppia Authors. All Rights Reserved.
//
// Licensed under the Apache License, Version 2.0 (the "License");
// you may not use this file except in compliance with the License.
// You may obtain a copy of the License at
//
//      http://www.apache.org/licenses/LICENSE-2.0
//
// Unless required by applicable law or agreed to in writing, software
// distributed under the License is distributed on an "AS-IS" BASIS,
// WITHOUT WARRANTIES OR CONDITIONS OF ANY KIND, either express or implied.
// See the License for the specific language governing permissions and
// limitations under the License.

/**
 * @fileoverview Unit tests for topic preview tab.
 */

<<<<<<< HEAD
import { importAllAngularServices } from 'tests/unit-test-utils';

import { StorySummary } from 'domain/story/story-summary.model';
=======
import { HttpClientTestingModule } from '@angular/common/http/testing';
import { TestBed } from '@angular/core/testing';

import { EditableStoryBackendApiService } from
  'domain/story/editable-story-backend-api.service';
import { StorySummary} from
  'domain/story/story-summary.model';
>>>>>>> bf8eea85

describe('Topic preview tab', function() {
  var ctrl = null;
  var $rootScope = null;
  var $scope = null;
  var TopicEditorStateService = null;

  importAllAngularServices();

  beforeEach(angular.mock.module('oppia'));
  beforeEach(() => {
    TestBed.configureTestingModule({
      imports: [HttpClientTestingModule],
      providers: [EditableStoryBackendApiService]
    });
  });
  beforeEach(angular.mock.module('oppia', function($provide) {
    $provide.value(
      'EditableStoryBackendApiService',
      TestBed.get(EditableStoryBackendApiService));
  }));
  beforeEach(angular.mock.inject(function($injector, $componentController) {
    $rootScope = $injector.get('$rootScope');
    TopicEditorStateService = $injector.get('TopicEditorStateService');
    $scope = $rootScope.$new();
    ctrl = $componentController('topicPreviewTab', {
      $scope: $scope,
    });
    const sampleStorySummaryBackendDict = {
      id: 'sample_story_id',
      title: 'Story title',
      node_titles: ['Chapter 1', 'Chapter 2'],
      thumbnail_filename: 'image.svg',
      thumbnail_bg_color: '#F8BF74',
      description: 'Description',
      story_is_published: true,
      completed_node_titles: ['Chapter 1'],
      url_fragment: 'story-url-fragment',
      pending_node_dicts: []
    };
    var story = StorySummary.createFromBackendDict(
      sampleStorySummaryBackendDict);
    spyOn(
      TopicEditorStateService,
      'getCanonicalStorySummaries').and.returnValue([story]);
    ctrl.$onInit();
  }));

  it('should initialize the variables', function() {
    expect(ctrl.activeTab).toEqual('story');
  });

  it('should return the static image url', function() {
    var imagePath = '/path/to/image.png';
    expect(ctrl.getStaticImageUrl(imagePath)).toBe(
      '/assets/images/path/to/image.png');
  });

  it('should change the preview tab', function() {
    ctrl.changePreviewTab('story');
    expect(ctrl.activeTab).toEqual('story');
    ctrl.changePreviewTab('subtopic');
    expect(ctrl.activeTab).toEqual('subtopic');
    ctrl.changePreviewTab('practice');
    expect(ctrl.activeTab).toEqual('practice');
  });
});<|MERGE_RESOLUTION|>--- conflicted
+++ resolved
@@ -16,19 +16,12 @@
  * @fileoverview Unit tests for topic preview tab.
  */
 
-<<<<<<< HEAD
-import { importAllAngularServices } from 'tests/unit-test-utils';
-
-import { StorySummary } from 'domain/story/story-summary.model';
-=======
 import { HttpClientTestingModule } from '@angular/common/http/testing';
 import { TestBed } from '@angular/core/testing';
 
-import { EditableStoryBackendApiService } from
-  'domain/story/editable-story-backend-api.service';
-import { StorySummary} from
-  'domain/story/story-summary.model';
->>>>>>> bf8eea85
+import { EditableStoryBackendApiService } from 'domain/story/editable-story-backend-api.service';
+import { StorySummary} from 'domain/story/story-summary.model';
+import { importAllAngularServices } from 'tests/unit-test-utils';
 
 describe('Topic preview tab', function() {
   var ctrl = null;
