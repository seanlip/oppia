<div role="form" class="form-horizontal topic-editor">
  <div class="topic-content-container">
    <p class="topic-dashboard-link">
      <a href="/topics-and-skills-dashboard">
        Back to Topics Dashboard <i class="fa fa-angle-left"></i>
      </a>
      <span><[editableName]></span>
    </p>
    <md-card class="oppia-long-text">
      <div class="topic-editor-main-container">
        <label class="form-heading">Topic Thumbnail</label>
        <thumbnail-uploader disabled="!topicRights.canEditTopic()"
                            filename="topic.getThumbnailFilename()"
                            update-filename="updateTopicThumbnailFilename"
                            bg-color="topic.getThumbnailBgColor()"
                            update-bg-color="updateTopicThumbnailBgColor"
                            allowed-bg-colors="allowedBgColors"
                            aspect-ratio="'4:3'"
                            preview-title="editableName"
                            preview-description=""
                            preview-description-bg-color="'#2F6687'"
                            preview-footer="topic.getCanonicalStoryIds().length + ' Lessons'">
        </thumbnail-uploader>
        <div class="topic-name">
          <label for="topicName" class="form-heading protractor-test-topic-name-heading">Topic Name</label>
          <input id="topicName" type="text" class="form-control protractor-test-topic-name-field"
                 ng-disabled="!topicRights.canEditTopic()"
                 ng-model="editableName" ng-blur="updateTopicName(editableName)"
                 placeholder="Enter a name for the topic." maxlength="<[MAX_CHARS_IN_TOPIC_NAME]>" ng-trim="false">
          <span class="oppia-input-box-subtitle">
            <i>
              Topic name should be at most <[MAX_CHARS_IN_TOPIC_NAME]> characters.
            </i>
          </span>
        </div>
        <div class="topic-description" ng-class="{'has-error': editableDescriptionIsEmpty && topicDescriptionChanged}">
          <label for="topicDescription" class="form-heading protractor-test-topic-description-heading">Description</label>
          <textarea type="text" class="form-control topic-description protractor-test-topic-description-field"
                    ng-model="editableDescription" maxlength="<[MAX_CHARS_IN_TOPIC_DESCRIPTION]>"
                    ng-change="updateTopicDescriptionStatus(editableDescription)"
                    ng-blur="updateTopicDescription(editableDescription)"
                    placeholder="Enter the description of the topic">
          </textarea>
          <span class="oppia-input-box-subtitle">
            <i>
              Topic description should be at most <[MAX_CHARS_IN_TOPIC_DESCRIPTION]> characters.
            </i>
          </span>
          <span ng-if="editableDescriptionIsEmpty && topicDescriptionChanged" class="form-text">
            What does this topic contain?
          </span>
        </div>
      </div>
      <div ng-if="!topicPreviewCardIsShown" >
        <button class="btn btn-default show-topic-preview-button" ng-click="togglePreview()">
          Preview Topic Card
          <i class="fa fa-angle-down"></i>
        </button>
      </div>
      <div ng-if="topicPreviewCardIsShown">
        <button class="btn btn-default show-topic-preview-button" ng-click="togglePreview()">
          Collapse Topic Card
          <i class="fa fa-angle-up"></i>
        </button>
      </div>
      <div ng-if="topic.getId() && topicPreviewCardIsShown">
        <preview-thumbnail name="editableName"
                           description="editableDescription"
                           preview-footer="getPreviewFooter()"
                           filename = "topic.getThumbnailFilename()"
                           thumbnail-bg-color="topic.getThumbnailBgColor()"
                           bg-color="'#2F6687'">
        </preview-thumbnail>
      </div>
    </md-card>
    <md-card class="item-list-card">
      <div class="item-list-card-header">
        <h3>Subtopics</h3>
        <i ng-click="togglePreviewListCards(SUBTOPIC_LIST)"
           class="fa fa-angle-down"
           ng-if="!subtopicsListIsShown"
           aria-hidden="true">
        </i>
<<<<<<< HEAD
      </span>
    </div>

    <div class="topic-description" ng-class="{'has-error': editableDescriptionIsEmpty && topicDescriptionChanged}">
      <label for="topicDescription" class="form-heading protractor-test-topic-description-heading">Description</label>
      <textarea type="text" class="form-control oppia-topic-description-field protractor-test-topic-description-field"
                ng-model="editableDescription" maxlength="<[MAX_CHARS_IN_TOPIC_DESCRIPTION]>"
                ng-change="updateTopicDescriptionStatus(editableDescription)"
                ng-blur="updateTopicDescription(editableDescription)"
                placeholder="Enter the description of the topic">
      </textarea>
      <span class="oppia-input-box-subtitle">
        <i>
          Topic description should be at most <[MAX_CHARS_IN_TOPIC_DESCRIPTION]> characters.
        </i>
      </span>
      <span ng-if="editableDescriptionIsEmpty && topicDescriptionChanged" class="form-text oppia-form-text">
        What does this topic contain?
      </span>
    </div>

    <div class="canonical-stories">
      <label class="form-heading"> Canonical Stories </label>
      <button class="btn btn-secondary oppia-create-story-button protractor-test-create-story-button"
              ng-click="createCanonicalStory()">
        Create Story
      </button>
      <stories-list ng-if="topic.getCanonicalStoryIds().length > 0"
                    story-summaries="canonicalStorySummaries"
                    topic="topic">
      </stories-list>
      <h4 ng-if="topic.getCanonicalStoryIds().length === 0" class="oppia-canonical-story-header">
        Click on Create Story to create a new canonical story for the topic
      </h4>
    </div>
  </md-card>
=======
        <i ng-click="togglePreviewListCards(SUBTOPIC_LIST)"
           class="fa fa-angle-up"
           ng-if="subtopicsListIsShown"
           aria-hidden="true">
        </i>
      </div>
      <div ng-if="subtopicsListIsShown">
        <button class="btn add-subtopic-btn protractor-test-add-subtopic-button" ng-click="createSubtopic()">
          + ADD SUBTOPIC
        </button>
        <div ng-if="subtopics.length && subtopicsListIsShown">
          <div class="list-header">
            <span>Name</span>
            <span># of Skills</span>
          </div>
          <div ng-repeat="subtopic in subtopics">
            <div class="subtopics-list-item">
              <span class="protractor-test-subtopic" ng-click="navigateToSubtopic(subtopic.getId())"><[subtopic.getTitle()]></span>
              <span><[subtopic.getSkillSummaries().length]>
                <button class="btn btn-secondary protractor-test-delete-subtopic-button" ng-click="deleteSubtopic(subtopic.getId())">Delete</button>
              </span>
            </div>
          </div>
        </div>
      </div>
    </md-card>
    <md-card class="item-list-card">
      <div class="item-list-card-header">
        <h3>Skills</h3>
        <i ng-click="togglePreviewListCards(SKILL_LIST)"
           class="fa fa-angle-down"
           ng-if="!skillsListIsShown"
           aria-hidden="true">
        </i>
        <i ng-click="togglePreviewListCards(SKILL_LIST)"
           class="fa fa-angle-up"
           ng-if="skillsListIsShown"
           aria-hidden="true">
        </i>
      </div>
      <div ng-if="skillsListIsShown">
        <button class="btn add-skill-btn" ng-click="createSkill()">
          + ADD SKILL
        </button>
        <div ng-if="uncategorizedSkillSummaries.length">
          <div class="list-header">
            <span>Name</span>
          </div>
          <div ng-repeat="skillSummary in uncategorizedSkillSummaries" class="skills-list-item protractor-test-skill-item">
            <a ng-href="<[getSkillEditorUrl(skillSummary.getId())]>" target="_blank" rel="noopener">
              <span><[skillSummary.getDescription()]></span>
            </a>
            <button class="btn btn-secondary"
                    ng-click="deleteUncategorizedSkillFromTopic(skillSummary)">
              Delete
            </button>
          </div>
        </div>
      </div>
    </md-card>
  </div>
  <div class="topic-info-container">
    <md-card class="item-list-card">
      <div class="item-list-card-header">
        <h3>Canonical Stories</h3>
        <i ng-click="togglePreviewListCards(STORY_LIST)"
           class="fa fa-angle-down"
           ng-if="!storiesListIsShown"
           aria-hidden="true">
        </i>
        <i ng-click="togglePreviewListCards(STORY_LIST)"
           class="fa fa-angle-up"
           ng-if="storiesListIsShown"
           aria-hidden="true">
        </i>
      </div>
      <div ng-if="storiesListIsShown">
        <button class="btn add-story-btn protractor-test-create-story-button"
                ng-click="createCanonicalStory()">
          + ADD STORY
        </button>
        <div class="canonical-stories">
          <stories-list ng-if="topic.getCanonicalStoryIds().length > 0"
                        story-summaries="canonicalStorySummaries"
                        topic="topic">
          </stories-list>
        </div>
      </div>
    </md-card>
    <md-card class="entity-count">
      <div class="subtopic-count">
        <span class="subtopic-count-value"><[topic.getSubtopics().length]></span>
        <span class="subtopic-count-text">Subtopics</span>
      </div>
      <div class="skill-count">
        <span class="skill-count-value"><[topic.getSkillIds().length]></span>
        <span class="skill-count-text">Skills</span>
      </div>
      <div class="story-count">
        <span class="story-count-value"><[topic.getCanonicalStoryIds().length]></span>
        <span class="story-count-text">Stories</span>
      </div>
    </md-card>
  </div>
  <div>
  </div>
>>>>>>> baaf74cf
</div>
<style>
  .topic-editor thumbnail-uploader {
    margin-bottom: 15px;
  }

  .topic-editor textarea {
    resize: vertical;
  }

  .topic-editor {
    display: flex;
    flex-wrap: wrap;
    justify-content: center;
  }

  .topic-editor .topic-content-container {
    width: 45%;
  }

  .topic-editor .topic-info-container {
    margin-top: 34px;
    width: 35%;
  }

  .topic-editor .add-entity-text {
    color: #808080;
    margin-top: 20px;
  }

  .topic-editor .topic-dashboard-link {
    font-weight: bold;
  }

  .topic-editor .topic-dashboard-link a {
    margin-left: 1%;
    text-decoration: none;
  }

  .topic-editor .topic-preview-container {
    text-align: center;
  }

  .topic-editor .topic-preview-container button {
    margin: 15px 0;
  }

  .topic-editor .entity-count {
    align-items: center;
    background-color: #ffffff;
    display: flex;
    flex-wrap: wrap;
    height: 100px;
    justify-content: center;
    margin: 30px 8px 0;
  }

  .topic-editor .subtopic-count,
  .topic-editor .skill-count,
  .topic-editor .story-count {
    border-right: 2px solid #aaaac1;
    display: inline-block;
    text-align: center;
    width: 33%;
  }

  .topic-editor .story-count {
    border-right: none;
  }

  .topic-editor .skills-list-item {
    display: flex;
    flex-wrap: wrap;
    justify-content: space-between;
  }

  .topic-editor .skills-list-item a {
    color: inherit;
    text-decoration: none;
  }

  .topic-editor .subtopic-count-value,
  .topic-editor .skill-count-value,
  .topic-editor .story-count-value {
    display: block;
    font-size: 26px;
    height: 40px;
  }

  .topic-editor .topic-editor-main-container {
    font-family: Roboto, Arial, sans-serif;
    padding: 30px 55px 30px 45px;
  }

  .topic-editor .show-topic-preview-button {
    border-top: 1px solid #c1c1c1;
    color: #419889;
    font-size: 15px;
    padding: 10px 0;
    width: 100%;
  }

  .topic-editor .form-heading {
    font-size: 1.2em;
  }

  .topic-editor .topic-name {
    margin-bottom: 1.5%;
  }

  .topic-editor .canonical-stories {
    margin-top: 20px;
  }

  .topic-editor .topic-description textarea {
    height: 10vh;
  }

  .topic-editor .add-subtopic-btn,
  .topic-editor .add-skill-btn,
  .topic-editor .add-story-btn {
    background-color: #008098;
    color: #FFFFFF;
    text-align: left;
  }

  .topic-editor .add-subtopic-btn {
    width: 140px;
  }

  .topic-editor .add-skill-btn {
    width: 120px;
  }

  .topic-editor .add-story-btn {
    width: 120px;
  }

  .topic-editor .item-list-card {
    font-family: Roboto, Arial, sans-serif;
    padding: 30px 55px 30px 45px;
  }

  .topic-editor .list-header {
    border-bottom: 2px solid #000000;
    display: flex;
    justify-content: space-between;
    margin: 25px 0;
  }

  .topic-editor .list-header span {
    font-weight: bold;
  }

  .topic-editor .subtopics-list-item {
    cursor: pointer;
    display: flex;
    justify-content: space-between;
    margin: 7px 0;
  }

  .topic-editor  .item-list-card-header i {
    display: none;
  }

  @media screen and (max-width: 1200px) {
    .topic-editor .topic-content-container {
      width: 50%;
    }

    .topic-editor .topic-info-container {
      margin-top: 34px;
      width: 40%;
    }
  }

  @media screen and (max-width: 1000px) {
    .topic-editor .topic-content-container {
      width: 55%;
    }

    .topic-editor .topic-info-container {
      margin-top: 34px;
      width: 45%;
    }
  }

  @media screen and (max-width: 768px) {
    .topic-editor {
      margin-bottom: 15px;
    }

    .topic-editor .item-list-card {
      padding: 15px 10px;
    }
    .topic-editor .entity-count {
      display: none;
    }

    .topic-editor .item-list-card-header {
      align-items: center;
      display: flex;
      justify-content: space-between;
    }

    .topic-editor .item-list-card-header i {
      display: inline-block;
      font-size: 25px;
    }

    .topic-editor .topic-content-container {
      width: 100%;
    }

    .topic-editor .topic-info-container {
      margin-top: 0;
      width: 100%;
    }

    .topic-editor .add-subtopic-btn {
      width: 50%;
    }
  }

  .oppia-topic-description-field {
    height: 10vh;
  }

  .oppia-form-text {
    font-size: smaller;
  }

  .oppia-create-story-button {
    float: right;
  }

  .oppia-canonical-story-header {
    color: gray;
  }
</style><|MERGE_RESOLUTION|>--- conflicted
+++ resolved
@@ -81,44 +81,6 @@
            ng-if="!subtopicsListIsShown"
            aria-hidden="true">
         </i>
-<<<<<<< HEAD
-      </span>
-    </div>
-
-    <div class="topic-description" ng-class="{'has-error': editableDescriptionIsEmpty && topicDescriptionChanged}">
-      <label for="topicDescription" class="form-heading protractor-test-topic-description-heading">Description</label>
-      <textarea type="text" class="form-control oppia-topic-description-field protractor-test-topic-description-field"
-                ng-model="editableDescription" maxlength="<[MAX_CHARS_IN_TOPIC_DESCRIPTION]>"
-                ng-change="updateTopicDescriptionStatus(editableDescription)"
-                ng-blur="updateTopicDescription(editableDescription)"
-                placeholder="Enter the description of the topic">
-      </textarea>
-      <span class="oppia-input-box-subtitle">
-        <i>
-          Topic description should be at most <[MAX_CHARS_IN_TOPIC_DESCRIPTION]> characters.
-        </i>
-      </span>
-      <span ng-if="editableDescriptionIsEmpty && topicDescriptionChanged" class="form-text oppia-form-text">
-        What does this topic contain?
-      </span>
-    </div>
-
-    <div class="canonical-stories">
-      <label class="form-heading"> Canonical Stories </label>
-      <button class="btn btn-secondary oppia-create-story-button protractor-test-create-story-button"
-              ng-click="createCanonicalStory()">
-        Create Story
-      </button>
-      <stories-list ng-if="topic.getCanonicalStoryIds().length > 0"
-                    story-summaries="canonicalStorySummaries"
-                    topic="topic">
-      </stories-list>
-      <h4 ng-if="topic.getCanonicalStoryIds().length === 0" class="oppia-canonical-story-header">
-        Click on Create Story to create a new canonical story for the topic
-      </h4>
-    </div>
-  </md-card>
-=======
         <i ng-click="togglePreviewListCards(SUBTOPIC_LIST)"
            class="fa fa-angle-up"
            ng-if="subtopicsListIsShown"
@@ -225,7 +187,6 @@
   </div>
   <div>
   </div>
->>>>>>> baaf74cf
 </div>
 <style>
   .topic-editor thumbnail-uploader {
