--- conflicted
+++ resolved
@@ -12,63 +12,33 @@
       <p *ngIf="key === 'publication_status'" class="text-center">Published?</p>
     </th>
   </tr>
-<<<<<<< HEAD
-  <tr ng-repeat="summary in $ctrl.storySummaries track by $index"
-      dnd-list="storySummaries"
-      dnd-dragstart="onMoveStoryStart($index)"
-      dnd-drop="onMoveStoryFinish($index)"
-      dnd-draggable="summary"
-      class="list-item e2e-test-story-list-item">
-    <td>
-      <a ng-click="topicRights.canEditTopic() && openStoryEditor(summary.getId())" class="list-summary text-left">
-        <span class="e2e-test-story-title"> <[summary.getTitle()]> </span>
-      </a>
-    </td>
-    <td>
-      <a ng-click="topicRights.canEditTopic() && openStoryEditor(summary.getId())" class="list-summary text-center">
-        <span> <[summary.getNodeTitles().length]> </span>
-      </a>
-    </td>
-    <td>
-      <a ng-click="topicRights.canEditTopic() && openStoryEditor(summary.getId())" class="list-summary text-center">
-        <span class="e2e-test-story-publication-status"> <[summary.isStoryPublished() ? "Yes" : "No"]> </span>
-      </a>
-    </td>
-    <td>
-      <a ng-click="deleteCanonicalStory(summary.getId())" class="list-summary text-center">
-        <span class="fas fa-trash-alt" ng-if="topicRights.canEditTopic()"></span>
-      </a>
-    </td>
-  </tr>
-=======
   <tbody cdkDropList
          (cdkDropListDropped)="drop($event)">
     <tr *ngFor="let summary of storySummaries; index as idx"
         class="list-item e2e-test-list-view-item-item e2e-test-story-list-item"
         cdkDrag>
       <td>
-        <a (click)="openStoryEditor(summary.getId())" class="list-summary text-left">
+        <a (click)="topicRights.canEditTopic() && openStoryEditor(summary.getId())" class="list-summary text-left">
           <span class="e2e-test-story-title"> {{ summary.getTitle() }} </span>
         </a>
       </td>
       <td>
-        <a (click)="openStoryEditor(summary.getId())" class="list-summary text-center">
+        <a (click)="topicRights.canEditTopic() && openStoryEditor(summary.getId())" class="list-summary text-center">
           <span> {{ summary.getNodeTitles().length }} </span>
         </a>
       </td>
       <td>
-        <a (click)="openStoryEditor(summary.getId())" class="list-summary text-center">
+        <a (click)="topicRights.canEditTopic() && openStoryEditor(summary.getId())" class="list-summary text-center">
           <span class="e2e-test-story-publication-status"> {{ summary.isStoryPublished() ? "Yes" : "No" }} </span>
         </a>
       </td>
       <td>
         <a (click)="deleteCanonicalStory(summary.getId())" class="list-summary text-center">
-          <span class="fas fa-trash-alt"></span>
+          <span class="fas fa-trash-alt" ng-if="topicRights.canEditTopic()"></span>
         </a>
       </td>
     </tr>
   </tbody>
->>>>>>> af8dfa99
 </table>
 
 <style>
