// Copyright 2018 The Oppia Authors. All Rights Reserved.
//
// Licensed under the Apache License, Version 2.0 (the "License");
// you may not use this file except in compliance with the License.
// You may obtain a copy of the License at
//
//      http://www.apache.org/licenses/LICENSE-2.0
//
// Unless required by applicable law or agreed to in writing, software
// distributed under the License is distributed on an "AS-IS" BASIS,
// WITHOUT WARRANTIES OR CONDITIONS OF ANY KIND, either express or implied.
// See the License for the specific language governing permissions and
// limitations under the License.

/**
 * @fileoverview Controller for the stories list viewer.
 */

import { SavePendingChangesModalComponent } from 'components/save-pending-changes/save-pending-changes-modal.component';

require(
  'components/common-layout-directives/common-elements/' +
  'confirm-or-cancel-modal.controller.ts');
require('domain/editor/undo_redo/undo-redo.service.ts');
require('domain/topic/topic-update.service.ts');
require('domain/utilities/url-interpolation.service.ts');
require('pages/topic-editor-page/services/topic-editor-state.service.ts');
require('services/contextual/url.service.ts');
require('services/ngb-modal.service.ts');
<<<<<<< HEAD
=======

import { DeleteStoryModalComponent } from '../modal-templates/delete-story-modal.component';
import { TopicSavePendingChangesComponent } from
  '../modal-templates/topic-save-pending-changes-modal.component';
>>>>>>> d01ca2f3

angular.module('oppia').component('topicEditorStoriesList', {
  bindings: {
    storySummaries: '=',
    getTopic: '&topic'
  },
  template: require(
    './topic-editor-stories-list.component.html'),
  controller: [
<<<<<<< HEAD
    '$scope', '$uibModal', '$window',
    'NgbModal', 'TopicUpdateService',
    'UndoRedoService', 'UrlInterpolationService',
    function(
        $scope, $uibModal, $window,
        NgbModal, TopicUpdateService,
=======
    '$scope', '$window', 'NgbModal', 'TopicUpdateService',
    'UndoRedoService', 'UrlInterpolationService',
    function(
        $scope, $window, NgbModal, TopicUpdateService,
>>>>>>> d01ca2f3
        UndoRedoService, UrlInterpolationService) {
      var ctrl = this;
      var STORY_EDITOR_URL_TEMPLATE = '/story_editor/<story_id>';
      $scope.openStoryEditor = function(storyId) {
        if (UndoRedoService.getChangeCount() > 0) {
<<<<<<< HEAD
          const modalRef = NgbModal.open(
            SavePendingChangesModalComponent, {
              backdrop: true
            });

          modalRef.componentInstance.body = (
            'Please save all pending changes ' +
            'before exiting the topic editor.');

          modalRef.result.then(function() {}, function() {
=======
          NgbModal.open(TopicSavePendingChangesComponent, {
            backdrop: true
          }).result.then(function() {}, function() {
>>>>>>> d01ca2f3
            // Note to developers:
            // This callback is triggered when the Cancel button is clicked.
            // No further action is needed.
          });
        } else {
          $window.open(
            UrlInterpolationService.interpolateUrl(
              STORY_EDITOR_URL_TEMPLATE, {
                story_id: storyId
              }), '_self');
        }
      };

      $scope.deleteCanonicalStory = function(storyId) {
        NgbModal.open(DeleteStoryModalComponent, {
          backdrop: true
        }).result.then(function() {
          TopicUpdateService.removeCanonicalStory(
            ctrl.getTopic(), storyId);
          for (var i = 0; i < ctrl.storySummaries.length; i++) {
            if (ctrl.storySummaries[i].getId() === storyId) {
              ctrl.storySummaries.splice(i, 1);
            }
          }
        }, function() {
          // Note to developers:
          // This callback is triggered when the Cancel button is clicked.
          // No further action is needed.
        });
      };

      $scope.onMoveStoryFinish = function(toIndex) {
        $scope.toIndex = toIndex;
        if ($scope.fromIndex === $scope.toIndex) {
          return;
        }
        TopicUpdateService.rearrangeCanonicalStory(
          ctrl.getTopic(), $scope.fromIndex, $scope.toIndex);
        var storySummary = (
          angular.copy(ctrl.storySummaries[$scope.fromIndex]));
        ctrl.storySummaries.splice($scope.fromIndex, 1);
        ctrl.storySummaries.splice($scope.toIndex, 0, storySummary);
      };

      $scope.onMoveStoryStart = function(fromIndex) {
        $scope.fromIndex = fromIndex;
      };

      ctrl.$onInit = function() {
        $scope.STORY_TABLE_COLUMN_HEADINGS = [
          'title', 'node_count', 'publication_status'];
      };
    }]
});<|MERGE_RESOLUTION|>--- conflicted
+++ resolved
@@ -17,6 +17,7 @@
  */
 
 import { SavePendingChangesModalComponent } from 'components/save-pending-changes/save-pending-changes-modal.component';
+import { DeleteStoryModalComponent } from '../modal-templates/delete-story-modal.component';
 
 require(
   'components/common-layout-directives/common-elements/' +
@@ -27,13 +28,6 @@
 require('pages/topic-editor-page/services/topic-editor-state.service.ts');
 require('services/contextual/url.service.ts');
 require('services/ngb-modal.service.ts');
-<<<<<<< HEAD
-=======
-
-import { DeleteStoryModalComponent } from '../modal-templates/delete-story-modal.component';
-import { TopicSavePendingChangesComponent } from
-  '../modal-templates/topic-save-pending-changes-modal.component';
->>>>>>> d01ca2f3
 
 angular.module('oppia').component('topicEditorStoriesList', {
   bindings: {
@@ -43,25 +37,17 @@
   template: require(
     './topic-editor-stories-list.component.html'),
   controller: [
-<<<<<<< HEAD
-    '$scope', '$uibModal', '$window',
+    '$scope', '$window',
     'NgbModal', 'TopicUpdateService',
     'UndoRedoService', 'UrlInterpolationService',
     function(
-        $scope, $uibModal, $window,
+        $scope, $window,
         NgbModal, TopicUpdateService,
-=======
-    '$scope', '$window', 'NgbModal', 'TopicUpdateService',
-    'UndoRedoService', 'UrlInterpolationService',
-    function(
-        $scope, $window, NgbModal, TopicUpdateService,
->>>>>>> d01ca2f3
         UndoRedoService, UrlInterpolationService) {
       var ctrl = this;
       var STORY_EDITOR_URL_TEMPLATE = '/story_editor/<story_id>';
       $scope.openStoryEditor = function(storyId) {
         if (UndoRedoService.getChangeCount() > 0) {
-<<<<<<< HEAD
           const modalRef = NgbModal.open(
             SavePendingChangesModalComponent, {
               backdrop: true
@@ -72,11 +58,6 @@
             'before exiting the topic editor.');
 
           modalRef.result.then(function() {}, function() {
-=======
-          NgbModal.open(TopicSavePendingChangesComponent, {
-            backdrop: true
-          }).result.then(function() {}, function() {
->>>>>>> d01ca2f3
             // Note to developers:
             // This callback is triggered when the Cancel button is clicked.
             // No further action is needed.
