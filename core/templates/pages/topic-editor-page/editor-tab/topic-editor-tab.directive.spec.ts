--- conflicted
+++ resolved
@@ -21,27 +21,21 @@
 
 // TODO(#7222): Remove the following block of unnnecessary imports once
 // the code corresponding to the spec is upgraded to Angular 8.
-<<<<<<< HEAD
 import { TopicEditorRoutingService } from '../services/topic-editor-routing.service';
 import { SpyLocation } from '@angular/common/testing';
 import { Location } from '@angular/common';
 import { angularServices } from 'services/angular-services.index';
 import { TestBed } from '@angular/core/testing';
 import { HttpClientTestingModule } from '@angular/common/http/testing';
-=======
 import { importAllAngularServices } from 'tests/unit-test-utils';
->>>>>>> 12786a00
-// ^^^ This block is to be removed.
+
 
 describe('Topic editor tab directive', function() {
   importAllAngularServices();
 
   beforeEach(angular.mock.module('oppia'));
 
-<<<<<<< HEAD
-=======
   importAllAngularServices();
->>>>>>> 12786a00
   var $scope = null;
   var $uibModalInstance = null;
   var ctrl = null;
