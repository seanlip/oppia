// Copyright 2020 The Oppia Authors. All Rights Reserved.
//
// Licensed under the Apache License, Version 2.0 (the "License");
// you may not use this file except in compliance with the License.
// You may obtain a copy of the License at
//
//      http://www.apache.org/licenses/LICENSE-2.0
//
// Unless required by applicable law or agreed to in writing, software
// distributed under the License is distributed on an "AS-IS" BASIS,
// WITHOUT WARRANTIES OR CONDITIONS OF ANY KIND, either express or implied.
// See the License for the specific language governing permissions and
// limitations under the License.


/**
 * @fileoverview Unit tests for the topic editor tab directive.
 */

import { EventEmitter } from '@angular/core';

// TODO(#7222): Remove the following block of unnnecessary imports once
// the code corresponding to the spec is upgraded to Angular 8.
import { UpgradedServices } from 'services/UpgradedServices';
// ^^^ This block is to be removed.

import { EventEmitter } from '@angular/core';

describe('Topic editor tab directive', function() {
  beforeEach(angular.mock.module('oppia'));

  beforeEach(angular.mock.module('oppia', function($provide) {
    var ugs = new UpgradedServices();
    for (let [key, value] of Object.entries(ugs.getUpgradedServices())) {
      $provide.value(key, value);
    }
  }));
  var $scope = null;
  var $uibModalInstance = null;
  var ctrl = null;
  var $rootScope = null;
  var topic = null;
  var $q = null;
  var skillSummary = null;
  var story1 = null;
  var story2 = null;
  var ContextService = null;
  var ImageUploadHelperService = null;
  var directive = null;
  var TopicEditorStateService = null;
  var TopicObjectFactory = null;
  var SkillCreationService = null;
  var EntityCreationService = null;
  var SkillSummaryObjectFactory = null;
  var TopicUpdateService = null;
  var StoryCreationService = null;
  var SubtopicObjectFactory = null;
  var StoryReferenceObjectFactory = null;
  var UndoRedoService = null;
  var WindowDimensionsService = null;
  var TopicEditorRoutingService = null;
<<<<<<< HEAD
  var mockStorySummariesInitializedEventEmitter = new EventEmitter();
=======

  var topicInitializedEventEmitter = null;
  var topicReinitializedEventEmitter = null;
>>>>>>> e4cd1e8c
  var MockWindowDimensionsService = {
    isWindowNarrow: () => false
  };

  beforeEach(angular.mock.inject(function($injector) {
    $rootScope = $injector.get('$rootScope');
    $scope = $rootScope.$new();
    ContextService = $injector.get('ContextService');
    $uibModalInstance = $injector.get('$uibModal');
    $q = $injector.get('$q');
    ImageUploadHelperService = $injector.get('ImageUploadHelperService');
    WindowDimensionsService = $injector.get('WindowDimensionsService');
    directive = $injector.get('topicEditorTabDirective')[0];
    TopicEditorStateService = $injector.get('TopicEditorStateService');
    TopicObjectFactory = $injector.get('TopicObjectFactory');
    var MockContextSerivce = {
      getEntityType: () => 'topic',
      getEntityId: () => 'dkfn32sxssasd'
    };
    var MockImageUploadHelperService = {
      getTrustedResourceUrlForThumbnailFilename: (filename,
          entityType,
          entityId) => (entityType + '/' + entityId + '/' + filename)
    };
    SkillCreationService = $injector.get('SkillCreationService');
    TopicUpdateService = $injector.get('TopicUpdateService');
    StoryCreationService = $injector.get('StoryCreationService');
    UndoRedoService = $injector.get('UndoRedoService');
    SkillSummaryObjectFactory = $injector.get('ShortSkillSummaryObjectFactory');
    EntityCreationService = $injector.get('EntityCreationService');
    SubtopicObjectFactory = $injector.get('SubtopicObjectFactory');
    StoryReferenceObjectFactory = $injector.get('StoryReferenceObjectFactory');
    TopicEditorRoutingService = $injector.get('TopicEditorRoutingService');

    topicInitializedEventEmitter = new EventEmitter();
    topicReinitializedEventEmitter = new EventEmitter();

    spyOnProperty(TopicEditorStateService, 'onTopicInitialized').and.callFake(
      function() {
        return topicInitializedEventEmitter;
      });
    spyOnProperty(
      TopicEditorStateService, 'onTopicReinitialized').and.callFake(
      function() {
        return topicReinitializedEventEmitter;
      });

    ctrl = $injector.instantiate(directive.controller, {
      $scope: $scope,
      $uibModalInstance: $uibModalInstance,
      ContextService: MockContextSerivce,
      ImageUploadHelperService: MockImageUploadHelperService,
      SkillCreationService: SkillCreationService,
      UndoRedoService: UndoRedoService,
      TopicUpdateService: TopicUpdateService,
      TopicEditorRoutingService: TopicEditorRoutingService,
      WindowDimensionsService: MockWindowDimensionsService,
      StoryCreationService: StoryCreationService,
      TopicEditorStateService: TopicEditorStateService,
      EntityCreationService: EntityCreationService
    });
    var subtopic = SubtopicObjectFactory.createFromTitle(1, 'subtopic1');
    topic = TopicObjectFactory.createInterstitialTopic();
    skillSummary = SkillSummaryObjectFactory.create(
      'skill_1', 'Description 1');
    subtopic._skillSummaries = [skillSummary];
    topic._uncategorizedSkillSummaries = [skillSummary];
    topic._subtopics = [subtopic];
    story1 = StoryReferenceObjectFactory.createFromStoryId('storyId1');
    story2 = StoryReferenceObjectFactory.createFromStoryId('storyId2');
    topic._canonicalStoryReferences = [story1, story2];
    topic.setName('New Name');
    topic.setUrlFragment('topic-url-fragment');
    spyOn(TopicEditorStateService, 'getTopic').and.returnValue(topic);
    spyOnProperty(TopicEditorStateService,
      'onStorySummariesInitialized').and.returnValue(
      mockStorySummariesInitializedEventEmitter);
    ctrl.$onInit();
  }));

  afterEach(() => {
    ctrl.$onDestroy();
  });

  it('should initialize the variables', function() {
    expect($scope.topic).toEqual(topic);
    expect($scope.allowedBgColors).toEqual(['#C6DCDA']);
    expect($scope.topicDescriptionChanged).toEqual(false);
    expect($scope.subtopicsListIsShown).toEqual(true);
    expect($scope.storiesListIsShown).toEqual(true);
    expect($scope.SUBTOPIC_LIST).toEqual('subtopic');
    expect($scope.SKILL_LIST).toEqual('skill');
    expect($scope.STORY_LIST).toEqual('story');
  });

  it('should call EntityCreationService to create skill', function() {
    var skillSpy = spyOn(EntityCreationService, 'createSkill');
    $scope.createSkill();
    expect(skillSpy).toHaveBeenCalled();
  });

  it('should toggle the subtopic card', function() {
    var index = 1;
    expect($scope.subtopicCardSelectedIndexes[index]).toEqual(undefined);
    $scope.toggleSubtopicCard(index);
    expect($scope.subtopicCardSelectedIndexes[index]).toEqual(true);
    $scope.toggleSubtopicCard(index);
    expect($scope.subtopicCardSelectedIndexes[index]).toEqual(false);
    $scope.toggleSubtopicCard(index);
    expect($scope.subtopicCardSelectedIndexes[index]).toEqual(true);
  });

  it('should open the reassign modal', function() {
    var uibModalSpy = spyOn($uibModalInstance, 'open').and.returnValue({
      result: Promise.resolve()
    });
    $scope.reassignSkillsInSubtopics();
    expect(uibModalSpy).toHaveBeenCalled();
  });

  it('should call the TopicUpdateService if skill is removed from subtopic',
    function() {
      var removeSkillSpy = (
        spyOn(TopicUpdateService, 'removeSkillFromSubtopic'));
      $scope.removeSkillFromSubtopic(0, null);
      expect(removeSkillSpy).toHaveBeenCalled();
    });

  it('should call the TopicUpdateService if skill is removed from topic',
    function() {
      var removeSkillSpy = (
        spyOn(TopicUpdateService, 'removeSkillFromSubtopic'));
      $scope.removeSkillFromTopic(0, skillSummary);
      expect(removeSkillSpy).toHaveBeenCalled();
    });

  it('should show subtopic edit options', function() {
    $scope.showSubtopicEditOptions(1);
    expect($scope.subtopicEditOptionsAreShown).toEqual(1);
    $scope.showSubtopicEditOptions(2);
    expect($scope.subtopicEditOptionsAreShown).toEqual(2);
  });

  it('should show skill edit options', function() {
    $scope.showSkillEditOptions(0, 1);
    expect($scope.selectedSkillEditOptionsIndex[0][1]).toEqual(true);
    $scope.showSkillEditOptions(0, 1);
    expect($scope.selectedSkillEditOptionsIndex).toEqual({});
  });

  it('should open save changes warning modal before creating skill',
    function() {
      spyOn(UndoRedoService, 'getChangeCount').and.returnValue(1);
      var uibModalSpy = spyOn($uibModalInstance, 'open').and.callThrough();
      $scope.createSkill();
      expect(uibModalSpy).toHaveBeenCalled();
    });

  it('should call TopicEditorStateService to load topic when ' +
      'topics and skills dashboard is reinitialized',
  function() {
    var refreshTopicSpy = spyOn(TopicEditorStateService, 'loadTopic');
    $rootScope.$broadcast('topicsAndSkillsDashboardReinitialized');
    expect(refreshTopicSpy).toHaveBeenCalled();
  });

  it('should call EntityCreationService to create subtopic', function() {
    var skillSpy = spyOn(EntityCreationService, 'createSubtopic');
    $scope.createSubtopic();
    expect(skillSpy).toHaveBeenCalled();
  });

  it('show mark the changes in description', function() {
    expect($scope.topicDescriptionChanged).toEqual(false);
    $scope.updateTopicDescriptionStatus('New description');
    expect($scope.topicDescriptionChanged).toEqual(true);
  });

  it('should call the TopicUpdateService if name is updated', function() {
    var topicNameSpy = spyOn(TopicUpdateService, 'setTopicName');
    spyOn(TopicEditorStateService, 'updateExistenceOfTopicName').and.callFake(
      (newName, successCallback) => successCallback());
    $scope.updateTopicName('Different Name');
    expect(topicNameSpy).toHaveBeenCalled();
  });

  it('should not call updateExistenceOfTopicName if name is empty',
    function() {
      var topicNameSpy = spyOn(TopicUpdateService, 'setTopicName');
      spyOn(TopicEditorStateService, 'updateExistenceOfTopicName');
      $scope.updateTopicName('');
      expect(topicNameSpy).toHaveBeenCalled();
      expect(
        TopicEditorStateService.updateExistenceOfTopicName
      ).not.toHaveBeenCalled();
    });

  it('should not call the TopicUpdateService if name is same', function() {
    var topicNameSpy = spyOn(TopicUpdateService, 'setTopicName');
    $scope.updateTopicName('New Name');
    expect(topicNameSpy).not.toHaveBeenCalled();
  });

  it('should not call the TopicUpdateService if url fragment is same',
    function() {
      var topicUrlFragmentSpy = spyOn(
        TopicUpdateService, 'setTopicUrlFragment');
      $scope.updateTopicUrlFragment('topic-url-fragment');
      expect(topicUrlFragmentSpy).not.toHaveBeenCalled();
    });

  it('should call the TopicUpdateService if url fragment is updated',
    function() {
      var topicUrlFragmentSpy = spyOn(
        TopicUpdateService, 'setTopicUrlFragment');
      spyOn(
        TopicEditorStateService,
        'updateExistenceOfTopicUrlFragment').and.callFake(
        (newUrlFragment, successCallback) => successCallback());
      $scope.updateTopicUrlFragment('topic');
      expect(topicUrlFragmentSpy).toHaveBeenCalled();
    });

  it('should not update topic url fragment existence for empty url fragment',
    function() {
      var topicUrlFragmentSpy = spyOn(
        TopicUpdateService, 'setTopicUrlFragment');
      spyOn(TopicEditorStateService, 'updateExistenceOfTopicUrlFragment');
      $scope.updateTopicUrlFragment('');
      expect(topicUrlFragmentSpy).toHaveBeenCalled();
      expect(
        TopicEditorStateService.updateExistenceOfTopicUrlFragment
      ).not.toHaveBeenCalled();
    });

  it('should call the TopicUpdateService if thumbnail is updated', function() {
    var topicThumbnailSpy = (
      spyOn(TopicUpdateService, 'setTopicThumbnailFilename'));
    $scope.updateTopicThumbnailFilename('img2.svg');
    expect(topicThumbnailSpy).toHaveBeenCalled();
  });

  it('should call the TopicUpdateService if thumbnail is updated', function() {
    $scope.updateTopicThumbnailFilename('img2.svg');
    var topicThumbnailSpy = (
      spyOn(TopicUpdateService, 'setTopicThumbnailFilename'));
    $scope.updateTopicThumbnailFilename('img2.svg');
    expect(topicThumbnailSpy).not.toHaveBeenCalled();
  });

  it('should call the TopicUpdateService if topic description is updated',
    function() {
      var topicDescriptionSpy = (
        spyOn(TopicUpdateService, 'setTopicDescription'));
      $scope.updateTopicDescription('New description');
      expect(topicDescriptionSpy).toHaveBeenCalled();
    });

  it('should not call the TopicUpdateService if topic description is same',
    function() {
      $scope.updateTopicDescription('New description');
      var topicDescriptionSpy = (
        spyOn(TopicUpdateService, 'setTopicDescription'));
      $scope.updateTopicDescription('New description');
      expect(topicDescriptionSpy).not.toHaveBeenCalled();
    });

  it('should call the TopicUpdateService if skill is deleted from topic',
    function() {
      var topicDeleteSpy = (
        spyOn(TopicUpdateService, 'removeUncategorizedSkill'));
      $scope.deleteUncategorizedSkillFromTopic();
      expect(topicDeleteSpy).toHaveBeenCalled();
    });

  it('should call the TopicUpdateService if thumbnail bg color is updated',
    function() {
      var topicThumbnailBGSpy = (
        spyOn(TopicUpdateService, 'setTopicThumbnailBgColor'));
      $scope.updateTopicThumbnailBgColor('#FFFFFF');
      expect(topicThumbnailBGSpy).toHaveBeenCalled();
    });

  it('should call TopicEditorRoutingService to navigate to skill', function() {
    var topicThumbnailBGSpy = (
      spyOn(TopicEditorRoutingService, 'navigateToSkillEditorWithId'));
    $scope.navigateToSkill('id1');
    expect(topicThumbnailBGSpy).toHaveBeenCalledWith('id1');
  });

  it('should return skill editor URL', function() {
    var skillId = 'asd4242a';
    expect($scope.getSkillEditorUrl(skillId)).toEqual(
      '/skill_editor/' + skillId);
  });

  it('should not call the TopicUpdateService if thumbnail bg color is same',
    function() {
      $scope.updateTopicThumbnailBgColor('#FFFFFF');
      var topicThumbnailBGSpy = (
        spyOn(TopicUpdateService, 'setTopicThumbnailBgColor'));
      $scope.updateTopicThumbnailBgColor('#FFFFFF');
      expect(topicThumbnailBGSpy).not.toHaveBeenCalled();
    });

  it('should toggle topic preview', function() {
    expect($scope.topicPreviewCardIsShown).toEqual(false);
    $scope.togglePreview();
    expect($scope.topicPreviewCardIsShown).toEqual(true);
  });

  it('should return image path', function() {
    var urlString = '/assets/images/img1.svg';
    expect($scope.getStaticImageUrl('/img1.svg')).toEqual(urlString);
  });

  it('should call StoryCreation Service', function() {
    var storySpy = spyOn(StoryCreationService, 'createNewCanonicalStory');
    $scope.createCanonicalStory();
    expect(storySpy).toHaveBeenCalled();
  });

  it('should open save pending changes modal if changes are made', function() {
    spyOn(UndoRedoService, 'getChangeCount').and.returnValue(1);
    var uibModalSpy = spyOn($uibModalInstance, 'open').and.callThrough();
    $scope.createCanonicalStory();
    expect(uibModalSpy).toHaveBeenCalled();
  });

  it('should call TopicRoutingService to navigate to subtopic', function() {
    var topicRoutingSpy = (
      spyOn(TopicEditorRoutingService, 'navigateToSubtopicEditorWithId'));
    $scope.navigateToSubtopic(2);
    expect(topicRoutingSpy).toHaveBeenCalledWith(2);
  });

  it('should call TopicEditorService and TopicUpdateService ' +
      'on to delete subtopic', function() {
    var topicEditorSpy = spyOn(TopicEditorStateService, 'deleteSubtopicPage');
    var topicUpdateSpy = (
      spyOn(TopicUpdateService, 'deleteSubtopic'));
    $scope.deleteSubtopic();
    expect(topicEditorSpy).toHaveBeenCalled();
    expect(topicUpdateSpy).toHaveBeenCalled();
  });

  it('should return preview footer text for topic preview', function() {
    expect($scope.getPreviewFooter()).toEqual('2 Stories');
    topic._canonicalStoryReferences = [];
    expect($scope.getPreviewFooter()).toEqual('0 Stories');
    topic._canonicalStoryReferences = [story1];
    expect($scope.getPreviewFooter()).toEqual('1 Story');
  });

  it('should only toggle preview of entity lists in mobile view', function() {
    expect($scope.mainTopicCardIsShown).toEqual(true);
    $scope.togglePreviewListCards('topic');
    expect($scope.mainTopicCardIsShown).toEqual(true);

    MockWindowDimensionsService.isWindowNarrow = () => true;
    expect($scope.subtopicsListIsShown).toEqual(true);
    expect($scope.storiesListIsShown).toEqual(true);

    $scope.togglePreviewListCards('subtopic');
    expect($scope.subtopicsListIsShown).toEqual(false);
    expect($scope.storiesListIsShown).toEqual(true);

    $scope.togglePreviewListCards('story');
    expect($scope.subtopicsListIsShown).toEqual(false);
    expect($scope.storiesListIsShown).toEqual(false);

    expect($scope.mainTopicCardIsShown).toEqual(true);
    $scope.togglePreviewListCards('topic');
    expect($scope.mainTopicCardIsShown).toEqual(false);

    MockWindowDimensionsService.isWindowNarrow = () => false;
  });

  it('should toggle uncategorized skill options', function() {
    $scope.toggleUncategorizedSkillOptions(10);
    expect($scope.uncategorizedEditOptionsIndex).toEqual(10);
    $scope.toggleUncategorizedSkillOptions(20);
    expect($scope.uncategorizedEditOptionsIndex).toEqual(20);
  });

  it('should open ChangeSubtopicAssignment modal when change ' +
      'subtopic assignment is called', function() {
    var modalSpy = spyOn($uibModalInstance, 'open').and.callThrough();
    $scope.changeSubtopicAssignment(1, skillSummary);
    expect(modalSpy).toHaveBeenCalled();
  });

  it('should open ChangeSubtopicAssignment modal and call TopicUpdateService',
    function() {
      var deferred = $q.defer();
      deferred.resolve(1);
      spyOn($uibModalInstance, 'open').and.returnValue(
        {result: deferred.promise});
      var moveSkillUpdateSpy = spyOn(
        TopicUpdateService, 'moveSkillToSubtopic');
      $scope.changeSubtopicAssignment(null, skillSummary);
      $rootScope.$apply();
      expect(moveSkillUpdateSpy).toHaveBeenCalled();
    });

  it('should not call the TopicUpdateService if subtopicIds are same',
    function() {
      var deferred = $q.defer();
      deferred.resolve(1);
      spyOn($uibModalInstance, 'open').and.returnValue(
        {result: deferred.promise});
      var moveSkillSpy = (
        spyOn(TopicUpdateService, 'moveSkillToSubtopic'));
      $scope.changeSubtopicAssignment(1, skillSummary);
      $rootScope.$apply();
      expect(moveSkillSpy).not.toHaveBeenCalled();
    });

  it('should record the index of the subtopic being moved', function() {
    $scope.onRearrangeSubtopicStart(10);
    expect($scope.fromIndex).toEqual(10);
    $scope.onRearrangeSubtopicStart(6);
    expect($scope.fromIndex).toEqual(6);
  });

  it('should call the TopicUpdateService to rearrange subtopic', function() {
    $scope.fromIndex = 0;
    var moveSubtopicSpy = (
      spyOn(TopicUpdateService, 'rearrangeSubtopic'));
    $scope.onRearrangeSubtopicEnd(1);
    expect(moveSubtopicSpy).toHaveBeenCalled();
  });

  it('should not call the TopicUpdateService to rearrange subtopic if ' +
      'subtopic is moved to the same position', function() {
    $scope.fromIndex = 0;
    var moveSubtopicSpy = (
      spyOn(TopicUpdateService, 'rearrangeSubtopic'));
    $scope.onRearrangeSubtopicEnd(0);
    expect(moveSubtopicSpy).not.toHaveBeenCalled();
  });

<<<<<<< HEAD
  it('should react to event when story summaries are initialized', () => {
    spyOn(TopicEditorStateService, 'getCanonicalStorySummaries');
    mockStorySummariesInitializedEventEmitter.emit();
    expect(
      TopicEditorStateService.getCanonicalStorySummaries).toHaveBeenCalled();
=======
  it('should call initEditor on initialization of topic', function() {
    spyOn(ctrl, 'initEditor').and.callThrough();
    topicInitializedEventEmitter.emit();
    topicReinitializedEventEmitter.emit();
    expect(ctrl.initEditor).toHaveBeenCalledTimes(2);
>>>>>>> e4cd1e8c
  });
});<|MERGE_RESOLUTION|>--- conflicted
+++ resolved
@@ -23,8 +23,6 @@
 // the code corresponding to the spec is upgraded to Angular 8.
 import { UpgradedServices } from 'services/UpgradedServices';
 // ^^^ This block is to be removed.
-
-import { EventEmitter } from '@angular/core';
 
 describe('Topic editor tab directive', function() {
   beforeEach(angular.mock.module('oppia'));
@@ -59,13 +57,10 @@
   var UndoRedoService = null;
   var WindowDimensionsService = null;
   var TopicEditorRoutingService = null;
-<<<<<<< HEAD
   var mockStorySummariesInitializedEventEmitter = new EventEmitter();
-=======
 
   var topicInitializedEventEmitter = null;
   var topicReinitializedEventEmitter = null;
->>>>>>> e4cd1e8c
   var MockWindowDimensionsService = {
     isWindowNarrow: () => false
   };
@@ -508,18 +503,17 @@
     expect(moveSubtopicSpy).not.toHaveBeenCalled();
   });
 
-<<<<<<< HEAD
   it('should react to event when story summaries are initialized', () => {
     spyOn(TopicEditorStateService, 'getCanonicalStorySummaries');
     mockStorySummariesInitializedEventEmitter.emit();
     expect(
       TopicEditorStateService.getCanonicalStorySummaries).toHaveBeenCalled();
-=======
+  });
+
   it('should call initEditor on initialization of topic', function() {
     spyOn(ctrl, 'initEditor').and.callThrough();
     topicInitializedEventEmitter.emit();
     topicReinitializedEventEmitter.emit();
     expect(ctrl.initEditor).toHaveBeenCalledTimes(2);
->>>>>>> e4cd1e8c
   });
 });