--- conflicted
+++ resolved
@@ -25,15 +25,9 @@
 // ^^^ This block is to be removed.
 
 describe('Topic editor tab directive', function() {
+  beforeEach(angular.mock.module('oppia'));
   importAllAngularServices();
 
-  beforeEach(angular.mock.module('oppia'));
-
-<<<<<<< HEAD
-  importAllAngularServices();
-
-=======
->>>>>>> 60cc4ce3
   var $scope = null;
   var $uibModalInstance = null;
   var ctrl = null;
