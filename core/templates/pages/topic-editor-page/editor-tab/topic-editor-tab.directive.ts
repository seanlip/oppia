// Copyright 2018 The Oppia Authors. All Rights Reserved.
//
// Licensed under the Apache License, Version 2.0 (the "License");
// you may not use this file except in compliance with the License.
// You may obtain a copy of the License at
//
//      http://www.apache.org/licenses/LICENSE-2.0
//
// Unless required by applicable law or agreed to in writing, software
// distributed under the License is distributed on an "AS-IS" BASIS,
// WITHOUT WARRANTIES OR CONDITIONS OF ANY KIND, either express or implied.
// See the License for the specific language governing permissions and
// limitations under the License.

/**
 * @fileoverview Controller for the main topic editor.
 */

require(
  'components/common-layout-directives/common-elements/' +
  'confirm-or-cancel-modal.controller.ts');
require(
  'components/forms/custom-forms-directives/thumbnail-uploader.directive.ts');
require('components/entity-creation-services/skill-creation.service.ts');
require(
  'components/forms/custom-forms-directives/' +
    'edit-thumbnail-modal.controller.ts');
require('components/entity-creation-services/story-creation.service.ts');
require('domain/editor/undo_redo/undo-redo.service.ts');
require('domain/topic/topic-update.service.ts');
require('domain/utilities/url-interpolation.service.ts');
require(
  'pages/topic-editor-page/rearrange-skills-in-subtopics-modal.controller.ts');
require(
  'pages/topic-editor-page/modal-templates/' +
    'change-subtopic-assignment-modal.template.controller.ts');
require('pages/topic-editor-page/services/topic-editor-state.service.ts');
require('pages/topic-editor-page/services/topic-editor-routing.service.ts');
require('pages/topic-editor-page/services/entity-creation.service.ts');
require(
  'pages/topic-editor-page/editor-tab/topic-editor-stories-list.directive.ts');
require('pages/topic-editor-page/modal-templates/' +
    'preview-thumbnail.component.ts');

require('services/alerts.service.ts');
require('services/context.service.ts');
require('services/csrf-token.service.ts');
require('services/contextual/window-dimensions.service.ts');
require('services/image-upload-helper.service.ts');
require('services/page-title.service.ts');
require('domain/question/question-backend-api.service.ts');
require(
  'domain/topics_and_skills_dashboard/' +
  'topics-and-skills-dashboard-backend-api.service.ts');

import { Subscription } from 'rxjs';

// TODO(#9186): Change variable name to 'constants' once this file
// is migrated to Angular.
const topicConstants = require('constants.ts');

angular.module('oppia').directive('topicEditorTab', [
  'UrlInterpolationService', function(UrlInterpolationService) {
    return {
      restrict: 'E',
      scope: {},
      templateUrl: UrlInterpolationService.getDirectiveTemplateUrl(
        '/pages/topic-editor-page/editor-tab/topic-editor-tab.directive.html'),
      controller: [
<<<<<<< HEAD
        '$scope', '$uibModal', 'AlertsService',
        'ContextService', 'CsrfTokenService', 'WindowDimensionsService',
        'ImageUploadHelperService',
        'SkillCreationService', 'StoryCreationService',
        'EntityCreationService', 'TopicEditorRoutingService',
        'TopicEditorStateService', 'TopicsAndSkillsDashboardBackendApiService',
        'TopicUpdateService', 'UndoRedoService',
        'UrlInterpolationService', 'MAX_CHARS_IN_TOPIC_DESCRIPTION',
=======
        '$scope', '$uibModal', 'AlertsService', 'ContextService',
        'CsrfTokenService', 'EntityCreationService', 'ImageUploadHelperService',
        'PageTitleService', 'SkillCreationService', 'StoryCreationService',
        'TopicEditorRoutingService', 'TopicEditorStateService',
        'TopicUpdateService', 'UndoRedoService', 'UrlInterpolationService',
        'WindowDimensionsService', 'MAX_CHARS_IN_TOPIC_DESCRIPTION',
>>>>>>> 99483e03
        'MAX_CHARS_IN_TOPIC_NAME', 'EVENT_STORY_SUMMARIES_INITIALIZED',
        'EVENT_TOPIC_INITIALIZED', 'EVENT_TOPIC_REINITIALIZED',
        function(
<<<<<<< HEAD
            $scope, $uibModal, AlertsService,
            ContextService, CsrfTokenService, WindowDimensionsService,
            ImageUploadHelperService,
            SkillCreationService, StoryCreationService,
            EntityCreationService, TopicEditorRoutingService,
            TopicEditorStateService, TopicsAndSkillsDashboardBackendApiService,
            TopicUpdateService, UndoRedoService,
            UrlInterpolationService, MAX_CHARS_IN_TOPIC_DESCRIPTION,
=======
            $scope, $uibModal, AlertsService, ContextService,
            CsrfTokenService, EntityCreationService, ImageUploadHelperService,
            PageTitleService, SkillCreationService, StoryCreationService,
            TopicEditorRoutingService, TopicEditorStateService,
            TopicUpdateService, UndoRedoService, UrlInterpolationService,
            WindowDimensionsService, MAX_CHARS_IN_TOPIC_DESCRIPTION,
>>>>>>> 99483e03
            MAX_CHARS_IN_TOPIC_NAME, EVENT_STORY_SUMMARIES_INITIALIZED,
            EVENT_TOPIC_INITIALIZED, EVENT_TOPIC_REINITIALIZED) {
          var ctrl = this;
          ctrl.directiveSubscriptions = new Subscription();
          $scope.MAX_CHARS_IN_TOPIC_NAME = MAX_CHARS_IN_TOPIC_NAME;
          $scope.MAX_CHARS_IN_TOPIC_DESCRIPTION = (
            MAX_CHARS_IN_TOPIC_DESCRIPTION);
          var _initEditor = function() {
            $scope.topic = TopicEditorStateService.getTopic();
            $scope.skillQuestionCountDict = (
              TopicEditorStateService.getSkillQuestionCountDict());
            $scope.topicRights = TopicEditorStateService.getTopicRights();
            $scope.topicNameEditorIsShown = false;
            $scope.editableName = $scope.topic.getName();
            $scope.editableAbbreviatedName = $scope.topic.getAbbreviatedName();
            $scope.editableDescription = $scope.topic.getDescription();
            $scope.allowedBgColors = (
              topicConstants.ALLOWED_THUMBNAIL_BG_COLORS.topic);

            $scope.editableDescriptionIsEmpty = (
              $scope.editableDescription === '');
            $scope.topicDescriptionChanged = false;
            $scope.subtopics = $scope.topic.getSubtopics();
            $scope.subtopicQuestionCountDict = {};
            $scope.subtopics.map((subtopic) => {
              const subtopicId = subtopic.getId();
              $scope.subtopicQuestionCountDict[subtopicId] = 0;
              subtopic.getSkillSummaries().map((skill) => {
                $scope.subtopicQuestionCountDict[subtopicId] += (
                  $scope.skillQuestionCountDict[skill.id]);
              });
            });
            $scope.uncategorizedSkillSummaries = (
              $scope.topic.getUncategorizedSkillSummaries());
            $scope.editableThumbnailDataUrl = (
              ImageUploadHelperService
                .getTrustedResourceUrlForThumbnailFilename(
                  $scope.topic.getThumbnailFilename(),
                  ContextService.getEntityType(),
                  ContextService.getEntityId()));
          };

          var _initStorySummaries = function() {
            $scope.canonicalStorySummaries =
              TopicEditorStateService.getCanonicalStorySummaries();
          };
          // This is added because when we create a skill from the topic
          // editor, it gets assigned to that topic, and to reflect that
          // change, we need to fetch the topic again from the backend.
          $scope.refreshTopic = function() {
            TopicEditorStateService.loadTopic($scope.topic.getId());
          };

          $scope.getStaticImageUrl = function(imagePath) {
            return UrlInterpolationService.getStaticImageUrl(imagePath);
          };

          $scope.toggleSubtopicCard = function(index) {
            if ($scope.subtopicCardSelectedIndexes[index]) {
              $scope.subtopicCardSelectedIndexes[index] = false;
              return;
            }
            $scope.subtopicCardSelectedIndexes[index] = true;
          };

          $scope.reassignSkillsInSubtopics = function() {
            $uibModal.open({
              templateUrl: UrlInterpolationService.getDirectiveTemplateUrl(
                '/pages/topic-editor-page/modal-templates/' +
                  'rearrange-skills-in-subtopics-modal.template.html'),
              backdrop: true,
              windowClass: 'rearrange-skills-modal',
              controller: 'RearrangeSkillsInSubtopicsModalController',
              controllerAs: '$ctrl',
              size: 'xl'
            }).result.then(function() {
              _initEditor();
            }, function() {
              // Note to developers:
              // This callback is triggered when the Cancel button is clicked.
              // No further action is needed.
            });
          };

          $scope.createCanonicalStory = function() {
            if (UndoRedoService.getChangeCount() > 0) {
              $uibModal.open({
                templateUrl: UrlInterpolationService.getDirectiveTemplateUrl(
                  '/pages/topic-editor-page/modal-templates/' +
                  'topic-save-pending-changes-modal.template.html'),
                backdrop: true,
                controller: 'ConfirmOrCancelModalController'
              }).result.then(function() {}, function() {
                // Note to developers:
                // This callback is triggered when the Cancel button is clicked.
                // No further action is needed.
              });
            } else {
              StoryCreationService.createNewCanonicalStory();
            }
          };

          $scope.createSkill = function() {
            if (UndoRedoService.getChangeCount() > 0) {
              $uibModal.open({
                templateUrl: UrlInterpolationService.getDirectiveTemplateUrl(
                  '/pages/topic-editor-page/modal-templates/' +
                    'topic-save-pending-changes-modal.template.html'),
                backdrop: true,
                controller: 'ConfirmOrCancelModalController'
              }).result.then(function() {}, function() {
                // Note to developers:
                // This callback is triggered when the Cancel button is clicked.
                // No further action is needed.
              });
            } else {
              EntityCreationService.createSkill();
            }
          };

          $scope.createSubtopic = function() {
            EntityCreationService.createSubtopic($scope.topic);
          };

          $scope.updateTopicDescriptionStatus = function(description) {
            $scope.editableDescriptionIsEmpty = (description === '');
            $scope.topicDescriptionChanged = true;
          };

          $scope.updateTopicName = function(newName) {
            if (newName === $scope.topic.getName()) {
              return;
            }
            TopicUpdateService.setTopicName($scope.topic, newName);
            $scope.topicNameEditorIsShown = false;
          };

          $scope.updateTopicThumbnailFilename = function(newThumbnailFilename) {
            if (newThumbnailFilename === $scope.topic.getThumbnailFilename()) {
              return;
            }
            TopicUpdateService.setTopicThumbnailFilename(
              $scope.topic, newThumbnailFilename);
          };

          $scope.updateTopicThumbnailBgColor = function(newThumbnailBgColor) {
            if (newThumbnailBgColor === $scope.topic.getThumbnailBgColor()) {
              return;
            }
            TopicUpdateService.setTopicThumbnailBgColor(
              $scope.topic, newThumbnailBgColor);
          };

          $scope.updateTopicDescription = function(newDescription) {
            if (newDescription !== $scope.topic.getDescription()) {
              TopicUpdateService.setTopicDescription(
                $scope.topic, newDescription);
            }
          };

          $scope.deleteUncategorizedSkillFromTopic = function(skillSummary) {
            TopicUpdateService.removeUncategorizedSkill(
              $scope.topic, skillSummary);
            _initEditor();
          };

          $scope.removeSkillFromSubtopic = function(subtopicId, skillSummary) {
            $scope.selectedSkillEditOptionsIndex = {};
            TopicUpdateService.removeSkillFromSubtopic(
              $scope.topic, subtopicId, skillSummary);
            _initEditor();
          };

          $scope.removeSkillFromTopic = function(subtopicId, skillSummary) {
            $scope.selectedSkillEditOptionsIndex = {};
            TopicUpdateService.removeSkillFromSubtopic(
              $scope.topic, subtopicId, skillSummary);
            $scope.deleteUncategorizedSkillFromTopic(skillSummary);
          };

          $scope.togglePreview = function() {
            $scope.topicPreviewCardIsShown = !($scope.topicPreviewCardIsShown);
          };

          $scope.deleteSubtopic = function(subtopicId) {
            TopicEditorStateService.deleteSubtopicPage(
              $scope.topic.getId(), subtopicId);
            TopicUpdateService.deleteSubtopic($scope.topic, subtopicId);
            _initEditor();
          };

          $scope.navigateToSubtopic = function(subtopicId, subtopicName) {
            PageTitleService.setPageTitleForMobileView('Subtopic Editor');
            PageTitleService.setPageSubtitleForMobileView(subtopicName);
            TopicEditorRoutingService.navigateToSubtopicEditorWithId(
              subtopicId);
          };

          $scope.getSkillEditorUrl = function(skillId) {
            var SKILL_EDITOR_URL_TEMPLATE = '/skill_editor/<skillId>';
            return UrlInterpolationService.interpolateUrl(
              SKILL_EDITOR_URL_TEMPLATE, {
                skillId: skillId
              }
            );
          };

          $scope.navigateToSkill = function(skillId) {
            TopicEditorRoutingService.navigateToSkillEditorWithId(skillId);
          };

          $scope.getPreviewFooter = function() {
            var canonicalStoriesLength = (
              $scope.topic.getCanonicalStoryIds().length);
            if ( canonicalStoriesLength === 0 || canonicalStoriesLength > 1) {
              return canonicalStoriesLength + ' Stories';
            }
            return '1 Story';
          };

          $scope.togglePreviewListCards = function(listType) {
            if (!WindowDimensionsService.isWindowNarrow()) {
              return;
            }
            if (listType === $scope.SUBTOPIC_LIST) {
              $scope.subtopicsListIsShown = !$scope.subtopicsListIsShown;
            } else if (listType === $scope.STORY_LIST) {
              $scope.storiesListIsShown = !$scope.storiesListIsShown;
            } else {
              $scope.mainTopicCardIsShown = !$scope.mainTopicCardIsShown;
            }
          };

          $scope.showSubtopicEditOptions = function(index) {
            $scope.subtopicEditOptionsAreShown = (
                ($scope.subtopicEditOptionsAreShown === index) ? null : index);
          };

          $scope.toggleUncategorizedSkillOptions = function(index) {
            $scope.uncategorizedEditOptionsIndex = (
                ($scope.uncategorizedEditOptionsIndex === index) ?
                    null : index);
          };

          $scope.changeSubtopicAssignment = function(
              oldSubtopicId, skillSummary) {
            $uibModal.open({
              templateUrl: UrlInterpolationService.getDirectiveTemplateUrl(
                '/pages/topic-editor-page/modal-templates/' +
                      'change-subtopic-assignment-modal.template.html'),
              backdrop: true,
              resolve: {
                subtopics: () => $scope.subtopics
              },
              controller: 'ChangeSubtopicAssignmentModalController'
            }).result.then(function(newSubtopicId) {
              if (oldSubtopicId === newSubtopicId) {
                return;
              }
              TopicUpdateService.moveSkillToSubtopic(
                $scope.topic, oldSubtopicId, newSubtopicId,
                skillSummary);
            }, function() {
              // Note to developers:
              // This callback is triggered when the Cancel button is clicked.
              // No further action is needed.
            });
          };

          $scope.onRearrangeSubtopicStart = function(fromIndex) {
            $scope.fromIndex = fromIndex;
          };

          $scope.onRearrangeSubtopicEnd = function(toIndex) {
            if ($scope.fromIndex === toIndex) {
              return;
            }
            TopicUpdateService.rearrangeSubtopic(
              $scope.topic, $scope.fromIndex, toIndex);
            _initEditor();
          };

          $scope.showSkillEditOptions = function(subtopicIndex, skillIndex) {
            if (Object.keys($scope.selectedSkillEditOptionsIndex).length) {
              $scope.selectedSkillEditOptionsIndex = {};
              return;
            }
            $scope.selectedSkillEditOptionsIndex[subtopicIndex] = {};
            $scope.selectedSkillEditOptionsIndex[subtopicIndex] = {
              [skillIndex]: true
            };
          };

          ctrl.$onInit = function() {
            $scope.topicPreviewCardIsShown = false;
            $scope.SUBTOPIC_LIST = 'subtopic';
            $scope.SKILL_LIST = 'skill';
            $scope.STORY_LIST = 'story';
            $scope.subtopicCardSelectedIndexes = {};
            $scope.selectedSkillEditOptionsIndex = {};
            $scope.subtopicsListIsShown = (
              !WindowDimensionsService.isWindowNarrow());
            $scope.storiesListIsShown = (
              !WindowDimensionsService.isWindowNarrow());
            $scope.mainTopicCardIsShown = true;
            $scope.$on(EVENT_TOPIC_INITIALIZED, _initEditor);
            $scope.$on(EVENT_TOPIC_REINITIALIZED, _initEditor);
            $scope.$on(EVENT_STORY_SUMMARIES_INITIALIZED, _initStorySummaries);
            ctrl.directiveSubscriptions.add(
              TopicsAndSkillsDashboardBackendApiService.
                onTopicsAndSkillsDashboardReinitialized.subscribe(
                  () => {
                    console.log('Caught: TopicEditorTab');
                    $scope.refreshTopic();
                  }
                )
            );
            _initEditor();
            _initStorySummaries();
          };
          ctrl.$onDestroy = function() {
            ctrl.directiveSubscriptions.unsubscribe();
          };
        }
      ]
    };
  }]);<|MERGE_RESOLUTION|>--- conflicted
+++ resolved
@@ -67,43 +67,23 @@
       templateUrl: UrlInterpolationService.getDirectiveTemplateUrl(
         '/pages/topic-editor-page/editor-tab/topic-editor-tab.directive.html'),
       controller: [
-<<<<<<< HEAD
-        '$scope', '$uibModal', 'AlertsService',
-        'ContextService', 'CsrfTokenService', 'WindowDimensionsService',
-        'ImageUploadHelperService',
-        'SkillCreationService', 'StoryCreationService',
-        'EntityCreationService', 'TopicEditorRoutingService',
-        'TopicEditorStateService', 'TopicsAndSkillsDashboardBackendApiService',
-        'TopicUpdateService', 'UndoRedoService',
-        'UrlInterpolationService', 'MAX_CHARS_IN_TOPIC_DESCRIPTION',
-=======
         '$scope', '$uibModal', 'AlertsService', 'ContextService',
         'CsrfTokenService', 'EntityCreationService', 'ImageUploadHelperService',
         'PageTitleService', 'SkillCreationService', 'StoryCreationService',
         'TopicEditorRoutingService', 'TopicEditorStateService',
+        'TopicsAndSkillsBackendApiService',
         'TopicUpdateService', 'UndoRedoService', 'UrlInterpolationService',
         'WindowDimensionsService', 'MAX_CHARS_IN_TOPIC_DESCRIPTION',
->>>>>>> 99483e03
         'MAX_CHARS_IN_TOPIC_NAME', 'EVENT_STORY_SUMMARIES_INITIALIZED',
         'EVENT_TOPIC_INITIALIZED', 'EVENT_TOPIC_REINITIALIZED',
         function(
-<<<<<<< HEAD
-            $scope, $uibModal, AlertsService,
-            ContextService, CsrfTokenService, WindowDimensionsService,
-            ImageUploadHelperService,
-            SkillCreationService, StoryCreationService,
-            EntityCreationService, TopicEditorRoutingService,
-            TopicEditorStateService, TopicsAndSkillsDashboardBackendApiService,
-            TopicUpdateService, UndoRedoService,
-            UrlInterpolationService, MAX_CHARS_IN_TOPIC_DESCRIPTION,
-=======
             $scope, $uibModal, AlertsService, ContextService,
             CsrfTokenService, EntityCreationService, ImageUploadHelperService,
             PageTitleService, SkillCreationService, StoryCreationService,
             TopicEditorRoutingService, TopicEditorStateService,
+            TopicsAndSkillsDashboardBackendApiService,
             TopicUpdateService, UndoRedoService, UrlInterpolationService,
             WindowDimensionsService, MAX_CHARS_IN_TOPIC_DESCRIPTION,
->>>>>>> 99483e03
             MAX_CHARS_IN_TOPIC_NAME, EVENT_STORY_SUMMARIES_INITIALIZED,
             EVENT_TOPIC_INITIALIZED, EVENT_TOPIC_REINITIALIZED) {
           var ctrl = this;
