// Copyright 2018 The Oppia Authors. All Rights Reserved.
//
// Licensed under the Apache License, Version 2.0 (the "License");
// you may not use this file except in compliance with the License.
// You may obtain a copy of the License at
//
//      http://www.apache.org/licenses/LICENSE-2.0
//
// Unless required by applicable law or agreed to in writing, software
// distributed under the License is distributed on an "AS-IS" BASIS,
// WITHOUT WARRANTIES OR CONDITIONS OF ANY KIND, either express or implied.
// See the License for the specific language governing permissions and
// limitations under the License.

/**
 * @fileoverview Controller for the main topic editor.
 */

require(
  'components/common-layout-directives/common-elements/' +
  'confirm-or-cancel-modal.controller.ts');
require(
  'components/forms/custom-forms-directives/thumbnail-uploader.directive.ts');
require('components/entity-creation-services/skill-creation.service.ts');
require(
  'components/forms/custom-forms-directives/' +
    'edit-thumbnail-modal.controller.ts');
require('components/entity-creation-services/story-creation.service.ts');
require('domain/editor/undo_redo/undo-redo.service.ts');
require('domain/topic/topic-update.service.ts');
require('domain/utilities/url-interpolation.service.ts');
require(
  'pages/topic-editor-page/rearrange-skills-in-subtopics-modal.controller.ts');
require(
  'pages/topic-editor-page/modal-templates/' +
    'change-subtopic-assignment-modal.template.controller.ts');
require('pages/topic-editor-page/services/topic-editor-state.service.ts');
require('pages/topic-editor-page/services/topic-editor-routing.service.ts');
require('pages/topic-editor-page/services/entity-creation.service.ts');
require(
  'pages/topic-editor-page/editor-tab/topic-editor-stories-list.directive.ts');
require('pages/topic-editor-page/modal-templates/' +
    'preview-thumbnail.component.ts');

require('services/alerts.service.ts');
require('services/context.service.ts');
require('services/csrf-token.service.ts');
require('services/contextual/window-dimensions.service.ts');
require('services/image-upload-helper.service.ts');
require('services/page-title.service.ts');
require('domain/question/question-backend-api.service.ts');


// TODO(#9186): Change variable name to 'constants' once this file
// is migrated to Angular.
const topicConstants = require('constants.ts');

angular.module('oppia').directive('topicEditorTab', [
  'UrlInterpolationService', function(UrlInterpolationService) {
    return {
      restrict: 'E',
      scope: {},
      templateUrl: UrlInterpolationService.getDirectiveTemplateUrl(
        '/pages/topic-editor-page/editor-tab/topic-editor-tab.directive.html'),
      controller: [
<<<<<<< HEAD
        '$scope', '$uibModal', 'AlertsService',
        'ContextService', 'CsrfTokenService', 'WindowDimensionsService',
        'ImageUploadHelperService',
        'SkillCreationService', 'StoryCreationService',
        'EntityCreationService', 'TopicEditorRoutingService',
        'TopicEditorStateService', 'TopicUpdateService', 'UndoRedoService',
        'UrlInterpolationService', 'MAX_CHARS_IN_TOPIC_DESCRIPTION',
        'MAX_CHARS_IN_ABBREV_TOPIC_NAME',
=======
        '$scope', '$uibModal', 'AlertsService', 'ContextService',
        'CsrfTokenService', 'EntityCreationService', 'ImageUploadHelperService',
        'PageTitleService', 'SkillCreationService', 'StoryCreationService',
        'TopicEditorRoutingService', 'TopicEditorStateService',
        'TopicUpdateService', 'UndoRedoService', 'UrlInterpolationService',
        'WindowDimensionsService', 'MAX_CHARS_IN_TOPIC_DESCRIPTION',
>>>>>>> b78b330d
        'MAX_CHARS_IN_TOPIC_NAME', 'EVENT_STORY_SUMMARIES_INITIALIZED',
        'EVENT_TOPIC_INITIALIZED', 'EVENT_TOPIC_REINITIALIZED',
        'EVENT_TOPICS_AND_SKILLS_DASHBOARD_REINITIALIZED',
        function(
<<<<<<< HEAD
            $scope, $uibModal, AlertsService,
            ContextService, CsrfTokenService, WindowDimensionsService,
            ImageUploadHelperService,
            SkillCreationService, StoryCreationService,
            EntityCreationService, TopicEditorRoutingService,
            TopicEditorStateService, TopicUpdateService, UndoRedoService,
            UrlInterpolationService, MAX_CHARS_IN_TOPIC_DESCRIPTION,
            MAX_CHARS_IN_ABBREV_TOPIC_NAME,
=======
            $scope, $uibModal, AlertsService, ContextService,
            CsrfTokenService, EntityCreationService, ImageUploadHelperService,
            PageTitleService, SkillCreationService, StoryCreationService,
            TopicEditorRoutingService, TopicEditorStateService,
            TopicUpdateService, UndoRedoService, UrlInterpolationService,
            WindowDimensionsService, MAX_CHARS_IN_TOPIC_DESCRIPTION,
>>>>>>> b78b330d
            MAX_CHARS_IN_TOPIC_NAME, EVENT_STORY_SUMMARIES_INITIALIZED,
            EVENT_TOPIC_INITIALIZED, EVENT_TOPIC_REINITIALIZED,
            EVENT_TOPICS_AND_SKILLS_DASHBOARD_REINITIALIZED) {
          var ctrl = this;
          $scope.MAX_CHARS_IN_ABBREV_TOPIC_NAME = (
            MAX_CHARS_IN_ABBREV_TOPIC_NAME);
          $scope.MAX_CHARS_IN_TOPIC_NAME = MAX_CHARS_IN_TOPIC_NAME;
          $scope.MAX_CHARS_IN_TOPIC_DESCRIPTION = (
            MAX_CHARS_IN_TOPIC_DESCRIPTION);
          var _initEditor = function() {
            $scope.topic = TopicEditorStateService.getTopic();
            $scope.skillQuestionCountDict = (
              TopicEditorStateService.getSkillQuestionCountDict());
            $scope.topicRights = TopicEditorStateService.getTopicRights();
            $scope.topicNameEditorIsShown = false;
            $scope.editableName = $scope.topic.getName();
            $scope.editableTopicUrlFragment = $scope.topic.getUrlFragment();
            $scope.editableDescription = $scope.topic.getDescription();
            $scope.allowedBgColors = (
              topicConstants.ALLOWED_THUMBNAIL_BG_COLORS.topic);

            $scope.editableDescriptionIsEmpty = (
              $scope.editableDescription === '');
            $scope.topicDescriptionChanged = false;
            $scope.subtopics = $scope.topic.getSubtopics();
            $scope.subtopicQuestionCountDict = {};
            $scope.subtopics.map((subtopic) => {
              const subtopicId = subtopic.getId();
              $scope.subtopicQuestionCountDict[subtopicId] = 0;
              subtopic.getSkillSummaries().map((skill) => {
                $scope.subtopicQuestionCountDict[subtopicId] += (
                  $scope.skillQuestionCountDict[skill.id]);
              });
            });
            $scope.uncategorizedSkillSummaries = (
              $scope.topic.getUncategorizedSkillSummaries());
            $scope.editableThumbnailDataUrl = (
              ImageUploadHelperService
                .getTrustedResourceUrlForThumbnailFilename(
                  $scope.topic.getThumbnailFilename(),
                  ContextService.getEntityType(),
                  ContextService.getEntityId()));
          };

          var _initStorySummaries = function() {
            $scope.canonicalStorySummaries =
              TopicEditorStateService.getCanonicalStorySummaries();
          };
          // This is added because when we create a skill from the topic
          // editor, it gets assigned to that topic, and to reflect that
          // change, we need to fetch the topic again from the backend.
          $scope.refreshTopic = function() {
            TopicEditorStateService.loadTopic($scope.topic.getId());
          };

          $scope.getStaticImageUrl = function(imagePath) {
            return UrlInterpolationService.getStaticImageUrl(imagePath);
          };

          $scope.toggleSubtopicCard = function(index) {
            if ($scope.subtopicCardSelectedIndexes[index]) {
              $scope.subtopicCardSelectedIndexes[index] = false;
              return;
            }
            $scope.subtopicCardSelectedIndexes[index] = true;
          };

          $scope.reassignSkillsInSubtopics = function() {
            $uibModal.open({
              templateUrl: UrlInterpolationService.getDirectiveTemplateUrl(
                '/pages/topic-editor-page/modal-templates/' +
                  'rearrange-skills-in-subtopics-modal.template.html'),
              backdrop: true,
              windowClass: 'rearrange-skills-modal',
              controller: 'RearrangeSkillsInSubtopicsModalController',
              controllerAs: '$ctrl',
              size: 'xl'
            }).result.then(function() {
              _initEditor();
            }, function() {
              // Note to developers:
              // This callback is triggered when the Cancel button is clicked.
              // No further action is needed.
            });
          };

          $scope.createCanonicalStory = function() {
            if (UndoRedoService.getChangeCount() > 0) {
              $uibModal.open({
                templateUrl: UrlInterpolationService.getDirectiveTemplateUrl(
                  '/pages/topic-editor-page/modal-templates/' +
                  'topic-save-pending-changes-modal.template.html'),
                backdrop: true,
                controller: 'ConfirmOrCancelModalController'
              }).result.then(function() {}, function() {
                // Note to developers:
                // This callback is triggered when the Cancel button is clicked.
                // No further action is needed.
              });
            } else {
              StoryCreationService.createNewCanonicalStory();
            }
          };

          $scope.createSkill = function() {
            if (UndoRedoService.getChangeCount() > 0) {
              $uibModal.open({
                templateUrl: UrlInterpolationService.getDirectiveTemplateUrl(
                  '/pages/topic-editor-page/modal-templates/' +
                    'topic-save-pending-changes-modal.template.html'),
                backdrop: true,
                controller: 'ConfirmOrCancelModalController'
              }).result.then(function() {}, function() {
                // Note to developers:
                // This callback is triggered when the Cancel button is clicked.
                // No further action is needed.
              });
            } else {
              EntityCreationService.createSkill();
            }
          };

          $scope.createSubtopic = function() {
            EntityCreationService.createSubtopic($scope.topic);
          };

          $scope.updateTopicDescriptionStatus = function(description) {
            $scope.editableDescriptionIsEmpty = (description === '');
            $scope.topicDescriptionChanged = true;
          };

          $scope.updateTopicName = function(newName) {
            if (newName === $scope.topic.getName()) {
              return;
            }
            TopicUpdateService.setTopicName($scope.topic, newName);
            $scope.topicNameEditorIsShown = false;
          };

          $scope.updateTopicUrlFragment = function(newTopicUrlFragment) {
            if (newTopicUrlFragment === $scope.topic.getUrlFragment()) {
              return;
            }
            TopicUpdateService.setTopicUrlFragment(
              $scope.topic, newTopicUrlFragment);
          };

          $scope.updateTopicThumbnailFilename = function(newThumbnailFilename) {
            if (newThumbnailFilename === $scope.topic.getThumbnailFilename()) {
              return;
            }
            TopicUpdateService.setTopicThumbnailFilename(
              $scope.topic, newThumbnailFilename);
          };

          $scope.updateTopicThumbnailBgColor = function(newThumbnailBgColor) {
            if (newThumbnailBgColor === $scope.topic.getThumbnailBgColor()) {
              return;
            }
            TopicUpdateService.setTopicThumbnailBgColor(
              $scope.topic, newThumbnailBgColor);
          };

          $scope.updateTopicDescription = function(newDescription) {
            if (newDescription !== $scope.topic.getDescription()) {
              TopicUpdateService.setTopicDescription(
                $scope.topic, newDescription);
            }
          };

          $scope.deleteUncategorizedSkillFromTopic = function(skillSummary) {
            TopicUpdateService.removeUncategorizedSkill(
              $scope.topic, skillSummary);
            _initEditor();
          };

          $scope.removeSkillFromSubtopic = function(subtopicId, skillSummary) {
            $scope.selectedSkillEditOptionsIndex = {};
            TopicUpdateService.removeSkillFromSubtopic(
              $scope.topic, subtopicId, skillSummary);
            _initEditor();
          };

          $scope.removeSkillFromTopic = function(subtopicId, skillSummary) {
            $scope.selectedSkillEditOptionsIndex = {};
            TopicUpdateService.removeSkillFromSubtopic(
              $scope.topic, subtopicId, skillSummary);
            $scope.deleteUncategorizedSkillFromTopic(skillSummary);
          };

          $scope.togglePreview = function() {
            $scope.topicPreviewCardIsShown = !($scope.topicPreviewCardIsShown);
          };

          $scope.deleteSubtopic = function(subtopicId) {
            TopicEditorStateService.deleteSubtopicPage(
              $scope.topic.getId(), subtopicId);
            TopicUpdateService.deleteSubtopic($scope.topic, subtopicId);
            _initEditor();
          };

          $scope.navigateToSubtopic = function(subtopicId, subtopicName) {
            PageTitleService.setPageTitleForMobileView('Subtopic Editor');
            PageTitleService.setPageSubtitleForMobileView(subtopicName);
            TopicEditorRoutingService.navigateToSubtopicEditorWithId(
              subtopicId);
          };

          $scope.getSkillEditorUrl = function(skillId) {
            var SKILL_EDITOR_URL_TEMPLATE = '/skill_editor/<skillId>';
            return UrlInterpolationService.interpolateUrl(
              SKILL_EDITOR_URL_TEMPLATE, {
                skillId: skillId
              }
            );
          };

          $scope.navigateToSkill = function(skillId) {
            TopicEditorRoutingService.navigateToSkillEditorWithId(skillId);
          };

          $scope.getPreviewFooter = function() {
            var canonicalStoriesLength = (
              $scope.topic.getCanonicalStoryIds().length);
            if ( canonicalStoriesLength === 0 || canonicalStoriesLength > 1) {
              return canonicalStoriesLength + ' Stories';
            }
            return '1 Story';
          };

          $scope.togglePreviewListCards = function(listType) {
            if (!WindowDimensionsService.isWindowNarrow()) {
              return;
            }
            if (listType === $scope.SUBTOPIC_LIST) {
              $scope.subtopicsListIsShown = !$scope.subtopicsListIsShown;
            } else if (listType === $scope.STORY_LIST) {
              $scope.storiesListIsShown = !$scope.storiesListIsShown;
            } else {
              $scope.mainTopicCardIsShown = !$scope.mainTopicCardIsShown;
            }
          };

          $scope.showSubtopicEditOptions = function(index) {
            $scope.subtopicEditOptionsAreShown = (
                ($scope.subtopicEditOptionsAreShown === index) ? null : index);
          };

          $scope.toggleUncategorizedSkillOptions = function(index) {
            $scope.uncategorizedEditOptionsIndex = (
                ($scope.uncategorizedEditOptionsIndex === index) ?
                    null : index);
          };

          $scope.changeSubtopicAssignment = function(
              oldSubtopicId, skillSummary) {
            $uibModal.open({
              templateUrl: UrlInterpolationService.getDirectiveTemplateUrl(
                '/pages/topic-editor-page/modal-templates/' +
                      'change-subtopic-assignment-modal.template.html'),
              backdrop: true,
              resolve: {
                subtopics: () => $scope.subtopics
              },
              controller: 'ChangeSubtopicAssignmentModalController'
            }).result.then(function(newSubtopicId) {
              if (oldSubtopicId === newSubtopicId) {
                return;
              }
              TopicUpdateService.moveSkillToSubtopic(
                $scope.topic, oldSubtopicId, newSubtopicId,
                skillSummary);
            }, function() {
              // Note to developers:
              // This callback is triggered when the Cancel button is clicked.
              // No further action is needed.
            });
          };

          $scope.onRearrangeSubtopicStart = function(fromIndex) {
            $scope.fromIndex = fromIndex;
          };

          $scope.onRearrangeSubtopicEnd = function(toIndex) {
            if ($scope.fromIndex === toIndex) {
              return;
            }
            TopicUpdateService.rearrangeSubtopic(
              $scope.topic, $scope.fromIndex, toIndex);
            _initEditor();
          };

          $scope.showSkillEditOptions = function(subtopicIndex, skillIndex) {
            if (Object.keys($scope.selectedSkillEditOptionsIndex).length) {
              $scope.selectedSkillEditOptionsIndex = {};
              return;
            }
            $scope.selectedSkillEditOptionsIndex[subtopicIndex] = {};
            $scope.selectedSkillEditOptionsIndex[subtopicIndex] = {
              [skillIndex]: true
            };
          };

          ctrl.$onInit = function() {
            $scope.topicPreviewCardIsShown = false;
            $scope.SUBTOPIC_LIST = 'subtopic';
            $scope.SKILL_LIST = 'skill';
            $scope.STORY_LIST = 'story';
            $scope.subtopicCardSelectedIndexes = {};
            $scope.selectedSkillEditOptionsIndex = {};
            $scope.subtopicsListIsShown = (
              !WindowDimensionsService.isWindowNarrow());
            $scope.storiesListIsShown = (
              !WindowDimensionsService.isWindowNarrow());
            $scope.mainTopicCardIsShown = true;
            $scope.$on(EVENT_TOPIC_INITIALIZED, _initEditor);
            $scope.$on(EVENT_TOPIC_REINITIALIZED, _initEditor);
            $scope.$on(EVENT_STORY_SUMMARIES_INITIALIZED, _initStorySummaries);
            $scope.$on(
              EVENT_TOPICS_AND_SKILLS_DASHBOARD_REINITIALIZED,
              $scope.refreshTopic);
            _initEditor();
            _initStorySummaries();
          };
        }
      ]
    };
  }]);<|MERGE_RESOLUTION|>--- conflicted
+++ resolved
@@ -63,50 +63,28 @@
       templateUrl: UrlInterpolationService.getDirectiveTemplateUrl(
         '/pages/topic-editor-page/editor-tab/topic-editor-tab.directive.html'),
       controller: [
-<<<<<<< HEAD
-        '$scope', '$uibModal', 'AlertsService',
-        'ContextService', 'CsrfTokenService', 'WindowDimensionsService',
-        'ImageUploadHelperService',
-        'SkillCreationService', 'StoryCreationService',
-        'EntityCreationService', 'TopicEditorRoutingService',
-        'TopicEditorStateService', 'TopicUpdateService', 'UndoRedoService',
-        'UrlInterpolationService', 'MAX_CHARS_IN_TOPIC_DESCRIPTION',
-        'MAX_CHARS_IN_ABBREV_TOPIC_NAME',
-=======
         '$scope', '$uibModal', 'AlertsService', 'ContextService',
         'CsrfTokenService', 'EntityCreationService', 'ImageUploadHelperService',
         'PageTitleService', 'SkillCreationService', 'StoryCreationService',
         'TopicEditorRoutingService', 'TopicEditorStateService',
         'TopicUpdateService', 'UndoRedoService', 'UrlInterpolationService',
         'WindowDimensionsService', 'MAX_CHARS_IN_TOPIC_DESCRIPTION',
->>>>>>> b78b330d
         'MAX_CHARS_IN_TOPIC_NAME', 'EVENT_STORY_SUMMARIES_INITIALIZED',
         'EVENT_TOPIC_INITIALIZED', 'EVENT_TOPIC_REINITIALIZED',
         'EVENT_TOPICS_AND_SKILLS_DASHBOARD_REINITIALIZED',
         function(
-<<<<<<< HEAD
-            $scope, $uibModal, AlertsService,
-            ContextService, CsrfTokenService, WindowDimensionsService,
-            ImageUploadHelperService,
-            SkillCreationService, StoryCreationService,
-            EntityCreationService, TopicEditorRoutingService,
-            TopicEditorStateService, TopicUpdateService, UndoRedoService,
-            UrlInterpolationService, MAX_CHARS_IN_TOPIC_DESCRIPTION,
-            MAX_CHARS_IN_ABBREV_TOPIC_NAME,
-=======
             $scope, $uibModal, AlertsService, ContextService,
             CsrfTokenService, EntityCreationService, ImageUploadHelperService,
             PageTitleService, SkillCreationService, StoryCreationService,
             TopicEditorRoutingService, TopicEditorStateService,
             TopicUpdateService, UndoRedoService, UrlInterpolationService,
             WindowDimensionsService, MAX_CHARS_IN_TOPIC_DESCRIPTION,
->>>>>>> b78b330d
             MAX_CHARS_IN_TOPIC_NAME, EVENT_STORY_SUMMARIES_INITIALIZED,
             EVENT_TOPIC_INITIALIZED, EVENT_TOPIC_REINITIALIZED,
             EVENT_TOPICS_AND_SKILLS_DASHBOARD_REINITIALIZED) {
           var ctrl = this;
-          $scope.MAX_CHARS_IN_ABBREV_TOPIC_NAME = (
-            MAX_CHARS_IN_ABBREV_TOPIC_NAME);
+          $scope.MAX_CHARS_IN_TOPIC_URL_FRAGMENT = (
+            topicConstants.MAX_CHARS_IN_TOPIC_URL_FRAGMENT);
           $scope.MAX_CHARS_IN_TOPIC_NAME = MAX_CHARS_IN_TOPIC_NAME;
           $scope.MAX_CHARS_IN_TOPIC_DESCRIPTION = (
             MAX_CHARS_IN_TOPIC_DESCRIPTION);
