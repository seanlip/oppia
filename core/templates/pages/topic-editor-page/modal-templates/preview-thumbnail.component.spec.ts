// Copyright 2020 The Oppia Authors. All Rights Reserved.
//
// Licensed under the Apache License, Version 2.0 (the "License");
// you may not use this file except in compliance with the License.
// You may obtain a copy of the License at
//
//      http://www.apache.org/licenses/LICENSE-2.0
//
// Unless required by applicable law or agreed to in writing, software
// distributed under the License is distributed on an "AS-IS" BASIS,
// WITHOUT WARRANTIES OR CONDITIONS OF ANY KIND, either express or implied.
// See the License for the specific language governing permissions and
// limitations under the License.

/**
 * @fileoverview Unit tests for the preview thumbnail component.
 */

<<<<<<< HEAD
import { NO_ERRORS_SCHEMA, Pipe } from '@angular/core';
import { ComponentFixture, fakeAsync, TestBed, waitForAsync } from '@angular/core/testing';
=======
import { ComponentFixture, TestBed, waitForAsync } from '@angular/core/testing';
import { ThumbnailDisplayComponent } from 'components/forms/custom-forms-directives/thumbnail-display.component';
>>>>>>> e2895b00
import { ContextService } from 'services/context.service';
import { ImageUploadHelperService } from 'services/image-upload-helper.service';
import { PreviewThumbnailComponent } from './preview-thumbnail.component';

<<<<<<< HEAD
@Pipe({name: 'translate'})
class MockTranslatePipe {
  transform(value): string {
    return value;
  }
}

describe('Preview Thumbnail Component', () => {
  let contextService: ContextService;
  let component: PreviewThumbnailComponent;
  let fixture: ComponentFixture<PreviewThumbnailComponent>;

  class MockImageUploadHelperService {
    getTrustedResourceUrlForThumbnailFilename(
        filename: string, entityType: string, entityId: string) {
      return (entityType + '/' + entityId + '/' + filename);
    }
  }
  beforeEach(waitForAsync(() => {
    TestBed.configureTestingModule({
      declarations: [PreviewThumbnailComponent, MockTranslatePipe],
      providers: [
        {
          provide: ImageUploadHelperService,
          useClass: MockImageUploadHelperService
        }
      ],
      schemas: [NO_ERRORS_SCHEMA]
    }).compileComponents();
  }));

  beforeEach(() => {
    contextService = TestBed.inject(ContextService);
  });

  beforeEach(() => {
    fixture = TestBed.createComponent(PreviewThumbnailComponent);
    component = fixture.componentInstance;
    fixture.detectChanges();
=======
describe('Preview Thumbnail Component', function() {
  let componentInstance: PreviewThumbnailComponent;
  let fixture: ComponentFixture<PreviewThumbnailComponent>;
  let imageUploadHelperService: ImageUploadHelperService;
  let testUrl = 'test_url';

  beforeEach(waitForAsync(() => {
    TestBed.configureTestingModule({
      declarations: [
        PreviewThumbnailComponent,
        ThumbnailDisplayComponent
      ],
      providers: [
        ImageUploadHelperService,
        ContextService
      ]
    }).compileComponents();
  }));

  beforeEach(() => {
    fixture = TestBed.createComponent(PreviewThumbnailComponent);
    componentInstance = fixture.componentInstance;
    imageUploadHelperService = (
      TestBed.inject(ImageUploadHelperService) as unknown) as
        jasmine.SpyObj<ImageUploadHelperService>;
    spyOn(
      imageUploadHelperService, 'getTrustedResourceUrlForThumbnailFilename')
      .and.returnValue(testUrl);
  });

  it('should create', () => {
    expect(componentInstance).toBeDefined();
  });

  it('should initialize', () => {
    componentInstance.ngOnInit();
    expect(componentInstance.editableThumbnailDataUrl).toEqual(testUrl);
>>>>>>> e2895b00
  });

  it('should init the component', fakeAsync(() => {
    component.filename = 'img.svg';
    spyOn(contextService, 'getEntityId').and.returnValue('1');
    spyOn(contextService, 'getEntityType').and.returnValue('topic');
    component.ngOnInit();
    expect(component.editableThumbnailDataUrl).toEqual('topic/1/img.svg');
  }));
});<|MERGE_RESOLUTION|>--- conflicted
+++ resolved
@@ -16,58 +16,12 @@
  * @fileoverview Unit tests for the preview thumbnail component.
  */
 
-<<<<<<< HEAD
-import { NO_ERRORS_SCHEMA, Pipe } from '@angular/core';
-import { ComponentFixture, fakeAsync, TestBed, waitForAsync } from '@angular/core/testing';
-=======
 import { ComponentFixture, TestBed, waitForAsync } from '@angular/core/testing';
 import { ThumbnailDisplayComponent } from 'components/forms/custom-forms-directives/thumbnail-display.component';
->>>>>>> e2895b00
 import { ContextService } from 'services/context.service';
 import { ImageUploadHelperService } from 'services/image-upload-helper.service';
 import { PreviewThumbnailComponent } from './preview-thumbnail.component';
 
-<<<<<<< HEAD
-@Pipe({name: 'translate'})
-class MockTranslatePipe {
-  transform(value): string {
-    return value;
-  }
-}
-
-describe('Preview Thumbnail Component', () => {
-  let contextService: ContextService;
-  let component: PreviewThumbnailComponent;
-  let fixture: ComponentFixture<PreviewThumbnailComponent>;
-
-  class MockImageUploadHelperService {
-    getTrustedResourceUrlForThumbnailFilename(
-        filename: string, entityType: string, entityId: string) {
-      return (entityType + '/' + entityId + '/' + filename);
-    }
-  }
-  beforeEach(waitForAsync(() => {
-    TestBed.configureTestingModule({
-      declarations: [PreviewThumbnailComponent, MockTranslatePipe],
-      providers: [
-        {
-          provide: ImageUploadHelperService,
-          useClass: MockImageUploadHelperService
-        }
-      ],
-      schemas: [NO_ERRORS_SCHEMA]
-    }).compileComponents();
-  }));
-
-  beforeEach(() => {
-    contextService = TestBed.inject(ContextService);
-  });
-
-  beforeEach(() => {
-    fixture = TestBed.createComponent(PreviewThumbnailComponent);
-    component = fixture.componentInstance;
-    fixture.detectChanges();
-=======
 describe('Preview Thumbnail Component', function() {
   let componentInstance: PreviewThumbnailComponent;
   let fixture: ComponentFixture<PreviewThumbnailComponent>;
@@ -91,8 +45,8 @@
     fixture = TestBed.createComponent(PreviewThumbnailComponent);
     componentInstance = fixture.componentInstance;
     imageUploadHelperService = (
-      TestBed.inject(ImageUploadHelperService) as unknown) as
-        jasmine.SpyObj<ImageUploadHelperService>;
+       TestBed.inject(ImageUploadHelperService) as unknown) as
+         jasmine.SpyObj<ImageUploadHelperService>;
     spyOn(
       imageUploadHelperService, 'getTrustedResourceUrlForThumbnailFilename')
       .and.returnValue(testUrl);
@@ -105,14 +59,5 @@
   it('should initialize', () => {
     componentInstance.ngOnInit();
     expect(componentInstance.editableThumbnailDataUrl).toEqual(testUrl);
->>>>>>> e2895b00
   });
-
-  it('should init the component', fakeAsync(() => {
-    component.filename = 'img.svg';
-    spyOn(contextService, 'getEntityId').and.returnValue('1');
-    spyOn(contextService, 'getEntityType').and.returnValue('topic');
-    component.ngOnInit();
-    expect(component.editableThumbnailDataUrl).toEqual('topic/1/img.svg');
-  }));
 });