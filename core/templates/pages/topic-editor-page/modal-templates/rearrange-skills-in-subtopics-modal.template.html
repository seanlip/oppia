--- conflicted
+++ resolved
@@ -1,27 +1,21 @@
 <div>
   <div class="modal-header">
     <h3>
-      Subtopics and skills
+      Drag and drop skills to assign them to subtopic
     </h3>
   </div>
   <div class="modal-body subtopics">
     <div class="subtopics-container">
-<<<<<<< HEAD
       <div class="empty-placeholder"></div>
-=======
->>>>>>> c5265af3
       <div class="item-flex-container">
         <md-card class="item-container uncategorized-skill-ids protractor-test-uncategorized-skills-container"
                  ng-class="{'skills-valid': !$ctrl.uncategorizedSkillSummaries.length, 'skills-invalid': $ctrl.uncategorizedSkillSummaries.length}"
                  dnd-list="$ctrl.uncategorizedSkillSummaries"
                  dnd-drop="$ctrl.onMoveSkillEnd(null)">
           <strong>Uncategorized Skills</strong>
-<<<<<<< HEAD
           <div class="number-skills-container">
             <span class="number-skills-text">(<[$ctrl.uncategorizedSkillSummaries.length]> Skills)</span>
           </div>
-=======
->>>>>>> c5265af3
           <div class="uncategorized-skills-container">
             <md-card class="skill-id"
                      ng-repeat="skillSummary in $ctrl.uncategorizedSkillSummaries track by $index"
@@ -30,11 +24,7 @@
                      dnd-dragstart="$ctrl.onMoveSkillStart(null, skillSummary)">
               <div class="skill-card">
                 <a ng-if="!$ctrl.isSkillDeleted(skillSummary)"
-<<<<<<< HEAD
                    class="skill-name protractor-test-uncategorized-skill-card"
-=======
-                   class="protractor-test-uncategorized-skill-card"
->>>>>>> c5265af3
                    ng-href="<[$ctrl.getSkillEditorUrl(skillSummary.getId())]>" target="_blank" rel="noopener">
                    <[skillSummary.getDescription()]>
                 </a>
@@ -54,12 +44,9 @@
           <div class="subtopic-header" ng-click="$ctrl.editNameOfSubtopicWithId(subtopic.getId())">
             <strong uib-tooltip="<[subtopic.getTitle()]>" tooltip-placement="bottom" ng-if="subtopic.getTitle().length < 25"><[subtopic.getTitle()]></strong>
             <strong uib-tooltip="<[subtopic.getTitle()]>" tooltip-placement="bottom" ng-if="subtopic.getTitle().length >= 25"><[subtopic.getTitle().substring(0,15)]>...</strong>
-<<<<<<< HEAD
             <div class="number-skills-container">
               <span class="number-skills-text">(<[subtopic.getSkillSummaries().length]> Skills)</span>
             </div>
-=======
->>>>>>> c5265af3
           </div>
           <div ng-if="subtopic.getId() === $ctrl.selectedSubtopicId">
             <input type="text" ng-model="$ctrl.editableName">
@@ -73,11 +60,7 @@
                      dnd-dragstart="$ctrl.onMoveSkillStart(subtopic.getId(), skillSummary)"
                      dnd-effect-allowed="move">
               <div class="skill-card">
-<<<<<<< HEAD
                 <a ng-href="<[$ctrl.getSkillEditorUrl(skillSummary.getId())]>" class="skill-name protractor-test-subtopic-skill-description" target="_blank" rel="noopener">
-=======
-                <a ng-href="<[$ctrl.getSkillEditorUrl(skillSummary.getId())]>" class="protractor-test-subtopic-skill-description" target="_blank" rel="noopener">
->>>>>>> c5265af3
                    <[skillSummary.getDescription()]>
                 </a>
               </div>
@@ -99,11 +82,7 @@
   }
   .rearrange-skills-modal .modal-body {
     height: 55vh;
-<<<<<<< HEAD
     padding: 40px 0 0 0;
-=======
-    padding: 40px;
->>>>>>> c5265af3
   }
   .rearrange-skills-modal a {
     color: #666;
