--- conflicted
+++ resolved
@@ -313,17 +313,16 @@
       expect(navigateSpy).toHaveBeenCalled();
     });
 
-<<<<<<< HEAD
   it('should call initEditor when topic is initialized', function() {
     spyOn(ctrl, 'initEditor').and.callThrough();
     topicInitializedEventEmitter.emit();
     topicReinitializedEventEmitter.emit();
     expect(ctrl.initEditor).toHaveBeenCalledTimes(2);
-=======
+  });
+
   it('should hide the html data input on canceling', function() {
     ctrl.schemaEditorIsShown = true;
     ctrl.cancelHtmlDataChange();
     expect(ctrl.schemaEditorIsShown).toEqual(false);
->>>>>>> 41ea0c91
   });
 });