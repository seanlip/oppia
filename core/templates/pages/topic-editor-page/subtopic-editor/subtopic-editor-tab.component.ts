--- conflicted
+++ resolved
@@ -42,27 +42,15 @@
     '$scope', 'EntityCreationService', 'QuestionBackendApiService',
     'SubtopicValidationService', 'TopicEditorStateService',
     'TopicEditorRoutingService', 'TopicUpdateService',
-<<<<<<< HEAD
     'UrlInterpolationService', 'WindowDimensionsService', 'WindowRef',
-    'EVENT_SUBTOPIC_PAGE_LOADED', 'MAX_CHARS_IN_SUBTOPIC_TITLE',
-=======
-    'UndoRedoService',
-    'UrlInterpolationService', 'WindowDimensionsService',
     'MAX_CHARS_IN_SUBTOPIC_TITLE',
->>>>>>> 4824a7ff
     'MAX_CHARS_IN_SUBTOPIC_URL_FRAGMENT',
     function(
         $scope, EntityCreationService, QuestionBackendApiService,
         SubtopicValidationService, TopicEditorStateService,
         TopicEditorRoutingService, TopicUpdateService,
-<<<<<<< HEAD
         UrlInterpolationService, WindowDimensionsService, WindowRef,
-        EVENT_SUBTOPIC_PAGE_LOADED, MAX_CHARS_IN_SUBTOPIC_TITLE,
-=======
-        UndoRedoService,
-        UrlInterpolationService, WindowDimensionsService,
         MAX_CHARS_IN_SUBTOPIC_TITLE,
->>>>>>> 4824a7ff
         MAX_CHARS_IN_SUBTOPIC_URL_FRAGMENT) {
       var ctrl = this;
       ctrl.directiveSubscriptions = new Subscription();
