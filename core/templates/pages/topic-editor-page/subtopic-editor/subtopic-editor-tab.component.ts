--- conflicted
+++ resolved
@@ -46,37 +46,23 @@
     'TopicEditorRoutingService', 'TopicUpdateService',
     'UndoRedoService',
     'UrlInterpolationService', 'WindowDimensionsService',
-<<<<<<< HEAD
     'EVENT_SUBTOPIC_PAGE_LOADED', 'MAX_CHARS_IN_SUBTOPIC_TITLE',
-=======
-    'EVENT_SUBTOPIC_PAGE_LOADED', 'EVENT_TOPIC_INITIALIZED',
-    'EVENT_TOPIC_REINITIALIZED', 'MAX_CHARS_IN_SUBTOPIC_TITLE',
     'MAX_CHARS_IN_SUBTOPIC_URL_FRAGMENT',
->>>>>>> 5610c3f8
     function(
         $scope, EntityCreationService, QuestionBackendApiService,
         SubtopicValidationService, TopicEditorStateService,
         TopicEditorRoutingService, TopicUpdateService,
         UndoRedoService,
         UrlInterpolationService, WindowDimensionsService,
-<<<<<<< HEAD
-        EVENT_SUBTOPIC_PAGE_LOADED, MAX_CHARS_IN_SUBTOPIC_TITLE) {
-=======
-        EVENT_SUBTOPIC_PAGE_LOADED, EVENT_TOPIC_INITIALIZED,
-        EVENT_TOPIC_REINITIALIZED, MAX_CHARS_IN_SUBTOPIC_TITLE,
+        EVENT_SUBTOPIC_PAGE_LOADED, MAX_CHARS_IN_SUBTOPIC_TITLE,
         MAX_CHARS_IN_SUBTOPIC_URL_FRAGMENT) {
->>>>>>> 5610c3f8
       var ctrl = this;
       var SKILL_EDITOR_URL_TEMPLATE = '/skill_editor/<skillId>';
       ctrl.directiveSubscriptions = new Subscription();
       ctrl.MAX_CHARS_IN_SUBTOPIC_TITLE = MAX_CHARS_IN_SUBTOPIC_TITLE;
-<<<<<<< HEAD
-      ctrl.initEditor = function() {
-=======
       ctrl.MAX_CHARS_IN_SUBTOPIC_URL_FRAGMENT = (
         MAX_CHARS_IN_SUBTOPIC_URL_FRAGMENT);
-      var _initEditor = function() {
->>>>>>> 5610c3f8
+      ctrl.initEditor = function() {
         ctrl.topic = TopicEditorStateService.getTopic();
         ctrl.subtopicId = TopicEditorRoutingService.getSubtopicIdFromUrl();
         ctrl.subtopic = ctrl.topic.getSubtopicById(ctrl.subtopicId);
