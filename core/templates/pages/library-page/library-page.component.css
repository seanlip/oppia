/*
  NOTE to developers: We generate RTL CSS from this file in the webpack
  compilation, here are sme additional rules that can be added to the CSS files:
  https://rtlcss.com/learn/usage-guide/control-directives .
*/
oppia-library-page .oppia-classroom-text {
  float: left;
  width: 62%;
}
oppia-library-page .oppia-classroom-h1 {
  color: #033e39;
  font-family: "Capriola", "Roboto", Arial, sans-serif;
}
oppia-library-page .oppia-classroom-h2 {
  color: #033e39;
  font-family: "Roboto", Arial, sans-serif;
  font-weight: 700;
}
oppia-library-page .oppia-classroom-p {
  color: #383838;
  font-family: "Rubik, regular", "Roboto", Arial, sans-serif;
  line-height: 1.5;
  margin-top: 25px;
}
oppia-library-page .oppia-classroom-text > a {
  width: 180px;
}
oppia-library-page .classroom-promo-image {
  display: flex;
  padding-top: 40px;
}
oppia-library-page .oppia-group-page-header {
  color: #2c4841;
  font-family: "Capriola", "Roboto", Arial, sans-serif;
  font-size: 2em;
}
.oppia-library-h1 {
  color: #033e39;
  font-family: "Capriola", "Roboto", Arial, sans-serif;
}
.oppia-library-h2 {
  color: #047c74;
  font-family: "Rubik, regular", "Roboto", Arial, sans-serif;
  padding-bottom: 1em;
}
.oppia-library-group {
  display: block;
  height: 350px;
  margin-top: 36px;
  width: 100vw;
}

.oppia-library-group-header-container {
  margin: 0 -15px 0 0;
  max-width: 928px;
  min-width: 315px;
  text-align: left;
  width: calc(100% - 120px);
  width: -moz-calc(100% - 120px);
  width: -o-calc(100% - 120px);
  width: -webkit-calc(100% - 120px);
}

.navigation-dots {
  display: flex;
  justify-content: center;
  position: absolute;
  top: 195px;
}

.navigation-dots span {
  background-color: #ccc;
  border-radius: 50%;
  cursor: pointer;
  height: 10px;
  margin: 0 5px;
  width: 10px;
}

.navigation-dots span.active {
  background-color: #005240;
}

.mobile-buttons {
  display: none;
}

@media(max-width: 720px) {
  .oppia-library-group-header-container {
    width: 80%;
  }
  oppia-library-page .classroom-promo-image {
    padding-top: 0;
  }
}
@media(max-width: 480px) {
  .oppia-library-group-header-container {
    width: 100%;
  }
}
.oppia-library-group-header {
  display: inline-block;
  font-size: 2em;
  margin-bottom: 24px;
  margin-left: 44px;
  min-width: 126px;
}
.oppia-library-group-header.active {
  color: #04857c;
  font-family: "Capriola", "Roboto", Arial, sans-serif;
}
@media(max-width: 720px) {
  .oppia-library-group-header {
    width: -webkit-calc(80% - 120px);
    width: -moz-calc(80% - 120px);
    width: -o-calc(80% - 120px);
    width: calc(80% - 120px);
  }
}
@media(max-width: 390px) {
  .oppia-library-group-header {
    margin-left: 11.25%;
  }
}
oppia-library-page .oppia-library-group-header a,
.oppia-library-group-header span {
  color: inherit;
  font-family: "Capriola", "Roboto", Arial, sans-serif;
}

oppia-library-page .community-library-breadcrumbs-container a,
oppia-library-page .community-library-breadcrumbs-container span {
  color: #00423d;
  font-family: 'Roboto', Arial, sans-serif;
  font-size: 14px;
  font-style: normal;
  font-weight: 500;
  line-height: 16px;
}

.oppia-library-carousel-scroller i {
  font-size: 36px;
  margin: 0;
  padding: 0;
  top: 50%;
}

oppia-library-page .community-library-breadcrumbs-container i {
  transform: scale(0.75);
}

.oppia-library-group-header a:hover,
.oppia-library-group-header a:focus {
  color: #04857c;
  text-decoration: none;
}
.oppia-carousel-box {
  align-items: center;
  display: flex;
}
.oppia-library-carousel-scroller {
  color: #2c4841;
  cursor: default;
  float: left;
  height: 60px;
  margin-top: 100px;
  max-width: 40px;
  padding: 0;
  position: relative;
  width: 10vw;
}
.mat-button.oppia-library-carousel-scroller {
  cursor: pointer;
}
.carousel-container {
  overflow: hidden;
  position: relative;
  width: 100%;
}
.oppia-library-carousel-tiles {
  /*The height is adjusted to hide the scrollbars*/
  height: 290px;
  left: 0;
  margin: 0;
  overflow: hidden;
  padding: 0;
  position: relative;
  top: 0;
  white-space: nowrap;
}
oppia-library-page .oppia-mobile-activity-cards-container {
  overflow-y: hidden;
}
oppia-library-page .limit-cards-shown {
  max-height: 293px;
}
oppia-library-page .card-container-height-toggle-btn {
  background: #04857c;
  border: none;
  border-radius: 8px;
  color: #fff;
  font-size: 18px;
  padding: 6px 20px 3px 20px;
}
oppia-library-page .height-toggle-btn-container {
  display: flex;
  justify-content: center;
  margin-top: 12px;
}
oppia-library-page .button-alignment-div {
  width: 350px;
}
.oppia-library-carousel {
  float: left;
  height: 282px;
  max-width: 848px;
  overflow: hidden;
  position: relative;
}
.oppia-library-container {
  background-color: #afd2eb;
  min-height: 100vh;
}
.oppia-library-container-inner {
  position: relative;
  z-index: 3;
}

.left-carousel-btn {
  position: relative;
  right: 4px;
}

.right-carousel-btn {
  left: 2px;
  position: relative;
}

oppia-library-page .oppia-exp-summary-tiles-container-extra-info {
  margin-bottom: 20px;
}
.oppia-library-no-explorations-text-container {
  font-size: 1.2em;
  padding-bottom: 40px;
  padding-top: 40px;
}
oppia-library-page .oppia-exploration-summary-header {
  margin-left: auto;
  margin-right: auto;
  max-width: 856px;
}
oppia-library-page .oppia-search-bar-container {
  display: flex;
  justify-content: center;
  margin: 0 auto 0 auto;
  width: 100%;
}

oppia-library-page .classroom-cards-wrapper {
  align-items: center;
  background-color: #eef5fb;
  display: flex;
  height: 344px;
  justify-content: center;
}

oppia-library-page .classroom-cards-wrapper .classroom-cards-inner-container {
  align-items: start;
  display: flex;
  flex-direction: row;
  justify-content: space-between;
}

.classroom-width-1 {
  width: 762px;
}

.classroom-width-2 {
  padding-left: 44px;
  width: fit-content;
}

.classroom-width-more {
  padding-left: 70px;
  width: fit-content;
}

oppia-library-page .classroom-cards-wrapper .classroom-cards-inner-container .classroom-cards-text-container {
  color: #003c34;
  display: flex;
  flex-direction: column;
  font-family: 'Capriola', 'Roboto', Arial, sans-serif;
  font-style: normal;
  height: 184px;
  justify-content: space-between;
  padding-bottom: 24px;
  width: 260px;
}

oppia-library-page .classroom-cards-text-container h1 {
  font-size: 32px;
  font-weight: 400;
  line-height: 40px;
}

oppia-library-page .classroom-cards-text-container p {
  font-size: 20px;
  font-weight: 400;
  line-height: 25px;
}

oppia-library-page .classrooms-carousel {
  position: relative;
}

oppia-library-page .classroom-cards-wrapper .classroom-cards-inner-container .classrooms-carousel {
  align-items: center;
  display: flex;
  gap: 4px;
  height: 184px;
  justify-content: center;
  position: relative;
  width: 565px;
}

oppia-library-page .individual-classroom-cards {
  align-items: center;
  display: flex;
  flex-direction: row;
  gap: 22px;
  margin-left: 38px;
}

oppia-library-page .classrooms-carousel .classrooms-carousel-change-slide-btn {
  align-items: center;
  background: white;
  border: none;
  border-radius: 4px;
  box-shadow: 0 2px 2px rgba(0, 0, 0, 0.25);
  display: flex;
  height: 48px;
  justify-content: center;
  width: 20px;
}

oppia-library-page .desktop-carousel-btn {
  display: flex;
}

oppia-library-page .classrooms-carousel .classrooms-carousel-change-slide-btn i {
  color: #04857c;
  font-size: 20px;
}

oppia-library-page .classrooms-card-container {
  display: flex;
  gap: 10px;
  height: 188px;
  transition: transform 0.5s ease-in-out;
  width: 512px;
}

oppia-library-page .classrooms-carousel .carousel-indicators li {
  background-color: gray;
  border-radius: 50%;
  height: 8px;
  width: 8px;
}

oppia-library-page .classrooms-carousel .carousel-indicators li.active {
  background-color: #005240;
}

oppia-library-page .classrooms-carousel .carousel-indicators {
  bottom: -40px;
  gap: 0;
}

.oppia-library-no-exploration-groups {
  margin: 150px auto;
}

oppia-library-page .mobile-carousel-controls {
  display: none;
}

oppia-library-page .classrooms-carousel .mobile-carousel-btn {
  display: none;
}

oppia-library-page .show-change-classroom-chunk-btn {
  display: flex;
}

oppia-library-page .hide-change-classroom-chunk-btn {
  visibility: hidden;
}

oppia-library-page .community-library-mobile-breadcrumbs-container {
  display: none;
}

oppia-library-page .community-library-breadcrumbs-container {
  align-items: center;
  display: flex;
  gap: 4px;
  left: 86px;
  margin-left: 88px;
  position: sticky;
}

@media (min-width: 630px) {
  .oppia-library-h1 {
    font-size: 2.5em;
  }
  .oppia-library-h2 {
    font-size: 1.75em;
  }
  oppia-library-page .oppia-classroom-h1 {
    font-size: 2.5em;
  }
  oppia-library-page .oppia-classroom-h2 {
    font-size: 1.75em;
  }
  oppia-library-page .oppia-classroom-p {
    font-size: 1.05em;
  }
}
@media (max-width: 900px) {
  .classroom-width-2 {
    padding-left: 0;
  }

  .classroom-width-more {
    padding-left: 0;
  }

  .mobile-buttons {
    display: flex;
    justify-content: space-between;
    margin-top: 10px;
  }

  .desktop-carousel-btn {
    display: none;
  }

  .navigation-dots {
    top: 180px;
  }

  oppia-library-page .desktop-carousel-btn {
    display: none;
  }

  oppia-library-page .community-library-breadcrumbs-container {
    margin-left: 75px;
  }

  oppia-library-page .oppia-classroom-h1 {
    font-size: 1.45em;
  }
  oppia-library-page .oppia-classroom-h2 {
    font-size: 0.9em;
  }
  oppia-library-page .oppia-classroom-p {
    font-size: 0.95em;
    margin-top: 20px;
  }

  oppia-library-page .classroom-cards-wrapper .classroom-cards-inner-container {
    align-items: center;
    flex-direction: column;
  }

  oppia-library-page .classroom-cards-wrapper {
    height: 454px;
  }

  oppia-library-page .classroom-cards-wrapper .classroom-cards-inner-container .classroom-cards-text-container {
    width: 348px;
  }

  oppia-library-page .classroom-cards-text-container h1,
  oppia-library-page .classroom-cards-text-container p {
    text-align: center;
  }

  oppia-library-page .individual-classroom-cards {
    gap: 8px;
    margin-left: 0;
  }

  oppia-library-page .classrooms-carousel .desktop-carousel-btn {
    display: none;
  }

  oppia-library-page .classrooms-card-container {
    height: 152px;
    width: 442px;
  }

  oppia-library-page .classroom-cards-wrapper .classroom-cards-inner-container .classrooms-carousel {
    width: 444px;
  }

  oppia-library-page .classrooms-carousel .carousel-indicators {
    bottom: -14px;
    display: flex;
    justify-content: center;
    left: 50%;
    margin: 0;
    transform: translateX(-50%);
    width: fit-content;
  }

  oppia-library-page .classrooms-carousel .mobile-carousel-btn {
    background: transparent;
    border: none;
    bottom: -20px;
    color: #04857c;
    display: block;
    font-size: 24px;
    height: auto;
    padding: 0;
    position: absolute;
    width: auto;
    z-index: 1;
  }

  oppia-library-page .classrooms-carousel .mobile-prev-btn {
    left: calc(50% - 50px);
  }

  oppia-library-page .classrooms-carousel .mobile-next-btn {
    right: calc(50% - 50px);
  }

  oppia-library-page .classrooms-carousel .carousel-indicators li {
    margin: 0 4px;
  }
}
@media (max-width: 727px) {
<<<<<<< HEAD
=======
  oppia-library-page .community-library-breadcrumbs-container {
    margin-left: 56px;
  }

  oppia-library-page .oppia-classroom-div {
    height: 400px;
    padding: 20px;
  }
>>>>>>> 32e3e50f
  oppia-library-page .oppia-classroom-text {
    float: none;
    width: 100%;
  }
  oppia-library-page .oppia-classroom-text > a {
    float: left;
    margin-top: 50px;
    width: 140px;
  }
<<<<<<< HEAD
=======
  oppia-library-page .oppia-classroom-div > img {
    height: 60%;
    right: 10px;
    transform: translateY(45px);
  }
  .desktop-carousel-btn {
    display: none;
  }
  .oppia-classroom-card {
    flex: 0 0 33.33%;
    max-width: 33.33%;
  }
>>>>>>> 32e3e50f
}
@media (max-width: 536px) {
  .navigation-dots {
    top: 138px;
  }

  .mobile-buttons {
    position: absolute;
    top: 132px;
  }

  oppia-library-page .classroom-cards-wrapper .classroom-cards-inner-container .classrooms-carousel {
    width: 324px;
  }

  oppia-library-page .community-library-breadcrumbs-container {
    display: none;
  }

  oppia-library-page .community-library-mobile-breadcrumbs-container {
    align-items: center;
    display: flex;
    gap: 2px;
    margin-left: 8px;
    position: sticky;
  }

  oppia-library-page .community-library-mobile-breadcrumbs-container a {
    color: #00423d;
    font-family: 'Roboto', Arial, sans-serif;
    font-size: 14px;
    font-style: normal;
    font-weight: 500;
    line-height: 16px;
  }

  .oppia-library-group-header {
    font-size: 1.2em;
    margin-left: 7%;
    width: 80%;
  }
  oppia-library-page .oppia-search-bar-container {
    margin-bottom: 90px;
  }
  .oppia-library-group {
    border-top: 3px solid white;
    height: auto;
    width: 100%;
  }
  .oppia-library-mobile-tile {
    display: flex;
    justify-content: center;
  }
}
@media (max-width: 450px) {
  oppia-library-page .oppia-classroom-text > a {
    font-size: 0.75em;
    margin-top: 40px;
    width: fit-content;
  }
  oppia-library-page .oppia-classroom-h1 {
    font-size: 1.3em;
  }
  oppia-library-page .oppia-classroom-h2 {
    font-size: 0.75em;
  }
  oppia-library-page .oppia-classroom-p {
    font-size: 0.85em;
  }
}
@media (max-width: 344px) {
  oppia-library-page .oppia-classroom-text > a {
    margin-top: 40px;
  }
}

@media only screen and (max-width: 416px) {
  .mobile-buttons {
    top: 180px;
  }

  oppia-library-page .classroom-cards-wrapper {
    height: 358px;
    padding-top: 2px;
  }

  oppia-library-page .oppia-library-h1 {
    margin-left: 8px;
    text-align: left;
  }

  oppia-library-page .classroom-cards-text-container {
    gap: 8px;
    justify-content: start;
    padding-top: 26px;
  }

  oppia-library-page .classroom-cards-text-container h1 {
    font-size: 29px;
    margin: auto;
  }

  oppia-library-page .classroom-cards-text-container p {
    font-size: 16px;
    margin: auto;
    width: 280px;
  }

  oppia-library-page .classrooms-card-container {
    width: 324px;
  }

  oppia-library-page .classrooms-carousel .carousel-indicators {
    bottom: 34px;
  }

  oppia-library-page .classrooms-carousel .mobile-carousel-btn {
    bottom: 28px;
  }
}

oppia-library-page .oppia-exp-summary-tiles-container {
  display: block;
  height: 100%;
  margin-left: auto;
  margin-right: auto;
  max-width: 928px;
  min-height: 300px;
  padding-bottom: 24px;
  padding-top: 24px;
  width: 100vw;
}

/* Ensure that the summary tiles tiles remain centered. Note that these values
  would need to be updated if the summary tiles are changed. */
@media (max-width: 844px) {
  oppia-library-page .oppia-exp-summary-tiles-container {
    margin-left: 5vw;
    margin-right: 5vw;
    max-width: 89vw;
    width: initial;
  }
}
@media (max-width: 632px) {
  oppia-library-page .oppia-exp-summary-tiles-container {
    margin-left: 2vw;
    margin-right: 2vw;
    max-width: 96vw;
  }
}<|MERGE_RESOLUTION|>--- conflicted
+++ resolved
@@ -541,8 +541,6 @@
   }
 }
 @media (max-width: 727px) {
-<<<<<<< HEAD
-=======
   oppia-library-page .community-library-breadcrumbs-container {
     margin-left: 56px;
   }
@@ -551,7 +549,6 @@
     height: 400px;
     padding: 20px;
   }
->>>>>>> 32e3e50f
   oppia-library-page .oppia-classroom-text {
     float: none;
     width: 100%;
@@ -561,8 +558,6 @@
     margin-top: 50px;
     width: 140px;
   }
-<<<<<<< HEAD
-=======
   oppia-library-page .oppia-classroom-div > img {
     height: 60%;
     right: 10px;
@@ -575,7 +570,6 @@
     flex: 0 0 33.33%;
     max-width: 33.33%;
   }
->>>>>>> 32e3e50f
 }
 @media (max-width: 536px) {
   .navigation-dots {
