// Copyright 2014 The Oppia Authors. All Rights Reserved.
//
// Licensed under the Apache License, Version 2.0 (the "License");
// you may not use this file except in compliance with the License.
// You may obtain a copy of the License at
//
//      http://www.apache.org/licenses/LICENSE-2.0
//
// Unless required by applicable law or agreed to in writing, software
// distributed under the License is distributed on an "AS-IS" BASIS,
// WITHOUT WARRANTIES OR CONDITIONS OF ANY KIND, either express or implied.
// See the License for the specific language governing permissions and
// limitations under the License.

/**
 * @fileoverview Data and directive for the Oppia contributors' library page.
 */
import { OppiaAngularRootComponent } from
  'components/oppia-angular-root.component';

require(
  'components/common-layout-directives/common-elements/' +
  'loading-dots.component.ts');
require('components/summary-tile/exploration-summary-tile.directive.ts');
require('components/summary-tile/collection-summary-tile.directive.ts');
require('pages/library-page/search-results/search-results.component.ts');

require('domain/classroom/classroom-backend-api.service');
require('domain/learner_dashboard/LearnerDashboardActivityIdsObjectFactory.ts');
require(
  'domain/learner_dashboard/learner-dashboard-ids-backend-api.service.ts');
require('domain/learner_dashboard/learner-playlist.service.ts');
require('domain/utilities/url-interpolation.service.ts');
require('services/alerts.service.ts');
require('services/keyboard-shortcut.service.ts');
require('services/page-title.service.ts');
require('services/search.service.ts');
require('services/user.service.ts');
require('services/contextual/url.service.ts');
require('services/contextual/window-dimensions.service.ts');
require('services/i18n-language-code.service.ts');

require('pages/library-page/library-page.constants.ajs.ts');

angular.module('oppia').component('libraryPage', {
  template: require('./library-page.component.html'),
  controller: [
    '$http', '$log', '$scope', '$timeout', '$window',
    'I18nLanguageCodeService', 'KeyboardShortcutService', 'LoaderService',
    'PageTitleService', 'SearchService', 'UrlInterpolationService',
    'UserService', 'WindowDimensionsService', 'LIBRARY_PAGE_MODES',
    'LIBRARY_PATHS_TO_MODES', 'LIBRARY_TILE_WIDTH_PX',
    function(
        $http, $log, $scope, $timeout, $window,
        I18nLanguageCodeService, KeyboardShortcutService, LoaderService,
        PageTitleService, SearchService, UrlInterpolationService,
        UserService, WindowDimensionsService, LIBRARY_PAGE_MODES,
        LIBRARY_PATHS_TO_MODES, LIBRARY_TILE_WIDTH_PX) {
      var ctrl = this;

      ctrl.classroomBackendApiService = (
        OppiaAngularRootComponent.classroomBackendApiService);

      var possibleBannerFilenames = [
        'banner1.svg', 'banner2.svg', 'banner3.svg', 'banner4.svg'];
      // If the value below is changed, the following CSS values in
      // oppia.css must be changed:
      // - .oppia-exp-summary-tiles-container: max-width
      // - .oppia-library-carousel: max-width.
      var MAX_NUM_TILES_PER_ROW = 4;
      var isAnyCarouselCurrentlyScrolling = false;

      ctrl.CLASSROOM_PROMOS_ARE_ENABLED = false;

      ctrl.setActiveGroup = function(groupIndex) {
        ctrl.activeGroupIndex = groupIndex;
      };

      ctrl.clearActiveGroup = function() {
        ctrl.activeGroupIndex = null;
      };

      var initCarousels = function() {
        // This prevents unnecessary execution of this method immediately
        // after a window resize event is fired.
        if (!ctrl.libraryGroups) {
          return;
        }

        var windowWidth = $(window).width() * 0.85;
        // The number 20 is added to LIBRARY_TILE_WIDTH_PX in order to
        // compensate for padding and margins. 20 is just an arbitrary
        // number.
        ctrl.tileDisplayCount = Math.min(
          Math.floor(windowWidth / (LIBRARY_TILE_WIDTH_PX + 20)),
          MAX_NUM_TILES_PER_ROW);

        $('.oppia-library-carousel').css({
          width: (ctrl.tileDisplayCount * LIBRARY_TILE_WIDTH_PX) + 'px'
        });

        // The following determines whether to enable left scroll after
        // resize.
        for (var i = 0; i < ctrl.libraryGroups.length; i++) {
          var carouselJQuerySelector = (
            '.oppia-library-carousel-tiles:eq(n)'.replace(
              'n', String(i)));
          var carouselScrollPositionPx = $(
            carouselJQuerySelector).scrollLeft();
          var index = Math.ceil(
            carouselScrollPositionPx / LIBRARY_TILE_WIDTH_PX);
          ctrl.leftmostCardIndices[i] = index;
        }
      };

      ctrl.scroll = function(ind, isLeftScroll) {
        if (isAnyCarouselCurrentlyScrolling) {
          return;
        }
        var carouselJQuerySelector = (
          '.oppia-library-carousel-tiles:eq(n)'.replace('n', ind));

        var direction = isLeftScroll ? -1 : 1;
        var carouselScrollPositionPx = $(
          carouselJQuerySelector).scrollLeft();

        // Prevent scrolling if there more carousel pixed widths than
        // there are tile widths.
        if (ctrl.libraryGroups[ind].activity_summary_dicts.length <=
            ctrl.tileDisplayCount) {
          return;
        }

        carouselScrollPositionPx = Math.max(0, carouselScrollPositionPx);

        if (isLeftScroll) {
          ctrl.leftmostCardIndices[ind] = Math.max(
            0, ctrl.leftmostCardIndices[ind] - ctrl.tileDisplayCount);
        } else {
          ctrl.leftmostCardIndices[ind] = Math.min(
            ctrl.libraryGroups[ind].activity_summary_dicts.length -
              ctrl.tileDisplayCount + 1,
            ctrl.leftmostCardIndices[ind] + ctrl.tileDisplayCount);
        }

        var newScrollPositionPx = carouselScrollPositionPx +
          (ctrl.tileDisplayCount * LIBRARY_TILE_WIDTH_PX * direction);

        $(carouselJQuerySelector).animate({
          scrollLeft: newScrollPositionPx
        }, {
          duration: 800,
          queue: false,
          start: function() {
            isAnyCarouselCurrentlyScrolling = true;
          },
          complete: function() {
            isAnyCarouselCurrentlyScrolling = false;
          }
        });
      };

      // The carousels do not work when the width is 1 card long, so we need
      // to handle this case discretely and also prevent swiping past the
      // first and last card.
      ctrl.incrementLeftmostCardIndex = function(ind) {
        var lastItem = ((
          ctrl.libraryGroups[ind].activity_summary_dicts.length -
          ctrl.tileDisplayCount) <= ctrl.leftmostCardIndices[ind]);
        if (!lastItem) {
          ctrl.leftmostCardIndices[ind]++;
        }
      };
      ctrl.decrementLeftmostCardIndex = function(ind) {
        ctrl.leftmostCardIndices[ind] = (
          Math.max(ctrl.leftmostCardIndices[ind] - 1, 0));
      };

      // The following loads explorations belonging to a particular group.
      // If fullResultsUrl is given it loads the page corresponding to
      // the url. Otherwise, it will initiate a search query for the
      // given list of categories.
      ctrl.showFullResultsPage = function(categories, fullResultsUrl) {
        if (fullResultsUrl) {
          $window.location.href = fullResultsUrl;
        } else {
          var selectedCategories = {};
          for (var i = 0; i < categories.length; i++) {
            selectedCategories[categories[i]] = true;
          }

          var targetSearchQueryUrl = SearchService.getSearchUrlQueryString(
            '', selectedCategories, {});
          $window.location.href = '/search/find?q=' + targetSearchQueryUrl;
        }
      };
      ctrl.$onInit = function() {
        LoaderService.showLoadingScreen('I18N_LIBRARY_LOADING');
        ctrl.bannerImageFilename = possibleBannerFilenames[
          Math.floor(Math.random() * possibleBannerFilenames.length)];

        ctrl.bannerImageFileUrl = UrlInterpolationService.getStaticImageUrl(
          '/library/' + ctrl.bannerImageFilename);

<<<<<<< HEAD
        ctrl.getStaticImageUrl = function(imagePath) {
          return UrlInterpolationService.getStaticImageUrl(imagePath);
        };

        var classroomPageIsShownPromise = (
          ctrl.classroomBackendApiService.fetchClassroomPageIsShownStatusAsync()
        );
        classroomPageIsShownPromise.then(
          function(classroomIsShown) {
            ctrl.CLASSROOM_PAGE_IS_SHOWN = classroomIsShown;
=======
        let service = ctrl.classroomBackendApiService;
        service.fetchClassroomPromosAreEnabledStatusAsync().then(
          function(classroomPromosAreEnabled) {
            ctrl.CLASSROOM_PROMOS_ARE_ENABLED = classroomPromosAreEnabled;
>>>>>>> 70d1b17f
          });

        ctrl.activeGroupIndex = null;

        var currentPath = $window.location.pathname;
        if (!LIBRARY_PATHS_TO_MODES.hasOwnProperty(currentPath)) {
          $log.error('INVALID URL PATH: ' + currentPath);
        }
        ctrl.pageMode = LIBRARY_PATHS_TO_MODES[currentPath];
        ctrl.LIBRARY_PAGE_MODES = LIBRARY_PAGE_MODES;

        var title = 'Community Library Lessons | Oppia';
        if (ctrl.pageMode === LIBRARY_PAGE_MODES.GROUP ||
            ctrl.pageMode === LIBRARY_PAGE_MODES.SEARCH) {
          title = 'Find explorations to learn from - Oppia';
        }
        PageTitleService.setPageTitle(title);

        // Keeps track of the index of the left-most visible card of each
        // group.
        ctrl.leftmostCardIndices = [];

        if (ctrl.pageMode === LIBRARY_PAGE_MODES.GROUP) {
          var pathnameArray = $window.location.pathname.split('/');
          ctrl.groupName = pathnameArray[2];

          $http.get('/librarygrouphandler', {
            params: {
              group_name: ctrl.groupName
            }
          }).then(
            function(response) {
              ctrl.activityList = response.data.activity_list;

              ctrl.groupHeaderI18nId = response.data.header_i18n_id;

              I18nLanguageCodeService.onPreferredLanguageCodesLoaded.emit(
                response.data.preferred_language_codes);

              LoaderService.hideLoadingScreen();
            });
        } else {
          $http.get('/libraryindexhandler').then(function(response) {
            ctrl.libraryGroups =
              response.data.activity_summary_dicts_by_category;
            UserService.getUserInfoAsync().then(function(userInfo) {
              ctrl.activitiesOwned = {explorations: {}, collections: {}};
              if (userInfo.isLoggedIn()) {
                $http.get('/creatordashboardhandler/data')
                  .then(function(response) {
                    ctrl.libraryGroups.forEach(function(libraryGroup) {
                      var activitySummaryDicts = (
                        libraryGroup.activity_summary_dicts);

                      var ACTIVITY_TYPE_EXPLORATION = 'exploration';
                      var ACTIVITY_TYPE_COLLECTION = 'collection';
                      activitySummaryDicts.forEach(function(
                          activitySummaryDict) {
                        if (activitySummaryDict.activity_type === (
                          ACTIVITY_TYPE_EXPLORATION)) {
                          ctrl.activitiesOwned.explorations[
                            activitySummaryDict.id] = false;
                        } else if (activitySummaryDict.activity_type === (
                          ACTIVITY_TYPE_COLLECTION)) {
                          ctrl.activitiesOwned.collections[
                            activitySummaryDict.id] = false;
                        } else {
                          $log.error('INVALID ACTIVITY TYPE: Activity' +
                          '(id: ' + activitySummaryDict.id +
                          ', name: ' + activitySummaryDict.title +
                          ', type: ' + activitySummaryDict.activity_type +
                          ') has an invalid activity type, which could ' +
                          'not be recorded as an exploration or a ' +
                          'collection.'
                          );
                        }
                      });

                      response.data.explorations_list
                        .forEach(function(ownedExplorations) {
                          ctrl.activitiesOwned.explorations[
                            ownedExplorations.id] = true;
                        });

                      response.data.collections_list
                        .forEach(function(ownedCollections) {
                          ctrl.activitiesOwned.collections[
                            ownedCollections.id] = true;
                        });
                    });
                    LoaderService.hideLoadingScreen();
                  });
              } else {
                LoaderService.hideLoadingScreen();
              }
            });

            I18nLanguageCodeService.onPreferredLanguageCodesLoaded.emit(
              response.data.preferred_language_codes);

            // Initialize the carousel(s) on the library index page.
            // Pause is necessary to ensure all elements have loaded.
            $timeout(initCarousels, 390);
            KeyboardShortcutService.bindLibraryPageShortcuts();


            // Check if actual and expected widths are the same.
            // If not produce an error that would be caught by e2e tests.
            $timeout(function() {
              var actualWidth = $('exploration-summary-tile').width();
              if (actualWidth && actualWidth !== LIBRARY_TILE_WIDTH_PX) {
                $log.error(
                  'The actual width of tile is different than the ' +
                  'expected width. Actual size: ' + actualWidth +
                  ', Expected size: ' + LIBRARY_TILE_WIDTH_PX);
              }
            }, 3000);
            // The following initializes the tracker to have all
            // elements flush left.
            // Transforms the group names into translation ids.
            ctrl.leftmostCardIndices = [];
            for (var i = 0; i < ctrl.libraryGroups.length; i++) {
              ctrl.leftmostCardIndices.push(0);
            }
          });
        }
        ctrl.tileDisplayCount = 0;

        var libraryWindowCutoffPx = 530;
        ctrl.libraryWindowIsNarrow = (
          WindowDimensionsService.getWidth() <= libraryWindowCutoffPx);

        ctrl.resizeSubscription = WindowDimensionsService.getResizeEvent().
          subscribe(evt => {
            initCarousels();

            ctrl.libraryWindowIsNarrow = (
              WindowDimensionsService.getWidth() <= libraryWindowCutoffPx);
            $scope.$applyAsync();
          });
      };
      ctrl.$onDestroy = function() {
        if (ctrl.resizeSubscription) {
          ctrl.resizeSubscription.unsubscribe();
        }
      };
    }
  ]
});<|MERGE_RESOLUTION|>--- conflicted
+++ resolved
@@ -202,23 +202,14 @@
         ctrl.bannerImageFileUrl = UrlInterpolationService.getStaticImageUrl(
           '/library/' + ctrl.bannerImageFilename);
 
-<<<<<<< HEAD
         ctrl.getStaticImageUrl = function(imagePath) {
           return UrlInterpolationService.getStaticImageUrl(imagePath);
         };
 
-        var classroomPageIsShownPromise = (
-          ctrl.classroomBackendApiService.fetchClassroomPageIsShownStatusAsync()
-        );
-        classroomPageIsShownPromise.then(
-          function(classroomIsShown) {
-            ctrl.CLASSROOM_PAGE_IS_SHOWN = classroomIsShown;
-=======
         let service = ctrl.classroomBackendApiService;
         service.fetchClassroomPromosAreEnabledStatusAsync().then(
           function(classroomPromosAreEnabled) {
             ctrl.CLASSROOM_PROMOS_ARE_ENABLED = classroomPromosAreEnabled;
->>>>>>> 70d1b17f
           });
 
         ctrl.activeGroupIndex = null;
