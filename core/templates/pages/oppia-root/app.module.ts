// Copyright 2021 The Oppia Authors. All Rights Reserved.
//
// Licensed under the Apache License, Version 2.0 (the "License");
// you may not use this file except in compliance with the License.
// You may obtain a copy of the License at
//
//      http://www.apache.org/licenses/LICENSE-2.0
//
// Unless required by applicable law or agreed to in writing, software
// distributed under the License is distributed on an "AS-IS" BASIS,
// WITHOUT WARRANTIES OR CONDITIONS OF ANY KIND, either express or implied.
// See the License for the specific language governing permissions and
// limitations under the License.

/**
 * @fileoverview Module for the about page.
 */

import { HttpClientModule, HTTP_INTERCEPTORS } from '@angular/common/http';
import { APP_INITIALIZER, ErrorHandler, NgModule } from '@angular/core';

// Config for ToastrModule (helps in flashing messages and alerts).
const toastrConfig = {
  allowHtml: false,
  iconClasses: {
    error: 'toast-error',
    info: 'toast-info',
    success: 'toast-success',
    warning: 'toast-warning'
  },
  positionClass: 'toast-bottom-right',
  messageClass: 'toast-message',
  progressBar: false,
  tapToDismiss: true,
  titleClass: 'toast-title'
};

// Modules.
import { BrowserModule } from '@angular/platform-browser';
import { BrowserAnimationsModule } from '@angular/platform-browser/animations';
import { AppRoutingModule } from './routing/app.routing.module';

// Components.
import { OppiaRootComponent } from './oppia-root.component';

// Miscellaneous.
import { platformFeatureInitFactory, PlatformFeatureService } from 'services/platform-feature.service';
import { RequestInterceptor } from 'services/request-interceptor.service';
import { CookieModule } from 'ngx-cookie';
<<<<<<< HEAD
import { ToastrModule } from 'ngx-toastr';
=======
import { AngularFireAuth, AngularFireAuthModule, USE_EMULATOR } from '@angular/fire/auth';
import { AngularFireModule } from '@angular/fire';
import { AuthService } from 'services/auth.service';
import firebase from 'firebase/app';

class FirebaseErrorFilterHandler extends ErrorHandler {
  // AngularFire throws duplicate errors because it uses setTimeout() to manage
  // promises internally. Errors thrown from those setTimeout() calls are not
  // accessible to our code. Because of this, even though LoginPageComponent
  // catches errors thrown by AngularFire, their duplicates are treated as
  // "Unhandled Promise Rejections" and result in top-level error messages.
  //
  // To prevent these errors from interfering with end-to-end tests and from
  // polluting the server, we ignore the following list of EXPECTED error codes.
  private static readonly EXPECTED_ERROR_CODES = [
    // Users pending deletion have their Firebase accounts disabled. When they
    // try to sign in anyway, we redirect them to the /pending-account-deletion
    // page.
    'auth/user-disabled',
    // In emulator mode we use signInWithEmailAndPassword() and, if that throws
    // an 'auth/user-not-found' error, createUserWithEmailAndPassword() for
    // convenience. In production mode we use signInWithRedirect(), which
    // doesn't throw 'auth/user-not-found' because it handles both signing in
    // and creating users in the same way.
    'auth/user-not-found',
  ];

  handleError(error: firebase.auth.Error): void {
    if (FirebaseErrorFilterHandler.EXPECTED_ERROR_CODES.includes(error.code)) {
      return;
    }
    super.handleError(error);
  }
}
>>>>>>> c89776f4

@NgModule({
  imports: [
    BrowserModule,
    BrowserAnimationsModule,
    CookieModule.forRoot(),
    HttpClientModule,
    AngularFireModule.initializeApp(AuthService.firebaseConfig),
    AngularFireAuthModule,
    AppRoutingModule,
    ToastrModule.forRoot(toastrConfig)
  ],
  declarations: [
    OppiaRootComponent,
  ],
  entryComponents: [
    OppiaRootComponent,
  ],
  providers: [
    {
      provide: HTTP_INTERCEPTORS,
      useClass: RequestInterceptor,
      multi: true
    },
    {
      provide: APP_INITIALIZER,
      useFactory: platformFeatureInitFactory,
      deps: [PlatformFeatureService],
      multi: true
    },
    AngularFireAuth,
    {
      provide: USE_EMULATOR,
      useValue: AuthService.firebaseEmulatorConfig
    },
    {
      provide: ErrorHandler,
      useClass: FirebaseErrorFilterHandler,
    }
  ],
  bootstrap: [OppiaRootComponent]
})
export class AppModule {}<|MERGE_RESOLUTION|>--- conflicted
+++ resolved
@@ -47,9 +47,7 @@
 import { platformFeatureInitFactory, PlatformFeatureService } from 'services/platform-feature.service';
 import { RequestInterceptor } from 'services/request-interceptor.service';
 import { CookieModule } from 'ngx-cookie';
-<<<<<<< HEAD
 import { ToastrModule } from 'ngx-toastr';
-=======
 import { AngularFireAuth, AngularFireAuthModule, USE_EMULATOR } from '@angular/fire/auth';
 import { AngularFireModule } from '@angular/fire';
 import { AuthService } from 'services/auth.service';
@@ -84,7 +82,6 @@
     super.handleError(error);
   }
 }
->>>>>>> c89776f4
 
 @NgModule({
   imports: [
