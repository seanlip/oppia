--- conflicted
+++ resolved
@@ -51,15 +51,10 @@
 // dependency. We can't import it directly.
 // @ts-ignore
 import * as hammer from 'hammerjs';
-<<<<<<< HEAD
-import {AppErrorHandlerProvider} from './app-error-handler';
-import {I18nModule} from 'i18n/i18n.module';
-=======
 import { AppErrorHandlerProvider } from './app-error-handler';
 import { I18nModule } from 'i18n/i18n.module';
 import { SharedComponentsModule } from 'components/shared-component.module';
 
->>>>>>> 0ee4686c
 
 // Config for ToastrModule (helps in flashing messages and alerts).
 export const toastrConfig = {
@@ -102,8 +97,6 @@
     AppRoutingModule,
     I18nModule,
     ToastrModule.forRoot(toastrConfig),
-<<<<<<< HEAD
-=======
     SharedComponentsModule
   ],
   declarations: [
@@ -111,7 +104,6 @@
   ],
   entryComponents: [
     OppiaRootComponent,
->>>>>>> 0ee4686c
   ],
   declarations: [OppiaRootComponent],
   entryComponents: [OppiaRootComponent],
