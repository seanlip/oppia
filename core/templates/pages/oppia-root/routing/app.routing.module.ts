--- conflicted
+++ resolved
@@ -378,7 +378,6 @@
   {
     path: AppConstants.PAGES_REGISTERED_WITH_FRONTEND.BLOG_POST_PAGE.ROUTE,
     pathMatch: 'full',
-<<<<<<< HEAD
     loadChildren: () => import(
       'pages/blog-post-page/blog-post-page.module')
       .then(m => m.BlogPostPageModule)
@@ -392,13 +391,6 @@
       'pages/collection-player-page/collection-player-page.module')
       .then(m => m.CollectionPlayerPageModule)
   }
-=======
-    loadChildren: () =>
-      import('pages/blog-post-page/blog-post-page.module').then(
-        m => m.BlogPostPageModule
-      ),
-  },
->>>>>>> 4df5a769
 ];
 
 // Register stewards landing pages.
