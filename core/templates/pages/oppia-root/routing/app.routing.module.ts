// Copyright 2021 The Oppia Authors. All Rights Reserved.
//
// Licensed under the Apache License, Version 2.0 (the "License");
// you may not use this file except in compliance with the License.
// You may obtain a copy of the License at
//
//      http://www.apache.org/licenses/LICENSE-2.0
//
// Unless required by applicable law or agreed to in writing, software
// distributed under the License is distributed on an "AS-IS" BASIS,
// WITHOUT WARRANTIES OR CONDITIONS OF ANY KIND, either express or implied.
// See the License for the specific language governing permissions and
// limitations under the License.

/**
 * @fileoverview Root routing module.
 */

import {APP_BASE_HREF} from '@angular/common';
import {NgModule} from '@angular/core';
import {Route, RouterModule} from '@angular/router';
import {AppConstants} from 'app.constants';
import {IsLoggedInGuard} from 'pages/lightweight-oppia-root/routing/guards/is-logged-in.guard';
import {IsNewLessonPlayerGuard} from 'pages/exploration-player-page/new-lesson-player/lesson-player-flag.guard';

// All paths must be defined in constants.ts file.
// Otherwise pages will have false 404 status code.
const routes: Route[] = [
  {
    path: AppConstants.PAGES_REGISTERED_WITH_FRONTEND.SUBTOPIC_VIEWER.ROUTE,
    loadChildren: () =>
      import('pages/subtopic-viewer-page/subtopic-viewer-page.module').then(
        m => m.SubtopicViewerPageModule
      ),
  },
  {
    path: AppConstants.PAGES_REGISTERED_WITH_FRONTEND.ADMIN.ROUTE,
    loadChildren: () =>
      import('pages/admin-page/admin-page.module').then(m => m.AdminPageModule),
    canActivate: [IsLoggedInGuard],
  },
  {
    path: AppConstants.PAGES_REGISTERED_WITH_FRONTEND.COLLECTION_EDITOR.ROUTE,
    loadChildren: () =>
      import('pages/collection-editor-page/collection-editor-page.module').then(
        m => m.CollectionEditorPageModule
      ),
    canActivate: [IsLoggedInGuard],
  },
  {
    path: AppConstants.PAGES_REGISTERED_WITH_FRONTEND.STORY_EDITOR.ROUTE,
    loadChildren: () =>
      import('pages/story-editor-page/story-editor-page.module').then(
        m => m.StoryEditorPageModule
      ),
    canActivate: [IsLoggedInGuard],
  },
  {
    path: AppConstants.PAGES_REGISTERED_WITH_FRONTEND.MODERATOR.ROUTE,
    loadChildren: () =>
      import('pages/moderator-page/moderator-page.module').then(
        m => m.ModeratorPageModule
      ),
    canActivate: [IsLoggedInGuard],
  },
  {
    path: AppConstants.PAGES_REGISTERED_WITH_FRONTEND.BLOG_DASHBOARD.ROUTE,
    loadChildren: () =>
      import('pages/blog-dashboard-page/blog-dashboard-page.module').then(
        m => m.BlogDashboardPageModule
      ),
    canActivate: [IsLoggedInGuard],
  },
  {
    path: AppConstants.PAGES_REGISTERED_WITH_FRONTEND.BLOG_ADMIN.ROUTE,
    loadChildren: () =>
      import('pages/blog-admin-page/blog-admin-page.module').then(
        m => m.BlogAdminPageModule
      ),
    canActivate: [IsLoggedInGuard],
  },
  {
<<<<<<< HEAD
    path: AppConstants.PAGES_REGISTERED_WITH_FRONTEND.CREATOR_DASHBOARD.ROUTE,
    loadChildren: () =>
      import('pages/creator-dashboard-page/creator-dashboard-page.module').then(
        m => m.CreatorDashboardPageModule
=======
    path: AppConstants.PAGES_REGISTERED_WITH_FRONTEND.TOPIC_VIEWER.ROUTE,
    loadChildren: () =>
      import('pages/topic-viewer-page/topic-viewer-page.module').then(
        m => m.TopicViewerPageModule
>>>>>>> 980a51f7
      ),
  },
  {
    path: AppConstants.PAGES_REGISTERED_WITH_FRONTEND.EMAIL_DASHBOARD.ROUTE,
    loadChildren: () =>
      import('pages/email-dashboard-pages/email-dashboard-page.module').then(
        m => m.EmailDashboardPageModule
      ),
    canActivate: [IsLoggedInGuard],
  },
  {
    path: AppConstants.PAGES_REGISTERED_WITH_FRONTEND.DIAGNOSTIC_TEST_PLAYER
      .ROUTE,
    loadChildren: () =>
      import(
        'pages/diagnostic-test-player-page/diagnostic-test-player-page.module'
      ).then(m => m.DiagnosticTestPlayerPageModule),
  },
  {
    path: AppConstants.PAGES_REGISTERED_WITH_FRONTEND.CLASSROOM.ROUTE,
    pathMatch: 'full',
    loadChildren: () =>
      import('pages/classroom-page/classroom-page.module').then(
        m => m.ClassroomPageModule
      ),
  },
  {
    path: AppConstants.PAGES_REGISTERED_WITH_FRONTEND.CLASSROOMS.ROUTE,
    pathMatch: 'full',
    loadChildren: () =>
      import('pages/classrooms-page/classrooms-page.module').then(
        m => m.ClassroomsPageModule
      ),
  },
  {
    path: AppConstants.PAGES_REGISTERED_WITH_FRONTEND.CURRICULUM_ADMIN.ROUTE,
    loadChildren: () =>
      import('pages/classroom-admin-page/classroom-admin-page.module').then(
        m => m.ClassroomAdminPageModule
      ),
    canActivate: [IsLoggedInGuard],
  },
  {
    path: AppConstants.PAGES_REGISTERED_WITH_FRONTEND.LEARNER_DASHBOARD.ROUTE,
    loadChildren: () =>
      import('pages/learner-dashboard-page/learner-dashboard-page.module').then(
        m => m.LearnerDashboardPageModule
      ),
    canActivate: [IsLoggedInGuard],
  },
  {
    path: AppConstants.PAGES_REGISTERED_WITH_FRONTEND.LEARNER_GROUP_EDITOR
      .ROUTE,
    loadChildren: () =>
      import(
        'pages/learner-group-pages/edit-group/edit-learner-group-page.module'
      ).then(m => m.EditLearnerGroupPageModule),
    canActivate: [IsLoggedInGuard],
  },
  {
    path: AppConstants.PAGES_REGISTERED_WITH_FRONTEND.FACILITATOR_DASHBOARD
      .ROUTE,
    loadChildren: () =>
      import(
        'pages/facilitator-dashboard-page/facilitator-dashboard-page.module'
      ).then(m => m.FacilitatorDashboardPageModule),
    canActivate: [IsLoggedInGuard],
  },
  {
    path: AppConstants.PAGES_REGISTERED_WITH_FRONTEND.LEARNER_GROUP_CREATOR
      .ROUTE,
    loadChildren: () =>
      import(
        'pages/learner-group-pages/create-group/create-learner-group-page.module'
      ).then(m => m.CreateLearnerGroupPageModule),
    canActivate: [IsLoggedInGuard],
  },
  {
    path: AppConstants.PAGES_REGISTERED_WITH_FRONTEND.ABOUT.ROUTE,
    loadChildren: () =>
      import('pages/about-page/about-page.module').then(m => m.AboutPageModule),
  },
  {
    path: AppConstants.PAGES_REGISTERED_WITH_FRONTEND
      .CONTRIBUTOR_DASHBOARD_ADMIN.ROUTE,
    loadChildren: () =>
      import(
        'pages/contributor-dashboard-admin-page' +
          '/contributor-dashboard-admin-page.module'
      ).then(m => m.ContributorDashboardAdminPageModule),
    canActivate: [IsLoggedInGuard],
  },
  {
    path: AppConstants.PAGES_REGISTERED_WITH_FRONTEND.EXPLORATION_PLAYER.ROUTE,
    loadChildren: () =>
      import(
        'pages/exploration-player-page/exploration-player-page.module'
      ).then(m => m.ExplorationPlayerPageModule),
  },
  {
    path: AppConstants.PAGES_REGISTERED_WITH_FRONTEND.EXPLORATION_PLAYER_EMBED
      .ROUTE,
    loadChildren: () =>
      import(
        'pages/exploration-player-page/exploration-player-page.module'
      ).then(m => m.ExplorationPlayerPageModule),
  },
  {
    path: AppConstants.PAGES_REGISTERED_WITH_FRONTEND.NEW_LESSON_PLAYER.ROUTE,
    loadChildren: () =>
      import(
        'pages/exploration-player-page/new-lesson-player' +
          '/lesson-player-page.module'
      ).then(m => m.NewLessonPlayerPageModule),
    canActivate: [IsNewLessonPlayerGuard],
  },
  {
    path: AppConstants.PAGES_REGISTERED_WITH_FRONTEND.ANDROID.ROUTE,
    loadChildren: () =>
      import('pages/android-page/android-page.module').then(
        m => m.AndroidPageModule
      ),
  },
  {
    path: AppConstants.PAGES_REGISTERED_WITH_FRONTEND.DELETE_ACCOUNT.ROUTE,
    pathMatch: 'full',
    canActivate: [IsLoggedInGuard],
    loadChildren: () =>
      import('pages/delete-account-page/delete-account-page.module').then(
        m => m.DeleteAccountPageModule
      ),
  },
  {
    path: AppConstants.PAGES_REGISTERED_WITH_FRONTEND.PENDING_ACCOUNT_DELETION
      .ROUTE,
    loadChildren: () =>
      import(
        'pages/pending-account-deletion-page/' +
          'pending-account-deletion-page.module'
      ).then(m => m.PendingAccountDeletionPageModule),
  },
  {
    path: AppConstants.PAGES_REGISTERED_WITH_FRONTEND.PREFERENCES.ROUTE,
    pathMatch: 'full',
    loadChildren: () =>
      import('pages/preferences-page/preferences-page.module').then(
        m => m.PreferencesPageModule
      ),
  },
  {
    path: AppConstants.PAGES_REGISTERED_WITH_FRONTEND.FEEDBACK_UPDATES.ROUTE,
    pathMatch: 'full',
    canActivate: [IsLoggedInGuard],
    loadChildren: () =>
      import('pages/feedback-updates-page/feedback-updates-page.module').then(
        m => m.FeedbackUpdatesPageModule
      ),
  },
  {
    path: AppConstants.PAGES_REGISTERED_WITH_FRONTEND.PROFILE.ROUTE,
    loadChildren: () =>
      import('pages/profile-page/profile-page.module').then(
        m => m.ProfilePageModule
      ),
  },
  {
    path: AppConstants.PAGES_REGISTERED_WITH_FRONTEND.RELEASE_COORDINATOR_PAGE
      .ROUTE,
    loadChildren: () =>
      import(
        'pages/release-coordinator-page/release-coordinator-page.module'
      ).then(m => m.ReleaseCoordinatorPageModule),
  },
  {
    path: AppConstants.PAGES_REGISTERED_WITH_FRONTEND.LIBRARY_INDEX.ROUTE,
    pathMatch: 'full',
    loadChildren: () =>
      import('pages/library-page/library-page.module').then(
        m => m.LibraryPageModule
      ),
  },
  {
    path: AppConstants.PAGES_REGISTERED_WITH_FRONTEND.LIBRARY_SEARCH.ROUTE,
    pathMatch: 'full',
    loadChildren: () =>
      import('pages/library-page/library-page.module').then(
        m => m.LibraryPageModule
      ),
  },
  {
    path: AppConstants.PAGES_REGISTERED_WITH_FRONTEND.LIBRARY_RECENTLY_PUBLISHED
      .ROUTE,
    pathMatch: 'full',
    loadChildren: () =>
      import('pages/library-page/library-page.module').then(
        m => m.LibraryPageModule
      ),
  },
  {
    path: AppConstants.PAGES_REGISTERED_WITH_FRONTEND.LIBRARY_TOP_RATED.ROUTE,
    pathMatch: 'full',
    loadChildren: () =>
      import('pages/library-page/library-page.module').then(
        m => m.LibraryPageModule
      ),
  },
  {
    path: AppConstants.PAGES_REGISTERED_WITH_FRONTEND.STORY_VIEWER.ROUTE,
    pathMatch: 'full',
    loadChildren: () =>
      import('pages/story-viewer-page/story-viewer-page.module').then(
        m => m.StoryViewerPageModule
      ),
  },
  {
    path: AppConstants.PAGES_REGISTERED_WITH_FRONTEND.CONTACT.ROUTE,
    loadChildren: () =>
      import('pages/contact-page/contact-page.module').then(
        m => m.ContactPageModule
      ),
  },
  {
    path: AppConstants.PAGES_REGISTERED_WITH_FRONTEND.DONATE.ROUTE,
    loadChildren: () =>
      import('pages/donate-page/donate-page.module').then(
        m => m.DonatePageModule
      ),
  },
  {
    path: AppConstants.PAGES_REGISTERED_WITH_FRONTEND.GET_STARTED.ROUTE,
    loadChildren: () =>
      import('pages/get-started-page/get-started-page.module').then(
        m => m.GetStartedPageModule
      ),
  },
  {
    path: AppConstants.PAGES_REGISTERED_WITH_FRONTEND.LICENSE.ROUTE,
    loadChildren: () =>
      import('pages/license-page/license.module').then(
        m => m.LicensePageModule
      ),
  },
  {
    path: AppConstants.PAGES_REGISTERED_WITH_FRONTEND.LOGIN.ROUTE,
    loadChildren: () =>
      import('pages/login-page/login-page.module').then(m => m.LoginPageModule),
  },
  {
    path: AppConstants.PAGES_REGISTERED_WITH_FRONTEND.LOGOUT.ROUTE,
    loadChildren: () =>
      import('pages/logout-page/logout-page.module').then(
        m => m.LogoutPageModule
      ),
  },
  {
    path: AppConstants.PAGES_REGISTERED_WITH_FRONTEND.PARTNERSHIPS.ROUTE,
    loadChildren: () =>
      import('pages/partnerships-page/partnerships-page.module').then(
        m => m.PartnershipsPageModule
      ),
  },
  {
    path: AppConstants.PAGES_REGISTERED_WITH_FRONTEND.PLAYBOOK.ROUTE,
    loadChildren: () =>
      import('pages/participation-playbook/playbook.module').then(
        m => m.PlaybookPageModule
      ),
  },
  {
    path: AppConstants.PAGES_REGISTERED_WITH_FRONTEND.PRIVACY.ROUTE,
    loadChildren: () =>
      import('pages/privacy-page/privacy-page.module').then(
        m => m.PrivacyPageModule
      ),
  },
  {
    path: AppConstants.PAGES_REGISTERED_WITH_FRONTEND.SIGNUP.ROUTE,
    loadChildren: () =>
      import('pages/signup-page/signup-page.module').then(
        m => m.SignupPageModule
      ),
  },
  {
    path: AppConstants.PAGES_REGISTERED_WITH_FRONTEND.TEACH.ROUTE,
    loadChildren: () =>
      import('pages/teach-page/teach-page.module').then(m => m.TeachPageModule),
  },
  {
    path: AppConstants.PAGES_REGISTERED_WITH_FRONTEND.TERMS.ROUTE,
    loadChildren: () =>
      import('pages/terms-page/terms-page.module').then(m => m.TermsPageModule),
  },
  {
    path: AppConstants.PAGES_REGISTERED_WITH_FRONTEND.THANKS.ROUTE,
    loadChildren: () =>
      import('pages/thanks-page/thanks-page.module').then(
        m => m.ThanksPageModule
      ),
  },
  {
    path: AppConstants.PAGES_REGISTERED_WITH_FRONTEND.VOLUNTEER.ROUTE,
    loadChildren: () =>
      import('pages/volunteer-page/volunteer-page.module').then(
        m => m.VolunteerPageModule
      ),
  },
  {
    path: AppConstants.PAGES_REGISTERED_WITH_FRONTEND.LEARNER_GROUP_VIEWER
      .ROUTE,
    pathMatch: 'full',
    loadChildren: () =>
      import(
        'pages/learner-group-pages/view-group/view-learner-group-page.module'
      ).then(m => m.ViewLearnerGroupPageModule),
  },
  {
    path: AppConstants.PAGES_REGISTERED_WITH_FRONTEND.BLOG_HOMEPAGE.ROUTE,
    pathMatch: 'full',
    loadChildren: () =>
      import('pages/blog-home-page/blog-home-page.module').then(
        m => m.BlogHomePageModule
      ),
  },
  {
    path: AppConstants.PAGES_REGISTERED_WITH_FRONTEND.BLOG_HOMEPAGE_SEARCH
      .ROUTE,
    pathMatch: 'full',
    loadChildren: () =>
      import('pages/blog-home-page/blog-home-page.module').then(
        m => m.BlogHomePageModule
      ),
  },
  {
    path: AppConstants.PAGES_REGISTERED_WITH_FRONTEND.BLOG_AUTHOR_PROFILE_PAGE
      .ROUTE,
    pathMatch: 'full',
    loadChildren: () =>
      import(
        'pages/blog-author-profile-page/blog-author-profile-page.module'
      ).then(m => m.BlogAuthorProfilePageModule),
  },
  {
    path: AppConstants.PAGES_REGISTERED_WITH_FRONTEND.BLOG_POST_PAGE.ROUTE,
    pathMatch: 'full',
    loadChildren: () =>
      import('pages/blog-post-page/blog-post-page.module').then(
        m => m.BlogPostPageModule
      ),
  },
  {
    path: AppConstants.PAGES_REGISTERED_WITH_FRONTEND.VOICEOVER_ADMIN.ROUTE,
    loadChildren: () =>
      import('pages/voiceover-admin-page/voiceover-admin-page.module').then(
        m => m.VoiceoverAdminPageModule
      ),
    canActivate: [IsLoggedInGuard],
  },
  {
    path: AppConstants.PAGES_REGISTERED_WITH_FRONTEND.COLLECTION_PLAYER.ROUTE,
    pathMatch: 'full',
    loadChildren: () =>
      import('pages/collection-player-page/collection-player-page.module').then(
        m => m.CollectionPlayerPageModule
      ),
  },
  {
    path: AppConstants.PAGES_REGISTERED_WITH_FRONTEND.REVIEW_TEST.ROUTE,
    pathMatch: 'full',
    loadChildren: () =>
      import('pages/review-test-page/review-test-page.module').then(
        m => m.ReviewTestPageModule
      ),
  },
];

// Register stewards landing pages.
for (let i = 0; i < AppConstants.STEWARDS_LANDING_PAGE.ROUTES.length; i++) {
  // Redirect old stewards landing pages to volunteer page.
  routes.push({
    path: AppConstants.STEWARDS_LANDING_PAGE.ROUTES[i],
    loadChildren: () =>
      import('pages/volunteer-page/volunteer-page.module').then(
        m => m.VolunteerPageModule
      ),
  });
}

// Register all routes for topic landing page.
for (let key in AppConstants.AVAILABLE_LANDING_PAGES) {
  for (let i = 0; i < AppConstants.AVAILABLE_LANDING_PAGES[key].length; i++) {
    routes.push({
      path: key + '/' + AppConstants.AVAILABLE_LANDING_PAGES[key][i],
      loadChildren: () =>
        import(
          'pages/landing-pages/topic-landing-page/topic-landing-page.module'
        ).then(m => m.TopicLandingPageModule),
    });
  }
}

// Error routes.
routes.push(
  // Route to register all the custom error pages on oppia.
  {
    path: `${AppConstants.PAGES_REGISTERED_WITH_FRONTEND.ERROR.ROUTE}/:status_code`,
    loadChildren: () =>
      import('pages/error-pages/error-page.module').then(
        m => m.ErrorPageModule
      ),
  },
  // '**' wildcard route must be kept at the end,as it can override all other
  // routes.
  // Add error page for not found routes.
  {
    path: '**',
    loadChildren: () =>
      import('pages/error-pages/error-page.module').then(
        m => m.ErrorPageModule
      ),
  }
);

@NgModule({
  imports: [RouterModule.forRoot(routes)],
  exports: [RouterModule],
  providers: [
    {
      provide: APP_BASE_HREF,
      useValue: '/',
    },
  ],
})
export class AppRoutingModule {}<|MERGE_RESOLUTION|>--- conflicted
+++ resolved
@@ -80,17 +80,17 @@
     canActivate: [IsLoggedInGuard],
   },
   {
-<<<<<<< HEAD
     path: AppConstants.PAGES_REGISTERED_WITH_FRONTEND.CREATOR_DASHBOARD.ROUTE,
     loadChildren: () =>
       import('pages/creator-dashboard-page/creator-dashboard-page.module').then(
         m => m.CreatorDashboardPageModule
-=======
+      ),
+  },
+  {
     path: AppConstants.PAGES_REGISTERED_WITH_FRONTEND.TOPIC_VIEWER.ROUTE,
     loadChildren: () =>
       import('pages/topic-viewer-page/topic-viewer-page.module').then(
         m => m.TopicViewerPageModule
->>>>>>> 980a51f7
       ),
   },
   {
