// Copyright 2021 The Oppia Authors. All Rights Reserved.
//
// Licensed under the Apache License, Version 2.0 (the "License");
// you may not use this file except in compliance with the License.
// You may obtain a copy of the License at
//
//      http://www.apache.org/licenses/LICENSE-2.0
//
// Unless required by applicable law or agreed to in writing, software
// distributed under the License is distributed on an "AS-IS" BASIS,
// WITHOUT WARRANTIES OR CONDITIONS OF ANY KIND, either express or implied.
// See the License for the specific language governing permissions and
// limitations under the License.

/**
 * @fileoverview Unit tests for access validation backend api service.
 */

import { HttpClientTestingModule, HttpTestingController } from
  '@angular/common/http/testing';
import { TestBed, fakeAsync, flushMicrotasks, waitForAsync } from '@angular/core/testing';
import { UrlInterpolationService } from '../../../domain/utilities/url-interpolation.service';
import { AccessValidationBackendApiService } from './access-validation-backend-api.service';

describe('Access validation backend api service', () => {
  let avbas: AccessValidationBackendApiService;
  let urlInterpolationService: UrlInterpolationService;
  let httpTestingController: HttpTestingController;
  let successSpy: jasmine.Spy;
  let failSpy: jasmine.Spy;

  beforeEach(waitForAsync(() => {
    TestBed.configureTestingModule({
      imports: [
        HttpClientTestingModule
      ],
      providers: [
        UrlInterpolationService
      ]
    }).compileComponents();
  }));

  beforeEach(() => {
    avbas = TestBed.inject(AccessValidationBackendApiService);
    httpTestingController = TestBed.inject(HttpTestingController);
    urlInterpolationService = TestBed.inject(UrlInterpolationService);
    successSpy = jasmine.createSpy('success');
    failSpy = jasmine.createSpy('fail');
  });

  afterEach(() => {
    httpTestingController.verify();
  });

  it('should validate access to classroom page', fakeAsync(() => {
    let fragment = 'invalid';
    avbas.validateAccessToClassroomPage(fragment).then(successSpy, failSpy);

    const req = httpTestingController.expectOne(
      '/access_validation_handler/can_access_classroom_page?' +
      'classroom_url_fragment=' + fragment);
    expect(req.request.method).toEqual('GET');
    req.flush({});

    flushMicrotasks();
    expect(successSpy).toHaveBeenCalled();
    expect(failSpy).not.toHaveBeenCalled();
  }));

  it('should validate access to manage user account page', fakeAsync(() => {
    avbas.validateCanManageOwnAccount().then(successSpy, failSpy);

    const req = httpTestingController.expectOne(
      '/access_validation_handler/can_manage_own_account');
    expect(req.request.method).toEqual('GET');
    req.flush({});

    flushMicrotasks();
    expect(successSpy).toHaveBeenCalled();
    expect(failSpy).not.toHaveBeenCalled();
  }));

  it('should validate whether user profile exists', fakeAsync(() => {
    let username = 'test_username';

    spyOn(urlInterpolationService, 'interpolateUrl').and.returnValue(
      '/access_validation_handler/does_profile_exist/' + username
    );

    avbas.doesProfileExist(username).then(successSpy, failSpy);

    const req = httpTestingController.expectOne(
      '/access_validation_handler/does_profile_exist/' + username);
    expect(req.request.method).toEqual('GET');
    req.flush({});

    flushMicrotasks();
    expect(successSpy).toHaveBeenCalled();
    expect(failSpy).not.toHaveBeenCalled();
  }));

  it('should validate access to release coordinator page', fakeAsync(() => {
    avbas.validateAccessToReleaseCoordinatorPage().then(successSpy, failSpy);

    const req = httpTestingController.expectOne(
      '/access_validation_handler/can_access_release_coordinator_page');
    expect(req.request.method).toEqual('GET');
    req.flush({});

    flushMicrotasks();
    expect(successSpy).toHaveBeenCalled();
    expect(failSpy).not.toHaveBeenCalled();
  }));

  it('should validate access to learner group editor page', fakeAsync(() => {
    let learnerGroupId = 'test_id';

    avbas.validateAccessToLearnerGroupEditorPage(learnerGroupId)
      .then(successSpy, failSpy);

    const req = httpTestingController.expectOne(
      '/access_validation_handler/can_access_edit_learner_group_page/test_id');
    expect(req.request.method).toEqual('GET');
    req.flush({});

    flushMicrotasks();
    expect(successSpy).toHaveBeenCalled();
    expect(failSpy).not.toHaveBeenCalled();
  }));

<<<<<<< HEAD
  it('should validate access to diagnostic test player page', fakeAsync(() => {
    avbas.validateAccessToDiagnosticTestPlayerPage().then(successSpy, failSpy);

    const req = httpTestingController.expectOne(
      '/access_validation_handler/can_access_diagnostic_test_player_page');
=======
  it('should validate access to learner group creator page', fakeAsync(() => {
    avbas.validateAccessToLearnerGroupCreatorPage().then(successSpy, failSpy);

    const req = httpTestingController.expectOne(
      '/access_validation_handler/can_access_create_learner_group_page');
>>>>>>> 764ea421
    expect(req.request.method).toEqual('GET');
    req.flush({});

    flushMicrotasks();
    expect(successSpy).toHaveBeenCalled();
    expect(failSpy).not.toHaveBeenCalled();
  }));

  it('should validate whether given learner group exists', fakeAsync(() => {
    let learnerGroupId = 'groupId';

    spyOn(urlInterpolationService, 'interpolateUrl').and.returnValue(
      '/access_validation_handler/does_learner_group_exist/' + learnerGroupId
    );

    avbas.doesLearnerGroupExist(learnerGroupId).then(successSpy, failSpy);

    const req = httpTestingController.expectOne(
      '/access_validation_handler/does_learner_group_exist/' + learnerGroupId);
    expect(req.request.method).toEqual('GET');
    req.flush({});

    flushMicrotasks();
    expect(successSpy).toHaveBeenCalled();
    expect(failSpy).not.toHaveBeenCalled();
  }));

  it('should not validate access to blog home page with invalid access',
    fakeAsync (() => {
      avbas.validateAccessToBlogHomePage().then(successSpy, failSpy);

      const req = httpTestingController.expectOne(
        '/access_validation_handler/can_access_blog_home_page');
      expect(req.request.method).toEqual('GET');
      req.flush({
        error: 'Access Denied.'
      }, {
        status: 401, statusText: 'Access Denied.'
      });

      flushMicrotasks();
      expect(successSpy).not.toHaveBeenCalled();
      expect(failSpy).toHaveBeenCalled();
    })
  );

  it('should validate access to blog home page with valid access', fakeAsync (
    () => {
      avbas.validateAccessToBlogHomePage().then(successSpy, failSpy);

      const req = httpTestingController.expectOne(
        '/access_validation_handler/can_access_blog_home_page');
      expect(req.request.method).toEqual('GET');
      req.flush({});

      flushMicrotasks();
      expect(successSpy).toHaveBeenCalled();
      expect(failSpy).not.toHaveBeenCalled();
    }));

  it('should not validate access to blog post page with invalid access',
    fakeAsync (() => {
      avbas.validateAccessToBlogPostPage('invalid-post').then(
        successSpy, failSpy
      );

      const req = httpTestingController.expectOne(
        '/access_validation_handler/can_access_blog_post_page?' +
        'blog_post_url_fragment=invalid-post');
      expect(req.request.method).toEqual('GET');
      req.flush({
        error: 'Access Denied.'
      }, {
        status: 401, statusText: 'Access Denied.'
      });

      flushMicrotasks();
      expect(successSpy).not.toHaveBeenCalled();
      expect(failSpy).toHaveBeenCalled();
    })
  );

  it('should validate access to blog post page with valid access', fakeAsync (
    () => {
      avbas.validateAccessToBlogPostPage('sample-post').then(
        successSpy, failSpy);

      const req = httpTestingController.expectOne(
        '/access_validation_handler/can_access_blog_post_page?' +
        'blog_post_url_fragment=sample-post');
      expect(req.request.method).toEqual('GET');
      req.flush({});

      flushMicrotasks();
      expect(successSpy).toHaveBeenCalled();
      expect(failSpy).not.toHaveBeenCalled();
    }));

  it('should not validate access to blog author profile page with invalid ' +
  'access', fakeAsync (() => {
    avbas.validateAccessToBlogAuthorProfilePage('username').then(
      successSpy, failSpy);

    const req = httpTestingController.expectOne(
      '/access_validation_handler/can_access_blog_author_profile_page/username'
    );
    expect(req.request.method).toEqual('GET');
    req.flush({
      error: 'Access Denied.'
    }, {
      status: 401, statusText: 'Access Denied.'
    });

    flushMicrotasks();
    expect(successSpy).not.toHaveBeenCalled();
    expect(failSpy).toHaveBeenCalled();
  })
  );

  it('should validate access to blog author profile page with valid access',
    fakeAsync (() => {
      avbas.validateAccessToBlogAuthorProfilePage('username').then(
        successSpy, failSpy);

      const req = httpTestingController.expectOne(
        '/access_validation_handler/can_access_blog_author_profile_page/' +
        'username'
      );
      expect(req.request.method).toEqual('GET');
      req.flush({});

      flushMicrotasks();
      expect(successSpy).toHaveBeenCalled();
      expect(failSpy).not.toHaveBeenCalled();
    }));
});<|MERGE_RESOLUTION|>--- conflicted
+++ resolved
@@ -128,19 +128,24 @@
     expect(failSpy).not.toHaveBeenCalled();
   }));
 
-<<<<<<< HEAD
+  it('should validate access to learner group creator page', fakeAsync(() => {
+    avbas.validateAccessToLearnerGroupCreatorPage().then(successSpy, failSpy);
+
+    const req = httpTestingController.expectOne(
+      '/access_validation_handler/can_access_create_learner_group_page');
+    expect(req.request.method).toEqual('GET');
+    req.flush({});
+
+    flushMicrotasks();
+    expect(successSpy).toHaveBeenCalled();
+    expect(failSpy).not.toHaveBeenCalled();
+  }));
+
   it('should validate access to diagnostic test player page', fakeAsync(() => {
     avbas.validateAccessToDiagnosticTestPlayerPage().then(successSpy, failSpy);
 
     const req = httpTestingController.expectOne(
       '/access_validation_handler/can_access_diagnostic_test_player_page');
-=======
-  it('should validate access to learner group creator page', fakeAsync(() => {
-    avbas.validateAccessToLearnerGroupCreatorPage().then(successSpy, failSpy);
-
-    const req = httpTestingController.expectOne(
-      '/access_validation_handler/can_access_create_learner_group_page');
->>>>>>> 764ea421
     expect(req.request.method).toEqual('GET');
     req.flush({});
 
