--- conflicted
+++ resolved
@@ -16,26 +16,11 @@
  * @fileoverview Unit tests for access validation backend api service.
  */
 
-<<<<<<< HEAD
 import { HttpClientTestingModule, HttpTestingController } from
   '@angular/common/http/testing';
 import { TestBed, fakeAsync, flushMicrotasks, waitForAsync } from '@angular/core/testing';
 import { UrlInterpolationService } from '../../../domain/utilities/url-interpolation.service';
 import { AccessValidationBackendApiService } from './access-validation-backend-api.service';
-=======
-import {
-  HttpClientTestingModule,
-  HttpTestingController,
-} from '@angular/common/http/testing';
-import {
-  TestBed,
-  fakeAsync,
-  flushMicrotasks,
-  waitForAsync,
-} from '@angular/core/testing';
-import {UrlInterpolationService} from 'domain/utilities/url-interpolation.service';
-import {AccessValidationBackendApiService} from './access-validation-backend-api.service';
->>>>>>> ee99009c
 
 describe('Access validation backend api service', () => {
   let avbas: AccessValidationBackendApiService;
