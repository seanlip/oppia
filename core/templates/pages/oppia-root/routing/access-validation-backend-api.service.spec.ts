--- conflicted
+++ resolved
@@ -194,6 +194,24 @@
     expect(failSpy).toHaveBeenCalled();
   }));
 
+  it('should validate access to collection editor page', fakeAsync(() => {
+    let collectionId = 'collection_id';
+
+    avbas
+      .validateAccessCollectionEditorPage(collectionId)
+      .then(successSpy, failSpy);
+
+    const req = httpTestingController.expectOne(
+      '/access_validation_handler/can_access_collection_editor_page/collection_id' // eslint-disable-line max-len
+    );
+    expect(req.request.method).toEqual('GET');
+    req.flush({});
+
+    flushMicrotasks();
+    expect(successSpy).toHaveBeenCalled();
+    expect(failSpy).not.toHaveBeenCalled();
+  }));
+
   it('should validate access to blog home page with valid access', fakeAsync(() => {
     avbas.validateAccessToBlogHomePage().then(successSpy, failSpy);
 
@@ -293,6 +311,23 @@
     expect(failSpy).not.toHaveBeenCalled();
   }));
 
+  it('should validate access to blog author profile page with valid access', fakeAsync(() => {
+    avbas
+      .validateAccessToBlogAuthorProfilePage('username')
+      .then(successSpy, failSpy);
+
+    const req = httpTestingController.expectOne(
+      '/access_validation_handler/can_access_blog_author_profile_page/' +
+        'username'
+    );
+    expect(req.request.method).toEqual('GET');
+    req.flush({});
+
+    flushMicrotasks();
+    expect(successSpy).toHaveBeenCalled();
+    expect(failSpy).not.toHaveBeenCalled();
+  }));
+
   it('should not validate access to collection player page with invalid access', fakeAsync(() => {
     avbas
       .validateAccessToCollectionPlayerPage('invalid-collection')
@@ -318,34 +353,10 @@
     expect(failSpy).toHaveBeenCalled();
   }));
 
-<<<<<<< HEAD
-  it('should validate access to collection editor page', fakeAsync(() => {
-    let collectionId = 'collection_id';
-
-    avbas.validateAccessCollectionEditorPage(collectionId)
-      .then(successSpy, failSpy);
-
-    const req = httpTestingController.expectOne(
-      '/access_validation_handler/can_access_collection_editor_page/collection_id' // eslint-disable-line max-len
-    );
-    expect(req.request.method).toEqual('GET');
-    req.flush({});
-
-    flushMicrotasks();
-    expect(successSpy).toHaveBeenCalled();
-    expect(failSpy).not.toHaveBeenCalled();
-  }));
-
-  it('should validate access to blog author profile page with valid access',
-    fakeAsync (() => {
-      avbas.validateAccessToBlogAuthorProfilePage('username').then(
-        successSpy, failSpy);
-=======
   it('should validate access to collection player page with valid access', fakeAsync(() => {
     avbas
       .validateAccessToCollectionPlayerPage('valid-collection')
       .then(successSpy, failSpy);
->>>>>>> 3c3e5faf
 
     const req = httpTestingController.expectOne(
       '/access_validation_handler/can_access_collection_player_page/' +
