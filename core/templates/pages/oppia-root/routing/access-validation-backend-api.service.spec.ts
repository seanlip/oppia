// Copyright 2021 The Oppia Authors. All Rights Reserved.
//
// Licensed under the Apache License, Version 2.0 (the "License");
// you may not use this file except in compliance with the License.
// You may obtain a copy of the License at
//
//      http://www.apache.org/licenses/LICENSE-2.0
//
// Unless required by applicable law or agreed to in writing, software
// distributed under the License is distributed on an "AS-IS" BASIS,
// WITHOUT WARRANTIES OR CONDITIONS OF ANY KIND, either express or implied.
// See the License for the specific language governing permissions and
// limitations under the License.

/**
 * @fileoverview Unit tests for access validation backend api service.
 */

import {
  HttpClientTestingModule,
  HttpTestingController,
} from '@angular/common/http/testing';
import {
  TestBed,
  fakeAsync,
  flushMicrotasks,
  waitForAsync,
} from '@angular/core/testing';
import {UrlInterpolationService} from 'domain/utilities/url-interpolation.service';
import {AccessValidationBackendApiService} from './access-validation-backend-api.service';

describe('Access validation backend api service', () => {
  let avbas: AccessValidationBackendApiService;
  let urlInterpolationService: UrlInterpolationService;
  let httpTestingController: HttpTestingController;
  let successSpy: jasmine.Spy;
  let failSpy: jasmine.Spy;

  beforeEach(waitForAsync(() => {
    TestBed.configureTestingModule({
      imports: [HttpClientTestingModule],
      providers: [UrlInterpolationService],
    }).compileComponents();
  }));

  beforeEach(() => {
    avbas = TestBed.inject(AccessValidationBackendApiService);
    httpTestingController = TestBed.inject(HttpTestingController);
    urlInterpolationService = TestBed.inject(UrlInterpolationService);
    successSpy = jasmine.createSpy('success');
    failSpy = jasmine.createSpy('fail');
  });

  afterEach(() => {
    httpTestingController.verify();
  });

  it('should validate access to classroom page', fakeAsync(() => {
    let fragment = 'invalid';
    avbas.validateAccessToClassroomPage(fragment).then(successSpy, failSpy);

    const req = httpTestingController.expectOne(
      '/access_validation_handler/can_access_classroom_page?' +
        'classroom_url_fragment=' +
        fragment
    );
    expect(req.request.method).toEqual('GET');
    req.flush({});

    flushMicrotasks();
    expect(successSpy).toHaveBeenCalled();
    expect(failSpy).not.toHaveBeenCalled();
  }));

  it('should validate access to manage user account page', fakeAsync(() => {
    avbas.validateCanManageOwnAccount().then(successSpy, failSpy);

    const req = httpTestingController.expectOne(
      '/access_validation_handler/can_manage_own_account'
    );
    expect(req.request.method).toEqual('GET');
    req.flush({});

    flushMicrotasks();
    expect(successSpy).toHaveBeenCalled();
    expect(failSpy).not.toHaveBeenCalled();
  }));

  it('should validate whether user profile exists', fakeAsync(() => {
    let username = 'test_username';

    spyOn(urlInterpolationService, 'interpolateUrl').and.returnValue(
      '/access_validation_handler/does_profile_exist/' + username
    );

    avbas.doesProfileExist(username).then(successSpy, failSpy);

    const req = httpTestingController.expectOne(
      '/access_validation_handler/does_profile_exist/' + username
    );
    expect(req.request.method).toEqual('GET');
    req.flush({});

    flushMicrotasks();
    expect(successSpy).toHaveBeenCalled();
    expect(failSpy).not.toHaveBeenCalled();
  }));

  it('should validate access to release coordinator page', fakeAsync(() => {
    avbas.validateAccessToReleaseCoordinatorPage().then(successSpy, failSpy);

    const req = httpTestingController.expectOne(
      '/access_validation_handler/can_access_release_coordinator_page'
    );
    expect(req.request.method).toEqual('GET');
    req.flush({});

    flushMicrotasks();
    expect(successSpy).toHaveBeenCalled();
    expect(failSpy).not.toHaveBeenCalled();
  }));

  it('should validate access to learner group editor page', fakeAsync(() => {
    let learnerGroupId = 'test_id';

    avbas
      .validateAccessToLearnerGroupEditorPage(learnerGroupId)
      .then(successSpy, failSpy);

    const req = httpTestingController.expectOne(
      '/access_validation_handler/can_access_edit_learner_group_page/test_id'
    );
    expect(req.request.method).toEqual('GET');
    req.flush({});

    flushMicrotasks();
    expect(successSpy).toHaveBeenCalled();
    expect(failSpy).not.toHaveBeenCalled();
  }));

  it('should validate access to learner group creator page', fakeAsync(() => {
    avbas.validateAccessToLearnerGroupCreatorPage().then(successSpy, failSpy);

    const req = httpTestingController.expectOne(
      '/access_validation_handler/can_access_create_learner_group_page'
    );
    expect(req.request.method).toEqual('GET');
    req.flush({});

    flushMicrotasks();
    expect(successSpy).toHaveBeenCalled();
    expect(failSpy).not.toHaveBeenCalled();
  }));

  it('should validate whether given learner group exists', fakeAsync(() => {
    let learnerGroupId = 'groupId';

    spyOn(urlInterpolationService, 'interpolateUrl').and.returnValue(
      '/access_validation_handler/does_learner_group_exist/' + learnerGroupId
    );

    avbas.doesLearnerGroupExist(learnerGroupId).then(successSpy, failSpy);

    const req = httpTestingController.expectOne(
      '/access_validation_handler/does_learner_group_exist/' + learnerGroupId
    );
    expect(req.request.method).toEqual('GET');
    req.flush({});

    flushMicrotasks();
    expect(successSpy).toHaveBeenCalled();
    expect(failSpy).not.toHaveBeenCalled();
  }));

  it('should not validate access to blog home page with invalid access', fakeAsync(() => {
    avbas.validateAccessToBlogHomePage().then(successSpy, failSpy);

    const req = httpTestingController.expectOne(
      '/access_validation_handler/can_access_blog_home_page'
    );
    expect(req.request.method).toEqual('GET');
    req.flush(
      {
        error: 'Access Denied.',
      },
      {
        status: 401,
        statusText: 'Access Denied.',
      }
    );

    flushMicrotasks();
    expect(successSpy).not.toHaveBeenCalled();
    expect(failSpy).toHaveBeenCalled();
  }));

  it('should validate access to blog home page with valid access', fakeAsync(() => {
    avbas.validateAccessToBlogHomePage().then(successSpy, failSpy);

    const req = httpTestingController.expectOne(
      '/access_validation_handler/can_access_blog_home_page'
    );
    expect(req.request.method).toEqual('GET');
    req.flush({});

    flushMicrotasks();
    expect(successSpy).toHaveBeenCalled();
    expect(failSpy).not.toHaveBeenCalled();
  }));

  it('should not validate access to blog post page with invalid access', fakeAsync(() => {
    avbas
      .validateAccessToBlogPostPage('invalid-post')
      .then(successSpy, failSpy);

    const req = httpTestingController.expectOne(
      '/access_validation_handler/can_access_blog_post_page?' +
        'blog_post_url_fragment=invalid-post'
    );
    expect(req.request.method).toEqual('GET');
    req.flush(
      {
        error: 'Access Denied.',
      },
      {
        status: 401,
        statusText: 'Access Denied.',
      }
    );

    flushMicrotasks();
    expect(successSpy).not.toHaveBeenCalled();
    expect(failSpy).toHaveBeenCalled();
  }));

  it('should validate access to blog post page with valid access', fakeAsync(() => {
    avbas.validateAccessToBlogPostPage('sample-post').then(successSpy, failSpy);

    const req = httpTestingController.expectOne(
      '/access_validation_handler/can_access_blog_post_page?' +
        'blog_post_url_fragment=sample-post'
    );
    expect(req.request.method).toEqual('GET');
    req.flush({});

    flushMicrotasks();
    expect(successSpy).toHaveBeenCalled();
    expect(failSpy).not.toHaveBeenCalled();
  }));

  it(
    'should not validate access to blog author profile page with invalid ' +
      'access',
    fakeAsync(() => {
      avbas
        .validateAccessToBlogAuthorProfilePage('username')
        .then(successSpy, failSpy);

      const req = httpTestingController.expectOne(
        '/access_validation_handler/can_access_blog_author_profile_page/username'
      );
      expect(req.request.method).toEqual('GET');
      req.flush(
        {
          error: 'Access Denied.',
        },
        {
          status: 401,
          statusText: 'Access Denied.',
        }
      );

      flushMicrotasks();
<<<<<<< HEAD
      expect(successSpy).toHaveBeenCalled();
      expect(failSpy).not.toHaveBeenCalled();
    }));

  it('should not validate access to collection player page with invalid access',
    fakeAsync (() => {
      avbas.validateAccessToCollectionPlayerPage('invalid-collection').then(
        successSpy, failSpy);

      const req = httpTestingController.expectOne(
        '/access_validation_handler/can_access_collection_player_page/' +
        'invalid-collection');
      expect(req.request.method).toEqual('GET');
      req.flush({
        error: 'Access Denied.'
      }, {
        status: 401, statusText: 'Access Denied.'
      });

      flushMicrotasks();
      expect(successSpy).not.toHaveBeenCalled();
      expect(failSpy).toHaveBeenCalled();
    }));

  it('should validate access to collection player page with valid access',
    fakeAsync (() => {
      avbas.validateAccessToCollectionPlayerPage('valid-collection').then(
        successSpy, failSpy);

      const req = httpTestingController.expectOne(
        '/access_validation_handler/can_access_collection_player_page/' +
        'valid-collection');
      expect(req.request.method).toEqual('GET');
      req.flush({});

      flushMicrotasks();
      expect(successSpy).toHaveBeenCalled();
      expect(failSpy).not.toHaveBeenCalled();
    }));
=======
      expect(successSpy).not.toHaveBeenCalled();
      expect(failSpy).toHaveBeenCalled();
    })
  );

  it('should validate access to blog author profile page with valid access', fakeAsync(() => {
    avbas
      .validateAccessToBlogAuthorProfilePage('username')
      .then(successSpy, failSpy);

    const req = httpTestingController.expectOne(
      '/access_validation_handler/can_access_blog_author_profile_page/' +
        'username'
    );
    expect(req.request.method).toEqual('GET');
    req.flush({});

    flushMicrotasks();
    expect(successSpy).toHaveBeenCalled();
    expect(failSpy).not.toHaveBeenCalled();
  }));
>>>>>>> 4df5a769
});<|MERGE_RESOLUTION|>--- conflicted
+++ resolved
@@ -271,7 +271,6 @@
       );
 
       flushMicrotasks();
-<<<<<<< HEAD
       expect(successSpy).toHaveBeenCalled();
       expect(failSpy).not.toHaveBeenCalled();
     }));
@@ -311,27 +310,4 @@
       expect(successSpy).toHaveBeenCalled();
       expect(failSpy).not.toHaveBeenCalled();
     }));
-=======
-      expect(successSpy).not.toHaveBeenCalled();
-      expect(failSpy).toHaveBeenCalled();
-    })
-  );
-
-  it('should validate access to blog author profile page with valid access', fakeAsync(() => {
-    avbas
-      .validateAccessToBlogAuthorProfilePage('username')
-      .then(successSpy, failSpy);
-
-    const req = httpTestingController.expectOne(
-      '/access_validation_handler/can_access_blog_author_profile_page/' +
-        'username'
-    );
-    expect(req.request.method).toEqual('GET');
-    req.flush({});
-
-    flushMicrotasks();
-    expect(successSpy).toHaveBeenCalled();
-    expect(failSpy).not.toHaveBeenCalled();
-  }));
->>>>>>> 4df5a769
 });