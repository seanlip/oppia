// Copyright 2021 The Oppia Authors. All Rights Reserved.
//
// Licensed under the Apache License, Version 2.0 (the "License");
// you may not use this file except in compliance with the License.
// You may obtain a copy of the License at
//
//      http://www.apache.org/licenses/LICENSE-2.0
//
// Unless required by applicable law or agreed to in writing, software
// distributed under the License is distributed on an "AS-IS" BASIS,
// WITHOUT WARRANTIES OR CONDITIONS OF ANY KIND, either express or implied.
// See the License for the specific language governing permissions and
// limitations under the License.

/**
 * @fileoverview Backend Api Service for access validation.
 */

import {HttpClient} from '@angular/common/http';
import {Injectable} from '@angular/core';
import {UrlInterpolationService} from 'domain/utilities/url-interpolation.service';

@Injectable({
  providedIn: 'root',
})
export class AccessValidationBackendApiService {
  CLASSROOM_PAGE_ACCESS_VALIDATOR =
    '/access_validation_handler/can_access_classroom_page';

  CAN_MANAGE_OWN_ACCOUNT_VALIDATOR =
    '/access_validation_handler/can_manage_own_account';

  DOES_PROFILE_EXIST =
    '/access_validation_handler/does_profile_exist/<username>';

  RELEASE_COORDINATOR_PAGE_ACCESS_VALIDATOR =
    '/access_validation_handler/can_access_release_coordinator_page';

  LEARNER_GROUP_EDITOR_PAGE_ACCESS_VALIDATOR =
    '/access_validation_handler/can_access_edit_learner_group_page/' +
    '<learner_group_id>';

  LEARNER_GROUP_CREATOR_PAGE_ACCESS_VALIDATOR =
    '/access_validation_handler/can_access_create_learner_group_page';

  DIAGNOSTIC_TEST_PLAYER_PAGE_ACCESS_VALIDATOR =
    '/access_validation_handler/can_access_diagnostic_test_player_page';

  FACILITATOR_DASHBOARD_PAGE_ACCESS_VALIDATOR =
    '/access_validation_handler/can_access_facilitator_dashboard_page';

  DOES_LEARNER_GROUP_EXIST =
    '/access_validation_handler/does_learner_group_exist/<learner_group_id>';

  BLOG_HOME_PAGE_ACCESS_VALIDATOR =
    '/access_validation_handler/can_access_blog_home_page';

  BLOG_POST_PAGE_ACCESS_VALIDATOR =
    '/access_validation_handler/can_access_blog_post_page';

  BLOG_AUTHOR_PROFILE_PAGE_ACCESS_VALIDATOR =
    '/access_validation_handler/can_access_blog_author_profile_page/<author_username>'; // eslint-disable-line max-len

  COLLECTION_PLAYER_PAGE_ACCESS_VALIDATOR_URL_TEMPLATE =
    '/access_validation_handler/can_access_collection_player_page/<collection_id>'; // eslint-disable-line max-len

<<<<<<< HEAD
  SKILL_EDITOR_ACCESS_VALIDATION_URL = (
    '/access_validation_handler/can_access_skill_editor/<skill_id>'
  );
=======
  COLLECTION_EDITOR_PAGE_ACCESS_VALIDATOR =
    '/access_validation_handler/' +
    'can_access_collection_editor_page/<collection_id>';
>>>>>>> 72af2375

  constructor(
    private http: HttpClient,
    private urlInterpolationService: UrlInterpolationService
  ) {}

  validateAccessToClassroomPage(classroomUrlFragment: string): Promise<void> {
    return this.http
      .get<void>(this.CLASSROOM_PAGE_ACCESS_VALIDATOR, {
        params: {
          classroom_url_fragment: classroomUrlFragment,
        },
      })
      .toPromise();
  }

  validateAccessToBlogHomePage(): Promise<void> {
    return this.http
      .get<void>(this.BLOG_HOME_PAGE_ACCESS_VALIDATOR)
      .toPromise();
  }

  validateAccessToBlogPostPage(blogPostPageUrlFragment: string): Promise<void> {
    return this.http
      .get<void>(this.BLOG_POST_PAGE_ACCESS_VALIDATOR, {
        params: {
          blog_post_url_fragment: blogPostPageUrlFragment,
        },
      })
      .toPromise();
  }

  validateAccessToBlogAuthorProfilePage(authorUsername: string): Promise<void> {
    let url = this.urlInterpolationService.interpolateUrl(
      this.BLOG_AUTHOR_PROFILE_PAGE_ACCESS_VALIDATOR,
      {
        author_username: authorUsername,
      }
    );
    return this.http.get<void>(url).toPromise();
  }

  validateCanManageOwnAccount(): Promise<void> {
    return this.http
      .get<void>(this.CAN_MANAGE_OWN_ACCOUNT_VALIDATOR)
      .toPromise();
  }

  validateAccessToCollectionPlayerPage(collectionId: string): Promise<void> {
    let url = this.urlInterpolationService.interpolateUrl(
      this.COLLECTION_PLAYER_PAGE_ACCESS_VALIDATOR_URL_TEMPLATE,
      {
        collection_id: collectionId,
      }
    );

    return this.http.get<void>(url).toPromise();
  }

  doesProfileExist(username: string): Promise<void> {
    let url = this.urlInterpolationService.interpolateUrl(
      this.DOES_PROFILE_EXIST,
      {
        username: username,
      }
    );

    return this.http.get<void>(url).toPromise();
  }

  validateAccessToReleaseCoordinatorPage(): Promise<void> {
    return this.http
      .get<void>(this.RELEASE_COORDINATOR_PAGE_ACCESS_VALIDATOR)
      .toPromise();
  }

  validateAccessToLearnerGroupEditorPage(
    learnerGroupId: string
  ): Promise<void> {
    let url = this.urlInterpolationService.interpolateUrl(
      this.LEARNER_GROUP_EDITOR_PAGE_ACCESS_VALIDATOR,
      {
        learner_group_id: learnerGroupId,
      }
    );

    return this.http.get<void>(url).toPromise();
  }

  validateAccessToSkillEditorPage(skillId: string):
  Promise<void> {
    let url = this.urlInterpolationService.interpolateUrl(
      this.SKILL_EDITOR_ACCESS_VALIDATION_URL, {
        skill_id: skillId
      });

    return this.http.get<void>(url).toPromise();
  }

  validateAccessToLearnerGroupCreatorPage(): Promise<void> {
    return this.http
      .get<void>(this.LEARNER_GROUP_CREATOR_PAGE_ACCESS_VALIDATOR)
      .toPromise();
  }

  validateAccessToDiagnosticTestPlayerPage(): Promise<void> {
    return this.http
      .get<void>(this.DIAGNOSTIC_TEST_PLAYER_PAGE_ACCESS_VALIDATOR)
      .toPromise();
  }

  validateAccessToFacilitatorDashboardPage(): Promise<void> {
    return this.http
      .get<void>(this.FACILITATOR_DASHBOARD_PAGE_ACCESS_VALIDATOR)
      .toPromise();
  }

  doesLearnerGroupExist(learnerGroupId: string): Promise<void> {
    let url = this.urlInterpolationService.interpolateUrl(
      this.DOES_LEARNER_GROUP_EXIST,
      {
        learner_group_id: learnerGroupId,
      }
    );

    return this.http.get<void>(url).toPromise();
  }

  validateAccessCollectionEditorPage(collectionId: string): Promise<void> {
    let url = this.urlInterpolationService.interpolateUrl(
      this.COLLECTION_EDITOR_PAGE_ACCESS_VALIDATOR,
      {
        collection_id: collectionId,
      }
    );

    return this.http.get<void>(url).toPromise();
  }
}<|MERGE_RESOLUTION|>--- conflicted
+++ resolved
@@ -64,15 +64,12 @@
   COLLECTION_PLAYER_PAGE_ACCESS_VALIDATOR_URL_TEMPLATE =
     '/access_validation_handler/can_access_collection_player_page/<collection_id>'; // eslint-disable-line max-len
 
-<<<<<<< HEAD
-  SKILL_EDITOR_ACCESS_VALIDATION_URL = (
-    '/access_validation_handler/can_access_skill_editor/<skill_id>'
-  );
-=======
+  SKILL_EDITOR_ACCESS_VALIDATION_URL =
+    '/access_validation_handler/can_access_skill_editor/<skill_id>';
+
   COLLECTION_EDITOR_PAGE_ACCESS_VALIDATOR =
     '/access_validation_handler/' +
     'can_access_collection_editor_page/<collection_id>';
->>>>>>> 72af2375
 
   constructor(
     private http: HttpClient,
@@ -162,12 +159,13 @@
     return this.http.get<void>(url).toPromise();
   }
 
-  validateAccessToSkillEditorPage(skillId: string):
-  Promise<void> {
-    let url = this.urlInterpolationService.interpolateUrl(
-      this.SKILL_EDITOR_ACCESS_VALIDATION_URL, {
-        skill_id: skillId
-      });
+  validateAccessToSkillEditorPage(skillId: string): Promise<void> {
+    let url = this.urlInterpolationService.interpolateUrl(
+      this.SKILL_EDITOR_ACCESS_VALIDATION_URL,
+      {
+        skill_id: skillId,
+      }
+    );
 
     return this.http.get<void>(url).toPromise();
   }
