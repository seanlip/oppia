--- conflicted
+++ resolved
@@ -36,16 +36,13 @@
   RELEASE_COORDINATOR_PAGE_ACCESS_VALIDATOR = (
     '/access_validation_handler/can_access_release_coordinator_page');
 
-<<<<<<< HEAD
   DOES_LEARNER_GROUP_EXIST = (
     '/access_validation_handler/does_learner_group_exist/<learner_group_id>');
-=======
   BLOG_HOME_PAGE_ACCESS_VALIDATOR = (
     '/access_validation_handler/can_access_blog_home_page');
 
   BLOG_POST_PAGE_ACCESS_VALIDATOR = (
     '/access_validation_handler/can_access_blog_post_page');
->>>>>>> 701421f8
 
   constructor(
     private http: HttpClient,
