--- conflicted
+++ resolved
@@ -43,13 +43,11 @@
   LEARNER_GROUP_CREATOR_PAGE_ACCESS_VALIDATOR =
     '/access_validation_handler/can_access_create_learner_group_page';
 
-<<<<<<< HEAD
+  DIAGNOSTIC_TEST_PLAYER_PAGE_ACCESS_VALIDATOR =
+    '/access_validation_handler/can_access_diagnostic_test_player_page';
+
   FACILITATOR_DASHBOARD_PAGE_ACCESS_VALIDATOR =
     '/access_validation_handler/can_access_facilitator_dashboard_page';
-=======
-  DIAGNOSTIC_TEST_PLAYER_PAGE_ACCESS_VALIDATOR =
-    '/access_validation_handler/can_access_diagnostic_test_player_page';
->>>>>>> d5ed9ddd
 
   DOES_LEARNER_GROUP_EXIST =
     '/access_validation_handler/does_learner_group_exist/<learner_group_id>';
@@ -160,15 +158,15 @@
       .toPromise();
   }
 
-<<<<<<< HEAD
+  validateAccessToDiagnosticTestPlayerPage(): Promise<void> {
+    return this.http
+      .get<void>(this.DIAGNOSTIC_TEST_PLAYER_PAGE_ACCESS_VALIDATOR)
+      .toPromise();
+  }
+
   validateAccessToFacilitatorDashboardPage(): Promise<void> {
     return this.http
       .get<void>(this.FACILITATOR_DASHBOARD_PAGE_ACCESS_VALIDATOR)
-=======
-  validateAccessToDiagnosticTestPlayerPage(): Promise<void> {
-    return this.http
-      .get<void>(this.DIAGNOSTIC_TEST_PLAYER_PAGE_ACCESS_VALIDATOR)
->>>>>>> d5ed9ddd
       .toPromise();
   }
 
