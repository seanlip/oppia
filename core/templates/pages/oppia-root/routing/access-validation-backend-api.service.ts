// Copyright 2021 The Oppia Authors. All Rights Reserved.
//
// Licensed under the Apache License, Version 2.0 (the "License");
// you may not use this file except in compliance with the License.
// You may obtain a copy of the License at
//
//      http://www.apache.org/licenses/LICENSE-2.0
//
// Unless required by applicable law or agreed to in writing, software
// distributed under the License is distributed on an "AS-IS" BASIS,
// WITHOUT WARRANTIES OR CONDITIONS OF ANY KIND, either express or implied.
// See the License for the specific language governing permissions and
// limitations under the License.

/**
 * @fileoverview Backend Api Service for access validation.
 */

import {HttpClient} from '@angular/common/http';
import {Injectable} from '@angular/core';
import {UrlInterpolationService} from 'domain/utilities/url-interpolation.service';

@Injectable({
  providedIn: 'root',
})
export class AccessValidationBackendApiService {
  SUBTOPIC_VIEWER_PAGE_PAGE_ACCESS_VALIDATOR =
    '/access_validation_handler/can_access_subtopic_viewer_page/<classroom_url_fragment>/<topic_url_fragment>/revision/<subtopic_url_fragment>';

  CLASSROOM_PAGE_ACCESS_VALIDATOR =
    '/access_validation_handler/can_access_classroom_page';

  CAN_MANAGE_OWN_ACCOUNT_VALIDATOR =
    '/access_validation_handler/can_manage_own_account';

  DOES_PROFILE_EXIST =
    '/access_validation_handler/does_profile_exist/<username>';

  RELEASE_COORDINATOR_PAGE_ACCESS_VALIDATOR =
    '/access_validation_handler/can_access_release_coordinator_page';

  LEARNER_GROUP_EDITOR_PAGE_ACCESS_VALIDATOR =
    '/access_validation_handler/can_access_edit_learner_group_page/' +
    '<learner_group_id>';

  LEARNER_GROUP_CREATOR_PAGE_ACCESS_VALIDATOR =
    '/access_validation_handler/can_access_create_learner_group_page';

  DIAGNOSTIC_TEST_PLAYER_PAGE_ACCESS_VALIDATOR =
    '/access_validation_handler/can_access_diagnostic_test_player_page';

  FACILITATOR_DASHBOARD_PAGE_ACCESS_VALIDATOR =
    '/access_validation_handler/can_access_facilitator_dashboard_page';

  DOES_LEARNER_GROUP_EXIST =
    '/access_validation_handler/does_learner_group_exist/<learner_group_id>';

  BLOG_HOME_PAGE_ACCESS_VALIDATOR =
    '/access_validation_handler/can_access_blog_home_page';

  BLOG_POST_PAGE_ACCESS_VALIDATOR =
    '/access_validation_handler/can_access_blog_post_page';

  BLOG_AUTHOR_PROFILE_PAGE_ACCESS_VALIDATOR =
    '/access_validation_handler/can_access_blog_author_profile_page/<author_username>'; // eslint-disable-line max-len

  COLLECTION_PLAYER_PAGE_ACCESS_VALIDATOR_URL_TEMPLATE =
    '/access_validation_handler/can_access_collection_player_page/<collection_id>'; // eslint-disable-line max-len

  COLLECTION_EDITOR_PAGE_ACCESS_VALIDATOR =
    '/access_validation_handler/' +
    'can_access_collection_editor_page/<collection_id>';

  EXPLORATION_EDITOR_PAGE_ACCESS_VALIDATOR =
    '/access_validation_handler/can_access_exploration_editor_page/<exploration_id>';

  CLASSROOMS_PAGE_ACCESS_VALIDATION =
    '/access_validation_handler/can_access_classrooms_page';

  REVIEW_TESTS_PAGE_ACCESS_VALIDATOR =
    '/access_validation_handler/can_access_review_tests_page/<classroom_url_fragment>/<topic_url_fragment>/<story_url_fragment>'; // eslint-disable-line max-len

  constructor(
    private http: HttpClient,
    private urlInterpolationService: UrlInterpolationService
  ) {}

<<<<<<< HEAD
  validateAccessToExplorationEditorPage(explorationId: string): Promise<void> {
    let url = this.urlInterpolationService.interpolateUrl(
      this.EXPLORATION_EDITOR_PAGE_ACCESS_VALIDATOR,
      {
        exploration_id: explorationId,
      }
    );
=======
  validateAccessToReviewTestPage(
    classroomUrlFragment: string,
    topicUrlFragment: string,
    storyUrlFragment: string
  ): Promise<void> {
    let url = this.urlInterpolationService.interpolateUrl(
      this.REVIEW_TESTS_PAGE_ACCESS_VALIDATOR,
      {
        classroom_url_fragment: classroomUrlFragment,
        topic_url_fragment: topicUrlFragment,
        story_url_fragment: storyUrlFragment,
      }
    );

>>>>>>> bdc06e1f
    return this.http.get<void>(url).toPromise();
  }

  validateAccessToSubtopicViewerPage(
    classroomUrlFragment: string,
    topicUrlFragment: string,
    subtopicUrlFragment: string
  ): Promise<void> {
    let url = this.urlInterpolationService.interpolateUrl(
      this.SUBTOPIC_VIEWER_PAGE_PAGE_ACCESS_VALIDATOR,
      {
        classroom_url_fragment: classroomUrlFragment,
        topic_url_fragment: topicUrlFragment,
        subtopic_url_fragment: subtopicUrlFragment,
      }
    );

    return this.http.get<void>(url).toPromise();
  }

  validateAccessToClassroomPage(classroomUrlFragment: string): Promise<void> {
    return this.http
      .get<void>(this.CLASSROOM_PAGE_ACCESS_VALIDATOR, {
        params: {
          classroom_url_fragment: classroomUrlFragment,
        },
      })
      .toPromise();
  }

  validateAccessToClassroomsPage(): Promise<void> {
    return this.http
      .get<void>(this.CLASSROOMS_PAGE_ACCESS_VALIDATION)
      .toPromise();
  }

  validateAccessToBlogHomePage(): Promise<void> {
    return this.http
      .get<void>(this.BLOG_HOME_PAGE_ACCESS_VALIDATOR)
      .toPromise();
  }

  validateAccessToBlogPostPage(blogPostPageUrlFragment: string): Promise<void> {
    return this.http
      .get<void>(this.BLOG_POST_PAGE_ACCESS_VALIDATOR, {
        params: {
          blog_post_url_fragment: blogPostPageUrlFragment,
        },
      })
      .toPromise();
  }

  validateAccessToBlogAuthorProfilePage(authorUsername: string): Promise<void> {
    let url = this.urlInterpolationService.interpolateUrl(
      this.BLOG_AUTHOR_PROFILE_PAGE_ACCESS_VALIDATOR,
      {
        author_username: authorUsername,
      }
    );
    return this.http.get<void>(url).toPromise();
  }

  validateCanManageOwnAccount(): Promise<void> {
    return this.http
      .get<void>(this.CAN_MANAGE_OWN_ACCOUNT_VALIDATOR)
      .toPromise();
  }

  validateAccessToCollectionPlayerPage(collectionId: string): Promise<void> {
    let url = this.urlInterpolationService.interpolateUrl(
      this.COLLECTION_PLAYER_PAGE_ACCESS_VALIDATOR_URL_TEMPLATE,
      {
        collection_id: collectionId,
      }
    );

    return this.http.get<void>(url).toPromise();
  }

  doesProfileExist(username: string): Promise<void> {
    let url = this.urlInterpolationService.interpolateUrl(
      this.DOES_PROFILE_EXIST,
      {
        username: username,
      }
    );

    return this.http.get<void>(url).toPromise();
  }

  validateAccessToReleaseCoordinatorPage(): Promise<void> {
    return this.http
      .get<void>(this.RELEASE_COORDINATOR_PAGE_ACCESS_VALIDATOR)
      .toPromise();
  }

  validateAccessToLearnerGroupEditorPage(
    learnerGroupId: string
  ): Promise<void> {
    let url = this.urlInterpolationService.interpolateUrl(
      this.LEARNER_GROUP_EDITOR_PAGE_ACCESS_VALIDATOR,
      {
        learner_group_id: learnerGroupId,
      }
    );

    return this.http.get<void>(url).toPromise();
  }

  validateAccessToLearnerGroupCreatorPage(): Promise<void> {
    return this.http
      .get<void>(this.LEARNER_GROUP_CREATOR_PAGE_ACCESS_VALIDATOR)
      .toPromise();
  }

  validateAccessToDiagnosticTestPlayerPage(): Promise<void> {
    return this.http
      .get<void>(this.DIAGNOSTIC_TEST_PLAYER_PAGE_ACCESS_VALIDATOR)
      .toPromise();
  }

  validateAccessToFacilitatorDashboardPage(): Promise<void> {
    return this.http
      .get<void>(this.FACILITATOR_DASHBOARD_PAGE_ACCESS_VALIDATOR)
      .toPromise();
  }

  doesLearnerGroupExist(learnerGroupId: string): Promise<void> {
    let url = this.urlInterpolationService.interpolateUrl(
      this.DOES_LEARNER_GROUP_EXIST,
      {
        learner_group_id: learnerGroupId,
      }
    );

    return this.http.get<void>(url).toPromise();
  }

  validateAccessCollectionEditorPage(collectionId: string): Promise<void> {
    let url = this.urlInterpolationService.interpolateUrl(
      this.COLLECTION_EDITOR_PAGE_ACCESS_VALIDATOR,
      {
        collection_id: collectionId,
      }
    );

    return this.http.get<void>(url).toPromise();
  }
}<|MERGE_RESOLUTION|>--- conflicted
+++ resolved
@@ -85,7 +85,7 @@
     private urlInterpolationService: UrlInterpolationService
   ) {}
 
-<<<<<<< HEAD
+
   validateAccessToExplorationEditorPage(explorationId: string): Promise<void> {
     let url = this.urlInterpolationService.interpolateUrl(
       this.EXPLORATION_EDITOR_PAGE_ACCESS_VALIDATOR,
@@ -93,7 +93,9 @@
         exploration_id: explorationId,
       }
     );
-=======
+    return this.http.get<void>(url).toPromise();
+  }
+
   validateAccessToReviewTestPage(
     classroomUrlFragment: string,
     topicUrlFragment: string,
@@ -107,8 +109,6 @@
         story_url_fragment: storyUrlFragment,
       }
     );
-
->>>>>>> bdc06e1f
     return this.http.get<void>(url).toPromise();
   }
 
