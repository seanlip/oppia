// Copyright 2021 The Oppia Authors. All Rights Reserved.
//
// Licensed under the Apache License, Version 2.0 (the "License");
// you may not use this file except in compliance with the License.
// You may obtain a copy of the License at
//
//      http://www.apache.org/licenses/LICENSE-2.0
//
// Unless required by applicable law or agreed to in writing, software
// distributed under the License is distributed on an "AS-IS" BASIS,
// WITHOUT WARRANTIES OR CONDITIONS OF ANY KIND, either express or implied.
// See the License for the specific language governing permissions and
// limitations under the License.

/**
 * @fileoverview Backend Api Service for access validation.
 */

import {HttpClient} from '@angular/common/http';
import {Injectable} from '@angular/core';
import {UrlInterpolationService} from 'domain/utilities/url-interpolation.service';

@Injectable({
  providedIn: 'root',
})
export class AccessValidationBackendApiService {
  STORY_EDITOR_PAGE_ACCESS_VALIDATOR =
    '/access_validation_handler/can_access_story_editor_page/<story_id>';

  SUBTOPIC_VIEWER_PAGE_ACCESS_VALIDATOR =
    '/access_validation_handler/can_access_subtopic_viewer_page/<classroom_url_fragment>/<topic_url_fragment>/revision/<subtopic_url_fragment>';

  CLASSROOM_PAGE_ACCESS_VALIDATOR =
    '/access_validation_handler/can_access_classroom_page';

  CAN_MANAGE_OWN_ACCOUNT_VALIDATOR =
    '/access_validation_handler/can_manage_own_account';

  DOES_PROFILE_EXIST =
    '/access_validation_handler/does_profile_exist/<username>';

  RELEASE_COORDINATOR_PAGE_ACCESS_VALIDATOR =
    '/access_validation_handler/can_access_release_coordinator_page';

  LEARNER_GROUP_EDITOR_PAGE_ACCESS_VALIDATOR =
    '/access_validation_handler/can_access_edit_learner_group_page/' +
    '<learner_group_id>';

  LEARNER_GROUP_CREATOR_PAGE_ACCESS_VALIDATOR =
    '/access_validation_handler/can_access_create_learner_group_page';

  DIAGNOSTIC_TEST_PLAYER_PAGE_ACCESS_VALIDATOR =
    '/access_validation_handler/can_access_diagnostic_test_player_page';

  FACILITATOR_DASHBOARD_PAGE_ACCESS_VALIDATOR =
    '/access_validation_handler/can_access_facilitator_dashboard_page';

  DOES_LEARNER_GROUP_EXIST =
    '/access_validation_handler/does_learner_group_exist/<learner_group_id>';

  BLOG_HOME_PAGE_ACCESS_VALIDATOR =
    '/access_validation_handler/can_access_blog_home_page';

  BLOG_POST_PAGE_ACCESS_VALIDATOR =
    '/access_validation_handler/can_access_blog_post_page';

  BLOG_AUTHOR_PROFILE_PAGE_ACCESS_VALIDATOR =
    '/access_validation_handler/can_access_blog_author_profile_page/<author_username>'; // eslint-disable-line max-len

  COLLECTION_PLAYER_PAGE_ACCESS_VALIDATOR_URL_TEMPLATE =
    '/access_validation_handler/can_access_collection_player_page/<collection_id>'; // eslint-disable-line max-len

  COLLECTION_EDITOR_PAGE_ACCESS_VALIDATOR =
    '/access_validation_handler/' +
    'can_access_collection_editor_page/<collection_id>';

  EXPLORATION_EDITOR_PAGE_ACCESS_VALIDATOR =
    '/access_validation_handler/can_access_exploration_editor_page/<exploration_id>';

  CLASSROOMS_PAGE_ACCESS_VALIDATION =
    '/access_validation_handler/can_access_classrooms_page';

  REVIEW_TESTS_PAGE_ACCESS_VALIDATOR =
    '/access_validation_handler/can_access_review_tests_page/<classroom_url_fragment>/<topic_url_fragment>/<story_url_fragment>'; // eslint-disable-line max-len

  constructor(
    private http: HttpClient,
    private urlInterpolationService: UrlInterpolationService
  ) {}

<<<<<<< HEAD
  validateAccessToExplorationEditorPage(explorationId: string): Promise<void> {
    let url = this.urlInterpolationService.interpolateUrl(
      this.EXPLORATION_EDITOR_PAGE_ACCESS_VALIDATOR,
      {
        exploration_id: explorationId,
=======
  validateAccessToStoryEditorPage(storyId: string): Promise<void> {
    let url = this.urlInterpolationService.interpolateUrl(
      this.STORY_EDITOR_PAGE_ACCESS_VALIDATOR,
      {
        story_id: storyId,
>>>>>>> 1ea0fe6c
      }
    );
    return this.http.get<void>(url).toPromise();
  }

  validateAccessToReviewTestPage(
    classroomUrlFragment: string,
    topicUrlFragment: string,
    storyUrlFragment: string
  ): Promise<void> {
    let url = this.urlInterpolationService.interpolateUrl(
      this.REVIEW_TESTS_PAGE_ACCESS_VALIDATOR,
      {
        classroom_url_fragment: classroomUrlFragment,
        topic_url_fragment: topicUrlFragment,
        story_url_fragment: storyUrlFragment,
      }
    );
    return this.http.get<void>(url).toPromise();
  }

  validateAccessToSubtopicViewerPage(
    classroomUrlFragment: string,
    topicUrlFragment: string,
    subtopicUrlFragment: string
  ): Promise<void> {
    let url = this.urlInterpolationService.interpolateUrl(
      this.SUBTOPIC_VIEWER_PAGE_ACCESS_VALIDATOR,
      {
        classroom_url_fragment: classroomUrlFragment,
        topic_url_fragment: topicUrlFragment,
        subtopic_url_fragment: subtopicUrlFragment,
      }
    );

    return this.http.get<void>(url).toPromise();
  }

  validateAccessToClassroomPage(classroomUrlFragment: string): Promise<void> {
    return this.http
      .get<void>(this.CLASSROOM_PAGE_ACCESS_VALIDATOR, {
        params: {
          classroom_url_fragment: classroomUrlFragment,
        },
      })
      .toPromise();
  }

  validateAccessToClassroomsPage(): Promise<void> {
    return this.http
      .get<void>(this.CLASSROOMS_PAGE_ACCESS_VALIDATION)
      .toPromise();
  }

  validateAccessToBlogHomePage(): Promise<void> {
    return this.http
      .get<void>(this.BLOG_HOME_PAGE_ACCESS_VALIDATOR)
      .toPromise();
  }

  validateAccessToBlogPostPage(blogPostPageUrlFragment: string): Promise<void> {
    return this.http
      .get<void>(this.BLOG_POST_PAGE_ACCESS_VALIDATOR, {
        params: {
          blog_post_url_fragment: blogPostPageUrlFragment,
        },
      })
      .toPromise();
  }

  validateAccessToBlogAuthorProfilePage(authorUsername: string): Promise<void> {
    let url = this.urlInterpolationService.interpolateUrl(
      this.BLOG_AUTHOR_PROFILE_PAGE_ACCESS_VALIDATOR,
      {
        author_username: authorUsername,
      }
    );
    return this.http.get<void>(url).toPromise();
  }

  validateCanManageOwnAccount(): Promise<void> {
    return this.http
      .get<void>(this.CAN_MANAGE_OWN_ACCOUNT_VALIDATOR)
      .toPromise();
  }

  validateAccessToCollectionPlayerPage(collectionId: string): Promise<void> {
    let url = this.urlInterpolationService.interpolateUrl(
      this.COLLECTION_PLAYER_PAGE_ACCESS_VALIDATOR_URL_TEMPLATE,
      {
        collection_id: collectionId,
      }
    );

    return this.http.get<void>(url).toPromise();
  }

  doesProfileExist(username: string): Promise<void> {
    let url = this.urlInterpolationService.interpolateUrl(
      this.DOES_PROFILE_EXIST,
      {
        username: username,
      }
    );

    return this.http.get<void>(url).toPromise();
  }

  validateAccessToReleaseCoordinatorPage(): Promise<void> {
    return this.http
      .get<void>(this.RELEASE_COORDINATOR_PAGE_ACCESS_VALIDATOR)
      .toPromise();
  }

  validateAccessToLearnerGroupEditorPage(
    learnerGroupId: string
  ): Promise<void> {
    let url = this.urlInterpolationService.interpolateUrl(
      this.LEARNER_GROUP_EDITOR_PAGE_ACCESS_VALIDATOR,
      {
        learner_group_id: learnerGroupId,
      }
    );

    return this.http.get<void>(url).toPromise();
  }

  validateAccessToLearnerGroupCreatorPage(): Promise<void> {
    return this.http
      .get<void>(this.LEARNER_GROUP_CREATOR_PAGE_ACCESS_VALIDATOR)
      .toPromise();
  }

  validateAccessToDiagnosticTestPlayerPage(): Promise<void> {
    return this.http
      .get<void>(this.DIAGNOSTIC_TEST_PLAYER_PAGE_ACCESS_VALIDATOR)
      .toPromise();
  }

  validateAccessToFacilitatorDashboardPage(): Promise<void> {
    return this.http
      .get<void>(this.FACILITATOR_DASHBOARD_PAGE_ACCESS_VALIDATOR)
      .toPromise();
  }

  doesLearnerGroupExist(learnerGroupId: string): Promise<void> {
    let url = this.urlInterpolationService.interpolateUrl(
      this.DOES_LEARNER_GROUP_EXIST,
      {
        learner_group_id: learnerGroupId,
      }
    );

    return this.http.get<void>(url).toPromise();
  }

  validateAccessCollectionEditorPage(collectionId: string): Promise<void> {
    let url = this.urlInterpolationService.interpolateUrl(
      this.COLLECTION_EDITOR_PAGE_ACCESS_VALIDATOR,
      {
        collection_id: collectionId,
      }
    );

    return this.http.get<void>(url).toPromise();
  }
}<|MERGE_RESOLUTION|>--- conflicted
+++ resolved
@@ -88,19 +88,21 @@
     private urlInterpolationService: UrlInterpolationService
   ) {}
 
-<<<<<<< HEAD
   validateAccessToExplorationEditorPage(explorationId: string): Promise<void> {
     let url = this.urlInterpolationService.interpolateUrl(
       this.EXPLORATION_EDITOR_PAGE_ACCESS_VALIDATOR,
       {
         exploration_id: explorationId,
-=======
+     }
+    );
+    return this.http.get<void>(url).toPromise();
+  }
+
   validateAccessToStoryEditorPage(storyId: string): Promise<void> {
     let url = this.urlInterpolationService.interpolateUrl(
       this.STORY_EDITOR_PAGE_ACCESS_VALIDATOR,
       {
         story_id: storyId,
->>>>>>> 1ea0fe6c
       }
     );
     return this.http.get<void>(url).toPromise();
