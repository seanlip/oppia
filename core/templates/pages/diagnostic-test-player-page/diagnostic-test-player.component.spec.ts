--- conflicted
+++ resolved
@@ -122,12 +122,8 @@
 
     expect(component.OPPIA_AVATAR_IMAGE_URL).toEqual('');
 
-<<<<<<< HEAD
-      const avatarImageLocation = (
-        '/assets/copyrighted-images/avatar/oppia_avatar_100px.svg');
-=======
-    const avatarImageLocation = '/assets/images/avatar/oppia_avatar_100px.svg';
->>>>>>> d54f9069
+    const avatarImageLocation =
+      '/assets/copyrighted-images/avatar/oppia_avatar_100px.svg';
 
     component.ngOnInit();
 
