<div class="diagnostic-test-container">
  <div class="oppia-diagnostic-test-session">Learner Diagnostic Test</div>
  <mat-card class="introductory-card" *ngIf="!diagnosticTestStarted">
    <div class="oppia-introductory-container">
      <div class="oppia-image">
        <img class="oppia-otter-image" [src]="OPPIA_AVATAR_IMAGE_URL" alt="Oppia avatar image">
      </div>
      <div>
        <p class="test-introduction-text">
          <span translate="I18N_DIAGNOSTIC_TEST_INTRO_TEXT_1"></span>
        </p>
        <p class="test-introduction-text">
          <span translate="I18N_DIAGNOSTIC_TEST_INTRO_TEXT_2"></span>
        </p>
      </div>
    </div>
<<<<<<< HEAD
    <button class="btn oppia-diagnostic-test-button start-test-button"
          (click)="startDiagnosticTest()"
          translate="I18N_DIAGNOSTIC_TEST_START_BUTTON">
    </button>
=======
    <div>
      <button class="btn oppia-diagnostic-test-start-button"
              disabled="true"
              translate="I18N_DIAGNOSTIC_TEST_START_BUTTON">
      </button>
    </div>
>>>>>>> 60692a9b
  </mat-card>
  <div *ngIf="diagnosticTestStarted">
    <oppia-conversation-skin [questionPlayerConfig]="questionPlayerConfig" [diagnosticTestModel]="diagnosticTestModelData">
    </oppia-conversation-skin>
  </div>
</div>

<style>
  .oppia-image {
    align-items: center;
    display: flex;
    margin-right: 60px;
  }
  .oppia-introductory-container {
    display: flex;
  }
  .introductory-card {
    margin: auto;
    margin-top: 5vh;
    overflow: auto;
    padding: 60px;
    width: 704px;
  }
  .test-introduction-text {
    font-family: 'Roboto', Arial, sans-serif;
    font-size: 1.5em;
  }
  .oppia-diagnostic-test-session {
    color: #01645c;
    font-family: 'Capriola', 'Roboto', Arial, sans-serif;
    font-size: 3em;
    margin-bottom: 20px;
    margin-top: 20px;
    text-align: center;
  }
  .oppia-diagnostic-test-start-button {
    background-color: #00645c;
    color: #fff;
    float: right;
    font-family: "Capriola", "Roboto", Arial, sans-serif;
    font-size: 1.2em;
    margin-top: 5vh;
    text-transform: uppercase;
  }
  .oppia-otter-image {
    max-width: 7em;
  }
</style><|MERGE_RESOLUTION|>--- conflicted
+++ resolved
@@ -14,19 +14,10 @@
         </p>
       </div>
     </div>
-<<<<<<< HEAD
     <button class="btn oppia-diagnostic-test-button start-test-button"
           (click)="startDiagnosticTest()"
           translate="I18N_DIAGNOSTIC_TEST_START_BUTTON">
     </button>
-=======
-    <div>
-      <button class="btn oppia-diagnostic-test-start-button"
-              disabled="true"
-              translate="I18N_DIAGNOSTIC_TEST_START_BUTTON">
-      </button>
-    </div>
->>>>>>> 60692a9b
   </mat-card>
   <div *ngIf="diagnosticTestStarted">
     <oppia-conversation-skin [questionPlayerConfig]="questionPlayerConfig" [diagnosticTestModel]="diagnosticTestModelData">
