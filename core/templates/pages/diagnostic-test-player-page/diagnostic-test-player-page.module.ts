// Copyright 2022 The Oppia Authors. All Rights Reserved.
//
// Licensed under the Apache License, Version 2.0 (the "License");
// you may not use this file except in compliance with the License.
// You may obtain a copy of the License at
//
//      http://www.apache.org/licenses/LICENSE-2.0
//
// Unless required by applicable law or agreed to in writing, software
// distributed under the License is distributed on an "AS-IS" BASIS,
// WITHOUT WARRANTIES OR CONDITIONS OF ANY KIND, either express or implied.
// See the License for the specific language governing permissions and
// limitations under the License.

/**
 * @fileoverview Module for the diagnostic test player page.
 */

import {HttpClientModule, HTTP_INTERCEPTORS} from '@angular/common/http';
import {APP_INITIALIZER, DoBootstrap, NgModule} from '@angular/core';
import {FormsModule, ReactiveFormsModule} from '@angular/forms';
import {MatCardModule} from '@angular/material/card';
import {MatTooltipModule} from '@angular/material/tooltip';
import {BrowserModule, HAMMER_GESTURE_CONFIG} from '@angular/platform-browser';
import {platformBrowserDynamic} from '@angular/platform-browser-dynamic';
import {downgradeComponent, downgradeModule} from '@angular/upgrade/static';
import {RouterModule} from '@angular/router';
import {APP_BASE_HREF} from '@angular/common';
import {BrowserAnimationsModule} from '@angular/platform-browser/animations';

<<<<<<< HEAD
import {NgModule } from '@angular/core';
import { FormsModule, ReactiveFormsModule } from '@angular/forms';
import { MatCardModule } from '@angular/material/card';
import { MatTooltipModule } from '@angular/material/tooltip';

import { SharedComponentsModule } from 'components/shared-component.module';
import { ToastrModule } from 'ngx-toastr';
import { toastrConfig } from 'pages/oppia-root/app.module';
import { DiagnosticTestPlayerComponent } from './diagnostic-test-player.component';
import { InteractionExtensionsModule } from 'interactions/interactions.module';
import { SummaryTilesModule } from 'components/summary-tile/summary-tile.module';
import { DiagnosticTestPlayerPageRootComponent } from './diagnostic-test-player-page-root.component';
import { CommonModule } from '@angular/common';
import { Error404PageModule } from 'pages/error-pages/error-404/error-404-page.module';
import { DiagnosticTestPlayerPageRoutingModule } from './diagnostic-test-player-page-routing.module';
=======
import {OppiaAngularRootComponent} from 'components/oppia-angular-root.component';
import {SharedComponentsModule} from 'components/shared-component.module';
import {
  platformFeatureInitFactory,
  PlatformFeatureService,
} from 'services/platform-feature.service';
import {RequestInterceptor} from 'services/request-interceptor.service';
import {ToastrModule} from 'ngx-toastr';
import {MyHammerConfig, toastrConfig} from 'pages/oppia-root/app.module';
import {SmartRouterModule} from 'hybrid-router-module-provider';
import {AppErrorHandlerProvider} from 'pages/oppia-root/app-error-handler';
import {DiagnosticTestPlayerComponent} from './diagnostic-test-player.component';
import {InteractionExtensionsModule} from 'interactions/interactions.module';
import {SummaryTilesModule} from 'components/summary-tile/summary-tile.module';

declare var angular: ng.IAngularStatic;
>>>>>>> ee99009c

@NgModule({
  imports: [
    CommonModule,
    FormsModule,
    DiagnosticTestPlayerPageRoutingModule,
    // TODO(#13443): Remove smart router module provider once all pages are
    // migrated to angular router.
    MatCardModule,
    MatTooltipModule,
    ReactiveFormsModule,
    InteractionExtensionsModule,
    SharedComponentsModule,
    SummaryTilesModule,
    ToastrModule.forRoot(toastrConfig),
<<<<<<< HEAD
    Error404PageModule,
    SharedComponentsModule
  ],
  declarations: [
    DiagnosticTestPlayerComponent,
    DiagnosticTestPlayerPageRootComponent
  ],
  entryComponents: [
    DiagnosticTestPlayerComponent,
    DiagnosticTestPlayerPageRootComponent
  ],
})
export class DiagnosticTestPlayerPageModule {}
=======
  ],
  declarations: [DiagnosticTestPlayerComponent],
  entryComponents: [DiagnosticTestPlayerComponent],
  providers: [
    {
      provide: HTTP_INTERCEPTORS,
      useClass: RequestInterceptor,
      multi: true,
    },
    {
      provide: APP_INITIALIZER,
      useFactory: platformFeatureInitFactory,
      deps: [PlatformFeatureService],
      multi: true,
    },
    {
      provide: HAMMER_GESTURE_CONFIG,
      useClass: MyHammerConfig,
    },
    AppErrorHandlerProvider,
    {
      provide: APP_BASE_HREF,
      useValue: '/',
    },
  ],
})
class DiagnosticTestPlayerPageModule implements DoBootstrap {
  ngDoBootstrap() {}
}

angular.module('oppia').requires.push(
  downgradeModule(extraProviders => {
    const platformRef = platformBrowserDynamic(extraProviders);
    return platformRef.bootstrapModule(DiagnosticTestPlayerPageModule);
  })
);

angular.module('oppia').directive(
  'oppiaAngularRoot',
  downgradeComponent({
    component: OppiaAngularRootComponent,
  })
);
>>>>>>> ee99009c
<|MERGE_RESOLUTION|>--- conflicted
+++ resolved
@@ -28,7 +28,6 @@
 import {APP_BASE_HREF} from '@angular/common';
 import {BrowserAnimationsModule} from '@angular/platform-browser/animations';
 
-<<<<<<< HEAD
 import {NgModule } from '@angular/core';
 import { FormsModule, ReactiveFormsModule } from '@angular/forms';
 import { MatCardModule } from '@angular/material/card';
@@ -44,24 +43,6 @@
 import { CommonModule } from '@angular/common';
 import { Error404PageModule } from 'pages/error-pages/error-404/error-404-page.module';
 import { DiagnosticTestPlayerPageRoutingModule } from './diagnostic-test-player-page-routing.module';
-=======
-import {OppiaAngularRootComponent} from 'components/oppia-angular-root.component';
-import {SharedComponentsModule} from 'components/shared-component.module';
-import {
-  platformFeatureInitFactory,
-  PlatformFeatureService,
-} from 'services/platform-feature.service';
-import {RequestInterceptor} from 'services/request-interceptor.service';
-import {ToastrModule} from 'ngx-toastr';
-import {MyHammerConfig, toastrConfig} from 'pages/oppia-root/app.module';
-import {SmartRouterModule} from 'hybrid-router-module-provider';
-import {AppErrorHandlerProvider} from 'pages/oppia-root/app-error-handler';
-import {DiagnosticTestPlayerComponent} from './diagnostic-test-player.component';
-import {InteractionExtensionsModule} from 'interactions/interactions.module';
-import {SummaryTilesModule} from 'components/summary-tile/summary-tile.module';
-
-declare var angular: ng.IAngularStatic;
->>>>>>> ee99009c
 
 @NgModule({
   imports: [
@@ -77,7 +58,6 @@
     SharedComponentsModule,
     SummaryTilesModule,
     ToastrModule.forRoot(toastrConfig),
-<<<<<<< HEAD
     Error404PageModule,
     SharedComponentsModule
   ],
@@ -90,49 +70,4 @@
     DiagnosticTestPlayerPageRootComponent
   ],
 })
-export class DiagnosticTestPlayerPageModule {}
-=======
-  ],
-  declarations: [DiagnosticTestPlayerComponent],
-  entryComponents: [DiagnosticTestPlayerComponent],
-  providers: [
-    {
-      provide: HTTP_INTERCEPTORS,
-      useClass: RequestInterceptor,
-      multi: true,
-    },
-    {
-      provide: APP_INITIALIZER,
-      useFactory: platformFeatureInitFactory,
-      deps: [PlatformFeatureService],
-      multi: true,
-    },
-    {
-      provide: HAMMER_GESTURE_CONFIG,
-      useClass: MyHammerConfig,
-    },
-    AppErrorHandlerProvider,
-    {
-      provide: APP_BASE_HREF,
-      useValue: '/',
-    },
-  ],
-})
-class DiagnosticTestPlayerPageModule implements DoBootstrap {
-  ngDoBootstrap() {}
-}
-
-angular.module('oppia').requires.push(
-  downgradeModule(extraProviders => {
-    const platformRef = platformBrowserDynamic(extraProviders);
-    return platformRef.bootstrapModule(DiagnosticTestPlayerPageModule);
-  })
-);
-
-angular.module('oppia').directive(
-  'oppiaAngularRoot',
-  downgradeComponent({
-    component: OppiaAngularRootComponent,
-  })
-);
->>>>>>> ee99009c
+export class DiagnosticTestPlayerPageModule {}