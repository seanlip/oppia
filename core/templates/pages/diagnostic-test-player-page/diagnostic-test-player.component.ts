// Copyright 2022 The Oppia Authors. All Rights Reserved.
//
// Licensed under the Apache License, Version 2.0 (the "License");
// you may not use this file except in compliance with the License.
// You may obtain a copy of the License at
//
//      http://www.apache.org/licenses/LICENSE-2.0
//
// Unless required by applicable law or agreed to in writing, software
// distributed under the License is distributed on an "AS-IS" BASIS,
// WITHOUT WARRANTIES OR CONDITIONS OF ANY KIND, either express or implied.
// See the License for the specific language governing permissions and
// limitations under the License.

/**
 * @fileoverview Diagnostic test player component.
 */

import { Component, OnInit } from '@angular/core';
import { downgradeComponent } from '@angular/upgrade/static';
import { ClassroomBackendApiService } from 'domain/classroom/classroom-backend-api.service';
import { TopicsAndSkillsDashboardBackendApiService, TopicIdToDiagnosticTestSkillIdsResponse } from 'domain/topics_and_skills_dashboard/topics-and-skills-dashboard-backend-api.service';
import { UrlInterpolationService } from 'domain/utilities/url-interpolation.service';
import { WindowRef } from 'services/contextual/window-ref.service';
import { PreventPageUnloadEventService } from 'services/prevent-page-unload-event.service';
import { DiagnosticTestModelData } from './diagnostic-test.model';


@Component({
  selector: 'oppia-diagnostic-test-player',
  templateUrl: './diagnostic-test-player.component.html'
})
export class DiagnosticTestPlayerComponent implements OnInit {
  OPPIA_AVATAR_IMAGE_URL: string = '';
  diagnosticTestModelData;
  questionPlayerConfig;
  diagnosticTestStarted = false;

  constructor(
    private urlInterpolationService: UrlInterpolationService,
    private windowRef: WindowRef,
    private preventPageUnloadEventService: PreventPageUnloadEventService,
    private classroomBackendApiService: ClassroomBackendApiService,
    private topicsAndSkillsDashboardBackendApiService:
    TopicsAndSkillsDashboardBackendApiService
  ) {}

  ngOnInit(): void {
    this.preventPageUnloadEventService.addListener();
    this.OPPIA_AVATAR_IMAGE_URL = (
      this.urlInterpolationService.getStaticImageUrl(
        '/avatar/oppia_avatar_100px.svg'));
  }
<<<<<<< HEAD

  returnBackToClassroom(): void {
    this.windowRef.nativeWindow.location.href = '/learn/math';
  }

  startDiagnosticTest(): void {
    // fetch the math topic ID.
    const classroomId = 'eaNl5TUmpwZs';

    this.classroomBackendApiService.getClassroomDataAsync(classroomId).then(
      response => {
        this.diagnosticTestModelData = new DiagnosticTestModelData(
          response.classroomDict.topicIdToPrerequisiteTopicIds);
        this.diagnosticTestModelData.setCurrentTopicId();
        let currentTopicId = this.diagnosticTestModelData.getCurrentTopicId();

      this.topicsAndSkillsDashboardBackendApiService
        .fetchTopicIdToDiagnosticTestSkillIdsAsync([currentTopicId]).then(
          (responseDict: TopicIdToDiagnosticTestSkillIdsResponse) => {
            let diagnosticTestSkillIds = (
              responseDict.topicIdToDiagnosticTestSkillIds[currentTopicId]);

            this.questionPlayerConfig = {
              resultActionButtons: [],
              skillList: diagnosticTestSkillIds,
              questionCount: 2,
              questionsSortedByDifficulty: true
            };
            this.diagnosticTestStarted = true;
          });
      }
    );
  }

=======
>>>>>>> 60692a9b
}

angular.module('oppia').directive(
  'oppiaDiagnosticTestPlayer', downgradeComponent(
    {component: DiagnosticTestPlayerComponent}));<|MERGE_RESOLUTION|>--- conflicted
+++ resolved
@@ -51,7 +51,6 @@
       this.urlInterpolationService.getStaticImageUrl(
         '/avatar/oppia_avatar_100px.svg'));
   }
-<<<<<<< HEAD
 
   returnBackToClassroom(): void {
     this.windowRef.nativeWindow.location.href = '/learn/math';
@@ -86,8 +85,6 @@
     );
   }
 
-=======
->>>>>>> 60692a9b
 }
 
 angular.module('oppia').directive(
