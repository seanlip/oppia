// Copyright 2016 The Oppia Authors. All Rights Reserved.
//
// Licensed under the Apache License, Version 2.0 (the "License");
// you may not use this file except in compliance with the License.
// You may obtain a copy of the License at
//
//      http://www.apache.org/licenses/LICENSE-2.0
//
// Unless required by applicable law or agreed to in writing, software
// distributed under the License is distributed on an "AS-IS" BASIS,
// WITHOUT WARRANTIES OR CONDITIONS OF ANY KIND, either express or implied.
// See the License for the specific language governing permissions and
// limitations under the License.

/**
 * @fileoverview Component for the teach page.
 */
import {
  AfterViewInit,
  Component,
  ElementRef,
  OnDestroy,
  OnInit,
  Renderer2,
  ViewChild,
} from '@angular/core';
import {downgradeComponent} from '@angular/upgrade/static';

import {AppConstants} from 'app.constants';
import {UrlInterpolationService} from 'domain/utilities/url-interpolation.service';
import {WindowRef} from 'services/contextual/window-ref.service';
import {SiteAnalyticsService} from 'services/site-analytics.service';
import {WindowDimensionsService} from 'services/contextual/window-dimensions.service';
import {LoaderService} from 'services/loader.service';
import {UserService} from 'services/user.service';
import {I18nLanguageCodeService} from 'services/i18n-language-code.service';
import {Subscription} from 'rxjs';
import {NgbCarousel} from '@ng-bootstrap/ng-bootstrap';
import {AccordionPanelData} from 'pages/about-page/data.model';

import './teach-page.component.css';

export interface Testimonial {
  personDetails: string;
  role:
    | 'I18N_TEACH_PAGE_TESTIMONIAL_ROLE_TEACHER'
    | 'I18N_TEACH_PAGE_TESTIMONIAL_ROLE_PARENT';
  quote: string;
  imageUrl: string;
  imageUrlWebp: string;
  altText: string;
}

@Component({
  selector: 'teach-page',
  templateUrl: './teach-page.component.html',
  styleUrls: ['./teach-page.component.css'],
})
export class TeachPageComponent implements OnInit, OnDestroy, AfterViewInit {
  // These properties are initialized using Angular lifecycle hooks
  // and we need to do non-null assertion. For more information, see
  // https://github.com/oppia/oppia/wiki/Guide-on-defining-types#ts-7-1
  @ViewChild('creatorsCarouselContainer')
  creatorsCarouselContainer!: ElementRef;
  @ViewChild('testimonialsCarousel') testimonialsCarousel!: NgbCarousel;
  parentsTeachersPdfGuideLink = AppConstants.PARENTS_TEACHERS_PDF_GUIDE_LINK;
  teacherStoryTaggedBlogsLink = AppConstants.TEACHER_STORY_TAGGED_BLOGS_LINK;
  androidUrl = `/${AppConstants.PAGES_REGISTERED_WITH_FRONTEND.ANDROID.ROUTE}`;
  displayedTestimonialId!: number;
  libraryUrl!: string;
  testimonials: readonly Testimonial[] = [];
  isWindowNarrow: boolean = false;
  userIsLoggedIn: boolean = false;
  directiveSubscriptions = new Subscription();
  lessonCreationData: AccordionPanelData[] = [
    {
      title: 'I18N_TEACH_PAGE_LESSON_CREATION_STEP_1_TITLE',
      text: 'I18N_TEACH_PAGE_LESSON_CREATION_STEP_1_TEXT',
      customPanelClassNames: ['oppia-teach-lesson-panel'],
      customTitleClassNames: ['oppia-teach-lesson-panel-title'],
      image: '/teach/skill-tree-image',
      altText: 'Skill tree image',
      panelIsCollapsed: true,
    },
    {
      title: 'I18N_TEACH_PAGE_LESSON_CREATION_STEP_2_TITLE',
      text: 'I18N_TEACH_PAGE_LESSON_CREATION_STEP_2_TEXT',
      customPanelClassNames: ['oppia-teach-lesson-panel'],
      customTitleClassNames: ['oppia-teach-lesson-panel-title'],
      image: '/teach/skill-table-image',
      altText: 'Skill table image',
      panelIsCollapsed: true,
    },
    {
      title: 'I18N_TEACH_PAGE_LESSON_CREATION_STEP_3_TITLE',
      text: 'I18N_TEACH_PAGE_LESSON_CREATION_STEP_3_TEXT',
      customPanelClassNames: ['oppia-teach-lesson-panel'],
      customTitleClassNames: ['oppia-teach-lesson-panel-title'],
      panelIsCollapsed: true,
    },
    {
      title: 'I18N_TEACH_PAGE_LESSON_CREATION_STEP_4_TITLE',
      text: 'I18N_TEACH_PAGE_LESSON_CREATION_STEP_4_TEXT',
      customPanelClassNames: ['oppia-teach-lesson-panel'],
      customTitleClassNames: ['oppia-teach-lesson-panel-title'],
      panelIsCollapsed: true,
    },
    {
      title: 'I18N_TEACH_PAGE_LESSON_CREATION_STEP_5_TITLE',
      text: 'I18N_TEACH_PAGE_LESSON_CREATION_STEP_5_TEXT',
      customPanelClassNames: ['oppia-teach-lesson-panel'],
      customTitleClassNames: ['oppia-teach-lesson-panel-title'],
      panelIsCollapsed: true,
    },
    {
      title: 'I18N_TEACH_PAGE_LESSON_CREATION_STEP_6_TITLE',
      text: 'I18N_TEACH_PAGE_LESSON_CREATION_STEP_6_TEXT',
      customPanelClassNames: ['oppia-teach-lesson-panel'],
      customTitleClassNames: ['oppia-teach-lesson-panel-title'],
      panelIsCollapsed: true,
    },
  ];
  creatorsData = AppConstants.LESSON_CREATORS_DATA_TEACH_PAGE;
  screenType!: 'desktop' | 'tablet' | 'mobile';
  creatorsIndicesObject = {
    desktop: [[0, 1, 2, 3, 4, 5]],
    tablet: [
      [0, 1, 2],
      [3, 4, 5],
    ],
    mobile: [
      [0, 1],
      [2, 3],
      [4, 5],
    ],
  };
  activeCreatorsSlideIndex = 0;
  activeCreatorsIndices!: number[];
  creatorsCarouselLeftArrowIsDisabled = true;
  creatorsCarouselRightArrowIsDisabled = false;

  constructor(
    private siteAnalyticsService: SiteAnalyticsService,
    private urlInterpolationService: UrlInterpolationService,
    private windowDimensionsService: WindowDimensionsService,
    private windowRef: WindowRef,
    private userService: UserService,
    private loaderService: LoaderService,
    public renderer: Renderer2,
    private i18nLanguageCodeService: I18nLanguageCodeService
  ) {}

  ngOnInit(): void {
    this.displayedTestimonialId = 0;
    this.setScreenType();
    this.testimonials = AppConstants.TESTIMONIAlS_DATA_TEACHERS;
    this.libraryUrl = '/community-library';
    this.loaderService.showLoadingScreen('Loading');
    this.userService.getUserInfoAsync().then(userInfo => {
      this.userIsLoggedIn = userInfo.isLoggedIn();
      this.loaderService.hideLoadingScreen();
    });
    this.isWindowNarrow = this.windowDimensionsService.isWindowNarrow();
    this.directiveSubscriptions.add(
      this.windowDimensionsService.getResizeEvent().subscribe(() => {
        this.setScreenType();
        this.isWindowNarrow = this.windowDimensionsService.isWindowNarrow();
      })
    );
    this.registerFirstTimePageViewEvent();
  }

  ngAfterViewInit(): void {
    this.creatorsCarouselContainer.nativeElement.addEventListener(
      'scroll',
      this.toggleCreatorsCarouselArrowsDisablityStatusDesktop.bind(this)
    );
  }

  setScreenType(): void {
    const width = this.windowDimensionsService.getWidth();
    if (width < 361) {
      this.screenType = 'mobile';
    } else if (width < 769) {
      this.screenType = 'tablet';
    } else {
      this.screenType = 'desktop';
    }
    this.setActiveCreatorsIndices();
  }

  showPreviousCreators(): void {
    if (this.screenType === 'desktop') {
      this.renderer.setProperty(
        this.creatorsCarouselContainer.nativeElement,
        'scrollLeft',
        0
      );
      this.toggleCreatorsCarouselArrowsDisablityStatusDesktop();
    } else {
      if (this.activeCreatorsSlideIndex === 0) {
        return;
      }
      this.activeCreatorsSlideIndex--;
      this.setActiveCreatorsIndices();
      this.toggleCreatorsCarouselArrowsDisablityStatusMobile();
    }
  }

  showNextCreators(): void {
    if (this.screenType === 'desktop') {
      const scrollWidth =
        this.creatorsCarouselContainer.nativeElement.scrollWidth;
      if (!this.isLanguageRTL()) {
        this.renderer.setProperty(
          this.creatorsCarouselContainer.nativeElement,
          'scrollLeft',
          scrollWidth
        );
      } else {
        this.renderer.setProperty(
          this.creatorsCarouselContainer.nativeElement,
          'scrollLeft',
          -scrollWidth
        );
      }
      this.toggleCreatorsCarouselArrowsDisablityStatusDesktop();
    } else {
      if (
        this.activeCreatorsSlideIndex ===
        this.creatorsIndicesObject[this.screenType].length - 1
      ) {
        return;
      }
      this.activeCreatorsSlideIndex++;
      this.setActiveCreatorsIndices();
      this.toggleCreatorsCarouselArrowsDisablityStatusMobile();
    }
  }

  setActiveCreatorsIndices(): void {
    this.activeCreatorsIndices =
      this.creatorsIndicesObject[this.screenType][
        this.activeCreatorsSlideIndex
      ];
  }

  toggleCreatorsCarouselArrowsDisablityStatusMobile(): void {
    if (this.screenType === 'desktop') {
      return;
    }
    this.creatorsCarouselLeftArrowIsDisabled =
      this.activeCreatorsSlideIndex === 0;
    this.creatorsCarouselRightArrowIsDisabled =
      this.activeCreatorsSlideIndex ===
      this.creatorsIndicesObject[this.screenType].length - 1;
  }

  toggleCreatorsCarouselArrowsDisablityStatusDesktop(): void {
    if (this.screenType !== 'desktop') {
      return;
    }
    // The bitwise OR operator is used to convert the float to an integer.
    const scrollLeft =
      this.creatorsCarouselContainer.nativeElement.scrollLeft | 0;
    const scrollWidth =
      this.creatorsCarouselContainer.nativeElement.scrollWidth | 0;
    const clientWidth =
      this.creatorsCarouselContainer.nativeElement.clientWidth | 0;

    this.creatorsCarouselLeftArrowIsDisabled = scrollLeft === 0;
    this.creatorsCarouselRightArrowIsDisabled =
      Math.abs(scrollLeft) === Math.abs(scrollWidth - clientWidth);
    // Here, the absolute value is used to accomodate the RTL UI logic.
  }

  moveTestimonialCarouselToPreviousSlide(): void {
    this.testimonialsCarousel.prev();
  }

  moveTestimonialCarouselToNextSlide(): void {
    this.testimonialsCarousel.next();
  }

  onClickAccessAndroidButton(): void {
    this.windowRef.nativeWindow.location.href = '/android';
  }

  onClickStartLearningButton(): void {
    this.siteAnalyticsService.registerClickStartLearningButtonEvent();
    this.windowRef.nativeWindow.location.href = '/learn';
    return;
  }

  onClickVisitClassroomButton(): void {
    this.siteAnalyticsService.registerClickVisitClassroomButtonEvent();
    this.windowRef.nativeWindow.location.href = '/learn';
    return;
  }

  onClickBrowseLibraryButton(): void {
    this.siteAnalyticsService.registerClickBrowseLibraryButtonEvent();
    this.windowRef.nativeWindow.location.href = '/community-library';
    return;
  }

  onClickGuideParentsButton(): void {
    this.siteAnalyticsService.registerClickGuideParentsButtonEvent();
    this.windowRef.nativeWindow.location.href = '/teach';
    return;
  }

  onClickTipforParentsButton(): void {
    this.siteAnalyticsService.registerClickTipforParentsButtonEvent();
    this.windowRef.nativeWindow.location.href = '/teach';
    return;
  }

<<<<<<< HEAD
=======
  onClickExploreLessonsButton(): void {
    this.siteAnalyticsService.registerClickExploreLessonsButtonEvent();
    this.windowRef.nativeWindow.location.href = '/learn';
    return;
  }

>>>>>>> bb407e32
  getStaticImageUrl(imagePath: string): string {
    return this.urlInterpolationService.getStaticImageUrl(imagePath);
  }

  isLanguageRTL(): boolean {
    return this.i18nLanguageCodeService.isCurrentLanguageRTL();
  }

  onClickExploreLessonsButton(): void {
    this.siteAnalyticsService.registerClickExploreLessonsButtonEvent();
  }

  onClickDownloadAndroidAppButton(): void {
    this.siteAnalyticsService.registerClickDownloadAndroidAppButtonEvent();
  }

  registerFirstTimePageViewEvent(): void {
    this.siteAnalyticsService.registerFirstTimePageViewEvent(
      AppConstants.LAST_PAGE_VIEW_TIME_LOCAL_STORAGE_KEYS_FOR_GA.TEACH
    );
  }

  ngOnDestroy(): void {
    this.directiveSubscriptions.unsubscribe();
    this.creatorsCarouselContainer.nativeElement.removeEventListener(
      'scroll',
      this.toggleCreatorsCarouselArrowsDisablityStatusDesktop.bind(this)
    );
  }
}

angular
  .module('oppia')
  .directive('teachPage', downgradeComponent({component: TeachPageComponent}));<|MERGE_RESOLUTION|>--- conflicted
+++ resolved
@@ -316,15 +316,6 @@
     return;
   }
 
-<<<<<<< HEAD
-=======
-  onClickExploreLessonsButton(): void {
-    this.siteAnalyticsService.registerClickExploreLessonsButtonEvent();
-    this.windowRef.nativeWindow.location.href = '/learn';
-    return;
-  }
-
->>>>>>> bb407e32
   getStaticImageUrl(imagePath: string): string {
     return this.urlInterpolationService.getStaticImageUrl(imagePath);
   }
