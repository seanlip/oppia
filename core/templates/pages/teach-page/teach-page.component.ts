// Copyright 2016 The Oppia Authors. All Rights Reserved.
//
// Licensed under the Apache License, Version 2.0 (the "License");
// you may not use this file except in compliance with the License.
// You may obtain a copy of the License at
//
//      http://www.apache.org/licenses/LICENSE-2.0
//
// Unless required by applicable law or agreed to in writing, software
// distributed under the License is distributed on an "AS-IS" BASIS,
// WITHOUT WARRANTIES OR CONDITIONS OF ANY KIND, either express or implied.
// See the License for the specific language governing permissions and
// limitations under the License.

/**
 * @fileoverview Component for the teach page.
 */
import { Component, OnInit } from '@angular/core';
import { downgradeComponent } from '@angular/upgrade/static';

import splashConstants from 'assets/constants';
import { UrlInterpolationService } from
  'domain/utilities/url-interpolation.service';
import { WindowRef } from 'services/contextual/window-ref.service';
import { SiteAnalyticsService } from 'services/site-analytics.service';
import { WindowDimensionsService } from 'services/contextual/window-dimensions.service';
import { LoaderService } from 'services/loader.service';
import { UserService } from 'services/user.service';
import { Subscription } from 'rxjs';

export interface Testimonial {
  quote: string,
  studentDetails: string,
  imageUrl: string,
  imageUrlWebp: string,
  borderPresent: boolean
}

@Component({
  selector: 'teach-page',
  templateUrl: './teach-page.component.html',
  styleUrls: []
})

export class TeachPageComponent implements OnInit {
  isWindowNarrow: boolean = false;
  classroomUrlFragment: string;
  classroomUrl: string;
  displayedTestimonialId: number;
  libraryUrl: string;
  testimonialCount: number;
  testimonials = [];
  userIsLoggedIn: boolean = null;
  directiveSubscriptions = new Subscription();
  constructor(
    private siteAnalyticsService: SiteAnalyticsService,
    private urlInterpolationService: UrlInterpolationService,
    private windowDimensionService: WindowDimensionsService,
    private windowRef: WindowRef,
    private userService: UserService,
    private loaderService: LoaderService,
  ) {}

  ngOnInit(): void {
    this.displayedTestimonialId = 0;
    // Change count after all testimonials are available.
    this.testimonialCount = 3;
    this.testimonials = this.getTestimonials();
    this.classroomUrl = this.urlInterpolationService.interpolateUrl(
      '/learn/<classroomUrlFragment>', {
        classroomUrlFragment: splashConstants.DEFAULT_CLASSROOM_URL_FRAGMENT
      });
    this.libraryUrl = '/community-library';
    this.loaderService.showLoadingScreen('Loading');
    this.userService.getUserInfoAsync().then((userInfo) => {
      this.userIsLoggedIn = userInfo.isLoggedIn();
      this.loaderService.hideLoadingScreen();
    });
    this.isWindowNarrow = this.windowDimensionService.isWindowNarrow();
    this.directiveSubscriptions.add(
      this.windowDimensionService.getResizeEvent().subscribe(() => {
        this.isWindowNarrow = this.windowDimensionService.isWindowNarrow();
      }));
  }
  // TODO(#11657): Extract the testimonials code into a separate component.
  // The 2 functions below are to cycle between values:
  // 0 to (testimonialCount - 1) for displayedTestimonialId.
  incrementDisplayedTestimonialId(): void {
  // This makes sure that incrementing from (testimonialCount - 1)
  // returns 0 instead of testimonialCount,since we want the testimonials
  // to cycle through.
    this.displayedTestimonialId = (
      this.displayedTestimonialId + 1) % this.testimonialCount;
  }

  decrementDisplayedTestimonialId(): void {
  // This makes sure that decrementing from 0, returns
  // (testimonialCount - 1) instead of -1, since we want the testimonials
  // to cycle through.
    this.displayedTestimonialId = (
      this.displayedTestimonialId + this.testimonialCount - 1) %
      this.testimonialCount;
  }
  getTestimonials(): [Testimonial, Testimonial, Testimonial] {
    return [{
      quote: 'I18N_TEACH_TESTIMONIAL_1',
      studentDetails: 'I18N_TEACH_STUDENT_DETAILS_1',
      imageUrl: '/teach/riya.jpg',
      imageUrlWebp: '/teach/riya.webp',
      borderPresent: true
    }, {
      quote: 'I18N_TEACH_TESTIMONIAL_2',
      studentDetails: 'I18N_TEACH_STUDENT_DETAILS_2',
      imageUrl: '/teach/awad.jpg',
      imageUrlWebp: '/teach/awad.webp',
      borderPresent: true
    }, {
      quote: 'I18N_TEACH_TESTIMONIAL_3',
      studentDetails: 'I18N_TEACH_STUDENT_DETAILS_3',
      imageUrl: '/teach/himanshu.jpg',
      imageUrlWebp: '/teach/himanshu.webp',
      borderPresent: true
    }];
  }

  onClickStartLearningButton(): void {
    this.siteAnalyticsService.registerClickStartLearningButtonEvent();
    this.windowRef.nativeWindow.location.href = this.classroomUrl;
    return;
  }

  onClickVisitClassroomButton(): void {
    this.siteAnalyticsService.registerClickVisitClassroomButtonEvent();
    this.windowRef.nativeWindow.location.href = this.classroomUrl;
    return;
  }

  onClickBrowseLibraryButton(): void {
    this.siteAnalyticsService.registerClickBrowseLibraryButtonEvent();
<<<<<<< HEAD
    this.windowRef.nativeWindow.location.href = this.libraryUrl;
=======
    this.windowRef.nativeWindow.location.href = '/community-library';
>>>>>>> cfab1746
    return;
  }

  onClickGuideParentsButton(): void {
    this.siteAnalyticsService.registerClickGuideParentsButtonEvent();
    this.windowRef.nativeWindow.location.href = '/teach';
    return;
  }

  onClickTipforParentsButton(): void {
    this.siteAnalyticsService.registerClickTipforParentsButtonEvent();
    this.windowRef.nativeWindow.location.href = '/teach';
    return;
  }

  onClickExploreLessonsButton(): void {
    this.siteAnalyticsService.registerClickExploreLessonsButtonEvent();
    this.windowRef.nativeWindow.location.href = this.classroomUrl;
    return;
  }

  getStaticImageUrl(imagePath: string): string {
    return this.urlInterpolationService.getStaticImageUrl(imagePath);
  }
}

angular.module('oppia').directive('teachPage',
  downgradeComponent({component: TeachPageComponent}));<|MERGE_RESOLUTION|>--- conflicted
+++ resolved
@@ -137,11 +137,7 @@
 
   onClickBrowseLibraryButton(): void {
     this.siteAnalyticsService.registerClickBrowseLibraryButtonEvent();
-<<<<<<< HEAD
     this.windowRef.nativeWindow.location.href = this.libraryUrl;
-=======
-    this.windowRef.nativeWindow.location.href = '/community-library';
->>>>>>> cfab1746
     return;
   }
 
