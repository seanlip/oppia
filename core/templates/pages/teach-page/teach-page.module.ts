// Copyright 2019 The Oppia Authors. All Rights Reserved.
//
// Licensed under the Apache License, Version 2.0 (the "License");
// you may not use this file except in compliance with the License.
// You may obtain a copy of the License at
//
//      http://www.apache.org/licenses/LICENSE-2.0
//
// Unless required by applicable law or agreed to in writing, software
// distributed under the License is distributed on an "AS-IS" BASIS,
// WITHOUT WARRANTIES OR CONDITIONS OF ANY KIND, either express or implied.
// See the License for the specific language governing permissions and
// limitations under the License.

/**
 * @fileoverview Module for the teach page.
 */

import 'core-js/es7/reflect';
import 'zone.js';

angular.module('oppia', [
  'dndLists', 'headroom', 'infinite-scroll', 'ngAnimate',
  'ngAudio', require('angular-cookies'), 'ngJoyRide', 'ngMaterial',
  'ngSanitize', 'ngTouch', 'pascalprecht.translate',
  'toastr', 'ui.bootstrap', 'ui.sortable', 'ui.tree', 'ui.validate'
]);

<<<<<<< HEAD
import { Component, NgModule, StaticProvider } from '@angular/core';
=======
import { NgModule, StaticProvider } from '@angular/core';
import { BrowserModule } from '@angular/platform-browser';
import { downgradeComponent } from '@angular/upgrade/static';
>>>>>>> 3e915890
import { HttpClientModule } from '@angular/common/http';
import { HTTP_INTERCEPTORS } from '@angular/common/http';
import { BrowserModule } from '@angular/platform-browser';
import { downgradeComponent } from '@angular/upgrade/static';

import { TeachPageComponent } from './teach-page.component';
import { OppiaAngularRootComponent } from
  'components/oppia-angular-root.component';
import { SharedComponentsModule } from 'components/shared-component.module';
import { RequestInterceptor } from 'services/request-interceptor.service';

import { AppConstants } from 'app.constants';
import { InteractionsExtensionsConstants } from
  'interactions/interactions-extension.constants';
import { ObjectsDomainConstants } from
  'domain/objects/objects-domain.constants';

@NgModule({
  imports: [
    BrowserModule,
    HttpClientModule,
    SharedComponentsModule
  ],
  declarations: [
    TeachPageComponent,
    OppiaAngularRootComponent
  ],
  entryComponents: [
    TeachPageComponent,
    OppiaAngularRootComponent
  ],
  providers: [
    AppConstants,
    InteractionsExtensionsConstants,
    ObjectsDomainConstants,
    {
      provide: HTTP_INTERCEPTORS,
      useClass: RequestInterceptor,
      multi: true
    }
  ]
})
class SplashPageModule {
  // Empty placeholder method to satisfy the `Compiler`.
  ngDoBootstrap() {}
}

import { platformBrowserDynamic } from '@angular/platform-browser-dynamic';
import { downgradeModule } from '@angular/upgrade/static';

const bootstrapFn = (extraProviders: StaticProvider[]) => {
  const platformRef = platformBrowserDynamic(extraProviders);
  return platformRef.bootstrapModule(SplashPageModule);
};
const downgradedModule = downgradeModule(bootstrapFn);

declare var angular: ng.IAngularStatic;

angular.module('oppia').requires.push(downgradedModule);

angular.module('oppia').directive(
  // This directive is the downgraded version of the Angular component to
  // bootstrap the Angular 8.
  'oppiaAngularRoot',
  downgradeComponent({
    component: OppiaAngularRootComponent
  }) as angular.IDirectiveFactory);<|MERGE_RESOLUTION|>--- conflicted
+++ resolved
@@ -26,13 +26,7 @@
   'toastr', 'ui.bootstrap', 'ui.sortable', 'ui.tree', 'ui.validate'
 ]);
 
-<<<<<<< HEAD
-import { Component, NgModule, StaticProvider } from '@angular/core';
-=======
 import { NgModule, StaticProvider } from '@angular/core';
-import { BrowserModule } from '@angular/platform-browser';
-import { downgradeComponent } from '@angular/upgrade/static';
->>>>>>> 3e915890
 import { HttpClientModule } from '@angular/common/http';
 import { HTTP_INTERCEPTORS } from '@angular/common/http';
 import { BrowserModule } from '@angular/platform-browser';
