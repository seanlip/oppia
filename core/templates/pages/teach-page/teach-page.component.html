<div class="teach-page">

  <div class="oppia-teach-hero-section">
    <div class="oppia-teach-hero-box">
      <p class="oppia-teach-hero-title">
        {{ 'I18N_TEACH_PAGE_HEADING' | translate }}
      </p>
      <p class="oppia-teach-hero-subtext">
        {{ 'I18N_TEACH_PAGE_HERO_SUBTEXT' | translate }}
      </p>
    </div>
  </div>

  <div class="oppia-teach-tips-section">
    <p class="oppia-teach-title">
      {{ 'I18N_TEACH_PAGE_TIPS_TITLE' | translate }}
    </p>
    <div class="oppia-teach-tips-boxes-container">
      <div class="oppia-teach-tips-box oppia-teach-tips-guide-box">
        <p class="oppia-teach-subtitle">
          {{ 'I18N_TEACH_PAGE_TIPS_GUIDE_TITLE' | translate }}
        </p>
        <p class="oppia-teach-subtext">
          {{ 'I18N_TEACH_PAGE_TIPS_GUIDE_CONTENT' | translate }}
        </p>
        <oppia-primary-button
          [buttonHref]="parentsTeachersPdfGuideLink"
          [customClasses]="['oppia-teach-btn', 'e2e-test-teach-page-guide-button']"
          buttonText="{{ 'I18N_TEACH_PAGE_TIPS_GUIDE_BUTTON' | translate }}">
        </oppia-primary-button>
      </div>
      <div class="oppia-teach-tips-box oppia-teach-tips-blog-box">
        <p class="oppia-teach-subtitle">
          {{ 'I18N_TEACH_PAGE_TIPS_BLOG_TITLE' | translate }}
        </p>
        <p class="oppia-teach-subtext">
          {{ 'I18N_TEACH_PAGE_TIPS_BLOG_CONTENT' | translate }}
        </p>
        <oppia-primary-button
          [buttonHref]="teacherStoryTaggedBlogsLink"
          [customClasses]="['oppia-teach-btn','oppia-teach-secondary-btn', 'e2e-test-teach-page-blog-button']"
          buttonText="{{ 'I18N_TEACH_PAGE_TIPS_BLOG_BUTTON' | translate }}">
        </oppia-primary-button>
      </div>
    </div>
  </div>

  <div class="oppia-teach-creators-section">
    <p class="oppia-teach-subtitle">
      {{ 'I18N_TEACH_PAGE_CREATORS_SECTION_TITLE' | translate }}
    </p>
    <div #creatorsCarouselContainer class="oppia-teach-creators-carousel">
      <div class="oppia-teach-creators-carousel-item" *ngFor="let index of activeCreatorsIndices">
        <div class="oppia-teach-creators-carousel-item-header">
          <p class="oppia-teach-subtext oppia-teach-text">{{ creatorsData[index].name | translate  }}</p>
          <p class="oppia-teach-subtext">{{ creatorsData[index].country | translate  }}</p>
        </div>
        <div class="oppia-teach-creators-carousel-item-image">
          <picture>
            <source type="image/webp" [srcset]="getStaticImageUrl(creatorsData[index].imageWebpUrl)">
            <source type="image/png" [srcset]="getStaticImageUrl(creatorsData[index].imagePngUrl)">
            <img [src]="getStaticImageUrl(creatorsData[index].imagePngUrl)" alt="{{ creatorsData[index].name  | translate }}">
          </picture>
          <p class="oppia-teach-subtext">
            {{ creatorsData[index].role | translate  }}
          </p>
        </div>
        <oppia-primary-button
          [buttonHref]="creatorsData[index].linkedInUrl"
          [customClasses]="['oppia-teach-btn', 'oppia-teach-secondary-btn', index === 0 ? 'e2e-test-teach-page-linkedin-button' : '']"
          buttonText="{{ 'I18N_TEACH_PAGE_LINKEDIN_BUTTON' | translate }}">
        </oppia-primary-button>
      </div>
    </div>
    <div class="oppia-teach-creators-arrows-container">
      <button (click)="showPreviousCreators()"
              [disabled]="creatorsCarouselLeftArrowIsDisabled">
        <i class="fas"
           [ngClass]="{'oppia-disabled-icon': creatorsCarouselLeftArrowIsDisabled,
           'fa-chevron-left': !isLanguageRTL(), 'fa-chevron-right': isLanguageRTL()}">
        </i>
        <span class="sr-only">Previous</span>
      </button>
      <button (click)="showNextCreators()"
              [disabled]="creatorsCarouselRightArrowIsDisabled">
        <i class="fas"
           [ngClass]="{'oppia-disabled-icon': creatorsCarouselRightArrowIsDisabled,
           'fa-chevron-right': !isLanguageRTL(), 'fa-chevron-left': isLanguageRTL()}">
        </i>
        <span class="sr-only">Next</span>
      </button>
    </div>
  </div>

  <div class="oppia-teach-lesson-section e2e-test-teach-page-lesson-creation-section">
    <div class="oppia-teach-lesson-top">
      <p class="oppia-teach-subtitle">
        {{ 'I18N_TEACH_PAGE_LESSON_CREATION_SECTION_TITLE' | translate }}
      </p>
      <p class="oppia-teach-heading">
        {{ 'I18N_TEACH_PAGE_LESSON_CREATION_SECTION_SUBTITLE' | translate }}
      </p>
      <p class="oppia-teach-subtext">
        {{ 'I18N_TEACH_PAGE_LESSON_CREATION_SECTION_SUBTEXT' | translate }}
      </p>
    </div>
    <div class="oppia-teach-lesson-bottom">
      <div class="oppia-teach-lesson-left">
        <p class="oppia-teach-heading">
          {{ 'I18N_TEACH_PAGE_LESSON_CREATION_SECTION_HEADING1' | translate }}
        </p>
        <div class="oppia-teach-accordion-container">
          <oppia-full-expand-accordion [accordionData]="lessonCreationData"
          [listContainerCustomClasses]="['oppia-teach-lesson-list']">
          </oppia-full-expand-accordion>
        </div>
      </div>
      <div class="oppia-teach-lesson-right">
        <p class="oppia-teach-heading oppia-teach-lesson-desktop-content">
          {{ 'I18N_TEACH_PAGE_LESSON_CREATION_SECTION_HEADING2_DESKTOP' | translate }}
        </p>
        <p class="oppia-teach-heading oppia-teach-lesson-mobile-content">
          {{ 'I18N_TEACH_PAGE_LESSON_CREATION_SECTION_HEADING2_MOBILE' | translate }}
        </p>
        <div class="oppia-teach-lesson-image">
          <picture>
            <source type="image/webp" [srcset]="getStaticImageUrl('/teach/oppia-math-classroom-page.webp')">
            <source type="image/png" [srcset]="getStaticImageUrl('/teach/oppia-math-classroom-page.png')">
            <img [src]="getStaticImageUrl('/teach/oppia-math-classroom-page.png')"
                 alt="Oppia Math classroom page">
          </picture>
          <oppia-primary-button
            buttonHref="/learn"
            [customClasses]="['oppia-teach-btn', 'oppia-teach-lesson-hover-button']"
            buttonText="{{ 'I18N_ACTION_EXPLORE_LESSONS' | translate }}">
          </oppia-primary-button>
        </div>
        <oppia-primary-button
          buttonHref="/learn"
<<<<<<< HEAD
          [customClasses]="['oppia-teach-btn', 'oppia-teach-lesson-mobile-content']"
=======
          (onClickPrimaryButton)="onClickExploreLessonsButton()"
          [customClasses]="['oppia-teach-btn']"
>>>>>>> 74d8f754
          buttonText="{{ 'I18N_ACTION_EXPLORE_LESSONS' | translate }}">
        </oppia-primary-button>
      </div>
    </div>
  </div>

  <div class="oppia-teach-outcomes-section">
    <div class="oppia-teach-outcomes-left">
      <p class="oppia-teach-title">
        {{ 'I18N_TEACH_PAGE_OUTCOMES_SECTION_TITLE' | translate }}
      </p>
      <p class="oppia-teach-subtext">
        {{ 'I18N_TEACH_PAGE_OUTCOMES_SECTION_CONTENT' | translate }}
      </p>
    </div>
    <div class="oppia-teach-outcomes-right">
      <p class="oppia-teach-subheading">
        {{ 'I18N_TEACH_PAGE_OUTCOMES_SECTION_RCT_HEADING' | translate }}
      </p>
      <p class="oppia-teach-subtext">
        {{ 'I18N_TEACH_PAGE_OUTCOMES_SECTION_FRACTIONS_CONTENT' | translate }}
      </p>
      <div class="oppia-teach-outcomes-rct-container">
        <p class="oppia-teach-outcomes-rct-heading">
          {{ 'I18N_TEACH_PAGE_OUTCOMES_SECTION_FRACTIONS_RCT_HEADING' | translate }}
        </p>
        <div class="oppia-teach-outcomes-chart">
          <div class="oppia-teach-outcomes-legend-container">
            <p class="oppia-teach-subheading">
              {{ 'I18N_TEACH_PAGE_OUTCOMES_SECTION_LEGEND' | translate }}
            </p>
            <div class="oppia-teach-outcomes-rct-legend">
              <div class="oppia-teach-outcomes-rct-label">
                <div class="oppia-teach-outcomes-rct-control-box"></div>
                <p>
                  {{ 'I18N_TEACH_PAGE_OUTCOMES_SECTION_CONTROL' | translate }}
                </p>
              </div>
              <div class="oppia-teach-outcomes-rct-label">
                <div class="oppia-teach-outcomes-rct-oppia-box"></div>
                <p>
                  {{ 'I18N_TEACH_PAGE_OUTCOMES_SECTION_OPPIA' | translate }}
                </p>
              </div>
            </div>
          </div>
          <div class="oppia-teach-outcomes-charts-container">
            <div class="oppia-teach-outcomes-pre-test-container">
              <picture>
                <source type="image/webp" [srcset]="getStaticImageUrl('/teach/outcomes-pre-test.webp')">
                <source type="image/png" [srcset]="getStaticImageUrl('/teach/outcomes-pre-test.png')">
                <img [src]="getStaticImageUrl('/teach/outcomes-pre-test.png')"
                     alt="Pre-test outcomes">
              </picture>
              <p>
                {{ 'I18N_TEACH_PAGE_OUTCOMES_SECTION_PRETEST' | translate }}
              </p>
            </div>
            <div class="oppia-teach-outcomes-post-test-container">
              <picture>
                <source type="image/webp" [srcset]="getStaticImageUrl('/teach/outcomes-post-test.webp')">
                <source type="image/png" [srcset]="getStaticImageUrl('/teach/outcomes-post-test.png')">
                <img [src]="getStaticImageUrl('/teach/outcomes-post-test.png')"
                     alt="Post-test outcomes">
              </picture>
              <p>
                {{ 'I18N_TEACH_PAGE_OUTCOMES_SECTION_POSTTEST' | translate }}
              </p>
            </div>
          </div>
        </div>
      </div>
      <p class="oppia-teach-subtext">
        {{ 'I18N_TEACH_PAGE_OUTCOMES_SECTION_FRACTIONS_RCT_CONTENT' | translate }}
      </p>
    </div>
  </div>

  <div class="oppia-teach-testimonials-section">
    <p class="oppia-teach-subtitle">
      {{ 'I18N_TEACH_PAGE_TESTIMONIALS_SECTION_TITLE' | translate}}
    </p>
    <div class="oppia-teach-testimonials-container">
      <button class="oppia-teach-testimonial-carousel-prev-btn"
              (click)="moveTestimonialCarouselToPreviousSlide()">
        <i class="oppia-teach-testimonial-carousel-prev-icon fas"
            [ngClass]="{'fa-chevron-left': !isLanguageRTL(), 'fa-chevron-right': isLanguageRTL()}">
        </i>
        <span class="sr-only">Previous</span>
      </button>
      <ngb-carousel #testimonialsCarousel [interval]="0" [showNavigationArrows]="false">
        <ng-template ngbSlide *ngFor="let testimonial of testimonials">
          <div class="oppia-teach-testimonial">
            <div class="oppia-teach-testimonial-top">
              <div class="oppia-teach-testimonial-left">
                <picture class="oppia-teach-testimonial-image">
                  <source type="image/webp" [srcset]="getStaticImageUrl(testimonial.imageUrlWebp)">
                  <source type="image/jpeg" [srcset]="getStaticImageUrl(testimonial.imageUrl)">
                  <img [src]="getStaticImageUrl(testimonial.imageUrl)"
                       [alt]="testimonial.altText">
                </picture>
              </div>
              <div class="oppia-teach-testimonial-right">
                <p class="oppia-teach-testimonial-name">
                  {{ testimonial.personDetails | translate }}
                </p>
                <p class="oppia-teach-subtext oppia-teach-bolded-text">
                  {{ testimonial.role | translate }}
                </p>
                <p class="oppia-teach-subtext oppia-teach-testimonial-quote1">
                  {{ testimonial.quote | translate }}
                </p>
              </div>
            </div>
            <p class="oppia-teach-subtext oppia-teach-testimonial-quote2">
              {{ testimonial.quote | translate }}
            </p>
          </div>
        </ng-template>
      </ngb-carousel>
      <button class="oppia-teach-testimonial-carousel-next-btn"
              (click)="moveTestimonialCarouselToNextSlide()">
        <i class="oppia-teach-testimonial-carousel-next-icon fas"
           [ngClass]="{'fa-chevron-right': !isLanguageRTL(), 'fa-chevron-left': isLanguageRTL()}">
        </i>
        <span class="sr-only">Next</span>
      </button>
    </div>
  </div>

  <div class="oppia-teach-features-section">
    <div class="oppia-teach-features-left">
      <picture class="oppia-teach-matthew-image">
        <source type="image/webp" [srcset]="getStaticImageUrl('/teach/matthew-fractions.webp')">
        <source type="image/png" [srcset]="getStaticImageUrl('/teach/matthew-fractions.png')">
        <img [src]="getStaticImageUrl('/teach/matthew-fractions.png')"
             alt="Illustration of a young person in front of part of Oppia Fractions lesson">
      </picture>
    </div>
    <div class="oppia-teach-features-right">
      <p class="oppia-teach-subtitle">
        {{ 'I18N_TEACH_PAGE_FEATURES_SECTION_TITLE' | translate }}
      </p>
      <div class="oppia-teach-features">
        <div class="oppia-teach-feature">
          <img class="oppia-teach-feature-icon"
               [ngClass]="{'rtl-flip': isLanguageRTL()}"
               [src]="getStaticImageUrl('/teach/flower-bullet-1.webp')"
               alt="Illustration of first bullet point">
          <p class="oppia-teach-feature-text">
            {{ 'I18N_TEACH_BENEFITS_ONE' | translate }}
          </p>
        </div>
        <div class="oppia-teach-feature">
          <img class="oppia-teach-feature-icon"
               [ngClass]="{'rtl-flip': isLanguageRTL()}"
               [src]="getStaticImageUrl('/teach/flower-bullet-2.webp')"
               alt="Illustration of second bullet point">
          <p class="oppia-teach-feature-text">
            {{ 'I18N_TEACH_BENEFITS_TWO' | translate }}
          </p>
        </div>
        <div class="oppia-teach-feature">
          <img class="oppia-teach-feature-icon"
               [ngClass]="{'rtl-flip': isLanguageRTL()}"
               [src]="getStaticImageUrl('/teach/flower-bullet-3.webp')"
               alt="Illustration of third bullet point">
          <p class="oppia-teach-feature-text">
            {{ 'I18N_TEACH_BENEFITS_THREE' | translate }}
          </p>
        </div>
      </div>
    </div>
  </div>

  <div class="oppia-teach-cta-section">
    <p class="oppia-teach-subtitle">
      {{ 'I18N_TEACH_PAGE_ACTION_START_LEARNING' | translate }}
    </p>
    <div class="oppia-teach-cta-buttons-container">
      <oppia-primary-button
        buttonHref="/learn"
        (onClickPrimaryButton)="onClickExploreLessonsButton()"
        [customClasses]="['oppia-teach-btn', 'e2e-test-teach-page-explore-lessons-button']"
        buttonText="{{ 'I18N_ACTION_EXPLORE_LESSONS' | translate }}">
      </oppia-primary-button>
      <oppia-primary-button
        [buttonHref]="androidUrl"
        (onClickPrimaryButton)="onClickDownloadAndroidAppButton()"
        [customClasses]="['oppia-teach-btn', 'oppia-teach-secondary-btn']"
        buttonText="{{ 'I18N_ACTION_DOWNLOAD_ANDRIOD_APP' | translate }}">
      </oppia-primary-button>
    </div>
  </div>

</div><|MERGE_RESOLUTION|>--- conflicted
+++ resolved
@@ -137,12 +137,8 @@
         </div>
         <oppia-primary-button
           buttonHref="/learn"
-<<<<<<< HEAD
+          (onClickPrimaryButton)="onClickExploreLessonsButton()"
           [customClasses]="['oppia-teach-btn', 'oppia-teach-lesson-mobile-content']"
-=======
-          (onClickPrimaryButton)="onClickExploreLessonsButton()"
-          [customClasses]="['oppia-teach-btn']"
->>>>>>> 74d8f754
           buttonText="{{ 'I18N_ACTION_EXPLORE_LESSONS' | translate }}">
         </oppia-primary-button>
       </div>
