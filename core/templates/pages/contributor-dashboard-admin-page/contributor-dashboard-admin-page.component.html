--- conflicted
+++ resolved
@@ -180,14 +180,10 @@
           Remove from
         </label>
         <div class="col-md-8 col-lg-8 col-sm-8 ml-auto">
-<<<<<<< HEAD
-          <select ng-options="value as key for (key, value) in $ctrl.CD_USER_RIGHTS_CATEGORIES" ng-model="$ctrl.formData.removeContributionReviewer.category" class="form-control">
-=======
           <select id="remove-contribution-rights-category-select"
-                  ng-options="value as key for (key, value) in $ctrl.CONTRIBUTION_RIGHT_CATEGORIES"
+                  ng-options="value as key for (key, value) in $ctrl.CD_USER_RIGHTS_CATEGORIES"
                   ng-model="$ctrl.formData.removeContributionReviewer.category"
                   class="form-control">
->>>>>>> bb85ef64
           </select>
         </div>
       </div>
