// Copyright 2021 The Oppia Authors. All Rights Reserved.
//
// Licensed under the Apache License, Version 2.0 (the "License");
// you may not use this file except in compliance with the License.
// You may obtain a copy of the License at
//
//      http://www.apache.org/licenses/LICENSE-2.0
//
// Unless required by applicable law or agreed to in writing, software
// distributed under the License is distributed on an "AS-IS" BASIS,
// WITHOUT WARRANTIES OR CONDITIONS OF ANY KIND, either express or implied.
// See the License for the specific language governing permissions and
// limitations under the License.

/**
 * @fileoverview Unit tests for ContributorDashboardAdminBackendApiService.
 */

import {
  HttpClientTestingModule,
  HttpTestingController,
} from '@angular/common/http/testing';
import {TestBed, fakeAsync, flushMicrotasks} from '@angular/core/testing';

import {ContributorDashboardAdminBackendApiService} from './contributor-dashboard-admin-backend-api.service';
import {CsrfTokenService} from 'services/csrf-token.service';

describe('Contributor dashboard admin backend api service', () => {
  let cdabas: ContributorDashboardAdminBackendApiService;
  let httpTestingController: HttpTestingController;
  let csrfService: CsrfTokenService;
  let successHandler: jasmine.Spy<jasmine.Func>;
  let failHandler: jasmine.Spy<jasmine.Func>;

  beforeEach(() => {
    TestBed.configureTestingModule({
      imports: [HttpClientTestingModule],
    });

    cdabas = TestBed.get(ContributorDashboardAdminBackendApiService);
    httpTestingController = TestBed.get(HttpTestingController);
    csrfService = TestBed.get(CsrfTokenService);
    successHandler = jasmine.createSpy('success');
    failHandler = jasmine.createSpy('fail');

    spyOn(csrfService, 'getTokenAsync').and.callFake(async () => {
      return Promise.resolve('sample-csrf-token');
    });
  });

  afterEach(() => {
    httpTestingController.verify();
  });

  it(
    'should add contribution rights to the user given the' +
      'name when calling addContributionReviewerAsync',
    fakeAsync(() => {
      let category = 'translation';
      let languageCode = 'en';
      let username = 'validUser';
      let payload = {
        username: username,
        language_code: languageCode,
      };
      cdabas
        .addContributionReviewerAsync(category, username, languageCode)
        .then(successHandler, failHandler);

      let req = httpTestingController.expectOne(
        '/contributionrightshandler/translation'
      );
      expect(req.request.method).toEqual('POST');
      expect(req.request.body).toEqual(payload);

      req.flush({status: 200, statusText: 'Success.'});
      flushMicrotasks();

      expect(successHandler).toHaveBeenCalled();
      expect(failHandler).not.toHaveBeenCalled();
    })
  );

  it(
    'should fail to add contribution rights to the user when user does' +
      'not exist when calling addContributionReviewerAsync',
    fakeAsync(() => {
      let category = 'translation';
      let languageCode = 'en';
      let username = 'InvalidUser';
      let payload = {
        username: username,
        language_code: languageCode,
      };
      cdabas
        .addContributionReviewerAsync(category, username, languageCode)
        .then(successHandler, failHandler);

      let req = httpTestingController.expectOne(
        '/contributionrightshandler/translation'
      );
      expect(req.request.method).toEqual('POST');
      expect(req.request.body).toEqual(payload);
      req.flush(
        {error: 'User with given username does not exist'},
        {status: 500, statusText: 'Internal Server Error'}
      );
      flushMicrotasks();

      expect(successHandler).not.toHaveBeenCalled();
      expect(failHandler).toHaveBeenCalledWith(
        'User with given username does not exist'
      );
    })
  );

  it(
    'should get the data of contribution rights given the role' +
      'when calling viewContributionReviewersAsync',
    fakeAsync(() => {
      let category = 'translation';
      let languageCode = 'en';
      let result = ['validUsername'];
      cdabas
        .viewContributionReviewersAsync(category, languageCode)
        .then(successHandler, failHandler);

      let req = httpTestingController.expectOne(
        '/getcontributorusershandler/translation?language_code=en'
      );
      expect(req.request.method).toEqual('GET');

      req.flush(['validUsername'], {status: 200, statusText: 'Success.'});
      flushMicrotasks();

      expect(successHandler).toHaveBeenCalledWith(result);
      expect(failHandler).not.toHaveBeenCalled();

      category = 'question';

      cdabas
        .viewContributionReviewersAsync(category, null)
        .then(successHandler, failHandler);

      req = httpTestingController.expectOne(
        '/getcontributorusershandler/question'
      );
      expect(req.request.method).toEqual('GET');

      req.flush(['validUsername'], {status: 200, statusText: 'Success.'});
      flushMicrotasks();

      expect(successHandler).toHaveBeenCalledWith(result);
      expect(failHandler).not.toHaveBeenCalled();
    })
  );

  it(
    'should fail to get the data of contribution rights when category does' +
      'not exist when calling viewContributionReviewersAsync',
    fakeAsync(() => {
      let category = 'InvalidCategory';
      let languageCode = 'en';
      cdabas
        .viewContributionReviewersAsync(category, languageCode)
        .then(successHandler, failHandler);

      let req = httpTestingController.expectOne(
        '/getcontributorusershandler/InvalidCategory?language_code=en'
      );
      expect(req.request.method).toEqual('GET');

      req.flush(
        {
          error: 'Invalid Category',
        },
        {
          status: 500,
          statusText: 'Internal Server Error',
        }
      );
      flushMicrotasks();

      expect(successHandler).not.toHaveBeenCalled();
      expect(failHandler).toHaveBeenCalledWith('Invalid Category');
    })
  );

  it(
    'should get the data of contribution rights given the' +
      'username when calling contributionReviewerRightsAsync',
    fakeAsync(() => {
      let username = 'validUsername';
      let result = {
        can_review_questions: false,
        can_submit_questions: false,
      };
      cdabas
        .contributionReviewerRightsAsync(username)
        .then(successHandler, failHandler);

      let req = httpTestingController.expectOne(
        '/contributionrightsdatahandler' + '?username=validUsername'
      );
      expect(req.request.method).toEqual('GET');

      req.flush(
        {
          can_review_questions: false,
          can_submit_questions: false,
        },
        {
          status: 200,
          statusText: 'Success.',
        }
      );
      flushMicrotasks();

      expect(successHandler).toHaveBeenCalledWith(result);
      expect(failHandler).not.toHaveBeenCalled();
    })
  );

  it(
    'should fail to get the data of contribution rights when username does' +
      'not exist when calling contributionReviewerRightsAsync',
    fakeAsync(() => {
      let username = 'InvalidUsername';
      cdabas
        .contributionReviewerRightsAsync(username)
        .then(successHandler, failHandler);

      let req = httpTestingController.expectOne(
        '/contributionrightsdatahandler' + '?username=InvalidUsername'
      );
      expect(req.request.method).toEqual('GET');

      req.flush(
        {
          error: 'User with given username does not exist.',
        },
        {
          status: 500,
          statusText: 'Internal Server Error',
        }
      );
      flushMicrotasks();

      expect(successHandler).not.toHaveBeenCalled();
      expect(failHandler).toHaveBeenCalledWith(
        'User with given username does not exist.'
      );
    })
  );

  it(
    'should remove user contribution rights given the username' +
      'when calling removeContributionReviewerAsync',
    fakeAsync(() => {
      let category = 'translation';
      let languageCode = 'en';
      let username = 'validUser';
      let payload = {
        username: username,
        language_code: languageCode,
      };
      cdabas
        .removeContributionReviewerAsync(username, category, languageCode)
        .then(successHandler, failHandler);

      const query = new URLSearchParams(payload);
      const url =
        '/contributionrightshandler/' + category + '?' + query.toString();
      const req = httpTestingController.expectOne(url);
      expect(req.request.method).toEqual('DELETE');
      req.flush({status: 200, statusText: 'Success.'});
      flushMicrotasks();

      expect(successHandler).toHaveBeenCalled();
      expect(failHandler).not.toHaveBeenCalled();
    })
  );

  it(
    'should fail to remove user contribution rights when user does' +
      'not exist when calling removeContributionReviewerAsync',
    fakeAsync(() => {
      let category = 'translation';
      let languageCode = 'en';
      let username = 'InvalidUser';
      let payload = {
        username: username,
        language_code: languageCode,
      };
      cdabas
        .removeContributionReviewerAsync(username, category, languageCode)
        .then(successHandler, failHandler);

      const query = new URLSearchParams(payload);
      const url =
        '/contributionrightshandler/' + category + '?' + query.toString();
      const req = httpTestingController.expectOne(url);
      expect(req.request.method).toEqual('DELETE');

      req.flush(
        {
          error: 'User with given username does not exist.',
        },
        {
          status: 500,
          statusText: 'Internal Server Error',
        }
      );
      flushMicrotasks();

      expect(successHandler).not.toHaveBeenCalled();
      expect(failHandler).toHaveBeenCalledWith(
        'User with given username does not exist.'
      );
    })
  );

  it(
    'should remove specific contribution rights given the' +
      'username when calling removeContributionReviewerAsync',
    fakeAsync(() => {
      let category = 'submit_question';
      let username = 'validUser';
      let payload = {
        username: username,
      };
      cdabas
        .removeContributionReviewerAsync(username, category, null)
        .then(successHandler, failHandler);

      const query = new URLSearchParams(payload);
      const url =
        '/contributionrightshandler/' + category + '?' + query.toString();
      const req = httpTestingController.expectOne(url);
      expect(req.request.method).toEqual('DELETE');
      req.flush({status: 200, statusText: 'Success.'});
      flushMicrotasks();

      expect(successHandler).toHaveBeenCalled();
      expect(failHandler).not.toHaveBeenCalled();
    })
  );

  it(
    'should return translation contribution stats given the username when ' +
      'calling viewTranslationContributionStatsAsync',
    fakeAsync(() => {
      const username = 'validUsername';
      const result = {
        translation_contribution_stats: [
          {
            language: 'English',
            topic_name: 'Topic Name',
            submitted_translations_count: 2,
            submitted_translation_word_count: 50,
            accepted_translations_count: 1,
            accepted_translations_without_reviewer_edits_count: 1,
            accepted_translation_word_count: 50,
            rejected_translations_count: 1,
            rejected_translation_word_count: 150,
            contribution_months: ['May 2021', 'Jun 2021'],
          },
        ],
      };
      cdabas
        .viewTranslationContributionStatsAsync(username)
        .then(successHandler, failHandler);

      const req = httpTestingController.expectOne(
        '/translationcontributionstatshandler' + '?username=' + username
      );
      expect(req.request.method).toEqual('GET');
      req.flush(result, {
        status: 200,
        statusText: 'Success.',
      });
      flushMicrotasks();

      expect(successHandler).toHaveBeenCalledWith(result);
      expect(failHandler).not.toHaveBeenCalled();
    })
  );

  it(
    'should fail to get translation contribution stats for invalid username' +
      ' when calling viewTranslationContributionStatsAsync',
    fakeAsync(() => {
      const username = 'InvalidUsername';
      cdabas
        .viewTranslationContributionStatsAsync(username)
        .then(successHandler, failHandler);

      const req = httpTestingController.expectOne(
        '/translationcontributionstatshandler' + '?username=' + username
      );
      expect(req.request.method).toEqual('GET');
      const errorMessage = 'Invalid username: ' + username;
      req.flush(
        {
          error: errorMessage,
        },
        {
          status: 500,
          statusText: 'Internal Server Error',
        }
      );
      flushMicrotasks();

<<<<<<< HEAD
    expect(successHandler).not.toHaveBeenCalled();
    expect(failHandler).toHaveBeenCalledWith(errorMessage);
  }
  ));

  it('should add question reviewer rights given the username ' +
    'when calling updateQuestionRightsAsync', fakeAsync(() => {
    let username = 'validUser';
    cdabas.updateQuestionRightsAsync(
      username, true, true, true, false).then(successHandler, failHandler);

    const url = (
      '/contributionrightshandler/' + 'question');
    const req = httpTestingController.expectOne(url);
    expect(req.request.method).toEqual('POST');
    req.flush(
      { status: 200, statusText: 'Success.'});
    flushMicrotasks();

    expect(successHandler).toHaveBeenCalled();
    expect(failHandler).not.toHaveBeenCalled();
  }));

  it('should remove question reviewer rights given the username ' +
    'when calling updateQuestionRightsAsync', fakeAsync(() => {
    let username = 'validUser';
    let payload = {
      username: username
    };
    cdabas.updateQuestionRightsAsync(
      username, true, false, true, true).then(successHandler, failHandler);
    const query = new URLSearchParams(payload);
    const url = (
      '/contributionrightshandler/' + 'question' + '?' + query.toString());
    const req = httpTestingController.expectOne(url);
    expect(req.request.method).toEqual('DELETE');
    req.flush(
      { status: 200, statusText: 'Success.'});
    flushMicrotasks();

    expect(successHandler).toHaveBeenCalled();
    expect(failHandler).not.toHaveBeenCalled();
  }));

  it('should add question submitter rights given the username ' +
    'when calling updateQuestionRightsAsync', fakeAsync(() => {
    let username = 'validUser';
    cdabas.updateQuestionRightsAsync(
      username, true, true, false, true).then(successHandler, failHandler);

    const url = (
      '/contributionrightshandler/' + 'submit_question');
    const req = httpTestingController.expectOne(url);
    expect(req.request.method).toEqual('POST');
    req.flush(
      { status: 200, statusText: 'Success.'});
    flushMicrotasks();

    expect(successHandler).toHaveBeenCalled();
    expect(failHandler).not.toHaveBeenCalled();
  }));

  it('should remove question submitter rights given the username ' +
    'when calling updateQuestionRightsAsync', fakeAsync(() => {
    let username = 'validUser';
    let payload = {
      username: username
    };
    cdabas.updateQuestionRightsAsync(
      username, false, true, true, true).then(successHandler, failHandler);
    const query = new URLSearchParams(payload);
    const url = (
      '/contributionrightshandler/' +
        'submit_question' + '?' + query.toString());
    const req = httpTestingController.expectOne(url);
    expect(req.request.method).toEqual('DELETE');
    req.flush(
      { status: 200, statusText: 'Success.'});
    flushMicrotasks();

    expect(successHandler).toHaveBeenCalled();
    expect(failHandler).not.toHaveBeenCalled();
  }));

  it('should add question submitter and reviewer rights given the username ' +
  'when calling updateQuestionRightsAsync', fakeAsync(() => {
    let username = 'validUser';
    cdabas.updateQuestionRightsAsync(
      username, true, true, false, false).then(successHandler, failHandler);

    const url = (
      '/contributionrightshandler/' + 'submit_question');
    const req = httpTestingController.expectOne(url);
    expect(req.request.method).toEqual('POST');
    req.flush(
      { status: 200, statusText: 'Success.'});
    flushMicrotasks();
    const urlTwo = (
      '/contributionrightshandler/' + 'question');
    const reqTwo = httpTestingController.expectOne(urlTwo);
    expect(reqTwo.request.method).toEqual('POST');
    reqTwo.flush(
      { status: 200, statusText: 'Success.'});
    flushMicrotasks();
    httpTestingController.verify();

    expect(successHandler).toHaveBeenCalled();
    expect(failHandler).not.toHaveBeenCalled();
  }));
=======
      expect(successHandler).not.toHaveBeenCalled();
      expect(failHandler).toHaveBeenCalledWith(errorMessage);
    })
  );
>>>>>>> 4df5a769
});<|MERGE_RESOLUTION|>--- conflicted
+++ resolved
@@ -411,120 +411,125 @@
       );
       flushMicrotasks();
 
-<<<<<<< HEAD
-    expect(successHandler).not.toHaveBeenCalled();
-    expect(failHandler).toHaveBeenCalledWith(errorMessage);
-  }
-  ));
-
-  it('should add question reviewer rights given the username ' +
-    'when calling updateQuestionRightsAsync', fakeAsync(() => {
-    let username = 'validUser';
-    cdabas.updateQuestionRightsAsync(
-      username, true, true, true, false).then(successHandler, failHandler);
-
-    const url = (
-      '/contributionrightshandler/' + 'question');
-    const req = httpTestingController.expectOne(url);
-    expect(req.request.method).toEqual('POST');
-    req.flush(
-      { status: 200, statusText: 'Success.'});
-    flushMicrotasks();
-
-    expect(successHandler).toHaveBeenCalled();
-    expect(failHandler).not.toHaveBeenCalled();
-  }));
-
-  it('should remove question reviewer rights given the username ' +
-    'when calling updateQuestionRightsAsync', fakeAsync(() => {
-    let username = 'validUser';
-    let payload = {
-      username: username
-    };
-    cdabas.updateQuestionRightsAsync(
-      username, true, false, true, true).then(successHandler, failHandler);
-    const query = new URLSearchParams(payload);
-    const url = (
-      '/contributionrightshandler/' + 'question' + '?' + query.toString());
-    const req = httpTestingController.expectOne(url);
-    expect(req.request.method).toEqual('DELETE');
-    req.flush(
-      { status: 200, statusText: 'Success.'});
-    flushMicrotasks();
-
-    expect(successHandler).toHaveBeenCalled();
-    expect(failHandler).not.toHaveBeenCalled();
-  }));
-
-  it('should add question submitter rights given the username ' +
-    'when calling updateQuestionRightsAsync', fakeAsync(() => {
-    let username = 'validUser';
-    cdabas.updateQuestionRightsAsync(
-      username, true, true, false, true).then(successHandler, failHandler);
-
-    const url = (
-      '/contributionrightshandler/' + 'submit_question');
-    const req = httpTestingController.expectOne(url);
-    expect(req.request.method).toEqual('POST');
-    req.flush(
-      { status: 200, statusText: 'Success.'});
-    flushMicrotasks();
-
-    expect(successHandler).toHaveBeenCalled();
-    expect(failHandler).not.toHaveBeenCalled();
-  }));
-
-  it('should remove question submitter rights given the username ' +
-    'when calling updateQuestionRightsAsync', fakeAsync(() => {
-    let username = 'validUser';
-    let payload = {
-      username: username
-    };
-    cdabas.updateQuestionRightsAsync(
-      username, false, true, true, true).then(successHandler, failHandler);
-    const query = new URLSearchParams(payload);
-    const url = (
-      '/contributionrightshandler/' +
-        'submit_question' + '?' + query.toString());
-    const req = httpTestingController.expectOne(url);
-    expect(req.request.method).toEqual('DELETE');
-    req.flush(
-      { status: 200, statusText: 'Success.'});
-    flushMicrotasks();
-
-    expect(successHandler).toHaveBeenCalled();
-    expect(failHandler).not.toHaveBeenCalled();
-  }));
-
-  it('should add question submitter and reviewer rights given the username ' +
-  'when calling updateQuestionRightsAsync', fakeAsync(() => {
-    let username = 'validUser';
-    cdabas.updateQuestionRightsAsync(
-      username, true, true, false, false).then(successHandler, failHandler);
-
-    const url = (
-      '/contributionrightshandler/' + 'submit_question');
-    const req = httpTestingController.expectOne(url);
-    expect(req.request.method).toEqual('POST');
-    req.flush(
-      { status: 200, statusText: 'Success.'});
-    flushMicrotasks();
-    const urlTwo = (
-      '/contributionrightshandler/' + 'question');
-    const reqTwo = httpTestingController.expectOne(urlTwo);
-    expect(reqTwo.request.method).toEqual('POST');
-    reqTwo.flush(
-      { status: 200, statusText: 'Success.'});
-    flushMicrotasks();
-    httpTestingController.verify();
-
-    expect(successHandler).toHaveBeenCalled();
-    expect(failHandler).not.toHaveBeenCalled();
-  }));
-=======
       expect(successHandler).not.toHaveBeenCalled();
       expect(failHandler).toHaveBeenCalledWith(errorMessage);
     })
   );
->>>>>>> 4df5a769
+
+  it(
+    'should add question reviewer rights given the username ' +
+      'when calling updateQuestionRightsAsync',
+    fakeAsync(() => {
+      let username = 'validUser';
+      cdabas
+        .updateQuestionRightsAsync(username, true, true, true, false)
+        .then(successHandler, failHandler);
+
+      const url = '/contributionrightshandler/' + 'question';
+      const req = httpTestingController.expectOne(url);
+      expect(req.request.method).toEqual('POST');
+      req.flush({status: 200, statusText: 'Success.'});
+      flushMicrotasks();
+
+      expect(successHandler).toHaveBeenCalled();
+      expect(failHandler).not.toHaveBeenCalled();
+    })
+  );
+
+  it(
+    'should remove question reviewer rights given the username ' +
+      'when calling updateQuestionRightsAsync',
+    fakeAsync(() => {
+      let username = 'validUser';
+      let payload = {
+        username: username,
+      };
+      cdabas
+        .updateQuestionRightsAsync(username, true, false, true, true)
+        .then(successHandler, failHandler);
+      const query = new URLSearchParams(payload);
+      const url =
+        '/contributionrightshandler/' + 'question' + '?' + query.toString();
+      const req = httpTestingController.expectOne(url);
+      expect(req.request.method).toEqual('DELETE');
+      req.flush({status: 200, statusText: 'Success.'});
+      flushMicrotasks();
+
+      expect(successHandler).toHaveBeenCalled();
+      expect(failHandler).not.toHaveBeenCalled();
+    })
+  );
+
+  it(
+    'should add question submitter rights given the username ' +
+      'when calling updateQuestionRightsAsync',
+    fakeAsync(() => {
+      let username = 'validUser';
+      cdabas
+        .updateQuestionRightsAsync(username, true, true, false, true)
+        .then(successHandler, failHandler);
+
+      const url = '/contributionrightshandler/' + 'submit_question';
+      const req = httpTestingController.expectOne(url);
+      expect(req.request.method).toEqual('POST');
+      req.flush({status: 200, statusText: 'Success.'});
+      flushMicrotasks();
+
+      expect(successHandler).toHaveBeenCalled();
+      expect(failHandler).not.toHaveBeenCalled();
+    })
+  );
+
+  it(
+    'should remove question submitter rights given the username ' +
+      'when calling updateQuestionRightsAsync',
+    fakeAsync(() => {
+      let username = 'validUser';
+      let payload = {
+        username: username,
+      };
+      cdabas
+        .updateQuestionRightsAsync(username, false, true, true, true)
+        .then(successHandler, failHandler);
+      const query = new URLSearchParams(payload);
+      const url =
+        '/contributionrightshandler/' +
+        'submit_question' +
+        '?' +
+        query.toString();
+      const req = httpTestingController.expectOne(url);
+      expect(req.request.method).toEqual('DELETE');
+      req.flush({status: 200, statusText: 'Success.'});
+      flushMicrotasks();
+
+      expect(successHandler).toHaveBeenCalled();
+      expect(failHandler).not.toHaveBeenCalled();
+    })
+  );
+
+  it(
+    'should add question submitter and reviewer rights given the username ' +
+      'when calling updateQuestionRightsAsync',
+    fakeAsync(() => {
+      let username = 'validUser';
+      cdabas
+        .updateQuestionRightsAsync(username, true, true, false, false)
+        .then(successHandler, failHandler);
+
+      const url = '/contributionrightshandler/' + 'submit_question';
+      const req = httpTestingController.expectOne(url);
+      expect(req.request.method).toEqual('POST');
+      req.flush({status: 200, statusText: 'Success.'});
+      flushMicrotasks();
+      const urlTwo = '/contributionrightshandler/' + 'question';
+      const reqTwo = httpTestingController.expectOne(urlTwo);
+      expect(reqTwo.request.method).toEqual('POST');
+      reqTwo.flush({status: 200, statusText: 'Success.'});
+      flushMicrotasks();
+      httpTestingController.verify();
+
+      expect(successHandler).toHaveBeenCalled();
+      expect(failHandler).not.toHaveBeenCalled();
+    })
+  );
 });