.oppia-community-stats-value {
  color: rgb(51, 51, 51);
  font-family: Roboto, sans-serif;
  font-size: 32px;
  font-weight: 500;
  left: 0;
  position: absolute;
  text-transform: capitalize;
  top: 31px;
  word-wrap: break-word;
}
.oppia-community-stats-header {
  color: rgb(102, 112, 133);
  font-family: Roboto, sans-serif;
  font-size: 16px;
  font-weight: 400;
  left: 0;
  position: absolute;
  text-transform: capitalize;
  top: 0;
  word-wrap: break-word;
}
.oppia-vertical-ruler {
  border: 0.5px rgb(51, 51, 51) solid;
  height: 0;
  opacity: 0.1;
  transform: rotate(-90deg);
  transform-origin: 0 0;
  width: 66.03px;
}
.oppia-header-stats-container {
  height: 69px;
  position: relative;
  width: 81px;
}
.oppia-dashboard-title {
  margin-bottom: 50px;
  margin-top: 0;
}
.oppia-dashboard-title h1 {
  color: #01645c;
  display: inline;
  font-family: "Capriola", "Roboto", Arial, sans-serif;
  font-size: 3em;
  margin-bottom: 25px;
}
.oppia-dashboard-title-desktop {
  padding-top: 78.5px;
}
.oppia-dashboard-title-mobile {
  padding-top: 25px;
  text-align: center;
}
.stats-header {
  color: #667085;
  font-family: Roboto, sans-serif;
  font-size: 16px;
  font-weight: 400;
  text-transform: capitalize;
  word-wrap: break-word;
}
.mat-card-content.stats-container {
  padding: 1em;
}
.mat-card.oppia-mat-card {
  align-items: baseline;
  display: flex;
  justify-content: space-between;
  width: 960px;
}
.oppia-dashboard-container {
  max-width: 960px;
}
.mat-form-field-wrapper {
  padding-bottom: 0;
}
.filter-sub-container {
  display: flex;
  flex-direction: row;
}
<<<<<<< HEAD
.filter-rights-sub-container {
  display: flex;
  flex-direction: row-reverse;
  justify-content: space-between;
}
.add-rights-button {
  background-color: #00645c;
  border: transparent;
  border-radius: 4px;
  color: #fff;
  padding: 6px 20px;
}
.add-rights-button-container {
  margin: 10px;
}
.modal-content {
  margin-top: 40px;
}
=======
>>>>>>> dbf3c12d
.topic-filter mat-form-field .mat-form-field-flex {
  background: #fff;
  border: 1px solid #fff;
  border-radius: 4px;
  padding-bottom: 5px;
  padding-left: 1em;
  padding-top: 0;
}
<<<<<<< HEAD
=======
.mat-form-field-appearance-fill .mat-form-field-infix {
  padding-top: 0.45em;
}
>>>>>>> dbf3c12d
.mat-form-field-underline {
  display: none;
}
.example-element-detail {
  padding-bottom: 10px;
}
mat-chip-list .mat-standard-chip {
  background: #fff;
  border: 1px solid #333;
  border-radius: 2px;
  color: #555;
  font-family: 'Roboto', Arial, sans-serif;
  font-size: 14px;
  font-weight: bold;
  letter-spacing: 0;
  line-height: 19px;
  text-align: center;
}

mat-chip-list .mat-standard-chip .mat-chip-remove {
  color: #555;
  display: contents;
}
.filter-container {
  display: flex;
  flex-direction: column;
}
.language-selector-container {
  display: inline-block;
  vertical-align: top;
  width: 40%;
}
.last-activity-selector-container {
  display: inline-block;
  vertical-align: top;
  width: 40%;
}
@media (max-width: 815px) {
  .oppia-dashboard-container {
    padding-left: 10px;
    padding-right: 10px;
  }
  .stats-card h2 {
    font-size: 24px;
    font-weight: 500;
  }
}
@media (max-width: 316px) {
  body {
    width: fit-content;
  }
  .mat-card {
    width: fit-content;
  }
}
.oppia-contributor-dashboard-main-content {
  width: 100%;
}
.oppia-contributor-dashboard-mobile-mode {
  margin: auto;
  width: 100%;
}
.oppia-contributor-dashboard-main-content .stats-card {
  min-height: 63px;
  position: relative;
}
.oppia-contributor-dashboard-main-content .stats-card .stat-description {
  line-height: 1.646;
  margin-bottom: 3em;
  padding-right: 10px;
}
.oppia-contributor-dashboard-main-content .stats-card .stat-value-with-rating {
  margin-top: 0;
  padding-top: 1em;
  position: absolute;
  top: 0.75em;
}
.stats-card h2 {
  font-size: 32px;
  font-weight: 500;
}
.dashboard-content {
  display: flex;
  flex-wrap: wrap;
  justify-content: space-around;
  margin: 0 auto;
}
.dashboard-content-primary {
  display: inline-block;
  justify-content: space-around;
  margin-bottom: 50px;
}

.dashboard-content-mobile {
  border: 0;
  border-radius: 0;
  display: none;
  max-width: 1000px;
}

.dashboard-tabs .dashboard-tabs-text {
  border-bottom: 2px solid rgb(255, 255, 255);
  font-size: 16px;
  padding: 10px;
  text-decoration: none;
  text-transform: uppercase;
  width: 100%;
}

.dashboard-tabs a.dashboard-tabs-text {
  color: #667085;
}
.oppia-same-row-container {
  margin-top: 10px;
}
.dashboard-tabs-active .dashboard-tabs-text,
.dashboard-tabs-active .dashboard-tabs-text:hover {
  border-bottom: 4px solid rgb(0, 99, 93);
  border-radius: 0;
}
.dashboard-tabs-active a.dashboard-tabs-text {
  color: #00645c;
}
.topic-selector-container {
  width: 50%;
}
.dashboard-tabs .dashboard-tabs-text:hover,
.dashboard-tabs .dashboard-tabs-text:focus {
  color: rgb(51, 51, 51);
  font-size: 16px;
  padding: 10px;
  text-decoration: none;
  text-transform: uppercase;
  width: 100%;
}
.dashboard-tabs {
  display: flex;
  flex-wrap: nowrap;
  padding: 5px;
  text-align: center;
}
.dashboard-tabs li {
  display: flex;
  display: -webkit-flex;
  margin-bottom: 0;
  width: 50%;
}
.dashboard-title {
  color: #01645c;
  font-family: Capriola, Roboto, Arial, sans-serif;
  font-size: 3em;
  margin-bottom: 25px;
  margin-top: 0;
  padding-top: 78.5px;
  text-align: center;
}
.oppia-filter-selector-container {
  background-color: #fff;
  border-radius: 4px;
  box-shadow: 0 0 4px rgba(0, 0, 0, 0.25);
  cursor: pointer;
  justify-content: space-between;
  margin: 10px;
  padding: 20px 20px;
  position: relative;
  vertical-align: top;
}
.oppia-topic-filter-selector-container {
  background-color: #fff;
  border-radius: 4px;
  box-shadow: 0 0 4px rgba(0, 0, 0, 0.25);
<<<<<<< HEAD
=======
  cursor: pointer;
>>>>>>> dbf3c12d
  justify-content: space-between;
  margin: 10px;
  min-height: 60px;
  position: relative;
<<<<<<< HEAD
}
.mat-form-field-appearance-fill .mat-form-field-infix {
  padding-top: 0.45em;
=======
  vertical-align: top;
>>>>>>> dbf3c12d
}
.oppia-filter-selector-inner-container {
  display: flex;
  flex: 1;
  font-size: 16px;
  justify-content: space-between;
}
.oppia-filter-selector-inner-container-arrow {
  color: #000;
  cursor: pointer;
  padding-top: 3px;
}
.oppia-filter-selector-dropdown-container {
  background-color: #fff;
  border-radius: 4px;
  box-shadow: 0 0 4px rgba(0, 0, 0, 0.25);
  height: fit-content;
  left: 0;
  max-height: 200px;
  overflow-y: scroll;
  padding: 8px 12px;
  position: absolute;
  right: 0;
  top: 100%;
  z-index: 1;
}
.oppia-filter-selector-dropdown-container::-webkit-scrollbar {
  width: 7px;
}
.oppia-filter-selector-dropdown-container::-webkit-scrollbar-track {
  border-radius: 5px;
  box-shadow: inset 0 0 3px #808080;
}
.oppia-filter-selector-dropdown-container::-webkit-scrollbar-thumb {
  background: #808080;
  border-radius: 5px;
  transition: background 0.5s ease;
}
.oppia-filter-selector-dropdown-container::-webkit-scrollbar-thumb:hover {
  background: black;
}
.oppia-filter-selector-dropdown-option {
  color: rgb(104, 104, 104);
  display: flex;
  flex: 1;
  margin-left: 16px;
  padding: 8px;
}
.oppia-filter-selector-dropdown-option-selected,
.oppia-filter-selector-dropdown-option:hover {
  background-color: rgb(238, 238, 238);
  border-radius: 4px;
}
@media only screen and (max-width: 800px) {
  .language-selector-container {
    width: auto;
  }
  .last-activity-selector-container {
    width: auto;
  }
  .topic-selector-container {
    width: auto;
  }
  .oppia-filter-selector-inner-container {
    display: flex;
    flex-direction: column;
    font-size: 16px;
  }
  .selector-icon-div {
    display: flex;
    flex-direction: row;
    justify-content: inherit;
  }
  .oppia-filter-selector-container {
    height: auto;
    padding: 15px;
  }
  .oppia-contributor-dashboard-main-content
  .stats-card
  .stat-value-with-rating {
    padding-top: 0;
    position: absolute;
    top: 1.25em;
  }
  .oppia-contributor-dashboard-main-content .stats-card .stat-description {
    line-height: 1.8;
  }
  .stats-contribution-type-container {
    display: none;
  }

  .oppia-dashboard-container {
    max-width: 400px;
  }
  .mat-card.oppia-mat-card {
    width: 380px;
  }
  .dashboard-tabs {
    box-shadow: 0 0 5px #333;
    display: flex;
    flex-wrap: nowrap;
    text-align: center;
    width: 100%;
  }
  .oppia-filtered-choices-field {
    box-shadow: 0 0 5px #333;
    display: flex;
    flex-wrap: nowrap;
    text-align: center;
    width: 100%;
  }
  .dashboard-tabs li {
    width: 50%;
  }
  .dashboard-tabs .dashboard-tabs-text {
    border-radius: 0;
    color: rgb(255, 255, 255);
  }
  .dashboard-tabs-active .dashboard-tabs-text,
  .dashboard-tabs-active .dashboard-tabs-text:hover {
    border-bottom: 2px solid rgb(255, 255, 255);
    border-radius: 0;
    color: rgb(255, 255, 255);
  }
  .dashboard-tabs .dashboard-tabs-text:hover {
    border-radius: 0;
    color: rgb(255, 255, 255);
  }
  .dashboard-content {
    max-width: 1000px;
    padding-top: 0;
  }
  .dashboard-content-primary {
    border: 0;
    border-radius: 0;
    display: none;
    max-width: 1000px;
  }
  .dashboard-content-mobile {
    align-items: flex-start;
    display: flex;
    flex-direction: column;
  }
  .dashboard-content-mobile .dropdown {
    align-self: center;
    background: white;
    border-radius: 5px;
    display: flex;
    height: 90px;
    margin-bottom: 20px;
    padding: 20px;
    width: 220px;
  }
}
@media screen and (max-width: 1200px) {
  .dashboard-content {
    max-width: 1000px;
  }
  .dashboard-content-secondary {
    display: inline-block;
    width: 29%;
  }
}<|MERGE_RESOLUTION|>--- conflicted
+++ resolved
@@ -78,7 +78,6 @@
   display: flex;
   flex-direction: row;
 }
-<<<<<<< HEAD
 .filter-rights-sub-container {
   display: flex;
   flex-direction: row-reverse;
@@ -97,8 +96,6 @@
 .modal-content {
   margin-top: 40px;
 }
-=======
->>>>>>> dbf3c12d
 .topic-filter mat-form-field .mat-form-field-flex {
   background: #fff;
   border: 1px solid #fff;
@@ -107,12 +104,9 @@
   padding-left: 1em;
   padding-top: 0;
 }
-<<<<<<< HEAD
-=======
 .mat-form-field-appearance-fill .mat-form-field-infix {
   padding-top: 0.45em;
 }
->>>>>>> dbf3c12d
 .mat-form-field-underline {
   display: none;
 }
@@ -284,21 +278,15 @@
   background-color: #fff;
   border-radius: 4px;
   box-shadow: 0 0 4px rgba(0, 0, 0, 0.25);
-<<<<<<< HEAD
-=======
   cursor: pointer;
->>>>>>> dbf3c12d
   justify-content: space-between;
   margin: 10px;
   min-height: 60px;
   position: relative;
-<<<<<<< HEAD
 }
 .mat-form-field-appearance-fill .mat-form-field-infix {
   padding-top: 0.45em;
-=======
   vertical-align: top;
->>>>>>> dbf3c12d
 }
 .oppia-filter-selector-inner-container {
   display: flex;
