--- conflicted
+++ resolved
@@ -371,254 +371,173 @@
       expect(component.activityDropdownShown).toBe(true);
     }));
 
-<<<<<<< HEAD
-  describe('when toggled various model', () => {
-    beforeEach(() => {
+  it('should open question role editor modal when on question' +
+    ' submitter/reviewer tabs', fakeAsync(() => {
+    const removeRightsSpy = spyOn(
+      contributorDashboardAdminBackendApiService,
+      'removeContributionReviewerAsync');
+    component.activeTab = component.TAB_NAME_QUESTION_SUBMITTER;
+    fixture.detectChanges();
+    spyOn(
+      contributorDashboardAdminBackendApiService,
+      'contributionReviewerRightsAsync').and.returnValue(Promise.resolve({
+      can_submit_questions: true,
+      can_review_questions: true,
+      can_review_translation_for_language_codes: [],
+      can_review_voiceover_for_language_codes: []
+    }));
+    let modalSpy = spyOn(ngbModal, 'open').and.callFake(() => {
+      return ({
+        componentInstance: MockNgbModalRef,
+        result: Promise.resolve({
+          isQuestionSubmitter: false,
+          isQuestionReviewer: true
+        })
+      }) as NgbModalRef;
     });
 
-    it('should open question role editor modal and return not' +
-      ' translation submitter', fakeAsync(() => {
-=======
-  describe('when toggled various modal', () => {
-    beforeEach(() => {
+    component.openRoleEditor('user1');
+    tick();
+
+    expect(modalSpy).toHaveBeenCalledWith(CdAdminQuestionRoleEditorModal);
+    expect(removeRightsSpy).toHaveBeenCalled();
+  }));
+
+  it('should open question role editor modal and return changed' +
+    ' value of question reviewer', fakeAsync(() => {
+    const removeRightsSpy = spyOn(
+      contributorDashboardAdminBackendApiService,
+      'removeContributionReviewerAsync');
+    component.activeTab = component.TAB_NAME_QUESTION_SUBMITTER;
+    fixture.detectChanges();
+    spyOn(
+      contributorDashboardAdminBackendApiService,
+      'contributionReviewerRightsAsync').and.returnValue(Promise.resolve({
+      can_submit_questions: true,
+      can_review_questions: true,
+      can_review_translation_for_language_codes: [],
+      can_review_voiceover_for_language_codes: []
+    }));
+    let modalSpy = spyOn(ngbModal, 'open').and.callFake(() => {
+      return ({
+        componentInstance: MockNgbModalRef,
+        result: Promise.resolve({
+          isQuestionSubmitter: true,
+          isQuestionReviewer: false
+        })
+      }) as NgbModalRef;
     });
 
-    it('should open question role editor modal when on question' +
-      ' submitter/reviewer tabs', fakeAsync(() => {
->>>>>>> 23c6fbce
-      const removeRightsSpy = spyOn(
-        contributorDashboardAdminBackendApiService,
-        'removeContributionReviewerAsync');
-      component.activeTab = component.TAB_NAME_QUESTION_SUBMITTER;
-      fixture.detectChanges();
-      spyOn(
-        contributorDashboardAdminBackendApiService,
-        'contributionReviewerRightsAsync').and.returnValue(Promise.resolve({
-        can_submit_questions: true,
-        can_review_questions: true,
-        can_review_translation_for_language_codes: [],
-        can_review_voiceover_for_language_codes: []
-      }));
-<<<<<<< HEAD
-
-=======
->>>>>>> 23c6fbce
-      let modalSpy = spyOn(ngbModal, 'open').and.callFake(() => {
-        return ({
-          componentInstance: MockNgbModalRef,
-          result: Promise.resolve({
-            isQuestionSubmitter: false,
-            isQuestionReviewer: true
-          })
-        }) as NgbModalRef;
-      });
-<<<<<<< HEAD
-      component.openRoleEditor('user1');
-      tick();
-=======
-
-      component.openRoleEditor('user1');
-      tick();
-
->>>>>>> 23c6fbce
-      expect(modalSpy).toHaveBeenCalledWith(CdAdminQuestionRoleEditorModal);
-      expect(removeRightsSpy).toHaveBeenCalled();
-    }));
-
-<<<<<<< HEAD
-    it('should open question role editor modal and return not' +
-      ' translation reviewer', fakeAsync(() => {
-=======
-    it('should open question role editor modal and return changed' +
-      ' value of question reviewer', fakeAsync(() => {
->>>>>>> 23c6fbce
-      const removeRightsSpy = spyOn(
-        contributorDashboardAdminBackendApiService,
-        'removeContributionReviewerAsync');
-      component.activeTab = component.TAB_NAME_QUESTION_SUBMITTER;
-      fixture.detectChanges();
-      spyOn(
-        contributorDashboardAdminBackendApiService,
-        'contributionReviewerRightsAsync').and.returnValue(Promise.resolve({
-        can_submit_questions: true,
-        can_review_questions: true,
-        can_review_translation_for_language_codes: [],
-        can_review_voiceover_for_language_codes: []
-      }));
-<<<<<<< HEAD
-
-=======
->>>>>>> 23c6fbce
-      let modalSpy = spyOn(ngbModal, 'open').and.callFake(() => {
-        return ({
-          componentInstance: MockNgbModalRef,
-          result: Promise.resolve({
-            isQuestionSubmitter: true,
-            isQuestionReviewer: false
-          })
-        }) as NgbModalRef;
-      });
-<<<<<<< HEAD
-      component.openRoleEditor('user1');
-      tick();
-=======
-
-      component.openRoleEditor('user1');
-      tick();
-
->>>>>>> 23c6fbce
-      expect(modalSpy).toHaveBeenCalledWith(CdAdminQuestionRoleEditorModal);
-      expect(removeRightsSpy).toHaveBeenCalled();
-    }));
-
-<<<<<<< HEAD
-    it('should open question role editor modal and return is' +
-=======
-    it('should open question role editor modal and return changed value of' +
->>>>>>> 23c6fbce
-      ' translation reviewer', fakeAsync(() => {
-      const addRightsSpy = spyOn(
-        contributorDashboardAdminBackendApiService,
-        'addContributionReviewerAsync');
-      component.activeTab = component.TAB_NAME_QUESTION_SUBMITTER;
-      fixture.detectChanges();
-      spyOn(
-        contributorDashboardAdminBackendApiService,
-        'contributionReviewerRightsAsync').and.returnValue(Promise.resolve({
-        can_submit_questions: true,
-        can_review_questions: false,
-        can_review_translation_for_language_codes: [],
-        can_review_voiceover_for_language_codes: []
-      }));
-<<<<<<< HEAD
-
-=======
->>>>>>> 23c6fbce
-      let modalSpy = spyOn(ngbModal, 'open').and.callFake(() => {
-        return ({
-          componentInstance: MockNgbModalRef,
-          result: Promise.resolve({
-            isQuestionSubmitter: true,
-            isQuestionReviewer: true
-          })
-        }) as NgbModalRef;
-      });
-<<<<<<< HEAD
-      component.openRoleEditor('user1');
-      tick();
-=======
-
-      component.openRoleEditor('user1');
-      tick();
-
->>>>>>> 23c6fbce
-      expect(modalSpy).toHaveBeenCalledWith(CdAdminQuestionRoleEditorModal);
-      expect(addRightsSpy).toHaveBeenCalled();
-    }));
-
-<<<<<<< HEAD
-    it('should open question role editor modal and return is' +
-=======
-    it('should open question role editor modal and return changed value' +
->>>>>>> 23c6fbce
-      ' translation submitter', fakeAsync(() => {
-      const addRightsSpy = spyOn(
-        contributorDashboardAdminBackendApiService,
-        'addContributionReviewerAsync');
-      component.activeTab = component.TAB_NAME_QUESTION_SUBMITTER;
-      fixture.detectChanges();
-      spyOn(
-        contributorDashboardAdminBackendApiService,
-        'contributionReviewerRightsAsync').and.returnValue(Promise.resolve({
-        can_submit_questions: false,
-        can_review_questions: true,
-        can_review_translation_for_language_codes: [],
-        can_review_voiceover_for_language_codes: []
-      }));
-<<<<<<< HEAD
-
-=======
->>>>>>> 23c6fbce
-      let modalSpy = spyOn(ngbModal, 'open').and.callFake(() => {
-        return ({
-          componentInstance: MockNgbModalRef,
-          result: Promise.resolve({
-            isQuestionSubmitter: true,
-            isQuestionReviewer: true
-          })
-        }) as NgbModalRef;
-      });
-<<<<<<< HEAD
-      component.openRoleEditor('user1');
-      tick();
-=======
-
-      component.openRoleEditor('user1');
-      tick();
-
->>>>>>> 23c6fbce
-      expect(modalSpy).toHaveBeenCalledWith(CdAdminQuestionRoleEditorModal);
-      expect(addRightsSpy).toHaveBeenCalled();
-    }));
-
-    it('should open translation role editor modal', fakeAsync(() => {
-      component.activeTab = component.TAB_NAME_TRANSLATION_REVIEWER;
-      fixture.detectChanges();
-      spyOn(
-        contributorDashboardAdminBackendApiService,
-        'contributionReviewerRightsAsync').and.returnValue(Promise.resolve({
-        can_submit_questions: false,
-        can_review_questions: true,
-        can_review_translation_for_language_codes: ['en'],
-        can_review_voiceover_for_language_codes: []
-      }));
-<<<<<<< HEAD
-
-=======
->>>>>>> 23c6fbce
-      let modalSpy = spyOn(ngbModal, 'open').and.callFake(() => {
-        return ({
-          componentInstance: MockNgbModalRef
-        }) as NgbModalRef;
-      });
-<<<<<<< HEAD
-=======
-
->>>>>>> 23c6fbce
-      component.openRoleEditor('user1');
-      tick();
-
-      expect(modalSpy).toHaveBeenCalledWith(
-        CdAdminTranslationRoleEditorModal);
-    }));
-
-    it('should open username input modal', fakeAsync(() => {
-      component.activeTab = component.TAB_NAME_TRANSLATION_REVIEWER;
-      fixture.detectChanges();
-<<<<<<< HEAD
-
-      const openRoleEditorSpy = spyOn(component, 'openRoleEditor');
-
-=======
-      const openRoleEditorSpy = spyOn(component, 'openRoleEditor');
->>>>>>> 23c6fbce
-      let modalSpy = spyOn(ngbModal, 'open').and.callFake(() => {
-        return ({
-          componentInstance: MockNgbModalRef,
-          result: Promise.resolve('user1')
-        }) as NgbModalRef;
-      });
-<<<<<<< HEAD
-      component.openUsernameInputModal();
-      tick();
-=======
-
-      component.openUsernameInputModal();
-      tick();
-
->>>>>>> 23c6fbce
-      expect(modalSpy).toHaveBeenCalledWith(UsernameInputModal);
-      expect(openRoleEditorSpy).toHaveBeenCalledWith('user1');
-    }));
-  });
+    component.openRoleEditor('user1');
+    tick();
+
+    expect(modalSpy).toHaveBeenCalledWith(CdAdminQuestionRoleEditorModal);
+    expect(removeRightsSpy).toHaveBeenCalled();
+  }));
+
+  it('should open question role editor modal and return changed value of' +
+    ' translation reviewer', fakeAsync(() => {
+    const addRightsSpy = spyOn(
+      contributorDashboardAdminBackendApiService,
+      'addContributionReviewerAsync');
+    component.activeTab = component.TAB_NAME_QUESTION_SUBMITTER;
+    fixture.detectChanges();
+    spyOn(
+      contributorDashboardAdminBackendApiService,
+      'contributionReviewerRightsAsync').and.returnValue(Promise.resolve({
+      can_submit_questions: true,
+      can_review_questions: false,
+      can_review_translation_for_language_codes: [],
+      can_review_voiceover_for_language_codes: []
+    }));
+    let modalSpy = spyOn(ngbModal, 'open').and.callFake(() => {
+      return ({
+        componentInstance: MockNgbModalRef,
+        result: Promise.resolve({
+          isQuestionSubmitter: true,
+          isQuestionReviewer: true
+        })
+      }) as NgbModalRef;
+    });
+
+    component.openRoleEditor('user1');
+    tick();
+
+    expect(modalSpy).toHaveBeenCalledWith(CdAdminQuestionRoleEditorModal);
+    expect(addRightsSpy).toHaveBeenCalled();
+  }));
+
+  it('should open question role editor modal and return changed value' +
+    ' translation submitter', fakeAsync(() => {
+    const addRightsSpy = spyOn(
+      contributorDashboardAdminBackendApiService,
+      'addContributionReviewerAsync');
+    component.activeTab = component.TAB_NAME_QUESTION_SUBMITTER;
+    fixture.detectChanges();
+    spyOn(
+      contributorDashboardAdminBackendApiService,
+      'contributionReviewerRightsAsync').and.returnValue(Promise.resolve({
+      can_submit_questions: false,
+      can_review_questions: true,
+      can_review_translation_for_language_codes: [],
+      can_review_voiceover_for_language_codes: []
+    }));
+    let modalSpy = spyOn(ngbModal, 'open').and.callFake(() => {
+      return ({
+        componentInstance: MockNgbModalRef,
+        result: Promise.resolve({
+          isQuestionSubmitter: true,
+          isQuestionReviewer: true
+        })
+      }) as NgbModalRef;
+    });
+
+    component.openRoleEditor('user1');
+    tick();
+
+    expect(modalSpy).toHaveBeenCalledWith(CdAdminQuestionRoleEditorModal);
+    expect(addRightsSpy).toHaveBeenCalled();
+  }));
+
+  it('should open translation role editor modal', fakeAsync(() => {
+    component.activeTab = component.TAB_NAME_TRANSLATION_REVIEWER;
+    fixture.detectChanges();
+    spyOn(
+      contributorDashboardAdminBackendApiService,
+      'contributionReviewerRightsAsync').and.returnValue(Promise.resolve({
+      can_submit_questions: false,
+      can_review_questions: true,
+      can_review_translation_for_language_codes: ['en'],
+      can_review_voiceover_for_language_codes: []
+    }));
+    let modalSpy = spyOn(ngbModal, 'open').and.callFake(() => {
+      return ({
+        componentInstance: MockNgbModalRef
+      }) as NgbModalRef;
+    });
+
+    component.openRoleEditor('user1');
+    tick();
+
+    expect(modalSpy).toHaveBeenCalledWith(
+      CdAdminTranslationRoleEditorModal);
+  }));
+
+  it('should open username input modal', fakeAsync(() => {
+    component.activeTab = component.TAB_NAME_TRANSLATION_REVIEWER;
+    fixture.detectChanges();
+    const openRoleEditorSpy = spyOn(component, 'openRoleEditor');
+    let modalSpy = spyOn(ngbModal, 'open').and.callFake(() => {
+      return ({
+        componentInstance: MockNgbModalRef,
+        result: Promise.resolve('user1')
+      }) as NgbModalRef;
+    });
+
+    component.openUsernameInputModal();
+    tick();
+
+    expect(modalSpy).toHaveBeenCalledWith(UsernameInputModal);
+    expect(openRoleEditorSpy).toHaveBeenCalledWith('user1');
+  }));
 });