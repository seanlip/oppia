// Copyright 2023 The Oppia Authors. All Rights Reserved.
//
// Licensed under the Apache License, Version 2.0 (the "License");
// you may not use this file except in compliance with the License.
// You may obtain a copy of the License at
//
//      http://www.apache.org/licenses/LICENSE-2.0
//
// Unless required by applicable law or agreed to in writing, software
// distributed under the License is distributed on an "AS-IS" BASIS,
// WITHOUT WARRANTIES OR CONDITIONS OF ANY KIND, either express or implied.
// See the License for the specific language governing permissions and
// limitations under the License.

/**
 * @fileoverview Unit tests for contributor admin dashboard page component.
 */

import { ComponentFixture, TestBed, fakeAsync, tick, waitForAsync } from '@angular/core/testing';
import { HttpClientTestingModule } from '@angular/common/http/testing';
import { ContributorAdminDashboardPageComponent } from './contributor-admin-dashboard-page.component';
import { UserService } from 'services/user.service';
import { NO_ERRORS_SCHEMA } from '@angular/core';
import { CommunityContributionStatsDict, ContributorDashboardAdminStatsBackendApiService } from './services/contributor-dashboard-admin-stats-backend-api.service';

describe('Contributor dashboard Admin page', () => {
  let component: ContributorAdminDashboardPageComponent;
  let fixture: ComponentFixture<ContributorAdminDashboardPageComponent>;
  let contributorDashboardAdminStatsBackendApiService: (
    ContributorDashboardAdminStatsBackendApiService);
  let userService: UserService;
  let translationCoordinatorInfo = {
    _roles: ['USER_ROLE'],
    _isModerator: true,
    _isCurriculumAdmin: false,
    _isTopicManager: false,
    _isSuperAdmin: false,
    _canCreateCollections: true,
    _preferredSiteLanguageCode: 'en',
    _username: 'username1',
    _email: 'tester@example.org',
    _isLoggedIn: true,
    isModerator: () => true,
    isCurriculumAdmin: () => false,
    isSuperAdmin: () => false,
    isTopicManager: () => false,
    isTranslationAdmin: () => false,
    isBlogAdmin: () => false,
    isBlogPostEditor: () => false,
    isQuestionAdmin: () => false,
    isQuestionCoordinator: () => false,
    isTranslationCoordinator: () => true,
    canCreateCollections: () => true,
    getPreferredSiteLanguageCode: () =>'en',
    getUsername: () => 'username1',
    getEmail: () => 'tester@example.org',
    isLoggedIn: () => true
  };
<<<<<<< HEAD
=======
  let nullUserInfo = {
    _roles: ['USER_ROLE'],
    _isModerator: true,
    _isCurriculumAdmin: false,
    _isTopicManager: false,
    _isSuperAdmin: false,
    _canCreateCollections: true,
    _preferredSiteLanguageCode: 'en',
    _username: null,
    _email: 'tester@example.org',
    _isLoggedIn: true,
    isModerator: () => true,
    isCurriculumAdmin: () => false,
    isSuperAdmin: () => false,
    isTopicManager: () => false,
    isTranslationAdmin: () => false,
    isBlogAdmin: () => false,
    isBlogPostEditor: () => false,
    isQuestionAdmin: () => false,
    isQuestionCoordinator: () => false,
    isTranslationCoordinator: () => true,
    canCreateCollections: () => true,
    getPreferredSiteLanguageCode: () =>'en',
    getUsername: () => null,
    getEmail: () => 'tester@example.org',
    isLoggedIn: () => true
  };
>>>>>>> 0e13814a
  let questionCoordinatorInfo = {
    _roles: ['USER_ROLE'],
    _isModerator: true,
    _isCurriculumAdmin: false,
    _isTopicManager: false,
    _isSuperAdmin: false,
    _canCreateCollections: true,
    _preferredSiteLanguageCode: 'en',
    _username: 'username1',
    _email: 'tester@example.org',
    _isLoggedIn: true,
    isModerator: () => true,
    isCurriculumAdmin: () => false,
    isSuperAdmin: () => false,
    isTopicManager: () => false,
    isTranslationAdmin: () => false,
    isBlogAdmin: () => false,
    isBlogPostEditor: () => false,
    isQuestionAdmin: () => false,
    isQuestionCoordinator: () => true,
    isTranslationCoordinator: () => false,
    canCreateCollections: () => true,
    getPreferredSiteLanguageCode: () =>'en',
    getUsername: () => 'username1',
    getEmail: () => 'tester@example.org',
    isLoggedIn: () => true
  };
  let fullAccessUserInfo = {
    _roles: ['USER_ROLE'],
    _isModerator: true,
    _isCurriculumAdmin: false,
    _isTopicManager: false,
    _isSuperAdmin: false,
    _canCreateCollections: true,
    _preferredSiteLanguageCode: 'en',
    _username: 'username1',
    _email: 'tester@example.org',
    _isLoggedIn: true,
    isModerator: () => true,
    isCurriculumAdmin: () => false,
    isSuperAdmin: () => false,
    isTopicManager: () => false,
    isTranslationAdmin: () => false,
    isBlogAdmin: () => false,
    isBlogPostEditor: () => false,
    isQuestionAdmin: () => false,
    isQuestionCoordinator: () => true,
    isTranslationCoordinator: () => true,
    canCreateCollections: () => true,
    getPreferredSiteLanguageCode: () =>'en',
    getUsername: () => 'username1',
    getEmail: () => 'tester@example.org',
    isLoggedIn: () => true
  };

  beforeEach(waitForAsync(() => {
    TestBed.configureTestingModule({
      imports: [HttpClientTestingModule],
      declarations: [
        ContributorAdminDashboardPageComponent
      ],
      providers: [
        ContributorDashboardAdminStatsBackendApiService
      ],
      schemas: [NO_ERRORS_SCHEMA]
    }).compileComponents();

    fixture = TestBed.createComponent(ContributorAdminDashboardPageComponent);
    component = fixture.componentInstance;
    contributorDashboardAdminStatsBackendApiService = TestBed.inject(
      ContributorDashboardAdminStatsBackendApiService);
    userService = TestBed.inject(UserService);

    spyOn(
      contributorDashboardAdminStatsBackendApiService, 'fetchCommunityStats')
      .and.returnValue(Promise.resolve({
        translation_reviewers_count: 1,
        question_reviewers_count: 1
      } as CommunityContributionStatsDict));

    component.ngOnInit();
  }));

  it('should evaluate active tab', () => {
    component.setActiveTab('Translation Submitter');
    expect(component.activeTab).toBe('Translation Submitter');
  });

<<<<<<< HEAD
  it('should update selection', () => {
    component.updateSelection('selection1');
    expect(component.selection).toEqual('selection1');
=======
  it('should update selectedContributionType', () => {
    component.updateSelectedContributionType('selection1');
    expect(component.selectedContributionType).toEqual('selection1');
>>>>>>> 0e13814a
  });

  it('should update translation coordinator view', fakeAsync(() => {
    spyOn(userService, 'getUserInfoAsync').and.returnValue(
      Promise.resolve(translationCoordinatorInfo));
    component.ngOnInit();
    tick();
    fixture.detectChanges();
    expect(component.isTranslationCoordinator).toBeTrue();
  }));

  it('should update question coordinator view', fakeAsync(() => {
    spyOn(userService, 'getUserInfoAsync').and.returnValue(
      Promise.resolve(questionCoordinatorInfo));
    component.ngOnInit();
    tick();
    fixture.detectChanges();
    expect(component.isQuestionCoordinator).toBeTrue();
  }));

  it('should update translation and question coordinator view',
    fakeAsync(() => {
      spyOn(userService, 'getUserInfoAsync').and.returnValue(
        Promise.resolve(fullAccessUserInfo));
      component.ngOnInit();
      tick();
      fixture.detectChanges();
      expect(component.isQuestionCoordinator).toBeTrue();
      expect(component.isTranslationCoordinator).toBeTrue();
    }));
<<<<<<< HEAD
=======

  it('should not update translation and question coordinator view' +
    'if username is null', fakeAsync(() => {
    spyOn(userService, 'getUserInfoAsync').and.returnValue(
      Promise.resolve(nullUserInfo));
    component.ngOnInit();
    tick();
    fixture.detectChanges();
    expect(component.CONTRIBUTION_TYPES).toBeUndefined();
  }));
>>>>>>> 0e13814a
});<|MERGE_RESOLUTION|>--- conflicted
+++ resolved
@@ -56,8 +56,6 @@
     getEmail: () => 'tester@example.org',
     isLoggedIn: () => true
   };
-<<<<<<< HEAD
-=======
   let nullUserInfo = {
     _roles: ['USER_ROLE'],
     _isModerator: true,
@@ -85,7 +83,6 @@
     getEmail: () => 'tester@example.org',
     isLoggedIn: () => true
   };
->>>>>>> 0e13814a
   let questionCoordinatorInfo = {
     _roles: ['USER_ROLE'],
     _isModerator: true,
@@ -174,15 +171,9 @@
     expect(component.activeTab).toBe('Translation Submitter');
   });
 
-<<<<<<< HEAD
-  it('should update selection', () => {
-    component.updateSelection('selection1');
-    expect(component.selection).toEqual('selection1');
-=======
   it('should update selectedContributionType', () => {
     component.updateSelectedContributionType('selection1');
     expect(component.selectedContributionType).toEqual('selection1');
->>>>>>> 0e13814a
   });
 
   it('should update translation coordinator view', fakeAsync(() => {
@@ -213,8 +204,6 @@
       expect(component.isQuestionCoordinator).toBeTrue();
       expect(component.isTranslationCoordinator).toBeTrue();
     }));
-<<<<<<< HEAD
-=======
 
   it('should not update translation and question coordinator view' +
     'if username is null', fakeAsync(() => {
@@ -225,5 +214,4 @@
     fixture.detectChanges();
     expect(component.CONTRIBUTION_TYPES).toBeUndefined();
   }));
->>>>>>> 0e13814a
 });