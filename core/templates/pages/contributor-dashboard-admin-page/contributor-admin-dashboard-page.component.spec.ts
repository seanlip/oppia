--- conflicted
+++ resolved
@@ -46,10 +46,6 @@
     ContributorDashboardAdminBackendApiService);
   let ngbModal: NgbModal;
   let $window: WindowRef;
-<<<<<<< HEAD
-
-=======
->>>>>>> 78fa1a9c
   class MockNgbModalRef {
     componentInstance!: {};
   }
@@ -88,11 +84,7 @@
       ],
       providers: [
         ContributorDashboardAdminStatsBackendApiService,
-<<<<<<< HEAD
         ContributorDashboardAdminBackendApiService,
-=======
-        ContributorDashboardAdminBackendApiService
->>>>>>> 78fa1a9c
       ],
       schemas: [NO_ERRORS_SCHEMA]
     }).overrideModule(BrowserDynamicTestingModule, {
@@ -147,19 +139,11 @@
       contributorDashboardAdminStatsBackendApiService,
       'fetchTopicChoices')
       .and.returnValue(Promise.resolve([[
-<<<<<<< HEAD
         { id: '1', topic: 'Science' },
         { id: '2', topic: 'Technology' },
       ], [
         { id: '1', topic: 'Science' },
         { id: '2', topic: 'Technology' },
-=======
-        { id: '1', topic: 'Science' },
-        { id: '2', topic: 'Technology' },
-      ], [
-        { id: '1', topic: 'Science' },
-        { id: '2', topic: 'Technology' },
->>>>>>> 78fa1a9c
       ]]));
 
     ContAdminStatsSpy = spyOn(
@@ -194,7 +178,6 @@
       getUserInfoSpy = spyOn(userService, 'getUserInfoAsync').and.returnValue(
         Promise.resolve(fullAccessUserInfo));
     });
-<<<<<<< HEAD
 
     it('should default to English language if no language is populated ' +
       'if user is logged in', fakeAsync(() => {
@@ -294,103 +277,6 @@
       expect(component.selectedLanguage.language)
         .toBe(nonDefaultLanguage.language);
       expect(component.selectedLanguage.id).toBe(nonDefaultLanguage.id);
-=======
-
-    it('should default to English language if no language is populated ' +
-      'if user is logged in', fakeAsync(() => {
-      component.ngOnInit();
-      tick();
-      fixture.detectChanges();
-      component.selectLanguage('French');
-
-      expect(component.selectedLanguage).toEqual({
-        language: 'English',
-        id: 'en'
-      });
-    }));
-  });
-
-  describe('when user is logged in', () => {
-    beforeEach(() => {
-      getUserInfoSpy = spyOn(userService, 'getUserInfoAsync').and.returnValue(
-        Promise.resolve(fullAccessUserInfo));
-
-      fixture.detectChanges();
-
-      component.ngOnInit();
-    });
-
-    it('should initialize the contributor admin stats table only' +
-       ' once when the contributor dashboard admin component' +
-       ' is intialized', fakeAsync(() => {
-      component.ngOnInit();
-      fixture.detectChanges();
-      tick();
-      const statsTable = fixture.debugElement.query(
-        By.directive(ContributorAdminStatsTable));
-      expect(statsTable).toBeTruthy();
-      expect(ContAdminStatsSpy).toHaveBeenCalledTimes(1);
-    }));
-
-    it('should fetch contributor admin stats only once when' +
-       ' when the contributor dashboard admin component ' +
-       'is initialized', fakeAsync(() => {
-      fetchContributorAdminStatsSpy = spyOn(
-        contributorDashboardAdminStatsBackendApiService,
-        'fetchContributorAdminStats')
-        .and.returnValue(Promise.resolve(
-          {stats: [], nextOffset: 0, more: false}));
-      component.ngOnInit();
-      fixture.detectChanges();
-      tick();
-      expect(fetchContributorAdminStatsSpy).toHaveBeenCalledTimes(1);
-    }));
-
-    it('should initialize variables onInit', fakeAsync(() => {
-      component.ngOnInit();
-      tick();
-      fixture.detectChanges();
-
-      expect(component.selectedLanguage.language).toEqual('English');
-      expect(component.selectedLanguage.id).toEqual('en');
-    }));
-
-    it('should throw error if fetchAssignedLanguageIds returns invalid ' +
-      'language', fakeAsync(() => {
-      fetchAssignedLanguageIdsSpy.and.returnValue(Promise.resolve(
-        ['invalid_language']));
-
-      expect(() => {
-        component.ngOnInit();
-        tick();
-      }).toThrowError();
-    }));
-
-    it('should open language dropdown', () => {
-      expect(component.languageDropdownShown).toBeFalse();
-
-      component.toggleLanguageDropdown();
-
-      expect(component.languageDropdownShown).toBeTrue();
-    });
-
-    it('should open last activity dropdown', fakeAsync(() => {
-      expect(component.activityDropdownShown).toBeFalse();
-
-      component.toggleActivityDropdown();
-
-      expect(component.activityDropdownShown).toBeTrue();
-    }));
-
-    it('should select language from dropdown', fakeAsync(() => {
-      component.ngOnInit();
-      tick();
-      fixture.detectChanges();
-
-      component.selectLanguage('العربية (Arabic)');
-      expect(component.selectedLanguage.language).toBe('العربية (Arabic)');
-      expect(component.selectedLanguage.id).toBe('ar');
->>>>>>> 78fa1a9c
     }));
 
     it('should select last activity from dropdown', fakeAsync(() => {
@@ -467,7 +353,6 @@
       expect(component.selectedTopicIds).toEqual(['1', '2']);
       expect(component.selectedLanguage.language).toBe('English');
       expect(component.selectedLanguage.id).toBe('en');
-<<<<<<< HEAD
       const nonDefaultLanguage = {
         id: 'ar',
         language: 'Arabic (العربية)'
@@ -476,12 +361,6 @@
       expect(component.selectedLanguage.language)
         .toBe(nonDefaultLanguage.language);
       expect(component.selectedLanguage.id).toBe(nonDefaultLanguage.id);
-=======
-
-      component.selectLanguage('العربية (Arabic)');
-      expect(component.selectedLanguage.language).toBe('العربية (Arabic)');
-      expect(component.selectedLanguage.id).toBe('ar');
->>>>>>> 78fa1a9c
       expect(component.selectedTopicIds).toEqual(['1', '2']);
     }));
 
@@ -764,7 +643,6 @@
 
       component.openRoleEditor('user1');
       tick();
-<<<<<<< HEAD
 
       expect(modalSpy).toHaveBeenCalledWith(
         CdAdminTranslationRoleEditorModal);
@@ -803,29 +681,6 @@
         id: 'az',
         language: 'Azerbaijani (Azeri)'
       });
-=======
-
-      expect(modalSpy).toHaveBeenCalledWith(
-        CdAdminTranslationRoleEditorModal);
-    }));
-
-    it('should open username input modal', fakeAsync(() => {
-      component.activeTab = component.TAB_NAME_TRANSLATION_REVIEWER;
-      fixture.detectChanges();
-      const openRoleEditorSpy = spyOn(component, 'openRoleEditor');
-      let modalSpy = spyOn(ngbModal, 'open').and.callFake(() => {
-        return ({
-          componentInstance: MockNgbModalRef,
-          result: Promise.resolve('user1')
-        }) as NgbModalRef;
-      });
-
-      component.openUsernameInputModal();
-      tick();
-
-      expect(modalSpy).toHaveBeenCalledWith(UsernameInputModal);
-      expect(openRoleEditorSpy).toHaveBeenCalledWith('user1');
->>>>>>> 78fa1a9c
     }));
   });
 });