--- conflicted
+++ resolved
@@ -45,11 +45,8 @@
   let contributorDashboardAdminBackendApiService: (
     ContributorDashboardAdminBackendApiService);
   let ngbModal: NgbModal;
-<<<<<<< HEAD
-
-=======
   let $window: WindowRef;
->>>>>>> de8b8848
+
   class MockNgbModalRef {
     componentInstance!: {};
   }
@@ -88,10 +85,7 @@
       ],
       providers: [
         ContributorDashboardAdminStatsBackendApiService,
-<<<<<<< HEAD
-=======
-        ContributorDashboardAdminBackendApiService
->>>>>>> de8b8848
+        ContributorDashboardAdminBackendApiService,
       ],
       schemas: [NO_ERRORS_SCHEMA]
     }).overrideModule(BrowserDynamicTestingModule, {
@@ -129,7 +123,10 @@
       .and.returnValue(Promise.resolve({
         translation_reviewers_count: {
           en: 1,
-          ar: 1
+          ar: 1,
+          ms: 1,
+          az: 1,
+          'hi-en': 1
         },
         question_reviewers_count: 1
       } as CommunityContributionStatsBackendDict));
@@ -137,7 +134,7 @@
     fetchAssignedLanguageIdsSpy = spyOn(
       contributorDashboardAdminStatsBackendApiService,
       'fetchAssignedLanguageIds')
-      .and.returnValue(Promise.resolve(['en', 'ar']));
+      .and.returnValue(Promise.resolve(['en', 'ar', 'az', 'ms', 'hi-en']));
 
     spyOn(
       contributorDashboardAdminStatsBackendApiService,
@@ -204,19 +201,6 @@
 
       fixture.detectChanges();
 
-<<<<<<< HEAD
-    expect(component.selectedLanguage.language).toBe('English');
-    expect(component.selectedLanguage.id).toBe('en');
-    const nonDefaultLanguage = {
-      id: 'ar',
-      language: 'Arabic (العربية)'
-    };
-    component.selectLanguage(nonDefaultLanguage.language);
-    expect(component.selectedLanguage.language)
-      .toBe(nonDefaultLanguage.language);
-    expect(component.selectedLanguage.id).toBe(nonDefaultLanguage.id);
-  }));
-=======
       component.ngOnInit();
     });
 
@@ -231,7 +215,6 @@
       expect(statsTable).toBeTruthy();
       expect(ContAdminStatsSpy).toHaveBeenCalledTimes(1);
     }));
->>>>>>> de8b8848
 
     it('should fetch contributor admin stats only once when' +
        ' when the contributor dashboard admin component ' +
@@ -280,48 +263,21 @@
 
       component.toggleActivityDropdown();
 
-<<<<<<< HEAD
-  it('should apply topic and language filter both', fakeAsync(() => {
-    spyOn(userService, 'getUserInfoAsync').and.returnValue(
-      Promise.resolve(fullAccessUserInfo));
-    component.ngOnInit();
-    tick();
-    component.selectedTopicNames = ['Science', 'Technology'];
-    component.topics = [
-      { id: '1', topic: 'Science' },
-      { id: '2', topic: 'Technology' },
-    ];
-
-    fixture.detectChanges();
-    tick();
-    component.applyTopicFilter();
-
-    expect(component.selectedTopicIds).toEqual(['1', '2']);
-    expect(component.selectedLanguage.language).toBe('English');
-    expect(component.selectedLanguage.id).toBe('en');
-    const nonDefaultLanguage = {
-      id: 'ar',
-      language: 'Arabic (العربية)'
-    };
-    component.selectLanguage(nonDefaultLanguage.language);
-    expect(component.selectedLanguage.language)
-      .toBe(nonDefaultLanguage.language);
-    expect(component.selectedLanguage.id).toBe(nonDefaultLanguage.id);
-    expect(component.selectedTopicIds).toEqual(['1', '2']);
-  }));
-=======
       expect(component.activityDropdownShown).toBeTrue();
     }));
->>>>>>> de8b8848
 
     it('should select language from dropdown', fakeAsync(() => {
       component.ngOnInit();
       tick();
       fixture.detectChanges();
-
-      component.selectLanguage('العربية (Arabic)');
-      expect(component.selectedLanguage.language).toBe('العربية (Arabic)');
-      expect(component.selectedLanguage.id).toBe('ar');
+      const nonDefaultLanguage = {
+        id: 'ar',
+        language: 'Arabic (العربية)'
+      };
+      component.selectLanguage(nonDefaultLanguage.language);
+      expect(component.selectedLanguage.language)
+        .toBe(nonDefaultLanguage.language);
+      expect(component.selectedLanguage.id).toBe(nonDefaultLanguage.id);
     }));
 
     it('should select last activity from dropdown', fakeAsync(() => {
@@ -398,10 +354,14 @@
       expect(component.selectedTopicIds).toEqual(['1', '2']);
       expect(component.selectedLanguage.language).toBe('English');
       expect(component.selectedLanguage.id).toBe('en');
-
-      component.selectLanguage('العربية (Arabic)');
-      expect(component.selectedLanguage.language).toBe('العربية (Arabic)');
-      expect(component.selectedLanguage.id).toBe('ar');
+      const nonDefaultLanguage = {
+        id: 'ar',
+        language: 'Arabic (العربية)'
+      };
+      component.selectLanguage(nonDefaultLanguage.language);
+      expect(component.selectedLanguage.language)
+        .toBe(nonDefaultLanguage.language);
+      expect(component.selectedLanguage.id).toBe(nonDefaultLanguage.id);
       expect(component.selectedTopicIds).toEqual(['1', '2']);
     }));
 
@@ -703,28 +663,25 @@
       component.openUsernameInputModal();
       tick();
 
-<<<<<<< HEAD
-    expect(modalSpy).toHaveBeenCalledWith(UsernameInputModal);
-    expect(openRoleEditorSpy).toHaveBeenCalledWith('user1');
-  }));
-
-  it('should start any language with its English name', () => {
-    expect(component.languageChoices).toContain({
-      id: 'ms',
-      language: 'Bahasa Melayu (بهاس ملايو)'
-    });
-    expect(component.languageChoices).toContain({
-      id: 'hi-en',
-      language: 'Hinglish'
-    });
-    expect(component.languageChoices).toContain({
-      id: 'az',
-      language: 'Azerbaijani (Azeri)'
-    });
-=======
       expect(modalSpy).toHaveBeenCalledWith(UsernameInputModal);
       expect(openRoleEditorSpy).toHaveBeenCalledWith('user1');
     }));
->>>>>>> de8b8848
+
+    it('should start any language with its English name', fakeAsync(() => {
+      component.ngOnInit();
+      tick();
+      expect(component.languageChoices).toContain({
+        id: 'ms',
+        language: 'Bahasa Melayu (بهاس ملايو)'
+      });
+      expect(component.languageChoices).toContain({
+        id: 'hi-en',
+        language: 'Hinglish'
+      });
+      expect(component.languageChoices).toContain({
+        id: 'az',
+        language: 'Azerbaijani (Azeri)'
+      });
+    }));
   });
 });