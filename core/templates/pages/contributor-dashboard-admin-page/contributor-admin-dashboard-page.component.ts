// Copyright 2023 The Oppia Authors. All Rights Reserved.
//
// Licensed under the Apache License, Version 2.0 (the "License");
// you may not use this file except in compliance with the License.
// You may obtain a copy of the License at
//
//      http://www.apache.org/licenses/LICENSE-2.0
//
// Unless required by applicable law or agreed to in writing, software
// distributed under the License is distributed on an "AS-IS" BASIS,
// WITHOUT WARRANTIES OR CONDITIONS OF ANY KIND, either express or implied.
// See the License for the specific language governing permissions and
// limitations under the License.


/**
 * @fileoverview Component for the feedback Updates page.
 */

import { Component, OnInit, ChangeDetectorRef } from '@angular/core';
import { downgradeComponent } from '@angular/upgrade/static';
import { WindowRef } from 'services/contextual/window-ref.service';
import './contributor-admin-dashboard-page.component.css';
import { animate, state, style, transition, trigger } from '@angular/animations';
import { ContributorDashboardAdminStatsBackendApiService } from './services/contributor-dashboard-admin-stats-backend-api.service';
import { UserService } from 'services/user.service';

@Component({
  selector: 'contributor-admin-dashboard-page',
  styleUrls: ['./contributor-admin-dashboard-page.component.css'],
  templateUrl: './contributor-admin-dashboard-page.component.html',
  animations: [
    trigger('detailExpand', [
      state('collapsed', style({height: '0px', minHeight: '0'})),
      state('expanded', style({height: '*'})),
      transition(
        'expanded <=> collapsed',
        animate('225ms cubic-bezier(0.4, 0.0, 0.2, 1)')),
    ]),
  ],
})
export class ContributorAdminDashboardPageComponent implements OnInit {
  activeTab!: string;
  TAB_NAME_TRANSLATION_SUBMITTER: string = 'Translation Submitter';
  TAB_NAME_TRANSLATION_REVIEWER: string = 'Translation Reviewer';
  TAB_NAME_QUESTION_SUBMITTER: string = 'Question Submitter';
  TAB_NAME_QUESTION_REVIEWER: string = 'Question Reviewer';
  translationReviewersCount: number = 0;
  questionReviewersCount: number = 0;
  CONTRIBUTION_TYPES!: string[];
<<<<<<< HEAD
  selection!: string;
=======
  selectedContributionType!: string;
>>>>>>> 0e13814a
  isQuestionCoordinator!: boolean;
  isTranslationCoordinator!: boolean;

  constructor(
    private windowRef: WindowRef,
    private changeDetectorRef: ChangeDetectorRef,
    private contributorDashboardAdminStatsBackendApiService:
      ContributorDashboardAdminStatsBackendApiService,
    private userService: UserService,
  ) {}

  setActiveTab(tabName: string): void {
    this.activeTab = tabName;
    this.changeDetectorRef.detectChanges();
  }

  checkMobileView(): boolean {
    return (this.windowRef.nativeWindow.innerWidth < 800);
  }

<<<<<<< HEAD
  updateSelection(selection: string): void {
    this.selection = selection;
    this.setActiveTab(selection);
  }

  ngOnInit(): void {
    let userInfoPromise = this.userService.getUserInfoAsync();
    userInfoPromise.then(userInfo => {
      const username = userInfo.getUsername();
      if (username) {
        this.isQuestionCoordinator = userInfo.isQuestionCoordinator();
        this.isTranslationCoordinator = userInfo.isTranslationCoordinator();

        if (this.isTranslationCoordinator) {
          this.CONTRIBUTION_TYPES = [this.TAB_NAME_TRANSLATION_SUBMITTER,
            this.TAB_NAME_TRANSLATION_REVIEWER];
        }
        if (this.isQuestionCoordinator) {
          this.CONTRIBUTION_TYPES = [this.TAB_NAME_QUESTION_SUBMITTER,
            this.TAB_NAME_QUESTION_REVIEWER];
        }
        if (this.isQuestionCoordinator && this.isTranslationCoordinator) {
          this.CONTRIBUTION_TYPES = [this.TAB_NAME_TRANSLATION_SUBMITTER,
            this.TAB_NAME_TRANSLATION_REVIEWER,
            this.TAB_NAME_QUESTION_SUBMITTER,
            this.TAB_NAME_QUESTION_REVIEWER];
        }

        this.updateSelection(this.CONTRIBUTION_TYPES[0]);
        this.changeDetectorRef.detectChanges();
      }
=======
  updateSelectedContributionType(selectedContributionType: string): void {
    this.selectedContributionType = selectedContributionType;
    this.setActiveTab(selectedContributionType);
  }

  ngOnInit(): void {
    this.userService.getUserInfoAsync().then(userInfo => {
      const username = userInfo.getUsername();
      if (username === null) {
        return;
      }
      this.isQuestionCoordinator = userInfo.isQuestionCoordinator();
      this.isTranslationCoordinator = userInfo.isTranslationCoordinator();

      if (this.isTranslationCoordinator) {
        this.CONTRIBUTION_TYPES = [this.TAB_NAME_TRANSLATION_SUBMITTER,
          this.TAB_NAME_TRANSLATION_REVIEWER];
      }
      if (this.isQuestionCoordinator) {
        this.CONTRIBUTION_TYPES = [this.TAB_NAME_QUESTION_SUBMITTER,
          this.TAB_NAME_QUESTION_REVIEWER];
      }
      if (this.isQuestionCoordinator && this.isTranslationCoordinator) {
        this.CONTRIBUTION_TYPES = [this.TAB_NAME_TRANSLATION_SUBMITTER,
          this.TAB_NAME_TRANSLATION_REVIEWER,
          this.TAB_NAME_QUESTION_SUBMITTER,
          this.TAB_NAME_QUESTION_REVIEWER];
      }

      this.updateSelectedContributionType(this.CONTRIBUTION_TYPES[0]);
      this.changeDetectorRef.detectChanges();
>>>>>>> 0e13814a
    });

    this.contributorDashboardAdminStatsBackendApiService
      .fetchCommunityStats().then(
        (response) => {
          this.translationReviewersCount = response.translation_reviewers_count;
          this.questionReviewersCount = response.question_reviewers_count;
        });
  }
}

angular.module('oppia').directive('contributorAdminDashboardPage',
  downgradeComponent({
    component: ContributorAdminDashboardPageComponent
  }) as angular.IDirectiveFactory);<|MERGE_RESOLUTION|>--- conflicted
+++ resolved
@@ -48,11 +48,7 @@
   translationReviewersCount: number = 0;
   questionReviewersCount: number = 0;
   CONTRIBUTION_TYPES!: string[];
-<<<<<<< HEAD
-  selection!: string;
-=======
   selectedContributionType!: string;
->>>>>>> 0e13814a
   isQuestionCoordinator!: boolean;
   isTranslationCoordinator!: boolean;
 
@@ -73,39 +69,6 @@
     return (this.windowRef.nativeWindow.innerWidth < 800);
   }
 
-<<<<<<< HEAD
-  updateSelection(selection: string): void {
-    this.selection = selection;
-    this.setActiveTab(selection);
-  }
-
-  ngOnInit(): void {
-    let userInfoPromise = this.userService.getUserInfoAsync();
-    userInfoPromise.then(userInfo => {
-      const username = userInfo.getUsername();
-      if (username) {
-        this.isQuestionCoordinator = userInfo.isQuestionCoordinator();
-        this.isTranslationCoordinator = userInfo.isTranslationCoordinator();
-
-        if (this.isTranslationCoordinator) {
-          this.CONTRIBUTION_TYPES = [this.TAB_NAME_TRANSLATION_SUBMITTER,
-            this.TAB_NAME_TRANSLATION_REVIEWER];
-        }
-        if (this.isQuestionCoordinator) {
-          this.CONTRIBUTION_TYPES = [this.TAB_NAME_QUESTION_SUBMITTER,
-            this.TAB_NAME_QUESTION_REVIEWER];
-        }
-        if (this.isQuestionCoordinator && this.isTranslationCoordinator) {
-          this.CONTRIBUTION_TYPES = [this.TAB_NAME_TRANSLATION_SUBMITTER,
-            this.TAB_NAME_TRANSLATION_REVIEWER,
-            this.TAB_NAME_QUESTION_SUBMITTER,
-            this.TAB_NAME_QUESTION_REVIEWER];
-        }
-
-        this.updateSelection(this.CONTRIBUTION_TYPES[0]);
-        this.changeDetectorRef.detectChanges();
-      }
-=======
   updateSelectedContributionType(selectedContributionType: string): void {
     this.selectedContributionType = selectedContributionType;
     this.setActiveTab(selectedContributionType);
@@ -137,7 +100,6 @@
 
       this.updateSelectedContributionType(this.CONTRIBUTION_TYPES[0]);
       this.changeDetectorRef.detectChanges();
->>>>>>> 0e13814a
     });
 
     this.contributorDashboardAdminStatsBackendApiService
