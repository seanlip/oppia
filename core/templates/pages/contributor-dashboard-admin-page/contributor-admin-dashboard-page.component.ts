--- conflicted
+++ resolved
@@ -316,53 +316,15 @@
           isQuestionSubmitter: response.can_submit_questions,
           isQuestionReviewer: response.can_review_questions,
         };
-<<<<<<< HEAD
-        modelRef.result.then(results => {
-          this.contributorDashboardAdminBackendApiService.
-            updateQuestionRightsAsync(
+        modelRef.result.then(
+          results => {
+            this.contributorDashboardAdminBackendApiService.updateQuestionRightsAsync(
               username,
               results.isQuestionSubmitter,
               results.isQuestionReviewer,
               response.can_submit_questions,
-              response.can_review_questions);
-        }, () => {
-          // Note to developers:
-          // This callback is triggered when the Cancel button is clicked.
-          // No further action is needed.
-        });
-=======
-        modelRef.result.then(
-          results => {
-            if (results.isQuestionSubmitter !== response.can_submit_questions) {
-              if (results.isQuestionSubmitter) {
-                this.contributorDashboardAdminBackendApiService.addContributionReviewerAsync(
-                  AppConstants.CD_USER_RIGHTS_CATEGORY_SUBMIT_QUESTION,
-                  username,
-                  null
-                );
-              } else {
-                this.contributorDashboardAdminBackendApiService.removeContributionReviewerAsync(
-                  username,
-                  AppConstants.CD_USER_RIGHTS_CATEGORY_SUBMIT_QUESTION,
-                  null
-                );
-              }
-            }
-            if (results.isQuestionReviewer !== response.can_review_questions) {
-              if (results.isQuestionReviewer) {
-                this.contributorDashboardAdminBackendApiService.addContributionReviewerAsync(
-                  AppConstants.CD_USER_RIGHTS_CATEGORY_REVIEW_QUESTION,
-                  username,
-                  null
-                );
-              } else {
-                this.contributorDashboardAdminBackendApiService.removeContributionReviewerAsync(
-                  username,
-                  AppConstants.CD_USER_RIGHTS_CATEGORY_REVIEW_QUESTION,
-                  null
-                );
-              }
-            }
+              response.can_review_questions
+            );
           },
           () => {
             // Note to developers:
@@ -370,7 +332,6 @@
             // No further action is needed.
           }
         );
->>>>>>> 4df5a769
       });
   }
 
