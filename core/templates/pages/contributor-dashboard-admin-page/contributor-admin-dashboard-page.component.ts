// Copyright 2023 The Oppia Authors. All Rights Reserved.
//
// Licensed under the Apache License, Version 2.0 (the "License");
// you may not use this file except in compliance with the License.
// You may obtain a copy of the License at
//
//      http://www.apache.org/licenses/LICENSE-2.0
//
// Unless required by applicable law or agreed to in writing, software
// distributed under the License is distributed on an "AS-IS" BASIS,
// WITHOUT WARRANTIES OR CONDITIONS OF ANY KIND, either express or implied.
// See the License for the specific language governing permissions and
// limitations under the License.

/**
 * @fileoverview Component for the feedback Updates page.
 */

import {
  Component,
  OnInit,
  ChangeDetectorRef,
  ViewChild,
  ElementRef,
  HostListener,
} from '@angular/core';
import {downgradeComponent} from '@angular/upgrade/static';
import {WindowRef} from 'services/contextual/window-ref.service';
import './contributor-admin-dashboard-page.component.css';
import {animate, state, style, transition, trigger} from '@angular/animations';
import {
  ContributorDashboardAdminStatsBackendApiService,
  translationReviewersCount,
} from './services/contributor-dashboard-admin-stats-backend-api.service';
import {AppConstants} from 'app.constants';
import {ContributorAdminDashboardFilter} from './contributor-admin-dashboard-filter.model';
import {UserService} from 'services/user.service';
import {ContributorDashboardAdminBackendApiService} from './services/contributor-dashboard-admin-backend-api.service';
import {NgbModal} from '@ng-bootstrap/ng-bootstrap';
import {UsernameInputModal} from './username-input-modal/username-input-modal.component';
import {CdAdminQuestionRoleEditorModal} from './question-role-editor-modal/cd-admin-question-role-editor-modal.component';
import {CdAdminTranslationRoleEditorModal} from './translation-role-editor-modal/cd-admin-translation-role-editor-modal.component';
import isEqual from 'lodash/isEqual';
<<<<<<< HEAD
import {CustomDatepickerAdapter} from 'services/custom-datepicker-adapter.service';
import {DateAdapter, MAT_DATE_FORMATS} from '@angular/material/core';
=======
import {AlertsService} from 'services/alerts.service';
>>>>>>> 6468b700

export interface LanguageChoice {
  id: string;
  language: string;
}
export interface TopicChoice {
  id: string;
  topic: string;
}
export const PICK_FORMATS = {
  parse: {dateInput: {month: 'short', year: 'numeric', day: 'numeric'}},
  display: {
    dateInput: 'input',
    monthYearLabel: {year: 'numeric', month: 'short'},
    dateA11yLabel: {year: 'numeric', month: 'long', day: 'numeric'},
    monthYearA11yLabel: {year: 'numeric', month: 'long'},
  },
};
@Component({
  selector: 'contributor-admin-dashboard-page',
  styleUrls: ['./contributor-admin-dashboard-page.component.css'],
  templateUrl: './contributor-admin-dashboard-page.component.html',
  animations: [
    trigger('languageDropdownTrigger', [
      state('expanded', style({transform: 'rotate(180deg)'})),
      state('collapsed', style({transform: 'rotate(0)'})),
      transition('expanded => collapsed', animate('200ms ease-out')),
      transition('collapsed => expanded', animate('200ms ease-in')),
    ]),
  ],
  providers: [
    {provide: DateAdapter, useClass: CustomDatepickerAdapter},
    {provide: MAT_DATE_FORMATS, useValue: PICK_FORMATS},
  ],
})
export class ContributorAdminDashboardPageComponent implements OnInit {
  @ViewChild('languageDropdown', {static: false})
  languageDropdownRef!: ElementRef;

  languageDropdownShown: boolean = false;
  activeTab!: string;
  TAB_NAME_TRANSLATION_SUBMITTER: string = 'Translation Submitter';
  TAB_NAME_TRANSLATION_REVIEWER: string = 'Translation Reviewer';
  TAB_NAME_QUESTION_SUBMITTER: string = 'Question Submitter';
  TAB_NAME_QUESTION_REVIEWER: string = 'Question Reviewer';
  translationReviewersCountByLanguage!: translationReviewersCount;
  translationReviewersCount: number = 0;
  questionReviewersCount: number = 0;
  CONTRIBUTION_TYPES: string[] = [];
  selectedContributionType!: string;
  isQuestionCoordinator!: boolean;
  isTranslationCoordinator!: boolean;
  loadingMessage!: string;
  allTopicNames: string[] = [];
  today!: Date;
  selectedFirstActivity!: Date;
  selectedLastActivity!: Date;
  selectedFirstActivityInDays!: number;
  selectedLastActivityInDays!: number;
  selectedTopicIds: string[] = [];
  selectedTopicNames: string[] = [];
  languageChoices: LanguageChoice[] = [];
  topics: TopicChoice[] = [];
  topicsAreFetched: string = 'false';
  filter: ContributorAdminDashboardFilter =
    ContributorAdminDashboardFilter.createDefault();

  selectedLanguage: LanguageChoice = {
    language: '',
    id: '',
  };

  constructor(
    private windowRef: WindowRef,
    private changeDetectorRef: ChangeDetectorRef,
    private contributorDashboardAdminStatsBackendApiService: ContributorDashboardAdminStatsBackendApiService,
    private userService: UserService,
    private contributorDashboardAdminBackendApiService: ContributorDashboardAdminBackendApiService,
    private modalService: NgbModal,
    private alertsService: AlertsService
  ) {}

  ngOnInit(): void {
    this.loadingMessage = 'Loading';
    this.activeTab = this.TAB_NAME_TRANSLATION_SUBMITTER;
    this.contributorDashboardAdminStatsBackendApiService
      .fetchCommunityStats()
      .then(
        response => {
          this.translationReviewersCountByLanguage =
            response.translation_reviewers_count;
          this.questionReviewersCount = response.question_reviewers_count;

          this.languageChoices = AppConstants.SUPPORTED_AUDIO_LANGUAGES.map(
            languageItem => {
              return {
                id: languageItem.id,
                language: this.putEnglishLanguageNameAtFront(
                  languageItem.description
                ),
              };
            }
          );

<<<<<<< HEAD
        this.userService.getUserInfoAsync().then(userInfo => {
          const username = userInfo.getUsername();

          if (username === null) {
            return;
          }
          this.today = new Date();
          this.selectedFirstActivity = new Date();
          this.selectedLastActivity = new Date(
            this.today.getTime() - 24 * 60 * 60 * 1000 * 90
          );
          this.selectFirstActivity();
          this.selectLastActivity();
          this.isQuestionCoordinator = userInfo.isQuestionCoordinator();
          this.isTranslationCoordinator = userInfo.isTranslationCoordinator();
=======
          this.selectedLastActivity = 0;

          this.userService.getUserInfoAsync().then(userInfo => {
            const username = userInfo.getUsername();

            if (username === null) {
              return;
            }
            this.isQuestionCoordinator = userInfo.isQuestionCoordinator();
            this.isTranslationCoordinator = userInfo.isTranslationCoordinator();

            if (this.isTranslationCoordinator) {
              this.CONTRIBUTION_TYPES.push(
                this.TAB_NAME_TRANSLATION_SUBMITTER,
                this.TAB_NAME_TRANSLATION_REVIEWER
              );

              this.contributorDashboardAdminStatsBackendApiService
                .fetchAssignedLanguageIds(username)
                .then(response => {
                  this.languageChoices = this.languageChoices.filter(
                    languageItem => response.includes(languageItem.id)
                  );
                  this.selectedLanguage = this.languageChoices[0];
                  if (!this.selectedLanguage) {
                    throw new Error('No languages are assigned to user.');
                  }
                  this.translationReviewersCount =
                    this.translationReviewersCountByLanguage[
                      this.selectedLanguage.id
                    ];
                });
            }
            if (this.isQuestionCoordinator) {
              this.CONTRIBUTION_TYPES.push(
                this.TAB_NAME_QUESTION_SUBMITTER,
                this.TAB_NAME_QUESTION_REVIEWER
              );
            }
>>>>>>> 6468b700

            this.createFilter();

            this.updateSelectedContributionType(this.CONTRIBUTION_TYPES[0]);

            this.loadingMessage = '';
            this.changeDetectorRef.detectChanges();
            this.lastActivity = [0, 7, 30, 90];

            this.contributorDashboardAdminStatsBackendApiService
              .fetchTopicChoices()
              .then(response => {
                this.topics = this.filterTopicChoices(response.flat());
                this.allTopicNames = this.topics.map(topic => topic.topic);
                this.applyTopicFilter();
                this.topicsAreFetched = 'true';
              });
<<<<<<< HEAD
          }
          if (this.isQuestionCoordinator) {
            this.CONTRIBUTION_TYPES.push(
              this.TAB_NAME_QUESTION_SUBMITTER,
              this.TAB_NAME_QUESTION_REVIEWER
            );
          }

          this.createFilter();

          this.updateSelectedContributionType(this.CONTRIBUTION_TYPES[0]);

          this.loadingMessage = '';
          this.changeDetectorRef.detectChanges();

          this.contributorDashboardAdminStatsBackendApiService
            .fetchTopicChoices()
            .then(response => {
              this.topics = this.filterTopicChoices(response.flat());
              this.allTopicNames = this.topics.map(topic => topic.topic);
              this.applyTopicFilter();
              this.topicsAreFetched = 'true';
            });
        });
      });
=======
          });
        },
        errorMessage => {
          this.alertsService.addWarning(
            errorMessage || 'Failed to fetch contributor stats.'
          );
        }
      );
>>>>>>> 6468b700
  }

  filterTopicChoices(topic: TopicChoice[]): TopicChoice[] {
    let filteredTopic: TopicChoice[] = [];

    topic.forEach(topicItem => {
      let isTopicPresent: boolean = false;
      filteredTopic.forEach(filteredTopicItem => {
        if (filteredTopicItem.id === topicItem.id) {
          isTopicPresent = true;
        }
      });
      if (!isTopicPresent) {
        filteredTopic.push(topicItem);
      }
    });

    return filteredTopic;
  }

  private putEnglishLanguageNameAtFront(language: string): string {
    // Check if the language matches the expected format 'abc (something)'.
    const pattern = /(.*)\s*\(([a-zA-Z ]+)\)/;
    const match = language.match(pattern);
    if (!match) {
      return language;
    }
    const originalLanguageName = match[1].trim();
    const englishLanguageName = match[2].trim();
    return `${englishLanguageName} (${originalLanguageName})`;
  }

  toggleLanguageDropdown(): void {
    this.languageDropdownShown = !this.languageDropdownShown;
  }

  createFilter(): void {
    const tempFilter = new ContributorAdminDashboardFilter(
      this.selectedTopicIds,
      this.selectedLanguage.id,
      null,
      this.selectedFirstActivityInDays,
      this.selectedLastActivityInDays
    );

    if (this.filter === undefined || !isEqual(tempFilter, this.filter)) {
      this.filter = tempFilter;
    }
  }

  applyTopicFilter(): void {
    this.selectedTopicIds = this.selectedTopicNames.map(selectedTopic => {
      const matchingTopic = this.topics.find(
        topicChoice => topicChoice.topic === selectedTopic
      );
      if (!matchingTopic && this.selectedTopicNames.length) {
        throw new Error("Selected Topic Id doesn't match any valid topic.");
      }
      return matchingTopic ? matchingTopic.id : '';
    });
    this.createFilter();
  }

  selectLanguage(language: string): void {
    const currentOption: LanguageChoice = this.languageChoices.find(
      option => option.language === language
    ) || {
      language: 'English',
      id: 'en',
    };
    this.selectedLanguage = currentOption;
    this.translationReviewersCount =
      this.translationReviewersCountByLanguage[this.selectedLanguage.id];
    this.createFilter();
  }

  changeFirstActivity(value: Date): void {
    this.selectedFirstActivity = new Date(value);
    this.selectFirstActivity();
  }

  changeLastActivity(value: Date): void {
    this.selectedLastActivity = new Date(value);
    this.selectLastActivity();
  }

  selectFirstActivity(): void {
    this.today = new Date();
    const selectedFirstDate = new Date(this.selectedFirstActivity);
    if (this.today.getTime() >= selectedFirstDate.getTime()) {
      if (
        this.selectedLastActivity &&
        selectedFirstDate.getTime() >=
          new Date(this.selectedLastActivity).getTime()
      ) {
        const oneDay = 24 * 60 * 60 * 1000;
        this.selectedFirstActivityInDays = Math.floor(
          Math.abs(this.today.getTime() - selectedFirstDate.getTime()) / oneDay
        );
        this.createFilter();
      }
    }
  }

  selectLastActivity(): void {
    this.today = new Date();
    const selectedLastDate = new Date(this.selectedLastActivity);
    if (this.today.getTime() >= selectedLastDate.getTime()) {
      if (
        this.selectedFirstActivity &&
        selectedLastDate.getTime() <=
          new Date(this.selectedFirstActivity).getTime()
      ) {
        const oneDay = 24 * 60 * 60 * 1000;
        this.selectedLastActivityInDays = Math.floor(
          Math.abs(this.today.getTime() - selectedLastDate.getTime()) / oneDay
        );
        this.createFilter();
      }
    }
  }

  setActiveTab(tabName: string): void {
    this.createFilter();
    this.activeTab = tabName;
  }

  checkMobileView(): boolean {
    return this.windowRef.nativeWindow.innerWidth < 800;
  }

  updateSelectedContributionType(selectedContributionType: string): void {
    this.selectedContributionType = selectedContributionType;
    this.setActiveTab(selectedContributionType);
  }

  openUsernameInputModal(): void {
    const modalRef = this.modalService.open(UsernameInputModal);
    modalRef.componentInstance.activeTab = this.activeTab;
    modalRef.result.then(
      results => this.openRoleEditor(results),
      () => {
        // Note to developers:
        // This callback is triggered when the Cancel button is clicked.
        // No further action is needed.
      }
    );
  }

  openCdAdminQuestionRoleEditorModal(username: string): void {
    this.contributorDashboardAdminBackendApiService
      .contributionReviewerRightsAsync(username)
      .then(response => {
        const modelRef = this.modalService.open(CdAdminQuestionRoleEditorModal);
        modelRef.componentInstance.username = username;
        modelRef.componentInstance.rights = {
          isQuestionSubmitter: response.can_submit_questions,
          isQuestionReviewer: response.can_review_questions,
        };
        modelRef.result.then(
          results => {
            this.contributorDashboardAdminBackendApiService.updateQuestionRightsAsync(
              username,
              results.isQuestionSubmitter,
              results.isQuestionReviewer,
              response.can_submit_questions,
              response.can_review_questions
            );
          },
          () => {
            // Note to developers:
            // This callback is triggered when the Cancel button is clicked.
            // No further action is needed.
          }
        );
      });
  }

  openCdAdminTranslationRoleEditorModal(username: string): void {
    this.contributorDashboardAdminBackendApiService
      .contributionReviewerRightsAsync(username)
      .then(response => {
        const modalRef = this.modalService.open(
          CdAdminTranslationRoleEditorModal
        );
        modalRef.componentInstance.username = username;
        modalRef.componentInstance.assignedLanguageIds =
          response.can_review_translation_for_language_codes;
        let languageIdToName: Record<string, string> = {};
        AppConstants.SUPPORTED_AUDIO_LANGUAGES.forEach(
          language => (languageIdToName[language.id] = language.description)
        );
        modalRef.componentInstance.languageIdToName = languageIdToName;
      });
  }

  openRoleEditor(username: string): void {
    if (
      this.activeTab === this.TAB_NAME_TRANSLATION_REVIEWER ||
      this.activeTab === this.TAB_NAME_TRANSLATION_SUBMITTER
    ) {
      this.openCdAdminTranslationRoleEditorModal(username);
    } else if (
      this.activeTab === this.TAB_NAME_QUESTION_SUBMITTER ||
      this.activeTab === this.TAB_NAME_QUESTION_REVIEWER
    ) {
      this.openCdAdminQuestionRoleEditorModal(username);
    }
  }

  /**
   * Close dropdown when outside elements are clicked
   * @param event mouse click event
   */
  @HostListener('document:click', ['$event'])
  onDocumentClick(event: MouseEvent): void {
    const targetElement = event.target as HTMLElement;
    if (this.checkMobileView()) {
      return;
    }
    if (
      this.activeTab === this.TAB_NAME_TRANSLATION_SUBMITTER ||
      this.activeTab === this.TAB_NAME_TRANSLATION_REVIEWER
    ) {
      if (
        targetElement &&
        !this.languageDropdownRef.nativeElement.contains(targetElement)
      ) {
        this.languageDropdownShown = false;
      }
    }
  }
}

angular.module('oppia').directive(
  'contributorAdminDashboardPage',
  downgradeComponent({
    component: ContributorAdminDashboardPageComponent,
  }) as angular.IDirectiveFactory
);<|MERGE_RESOLUTION|>--- conflicted
+++ resolved
@@ -41,12 +41,9 @@
 import {CdAdminQuestionRoleEditorModal} from './question-role-editor-modal/cd-admin-question-role-editor-modal.component';
 import {CdAdminTranslationRoleEditorModal} from './translation-role-editor-modal/cd-admin-translation-role-editor-modal.component';
 import isEqual from 'lodash/isEqual';
-<<<<<<< HEAD
 import {CustomDatepickerAdapter} from 'services/custom-datepicker-adapter.service';
 import {DateAdapter, MAT_DATE_FORMATS} from '@angular/material/core';
-=======
 import {AlertsService} from 'services/alerts.service';
->>>>>>> 6468b700
 
 export interface LanguageChoice {
   id: string;
@@ -151,31 +148,19 @@
             }
           );
 
-<<<<<<< HEAD
-        this.userService.getUserInfoAsync().then(userInfo => {
-          const username = userInfo.getUsername();
-
-          if (username === null) {
-            return;
-          }
-          this.today = new Date();
-          this.selectedFirstActivity = new Date();
-          this.selectedLastActivity = new Date(
-            this.today.getTime() - 24 * 60 * 60 * 1000 * 90
-          );
-          this.selectFirstActivity();
-          this.selectLastActivity();
-          this.isQuestionCoordinator = userInfo.isQuestionCoordinator();
-          this.isTranslationCoordinator = userInfo.isTranslationCoordinator();
-=======
-          this.selectedLastActivity = 0;
-
           this.userService.getUserInfoAsync().then(userInfo => {
             const username = userInfo.getUsername();
 
             if (username === null) {
               return;
             }
+            this.today = new Date();
+            this.selectedFirstActivity = new Date();
+            this.selectedLastActivity = new Date(
+              this.today.getTime() - 24 * 60 * 60 * 1000 * 90
+            );
+            this.selectFirstActivity();
+            this.selectLastActivity();
             this.isQuestionCoordinator = userInfo.isQuestionCoordinator();
             this.isTranslationCoordinator = userInfo.isTranslationCoordinator();
 
@@ -207,7 +192,6 @@
                 this.TAB_NAME_QUESTION_REVIEWER
               );
             }
->>>>>>> 6468b700
 
             this.createFilter();
 
@@ -215,7 +199,6 @@
 
             this.loadingMessage = '';
             this.changeDetectorRef.detectChanges();
-            this.lastActivity = [0, 7, 30, 90];
 
             this.contributorDashboardAdminStatsBackendApiService
               .fetchTopicChoices()
@@ -225,33 +208,6 @@
                 this.applyTopicFilter();
                 this.topicsAreFetched = 'true';
               });
-<<<<<<< HEAD
-          }
-          if (this.isQuestionCoordinator) {
-            this.CONTRIBUTION_TYPES.push(
-              this.TAB_NAME_QUESTION_SUBMITTER,
-              this.TAB_NAME_QUESTION_REVIEWER
-            );
-          }
-
-          this.createFilter();
-
-          this.updateSelectedContributionType(this.CONTRIBUTION_TYPES[0]);
-
-          this.loadingMessage = '';
-          this.changeDetectorRef.detectChanges();
-
-          this.contributorDashboardAdminStatsBackendApiService
-            .fetchTopicChoices()
-            .then(response => {
-              this.topics = this.filterTopicChoices(response.flat());
-              this.allTopicNames = this.topics.map(topic => topic.topic);
-              this.applyTopicFilter();
-              this.topicsAreFetched = 'true';
-            });
-        });
-      });
-=======
           });
         },
         errorMessage => {
@@ -260,7 +216,6 @@
           );
         }
       );
->>>>>>> 6468b700
   }
 
   filterTopicChoices(topic: TopicChoice[]): TopicChoice[] {
