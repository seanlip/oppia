--- conflicted
+++ resolved
@@ -31,20 +31,6 @@
 import { UsernameInputModal } from './username-input-modal/username-input-modal.component';
 import { CdAdminQuestionRoleEditorModal } from './question-role-editor-modal/cd-admin-question-role-editor-modal.component';
 import { CdAdminTranslationRoleEditorModal } from './translation-role-editor-modal/cd-admin-translation-role-editor-modal.component';
-<<<<<<< HEAD
-
-export interface LanguageChoice {
-  id: string;
-  language: string;
-}
-
-export interface TopicChoice {
-  id: string;
-  topic: string;
-}
-
-=======
->>>>>>> 23c6fbce
 
 export interface LanguageChoice {
   id: string;
@@ -164,13 +150,10 @@
                   languageItem) =>
                 response.includes(languageItem.id));
               this.selectedLanguage = this.languageChoices[0];
-<<<<<<< HEAD
-=======
               if (!this.selectedLanguage) {
                 throw new Error(
                   'No languages are assigned to user.');
               }
->>>>>>> 23c6fbce
               this.translationReviewersCount = (
                 this.translationReviewersCountByLanguage[
                   this.selectedLanguage.id]);
