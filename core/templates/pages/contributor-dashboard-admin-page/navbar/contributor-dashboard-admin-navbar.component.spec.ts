// Copyright 2021 The Oppia Authors. All Rights Reserved.
//
// Licensed under the Apache License, Version 2.0 (the "License");
// you may not use this file except in compliance with the License.
// You may obtain a copy of the License at
//
//      http://www.apache.org/licenses/LICENSE-2.0
//
// Unless required by applicable law or agreed to in writing, software
// distributed under the License is distributed on an "AS-IS" BASIS,
// WITHOUT WARRANTIES OR CONDITIONS OF ANY KIND, either express or implied.
// See the License for the specific language governing permissions and
// limitations under the License.

/**
 * @fileoverview Unit tests for contributor dashboard admin navbar component.
 */

import { HttpClientTestingModule } from '@angular/common/http/testing';
<<<<<<< HEAD
import { async, ComponentFixture, fakeAsync, TestBed, tick } from '@angular/core/testing';
import { UserInfo } from 'domain/user/user-info.model';
import { MockRouterModule } from 'hybrid-router-module-provider';
=======
import { async, ComponentFixture, TestBed } from '@angular/core/testing';
import { APP_BASE_HREF } from '@angular/common';
import { SmartRouterModule } from 'hybrid-router-module-provider';
import { RouterModule } from '@angular/router';
>>>>>>> 06f9826a

import { UserService } from 'services/user.service';

import { ContributorDashboardAdminNavbarComponent } from './contributor-dashboard-admin-navbar.component';


describe('Contributor dashboard admin navbar component', () => {
  let component: ContributorDashboardAdminNavbarComponent;
  let userService: UserService;
  let userProfileImage = 'profile-data-url';
  let userInfo = {
    isModerator: () => true,
    getUsername: () => 'username1',
    isSuperAdmin: () => true
  } as UserInfo;
  const profileUrl = '/profile/username1';
  let fixture: ComponentFixture<ContributorDashboardAdminNavbarComponent>;

  beforeEach(async(() => {
    TestBed.configureTestingModule({
      imports: [
        HttpClientTestingModule,
        // TODO(#13443): Remove hybrid router module provider once all pages are
        // migrated to angular router.
        SmartRouterModule,
        RouterModule.forRoot([])
      ],
      declarations: [ContributorDashboardAdminNavbarComponent],
      providers: [{
        provide: APP_BASE_HREF,
        useValue: '/'
      }]
    }).compileComponents();

    fixture = TestBed.createComponent(ContributorDashboardAdminNavbarComponent);
    component = fixture.componentInstance;
    userService = TestBed.get(UserService);
    fixture.detectChanges();
  }));

  it('should initialize component properties correctly', fakeAsync(() => {
    spyOn(userService, 'getProfileImageDataUrlAsync')
      .and.resolveTo(userProfileImage);
    spyOn(userService, 'getUserInfoAsync')
      .and.resolveTo(userInfo);

    component.ngOnInit();
    tick();

    expect(component.profilePictureDataUrl).toBe(userProfileImage);
    expect(component.username).toBe('username1');
    expect(component.profileUrl).toEqual(profileUrl);
    expect(component.logoutUrl).toEqual('/logout');
    expect(component.profileDropdownIsActive).toBe(false);
  }));

  it('should set profileDropdownIsActive to true', fakeAsync(() => {
    spyOn(userService, 'getProfileImageDataUrlAsync')
      .and.resolveTo(userProfileImage);
    spyOn(userService, 'getUserInfoAsync')
      .and.resolveTo(userInfo);

    component.ngOnInit();
    tick();

    expect(component.profileDropdownIsActive).toBe(false);

    component.activateProfileDropdown();

    expect(component.profileDropdownIsActive).toBe(true);
  }));

  it('should set profileDropdownIsActive to false', fakeAsync(() => {
    spyOn(userService, 'getProfileImageDataUrlAsync')
      .and.resolveTo(userProfileImage);
    spyOn(userService, 'getUserInfoAsync')
      .and.resolveTo(userInfo);

    component.ngOnInit();
    tick();

    component.profileDropdownIsActive = true;

    component.deactivateProfileDropdown();

    expect(component.profileDropdownIsActive).toBe(false);
  }));

  it('should throw error if user name not exist', fakeAsync(() => {
    let userInfo = {
      isModerator: () => true,
      getUsername: () => null,
      isSuperAdmin: () => true
    } as UserInfo;
    spyOn(userService, 'getUserInfoAsync')
      .and.resolveTo(userInfo);

    expect(() => {
      component.getUserInfoAsync();
      tick();
    }).toThrowError();
  }));
});<|MERGE_RESOLUTION|>--- conflicted
+++ resolved
@@ -17,16 +17,11 @@
  */
 
 import { HttpClientTestingModule } from '@angular/common/http/testing';
-<<<<<<< HEAD
 import { async, ComponentFixture, fakeAsync, TestBed, tick } from '@angular/core/testing';
-import { UserInfo } from 'domain/user/user-info.model';
-import { MockRouterModule } from 'hybrid-router-module-provider';
-=======
-import { async, ComponentFixture, TestBed } from '@angular/core/testing';
 import { APP_BASE_HREF } from '@angular/common';
 import { SmartRouterModule } from 'hybrid-router-module-provider';
+import { UserInfo } from 'domain/user/user-info.model';
 import { RouterModule } from '@angular/router';
->>>>>>> 06f9826a
 
 import { UserService } from 'services/user.service';
 
