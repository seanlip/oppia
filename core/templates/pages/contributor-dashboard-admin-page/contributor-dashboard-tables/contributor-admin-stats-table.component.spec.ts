// Copyright 2023 The Oppia Authors. All Rights Reserved.
//
// Licensed under the Apache License, Version 2.0 (the "License");
// you may not use this file except in compliance with the License.
// You may obtain a copy of the License at
//
//      http://www.apache.org/licenses/LICENSE-2.0
//
// Unless required by applicable law or agreed to in writing, software
// distributed under the License is distributed on an "AS-IS" BASIS,
// WITHOUT WARRANTIES OR CONDITIONS OF ANY KIND, either express or implied.
// See the License for the specific language governing permissions and
// limitations under the License.

/**
 * @fileoverview Unit tests for ContributorAdminStatsTable.
 */

<<<<<<< HEAD
import { ComponentFixture, fakeAsync, TestBed, tick, waitForAsync } from '@angular/core/testing';
import { NO_ERRORS_SCHEMA, SimpleChanges } from '@angular/core';
import { CdAdminTranslationRoleEditorModal } from '../translation-role-editor-modal/cd-admin-translation-role-editor-modal.component';
import { HttpClientTestingModule } from '@angular/common/http/testing';
import { ContributorAdminStatsTable } from './contributor-admin-stats-table.component';
import { ContributorDashboardAdminStatsBackendApiService, QuestionReviewerStatsData, QuestionSubmitterStatsData, TranslationReviewerStatsData, TranslationSubmitterStatsData } from '../services/contributor-dashboard-admin-stats-backend-api.service';
import { ContributorDashboardAdminBackendApiService } from '../services/contributor-dashboard-admin-backend-api.service';
import { MatTableModule } from '@angular/material/table';
import { WindowRef } from 'services/contextual/window-ref.service';
import { MatTooltipModule } from '@angular/material/tooltip';
import { NgbModal, NgbModalRef } from '@ng-bootstrap/ng-bootstrap';
import { CdAdminQuestionRoleEditorModal } from '../question-role-editor-modal/cd-admin-question-role-editor-modal.component';
import { BrowserDynamicTestingModule } from '@angular/platform-browser-dynamic/testing';
import {
  QuestionReviewerStats,
  QuestionSubmitterStats,
  TranslationReviewerStats,
  TranslationSubmitterStats
} from '../contributor-dashboard-admin-summary.model';
=======
import {
  ComponentFixture,
  fakeAsync,
  TestBed,
  tick,
  waitForAsync,
} from '@angular/core/testing';
import {NO_ERRORS_SCHEMA, SimpleChanges} from '@angular/core';
import {CdAdminTranslationRoleEditorModal} from '../translation-role-editor-modal/cd-admin-translation-role-editor-modal.component';
import {HttpClientTestingModule} from '@angular/common/http/testing';
import {ContributorAdminStatsTable} from './contributor-admin-stats-table.component';
import {
  ContributorDashboardAdminStatsBackendApiService,
  QuestionReviewerStatsData,
  QuestionSubmitterStatsData,
  TranslationReviewerStatsData,
  TranslationSubmitterStatsData,
} from '../services/contributor-dashboard-admin-stats-backend-api.service';
import {ContributorDashboardAdminBackendApiService} from '../services/contributor-dashboard-admin-backend-api.service';
import {MatTableModule} from '@angular/material/table';
import {WindowRef} from 'services/contextual/window-ref.service';
import {MatTooltipModule} from '@angular/material/tooltip';
import {NgbModal, NgbModalRef} from '@ng-bootstrap/ng-bootstrap';
import {CdAdminQuestionRoleEditorModal} from '../question-role-editor-modal/cd-admin-question-role-editor-modal.component';
import {BrowserDynamicTestingModule} from '@angular/platform-browser-dynamic/testing';
>>>>>>> 4df5a769

describe('Contributor stats component', () => {
  let component: ContributorAdminStatsTable;
  let fixture: ComponentFixture<ContributorAdminStatsTable>;
  let $window: WindowRef;
  let contributorDashboardAdminStatsBackendApiService: ContributorDashboardAdminStatsBackendApiService;
  let contributorDashboardAdminBackendApiService: ContributorDashboardAdminBackendApiService;
  let ngbModal: NgbModal;
  class MockNgbModalRef {
    componentInstance!: {};
  }

  let translationSubmitterStats: TranslationSubmitterStats =
  new TranslationSubmitterStats(
    'user1',
    'en',
    ['topic1', 'topic2'],
    2,
    1.0,
    3,
    4,
    5,
    6,
    7,
    8,
    9,
    'firstcontributiondate',
    10
  );
  let translationReviewerStats: TranslationReviewerStats =
  new TranslationReviewerStats(
    'user1',
    'en',
    ['topic1', 'topic2'],
    2,
    1.0,
    3,
    4,
    5,
    'firstcontributiondate',
    10
  );
  let questionSubmitterStats: QuestionSubmitterStats =
  new QuestionSubmitterStats(
    'user1',
    ['topic1', 'topic2'],
    6,
    2,
    1.0,
    3,
    4,
    5,
    'firstcontributiondate',
    10
  );
  const questionReviewerStats: QuestionReviewerStats =
  new QuestionReviewerStats(
    'user1',
    ['topic1', 'topic2'],
    2,
    1,
    4,
    6,
    'firstcontributiondate',
    2
  );

  beforeEach(waitForAsync(() => {
    TestBed.configureTestingModule({
      imports: [HttpClientTestingModule, MatTableModule, MatTooltipModule],
      declarations: [
        CdAdminTranslationRoleEditorModal,
        ContributorAdminStatsTable,
      ],
      providers: [
        ContributorDashboardAdminStatsBackendApiService,
        ContributorDashboardAdminBackendApiService,
      ],
      schemas: [NO_ERRORS_SCHEMA],
    })
      .overrideModule(BrowserDynamicTestingModule, {
        set: {
          entryComponents: [CdAdminTranslationRoleEditorModal],
        },
      })
      .compileComponents();
  }));

  beforeEach(waitForAsync(() => {
    fixture = TestBed.createComponent(ContributorAdminStatsTable);
    $window = TestBed.inject(WindowRef);
    component = fixture.componentInstance;

    contributorDashboardAdminStatsBackendApiService = TestBed.inject(
      ContributorDashboardAdminStatsBackendApiService
    );
    contributorDashboardAdminBackendApiService = TestBed.inject(
      ContributorDashboardAdminBackendApiService
    );
    ngbModal = TestBed.inject(NgbModal);

    // This approach was choosen because spyOn() doesn't work on properties
    // that doesn't have a get access type.
    // Without this approach the test will fail because it'll throw
    // 'Property innerWidth does not have access type get' error.
    // eslint-disable-next-line max-len
    // ref: https://developer.mozilla.org/pt-BR/docs/Web/JavaScript/Reference/Global_Objects/Object/defineProperty
    // ref: https://github.com/jasmine/jasmine/issues/1415
    Object.defineProperty($window.nativeWindow, 'innerWidth', {
      get: () => undefined,
    });

    component.ngOnInit();
  }));

  afterEach(() => {
    fixture.destroy();
  });

  describe('when user navigates to contributor admin page on desktop', () => {
    beforeEach(waitForAsync(() => {
      spyOnProperty($window.nativeWindow, 'innerWidth').and.returnValue(900);
    }));
    it('should show translation submitter stats', fakeAsync(() => {
      spyOn(
        contributorDashboardAdminStatsBackendApiService,
<<<<<<< HEAD
        'fetchContributorAdminStats')
        .and.returnValue(Promise.resolve({
          stats: [translationSubmitterStats],
=======
        'fetchContributorAdminStats'
      ).and.returnValue(
        Promise.resolve({
          stats: [],
>>>>>>> 4df5a769
          nextOffset: 1,
          more: false,
        } as TranslationSubmitterStatsData)
      );

      const changes: SimpleChanges = {
        activeTab: {
          currentValue: component.TAB_NAME_TRANSLATION_SUBMITTER,
          previousValue: null,
          firstChange: true,
          isFirstChange: () => true,
        },
      };
      component.inputs.activeTab = component.TAB_NAME_TRANSLATION_SUBMITTER;
      component.ngOnChanges(changes);
      component.updateColumnsToDisplay();
      tick();
      expect(component.columnsToDisplay).toEqual([
        'chevron',
        'contributorName',
        'recentPerformance',
        'overallAccuracy',
        'contributionCount',
        'lastContributedInDays',
        'role',
      ]);
    }));

    it('should show translation reviewer stats', fakeAsync(() => {
      spyOn(
        contributorDashboardAdminStatsBackendApiService,
<<<<<<< HEAD
        'fetchContributorAdminStats')
        .and.returnValue(Promise.resolve({
          stats: [translationReviewerStats],
          nextOffset: 1,
          more: false
        } as TranslationReviewerStatsData));
=======
        'fetchContributorAdminStats'
      ).and.returnValue(
        Promise.resolve({
          stats: [],
          nextOffset: 1,
          more: false,
        } as TranslationReviewerStatsData)
      );

>>>>>>> 4df5a769
      const changes: SimpleChanges = {
        activeTab: {
          currentValue: component.TAB_NAME_TRANSLATION_REVIEWER,
          previousValue: component.TAB_NAME_TRANSLATION_SUBMITTER,
          firstChange: false,
          isFirstChange: () => false,
        },
      };
      component.inputs.activeTab = component.TAB_NAME_TRANSLATION_REVIEWER;
      component.ngOnChanges(changes);
      component.updateColumnsToDisplay();
      tick();
      expect(component.columnsToDisplay).toEqual([
        'chevron',
        'contributorName',
        'contributionCount',
        'lastContributedInDays',
        'role',
      ]);
    }));

    it('should show question submitter stats', fakeAsync(() => {
      spyOn(
        contributorDashboardAdminStatsBackendApiService,
<<<<<<< HEAD
        'fetchContributorAdminStats')
        .and.returnValue(Promise.resolve({
          stats: [questionSubmitterStats],
          nextOffset: 1,
          more: false
        } as QuestionSubmitterStatsData));
=======
        'fetchContributorAdminStats'
      ).and.returnValue(
        Promise.resolve({
          stats: [],
          nextOffset: 1,
          more: false,
        } as QuestionSubmitterStatsData)
      );

>>>>>>> 4df5a769
      const changes: SimpleChanges = {
        activeTab: {
          currentValue: component.TAB_NAME_QUESTION_SUBMITTER,
          previousValue: component.TAB_NAME_TRANSLATION_REVIEWER,
          firstChange: true,
          isFirstChange: () => true,
        },
      };
      component.inputs.activeTab = component.TAB_NAME_QUESTION_SUBMITTER;
      component.ngOnChanges(changes);
      component.updateColumnsToDisplay();
      tick();
      expect(component.columnsToDisplay).toEqual([
        'chevron',
        'contributorName',
        'recentPerformance',
        'overallAccuracy',
        'contributionCount',
        'lastContributedInDays',
        'role',
      ]);
    }));

    it('should show question reviewer stats', fakeAsync(() => {
      spyOn(
        contributorDashboardAdminStatsBackendApiService,
<<<<<<< HEAD
        'fetchContributorAdminStats')
        .and.returnValue(Promise.resolve({
          stats: [questionReviewerStats],
          nextOffset: 1,
          more: false
        } as QuestionReviewerStatsData));
=======
        'fetchContributorAdminStats'
      ).and.returnValue(
        Promise.resolve({
          stats: [],
          nextOffset: 1,
          more: false,
        } as QuestionReviewerStatsData)
      );

>>>>>>> 4df5a769
      const changes: SimpleChanges = {
        activeTab: {
          currentValue: component.TAB_NAME_QUESTION_REVIEWER,
          previousValue: component.TAB_NAME_QUESTION_SUBMITTER,
          firstChange: false,
          isFirstChange: () => false,
        },
      };
      component.inputs.activeTab = component.TAB_NAME_QUESTION_REVIEWER;
      component.ngOnChanges(changes);
      component.updateColumnsToDisplay();
      tick();
      expect(component.columnsToDisplay).toEqual([
        'chevron',
        'contributorName',
        'contributionCount',
        'lastContributedInDays',
        'role',
      ]);
    }));

    it('should check for upperlimit for pagination', fakeAsync(() => {
      component.dataSource = [];
      component.statsPageNumber = 1;
      component.itemsPerPage = 3;
      fixture.detectChanges();
      expect(component.getUpperLimitValueForPagination()).toEqual(3);
    }));

    it('should navigate to next page', fakeAsync(() => {
      const goToSpy = spyOn(component, 'goToPageNumber');
      component.statsPageNumber = 1;
      fixture.detectChanges();

      component.navigatePage(component.MOVE_TO_NEXT_PAGE);

      expect(goToSpy).toHaveBeenCalledWith(2);
    }));

    it('should navigate to previous page', fakeAsync(() => {
      const goToSpy = spyOn(component, 'goToPageNumber');
      component.statsPageNumber = 1;
      fixture.detectChanges();

      component.navigatePage(component.MOVE_TO_PREV_PAGE);

      expect(goToSpy).toHaveBeenCalledWith(0);
    }));
  });

  describe('when user navigates to contributor admin page on mobile', () => {
    beforeEach(waitForAsync(() => {
      spyOnProperty($window.nativeWindow, 'innerWidth').and.returnValue(600);
    }));
    it('should show translation submitter stats', fakeAsync(() => {
      spyOn(
        contributorDashboardAdminStatsBackendApiService,
        'fetchContributorAdminStats')
        .and.returnValue(Promise.resolve({
          stats: [translationSubmitterStats],
          nextOffset: 1,
          more: false,
        } as TranslationSubmitterStatsData));
      const changes: SimpleChanges = {
        activeTab: {
          currentValue: component.TAB_NAME_TRANSLATION_SUBMITTER,
          previousValue: null,
          firstChange: true,
          isFirstChange: () => true,
        },
      };
      component.inputs.activeTab = component.TAB_NAME_TRANSLATION_SUBMITTER;
      component.ngOnChanges(changes);
      component.updateColumnsToDisplay();
      tick();
      expect(component.columnsToDisplay).toEqual([
        'contributorName',
        'recentPerformance',
        'overallAccuracy',
        'contributionCount',
        'lastContributedInDays',
        'role',
        'chevron',
      ]);
    }));

    it('should show translation reviewer stats', fakeAsync(() => {
      spyOn(
        contributorDashboardAdminStatsBackendApiService,
        'fetchContributorAdminStats')
        .and.returnValue(Promise.resolve({
          stats: [translationReviewerStats],
          nextOffset: 1,
          more: false
        } as TranslationReviewerStatsData));
      const changes: SimpleChanges = {
        activeTab: {
          currentValue: component.TAB_NAME_TRANSLATION_REVIEWER,
          previousValue: component.TAB_NAME_TRANSLATION_SUBMITTER,
          firstChange: false,
          isFirstChange: () => false,
        },
      };
      component.inputs.activeTab = component.TAB_NAME_TRANSLATION_REVIEWER;
      component.ngOnChanges(changes);
      component.updateColumnsToDisplay();
      tick();
      expect(component.columnsToDisplay).toEqual([
        'contributorName',
        'contributionCount',
        'lastContributedInDays',
        'role',
        'chevron',
      ]);
    }));

    it('should show question submitter stats', fakeAsync(() => {
      spyOn(
        contributorDashboardAdminStatsBackendApiService,
        'fetchContributorAdminStats')
        .and.returnValue(Promise.resolve({
          stats: [questionSubmitterStats],
          nextOffset: 1,
          more: false
        } as QuestionSubmitterStatsData));
      const changes: SimpleChanges = {
        activeTab: {
          currentValue: component.TAB_NAME_QUESTION_SUBMITTER,
          previousValue: component.TAB_NAME_TRANSLATION_REVIEWER,
          firstChange: true,
          isFirstChange: () => true,
        },
      };
      component.inputs.activeTab = component.TAB_NAME_QUESTION_SUBMITTER;
      component.ngOnChanges(changes);
      component.updateColumnsToDisplay();
      tick();
      expect(component.columnsToDisplay).toEqual([
        'contributorName',
        'recentPerformance',
        'overallAccuracy',
        'contributionCount',
        'lastContributedInDays',
        'role',
        'chevron',
      ]);
    }));

    it('should show question reviewer stats', fakeAsync(() => {
      spyOn(
        contributorDashboardAdminStatsBackendApiService,
        'fetchContributorAdminStats')
        .and.returnValue(Promise.resolve({
          stats: [questionReviewerStats],
          nextOffset: 1,
          more: false
        } as QuestionReviewerStatsData));
      const changes: SimpleChanges = {
        activeTab: {
          currentValue: component.TAB_NAME_QUESTION_REVIEWER,
          previousValue: component.TAB_NAME_QUESTION_SUBMITTER,
          firstChange: false,
          isFirstChange: () => false,
        },
      };
      component.inputs.activeTab = component.TAB_NAME_QUESTION_REVIEWER;
      component.ngOnChanges(changes);
      component.updateColumnsToDisplay();
      tick();
      expect(component.columnsToDisplay).toEqual([
        'contributorName',
        'contributionCount',
        'lastContributedInDays',
        'role',
        'chevron',
      ]);
<<<<<<< HEAD
=======

      spyOn(
        contributorDashboardAdminStatsBackendApiService,
        'fetchContributorAdminStats'
      ).and.returnValue(
        Promise.resolve({
          stats: [],
          nextOffset: 1,
          more: false,
        } as QuestionReviewerStatsData)
      );
>>>>>>> 4df5a769
    }));
  });

  it(
    'should open question role editor modal and return changed value of' +
      ' translation submitter',
    fakeAsync(() => {
      const removeRightsSpy = spyOn(
        contributorDashboardAdminBackendApiService,
        'removeContributionReviewerAsync'
      );
      const changes: SimpleChanges = {
        activeTab: {
          currentValue: component.TAB_NAME_QUESTION_SUBMITTER,
          previousValue: null,
          firstChange: true,
          isFirstChange: () => true,
        },
      };
      component.inputs.activeTab = component.TAB_NAME_QUESTION_SUBMITTER;
      component.ngOnChanges(changes);
      spyOn(
        contributorDashboardAdminBackendApiService,
        'contributionReviewerRightsAsync'
      ).and.returnValue(
        Promise.resolve({
          can_submit_questions: true,
          can_review_questions: true,
          can_review_translation_for_language_codes: [],
          can_review_voiceover_for_language_codes: [],
        })
      );
      let modalSpy = spyOn(ngbModal, 'open').and.callFake(() => {
        return {
          componentInstance: MockNgbModalRef,
          result: Promise.resolve({
            isQuestionSubmitter: false,
            isQuestionReviewer: true,
          }),
        } as NgbModalRef;
      });

      component.openRoleEditor('user1');
      tick();

      expect(modalSpy).toHaveBeenCalledWith(CdAdminQuestionRoleEditorModal);
      expect(removeRightsSpy).toHaveBeenCalled();
    })
  );

  it(
    'should open question role editor modal and return false changed' +
      ' value of translation reviewer',
    fakeAsync(() => {
      const removeRightsSpy = spyOn(
        contributorDashboardAdminBackendApiService,
        'removeContributionReviewerAsync'
      );
      const changes: SimpleChanges = {
        activeTab: {
          currentValue: component.TAB_NAME_QUESTION_SUBMITTER,
          previousValue: null,
          firstChange: true,
          isFirstChange: () => true,
        },
      };
      component.inputs.activeTab = component.TAB_NAME_QUESTION_SUBMITTER;
      component.ngOnChanges(changes);
      spyOn(
        contributorDashboardAdminBackendApiService,
        'contributionReviewerRightsAsync'
      ).and.returnValue(
        Promise.resolve({
          can_submit_questions: true,
          can_review_questions: true,
          can_review_translation_for_language_codes: [],
          can_review_voiceover_for_language_codes: [],
        })
      );
      let modalSpy = spyOn(ngbModal, 'open').and.callFake(() => {
        return {
          componentInstance: MockNgbModalRef,
          result: Promise.resolve({
            isQuestionSubmitter: true,
            isQuestionReviewer: false,
          }),
        } as NgbModalRef;
      });

      component.openRoleEditor('user1');
      tick();

      expect(modalSpy).toHaveBeenCalledWith(CdAdminQuestionRoleEditorModal);
      expect(removeRightsSpy).toHaveBeenCalled();
    })
  );

  it(
    'should open question role editor modal and return true changed' +
      ' value of translation reviewer',
    fakeAsync(() => {
      const addRightsSpy = spyOn(
        contributorDashboardAdminBackendApiService,
        'addContributionReviewerAsync'
      );
      const changes: SimpleChanges = {
        activeTab: {
          currentValue: component.TAB_NAME_QUESTION_SUBMITTER,
          previousValue: null,
          firstChange: true,
          isFirstChange: () => true,
        },
      };
      component.inputs.activeTab = component.TAB_NAME_QUESTION_SUBMITTER;
      component.ngOnChanges(changes);
      spyOn(
        contributorDashboardAdminBackendApiService,
        'contributionReviewerRightsAsync'
      ).and.returnValue(
        Promise.resolve({
          can_submit_questions: true,
          can_review_questions: false,
          can_review_translation_for_language_codes: [],
          can_review_voiceover_for_language_codes: [],
        })
      );
      let modalSpy = spyOn(ngbModal, 'open').and.callFake(() => {
        return {
          componentInstance: MockNgbModalRef,
          result: Promise.resolve({
            isQuestionSubmitter: true,
            isQuestionReviewer: true,
          }),
        } as NgbModalRef;
      });

      component.openRoleEditor('user1');
      tick();

      expect(modalSpy).toHaveBeenCalledWith(CdAdminQuestionRoleEditorModal);
      expect(addRightsSpy).toHaveBeenCalled();
    })
  );

  it(
    'should open question role editor modal and return true changed' +
      ' value of translation submitter',
    fakeAsync(() => {
      const addRightsSpy = spyOn(
        contributorDashboardAdminBackendApiService,
        'addContributionReviewerAsync'
      );
      const changes: SimpleChanges = {
        activeTab: {
          currentValue: component.TAB_NAME_QUESTION_SUBMITTER,
          previousValue: null,
          firstChange: true,
          isFirstChange: () => true,
        },
      };
      component.inputs.activeTab = component.TAB_NAME_QUESTION_SUBMITTER;
      component.ngOnChanges(changes);
      spyOn(
        contributorDashboardAdminBackendApiService,
        'contributionReviewerRightsAsync'
      ).and.returnValue(
        Promise.resolve({
          can_submit_questions: false,
          can_review_questions: true,
          can_review_translation_for_language_codes: [],
          can_review_voiceover_for_language_codes: [],
        })
      );
      let modalSpy = spyOn(ngbModal, 'open').and.callFake(() => {
        return {
          componentInstance: MockNgbModalRef,
          result: Promise.resolve({
            isQuestionSubmitter: true,
            isQuestionReviewer: true,
          }),
        } as NgbModalRef;
      });

      component.openRoleEditor('user1');
      tick();

      expect(modalSpy).toHaveBeenCalledWith(CdAdminQuestionRoleEditorModal);
      expect(addRightsSpy).toHaveBeenCalled();
    })
  );

  it('should open translation role editor modal', fakeAsync(() => {
    const changes: SimpleChanges = {
      activeTab: {
        currentValue: component.TAB_NAME_TRANSLATION_REVIEWER,
        previousValue: null,
        firstChange: true,
        isFirstChange: () => true,
      },
    };
    component.inputs.activeTab = component.TAB_NAME_TRANSLATION_REVIEWER;
    component.ngOnChanges(changes);
    spyOn(
      contributorDashboardAdminBackendApiService,
      'contributionReviewerRightsAsync'
    ).and.returnValue(
      Promise.resolve({
        can_submit_questions: false,
        can_review_questions: true,
        can_review_translation_for_language_codes: [],
        can_review_voiceover_for_language_codes: [],
      })
    );
    let modalSpy = spyOn(ngbModal, 'open').and.callFake(() => {
      return {
        componentInstance: MockNgbModalRef,
      } as NgbModalRef;
    });

    component.openRoleEditor('user1');
    tick();

    expect(modalSpy).toHaveBeenCalledWith(CdAdminTranslationRoleEditorModal);
  }));

  describe('when displaying the stats table', () => {
    it('should return the translation submitter stats attributes correctly',
      fakeAsync(() => {
        expect(component.getFormattedContributionAttributes(
          translationSubmitterStats)).toEqual([
          {
            key: 'Date Joined',
            value: 'firstcontributiondate'
          },
          {
            key: 'Submitted Translations',
            value: '3 cards, 4 words'
          },
          {
            key: 'Accepted Translations',
            value: '5 cards (6 without edits), 7 words'
          },
          {
            key: 'Rejected Translations',
            value: '8 cards, 9 words'
          },
          {
            key: 'Active Topics',
            value: 'topic1, topic2'
          },
        ]);
      }));

    it('should return the translation reviewer stats attributes correctly',
      fakeAsync(() => {
        expect(component.getFormattedContributionAttributes(
          translationReviewerStats)).toEqual([
          {
            key: 'Date Joined',
            value: 'firstcontributiondate'
          },
          {
            key: 'Accepted Translations',
            value: '1 card (3 edited), 4 words'
          },
          {
            key: 'Rejected Translations',
            value: '5 cards'
          },
          {
            key: 'Active Topics',
            value: 'topic1, topic2'
          },
        ]);
      }));

    it('should return the question submitter stats attributes correctly',
      fakeAsync(() => {
        expect(component.getFormattedContributionAttributes(
          questionSubmitterStats)).toEqual([
          {
            key: 'Date Joined',
            value: 'firstcontributiondate'
          },
          {
            key: 'Submitted Questions',
            value: '1 card'
          },
          {
            key: 'Accepted Questions',
            value: '3 cards (4 without edits)'
          },
          {
            key: 'Rejected Questions',
            value: '5 cards'
          },
          {
            key: 'Active Topics',
            value: 'topic1, topic2'
          },
        ]);
      }));

    it('should return the question reviewer stats attributes correctly',
      fakeAsync(() => {
        expect(component.getFormattedContributionAttributes(
          questionReviewerStats)).toEqual([
          {
            key: 'Date Joined',
            value: 'firstcontributiondate'
          },
          {
            key: 'Reviewed Questions',
            value: '2'
          },
          {
            key: 'Accepted Questions',
            value: '1 card (4 edited)'
          },
          {
            key: 'Rejected Questions',
            value: '6 cards'
          },
          {
            key: 'Active Topics',
            value: 'topic1, topic2'
          },
        ]);
      }));

    it('should return the last contributed type correctly',
      fakeAsync(() => {
        let activeTab = component.TAB_NAME_TRANSLATION_SUBMITTER;
        expect(component.getLastContributedType(
          activeTab)).toEqual('Last Translated');
        activeTab = component.TAB_NAME_TRANSLATION_REVIEWER;
        expect(component.getLastContributedType(
          activeTab)).toEqual('Last Reviewed');
        activeTab = component.TAB_NAME_QUESTION_SUBMITTER;
        expect(component.getLastContributedType(
          activeTab)).toEqual('Last Submitted');
        activeTab = component.TAB_NAME_QUESTION_REVIEWER;
        expect(component.getLastContributedType(
          activeTab)).toEqual('Last Reviewed');
      }));

    it('should return the contribution count label correctly',
      fakeAsync(() => {
        let activeTab = component.TAB_NAME_TRANSLATION_SUBMITTER;
        expect(component.getContributionCountLabel(
          activeTab)).toEqual('Translated Cards');
        activeTab = component.TAB_NAME_TRANSLATION_REVIEWER;
        expect(component.getContributionCountLabel(
          activeTab)).toEqual('Reviewed Cards');
        activeTab = component.TAB_NAME_QUESTION_SUBMITTER;
        expect(component.getContributionCountLabel(
          activeTab)).toEqual('Questions Submitted');
        activeTab = component.TAB_NAME_QUESTION_REVIEWER;
        expect(component.getContributionCountLabel(
          activeTab)).toEqual('Questions Reviewed');
      }));

    it('should return the contribution count correctly',
      fakeAsync(() => {
        let activeTab = component.TAB_NAME_TRANSLATION_SUBMITTER;
        expect(component.getContributionCount(activeTab, 1, 2, 3, 4)).
          toEqual(1);
        activeTab = component.TAB_NAME_TRANSLATION_REVIEWER;
        expect(component.getContributionCount(activeTab, 1, 2, 3, 4)).
          toEqual(2);
        activeTab = component.TAB_NAME_QUESTION_SUBMITTER;
        expect(component.getContributionCount(activeTab, 1, 2, 3, 4)).
          toEqual(3);
        activeTab = component.TAB_NAME_QUESTION_REVIEWER;
        expect(component.getContributionCount(activeTab, 1, 2, 3, 4)).
          toEqual(4);
      }));
  });
});<|MERGE_RESOLUTION|>--- conflicted
+++ resolved
@@ -16,27 +16,6 @@
  * @fileoverview Unit tests for ContributorAdminStatsTable.
  */
 
-<<<<<<< HEAD
-import { ComponentFixture, fakeAsync, TestBed, tick, waitForAsync } from '@angular/core/testing';
-import { NO_ERRORS_SCHEMA, SimpleChanges } from '@angular/core';
-import { CdAdminTranslationRoleEditorModal } from '../translation-role-editor-modal/cd-admin-translation-role-editor-modal.component';
-import { HttpClientTestingModule } from '@angular/common/http/testing';
-import { ContributorAdminStatsTable } from './contributor-admin-stats-table.component';
-import { ContributorDashboardAdminStatsBackendApiService, QuestionReviewerStatsData, QuestionSubmitterStatsData, TranslationReviewerStatsData, TranslationSubmitterStatsData } from '../services/contributor-dashboard-admin-stats-backend-api.service';
-import { ContributorDashboardAdminBackendApiService } from '../services/contributor-dashboard-admin-backend-api.service';
-import { MatTableModule } from '@angular/material/table';
-import { WindowRef } from 'services/contextual/window-ref.service';
-import { MatTooltipModule } from '@angular/material/tooltip';
-import { NgbModal, NgbModalRef } from '@ng-bootstrap/ng-bootstrap';
-import { CdAdminQuestionRoleEditorModal } from '../question-role-editor-modal/cd-admin-question-role-editor-modal.component';
-import { BrowserDynamicTestingModule } from '@angular/platform-browser-dynamic/testing';
-import {
-  QuestionReviewerStats,
-  QuestionSubmitterStats,
-  TranslationReviewerStats,
-  TranslationSubmitterStats
-} from '../contributor-dashboard-admin-summary.model';
-=======
 import {
   ComponentFixture,
   fakeAsync,
@@ -62,7 +41,12 @@
 import {NgbModal, NgbModalRef} from '@ng-bootstrap/ng-bootstrap';
 import {CdAdminQuestionRoleEditorModal} from '../question-role-editor-modal/cd-admin-question-role-editor-modal.component';
 import {BrowserDynamicTestingModule} from '@angular/platform-browser-dynamic/testing';
->>>>>>> 4df5a769
+import {
+  QuestionReviewerStats,
+  QuestionSubmitterStats,
+  TranslationReviewerStats,
+  TranslationSubmitterStats,
+} from '../contributor-dashboard-admin-summary.model';
 
 describe('Contributor stats component', () => {
   let component: ContributorAdminStatsTable;
@@ -76,59 +60,59 @@
   }
 
   let translationSubmitterStats: TranslationSubmitterStats =
-  new TranslationSubmitterStats(
-    'user1',
-    'en',
-    ['topic1', 'topic2'],
-    2,
-    1.0,
-    3,
-    4,
-    5,
-    6,
-    7,
-    8,
-    9,
-    'firstcontributiondate',
-    10
-  );
+    new TranslationSubmitterStats(
+      'user1',
+      'en',
+      ['topic1', 'topic2'],
+      2,
+      1.0,
+      3,
+      4,
+      5,
+      6,
+      7,
+      8,
+      9,
+      'firstcontributiondate',
+      10
+    );
   let translationReviewerStats: TranslationReviewerStats =
-  new TranslationReviewerStats(
-    'user1',
-    'en',
-    ['topic1', 'topic2'],
-    2,
-    1.0,
-    3,
-    4,
-    5,
-    'firstcontributiondate',
-    10
-  );
+    new TranslationReviewerStats(
+      'user1',
+      'en',
+      ['topic1', 'topic2'],
+      2,
+      1.0,
+      3,
+      4,
+      5,
+      'firstcontributiondate',
+      10
+    );
   let questionSubmitterStats: QuestionSubmitterStats =
-  new QuestionSubmitterStats(
-    'user1',
-    ['topic1', 'topic2'],
-    6,
-    2,
-    1.0,
-    3,
-    4,
-    5,
-    'firstcontributiondate',
-    10
-  );
+    new QuestionSubmitterStats(
+      'user1',
+      ['topic1', 'topic2'],
+      6,
+      2,
+      1.0,
+      3,
+      4,
+      5,
+      'firstcontributiondate',
+      10
+    );
   const questionReviewerStats: QuestionReviewerStats =
-  new QuestionReviewerStats(
-    'user1',
-    ['topic1', 'topic2'],
-    2,
-    1,
-    4,
-    6,
-    'firstcontributiondate',
-    2
-  );
+    new QuestionReviewerStats(
+      'user1',
+      ['topic1', 'topic2'],
+      2,
+      1,
+      4,
+      6,
+      'firstcontributiondate',
+      2
+    );
 
   beforeEach(waitForAsync(() => {
     TestBed.configureTestingModule({
@@ -189,16 +173,10 @@
     it('should show translation submitter stats', fakeAsync(() => {
       spyOn(
         contributorDashboardAdminStatsBackendApiService,
-<<<<<<< HEAD
-        'fetchContributorAdminStats')
-        .and.returnValue(Promise.resolve({
+        'fetchContributorAdminStats'
+      ).and.returnValue(
+        Promise.resolve({
           stats: [translationSubmitterStats],
-=======
-        'fetchContributorAdminStats'
-      ).and.returnValue(
-        Promise.resolve({
-          stats: [],
->>>>>>> 4df5a769
           nextOffset: 1,
           more: false,
         } as TranslationSubmitterStatsData)
@@ -230,24 +208,14 @@
     it('should show translation reviewer stats', fakeAsync(() => {
       spyOn(
         contributorDashboardAdminStatsBackendApiService,
-<<<<<<< HEAD
-        'fetchContributorAdminStats')
-        .and.returnValue(Promise.resolve({
+        'fetchContributorAdminStats'
+      ).and.returnValue(
+        Promise.resolve({
           stats: [translationReviewerStats],
-          nextOffset: 1,
-          more: false
-        } as TranslationReviewerStatsData));
-=======
-        'fetchContributorAdminStats'
-      ).and.returnValue(
-        Promise.resolve({
-          stats: [],
           nextOffset: 1,
           more: false,
         } as TranslationReviewerStatsData)
       );
-
->>>>>>> 4df5a769
       const changes: SimpleChanges = {
         activeTab: {
           currentValue: component.TAB_NAME_TRANSLATION_REVIEWER,
@@ -272,24 +240,14 @@
     it('should show question submitter stats', fakeAsync(() => {
       spyOn(
         contributorDashboardAdminStatsBackendApiService,
-<<<<<<< HEAD
-        'fetchContributorAdminStats')
-        .and.returnValue(Promise.resolve({
+        'fetchContributorAdminStats'
+      ).and.returnValue(
+        Promise.resolve({
           stats: [questionSubmitterStats],
-          nextOffset: 1,
-          more: false
-        } as QuestionSubmitterStatsData));
-=======
-        'fetchContributorAdminStats'
-      ).and.returnValue(
-        Promise.resolve({
-          stats: [],
           nextOffset: 1,
           more: false,
         } as QuestionSubmitterStatsData)
       );
-
->>>>>>> 4df5a769
       const changes: SimpleChanges = {
         activeTab: {
           currentValue: component.TAB_NAME_QUESTION_SUBMITTER,
@@ -316,24 +274,14 @@
     it('should show question reviewer stats', fakeAsync(() => {
       spyOn(
         contributorDashboardAdminStatsBackendApiService,
-<<<<<<< HEAD
-        'fetchContributorAdminStats')
-        .and.returnValue(Promise.resolve({
+        'fetchContributorAdminStats'
+      ).and.returnValue(
+        Promise.resolve({
           stats: [questionReviewerStats],
-          nextOffset: 1,
-          more: false
-        } as QuestionReviewerStatsData));
-=======
-        'fetchContributorAdminStats'
-      ).and.returnValue(
-        Promise.resolve({
-          stats: [],
           nextOffset: 1,
           more: false,
         } as QuestionReviewerStatsData)
       );
-
->>>>>>> 4df5a769
       const changes: SimpleChanges = {
         activeTab: {
           currentValue: component.TAB_NAME_QUESTION_REVIEWER,
@@ -391,12 +339,14 @@
     it('should show translation submitter stats', fakeAsync(() => {
       spyOn(
         contributorDashboardAdminStatsBackendApiService,
-        'fetchContributorAdminStats')
-        .and.returnValue(Promise.resolve({
+        'fetchContributorAdminStats'
+      ).and.returnValue(
+        Promise.resolve({
           stats: [translationSubmitterStats],
           nextOffset: 1,
           more: false,
-        } as TranslationSubmitterStatsData));
+        } as TranslationSubmitterStatsData)
+      );
       const changes: SimpleChanges = {
         activeTab: {
           currentValue: component.TAB_NAME_TRANSLATION_SUBMITTER,
@@ -423,12 +373,14 @@
     it('should show translation reviewer stats', fakeAsync(() => {
       spyOn(
         contributorDashboardAdminStatsBackendApiService,
-        'fetchContributorAdminStats')
-        .and.returnValue(Promise.resolve({
+        'fetchContributorAdminStats'
+      ).and.returnValue(
+        Promise.resolve({
           stats: [translationReviewerStats],
           nextOffset: 1,
-          more: false
-        } as TranslationReviewerStatsData));
+          more: false,
+        } as TranslationReviewerStatsData)
+      );
       const changes: SimpleChanges = {
         activeTab: {
           currentValue: component.TAB_NAME_TRANSLATION_REVIEWER,
@@ -453,12 +405,14 @@
     it('should show question submitter stats', fakeAsync(() => {
       spyOn(
         contributorDashboardAdminStatsBackendApiService,
-        'fetchContributorAdminStats')
-        .and.returnValue(Promise.resolve({
+        'fetchContributorAdminStats'
+      ).and.returnValue(
+        Promise.resolve({
           stats: [questionSubmitterStats],
           nextOffset: 1,
-          more: false
-        } as QuestionSubmitterStatsData));
+          more: false,
+        } as QuestionSubmitterStatsData)
+      );
       const changes: SimpleChanges = {
         activeTab: {
           currentValue: component.TAB_NAME_QUESTION_SUBMITTER,
@@ -485,12 +439,14 @@
     it('should show question reviewer stats', fakeAsync(() => {
       spyOn(
         contributorDashboardAdminStatsBackendApiService,
-        'fetchContributorAdminStats')
-        .and.returnValue(Promise.resolve({
+        'fetchContributorAdminStats'
+      ).and.returnValue(
+        Promise.resolve({
           stats: [questionReviewerStats],
           nextOffset: 1,
-          more: false
-        } as QuestionReviewerStatsData));
+          more: false,
+        } as QuestionReviewerStatsData)
+      );
       const changes: SimpleChanges = {
         activeTab: {
           currentValue: component.TAB_NAME_QUESTION_REVIEWER,
@@ -510,20 +466,6 @@
         'role',
         'chevron',
       ]);
-<<<<<<< HEAD
-=======
-
-      spyOn(
-        contributorDashboardAdminStatsBackendApiService,
-        'fetchContributorAdminStats'
-      ).and.returnValue(
-        Promise.resolve({
-          stats: [],
-          nextOffset: 1,
-          more: false,
-        } as QuestionReviewerStatsData)
-      );
->>>>>>> 4df5a769
     }));
   });
 
@@ -750,156 +692,157 @@
   }));
 
   describe('when displaying the stats table', () => {
-    it('should return the translation submitter stats attributes correctly',
-      fakeAsync(() => {
-        expect(component.getFormattedContributionAttributes(
-          translationSubmitterStats)).toEqual([
-          {
-            key: 'Date Joined',
-            value: 'firstcontributiondate'
-          },
-          {
-            key: 'Submitted Translations',
-            value: '3 cards, 4 words'
-          },
-          {
-            key: 'Accepted Translations',
-            value: '5 cards (6 without edits), 7 words'
-          },
-          {
-            key: 'Rejected Translations',
-            value: '8 cards, 9 words'
-          },
-          {
-            key: 'Active Topics',
-            value: 'topic1, topic2'
-          },
-        ]);
-      }));
-
-    it('should return the translation reviewer stats attributes correctly',
-      fakeAsync(() => {
-        expect(component.getFormattedContributionAttributes(
-          translationReviewerStats)).toEqual([
-          {
-            key: 'Date Joined',
-            value: 'firstcontributiondate'
-          },
-          {
-            key: 'Accepted Translations',
-            value: '1 card (3 edited), 4 words'
-          },
-          {
-            key: 'Rejected Translations',
-            value: '5 cards'
-          },
-          {
-            key: 'Active Topics',
-            value: 'topic1, topic2'
-          },
-        ]);
-      }));
-
-    it('should return the question submitter stats attributes correctly',
-      fakeAsync(() => {
-        expect(component.getFormattedContributionAttributes(
-          questionSubmitterStats)).toEqual([
-          {
-            key: 'Date Joined',
-            value: 'firstcontributiondate'
-          },
-          {
-            key: 'Submitted Questions',
-            value: '1 card'
-          },
-          {
-            key: 'Accepted Questions',
-            value: '3 cards (4 without edits)'
-          },
-          {
-            key: 'Rejected Questions',
-            value: '5 cards'
-          },
-          {
-            key: 'Active Topics',
-            value: 'topic1, topic2'
-          },
-        ]);
-      }));
-
-    it('should return the question reviewer stats attributes correctly',
-      fakeAsync(() => {
-        expect(component.getFormattedContributionAttributes(
-          questionReviewerStats)).toEqual([
-          {
-            key: 'Date Joined',
-            value: 'firstcontributiondate'
-          },
-          {
-            key: 'Reviewed Questions',
-            value: '2'
-          },
-          {
-            key: 'Accepted Questions',
-            value: '1 card (4 edited)'
-          },
-          {
-            key: 'Rejected Questions',
-            value: '6 cards'
-          },
-          {
-            key: 'Active Topics',
-            value: 'topic1, topic2'
-          },
-        ]);
-      }));
-
-    it('should return the last contributed type correctly',
-      fakeAsync(() => {
-        let activeTab = component.TAB_NAME_TRANSLATION_SUBMITTER;
-        expect(component.getLastContributedType(
-          activeTab)).toEqual('Last Translated');
-        activeTab = component.TAB_NAME_TRANSLATION_REVIEWER;
-        expect(component.getLastContributedType(
-          activeTab)).toEqual('Last Reviewed');
-        activeTab = component.TAB_NAME_QUESTION_SUBMITTER;
-        expect(component.getLastContributedType(
-          activeTab)).toEqual('Last Submitted');
-        activeTab = component.TAB_NAME_QUESTION_REVIEWER;
-        expect(component.getLastContributedType(
-          activeTab)).toEqual('Last Reviewed');
-      }));
-
-    it('should return the contribution count label correctly',
-      fakeAsync(() => {
-        let activeTab = component.TAB_NAME_TRANSLATION_SUBMITTER;
-        expect(component.getContributionCountLabel(
-          activeTab)).toEqual('Translated Cards');
-        activeTab = component.TAB_NAME_TRANSLATION_REVIEWER;
-        expect(component.getContributionCountLabel(
-          activeTab)).toEqual('Reviewed Cards');
-        activeTab = component.TAB_NAME_QUESTION_SUBMITTER;
-        expect(component.getContributionCountLabel(
-          activeTab)).toEqual('Questions Submitted');
-        activeTab = component.TAB_NAME_QUESTION_REVIEWER;
-        expect(component.getContributionCountLabel(
-          activeTab)).toEqual('Questions Reviewed');
-      }));
-
-    it('should return the contribution count correctly',
-      fakeAsync(() => {
-        let activeTab = component.TAB_NAME_TRANSLATION_SUBMITTER;
-        expect(component.getContributionCount(activeTab, 1, 2, 3, 4)).
-          toEqual(1);
-        activeTab = component.TAB_NAME_TRANSLATION_REVIEWER;
-        expect(component.getContributionCount(activeTab, 1, 2, 3, 4)).
-          toEqual(2);
-        activeTab = component.TAB_NAME_QUESTION_SUBMITTER;
-        expect(component.getContributionCount(activeTab, 1, 2, 3, 4)).
-          toEqual(3);
-        activeTab = component.TAB_NAME_QUESTION_REVIEWER;
-        expect(component.getContributionCount(activeTab, 1, 2, 3, 4)).
-          toEqual(4);
-      }));
+    it('should return the translation submitter stats attributes correctly', fakeAsync(() => {
+      expect(
+        component.getFormattedContributionAttributes(translationSubmitterStats)
+      ).toEqual([
+        {
+          key: 'Date Joined',
+          value: 'firstcontributiondate',
+        },
+        {
+          key: 'Submitted Translations',
+          value: '3 cards, 4 words',
+        },
+        {
+          key: 'Accepted Translations',
+          value: '5 cards (6 without edits), 7 words',
+        },
+        {
+          key: 'Rejected Translations',
+          value: '8 cards, 9 words',
+        },
+        {
+          key: 'Active Topics',
+          value: 'topic1, topic2',
+        },
+      ]);
+    }));
+
+    it('should return the translation reviewer stats attributes correctly', fakeAsync(() => {
+      expect(
+        component.getFormattedContributionAttributes(translationReviewerStats)
+      ).toEqual([
+        {
+          key: 'Date Joined',
+          value: 'firstcontributiondate',
+        },
+        {
+          key: 'Accepted Translations',
+          value: '1 card (3 edited), 4 words',
+        },
+        {
+          key: 'Rejected Translations',
+          value: '5 cards',
+        },
+        {
+          key: 'Active Topics',
+          value: 'topic1, topic2',
+        },
+      ]);
+    }));
+
+    it('should return the question submitter stats attributes correctly', fakeAsync(() => {
+      expect(
+        component.getFormattedContributionAttributes(questionSubmitterStats)
+      ).toEqual([
+        {
+          key: 'Date Joined',
+          value: 'firstcontributiondate',
+        },
+        {
+          key: 'Submitted Questions',
+          value: '1 card',
+        },
+        {
+          key: 'Accepted Questions',
+          value: '3 cards (4 without edits)',
+        },
+        {
+          key: 'Rejected Questions',
+          value: '5 cards',
+        },
+        {
+          key: 'Active Topics',
+          value: 'topic1, topic2',
+        },
+      ]);
+    }));
+
+    it('should return the question reviewer stats attributes correctly', fakeAsync(() => {
+      expect(
+        component.getFormattedContributionAttributes(questionReviewerStats)
+      ).toEqual([
+        {
+          key: 'Date Joined',
+          value: 'firstcontributiondate',
+        },
+        {
+          key: 'Reviewed Questions',
+          value: '2',
+        },
+        {
+          key: 'Accepted Questions',
+          value: '1 card (4 edited)',
+        },
+        {
+          key: 'Rejected Questions',
+          value: '6 cards',
+        },
+        {
+          key: 'Active Topics',
+          value: 'topic1, topic2',
+        },
+      ]);
+    }));
+
+    it('should return the last contributed type correctly', fakeAsync(() => {
+      let activeTab = component.TAB_NAME_TRANSLATION_SUBMITTER;
+      expect(component.getLastContributedType(activeTab)).toEqual(
+        'Last Translated'
+      );
+      activeTab = component.TAB_NAME_TRANSLATION_REVIEWER;
+      expect(component.getLastContributedType(activeTab)).toEqual(
+        'Last Reviewed'
+      );
+      activeTab = component.TAB_NAME_QUESTION_SUBMITTER;
+      expect(component.getLastContributedType(activeTab)).toEqual(
+        'Last Submitted'
+      );
+      activeTab = component.TAB_NAME_QUESTION_REVIEWER;
+      expect(component.getLastContributedType(activeTab)).toEqual(
+        'Last Reviewed'
+      );
+    }));
+
+    it('should return the contribution count label correctly', fakeAsync(() => {
+      let activeTab = component.TAB_NAME_TRANSLATION_SUBMITTER;
+      expect(component.getContributionCountLabel(activeTab)).toEqual(
+        'Translated Cards'
+      );
+      activeTab = component.TAB_NAME_TRANSLATION_REVIEWER;
+      expect(component.getContributionCountLabel(activeTab)).toEqual(
+        'Reviewed Cards'
+      );
+      activeTab = component.TAB_NAME_QUESTION_SUBMITTER;
+      expect(component.getContributionCountLabel(activeTab)).toEqual(
+        'Questions Submitted'
+      );
+      activeTab = component.TAB_NAME_QUESTION_REVIEWER;
+      expect(component.getContributionCountLabel(activeTab)).toEqual(
+        'Questions Reviewed'
+      );
+    }));
+
+    it('should return the contribution count correctly', fakeAsync(() => {
+      let activeTab = component.TAB_NAME_TRANSLATION_SUBMITTER;
+      expect(component.getContributionCount(activeTab, 1, 2, 3, 4)).toEqual(1);
+      activeTab = component.TAB_NAME_TRANSLATION_REVIEWER;
+      expect(component.getContributionCount(activeTab, 1, 2, 3, 4)).toEqual(2);
+      activeTab = component.TAB_NAME_QUESTION_SUBMITTER;
+      expect(component.getContributionCount(activeTab, 1, 2, 3, 4)).toEqual(3);
+      activeTab = component.TAB_NAME_QUESTION_REVIEWER;
+      expect(component.getContributionCount(activeTab, 1, 2, 3, 4)).toEqual(4);
+    }));
   });
 });