// Copyright 2023 The Oppia Authors. All Rights Reserved.
//
// Licensed under the Apache License, Version 2.0 (the "License");
// you may not use this file except in compliance with the License.
// You may obtain a copy of the License at
//
//      http://www.apache.org/licenses/LICENSE-2.0
//
// Unless required by applicable law or agreed to in writing, software
// distributed under the License is distributed on an "AS-IS" BASIS,
// WITHOUT WARRANTIES OR CONDITIONS OF ANY KIND, either express or implied.
// See the License for the specific language governing permissions and
// limitations under the License.

/**
 * @fileoverview Unit tests for ContributorAdminStatsTable.
 */

import { ComponentFixture, fakeAsync, TestBed, tick, waitForAsync } from '@angular/core/testing';
import { NO_ERRORS_SCHEMA, SimpleChanges } from '@angular/core';
import { CdAdminTranslationRoleEditorModal } from '../translation-role-editor-modal/cd-admin-translation-role-editor-modal.component';
import { HttpClientTestingModule } from '@angular/common/http/testing';
import { ContributorAdminStatsTable } from './contributor-admin-stats-table.component';
import { ContributorDashboardAdminStatsBackendApiService, QuestionReviewerStatsData, QuestionSubmitterStatsData, TranslationReviewerStatsData, TranslationSubmitterStatsData } from '../services/contributor-dashboard-admin-stats-backend-api.service';
import { ContributorDashboardAdminBackendApiService } from '../services/contributor-dashboard-admin-backend-api.service';
import { MatTableModule } from '@angular/material/table';
import { WindowRef } from 'services/contextual/window-ref.service';
import { MatTooltipModule } from '@angular/material/tooltip';
import { NgbModal, NgbModalRef } from '@ng-bootstrap/ng-bootstrap';
import { CdAdminQuestionRoleEditorModal } from '../question-role-editor-modal/cd-admin-question-role-editor-modal.component';
import { BrowserDynamicTestingModule } from '@angular/platform-browser-dynamic/testing';

describe('Contributor stats component', () => {
  let component: ContributorAdminStatsTable;
  let fixture: ComponentFixture<ContributorAdminStatsTable>;
  let $window: WindowRef;
  let contributorDashboardAdminStatsBackendApiService: (
    ContributorDashboardAdminStatsBackendApiService);
  let contributorDashboardAdminBackendApiService: (
    ContributorDashboardAdminBackendApiService);
  let ngbModal: NgbModal;
  class MockNgbModalRef {
    componentInstance!: {};
  }

  beforeEach(waitForAsync(() => {
    TestBed.configureTestingModule({
      imports: [
        HttpClientTestingModule,
        MatTableModule,
        MatTooltipModule
      ],
      declarations: [
        CdAdminTranslationRoleEditorModal,
        ContributorAdminStatsTable
      ],
      providers: [
        ContributorDashboardAdminStatsBackendApiService,
        ContributorDashboardAdminBackendApiService
      ],
      schemas: [NO_ERRORS_SCHEMA]
    }).overrideModule(BrowserDynamicTestingModule, {
      set: {
        entryComponents: [
          CdAdminTranslationRoleEditorModal]
      }
    }).compileComponents();
  }));

  beforeEach(waitForAsync(() => {
    fixture = TestBed.createComponent(ContributorAdminStatsTable);
    $window = TestBed.inject(WindowRef);
    component = fixture.componentInstance;

    contributorDashboardAdminStatsBackendApiService = TestBed.inject(
      ContributorDashboardAdminStatsBackendApiService);
    contributorDashboardAdminBackendApiService = TestBed.inject(
      ContributorDashboardAdminBackendApiService);
    ngbModal = TestBed.inject(NgbModal);

    // This approach was choosen because spyOn() doesn't work on properties
    // that doesn't have a get access type.
    // Without this approach the test will fail because it'll throw
    // 'Property innerWidth does not have access type get' error.
    // eslint-disable-next-line max-len
    // ref: https://developer.mozilla.org/pt-BR/docs/Web/JavaScript/Reference/Global_Objects/Object/defineProperty
    // ref: https://github.com/jasmine/jasmine/issues/1415
    Object.defineProperty($window.nativeWindow, 'innerWidth', {
      get: () => undefined
    });

    component.ngOnInit();
  }));

  afterEach(() => {
    fixture.destroy();
  });

  describe('when user navigates to contributor admin page on desktop', () => {
    beforeEach(waitForAsync(() => {
      spyOnProperty($window.nativeWindow, 'innerWidth').and.returnValue(900);
    }));
    it('should show translation submitter stats', fakeAsync(() => {
      spyOn(
        contributorDashboardAdminStatsBackendApiService,
        'fetchContributorAdminStats')
        .and.returnValue(Promise.resolve({
          stats: [],
          nextOffset: 1,
          more: false,
        } as TranslationSubmitterStatsData));

      const changes: SimpleChanges = {
        activeTab: {
          currentValue: component.TAB_NAME_TRANSLATION_SUBMITTER,
          previousValue: null,
          firstChange: true,
          isFirstChange: () => true,
        },
      };
      component.activeTab = component.TAB_NAME_TRANSLATION_SUBMITTER;
      component.ngOnChanges(changes);
      component.updateColumnsToDisplay();

      expect(component.columnsToDisplay).toEqual([
        'chevron',
        'contributorName',
        'recentPerformance',
        'overallAccuracy',
        'submittedTranslationsCount',
        'lastContributedInDays',
        'role'
      ]);
    }));

    it('should show translation reviewer stats', fakeAsync(() => {
      spyOn(
        contributorDashboardAdminStatsBackendApiService,
        'fetchContributorAdminStats')
        .and.returnValue(Promise.resolve({
          stats: [],
          nextOffset: 1,
          more: false
        } as TranslationReviewerStatsData));

      const changes: SimpleChanges = {
        activeTab: {
          currentValue: component.TAB_NAME_TRANSLATION_REVIEWER,
          previousValue: component.TAB_NAME_TRANSLATION_SUBMITTER,
          firstChange: false,
          isFirstChange: () => false,
        },
      };
      component.activeTab = component.TAB_NAME_TRANSLATION_REVIEWER;
      component.ngOnChanges(changes);
      component.updateColumnsToDisplay();

      expect(component.columnsToDisplay).toEqual([
        'chevron',
        'contributorName',
        'reviewedTranslationsCount',
        'lastContributedInDays',
        'role'
      ]);
    }));

    it('should show question submitter stats', fakeAsync(() => {
      spyOn(
        contributorDashboardAdminStatsBackendApiService,
        'fetchContributorAdminStats')
        .and.returnValue(Promise.resolve({
          stats: [],
          nextOffset: 1,
          more: false
        } as QuestionSubmitterStatsData));

      const changes: SimpleChanges = {
        activeTab: {
          currentValue: component.TAB_NAME_QUESTION_SUBMITTER,
          previousValue: component.TAB_NAME_TRANSLATION_REVIEWER,
          firstChange: true,
          isFirstChange: () => true,
        },
      };
      component.activeTab = component.TAB_NAME_QUESTION_SUBMITTER;
      component.ngOnChanges(changes);
      component.updateColumnsToDisplay();

      expect(component.columnsToDisplay).toEqual([
        'chevron',
        'contributorName',
        'recentPerformance',
        'overallAccuracy',
        'submittedQuestionsCount',
        'lastContributedInDays',
        'role'
      ]);
    }));

    it('should show question reviewer stats', fakeAsync(() => {
      spyOn(
        contributorDashboardAdminStatsBackendApiService,
        'fetchContributorAdminStats')
        .and.returnValue(Promise.resolve({
          stats: [],
          nextOffset: 1,
          more: false
        } as QuestionReviewerStatsData));

      const changes: SimpleChanges = {
        activeTab: {
          currentValue: component.TAB_NAME_QUESTION_REVIEWER,
          previousValue: component.TAB_NAME_QUESTION_SUBMITTER,
          firstChange: false,
          isFirstChange: () => false,
        },
      };
      component.activeTab = component.TAB_NAME_QUESTION_REVIEWER;
      component.ngOnChanges(changes);
      component.updateColumnsToDisplay();

      expect(component.columnsToDisplay).toEqual([
        'chevron',
        'contributorName',
        'reviewedQuestionsCount',
        'lastContributedInDays',
        'role'
      ]);
    }));

    it('should check for upperlimit for pagination', fakeAsync(() => {
      component.dataSource = [];
      component.statsPageNumber = 1;
      component.itemsPerPage = 3;
      fixture.detectChanges();
      expect(component.getUpperLimitValueForPagination()).toEqual(3);
    }));

    it('should navigate to next page', fakeAsync(() => {
      const goToSpy = spyOn(component, 'goToPageNumber');
      component.statsPageNumber = 1;
      fixture.detectChanges();

      component.navigatePage(component.MOVE_TO_NEXT_PAGE);

      expect(goToSpy).toHaveBeenCalledWith(2);
    }));

    it('should navigate to previous page', fakeAsync(() => {
      const goToSpy = spyOn(component, 'goToPageNumber');
      component.statsPageNumber = 1;
      fixture.detectChanges();

      component.navigatePage(component.MOVE_TO_PREV_PAGE);

      expect(goToSpy).toHaveBeenCalledWith(0);
    }));
  });

  describe('when user navigates to contributor admin page on mobile', () => {
    beforeEach(waitForAsync(() => {
      spyOnProperty($window.nativeWindow, 'innerWidth').and.returnValue(600);
    }));
    it('should show translation submitter stats', fakeAsync(() => {
      const changes: SimpleChanges = {
        activeTab: {
          currentValue: component.TAB_NAME_TRANSLATION_SUBMITTER,
          previousValue: null,
          firstChange: true,
          isFirstChange: () => true,
        },
      };
      component.activeTab = component.TAB_NAME_TRANSLATION_SUBMITTER;
      component.ngOnChanges(changes);
      component.updateColumnsToDisplay();

      expect(component.columnsToDisplay).toEqual([
        'contributorName',
        'recentPerformance',
        'overallAccuracy',
        'submittedTranslationsCount',
        'lastContributedInDays',
        'role',
        'chevron'
      ]);
    }));

    it('should show translation reviewer stats', fakeAsync(() => {
      const changes: SimpleChanges = {
        activeTab: {
          currentValue: component.TAB_NAME_TRANSLATION_REVIEWER,
          previousValue: component.TAB_NAME_TRANSLATION_SUBMITTER,
          firstChange: false,
          isFirstChange: () => false,
        },
      };
      component.activeTab = component.TAB_NAME_TRANSLATION_REVIEWER;
      component.ngOnChanges(changes);
      component.updateColumnsToDisplay();

      expect(component.columnsToDisplay).toEqual([
        'contributorName',
        'reviewedTranslationsCount',
        'lastContributedInDays',
        'role',
        'chevron'
      ]);
    }));

    it('should show question submitter stats', fakeAsync(() => {
      const changes: SimpleChanges = {
        activeTab: {
          currentValue: component.TAB_NAME_QUESTION_SUBMITTER,
          previousValue: component.TAB_NAME_TRANSLATION_REVIEWER,
          firstChange: true,
          isFirstChange: () => true,
        },
      };
      component.activeTab = component.TAB_NAME_QUESTION_SUBMITTER;
      component.ngOnChanges(changes);
      component.updateColumnsToDisplay();

      expect(component.columnsToDisplay).toEqual([
        'contributorName',
        'recentPerformance',
        'overallAccuracy',
        'submittedQuestionsCount',
        'lastContributedInDays',
        'role',
        'chevron'
      ]);
    }));

    it('should show question reviewer stats', fakeAsync(() => {
      const changes: SimpleChanges = {
        activeTab: {
          currentValue: component.TAB_NAME_QUESTION_REVIEWER,
          previousValue: component.TAB_NAME_QUESTION_SUBMITTER,
          firstChange: false,
          isFirstChange: () => false,
        },
      };
      component.activeTab = component.TAB_NAME_QUESTION_REVIEWER;
      component.ngOnChanges(changes);
      component.updateColumnsToDisplay();

      expect(component.columnsToDisplay).toEqual([
        'contributorName',
        'reviewedQuestionsCount',
        'lastContributedInDays',
        'role',
        'chevron'
      ]);

      spyOn(
        contributorDashboardAdminStatsBackendApiService,
        'fetchContributorAdminStats')
        .and.returnValue(Promise.resolve({
          stats: [],
          nextOffset: 1,
          more: false
        } as QuestionReviewerStatsData));
    }));
  });

<<<<<<< HEAD
  describe('when toggled various modal', () => {
    beforeEach(() => {
    });

    it('should open question role editor modal and return not' +
      ' translation submitter', fakeAsync(() => {
      const removeRightsSpy = spyOn(
        contributorDashboardAdminBackendApiService,
        'removeContributionReviewerAsync');
      const changes: SimpleChanges = {
        activeTab: {
          currentValue: component.TAB_NAME_QUESTION_SUBMITTER,
          previousValue: null,
          firstChange: true,
          isFirstChange: () => true,
        },
      };
      component.activeTab = component.TAB_NAME_QUESTION_SUBMITTER;
      component.ngOnChanges(changes);
      spyOn(
        contributorDashboardAdminBackendApiService,
        'contributionReviewerRightsAsync').and.returnValue(Promise.resolve({
        can_submit_questions: true,
        can_review_questions: true,
        can_review_translation_for_language_codes: [],
        can_review_voiceover_for_language_codes: []
      }));

      let modalSpy = spyOn(ngbModal, 'open').and.callFake(() => {
        return ({
          componentInstance: MockNgbModalRef,
          result: Promise.resolve({
            isQuestionSubmitter: false,
            isQuestionReviewer: true
          })
        }) as NgbModalRef;
      });
      component.openRoleEditor('user1');
      tick();
      expect(modalSpy).toHaveBeenCalledWith(CdAdminQuestionRoleEditorModal);
      expect(removeRightsSpy).toHaveBeenCalled();
    }));

    it('should open question role editor modal and return not' +
      ' translation reviewer', fakeAsync(() => {
      const removeRightsSpy = spyOn(
        contributorDashboardAdminBackendApiService,
        'removeContributionReviewerAsync');
      const changes: SimpleChanges = {
        activeTab: {
          currentValue: component.TAB_NAME_QUESTION_SUBMITTER,
          previousValue: null,
          firstChange: true,
          isFirstChange: () => true,
        },
      };
      component.activeTab = component.TAB_NAME_QUESTION_SUBMITTER;
      component.ngOnChanges(changes);
      spyOn(
        contributorDashboardAdminBackendApiService,
        'contributionReviewerRightsAsync').and.returnValue(Promise.resolve({
        can_submit_questions: true,
        can_review_questions: true,
        can_review_translation_for_language_codes: [],
        can_review_voiceover_for_language_codes: []
      }));

      let modalSpy = spyOn(ngbModal, 'open').and.callFake(() => {
        return ({
          componentInstance: MockNgbModalRef,
          result: Promise.resolve({
            isQuestionSubmitter: true,
            isQuestionReviewer: false
          })
        }) as NgbModalRef;
      });
      component.openRoleEditor('user1');
      tick();
      expect(modalSpy).toHaveBeenCalledWith(CdAdminQuestionRoleEditorModal);
      expect(removeRightsSpy).toHaveBeenCalled();
    }));

    it('should open question role editor modal and return is' +
      ' translation reviewer', fakeAsync(() => {
      const addRightsSpy = spyOn(
        contributorDashboardAdminBackendApiService,
        'addContributionReviewerAsync');
      const changes: SimpleChanges = {
        activeTab: {
          currentValue: component.TAB_NAME_QUESTION_SUBMITTER,
          previousValue: null,
          firstChange: true,
          isFirstChange: () => true,
        },
      };
      component.activeTab = component.TAB_NAME_QUESTION_SUBMITTER;
      component.ngOnChanges(changes);
      spyOn(
        contributorDashboardAdminBackendApiService,
        'contributionReviewerRightsAsync').and.returnValue(Promise.resolve({
        can_submit_questions: true,
        can_review_questions: false,
        can_review_translation_for_language_codes: [],
        can_review_voiceover_for_language_codes: []
      }));

      let modalSpy = spyOn(ngbModal, 'open').and.callFake(() => {
        return ({
          componentInstance: MockNgbModalRef,
          result: Promise.resolve({
            isQuestionSubmitter: true,
            isQuestionReviewer: true
          })
        }) as NgbModalRef;
      });
      component.openRoleEditor('user1');
      tick();
      expect(modalSpy).toHaveBeenCalledWith(CdAdminQuestionRoleEditorModal);
      expect(addRightsSpy).toHaveBeenCalled();
    }));

    it('should open question role editor modal and return is' +
      ' translation submitter', fakeAsync(() => {
      const addRightsSpy = spyOn(
        contributorDashboardAdminBackendApiService,
        'addContributionReviewerAsync');
      const changes: SimpleChanges = {
        activeTab: {
          currentValue: component.TAB_NAME_QUESTION_SUBMITTER,
          previousValue: null,
          firstChange: true,
          isFirstChange: () => true,
        },
      };
      component.activeTab = component.TAB_NAME_QUESTION_SUBMITTER;
      component.ngOnChanges(changes);
      spyOn(
        contributorDashboardAdminBackendApiService,
        'contributionReviewerRightsAsync').and.returnValue(Promise.resolve({
        can_submit_questions: false,
        can_review_questions: true,
        can_review_translation_for_language_codes: [],
        can_review_voiceover_for_language_codes: []
      }));

      let modalSpy = spyOn(ngbModal, 'open').and.callFake(() => {
        return ({
          componentInstance: MockNgbModalRef,
          result: Promise.resolve({
            isQuestionSubmitter: true,
            isQuestionReviewer: true
          })
        }) as NgbModalRef;
      });
      component.openRoleEditor('user1');
      tick();
      expect(modalSpy).toHaveBeenCalledWith(CdAdminQuestionRoleEditorModal);
      expect(addRightsSpy).toHaveBeenCalled();
    }));

    it('should open translation role editor modal', fakeAsync(() => {
      const changes: SimpleChanges = {
        activeTab: {
          currentValue: component.TAB_NAME_TRANSLATION_REVIEWER,
          previousValue: null,
          firstChange: true,
          isFirstChange: () => true,
        },
      };
      component.activeTab = component.TAB_NAME_TRANSLATION_REVIEWER;
      component.ngOnChanges(changes);
      spyOn(
        contributorDashboardAdminBackendApiService,
        'contributionReviewerRightsAsync').and.returnValue(Promise.resolve({
        can_submit_questions: false,
        can_review_questions: true,
        can_review_translation_for_language_codes: [],
        can_review_voiceover_for_language_codes: []
      }));

      let modalSpy = spyOn(ngbModal, 'open').and.callFake(() => {
        return ({
          componentInstance: MockNgbModalRef
        }) as NgbModalRef;
      });
      component.openRoleEditor('user1');
      tick();
      expect(modalSpy).toHaveBeenCalledWith(CdAdminTranslationRoleEditorModal);
    }));
  });
=======
  it('should open question role editor modal and return changed value of' +
    ' translation submitter', fakeAsync(() => {
    const removeRightsSpy = spyOn(
      contributorDashboardAdminBackendApiService,
      'removeContributionReviewerAsync');
    const changes: SimpleChanges = {
      activeTab: {
        currentValue: component.TAB_NAME_QUESTION_SUBMITTER,
        previousValue: null,
        firstChange: true,
        isFirstChange: () => true,
      },
    };
    component.activeTab = component.TAB_NAME_QUESTION_SUBMITTER;
    component.ngOnChanges(changes);
    spyOn(
      contributorDashboardAdminBackendApiService,
      'contributionReviewerRightsAsync').and.returnValue(Promise.resolve({
      can_submit_questions: true,
      can_review_questions: true,
      can_review_translation_for_language_codes: [],
      can_review_voiceover_for_language_codes: []
    }));
    let modalSpy = spyOn(ngbModal, 'open').and.callFake(() => {
      return ({
        componentInstance: MockNgbModalRef,
        result: Promise.resolve({
          isQuestionSubmitter: false,
          isQuestionReviewer: true
        })
      }) as NgbModalRef;
    });

    component.openRoleEditor('user1');
    tick();

    expect(modalSpy).toHaveBeenCalledWith(CdAdminQuestionRoleEditorModal);
    expect(removeRightsSpy).toHaveBeenCalled();
  }));

  it('should open question role editor modal and return false changed' +
    ' value of translation reviewer', fakeAsync(() => {
    const removeRightsSpy = spyOn(
      contributorDashboardAdminBackendApiService,
      'removeContributionReviewerAsync');
    const changes: SimpleChanges = {
      activeTab: {
        currentValue: component.TAB_NAME_QUESTION_SUBMITTER,
        previousValue: null,
        firstChange: true,
        isFirstChange: () => true,
      },
    };
    component.activeTab = component.TAB_NAME_QUESTION_SUBMITTER;
    component.ngOnChanges(changes);
    spyOn(
      contributorDashboardAdminBackendApiService,
      'contributionReviewerRightsAsync').and.returnValue(Promise.resolve({
      can_submit_questions: true,
      can_review_questions: true,
      can_review_translation_for_language_codes: [],
      can_review_voiceover_for_language_codes: []
    }));
    let modalSpy = spyOn(ngbModal, 'open').and.callFake(() => {
      return ({
        componentInstance: MockNgbModalRef,
        result: Promise.resolve({
          isQuestionSubmitter: true,
          isQuestionReviewer: false
        })
      }) as NgbModalRef;
    });

    component.openRoleEditor('user1');
    tick();

    expect(modalSpy).toHaveBeenCalledWith(CdAdminQuestionRoleEditorModal);
    expect(removeRightsSpy).toHaveBeenCalled();
  }));

  it('should open question role editor modal and return true changed' +
    ' value of translation reviewer', fakeAsync(() => {
    const addRightsSpy = spyOn(
      contributorDashboardAdminBackendApiService,
      'addContributionReviewerAsync');
    const changes: SimpleChanges = {
      activeTab: {
        currentValue: component.TAB_NAME_QUESTION_SUBMITTER,
        previousValue: null,
        firstChange: true,
        isFirstChange: () => true,
      },
    };
    component.activeTab = component.TAB_NAME_QUESTION_SUBMITTER;
    component.ngOnChanges(changes);
    spyOn(
      contributorDashboardAdminBackendApiService,
      'contributionReviewerRightsAsync').and.returnValue(Promise.resolve({
      can_submit_questions: true,
      can_review_questions: false,
      can_review_translation_for_language_codes: [],
      can_review_voiceover_for_language_codes: []
    }));
    let modalSpy = spyOn(ngbModal, 'open').and.callFake(() => {
      return ({
        componentInstance: MockNgbModalRef,
        result: Promise.resolve({
          isQuestionSubmitter: true,
          isQuestionReviewer: true
        })
      }) as NgbModalRef;
    });

    component.openRoleEditor('user1');
    tick();

    expect(modalSpy).toHaveBeenCalledWith(CdAdminQuestionRoleEditorModal);
    expect(addRightsSpy).toHaveBeenCalled();
  }));

  it('should open question role editor modal and return true changed' +
    ' value of translation submitter', fakeAsync(() => {
    const addRightsSpy = spyOn(
      contributorDashboardAdminBackendApiService,
      'addContributionReviewerAsync');
    const changes: SimpleChanges = {
      activeTab: {
        currentValue: component.TAB_NAME_QUESTION_SUBMITTER,
        previousValue: null,
        firstChange: true,
        isFirstChange: () => true,
      },
    };
    component.activeTab = component.TAB_NAME_QUESTION_SUBMITTER;
    component.ngOnChanges(changes);
    spyOn(
      contributorDashboardAdminBackendApiService,
      'contributionReviewerRightsAsync').and.returnValue(Promise.resolve({
      can_submit_questions: false,
      can_review_questions: true,
      can_review_translation_for_language_codes: [],
      can_review_voiceover_for_language_codes: []
    }));
    let modalSpy = spyOn(ngbModal, 'open').and.callFake(() => {
      return ({
        componentInstance: MockNgbModalRef,
        result: Promise.resolve({
          isQuestionSubmitter: true,
          isQuestionReviewer: true
        })
      }) as NgbModalRef;
    });

    component.openRoleEditor('user1');
    tick();

    expect(modalSpy).toHaveBeenCalledWith(CdAdminQuestionRoleEditorModal);
    expect(addRightsSpy).toHaveBeenCalled();
  }));

  it('should open translation role editor modal', fakeAsync(() => {
    const changes: SimpleChanges = {
      activeTab: {
        currentValue: component.TAB_NAME_TRANSLATION_REVIEWER,
        previousValue: null,
        firstChange: true,
        isFirstChange: () => true,
      },
    };
    component.activeTab = component.TAB_NAME_TRANSLATION_REVIEWER;
    component.ngOnChanges(changes);
    spyOn(
      contributorDashboardAdminBackendApiService,
      'contributionReviewerRightsAsync').and.returnValue(Promise.resolve({
      can_submit_questions: false,
      can_review_questions: true,
      can_review_translation_for_language_codes: [],
      can_review_voiceover_for_language_codes: []
    }));
    let modalSpy = spyOn(ngbModal, 'open').and.callFake(() => {
      return ({
        componentInstance: MockNgbModalRef
      }) as NgbModalRef;
    });

    component.openRoleEditor('user1');
    tick();

    expect(modalSpy).toHaveBeenCalledWith(CdAdminTranslationRoleEditorModal);
  }));
>>>>>>> 23c6fbce
});<|MERGE_RESOLUTION|>--- conflicted
+++ resolved
@@ -363,198 +363,6 @@
     }));
   });
 
-<<<<<<< HEAD
-  describe('when toggled various modal', () => {
-    beforeEach(() => {
-    });
-
-    it('should open question role editor modal and return not' +
-      ' translation submitter', fakeAsync(() => {
-      const removeRightsSpy = spyOn(
-        contributorDashboardAdminBackendApiService,
-        'removeContributionReviewerAsync');
-      const changes: SimpleChanges = {
-        activeTab: {
-          currentValue: component.TAB_NAME_QUESTION_SUBMITTER,
-          previousValue: null,
-          firstChange: true,
-          isFirstChange: () => true,
-        },
-      };
-      component.activeTab = component.TAB_NAME_QUESTION_SUBMITTER;
-      component.ngOnChanges(changes);
-      spyOn(
-        contributorDashboardAdminBackendApiService,
-        'contributionReviewerRightsAsync').and.returnValue(Promise.resolve({
-        can_submit_questions: true,
-        can_review_questions: true,
-        can_review_translation_for_language_codes: [],
-        can_review_voiceover_for_language_codes: []
-      }));
-
-      let modalSpy = spyOn(ngbModal, 'open').and.callFake(() => {
-        return ({
-          componentInstance: MockNgbModalRef,
-          result: Promise.resolve({
-            isQuestionSubmitter: false,
-            isQuestionReviewer: true
-          })
-        }) as NgbModalRef;
-      });
-      component.openRoleEditor('user1');
-      tick();
-      expect(modalSpy).toHaveBeenCalledWith(CdAdminQuestionRoleEditorModal);
-      expect(removeRightsSpy).toHaveBeenCalled();
-    }));
-
-    it('should open question role editor modal and return not' +
-      ' translation reviewer', fakeAsync(() => {
-      const removeRightsSpy = spyOn(
-        contributorDashboardAdminBackendApiService,
-        'removeContributionReviewerAsync');
-      const changes: SimpleChanges = {
-        activeTab: {
-          currentValue: component.TAB_NAME_QUESTION_SUBMITTER,
-          previousValue: null,
-          firstChange: true,
-          isFirstChange: () => true,
-        },
-      };
-      component.activeTab = component.TAB_NAME_QUESTION_SUBMITTER;
-      component.ngOnChanges(changes);
-      spyOn(
-        contributorDashboardAdminBackendApiService,
-        'contributionReviewerRightsAsync').and.returnValue(Promise.resolve({
-        can_submit_questions: true,
-        can_review_questions: true,
-        can_review_translation_for_language_codes: [],
-        can_review_voiceover_for_language_codes: []
-      }));
-
-      let modalSpy = spyOn(ngbModal, 'open').and.callFake(() => {
-        return ({
-          componentInstance: MockNgbModalRef,
-          result: Promise.resolve({
-            isQuestionSubmitter: true,
-            isQuestionReviewer: false
-          })
-        }) as NgbModalRef;
-      });
-      component.openRoleEditor('user1');
-      tick();
-      expect(modalSpy).toHaveBeenCalledWith(CdAdminQuestionRoleEditorModal);
-      expect(removeRightsSpy).toHaveBeenCalled();
-    }));
-
-    it('should open question role editor modal and return is' +
-      ' translation reviewer', fakeAsync(() => {
-      const addRightsSpy = spyOn(
-        contributorDashboardAdminBackendApiService,
-        'addContributionReviewerAsync');
-      const changes: SimpleChanges = {
-        activeTab: {
-          currentValue: component.TAB_NAME_QUESTION_SUBMITTER,
-          previousValue: null,
-          firstChange: true,
-          isFirstChange: () => true,
-        },
-      };
-      component.activeTab = component.TAB_NAME_QUESTION_SUBMITTER;
-      component.ngOnChanges(changes);
-      spyOn(
-        contributorDashboardAdminBackendApiService,
-        'contributionReviewerRightsAsync').and.returnValue(Promise.resolve({
-        can_submit_questions: true,
-        can_review_questions: false,
-        can_review_translation_for_language_codes: [],
-        can_review_voiceover_for_language_codes: []
-      }));
-
-      let modalSpy = spyOn(ngbModal, 'open').and.callFake(() => {
-        return ({
-          componentInstance: MockNgbModalRef,
-          result: Promise.resolve({
-            isQuestionSubmitter: true,
-            isQuestionReviewer: true
-          })
-        }) as NgbModalRef;
-      });
-      component.openRoleEditor('user1');
-      tick();
-      expect(modalSpy).toHaveBeenCalledWith(CdAdminQuestionRoleEditorModal);
-      expect(addRightsSpy).toHaveBeenCalled();
-    }));
-
-    it('should open question role editor modal and return is' +
-      ' translation submitter', fakeAsync(() => {
-      const addRightsSpy = spyOn(
-        contributorDashboardAdminBackendApiService,
-        'addContributionReviewerAsync');
-      const changes: SimpleChanges = {
-        activeTab: {
-          currentValue: component.TAB_NAME_QUESTION_SUBMITTER,
-          previousValue: null,
-          firstChange: true,
-          isFirstChange: () => true,
-        },
-      };
-      component.activeTab = component.TAB_NAME_QUESTION_SUBMITTER;
-      component.ngOnChanges(changes);
-      spyOn(
-        contributorDashboardAdminBackendApiService,
-        'contributionReviewerRightsAsync').and.returnValue(Promise.resolve({
-        can_submit_questions: false,
-        can_review_questions: true,
-        can_review_translation_for_language_codes: [],
-        can_review_voiceover_for_language_codes: []
-      }));
-
-      let modalSpy = spyOn(ngbModal, 'open').and.callFake(() => {
-        return ({
-          componentInstance: MockNgbModalRef,
-          result: Promise.resolve({
-            isQuestionSubmitter: true,
-            isQuestionReviewer: true
-          })
-        }) as NgbModalRef;
-      });
-      component.openRoleEditor('user1');
-      tick();
-      expect(modalSpy).toHaveBeenCalledWith(CdAdminQuestionRoleEditorModal);
-      expect(addRightsSpy).toHaveBeenCalled();
-    }));
-
-    it('should open translation role editor modal', fakeAsync(() => {
-      const changes: SimpleChanges = {
-        activeTab: {
-          currentValue: component.TAB_NAME_TRANSLATION_REVIEWER,
-          previousValue: null,
-          firstChange: true,
-          isFirstChange: () => true,
-        },
-      };
-      component.activeTab = component.TAB_NAME_TRANSLATION_REVIEWER;
-      component.ngOnChanges(changes);
-      spyOn(
-        contributorDashboardAdminBackendApiService,
-        'contributionReviewerRightsAsync').and.returnValue(Promise.resolve({
-        can_submit_questions: false,
-        can_review_questions: true,
-        can_review_translation_for_language_codes: [],
-        can_review_voiceover_for_language_codes: []
-      }));
-
-      let modalSpy = spyOn(ngbModal, 'open').and.callFake(() => {
-        return ({
-          componentInstance: MockNgbModalRef
-        }) as NgbModalRef;
-      });
-      component.openRoleEditor('user1');
-      tick();
-      expect(modalSpy).toHaveBeenCalledWith(CdAdminTranslationRoleEditorModal);
-    }));
-  });
-=======
   it('should open question role editor modal and return changed value of' +
     ' translation submitter', fakeAsync(() => {
     const removeRightsSpy = spyOn(
@@ -745,5 +553,4 @@
 
     expect(modalSpy).toHaveBeenCalledWith(CdAdminTranslationRoleEditorModal);
   }));
->>>>>>> 23c6fbce
 });