<div class="example-container">
  <div *ngIf="loadingMessage && !noDataMessage" class="e2e-test-loading-message">
    <div class="oppia-align-center">
      <span>{{ loadingMessage }}</span>
      <loading-dots></loading-dots>
    </div>
  </div>
  <div *ngIf="!loadingMessage && noDataMessage" class="e2e-test-no-data-message">
    <div class="m-auto oppia-dashboard-aggregated-stats oppia-contributor-dashboard-main-content pt-1"
    [ngClass]="{'oppia-contributor-dashboard-mobile-mode': checkMobileView()}">
      <mat-card layout="row" class="oppia-mat-card">
        <div class="translation-reviewer stats-card" tabindex="0">
          <h2>{{ noDataMessage }}</h2>
        </div>
      </mat-card>
    </div>
  </div>
  <div class="dashboard-list-header" *ngIf="!loadingMessage && !noDataMessage && checkMobileView()">
    <div class="dashboard-list-header-count">
      <span>Displaying {{ statsPageNumber * itemsPerPage + 1 }} - {{ getUpperLimitValueForPagination() }} of many</span>
    </div>
    <div class="results-per-page-div">
      <span>Results per page: </span>
      <select [(ngModel)]="itemsPerPage" aria-label="Results Per Page" (change)="refreshPagination()">
        <option *ngFor="let choice of itemsPerPageChoice" [value]="choice" >{{ choice }}</option>
      </select>
    </div>
  </div>
  <table mat-table
         [dataSource]="dataSource"
         multiTemplateDataRows
         [class.isMobile]="true"
         class="mat-elevation-z8 e2e-test-stats-table"
         *ngIf="!loadingMessage && !noDataMessage">

    <ng-container matColumnDef="contributorName">
<<<<<<< HEAD
      <th mat-header-cell *matHeaderCellDef class="user-header"><b> {{this.inputs.activeTab}} </b></th>
      <td mat-cell *matCellDef="let element" class="user-value">
        <span class="mobile-label">{{this.inputs.activeTab}}:</span>
=======
      <th mat-header-cell *matHeaderCellDef class="user-header"><b> {{ this.inputs.activeTab }} </b></th>
      <td mat-cell *matCellDef="let element" class="user-value">
        <span class="mobile-label">{{ this.inputs.activeTab }}:</span>
>>>>>>> 4854bae2
        <b> {{ element.contributorName }} </b>
      </td>
    </ng-container>

    <ng-container matColumnDef="recentPerformance">
      <th mat-header-cell *matHeaderCellDef>
        <b>
          Recent Performance
          <i class="fas fa-info-circle" matTooltip="Performance is calculated based on the review results of the last 100 accepted/rejected contributions."></i>
        </b>
      </th>
      <td mat-cell *matCellDef="let element">
        <span class="mobile-label">Recent Performance
          <i class="fas fa-info-circle" matTooltip="Performance is calculated based on the review results of the last 100 accepted/rejected contributions." #performanceTooltip="matTooltip" (click)="performanceTooltip.toggle()">
          </i>:
        </span>
        {{ element.recentPerformance }}
      </td>
    </ng-container>

    <ng-container matColumnDef="overallAccuracy">
      <th mat-header-cell *matHeaderCellDef>
        <b>
          Overall Accuracy
          <i class="fas fa-info-circle"
            matTooltip="Accuracy is based on the ratio of accepted to submitted translations.">
          </i>
        </b>
      </th>
      <td mat-cell *matCellDef="let element">
        <span class="mobile-label">Overall Accuracy
          <i class="fas fa-info-circle"
            matTooltip="Accuracy is based on the ratio of accepted to submitted translations." #accuracyTooltip="matTooltip" (click)="accuracyTooltip.toggle()">
          </i>:
        </span>
        {{ element.overallAccuracy }}%
      </td>
    </ng-container>

    <ng-container matColumnDef="lastContributedInDays">
      <div>
        <th mat-header-cell *matHeaderCellDef>
          <b>{{getLastContributedType(this.inputs.activeTab)}}</b>
        </th>
      </div>
      <td mat-cell *matCellDef="let element">
        <span class="mobile-label">{{getLastContributedType(this.inputs.activeTab)}}:</span>
        {{element.lastContributedInDays === 0 ? "Today" : element.lastContributedInDays + " " +
              (element.lastContributedInDays === 1 ? "day" : "days") + " ago"
        }}
      </td>
    </ng-container>

    <ng-container matColumnDef="contributionCount">
      <th mat-header-cell *matHeaderCellDef><b> {{getContributionCountLabel(this.inputs.activeTab)}} </b></th>
      <td mat-cell *matCellDef="let element">
        <span class="mobile-label">{{getContributionCountLabel(this.inputs.activeTab)}}:</span>
        {{ getContributionCount(this.inputs.activeTab,
                                element.submittedTranslationsCount,
                                element.reviewedTranslationsCount,
                                element.submittedQuestionsCount,
                                element.reviewedQuestionsCount) }}
      </td>
    </ng-container>

    <ng-container matColumnDef="role">
      <th mat-header-cell *matHeaderCellDef><b> Role </b></th>
      <td mat-cell *matCellDef="let element">
        <button mat-raised-button (click)="openRoleEditor(element.contributorName)">
          {{ checkMobileView() ? 'EDIT ROLE' : 'EDIT' }}
        </button>
      </td>
    </ng-container>

    <ng-container matColumnDef="chevron" *ngIf="!checkMobileView()">
      <th mat-header-cell *matHeaderCellDef><b> </b></th>
      <td mat-cell *matCellDef="let element">
        <div class="chevron">
          <i class="fas fa-chevron-right"
             [@chevronExpand]="element == expandedElement ? 'expanded' : 'collapsed'">
          </i>
        </div>
      </td>
    </ng-container>

    <ng-container matColumnDef="chevron" *ngIf="checkMobileView()">
      <th mat-header-cell *matHeaderCellDef><b> </b></th>
      <td mat-cell *matCellDef="let element" class="mobile-chevron">
        <div class="chevron">
          <i class="fas fa-chevron-right"
             [@mobileChevronExpand]="element == expandedElement ? 'expanded' : 'collapsed'">
          </i>
        </div>
      </td>
    </ng-container>

    <!-- Expanded Content Column - The detail row is made up of this one column that spans across all columns -->
    <ng-container matColumnDef="expandedDetail">
      <td mat-cell
          *matCellDef="let element"
          [attr.colspan]="columnsToDisplay.length">
        <div class="example-element-detail e2e-test-expanded-row"
             [@detailExpand]="element == expandedElement ? 'expanded' : 'collapsed'">
          <div class="details-container">
            <div class="details-sub-container">
              <div class="attribute-container"
              *ngFor="let attribute of getContributorAdminStatsTableAttributes(element)">
                <div class="attribute-sub-container">
                  <div class="attribute-key">{{attribute.key}}</div>
                  <div class="attribute-value">
                      {{attribute.value}}
                  </div>
                </div>
              </div>
            </div>
          </div>
        </div>
      </td>
    </ng-container>

    <b><tr mat-header-row *matHeaderRowDef="columnsToDisplay"></tr></b>
    <tr mat-row
        *matRowDef="let element; columns: columnsToDisplay"
        class="example-element-row e2e-test-stats-list-item"
        [class.example-expanded-row]="expandedElement === element"
        (click)="expandedElement = expandedElement === element ? null : element">
    </tr>
    <tr mat-row
        *matRowDef="let row; columns: ['expandedDetail']"
        class="example-detail-row">
    </tr>
  </table>
  <div class="dashboard-list-footer" *ngIf="!loadingMessage && !noDataMessage && !checkMobileView()">
    <div class="dashboard-list-footer-count">
      <span>Displaying {{ statsPageNumber * itemsPerPage + 1 }} - {{ getUpperLimitValueForPagination() }} of many</span>
    </div>
    <div class="dashboard-list-pagination">
      <div>
        <i class="fa fa-angle-left stats-pagination-arrow" (click)="navigatePage(MOVE_TO_PREV_PAGE)" *ngIf="statsPageNumber > 0"></i>
        <span class="dashboard-list-pagination-value">
          <span class="dashboard-list-pagination-active">{{ statsPageNumber + 1 }}</span>
        </span>
        <i class="fa fa-angle-right stats-pagination-arrow" (click)="navigatePage(MOVE_TO_NEXT_PAGE)" *ngIf="more"></i>
      </div>
      <div>
        <span>Results per page: </span>
        <select [(ngModel)]="itemsPerPage" aria-label="Results Per Page" (change)="refreshPagination()">
          <option *ngFor="let choice of itemsPerPageChoice" [value]="choice" >{{ choice }}</option>
        </select>
      </div>
    </div>
  </div>
  <div class="dashboard-list-footer" *ngIf="!loadingMessage && !noDataMessage && checkMobileView()">
    <div class="navigate-page-div">
      <i class="fa fa-angle-left stats-pagination-arrow" (click)="navigatePage(MOVE_TO_PREV_PAGE)" *ngIf="statsPageNumber > 0"></i>
      <span class="dashboard-list-pagination-value">
        <span class="dashboard-list-pagination-active">{{ statsPageNumber + 1 }}</span>
      </span>
      <i class="fa fa-angle-right stats-pagination-arrow" (click)="navigatePage(MOVE_TO_NEXT_PAGE)" *ngIf="more"></i>
    </div>
  </div>
</div>

<style>
  .stats-pagination-arrow {
    cursor: pointer;
  }
  .oppia-align-center {
    font-size: 2em;
    width: 960px;
  }
  .mat-raised-button {
    border: transparent;
    box-shadow: 0;
    color: #00645c;
  }
  .mat-raised-button:not {
    box-shadow: 0;
  }

  table {
    max-width: 960px;
  }

  tr.example-detail-row {
    height: 0;
  }

  tr.example-element-row:not(.example-expanded-row):hover {
    background: rgb(245, 245, 245);
  }

  tr.example-element-row:not(.example-expanded-row):active {
    background: rgb(239, 239, 239);
  }

  .example-element-row td {
    border-bottom-width: 0;
  }

  .example-element-detail {
    display: flex;
    overflow: hidden;
    width: 919px;
  }

  .details-container {
    background: rgb(242, 244, 247);
    border-radius: 6px;
    display: inline-flex;
    flex-direction: column;
    height: fit-content;
    justify-content: flex-start;
    padding-bottom: 20px;
    padding-left: 40px;
    padding-top: 20px;
    width: 100%;
  }

  .details-sub-container {
    align-items: flex-start;
    display: flex;
    flex-direction: column;
    gap: 16px;
    height: fit-content;
    justify-content: flex-start;
  }

  .attribute-container {
    align-items: flex-start;
    display: flex;
    flex-direction: column;
    gap: 12px;
    justify-content: flex-start;
  }

  .attribute-sub-container {
    display: flex;
    width: 598px;
  }

  .attribute-key {
    color: rgb(51, 51, 51);
    font-family: Roboto, sans-serif;
    font-size: 14px;
    font-weight: 400;
    left: 0;
    min-width: 25%;
    opacity: 0.75;
    top: 0;
    word-wrap: break-word;
  }

  .attribute-value {
    color: rgb(51, 51, 51);
    font-family: Roboto, sans-serif;
    font-size: 14px;
    font-weight: 400;
    max-width: 75%;
    top: 0;
    word-wrap: break-word;
  }

  .b,
  .mat-header-cell {
    color: rgb(51, 51, 51);
    font-family: Roboto, sans-serif;
    font-size: 14px;
    font-weight: 500;
    text-align: end;
    word-wrap: break-word;
  }

  td.mat-cell:first-of-type {
    padding-left: 20px;
    text-align: start;
  }

  td.mat-cell {
    text-align: end;
  }

  td.mat-cell:last-of-type {
    padding-right: 20px;
  }

  tr.mat-header-row {
    border-bottom: 2px rgba(0, 0, 0, 0.54) solid;
  }

  .user-header,
  td.user-value {
    text-align: left;
  }

  .mat-header-cell:first-child {
    border-top-left-radius: 5px;
  }
  .mat-header-cell:last-child {
    border-top-right-radius: 5px;
  }

  .mobile-label {
    display: none;
  }

  th.mat-header-cell:first-of-type {
    border-top-left-radius: 5px;
    width: 50px;
  }
  .dashboard-list-footer {
    background: #fff;
    box-shadow: 0 5px 5px -3px rgb(0 0 0 / 20%), 0 8px 10px 1px rgb(0 0 0 / 14%), 0 3px 14px 2px rgb(0 0 0 / 12%);
    display: flex;
    flex-wrap: wrap;
    justify-content: space-between;
    padding: 20px 20px;
  }
  .dashboard-list-header {
    background: #fff;
    box-shadow: 0 5px 5px -3px rgb(0 0 0 / 20%), 0 8px 10px 1px rgb(0 0 0 / 14%), 0 3px 14px 2px rgb(0 0 0 / 12%);
    color: #333;
    display: flex;
    flex-wrap: wrap;
    justify-content: space-between;
    padding: 20px 20px;
  }
  .dashboard-list-pagination {
    display: flex;
    flex-wrap: wrap;
    justify-content: space-between;
    width: 50%;
  }
  .dashboard-list-pagination-value {
    font-size: 16px;
    outline: none;
    padding: 0 4px;
  }
  .dashboard-list-pagination-active {
    background-color: #00645c;
    border-radius: 5px;
    box-shadow: 0 3px 3px #707070;
    color: #fff;
    display: inline-block;
    font-size: 16px;
    height: 23px;
    outline: none;
    padding: 0 4px;
    text-align: center;
    width: 23px;
  }
  .dashboard-list-pagination-active span {
    color: #fff;
    font-size: 16px;
    outline: none;
  }
  select {
    background: transparent;
    border: transparent;
    color: #00645c;
    padding: 0 5px 0;
  }

  @media only screen and (max-width: 800px) {
    .dashboard-list-footer {
      color: #333;
      justify-content: center;
      padding: 10px 10px;
      width: -webkit-fill-available;
    }
    .dashboard-list-header {
      padding: 10px 10px;
      width: -webkit-fill-available;
    }
    .mobile-chevron {
      padding-left: 50%;
    }
    .mobile-edit-role {
      align-items: center;
    }
    .chevron {
      padding-left: 50%;
    }
    .attribute-value {
      left: 153px;
      min-width: 50%;
    }
    .details-container {
      padding-left: 20px;
    }
    .attribute-container {
      height: fit-content;
    }
    tr.example-detail-row {
      height: auto;
    }
    .attribute-sub-container {
      width: 300px;
    }
    .example-element-detail {
      align-items: baseline;
      display: flex;
      justify-content: space-around;
      overflow: hidden;
      width: 100%;
    }
    .mat-header-row {
      display: none;
    }

    .example-container {
      align-items: baseline;
      display: flex;
      flex-direction: column;
      justify-content: space-around;
    }

    .mat-row {
      align-items: start;
      display: flex;
      flex-direction: column;
      height: auto;
      padding: 8px 24px;
    }
    td.mat-cell:first-of-type {
      padding-left: 0;
      text-align: start;
    }

    td.mat-cell {
      margin-bottom: 2px;
      text-align: start;
    }

    td.mat-cell:last-of-type {
      padding-right: 0;
    }
    .mobile-label {
      display: inline-block;
      font-weight: bold;
      width: 150px;
    }

    th.mat-header-row {
      display: none;
    }

    th.mat-row {
      align-items: start;
      display: flex;
      flex-direction: column;
      padding: 8px 24px;
    }

    table {
      align-items: baseline;
      display: flex;
      justify-content: space-around;
    }

    .attribute-key {
      min-width: 50%;
    }

  }
</style><|MERGE_RESOLUTION|>--- conflicted
+++ resolved
@@ -34,15 +34,9 @@
          *ngIf="!loadingMessage && !noDataMessage">
 
     <ng-container matColumnDef="contributorName">
-<<<<<<< HEAD
-      <th mat-header-cell *matHeaderCellDef class="user-header"><b> {{this.inputs.activeTab}} </b></th>
-      <td mat-cell *matCellDef="let element" class="user-value">
-        <span class="mobile-label">{{this.inputs.activeTab}}:</span>
-=======
       <th mat-header-cell *matHeaderCellDef class="user-header"><b> {{ this.inputs.activeTab }} </b></th>
       <td mat-cell *matCellDef="let element" class="user-value">
         <span class="mobile-label">{{ this.inputs.activeTab }}:</span>
->>>>>>> 4854bae2
         <b> {{ element.contributorName }} </b>
       </td>
     </ng-container>
