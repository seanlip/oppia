<!DOCTYPE html>
<html ng-app="oppia" itemscope itemtype="http://schema.org/Organization">
  <head>
    @load('base-components/header.template.html', {"title": "Get Started - Oppia"})
  </head>
  <body>
    <oppia-root>
      <div ng-controller="Base">
        <base-content>
          <navbar-breadcrumb>
            <ul class="nav navbar-nav oppia-navbar-breadcrumb">
              <li>
                <span class="oppia-navbar-breadcrumb-separator"></span>
                Get Started
              </li>
            </ul>
          </navbar-breadcrumb>
          <content>
            <div class="oppia-static-header">
              <h1 translate="I18N_GET_STARTED_PAGE_HEADING" class="protractor-test-get-started-page"></h1>
            </div>
            <background-banner></background-banner>
            <div class="oppia-page-card oppia-static-content oppia-static-content-below-banner">
              <div class="oppia-static-card-content oppia-static-card-content-narrow oppia-get-started">

                <p translate="I18N_GET_STARTED_PAGE_PARAGRAPH_1">
                </p>

                <h2 translate="I18N_GET_STARTED_PAGE_PARAGRAPH_2_HEADING"></h2>
                <p translate="I18N_GET_STARTED_PAGE_PARAGRAPH_2">
                </p>

                <h2 translate="I18N_GET_STARTED_PAGE_PARAGRAPH_3_HEADING"></h2>
                <p translate="I18N_GET_STARTED_PAGE_PARAGRAPH_3">
                </p>
                <p translate="I18N_GET_STARTED_PAGE_PARAGRAPH_4">

                </p>
                <p translate="I18N_GET_STARTED_PAGE_PARAGRAPH_5">

                </p>
                <ul style="margin-left: 40px;">
                  <li><a href="https://www.oppia.org/explore/0" target="new">Welcome to Oppia</a></li>
                  <li><a href="https://www.oppia.org/collection/wqCTKpKA0LBe" target="new">Get Electrified!</a></li>
                  <li><a href="https://www.oppia.org/collection/inDXV0w8-p1C" target="new">Programming with Carla</a></li>
                </ul>
                <p translate="I18N_GET_STARTED_PAGE_PARAGRAPH_6">
                </p>

                <h2 translate="I18N_GET_STARTED_PAGE_PARAGRAPH_7_HEADING"></h2>
                <p translate="I18N_GET_STARTED_PAGE_PARAGRAPH_7">
                </p>

                <h2 translate="I18N_GET_STARTED_PAGE_PARAGRAPH_8_HEADING"></h2>
                <p translate="I18N_GET_STARTED_PAGE_PARAGRAPH_8">
                </p>

<<<<<<< HEAD
                <!-- TODO(vojtechjelinek): make it easy to get the right link to share, update this doc with that info -->
=======
              <!-- TODO(vojtechjelinek): Make it easy to get the right link to share, update this doc with that info -->
>>>>>>> e1f6e3ec

                <h2 translate="I18N_GET_STARTED_PAGE_PARAGRAPH_9_HEADING"></h2>
                <p translate="I18N_GET_STARTED_PAGE_PARAGRAPH_9">
                </p>
                <p translate="I18N_GET_STARTED_PAGE_PARAGRAPH_10">

                </p>

                <h2 translate="I18N_GET_STARTED_PAGE_PARAGRAPH_11_HEADING"></h2>
                <p translate="I18N_GET_STARTED_PAGE_PARAGRAPH_11">
                </p>
              </div>
            </div>
            <div class="oppia-footer-padding-below-banner">
            </div>
          </content>
        </base-content>
      </div>

      <style>
        .oppia-get-started h2 {
          font-size: 1.17em;
          font-weight: bold;
          text-align: left;
        }
      </style>

    </oppia-root>
    @load('pages/footer_js_libs.html')
  </body>
</html><|MERGE_RESOLUTION|>--- conflicted
+++ resolved
@@ -55,11 +55,7 @@
                 <p translate="I18N_GET_STARTED_PAGE_PARAGRAPH_8">
                 </p>
 
-<<<<<<< HEAD
-                <!-- TODO(vojtechjelinek): make it easy to get the right link to share, update this doc with that info -->
-=======
-              <!-- TODO(vojtechjelinek): Make it easy to get the right link to share, update this doc with that info -->
->>>>>>> e1f6e3ec
+                <!-- TODO(vojtechjelinek): Make it easy to get the right link to share, update this doc with that info -->
 
                 <h2 translate="I18N_GET_STARTED_PAGE_PARAGRAPH_9_HEADING"></h2>
                 <p translate="I18N_GET_STARTED_PAGE_PARAGRAPH_9">
