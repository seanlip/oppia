--- conflicted
+++ resolved
@@ -30,21 +30,13 @@
 angular.module('oppia').component('splashPage', {
   template: require('./splash-page.component.html'),
   controller: [
-<<<<<<< HEAD
-    '$timeout', 'LoaderService', 'SiteAnalyticsService',
+    '$rootScope', '$timeout', 'LoaderService', 'SiteAnalyticsService',
     'UrlInterpolationService', 'UserService', 'WindowDimensionsService',
     'WindowRef',
     function(
-        $timeout, LoaderService, SiteAnalyticsService,
+        $rootScope, $timeout, LoaderService, SiteAnalyticsService,
         UrlInterpolationService, UserService, WindowDimensionsService,
         WindowRef) {
-=======
-    '$rootScope', '$timeout', 'LoaderService', 'SiteAnalyticsService',
-    'UrlInterpolationService', 'UserService', 'WindowRef',
-    function(
-        $rootScope, $timeout, LoaderService, SiteAnalyticsService,
-        UrlInterpolationService, UserService, WindowRef) {
->>>>>>> e2dd4280
       var ctrl = this;
       ctrl.getStaticImageUrl = function(imagePath) {
         return UrlInterpolationService.getStaticImageUrl(imagePath);
