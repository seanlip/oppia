--- conflicted
+++ resolved
@@ -317,25 +317,10 @@
   width: 40vw;
 }
 
-<<<<<<< HEAD
-.splash-page .oppia-splash-section-three-right {
-  align-items: center;
-  display: flex;
-  flex-direction: column;
-  margin: auto;
-  margin-top: 30px;
-}
-
-.splash-page .oppia-splash-section-three-left {
-  align-items: center;
-  display: flex;
-  width: 50%;
-=======
 .splash-page .splash-benefits-section {
   display: flex;
   justify-content: flex-start;
   margin-top: 25px;
->>>>>>> 5fd14967
 }
 
 .splash-page .splash-matthew-image img {
