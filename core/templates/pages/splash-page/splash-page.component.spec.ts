--- conflicted
+++ resolved
@@ -33,15 +33,6 @@
 import { of } from 'rxjs';
 import { MockTranslatePipe } from 'tests/unit-test-utils';
 
-<<<<<<< HEAD
-@Pipe({name: 'translate'})
-class MockTranslatePipe {
-  transform(value: string, params: Object | undefined): string {
-    return value;
-  }
-}
-=======
->>>>>>> 74ff69ce
 class MockI18nLanguageCodeService {
   codeChangeEventEmitter = new EventEmitter<string>();
   getCurrentI18nLanguageCode() {
