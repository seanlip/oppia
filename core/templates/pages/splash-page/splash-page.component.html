<<<<<<< HEAD
=======
<!-- TODO(#14625): Incorporate the CSS file inclusion in webpack. -->
<link *ngIf="!isLanguageRTL()" rel="stylesheet" type="text/css" media="screen" href="/templates/pages/splash-page/splash-page.component.css">
<link *ngIf="isLanguageRTL()" rel="stylesheet" type="text/css" media="screen" href="/templates/pages/splash-page/splash-page.component.rtl.css">

>>>>>>> 02db474e
<div class="splash-page">
  <div class="oppia-splash-section-one" dir="auto">
    <div class="oppia-splash-section-one-left">
      <h1 class="oppia-splash-h1" [innerHTML]="'I18N_SPLASH_TITLE' | translate"></h1>
      <div class="oppia-splash-h2-container">
        <h2 class="oppia-splash-h2 oppia-splash-h2-text" [innerHTML]="'I18N_SPLASH_SUBTITLE' | translate"></h2>
      </div>
      <div class="oppia-splash-button-container">
        <button type="submit" (click)="onClickBrowseLessonsButton()"
                class="btn oppia-splash-button oppia-splash-button-browse oppia-splash-browse-button-position oppia-transition-200"
                [innerHTML]="'I18N_ACTION_BROWSE_LESSONS' | translate">
        </button>
      </div>
    </div>
    <div class="oppia-splash-section-one-right">
      <picture class="oppia-splash-main-image" *ngIf="!isWindowNarrow">
        <source type="image/webp" [srcset]="getImageSet('/splash/splashMainDesktop', 'webp')">
        <source type="image/png" [srcset]="getImageSet('/splash/splashMainDesktop', 'png')">
        <img [src]="getStaticImageUrl('/splash/splashMainDesktop1x.png')"
<<<<<<< HEAD
=======
             width="800"
             height="663"
>>>>>>> 02db474e
             alt="Photo of two kids and a tutor">
      </picture>
      <picture class="oppia-splash-main-image" *ngIf="isWindowNarrow">
        <source type="image/webp" [srcset]="getStaticImageUrl('/splash/splashMainMobile.webp')">
        <source type="image/png" [srcset]="getStaticImageUrl('/splash/splashMainMobile.png')">
        <img [src]="getStaticImageUrl('/splash/splashMainMobile.png')"
<<<<<<< HEAD
=======
             width="629"
             height="415"
>>>>>>> 02db474e
             alt="Photo of a girl in front of computer">
      </picture>
    </div>
  </div>

  <div class="oppia-splash-section-two">
    <div class="oppia-splash-icon-1-container">
      <img [src]="getStaticImageUrl('/splash/userIcon.svg')"
           class="oppia-splash-icon-1"
<<<<<<< HEAD
=======
           width="35"
           height="35"
>>>>>>> 02db474e
           alt="">
      <div class="splash-icon-text-container">
        <span class="splash-icon-text"
              [innerHTML]="'I18N_SPLASH_ICON_ONE_TEXT' | translate">
        </span>
      </div>
    </div>
    <div class="oppia-splash-icon-2-container">
      <img [src]="getStaticImageUrl('/splash/languageIcon.svg')"
           class="oppia-splash-icon-2"
<<<<<<< HEAD
=======
           width="35"
           height="35"
>>>>>>> 02db474e
           alt="">
      <div class="splash-icon-text-container">
        <span class="splash-icon-text"
              [innerHTML]="'I18N_SPLASH_ICON_TWO_TEXT' | translate:{languageCount: 4}">
        </span>
      </div>
    </div>
    <div class="oppia-splash-icon-3-container">
      <img [src]="getStaticImageUrl('/splash/lessonIcon.svg')"
           class="oppia-splash-icon-3"
<<<<<<< HEAD
=======
           width="35"
           height="35"
>>>>>>> 02db474e
           alt="">
      <div class="splash-icon-text-container">
        <span class="splash-icon-text"
              [innerHTML]="'I18N_SPLASH_ICON_THREE_TEXT' | translate:{lessonCount: 40}">
        </span>
      </div>
    </div>
  </div>


  <div class="oppia-splash-section-three">
    <div class="oppia-splash-section-three-left">
      <h3 *ngIf="isWindowNarrow" [innerHTML]="'I18N_SPLASH_BENEFITS_TITLE' | translate"></h3>
      <img class="splash-matthew-image"
           [src]="getStaticImageUrl('/splash/matthew_fractions.svg')"
<<<<<<< HEAD
=======
           width="600"
           height="340"
>>>>>>> 02db474e
           loading="lazy"
           alt="Illustration of a young person in front of part of Oppia fraction lesson">
    </div>
    <div class="oppia-splash-section-three-right">
      <h3 *ngIf="!isWindowNarrow" [innerHTML]="'I18N_SPLASH_BENEFITS_TITLE' | translate"></h3>
      <div class="splash-benefits-list">
        <div class="splash-benefit-bullets-column">
          <img [src]="getStaticImageUrl('/splash/bullet1.svg')"
<<<<<<< HEAD
               loading="lazy"
               alt="">
          <img [src]="getStaticImageUrl('/splash/bullet2.svg')"
               loading="lazy"
               alt="">
          <img [src]="getStaticImageUrl('/splash/bullet3.svg')"
=======
               width="17"
               height="33"
               loading="lazy"
               alt="">
          <img [src]="getStaticImageUrl('/splash/bullet2.svg')"
               width="25"
               height="33"
               loading="lazy"
               alt="">
          <img [src]="getStaticImageUrl('/splash/bullet3.svg')"
               width="39"
               height="33"
>>>>>>> 02db474e
               loading="lazy"
               alt="">
        </div>
        <div class="splash-benefit-text-items-column">
          <h2 [innerHTML]="'I18N_SPLASH_BENEFITS_ONE' | translate" class="splash-benefits"></h2>
          <h2 [innerHTML]="'I18N_SPLASH_BENEFITS_TWO' | translate" class="splash-benefits"></h2>
          <h2 [innerHTML]="'I18N_SPLASH_BENEFITS_THREE' | translate" class="splash-benefits"></h2>
        </div>
      </div>
    </div>
  </div>

  <div class="oppia-splash-section-four">
    <div class="oppia-splash-section-four-image-mobile" *ngIf="isWindowNarrow">
      <picture class="splash-student-desk-image">
        <source type="image/webp" [srcset]="getStaticImageUrl('/splash/student_desk_mobile.webp')">
        <source type="image/png" [srcset]="getStaticImageUrl('/splash/student_desk_mobile.png')">
        <img [src]="getStaticImageUrl('/splash/student_desk_mobile.png')"
<<<<<<< HEAD
=======
             width="500"
             height="520"
>>>>>>> 02db474e
             loading="lazy"
             alt="">
      </picture>
    </div>
    <div class="oppia-splash-section-four-left">
      <h2 [innerHTML]="'I18N_SPLASH_FOR_STUDENTS' | translate"></h2>
      <h3 [innerHTML]="'I18N_SPLASH_STUDENTS_TITLE' | translate"></h3>
      <p [innerHTML]="'I18N_SPLASH_STUDENTS_CONTENT' | translate"></p>
      <div class="oppia-splash-button-container">
        <button type="submit"
                class="btn oppia-splash-button oppia-splash-button-browse oppia-splash-browse-button-position oppia-transition-200"
                [innerHTML]="'I18N_SPLASH_START_LEARNING' | translate"
                (click)="onClickBrowseLessonsButton()">
        </button>
      </div>
    </div>
    <div class="oppia-splash-section-four-right" *ngIf="!isWindowNarrow">
      <picture class="splash-student-desk-image">
        <source type="image/webp" [srcset]="getImageSet('/splash/student_desk', 'webp')">
        <source type="image/png" [srcset]="getImageSet('/splash/student_desk', 'png')">
        <img [src]="getStaticImageUrl('/splash/student_desk1x.png')"
<<<<<<< HEAD
=======
             width="500"
             height="520"
>>>>>>> 02db474e
             loading="lazy"
             alt="Photo of a kid thinking about fractions">
      </picture>
    </div>
  </div>

  <div class="oppia-splash-section-five" [ngStyle]="{'background-image': 'getTestimonialBackgroundUrl()'}">
    <div class="oppia-splash-section-five-image" *ngIf="isWindowNarrow">
      <picture class="splash-student-image">
        <source type="image/webp" [srcset]="testimonials[displayedTestimonialId].imageUrlWebp">
        <source type="image/png" [srcset]="testimonials[displayedTestimonialId].imageUrl">
        <img [src]="testimonials[displayedTestimonialId].imageUrlPng"
             ng-class="{'image-with-border': testimonials[displayedTestimonialId].borderPresent}"
<<<<<<< HEAD
=======
             width="350"
             height="350"
>>>>>>> 02db474e
             loading="lazy"
             alt="">
      </picture>
    </div>
    <div class="oppia-splash-section-five-left">
      <div>
        <p class="testimonial-quote-details" [innerHTML]="testimonials[displayedTestimonialId].quote | translate"></p>
        <p class="testimonial-student-details" [innerHTML]="testimonials[displayedTestimonialId].studentDetails | translate"></p>
      </div>
      <div class="splash-arrows-container">
        <span (click)="decrementDisplayedTestimonialId()" class="material-icons">
          arrow_back_ios
        </span>
        <span (click)="incrementDisplayedTestimonialId()" class="material-icons">
          arrow_forward_ios
        </span>
      </div>
    </div>
    <div class="oppia-splash-section-five-right" *ngIf="!isWindowNarrow">
      <picture class="splash-student-image">
        <source type="image/webp" [srcset]="testimonials[displayedTestimonialId].imageUrlWebp">
        <source type="image/png" [srcset]="testimonials[displayedTestimonialId].imageUrl">
        <img [src]="testimonials[displayedTestimonialId].imageUrlPng"
             [ngClass]="{'image-with-border': testimonials[displayedTestimonialId].borderPresent}"
<<<<<<< HEAD
=======
             width="350"
             height="350"
>>>>>>> 02db474e
             loading="lazy"
             alt="">
      </picture>
    </div>
  </div>

  <div class="oppia-splash-section-six">
    <div class="oppia-splash-section-six-left">
      <img class="splash-books-image"
           [src]="getStaticImageUrl('/splash/books_dsk.svg')"
<<<<<<< HEAD
=======
           width="500"
           height="390"
>>>>>>> 02db474e
           loading="lazy"
           alt="Illustration of a book">
    </div>
    <div class="oppia-splash-section-six-right">
      <h2 [innerHTML]="'I18N_SPLASH_FOR_TEACHERS' | translate"></h2>
      <h3 [innerHTML]="'I18N_SPLASH_TEACHERS_TITLE' | translate"></h3>
      <p [innerHTML]="'I18N_SPLASH_TEACHERS_CONTENT' | translate"></p>
      <div class="oppia-splash-button-container">
        <button type="submit"
                class="btn oppia-splash-button oppia-splash-button-browse oppia-splash-browse-button-position oppia-transition-200"
                [innerHTML]="'I18N_SPLASH_START_TEACHING' | translate"
                (click)="onClickStartTeachingButton()">
        </button>
      </div>
    </div>
  </div>

  <div class="oppia-splash-section-seven" [ngStyle]="{'background-image': 'getCommunityBackgroundUrl()'}">
    <div class="oppia-splash-section-seven-image" *ngIf="isWindowNarrow">
      <picture class="splash-vol-image">
        <source type="image/webp" [srcset]="getImageSet('/splash/volunteer_section', 'webp')">
        <source type="image/png" [srcset]="getImageSet('/splash/volunteer_section', 'png')">
        <img [src]="getStaticImageUrl('/splash/volunteer_section1x.png')"
<<<<<<< HEAD
=======
             width="400"
             height="428"
>>>>>>> 02db474e
             loading="lazy"
             alt="Logo of Oppia containing photos of contributors">
      </picture>
    </div>
    <div class="oppia-splash-section-seven-left">
      <h2 [innerHTML]="'I18N_SPLASH_FOR_VOLUNTEERS' | translate"></h2>
      <h3 [innerHTML]="'I18N_SPLASH_VOLUNTEERS_TITLE' | translate"></h3>
      <p [innerHTML]="'I18N_SPLASH_VOLUNTEERS_CONTENT' | translate"></p>
      <div class="oppia-splash-button-container">
        <button type="submit"
                class="btn oppia-splash-button oppia-splash-button-browse oppia-splash-browse-button-position oppia-transition-200"
                [innerHTML]="'I18N_SPLASH_START_CONTRIBUTING' | translate"
                (click)="onClickStartContributingButton()">
        </button>
      </div>
    </div>
    <div class="oppia-splash-section-seven-right" *ngIf="!isWindowNarrow">
      <picture class="splash-vol-image">
        <source type="image/webp" [srcset]="getImageSet('/splash/volunteer_section', 'webp')">
        <source type="image/png" [srcset]="getImageSet('/splash/volunteer_section', 'png')">
        <img [src]="getStaticImageUrl('/splash/volunteer_section1x.png')"
<<<<<<< HEAD
=======
             width="400"
             height="428"
>>>>>>> 02db474e
             loading="lazy"
             alt="Logo of Oppia containing photos of contributors">
      </picture>
    </div>
  </div>
</div><|MERGE_RESOLUTION|>--- conflicted
+++ resolved
@@ -1,10 +1,3 @@
-<<<<<<< HEAD
-=======
-<!-- TODO(#14625): Incorporate the CSS file inclusion in webpack. -->
-<link *ngIf="!isLanguageRTL()" rel="stylesheet" type="text/css" media="screen" href="/templates/pages/splash-page/splash-page.component.css">
-<link *ngIf="isLanguageRTL()" rel="stylesheet" type="text/css" media="screen" href="/templates/pages/splash-page/splash-page.component.rtl.css">
-
->>>>>>> 02db474e
 <div class="splash-page">
   <div class="oppia-splash-section-one" dir="auto">
     <div class="oppia-splash-section-one-left">
@@ -24,22 +17,16 @@
         <source type="image/webp" [srcset]="getImageSet('/splash/splashMainDesktop', 'webp')">
         <source type="image/png" [srcset]="getImageSet('/splash/splashMainDesktop', 'png')">
         <img [src]="getStaticImageUrl('/splash/splashMainDesktop1x.png')"
-<<<<<<< HEAD
-=======
              width="800"
              height="663"
->>>>>>> 02db474e
              alt="Photo of two kids and a tutor">
       </picture>
       <picture class="oppia-splash-main-image" *ngIf="isWindowNarrow">
         <source type="image/webp" [srcset]="getStaticImageUrl('/splash/splashMainMobile.webp')">
         <source type="image/png" [srcset]="getStaticImageUrl('/splash/splashMainMobile.png')">
         <img [src]="getStaticImageUrl('/splash/splashMainMobile.png')"
-<<<<<<< HEAD
-=======
              width="629"
              height="415"
->>>>>>> 02db474e
              alt="Photo of a girl in front of computer">
       </picture>
     </div>
@@ -49,11 +36,8 @@
     <div class="oppia-splash-icon-1-container">
       <img [src]="getStaticImageUrl('/splash/userIcon.svg')"
            class="oppia-splash-icon-1"
-<<<<<<< HEAD
-=======
            width="35"
            height="35"
->>>>>>> 02db474e
            alt="">
       <div class="splash-icon-text-container">
         <span class="splash-icon-text"
@@ -64,11 +48,8 @@
     <div class="oppia-splash-icon-2-container">
       <img [src]="getStaticImageUrl('/splash/languageIcon.svg')"
            class="oppia-splash-icon-2"
-<<<<<<< HEAD
-=======
            width="35"
            height="35"
->>>>>>> 02db474e
            alt="">
       <div class="splash-icon-text-container">
         <span class="splash-icon-text"
@@ -79,11 +60,8 @@
     <div class="oppia-splash-icon-3-container">
       <img [src]="getStaticImageUrl('/splash/lessonIcon.svg')"
            class="oppia-splash-icon-3"
-<<<<<<< HEAD
-=======
            width="35"
            height="35"
->>>>>>> 02db474e
            alt="">
       <div class="splash-icon-text-container">
         <span class="splash-icon-text"
@@ -99,11 +77,8 @@
       <h3 *ngIf="isWindowNarrow" [innerHTML]="'I18N_SPLASH_BENEFITS_TITLE' | translate"></h3>
       <img class="splash-matthew-image"
            [src]="getStaticImageUrl('/splash/matthew_fractions.svg')"
-<<<<<<< HEAD
-=======
            width="600"
            height="340"
->>>>>>> 02db474e
            loading="lazy"
            alt="Illustration of a young person in front of part of Oppia fraction lesson">
     </div>
@@ -112,14 +87,6 @@
       <div class="splash-benefits-list">
         <div class="splash-benefit-bullets-column">
           <img [src]="getStaticImageUrl('/splash/bullet1.svg')"
-<<<<<<< HEAD
-               loading="lazy"
-               alt="">
-          <img [src]="getStaticImageUrl('/splash/bullet2.svg')"
-               loading="lazy"
-               alt="">
-          <img [src]="getStaticImageUrl('/splash/bullet3.svg')"
-=======
                width="17"
                height="33"
                loading="lazy"
@@ -132,7 +99,6 @@
           <img [src]="getStaticImageUrl('/splash/bullet3.svg')"
                width="39"
                height="33"
->>>>>>> 02db474e
                loading="lazy"
                alt="">
         </div>
@@ -151,11 +117,8 @@
         <source type="image/webp" [srcset]="getStaticImageUrl('/splash/student_desk_mobile.webp')">
         <source type="image/png" [srcset]="getStaticImageUrl('/splash/student_desk_mobile.png')">
         <img [src]="getStaticImageUrl('/splash/student_desk_mobile.png')"
-<<<<<<< HEAD
-=======
              width="500"
              height="520"
->>>>>>> 02db474e
              loading="lazy"
              alt="">
       </picture>
@@ -177,11 +140,8 @@
         <source type="image/webp" [srcset]="getImageSet('/splash/student_desk', 'webp')">
         <source type="image/png" [srcset]="getImageSet('/splash/student_desk', 'png')">
         <img [src]="getStaticImageUrl('/splash/student_desk1x.png')"
-<<<<<<< HEAD
-=======
              width="500"
              height="520"
->>>>>>> 02db474e
              loading="lazy"
              alt="Photo of a kid thinking about fractions">
       </picture>
@@ -195,11 +155,8 @@
         <source type="image/png" [srcset]="testimonials[displayedTestimonialId].imageUrl">
         <img [src]="testimonials[displayedTestimonialId].imageUrlPng"
              ng-class="{'image-with-border': testimonials[displayedTestimonialId].borderPresent}"
-<<<<<<< HEAD
-=======
              width="350"
              height="350"
->>>>>>> 02db474e
              loading="lazy"
              alt="">
       </picture>
@@ -224,11 +181,8 @@
         <source type="image/png" [srcset]="testimonials[displayedTestimonialId].imageUrl">
         <img [src]="testimonials[displayedTestimonialId].imageUrlPng"
              [ngClass]="{'image-with-border': testimonials[displayedTestimonialId].borderPresent}"
-<<<<<<< HEAD
-=======
              width="350"
              height="350"
->>>>>>> 02db474e
              loading="lazy"
              alt="">
       </picture>
@@ -239,11 +193,8 @@
     <div class="oppia-splash-section-six-left">
       <img class="splash-books-image"
            [src]="getStaticImageUrl('/splash/books_dsk.svg')"
-<<<<<<< HEAD
-=======
            width="500"
            height="390"
->>>>>>> 02db474e
            loading="lazy"
            alt="Illustration of a book">
     </div>
@@ -267,11 +218,8 @@
         <source type="image/webp" [srcset]="getImageSet('/splash/volunteer_section', 'webp')">
         <source type="image/png" [srcset]="getImageSet('/splash/volunteer_section', 'png')">
         <img [src]="getStaticImageUrl('/splash/volunteer_section1x.png')"
-<<<<<<< HEAD
-=======
              width="400"
              height="428"
->>>>>>> 02db474e
              loading="lazy"
              alt="Logo of Oppia containing photos of contributors">
       </picture>
@@ -293,11 +241,8 @@
         <source type="image/webp" [srcset]="getImageSet('/splash/volunteer_section', 'webp')">
         <source type="image/png" [srcset]="getImageSet('/splash/volunteer_section', 'png')">
         <img [src]="getStaticImageUrl('/splash/volunteer_section1x.png')"
-<<<<<<< HEAD
-=======
              width="400"
              height="428"
->>>>>>> 02db474e
              loading="lazy"
              alt="Logo of Oppia containing photos of contributors">
       </picture>
