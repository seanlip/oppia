--- conflicted
+++ resolved
@@ -33,15 +33,11 @@
 import { LoaderService } from 'services/loader.service';
 
 export interface GroupedSkillSummaries {
-<<<<<<< HEAD
-  [topicName: string]: SkillSummaryBackendDict[]
-=======
   current: {
     id: string;
     description: string;
   }[];
   others: SkillSummaryBackendDict[];
->>>>>>> 156b1cae
 }
 @Injectable({
   providedIn: 'root'
@@ -64,7 +60,7 @@
   private _skillRights!: SkillRights;
   private _skillIsInitialized: boolean = false;
   private assignedSkillTopicData!: {
-    [topicName: string]: string
+    [topicName: string]: string;
   } ;
   private _skillIsBeingLoaded: boolean = false;
   private _skillIsBeingSaved: boolean = false;
