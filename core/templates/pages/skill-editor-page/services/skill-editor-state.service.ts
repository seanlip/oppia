--- conflicted
+++ resolved
@@ -1,4 +1,3 @@
-<<<<<<< HEAD
 // Copyright 2020 The Oppia Authors. All Rights Reserved.
 //
 // Licensed under the Apache License, Version 2.0 (the "License");
@@ -74,6 +73,7 @@
     current: [],
     others: []
   };
+
   private _skillChangedEventEmitter = new EventEmitter();
 
   private _setSkill = (skill: Skill) => {
@@ -175,6 +175,7 @@
         this._skillIsBeingLoaded = false;
       });
   }
+
   /**
    * Returns whether this service is currently attempting to load the
    * skill maintained by this service.
@@ -192,6 +193,7 @@
   getGroupedSkillSummaries(): GroupedSkillSummaries {
     return cloneDeep(this._groupedSkillSummaries);
   }
+
   /**
      * Returns whether a skill has yet been loaded using either
      * loadSkill().
@@ -199,6 +201,7 @@
   hasLoadedSkill(): boolean {
     return this._skillIsInitialized;
   }
+
   /**
    * Returns the current skill to be shared among the skill
    * editor. Please note any changes to this skill will be propogated
@@ -210,6 +213,7 @@
   getSkill(): Skill {
     return this._skill;
   }
+
   /**
    * Attempts to save the current skill given a commit message. This
    * function cannot be called until after a skill has been initialized
@@ -248,6 +252,7 @@
       });
     return true;
   }
+
   /**
    * Returns any validation issues associated with the current
    * skill.
@@ -255,6 +260,7 @@
   getSkillValidationIssues(): string[] {
     return this._skill.getValidationIssues();
   }
+
   /**
    * Checks if the skill description exists and updates class
    * variable. `create-new-skill-modal.controller` will search
@@ -292,307 +298,4 @@
 }
 
 angular.module('oppia').factory('SkillEditorStateService',
-  downgradeInjectable(SkillEditorStateService));
-=======
-// Copyright 2020 The Oppia Authors. All Rights Reserved.
-//
-// Licensed under the Apache License, Version 2.0 (the "License");
-// you may not use this file except in compliance with the License.
-// You may obtain a copy of the License at
-//
-//      http://www.apache.org/licenses/LICENSE-2.0
-//
-// Unless required by applicable law or agreed to in writing, software
-// distributed under the License is distributed on an "AS-IS" BASIS,
-// WITHOUT WARRANTIES OR CONDITIONS OF ANY KIND, either express or implied.
-// See the License for the specific language governing permissions and
-// limitations under the License.
-
-/**
- * @fileoverview Service for managing the state of the skill being edited
- * in the skill editor.
- */
-
-import cloneDeep from 'lodash/cloneDeep';
-
-import { EventEmitter, Injectable } from '@angular/core';
-import { downgradeInjectable } from '@angular/upgrade/static';
-
-import { UndoRedoService } from 'domain/editor/undo_redo/undo-redo.service';
-import { SkillBackendApiService } from 'domain/skill/skill-backend-api.service';
-import { SkillRights } from 'domain/skill/skill-rights.model';
-import { SkillRightsBackendApiService } from 'domain/skill/skill-rights-backend-api.service';
-import { SkillSummaryBackendDict } from 'domain/skill/skill-summary.model';
-import { Skill } from 'domain/skill/SkillObjectFactory';
-import { AlertsService } from 'services/alerts.service';
-import { QuestionsListService } from 'services/questions-list.service';
-import { LoaderService } from 'services/loader.service';
-
-interface AssignedSkillTopicData {
-  [topicName: string]: string;
-}
-interface GroupedSkillSummaryDictionaries {
-  [topicName: string]: SkillSummaryBackendDict[];
-}
-
-export interface GroupedSkillSummaries {
-  current: {
-    id: string;
-    description: string;
-  }[];
-  others: SkillSummaryBackendDict[];
-}
-@Injectable({
-  providedIn: 'root'
-})
-export class SkillEditorStateService {
-  constructor(
-    private alertsService: AlertsService,
-    private questionsListService: QuestionsListService,
-    private skillBackendApiService: SkillBackendApiService,
-    private skillRightsBackendApiService: SkillRightsBackendApiService,
-    private loaderService: LoaderService,
-    private undoRedoService: UndoRedoService,
-  ) {}
-
-  // The following two properties are initialized when the skill
-  // is loaded from the backend and we need to do non-null assertion,
-  // for more information see
-  // https://github.com/oppia/oppia/wiki/Guide-on-defining-types#ts-7-1
-  private _skill!: Skill;
-  private _skillRights!: SkillRights;
-  private _skillIsInitialized: boolean = false;
-  private _assignedSkillTopicData: AssignedSkillTopicData | null = null;
-  private _skillIsBeingLoaded: boolean = false;
-  private _skillIsBeingSaved: boolean = false;
-  private _groupedSkillSummaries: GroupedSkillSummaries = {
-    current: [],
-    others: []
-  };
-
-  private _skillChangedEventEmitter = new EventEmitter();
-
-  private _setSkill = (skill: Skill) => {
-    if (!this._skill) {
-      // The skill is set directly for the first load.
-      this._skill = skill;
-    } else {
-      // After first initialization, the skill object will be retained for
-      // the lifetime of the editor and on every data reload or update, the new
-      // contents will be copied into the same retained object.
-      this._skill.copyFromSkill(skill);
-    }
-    this._skillIsInitialized = true;
-    this._skillChangedEventEmitter.emit();
-  };
-
-  private _updateSkill = (skill: Skill) => {
-    this._setSkill(skill);
-  };
-
-  private _updateGroupedSkillSummaries = (
-      groupedSkillSummaries: GroupedSkillSummaryDictionaries
-  ) => {
-    let topicName = null;
-    this._groupedSkillSummaries.current = [];
-    this._groupedSkillSummaries.others = [];
-
-    for (let name in groupedSkillSummaries) {
-      const skillSummaries = groupedSkillSummaries[name];
-      for (let idx in skillSummaries) {
-        if (skillSummaries[idx].id === this._skill.getId()) {
-          topicName = name;
-          break;
-        }
-      }
-      if (topicName !== null) {
-        break;
-      }
-    }
-    if (topicName !== null) {
-      for (let idx in groupedSkillSummaries[topicName]) {
-        this._groupedSkillSummaries.current.push(
-          groupedSkillSummaries[topicName][idx]);
-      }
-    }
-    for (let name in groupedSkillSummaries) {
-      if (name === topicName) {
-        continue;
-      }
-      const skillSummaries = groupedSkillSummaries[name];
-      for (let idx in skillSummaries) {
-        this._groupedSkillSummaries.others.push(skillSummaries[idx]);
-      }
-    }
-  };
-
-  private _setSkillRights = (skillRights: SkillRights) => {
-    if (!this._skillRights) {
-      // The skillRights is set directly for the first load.
-      this._skillRights = skillRights;
-    } else {
-      // After first initialization, the skill Rights object will be retained
-      // for the lifetime of the editor and on every data reload or update,
-      // the new contents will be copied into the same retained object.
-      this._skillRights.copyFromSkillRights(skillRights);
-    }
-  };
-
-  private _updateSkillRights = (newSkillRightsObject: SkillRights) => {
-    this._setSkillRights(newSkillRightsObject);
-  };
-
-  /**
-   * Loads, or reloads, the skill stored by this service given a
-   * specified collection ID. See setSkill() for more information on
-   * additional behavior of this function.
-   */
-  loadSkill(skillId: string): void {
-    this._skillIsBeingLoaded = true;
-    this.loaderService.showLoadingScreen('Loading Skill Editor');
-    let skillDataPromise = this.skillBackendApiService.fetchSkillAsync(skillId);
-    let skillRightsPromise = (
-      this.skillRightsBackendApiService.fetchSkillRightsAsync(skillId));
-    Promise.all([skillDataPromise, skillRightsPromise]).then(
-      ([newBackendSkillObject, newSkillRightsObject]) => {
-        this._updateSkillRights(newSkillRightsObject);
-        this._assignedSkillTopicData = (
-          newBackendSkillObject.assignedSkillTopicData);
-        this._updateSkill(newBackendSkillObject.skill);
-        this._updateGroupedSkillSummaries(
-          newBackendSkillObject.groupedSkillSummaries);
-        this.questionsListService.getQuestionSummariesAsync(
-          skillId, true, false
-        );
-        this._skillIsBeingLoaded = false;
-        this.loaderService.hideLoadingScreen();
-      }, (error) => {
-        this.alertsService.addWarning(error);
-        this._skillIsBeingLoaded = false;
-      });
-  }
-
-  /**
-   * Returns whether this service is currently attempting to load the
-   * skill maintained by this service.
-   */
-  isLoadingSkill(): boolean {
-    return this._skillIsBeingLoaded;
-  }
-
-  // 'getAssignedSkillTopicData()' will be return null if 'loadSkill()' did
-  // not yet initialize '_assignedSkillTopicData' or failed to initialize it.
-  getAssignedSkillTopicData(): AssignedSkillTopicData | null {
-    return this._assignedSkillTopicData;
-  }
-
-  getGroupedSkillSummaries(): GroupedSkillSummaries {
-    return cloneDeep(this._groupedSkillSummaries);
-  }
-
-  /**
-     * Returns whether a skill has yet been loaded using either
-     * loadSkill().
-     */
-  hasLoadedSkill(): boolean {
-    return this._skillIsInitialized;
-  }
-
-  /**
-   * Returns the current skill to be shared among the skill
-   * editor. Please note any changes to this skill will be propogated
-   * to all bindings to it. This skill object will be retained for the
-   * lifetime of the editor. This function never returns null, though it may
-   * return an empty skill object if the skill has not yet been
-   * loaded for this editor instance.
-   */
-  getSkill(): Skill {
-    return this._skill;
-  }
-
-  /**
-   * Attempts to save the current skill given a commit message. This
-   * function cannot be called until after a skill has been initialized
-   * in this service. Returns false if a save is not performed due to no
-   * changes pending, or true if otherwise. This function, upon success,
-   * will clear the UndoRedoService of pending changes. This function also
-   * shares behavior with setSkill(), when it succeeds.
-   */
-  saveSkill(
-      commitMessage: string,
-      successCallback: (value?: Object) => void): boolean {
-    if (!this._skillIsInitialized) {
-      this.alertsService.fatalWarning(
-        'Cannot save a skill before one is loaded.');
-    }
-    // Don't attempt to save the skill if there are no changes pending.
-    if (!this.undoRedoService.hasChanges()) {
-      return false;
-    }
-    this._skillIsBeingSaved = true;
-
-    this.skillBackendApiService.updateSkillAsync(
-      this._skill.getId(), this._skill.getVersion(), commitMessage,
-      this.undoRedoService.getCommittableChangeList()).then(
-      (skill) => {
-        this._updateSkill(skill);
-        this.undoRedoService.clearChanges();
-        this._skillIsBeingSaved = false;
-        if (successCallback) {
-          successCallback();
-        }
-      }, (error) => {
-        this.alertsService.addWarning(
-          error || 'There was an error when saving the skill');
-        this._skillIsBeingSaved = false;
-      });
-    return true;
-  }
-
-  /**
-   * Returns any validation issues associated with the current
-   * skill.
-   */
-  getSkillValidationIssues(): string[] {
-    return this._skill.getValidationIssues();
-  }
-
-  /**
-   * Checks if the skill description exists and updates class
-   * variable. `create-new-skill-modal.controller` will search
-   * for that variable.
-   */
-  updateExistenceOfSkillDescription(
-      description: string, successCallback: (value?: Object) => void): void {
-    this.skillBackendApiService.doesSkillWithDescriptionExistAsync(
-      description).then(
-      (skillDescriptionExists) => {
-        successCallback(skillDescriptionExists);
-      }, (error) => {
-        this.alertsService.addWarning(
-          error ||
-          'There was an error when checking if the skill description ' +
-          'exists for another skill.');
-      });
-  }
-
-  get onSkillChange(): EventEmitter<unknown> {
-    return this._skillChangedEventEmitter;
-  }
-
-  getSkillRights(): SkillRights {
-    return this._skillRights;
-  }
-
-  isSavingSkill(): boolean {
-    return this._skillIsBeingSaved;
-  }
-
-  setSkillRights(skillRights: SkillRights): void {
-    this._setSkillRights(skillRights);
-  }
-}
-
-angular.module('oppia').factory('SkillEditorStateService',
-  downgradeInjectable(SkillEditorStateService));
->>>>>>> bac0d14f
+  downgradeInjectable(SkillEditorStateService));