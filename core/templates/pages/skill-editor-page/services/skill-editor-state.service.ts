// Copyright 2018 The Oppia Authors. All Rights Reserved.
//
// Licensed under the Apache License, Version 2.0 (the "License");
// you may not use this file except in compliance with the License.
// You may obtain a copy of the License at
//
//      http://www.apache.org/licenses/LICENSE-2.0
//
// Unless required by applicable law or agreed to in writing, software
// distributed under the License is distributed on an "AS-IS" BASIS,
// WITHOUT WARRANTIES OR CONDITIONS OF ANY KIND, either express or implied.
// See the License for the specific language governing permissions and
// limitations under the License.

/**
 * @fileoverview Service for managing the state of the skill being edited
 * in the skill editor.
 */

import cloneDeep from 'lodash/cloneDeep';

import { EventEmitter, Injectable } from '@angular/core';
import { downgradeInjectable } from '@angular/upgrade/static';

import { SkillChange } from 'domain/editor/undo_redo/change.model';
import { UndoRedoService } from 'domain/editor/undo_redo/undo-redo.service';
import { SkillBackendApiService } from 'domain/skill/skill-backend-api.service';
import { SkillRights } from 'domain/skill/skill-rights.model';
import { SkillRightsBackendApiService } from 'domain/skill/skill-rights-backend-api.service';
import { Skill, SkillObjectFactory } from 'domain/skill/SkillObjectFactory';
import { AlertsService } from 'services/alerts.service';
import { QuestionsListService } from 'services/questions-list.service';


// interface groupedSummaries {
//   current: unknown[],
//   others: unknown[]
// }
@Injectable({
  providedIn: 'root'
})
export class SkillEditorStateService {
  constructor(
    private alertsService: AlertsService,
    private questionsListService: QuestionsListService,
    private skillBackendApiService: SkillBackendApiService,
    private skillObjectFactory: SkillObjectFactory,
    private skillRightsBackendApiService: SkillRightsBackendApiService,
    private undoRedoService: UndoRedoService
  ) {}

  private _skill: Skill = this.skillObjectFactory.createInterstitialSkill();
  private _skillRights: SkillRights = (
    SkillRights.createInterstitialSkillRights());
  private _skillIsInitialized: boolean = false;
  private assignedSkillTopicData = null;
  private _skillIsBeingLoaded: boolean = false;
  private _skillIsBeingSaved: boolean = false;
  private _groupedSkillSummaries = {
    current: [],
    others: []
  };
  private _skillChangedEventEmitter = new EventEmitter();

  private _setSkill = (skill: Skill) => {
    console.log(this._skill, "================this._skill")
    console.log(skill, "================this._skill.copyFromSkill(skill)")
    this._skill.copyFromSkill(skill);
    this._skillChangedEventEmitter.emit();
    this._skillIsInitialized = true;
  };

  private _updateSkill = (skill: Skill) => {
    console.log(this._setSkill(skill), "================this._setSkill(skill)")
    this._setSkill(skill);
  };

  private _updateGroupedSkillSummaries = (groupedSkillSummaries) => {
<<<<<<< HEAD
    let topicName = null;
=======
    var topicName = null;
>>>>>>> a31e6ac0
    this._groupedSkillSummaries.current = [];
    this._groupedSkillSummaries.others = [];

    for (let name in groupedSkillSummaries) {
      const skillSummaries = groupedSkillSummaries[name];
      for (let idx in skillSummaries) {
        if (skillSummaries[idx].id === this._skill.getId()) {
          topicName = name;
          break;
        }
      }
      if (topicName !== null) {
        break;
      }
    }
<<<<<<< HEAD
    for (let idx in groupedSkillSummaries[topicName]) {
=======
    for (var idx in groupedSkillSummaries[topicName]) {
>>>>>>> a31e6ac0
      this._groupedSkillSummaries.current.push(
        groupedSkillSummaries[topicName][idx]);
    }
    for (let name in groupedSkillSummaries) {
      if (name === topicName) {
        continue;
      }
      const skillSummaries = groupedSkillSummaries[name];
      for (let idx in skillSummaries) {
        this._groupedSkillSummaries.others.push(skillSummaries[idx]);
      }
    }
  };

  private _setSkillRights = (skillRights: SkillRights) => {
    this._skillRights.copyFromSkillRights(skillRights);
  };

  private _updateSkillRights = (newSkillRightsObject: SkillRights) => {
    this._setSkillRights(newSkillRightsObject);
  };

  /**
   * Loads, or reloads, the skill stored by this service given a
   * specified collection ID. See setSkill() for more information on
   * additional behavior of this function.
   */
  loadSkill(skillId: string): void {
    console.log(skillId, "=====SkillId")
    this._skillIsBeingLoaded = true;
    this.skillBackendApiService.fetchSkill(
      skillId).then(newBackendSkillObject => {
<<<<<<< HEAD
=======
        console.log(newBackendSkillObject, "=====newBackendSkillObject")
>>>>>>> a31e6ac0
      this.assignedSkillTopicData = (
        newBackendSkillObject.assignedSkillTopicData);
      this._updateSkill(newBackendSkillObject.skill);
      this._updateGroupedSkillSummaries(
        newBackendSkillObject.groupedSkillSummaries);
      this.questionsListService.getQuestionSummariesAsync(
        skillId, true, false
      );
      this._skillIsBeingLoaded = false;
    }, (error) => {
<<<<<<< HEAD
=======
      console.log(error, "=====error")
>>>>>>> a31e6ac0
      this.alertsService.addWarning(error);
      this._skillIsBeingLoaded = false;
    });
    console.log(this.skillRightsBackendApiService, "=====this.skillRightsBackendApiService")
    this.skillRightsBackendApiService.fetchSkillRightsAsync(
      skillId).then((newSkillRightsObject) => {
<<<<<<< HEAD
      this._updateSkillRights(newSkillRightsObject);
      this._skillIsBeingLoaded = false;
    }, (error) => {
=======
        console.log(newSkillRightsObject, "=====newSkillRightsObject")
      this._updateSkillRights(newSkillRightsObject);
      this._skillIsBeingLoaded = false;
    }, (error) => {
      console.log(error, "=====error2")
>>>>>>> a31e6ac0
      this.alertsService.addWarning(
        error ||
          'There was an error when loading the skill rights.');
      this._skillIsBeingLoaded = false;
    });
  }
  /**
   * Returns whether this service is currently attempting to load the
   * skill maintained by this service.
   */
  isLoadingSkill(): boolean {
    return this._skillIsBeingLoaded;
  }

  getAssignedSkillTopicData(): string {
    return this.assignedSkillTopicData;
  }

  getGroupedSkillSummaries() {
    return cloneDeep(this._groupedSkillSummaries);
  }
  /**
     * Returns whether a skill has yet been loaded using either
     * loadSkill().
     */
  hasLoadedSkill(): boolean {
    return this._skillIsInitialized;
  }
  /**
   * Returns the current skill to be shared among the skill
   * editor. Please note any changes to this skill will be propogated
   * to all bindings to it. This skill object will be retained for the
   * lifetime of the editor. This function never returns null, though it may
   * return an empty skill object if the skill has not yet been
   * loaded for this editor instance.
   */
  getSkill(): Skill {
    console.log(this._skill, "======this._skill")
    return this._skill;
  }
  /**
<<<<<<< HEAD
   * Attempts to save the current skill given a commit message. This
   * function cannot be called until after a skill has been initialized
   * in this service. Returns false if a save is not performed due to no
   * changes pending, or true if otherwise. This function, upon success,
   * will clear the UndoRedoService of pending changes. This function also
   * shares behavior with setSkill(), when it succeeds.
   */
  saveSkill(
      commitMessage: string,
      successCallback: (value?: Object) => void): boolean {
=======
     * Attempts to save the current skill given a commit message. This
     * function cannot be called until after a skill has been initialized
     * in this service. Returns false if a save is not performed due to no
     * changes pending, or true if otherwise. This function, upon success,
     * will clear the UndoRedoService of pending changes. This function also
     * shares behavior with setSkill(), when it succeeds.
     */
  saveSkill(commitMessage: string, successCallback: Function): boolean {
    console.log(commitMessage, "========COmmit message")
    console.log(this._skillIsInitialized, "========this._skillIsInitialized")
>>>>>>> a31e6ac0
    if (!this._skillIsInitialized) {
      this.alertsService.fatalWarning(
        'Cannot save a skill before one is loaded.');
    }
    // Don't attempt to save the skill if there are no changes pending.
    if (!this.undoRedoService.hasChanges()) {
      return false;
    }
    this._skillIsBeingSaved = true;
<<<<<<< HEAD
=======
    console.log(this._skill.getId(), "========this._skill.getId()============")
    console.log(this._skill.getVersion(), "========this._skill.getVersion()============")
    console.log(commitMessage, "========commitMessage============")
>>>>>>> a31e6ac0

    this.skillBackendApiService.updateSkill(
      this._skill.getId(), this._skill.getVersion(), commitMessage,
      <SkillChange[]> this.undoRedoService.getCommittableChangeList()).then(
      (skill) => {
        console.log(skill, "========skill====getCommittableChangeList========")
        this._updateSkill(skill);
        this.undoRedoService.clearChanges();
        this._skillIsBeingSaved = false;
        if (successCallback) {
          successCallback();
        }
      }, (error) => {
        this.alertsService.addWarning(
          error || 'There was an error when saving the skill');
        this._skillIsBeingSaved = false;
      });
    return true;
  }

  get onSkillChange(): EventEmitter<unknown> {
    return this._skillChangedEventEmitter;
  }

  getSkillRights(): SkillRights {
    return this._skillRights;
  }

  isSavingSkill(): boolean {
    console.log(this._skillIsBeingSaved, "========this._skillIsBeingSaved")
    return this._skillIsBeingSaved;
  }

  setSkillRights(skillRights: SkillRights): void {
    this._setSkillRights(skillRights);
  }
}

angular.module('oppia').factory('SkillEditorStateService',
  downgradeInjectable(SkillEditorStateService));<|MERGE_RESOLUTION|>--- conflicted
+++ resolved
@@ -30,12 +30,6 @@
 import { Skill, SkillObjectFactory } from 'domain/skill/SkillObjectFactory';
 import { AlertsService } from 'services/alerts.service';
 import { QuestionsListService } from 'services/questions-list.service';
-
-
-// interface groupedSummaries {
-//   current: unknown[],
-//   others: unknown[]
-// }
 @Injectable({
   providedIn: 'root'
 })
@@ -63,24 +57,17 @@
   private _skillChangedEventEmitter = new EventEmitter();
 
   private _setSkill = (skill: Skill) => {
-    console.log(this._skill, "================this._skill")
-    console.log(skill, "================this._skill.copyFromSkill(skill)")
     this._skill.copyFromSkill(skill);
     this._skillChangedEventEmitter.emit();
     this._skillIsInitialized = true;
   };
 
   private _updateSkill = (skill: Skill) => {
-    console.log(this._setSkill(skill), "================this._setSkill(skill)")
     this._setSkill(skill);
   };
 
   private _updateGroupedSkillSummaries = (groupedSkillSummaries) => {
-<<<<<<< HEAD
     let topicName = null;
-=======
-    var topicName = null;
->>>>>>> a31e6ac0
     this._groupedSkillSummaries.current = [];
     this._groupedSkillSummaries.others = [];
 
@@ -96,11 +83,7 @@
         break;
       }
     }
-<<<<<<< HEAD
     for (let idx in groupedSkillSummaries[topicName]) {
-=======
-    for (var idx in groupedSkillSummaries[topicName]) {
->>>>>>> a31e6ac0
       this._groupedSkillSummaries.current.push(
         groupedSkillSummaries[topicName][idx]);
     }
@@ -129,14 +112,9 @@
    * additional behavior of this function.
    */
   loadSkill(skillId: string): void {
-    console.log(skillId, "=====SkillId")
     this._skillIsBeingLoaded = true;
     this.skillBackendApiService.fetchSkill(
       skillId).then(newBackendSkillObject => {
-<<<<<<< HEAD
-=======
-        console.log(newBackendSkillObject, "=====newBackendSkillObject")
->>>>>>> a31e6ac0
       this.assignedSkillTopicData = (
         newBackendSkillObject.assignedSkillTopicData);
       this._updateSkill(newBackendSkillObject.skill);
@@ -147,27 +125,14 @@
       );
       this._skillIsBeingLoaded = false;
     }, (error) => {
-<<<<<<< HEAD
-=======
-      console.log(error, "=====error")
->>>>>>> a31e6ac0
       this.alertsService.addWarning(error);
       this._skillIsBeingLoaded = false;
     });
-    console.log(this.skillRightsBackendApiService, "=====this.skillRightsBackendApiService")
     this.skillRightsBackendApiService.fetchSkillRightsAsync(
       skillId).then((newSkillRightsObject) => {
-<<<<<<< HEAD
       this._updateSkillRights(newSkillRightsObject);
       this._skillIsBeingLoaded = false;
     }, (error) => {
-=======
-        console.log(newSkillRightsObject, "=====newSkillRightsObject")
-      this._updateSkillRights(newSkillRightsObject);
-      this._skillIsBeingLoaded = false;
-    }, (error) => {
-      console.log(error, "=====error2")
->>>>>>> a31e6ac0
       this.alertsService.addWarning(
         error ||
           'There was an error when loading the skill rights.');
@@ -205,11 +170,9 @@
    * loaded for this editor instance.
    */
   getSkill(): Skill {
-    console.log(this._skill, "======this._skill")
     return this._skill;
   }
   /**
-<<<<<<< HEAD
    * Attempts to save the current skill given a commit message. This
    * function cannot be called until after a skill has been initialized
    * in this service. Returns false if a save is not performed due to no
@@ -220,18 +183,6 @@
   saveSkill(
       commitMessage: string,
       successCallback: (value?: Object) => void): boolean {
-=======
-     * Attempts to save the current skill given a commit message. This
-     * function cannot be called until after a skill has been initialized
-     * in this service. Returns false if a save is not performed due to no
-     * changes pending, or true if otherwise. This function, upon success,
-     * will clear the UndoRedoService of pending changes. This function also
-     * shares behavior with setSkill(), when it succeeds.
-     */
-  saveSkill(commitMessage: string, successCallback: Function): boolean {
-    console.log(commitMessage, "========COmmit message")
-    console.log(this._skillIsInitialized, "========this._skillIsInitialized")
->>>>>>> a31e6ac0
     if (!this._skillIsInitialized) {
       this.alertsService.fatalWarning(
         'Cannot save a skill before one is loaded.');
@@ -241,18 +192,11 @@
       return false;
     }
     this._skillIsBeingSaved = true;
-<<<<<<< HEAD
-=======
-    console.log(this._skill.getId(), "========this._skill.getId()============")
-    console.log(this._skill.getVersion(), "========this._skill.getVersion()============")
-    console.log(commitMessage, "========commitMessage============")
->>>>>>> a31e6ac0
 
     this.skillBackendApiService.updateSkill(
       this._skill.getId(), this._skill.getVersion(), commitMessage,
       <SkillChange[]> this.undoRedoService.getCommittableChangeList()).then(
       (skill) => {
-        console.log(skill, "========skill====getCommittableChangeList========")
         this._updateSkill(skill);
         this.undoRedoService.clearChanges();
         this._skillIsBeingSaved = false;
@@ -276,7 +220,6 @@
   }
 
   isSavingSkill(): boolean {
-    console.log(this._skillIsBeingSaved, "========this._skillIsBeingSaved")
     return this._skillIsBeingSaved;
   }
 
