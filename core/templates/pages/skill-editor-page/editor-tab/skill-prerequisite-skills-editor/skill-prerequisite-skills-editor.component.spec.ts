--- conflicted
+++ resolved
@@ -78,7 +78,6 @@
     ngbModal = TestBed.inject(NgbModal);
     skillObjectFactory = TestBed.inject(SkillObjectFactory);
 
-<<<<<<< HEAD
     skillSummaryDict = {
       id: 'skillId1',
       description: 'description1',
@@ -88,15 +87,7 @@
       worked_examples_count: 3,
       skill_model_created_on: 1593138898626.193,
       skill_model_last_updated: 1593138898626.193
-=======
-    skillEditorStateService = $injector.get('SkillEditorStateService');
-    skillObjectFactory = $injector.get('SkillObjectFactory');
-    topicsAndSkillsDashboardBackendApiService = $injector.get(
-      'TopicsAndSkillsDashboardBackendApiService');
-    skillUpdateService = $injector.get('SkillUpdateService');
-    windowDimensionsService = $injector.get(
-      'WindowDimensionsService');
-    alertsService = $injector.get('AlertsService');
+    };
 
     let misconceptionDict1 = {
       id: 2,
@@ -104,7 +95,6 @@
       notes: 'test notes',
       feedback: 'test feedback',
       must_be_addressed: true
->>>>>>> 77d81084
     };
 
     const rubricDict = {
@@ -121,14 +111,6 @@
       recorded_voiceovers: {
         voiceovers_mapping: {}
       }
-    };
-
-    const misconceptionDict1 = {
-      id: '2',
-      name: 'test name',
-      notes: 'test notes',
-      feedback: 'test feedback',
-      must_be_addressed: true
     };
 
     sampleSkill = skillObjectFactory.createFromBackendDict({
