// Copyright 2018 The Oppia Authors. All Rights Reserved.
//
// Licensed under the Apache License, Version 2.0 (the "License");
// you may not use this file except in compliance with the License.
// You may obtain a copy of the License at
//
//      http://www.apache.org/licenses/LICENSE-2.0
//
// Unless required by applicable law or agreed to in writing, software
// distributed under the License is distributed on an "AS-IS" BASIS,
// WITHOUT WARRANTIES OR CONDITIONS OF ANY KIND, either express or implied.
// See the License for the specific language governing permissions and
// limitations under the License.

/**
 * @fileoverview Directive for the skill misconceptions editor.
 */

require(
  'components/state-directives/answer-group-editor/' +
  'summary-list-header.directive.ts');
require(
  'pages/skill-editor-page/editor-tab/skill-misconceptions-editor/' +
  'misconception-editor.directive.ts');

require('domain/skill/MisconceptionObjectFactory.ts');
require('domain/skill/skill-update.service.ts');
require('domain/utilities/url-interpolation.service.ts');
require('pages/skill-editor-page/services/skill-editor-state.service.ts');

require('pages/skill-editor-page/skill-editor-page.constants.ajs.ts');

import { Subscription } from 'rxjs';

angular.module('oppia').directive('skillMisconceptionsEditor', [
  'SkillEditorStateService', 'SkillUpdateService', 'UrlInterpolationService',
  function(
      SkillEditorStateService, SkillUpdateService, UrlInterpolationService) {
    return {
      restrict: 'E',
      scope: {},
      templateUrl: UrlInterpolationService.getDirectiveTemplateUrl(
        '/pages/skill-editor-page/editor-tab/skill-misconceptions-editor/' +
        'skill-misconceptions-editor.directive.html'),
      controller: [
<<<<<<< HEAD
        '$scope', '$uibModal',
        'MisconceptionObjectFactory',
        'MISCONCEPTION_NAME_CHAR_LIMIT',
        function(
            $scope, $uibModal,
            MisconceptionObjectFactory,
            MISCONCEPTION_NAME_CHAR_LIMIT) {
=======
        '$scope', '$filter', '$uibModal', '$rootScope',
        'MisconceptionObjectFactory', 'EVENT_SKILL_REINITIALIZED',
        'MAX_CHARS_IN_MISCONCEPTION_NAME',
        function(
            $scope, $filter, $uibModal, $rootScope,
            MisconceptionObjectFactory, EVENT_SKILL_REINITIALIZED,
            MAX_CHARS_IN_MISCONCEPTION_NAME) {
>>>>>>> 01d4bd78
          var ctrl = this;
          ctrl.subscriptions = new Subscription();
          $scope.isEditable = function() {
            return true;
          };

          $scope.changeActiveMisconceptionIndex = function(idx) {
            if (idx === $scope.activeMisconceptionIndex) {
              $scope.activeMisconceptionIndex = null;
            } else {
              $scope.activeMisconceptionIndex = idx;
            }
          };

          $scope.getMisconceptionSummary = function(misconception) {
            return misconception.getName();
          };

          $scope.openDeleteMisconceptionModal = function(index, evt) {
            $uibModal.open({
              templateUrl: UrlInterpolationService.getDirectiveTemplateUrl(
                '/pages/skill-editor-page/modal-templates/' +
                'delete-misconception-modal.directive.html'),
              backdrop: 'static',
              controller: [
                '$scope', '$uibModalInstance',
                function($scope, $uibModalInstance) {
                  $scope.skill = SkillEditorStateService.getSkill();

                  $scope.confirm = function() {
                    $uibModalInstance.close({
                      id: $scope.skill.getMisconceptionAtIndex(index).getId()
                    });
                  };
                  $scope.cancel = function() {
                    $uibModalInstance.dismiss('cancel');
                  };
                }]
            }).result.then(function(result) {
              SkillUpdateService.deleteMisconception($scope.skill, result.id);
              $scope.misconceptions = $scope.skill.getMisconceptions();
              $scope.activeMisconceptionIndex = null;
            }, function() {
              // Note to developers:
              // This callback is triggered when the Cancel button is clicked.
              // No further action is needed.
            });
          };

          $scope.openAddMisconceptionModal = function() {
            $uibModal.open({
              templateUrl: UrlInterpolationService.getDirectiveTemplateUrl(
                '/pages/skill-editor-page/modal-templates/' +
                'add-misconception-modal.directive.html'),
              backdrop: 'static',
              controller: [
                '$scope', '$uibModalInstance',
                'MAX_CHARS_IN_MISCONCEPTION_NAME',
                function(
                    $scope, $uibModalInstance,
                    MAX_CHARS_IN_MISCONCEPTION_NAME) {
                  $scope.skill = SkillEditorStateService.getSkill();
                  $scope.MAX_CHARS_IN_MISCONCEPTION_NAME =
                    MAX_CHARS_IN_MISCONCEPTION_NAME;
                  $scope.MISCONCEPTION_PROPERTY_FORM_SCHEMA = {
                    type: 'html',
                    ui_config: {
                      startupFocusEnabled: false
                    }
                  };

                  $scope.MISCONCEPTION_FEEDBACK_PROPERTY_FORM_SCHEMA = {
                    type: 'html',
                    ui_config: {
                      hide_complex_extensions: true,
                      startupFocusEnabled: false
                    }
                  };

                  $scope.misconceptionName = '';
                  $scope.misconceptionNotes = '';
                  $scope.misconceptionFeedback = '';
                  $scope.misconceptionMustBeAddressed = true;

                  $scope.saveMisconception = function() {
                    var newMisconceptionId =
                      $scope.skill.getNextMisconceptionId();
                    $uibModalInstance.close({
                      misconception: MisconceptionObjectFactory.create(
                        newMisconceptionId,
                        $scope.misconceptionName,
                        $scope.misconceptionNotes,
                        $scope.misconceptionFeedback,
                        $scope.misconceptionMustBeAddressed)
                    });
                  };

                  $scope.cancel = function() {
                    $uibModalInstance.dismiss('cancel');
                  };
                }]
            }).result.then(function(result) {
              SkillUpdateService.addMisconception(
                $scope.skill, result.misconception);
              $scope.misconceptions = $scope.skill.getMisconceptions();
            }, function() {
              // Note to developers:
              // This callback is triggered when the Cancel button is clicked.
              // No further action is needed.
            });
          };
          ctrl.$onInit = function() {
            $scope.skill = SkillEditorStateService.getSkill();
            $scope.misconceptions = $scope.skill.getMisconceptions();
            ctrl.subscriptions.add(
              SkillEditorStateService.getEventSkillReinitializedSubject()
                .subscribe(
                  () => $scope.misconceptions = $scope.skill.getMisconceptions()
                )
            );
          };

          $scope.$on('$destroy', function() {
            ctrl.subscriptions.unsubscribe();
          });
        }]
    };
  }
]);<|MERGE_RESOLUTION|>--- conflicted
+++ resolved
@@ -43,7 +43,6 @@
         '/pages/skill-editor-page/editor-tab/skill-misconceptions-editor/' +
         'skill-misconceptions-editor.directive.html'),
       controller: [
-<<<<<<< HEAD
         '$scope', '$uibModal',
         'MisconceptionObjectFactory',
         'MISCONCEPTION_NAME_CHAR_LIMIT',
@@ -51,15 +50,6 @@
             $scope, $uibModal,
             MisconceptionObjectFactory,
             MISCONCEPTION_NAME_CHAR_LIMIT) {
-=======
-        '$scope', '$filter', '$uibModal', '$rootScope',
-        'MisconceptionObjectFactory', 'EVENT_SKILL_REINITIALIZED',
-        'MAX_CHARS_IN_MISCONCEPTION_NAME',
-        function(
-            $scope, $filter, $uibModal, $rootScope,
-            MisconceptionObjectFactory, EVENT_SKILL_REINITIALIZED,
-            MAX_CHARS_IN_MISCONCEPTION_NAME) {
->>>>>>> 01d4bd78
           var ctrl = this;
           ctrl.subscriptions = new Subscription();
           $scope.isEditable = function() {
