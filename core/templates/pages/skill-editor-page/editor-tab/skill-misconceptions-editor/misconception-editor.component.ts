--- conflicted
+++ resolved
@@ -16,9 +16,6 @@
  * @fileoverview Component for the misconception editor.
  */
 
-<<<<<<< HEAD
-import { ChangeDetectorRef, Component, EventEmitter, Input, OnInit, Output } from '@angular/core';
-=======
 import {
   ChangeDetectorRef,
   Component,
@@ -27,8 +24,6 @@
   OnInit,
   Output,
 } from '@angular/core';
-import {downgradeComponent} from '@angular/upgrade/static';
->>>>>>> c52076f6
 import cloneDeep from 'lodash/cloneDeep';
 import {AppConstants} from 'app.constants';
 import {SkillUpdateService} from 'domain/skill/skill-update.service';
@@ -192,15 +187,4 @@
     this.container.misconceptionFeedback = this.feedbackMemento;
     this.feedbackEditorIsOpen = false;
   }
-<<<<<<< HEAD
-}
-=======
-}
-
-angular
-  .module('oppia')
-  .directive(
-    'oppiaMisconceptionEditor',
-    downgradeComponent({component: MisconceptionEditorComponent})
-  );
->>>>>>> c52076f6
+}