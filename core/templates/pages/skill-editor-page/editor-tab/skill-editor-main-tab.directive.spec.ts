--- conflicted
+++ resolved
@@ -103,7 +103,6 @@
     expect($scope.hasLoadedSkill()).toBe(true);
   });
 
-<<<<<<< HEAD
   it('should update publish button when data changes on prerequisite skills',
     fakeAsync(() => {
       let spyApply = spyOn($scope, '$apply');
@@ -115,9 +114,6 @@
     }));
 
   it('should open save changes modal with $uibModal when unsaved changes are' +
-=======
-  it('should open save changes modal with ngbModal when unsaved changes are' +
->>>>>>> 37d4ee3f
   ' present', function() {
     spyOn(UndoRedoService, 'getChangeCount').and.returnValue(1);
     var modalSpy = spyOn(ngbModal, 'open').and.callThrough();
