// Copyright 2020 The Oppia Authors. All Rights Reserved.
//
// Licensed under the Apache License, Version 2.0 (the "License");
// you may not use this file except in compliance with the License.
// You may obtain a copy of the License at
//
//      http://www.apache.org/licenses/LICENSE-2.0
//
// Unless required by applicable law or agreed to in writing, software
// distributed under the License is distributed on an "AS-IS" BASIS,
// WITHOUT WARRANTIES OR CONDITIONS OF ANY KIND, either express or implied.
// See the License for the specific language governing permissions and
// limitations under the License.


/**
 * @fileoverview Unit tests for the skill editor main tab directive.
 */

// TODO(#7222): Remove the following block of unnnecessary imports once
// the code corresponding to the spec is upgraded to Angular 8.
import { importAllAngularServices } from 'tests/unit-test-utils.ajs';
import { TestBed } from '@angular/core/testing';
import { HttpClientTestingModule } from '@angular/common/http/testing';
import { FocusManagerService } from 'services/stateful/focus-manager.service';
<<<<<<< HEAD
import { NgbModal, NgbModalRef } from '@ng-bootstrap/ng-bootstrap';
=======
import { NgbModal } from '@ng-bootstrap/ng-bootstrap';
>>>>>>> 37d4ee3f
// ^^^ This block is to be removed.

class MockNgbModalRef {
  componentInstance: {
    body: 'xyz';
  };
}

describe('Skill editor main tab directive', function() {
  var $scope = null;
  var ctrl = null;
  var $rootScope = null;
  let $timeout = null;
  var directive = null;
  var UndoRedoService = null;
<<<<<<< HEAD
  var ngbModal: NgbModal = null;
=======
  let ngbModal: NgbModal = null;
>>>>>>> 37d4ee3f
  var SkillEditorRoutingService = null;
  var SkillEditorStateService = null;
  var focusManagerService = null;
  var assignedSkillTopicData = {topic1: 'subtopic1', topic2: 'subtopic2'};

  beforeEach(angular.mock.module('oppia'));
  importAllAngularServices();

  beforeEach(() => {
    TestBed.configureTestingModule({
      imports: [HttpClientTestingModule]
    });
    focusManagerService = TestBed.get(FocusManagerService);
    ngbModal = TestBed.inject(NgbModal);
  });

  beforeEach(angular.mock.module('oppia', function($provide) {
    $provide.value('NgbModal', {
      open: () => {
        return {
          result: Promise.resolve()
        };
      }
    });
  }));

  beforeEach(angular.mock.inject(function($injector) {
    $rootScope = $injector.get('$rootScope');
    $timeout = $injector.get('$timeout');
    $scope = $rootScope.$new();
    ngbModal = $injector.get('NgbModal');
    UndoRedoService = $injector.get('UndoRedoService');
    directive = $injector.get('skillEditorMainTabDirective')[0];
    SkillEditorStateService = $injector.get('SkillEditorStateService');
    SkillEditorRoutingService = $injector.get('SkillEditorRoutingService');
    focusManagerService = $injector.get('FocusManagerService');

    ctrl = $injector.instantiate(directive.controller, {
      $rootScope: $scope,
      $scope: $scope
    });
    ctrl.$onInit();
  }));

  it('should initialize the variables', function() {
    expect($scope.selectedTopic).toEqual(null);
    expect($scope.subtopicName).toEqual(null);
  });

  it('should navigate to questions tab when unsaved changes are not present',
    function() {
      spyOn(UndoRedoService, 'getChangeCount').and.returnValue(0);
      var routingSpy = spyOn(
        SkillEditorRoutingService, 'navigateToQuestionsTab').and.callThrough();
      $scope.createQuestion(),
      expect(routingSpy).toHaveBeenCalled();
      var createQuestionEventSpyon = spyOn(
        SkillEditorRoutingService, 'creatingNewQuestion')
        .and.callThrough();
      $scope.createQuestion();
      expect(createQuestionEventSpyon).toHaveBeenCalled();
    });

  it('should return if skill has been loaded', function() {
    expect($scope.hasLoadedSkill()).toBe(false);
    spyOn(SkillEditorStateService, 'hasLoadedSkill').and.returnValue(true);
    expect($scope.hasLoadedSkill()).toBe(true);
  });

  it('should open save changes modal with ngbModal when unsaved changes are' +
  ' present', function() {
    spyOn(UndoRedoService, 'getChangeCount').and.returnValue(1);
<<<<<<< HEAD
    const modalSpy = spyOn(ngbModal, 'open').and.callFake((dlg, opt) => {
      return (
        { componentInstance: MockNgbModalRef,
          result: Promise.resolve()
        }) as NgbModalRef;
    });

=======
    var modalSpy = spyOn(ngbModal, 'open').and.callThrough();
>>>>>>> 37d4ee3f
    $scope.createQuestion(),
    expect(modalSpy).toHaveBeenCalled();
  });

  it('should return assigned Skill Topic Data', function() {
    expect($scope.assignedSkillTopicData).toEqual(null);
    expect($scope.getAssignedSkillTopicData()).toEqual(null);
    $scope.assignedSkillTopicData = assignedSkillTopicData;
    expect($scope.getAssignedSkillTopicData()).toEqual(assignedSkillTopicData);
  });

  it('should return subtopic name', function() {
    expect($scope.subtopicName).toEqual(null);
    $scope.subtopicName = 'Subtopic1';
    expect($scope.getSubtopicName()).toEqual('Subtopic1');
  });

  it('should change subtopic when selected topic is changed', function() {
    $scope.assignedSkillTopicData = assignedSkillTopicData;
    $scope.changeSelectedTopic('topic1');
    expect($scope.getSubtopicName()).toEqual(assignedSkillTopicData.topic1);
    $scope.changeSelectedTopic('topic2');
    expect($scope.getSubtopicName()).toEqual(assignedSkillTopicData.topic2);
  });

  it('should return whether the topic dropdown is enabled', function() {
    expect($scope.isTopicDropdownEnabled()).toEqual(false);
    $scope.assignedSkillTopicData = assignedSkillTopicData;
    expect($scope.isTopicDropdownEnabled()).toEqual(true);
  });

  it('should set focus on create question button', function() {
    var focusSpy = spyOn(focusManagerService, 'setFocus');
    ctrl.$onInit();
    $timeout.flush();
    expect(focusSpy).toHaveBeenCalled();
  });
});<|MERGE_RESOLUTION|>--- conflicted
+++ resolved
@@ -23,11 +23,7 @@
 import { TestBed } from '@angular/core/testing';
 import { HttpClientTestingModule } from '@angular/common/http/testing';
 import { FocusManagerService } from 'services/stateful/focus-manager.service';
-<<<<<<< HEAD
 import { NgbModal, NgbModalRef } from '@ng-bootstrap/ng-bootstrap';
-=======
-import { NgbModal } from '@ng-bootstrap/ng-bootstrap';
->>>>>>> 37d4ee3f
 // ^^^ This block is to be removed.
 
 class MockNgbModalRef {
@@ -43,11 +39,7 @@
   let $timeout = null;
   var directive = null;
   var UndoRedoService = null;
-<<<<<<< HEAD
   var ngbModal: NgbModal = null;
-=======
-  let ngbModal: NgbModal = null;
->>>>>>> 37d4ee3f
   var SkillEditorRoutingService = null;
   var SkillEditorStateService = null;
   var focusManagerService = null;
@@ -120,7 +112,6 @@
   it('should open save changes modal with ngbModal when unsaved changes are' +
   ' present', function() {
     spyOn(UndoRedoService, 'getChangeCount').and.returnValue(1);
-<<<<<<< HEAD
     const modalSpy = spyOn(ngbModal, 'open').and.callFake((dlg, opt) => {
       return (
         { componentInstance: MockNgbModalRef,
@@ -128,9 +119,6 @@
         }) as NgbModalRef;
     });
 
-=======
-    var modalSpy = spyOn(ngbModal, 'open').and.callThrough();
->>>>>>> 37d4ee3f
     $scope.createQuestion(),
     expect(modalSpy).toHaveBeenCalled();
   });
