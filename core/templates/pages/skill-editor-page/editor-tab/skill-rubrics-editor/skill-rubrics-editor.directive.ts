--- conflicted
+++ resolved
@@ -39,12 +39,8 @@
         '$scope',
         function($scope) {
           var ctrl = this;
-<<<<<<< HEAD
           ctrl.subscriptions = new Subscription();
-          $scope.onSaveRubric = function(difficulty, explanation) {
-=======
           $scope.onSaveRubric = function(difficulty, explanations) {
->>>>>>> 01d4bd78
             SkillUpdateService.updateRubricForDifficulty(
               $scope.skill, difficulty, explanations);
           };
