<div class="skill-editor">
  <div class="skill-editor-content" ng-if="hasLoadedSkill()">
    <div class="skill-editor-components-container">
      <p class="topic-dashboard-link">
        <a href="/topics-and-skills-dashboard">
          Back to Topics Dashboard <i class="fa fa-angle-left"></i>
        </a>
        <span><[skill.getDescription()]></span>
      </p>
      <skill-concept-card-editor></skill-concept-card-editor>
<<<<<<< HEAD
      <oppia-skill-misconceptions-editor></oppia-skill-misconceptions-editor>
      <skill-prerequisite-skills-editor></skill-prerequisite-skills-editor>
=======
      <skill-misconceptions-editor></skill-misconceptions-editor>
      <oppia-skill-prerequisite-skills-editor></oppia-skill-prerequisite-skills-editor>
>>>>>>> 5d1286e9
      <oppia-skill-rubrics-editor></oppia-skill-rubrics-editor>
    </div>
    <div class="skill-editor-info-container">
      <md-card class="oppia-editor-card-section skill-editor-status">
        <strong class="status-heading">
          Status
        </strong>
        <div class="status-box">
          <strong class="status-key">
            Topic:
          </strong>
          <select class="form-control"
                  ng-model="topicName"
                  ng-options="topic as topic for (topic, subtopic) in getAssignedSkillTopicData()"
                  ng-change="changeSelectedTopic(topicName)"
                  ng-disabled="!isTopicDropdownEnabled()">
          </select>
        </div>
        <div class="status-box" ng-if="isTopicDropdownEnabled()">
          <strong class="status-key">
            Subtopic:
          </strong>
          <span ng-if="getSubtopicName()" class="status-value">
            <[getSubtopicName()]>
          </span>
          <span ng-if="!getSubtopicName()" class="status-value">
            Unassigned
          </span>
        </div>
      </md-card>
      <md-card class="skill-editor-helper-box">
        <div class="skill-details-container">
          <div class="misconception-count">
            <span class="count-value" ng-if="!hasLoadedSkill()"><loading-dots></loading-dots></span>
            <div class="count-value" ng-if="hasLoadedSkill()"><[skill.getMisconceptions().length]></div>
            <div class="count-text">Misconceptions</div>
          </div>
          <div class="example-count">
            <span class="count-value" ng-if="!hasLoadedSkill()"><loading-dots></loading-dots></span>
            <div class="count-value" ng-if="hasLoadedSkill()"><[skill.getConceptCard().getWorkedExamples().length]></div>
            <div class="count-text">Worked Examples</div>
          </div>
          <div class="create-question oppia-autofocus" ng-click="createQuestion()" focus-on="newQuestionBtn">
            <i class="fa fa-plus-circle"></i>
            <div class="count-text create-text protractor-test-create-question">Create New Question</div>
          </div>
        </div>
      </md-card>
    </div>
  </div>
</div>
<style>
  .skill-editor .skill-editor-content {
    display: flex;
    flex-wrap: wrap;
    justify-content: center;
  }

  .skill-editor .skill-editor-components-container {
    margin-right: 2%;
    width: 40%;
  }

  .skill-editor .skill-editor-info-container {
    margin-top: 30px;
    width: 31%;
  }

  .skill-editor .status-heading {
    font-size: 22px
  }

  .skill-editor .status-key {
    font-size: 18px
  }

  .skill-editor .status-box {
    margin: 12px 0;
  }

  .skill-editor .status-value {
    font-size: 18px;
  }

  .skill-editor .topic-dashboard-link {
    font-weight: bold;
  }

  .skill-editor .topic-dashboard-link a {
    margin-left: 1%;
    text-decoration: none;
  }

  .skill-editor .skill-details-container {
    align-items: center;
    border-radius: 4px;
    display: flex;
    flex-wrap: wrap;
    justify-content: space-evenly;
    text-align: center;
    width: 100%;
  }

  .skill-editor .misconception-count,
  .skill-editor .example-count,
  .skill-editor .create-question {
    border-right: 2px solid #707070;
    display: inline-block;
    width: 33%;
  }

  .skill-editor .count-value {
    font-size: 24px;
    font-weight: bold;
  }

  .skill-editor .count-text {
    font-size: 15px;
  }

  .skill-editor .create-question {
    border-right: none;
    cursor: pointer;
  }

  .skill-editor .create-question i {
    color: #0b6c63;
    font-size: 30px;
  }

  .skill-editor .create-text {
    color: #0b6c63;
  }
  .skill-editor .skill-editor-helper-box {
    align-items: center;
    background-color: #FFF;
    border: 1px solid #aaaac1;
    border-radius: 6px;
    box-shadow: none;
    height: 110px;
    justify-content: center;
    margin: 30px auto 0;
    width: 97%;
  }
  .skill-editor .skill-editor-add-btn {
    font-weight: bold;
    margin: 10px 0;
  }

  @media screen and (max-width: 1250px) {
    .skill-editor .skill-editor-components-container {
      width: 50%;
    }
  }

  @media screen and (max-width: 1000px) {
    .skill-editor .skill-editor-components-container {
      margin-right: 0;
      width: 55%;
    }

    .skill-editor .skill-editor-info-container {
      width: 45%;
    }

    .skill-editor .misconception-count,
    .skill-editor .example-count,
    .skill-editor .create-question {
      height: 80px;
    }
  }

  @media screen and (max-width: 800px) {
    .skill-editor .skill-editor-components-container {
      width: 90%;
    }

    .skill-editor .skill-editor-info-container {
      margin-bottom: 15px;
      margin-top: -18px;
      width: 92%;
    }

    .skill-editor .misconception-count,
    .skill-editor .example-count,
    .skill-editor .create-question {
      height: auto;
    }

    .skill-editor .skill-details-container {
      display: none;
    }
  }

  @media screen and (max-width: 500px) {
    .skill-editor .skill-editor-components-container {
      width: 100%;
    }

    .skill-editor .skill-editor-info-container {
      width: 100%;
    }

    skill-editor-main-tab .skill-editor {
      margin-top: 20px;
    }

    .skill-editor .skill-editor-status {
      display: none;
    }

    .skill-editor .skill-editor-helper-box {
      display: none;
      margin: 0;
      width: 100%;
    }

    .skill-editor .misconception-count,
    .skill-editor .example-count,
    .skill-editor .create-question {
      height: 80px;
      width: 33%;
    }
  }
</style><|MERGE_RESOLUTION|>--- conflicted
+++ resolved
@@ -8,13 +8,8 @@
         <span><[skill.getDescription()]></span>
       </p>
       <skill-concept-card-editor></skill-concept-card-editor>
-<<<<<<< HEAD
       <oppia-skill-misconceptions-editor></oppia-skill-misconceptions-editor>
-      <skill-prerequisite-skills-editor></skill-prerequisite-skills-editor>
-=======
-      <skill-misconceptions-editor></skill-misconceptions-editor>
       <oppia-skill-prerequisite-skills-editor></oppia-skill-prerequisite-skills-editor>
->>>>>>> 5d1286e9
       <oppia-skill-rubrics-editor></oppia-skill-rubrics-editor>
     </div>
     <div class="skill-editor-info-container">
