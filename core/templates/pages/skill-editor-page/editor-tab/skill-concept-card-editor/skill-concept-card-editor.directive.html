<md-card class="oppia-editor-card-with-avatar">
  <div class="oppia-editor-card-body">
    <skill-description-editor></skill-description-editor>
    <div class="oppia-editor-card-section">
<<<<<<< HEAD
      <strong class="oppia-review-material-text">Review Material</strong>
=======
      <strong class="heading-text">Review Material</strong>
>>>>>>> baaf74cf
      <div class="concept-card-subtitle">
        This gives the learner a brief overview of how to perform the skill.
      </div>
      <review-material-editor bindable-dict="bindableFieldsDict"
                              on-save-explanation="onSaveExplanation">
      </review-material-editor>
    </div>
  </div>
  <button class="btn btn-default btn-show-preview" ng-click="showSkillPreview()">Preview Concept Card</button>
</md-card>

<md-card class="oppia-editor-card-with-avatar">
  <div class="oppia-editor-card-body">
    <div class="oppia-editor-card-section">
<<<<<<< HEAD
      <div class="oppia-review-material-text-container">
        <strong class="oppia-review-material-text">Worked Examples</strong>
        <div class="concept-card-subtitle">
          These will be displayed one-by-one to the learner, in order, if they ask for them.
        </div>
      </div>
      <div ng-if="bindableFieldsDict.displayedWorkedExamples.length > 0" class="oppia-option-list-container">
        <ul class="nav oppia-option-list oppia-option-list-extra nav-stacked nav-pills"
            role="tablist"
            ui-sortable="WORKED_EXAMPLES_SORTABLE_OPTIONS"
            ng-model="bindableFieldsDict.displayedWorkedExamples">
          <li ng-repeat="workedExample in bindableFieldsDict.displayedWorkedExamples"
              ng-class="{'active': activeWorkedExampleIndex === $index, 'last-element': $index === bindableFieldsDict.displayedWorkedExamples.length - 1}"
              class="oppia-rule-block oppia-rule-block-extra oppia-sortable-worked-example oppia-prevent-selection">
            <span class="oppia-worked-example-sort-handle"
                  ng-if="bindableFieldsDict.displayedWorkedExamples.length > 1"
                  ng-mousedown="changeActiveWorkedExampleIndex(-1)">
              <picture>
                <source type="image/webp" ng-srcset="<[getStaticImageUrl('/general/drag_dots.webp')]>">
                <source type="image/png" ng-srcset="<[getStaticImageUrl('/general/drag_dots.png')]>">
                <img ng-src="<[getStaticImageUrl('/general/drag_dots.png')]>" width="10">
              </picture>
            </span>
            <a ng-click="changeActiveWorkedExampleIndex($index)"
               class="oppia-rule-tab protractor-test-worked-example-<[$index]>"
               ng-class="{'oppia-rule-tab-active': activeWorkedExampleIndex === $index}">
              <summary-list-header index="$index"
                                   disable-sorting="bindableFieldsDict.displayedWorkedExamples.length === 1"
                                   summary="getWorkedExampleSummary(workedExample.getQuestion().getHtml())"
                                   short-summary="getWorkedExampleSummary(workedExample.getQuestion().getHtml())"
                                   is-active="$index === activeWorkedExampleIndex"
                                   is-delete-available="isEditable"
                                   on-delete-fn="deleteWorkedExample">
              </summary-list-header>
            </a>

            <div ng-if="activeWorkedExampleIndex === $index">
              <div class="oppia-editor-card-section">
                <worked-example-editor worked-example="workedExample"
                                       index="$index"
                                       is-editable="isEditable">
                </worked-example-editor>
=======
      <div class="oppia-worked-examples-header">
        <strong class="heading-text">Worked Examples</strong>
        <i ng-click="toggleWorkedExampleList()"
           class="fa fa-angle-down"
           ng-if="!workedExamplesListIsShown"
           aria-hidden="true">
        </i>
        <i ng-click="toggleWorkedExampleList()"
           class="fa fa-angle-up"
           ng-if="workedExamplesListIsShown"
           aria-hidden="true">
        </i>
      </div>
      <div ng-if="workedExamplesListIsShown">
        <div class="concept-card-subtitle">
          These will be displayed one-by-one to the learner, in order, if they ask for them.
        </div>
        <div ng-if="bindableFieldsDict.displayedWorkedExamples.length > 0">
          <ul class="nav oppia-option-list nav-stacked nav-pills worked-examples-list"
              role="tablist"
              ui-sortable="WORKED_EXAMPLES_SORTABLE_OPTIONS"
              ng-model="bindableFieldsDict.displayedWorkedExamples">
            <li ng-repeat="workedExample in bindableFieldsDict.displayedWorkedExamples"
                ng-class="{'active': activeWorkedExampleIndex === $index, 'last-element': $index === bindableFieldsDict.displayedWorkedExamples.length - 1}"
                class="oppia-rule-block oppia-sortable-worked-example oppia-prevent-selection">
              <span class="oppia-worked-example-sort-handle"
                    ng-if="bindableFieldsDict.displayedWorkedExamples.length > 1"
                    ng-mousedown="changeActiveWorkedExampleIndex(-1)">
                <picture>
                  <source type="image/webp" ng-srcset="<[getStaticImageUrl('/general/drag_dots.webp')]>">
                  <source type="image/png" ng-srcset="<[getStaticImageUrl('/general/drag_dots.png')]>">
                  <img ng-src="<[getStaticImageUrl('/general/drag_dots.png')]>" width="10">
                </picture>
              </span>
              <a ng-click="changeActiveWorkedExampleIndex($index)"
                 class="oppia-rule-tab protractor-test-worked-example-<[$index]>"
                 ng-class="{'oppia-rule-tab-active': activeWorkedExampleIndex === $index}">
                <summary-list-header index="$index"
                                     disable-sorting="bindableFieldsDict.displayedWorkedExamples.length === 1"
                                     summary="getWorkedExampleSummary(workedExample.getQuestion().getHtml())"
                                     short-summary="getWorkedExampleSummary(workedExample.getQuestion().getHtml())"
                                     is-active="$index === activeWorkedExampleIndex"
                                     is-delete-available="isEditable"
                                     on-delete-fn="deleteWorkedExample">
                </summary-list-header>
              </a>
              <div ng-if="activeWorkedExampleIndex === $index">
                <div class="oppia-editor-card-section">
                  <worked-example-editor worked-example="workedExample"
                                         index="$index"
                                         is-editable="isEditable">
                  </worked-example-editor>
                </div>
>>>>>>> baaf74cf
              </div>
            </li>
          </ul>
        </div>
        <button type="button"
                class="btn btn-add-skill-example protractor-test-add-worked-example"
                ng-click="openAddWorkedExampleModal()">
          + ADD WORKED EXAMPLE
        </button>
      </div>
<<<<<<< HEAD
      <button type="button"
              class="btn protractor-test-add-worked-example oppia-add-worked-example"
              ng-click="openAddWorkedExampleModal()">
        + Add Worked Example
      </button>
=======
>>>>>>> baaf74cf
    </div>
  </div>
</md-card>
<style>
  skill-concept-card-editor .concept-card-subtitle {
    color: #595959;
    font-size: 13px;
    font-style: italic;
    padding-bottom: 12px;
  }

  skill-concept-card-editor .heading-text {
    font-size: 16px;
  }

  skill-concept-card-editor .review-material-text {
    font-size: 16px;
  }

  skill-concept-card-editor .worked-examples-list {
    position: relative;
  }

  skill-concept-card-editor .btn-add-skill-example {
    background-color: #058CA6;
    color: #FFFFFF;
  }

  skill-concept-card-editor .btn-show-preview {
    border-top: 1px solid #c1c1c1;
    color: #419889;
    font-size: 14px;
    padding: 10px 0;
  }

  skill-concept-card-editor .last-element {
    border-bottom: 1px solid #ccc;
  }

<<<<<<< HEAD
  .oppia-review-material-text {
    font-size: 1.4em;
  }

  .oppia-review-material-text-container {
    padding-bottom: 0.5em;
  }

  . {
    font-size: 1.4em;
  }

  .oppia-option-list-container {
    padding-bottom: 10px;
  }

  .oppia-option-list-extra {
    position: relative;
  }

  .oppia-rule-block-extra {
    margin-top: 0;
  }

  .oppia-add-worked-example {
    color: white;
    background-color: rgba(5,140,166,0.9);
=======
  skill-concept-card-editor .oppia-worked-examples-header {
    display: flex;
    justify-content: space-between;
  }

  skill-concept-card-editor .oppia-worked-examples-header i {
    display: none;
  }

  @media screen and (max-width: 710px) {
    skill-concept-card-editor .oppia-worked-examples-header i {
      display: block;
    }
>>>>>>> baaf74cf
  }
</style><|MERGE_RESOLUTION|>--- conflicted
+++ resolved
@@ -2,11 +2,7 @@
   <div class="oppia-editor-card-body">
     <skill-description-editor></skill-description-editor>
     <div class="oppia-editor-card-section">
-<<<<<<< HEAD
-      <strong class="oppia-review-material-text">Review Material</strong>
-=======
       <strong class="heading-text">Review Material</strong>
->>>>>>> baaf74cf
       <div class="concept-card-subtitle">
         This gives the learner a brief overview of how to perform the skill.
       </div>
@@ -21,50 +17,6 @@
 <md-card class="oppia-editor-card-with-avatar">
   <div class="oppia-editor-card-body">
     <div class="oppia-editor-card-section">
-<<<<<<< HEAD
-      <div class="oppia-review-material-text-container">
-        <strong class="oppia-review-material-text">Worked Examples</strong>
-        <div class="concept-card-subtitle">
-          These will be displayed one-by-one to the learner, in order, if they ask for them.
-        </div>
-      </div>
-      <div ng-if="bindableFieldsDict.displayedWorkedExamples.length > 0" class="oppia-option-list-container">
-        <ul class="nav oppia-option-list oppia-option-list-extra nav-stacked nav-pills"
-            role="tablist"
-            ui-sortable="WORKED_EXAMPLES_SORTABLE_OPTIONS"
-            ng-model="bindableFieldsDict.displayedWorkedExamples">
-          <li ng-repeat="workedExample in bindableFieldsDict.displayedWorkedExamples"
-              ng-class="{'active': activeWorkedExampleIndex === $index, 'last-element': $index === bindableFieldsDict.displayedWorkedExamples.length - 1}"
-              class="oppia-rule-block oppia-rule-block-extra oppia-sortable-worked-example oppia-prevent-selection">
-            <span class="oppia-worked-example-sort-handle"
-                  ng-if="bindableFieldsDict.displayedWorkedExamples.length > 1"
-                  ng-mousedown="changeActiveWorkedExampleIndex(-1)">
-              <picture>
-                <source type="image/webp" ng-srcset="<[getStaticImageUrl('/general/drag_dots.webp')]>">
-                <source type="image/png" ng-srcset="<[getStaticImageUrl('/general/drag_dots.png')]>">
-                <img ng-src="<[getStaticImageUrl('/general/drag_dots.png')]>" width="10">
-              </picture>
-            </span>
-            <a ng-click="changeActiveWorkedExampleIndex($index)"
-               class="oppia-rule-tab protractor-test-worked-example-<[$index]>"
-               ng-class="{'oppia-rule-tab-active': activeWorkedExampleIndex === $index}">
-              <summary-list-header index="$index"
-                                   disable-sorting="bindableFieldsDict.displayedWorkedExamples.length === 1"
-                                   summary="getWorkedExampleSummary(workedExample.getQuestion().getHtml())"
-                                   short-summary="getWorkedExampleSummary(workedExample.getQuestion().getHtml())"
-                                   is-active="$index === activeWorkedExampleIndex"
-                                   is-delete-available="isEditable"
-                                   on-delete-fn="deleteWorkedExample">
-              </summary-list-header>
-            </a>
-
-            <div ng-if="activeWorkedExampleIndex === $index">
-              <div class="oppia-editor-card-section">
-                <worked-example-editor worked-example="workedExample"
-                                       index="$index"
-                                       is-editable="isEditable">
-                </worked-example-editor>
-=======
       <div class="oppia-worked-examples-header">
         <strong class="heading-text">Worked Examples</strong>
         <i ng-click="toggleWorkedExampleList()"
@@ -118,7 +70,6 @@
                                          is-editable="isEditable">
                   </worked-example-editor>
                 </div>
->>>>>>> baaf74cf
               </div>
             </li>
           </ul>
@@ -129,14 +80,6 @@
           + ADD WORKED EXAMPLE
         </button>
       </div>
-<<<<<<< HEAD
-      <button type="button"
-              class="btn protractor-test-add-worked-example oppia-add-worked-example"
-              ng-click="openAddWorkedExampleModal()">
-        + Add Worked Example
-      </button>
-=======
->>>>>>> baaf74cf
     </div>
   </div>
 </md-card>
@@ -176,35 +119,6 @@
     border-bottom: 1px solid #ccc;
   }
 
-<<<<<<< HEAD
-  .oppia-review-material-text {
-    font-size: 1.4em;
-  }
-
-  .oppia-review-material-text-container {
-    padding-bottom: 0.5em;
-  }
-
-  . {
-    font-size: 1.4em;
-  }
-
-  .oppia-option-list-container {
-    padding-bottom: 10px;
-  }
-
-  .oppia-option-list-extra {
-    position: relative;
-  }
-
-  .oppia-rule-block-extra {
-    margin-top: 0;
-  }
-
-  .oppia-add-worked-example {
-    color: white;
-    background-color: rgba(5,140,166,0.9);
-=======
   skill-concept-card-editor .oppia-worked-examples-header {
     display: flex;
     justify-content: space-between;
@@ -218,6 +132,5 @@
     skill-concept-card-editor .oppia-worked-examples-header i {
       display: block;
     }
->>>>>>> baaf74cf
   }
 </style>