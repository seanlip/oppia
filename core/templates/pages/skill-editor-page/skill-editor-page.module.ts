--- conflicted
+++ resolved
@@ -33,11 +33,8 @@
 import { DeleteMisconceptionModalComponent } from './modal-templates/delete-misconception-modal.component';
 import { SkillDescriptionEditorComponent } from './editor-tab/skill-description-editor/skill-description-editor.component';
 import { MyHammerConfig, toastrConfig } from 'pages/oppia-root/app.module';
-<<<<<<< HEAD
 import { SkillPrerequisiteSkillsEditorComponent } from './editor-tab/skill-prerequisite-skills-editor/skill-prerequisite-skills-editor.component';
-=======
 import { AddMisconceptionModalComponent } from './modal-templates/add-misconception-modal.component';
->>>>>>> 77d81084
 
 @NgModule({
   imports: [
@@ -53,22 +50,16 @@
     SavePendingChangesModalComponent,
     SkillEditorNavbarBreadcrumbComponent,
     SkillDescriptionEditorComponent,
-<<<<<<< HEAD
-    SkillPrerequisiteSkillsEditorComponent
-=======
+    SkillPrerequisiteSkillsEditorComponent,
     AddMisconceptionModalComponent
->>>>>>> 77d81084
   ],
   entryComponents: [
     DeleteMisconceptionModalComponent,
     SavePendingChangesModalComponent,
     SkillEditorNavbarBreadcrumbComponent,
     SkillDescriptionEditorComponent,
-<<<<<<< HEAD
-    SkillPrerequisiteSkillsEditorComponent
-=======
+    SkillPrerequisiteSkillsEditorComponent,
     AddMisconceptionModalComponent
->>>>>>> 77d81084
   ],
   providers: [
     {
