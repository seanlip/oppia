// Copyright 2019 The Oppia Authors. All Rights Reserved.
//
// Licensed under the Apache License, Version 2.0 (the "License");
// you may not use this file except in compliance with the License.
// You may obtain a copy of the License at
//
//      http://www.apache.org/licenses/LICENSE-2.0
//
// Unless required by applicable law or agreed to in writing, software
// distributed under the License is distributed on an "AS-IS" BASIS,
// WITHOUT WARRANTIES OR CONDITIONS OF ANY KIND, either express or implied.
// See the License for the specific language governing permissions and
// limitations under the License.

/**
 * @fileoverview Module for the skill editor page.
 */

import { APP_INITIALIZER, NgModule, StaticProvider } from '@angular/core';
import { BrowserModule, HAMMER_GESTURE_CONFIG } from '@angular/platform-browser';
import { downgradeComponent } from '@angular/upgrade/static';
import { HttpClientModule } from '@angular/common/http';
import { HTTP_INTERCEPTORS } from '@angular/common/http';
import { RequestInterceptor } from 'services/request-interceptor.service';
import { SavePendingChangesModalComponent } from './modal-templates/save-pending-changes-modal.component';
import { SharedComponentsModule } from 'components/shared-component.module';
import { OppiaAngularRootComponent } from
  'components/oppia-angular-root.component';
import { InteractionExtensionsModule } from 'interactions/interactions.module';
import { SkillEditorNavbarBreadcrumbComponent } from 'pages/skill-editor-page/navbar/skill-editor-navbar-breadcrumb.component';
import { platformFeatureInitFactory, PlatformFeatureService } from
  'services/platform-feature.service';
import { DeleteMisconceptionModalComponent } from './modal-templates/delete-misconception-modal.component';
import { SkillDescriptionEditorComponent } from './editor-tab/skill-description-editor/skill-description-editor.component';
import { SkillEditorSaveModalComponent } from './modal-templates/skill-editor-save-modal.component';
import { MyHammerConfig, toastrConfig } from 'pages/oppia-root/app.module';
import { SkillPrerequisiteSkillsEditorComponent } from './editor-tab/skill-prerequisite-skills-editor/skill-prerequisite-skills-editor.component';
import { WorkedExampleEditorComponent } from './editor-tab/skill-concept-card-editor/worked-example-editor.component';
import { MisconceptionEditorComponent } from './editor-tab/skill-misconceptions-editor/misconception-editor.component';
import { DeleteWorkedExampleComponent } from './modal-templates/delete-worked-example-modal.component';
import { AddWorkedExampleModalComponent } from './modal-templates/add-worked-example.component';
import { SkillRubricsEditorComponent } from './editor-tab/skill-rubrics-editor/skill-rubrics-editor.component';
import { AddMisconceptionModalComponent } from './modal-templates/add-misconception-modal.component';

@NgModule({
  imports: [
    BrowserModule,
    BrowserAnimationsModule,
    HttpClientModule,
    InteractionExtensionsModule,
    SharedComponentsModule,
    ToastrModule.forRoot(toastrConfig)
  ],
  declarations: [
    DeleteMisconceptionModalComponent,
    SavePendingChangesModalComponent,
    SkillEditorNavbarBreadcrumbComponent,
    SkillDescriptionEditorComponent,
<<<<<<< HEAD
    SkillEditorSaveModalComponent,
=======
    SkillPrerequisiteSkillsEditorComponent,
    WorkedExampleEditorComponent,
    MisconceptionEditorComponent,
    AddWorkedExampleModalComponent,
    DeleteWorkedExampleComponent,
    SkillRubricsEditorComponent,
>>>>>>> 769a8702
    AddMisconceptionModalComponent
  ],
  entryComponents: [
    DeleteMisconceptionModalComponent,
    SavePendingChangesModalComponent,
    SkillEditorNavbarBreadcrumbComponent,
    SkillDescriptionEditorComponent,
<<<<<<< HEAD
    SkillEditorSaveModalComponent,
=======
    SkillPrerequisiteSkillsEditorComponent,
    WorkedExampleEditorComponent,
    MisconceptionEditorComponent,
    AddWorkedExampleModalComponent,
    DeleteWorkedExampleComponent,
    SkillRubricsEditorComponent,
>>>>>>> 769a8702
    AddMisconceptionModalComponent
  ],
  providers: [
    {
      provide: HTTP_INTERCEPTORS,
      useClass: RequestInterceptor,
      multi: true
    },
    {
      provide: APP_INITIALIZER,
      useFactory: platformFeatureInitFactory,
      deps: [PlatformFeatureService],
      multi: true
    },
    {
      provide: HAMMER_GESTURE_CONFIG,
      useClass: MyHammerConfig
    }
  ]
})
class SkillEditorPageModule {
  // Empty placeholder method to satisfy the `Compiler`.
  ngDoBootstrap() {}
}

import { platformBrowserDynamic } from '@angular/platform-browser-dynamic';
import { downgradeModule } from '@angular/upgrade/static';
import { BrowserAnimationsModule } from '@angular/platform-browser/animations';
import { ToastrModule } from 'ngx-toastr';

const bootstrapFnAsync = async(extraProviders: StaticProvider[]) => {
  const platformRef = platformBrowserDynamic(extraProviders);
  return platformRef.bootstrapModule(SkillEditorPageModule);
};
const downgradedModule = downgradeModule(bootstrapFnAsync);

declare var angular: ng.IAngularStatic;

angular.module('oppia').requires.push(downgradedModule);

angular.module('oppia').directive(
  // This directive is the downgraded version of the Angular component to
  // bootstrap the Angular 8.
  'oppiaAngularRoot',
  downgradeComponent({
    component: OppiaAngularRootComponent
  }) as angular.IDirectiveFactory);<|MERGE_RESOLUTION|>--- conflicted
+++ resolved
@@ -56,16 +56,13 @@
     SavePendingChangesModalComponent,
     SkillEditorNavbarBreadcrumbComponent,
     SkillDescriptionEditorComponent,
-<<<<<<< HEAD
     SkillEditorSaveModalComponent,
-=======
     SkillPrerequisiteSkillsEditorComponent,
     WorkedExampleEditorComponent,
     MisconceptionEditorComponent,
     AddWorkedExampleModalComponent,
     DeleteWorkedExampleComponent,
     SkillRubricsEditorComponent,
->>>>>>> 769a8702
     AddMisconceptionModalComponent
   ],
   entryComponents: [
@@ -73,16 +70,13 @@
     SavePendingChangesModalComponent,
     SkillEditorNavbarBreadcrumbComponent,
     SkillDescriptionEditorComponent,
-<<<<<<< HEAD
     SkillEditorSaveModalComponent,
-=======
     SkillPrerequisiteSkillsEditorComponent,
     WorkedExampleEditorComponent,
     MisconceptionEditorComponent,
     AddWorkedExampleModalComponent,
     DeleteWorkedExampleComponent,
     SkillRubricsEditorComponent,
->>>>>>> 769a8702
     AddMisconceptionModalComponent
   ],
   providers: [
