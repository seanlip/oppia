--- conflicted
+++ resolved
@@ -16,13 +16,9 @@
  * @fileoverview Unit tests for skill preview tab controller.
  */
 
-<<<<<<< HEAD
+import { EventEmitter } from '@angular/core';
+
 // TODO(#7222): Remove the following block of unnecessary imports once
-=======
-import { EventEmitter } from '@angular/core';
-
-// TODO(#7222): Remove the following block of unnnecessary imports once
->>>>>>> 75b0ef81
 // the code corresponding to the spec is upgraded to Angular 8.
 import { importAllAngularServices } from 'tests/unit-test-utils';
 // ^^^ This block is to be removed.
