--- conflicted
+++ resolved
@@ -25,13 +25,8 @@
           <loading-dots></loading-dots>
         </span>
       </button>
-<<<<<<< HEAD
-      <button type="button" class="btn btn-light uib-dropdown-toggle dropdown-toggle oppia-dropdown-toggle-icon"
-              ng-disabled="!getChangeListCount()" uib-dropdown-toggle>
-=======
-      <button type="button" style="height: 34px;" class="btn btn-light uib-dropdown-toggle dropdown-toggle"
+      <button type="button" style="height: 34px;" class="btn btn-light uib-dropdown-toggle dropdown-toggle oppia-dropdown-toggle-icon
               ng-disabled="!getChangeListCount()" aria-label="Dropdown toggle" uib-dropdown-toggle>
->>>>>>> 17a7fd8f
       </button>
       <ul uib-dropdown-menu role="menu" class="oppia-discard-draft-button-container" ng-style="{ width: getChangeListCount() ? '150px' : '120px' }">
         <li title="Discard all pending changes"><a ng-click="discardChanges()" ng-class="{'oppia-disabled-link': !getChangeListCount()}" class="dropdown-item">Discard Draft</a></li>
