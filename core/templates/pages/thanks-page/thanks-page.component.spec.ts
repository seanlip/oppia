--- conflicted
+++ resolved
@@ -39,13 +39,8 @@
   });
 
   it('should set thanks image url when getStaticImageUrl is called', () => {
-<<<<<<< HEAD
-    expect(component.getStaticCopyrightedImageUrl('/general/donate.png'))
-      .toBe('/assets/copyrighted-images/general/donate.png');
-=======
-    expect(component.getStaticImageUrl('/general/donate.png')).toBe(
-      '/assets/images/general/donate.png'
+    expect(component.getStaticCopyrightedImageUrl('/general/donate.png')).toBe(
+      '/assets/copyrighted-images/general/donate.png'
     );
->>>>>>> d54f9069
   });
 });