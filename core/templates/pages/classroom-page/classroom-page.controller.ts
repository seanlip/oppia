--- conflicted
+++ resolved
@@ -42,25 +42,15 @@
         '/pages/classroom-page/classroom-page.directive.html'),
       controllerAs: '$ctrl',
       controller: [
-<<<<<<< HEAD
-        '$rootScope', '$window', 'AlertsService', 'ClassroomBackendApiService',
-        'LoaderService', 'PageTitleService', 'TopicSummaryObjectFactory',
-        'UrlService', 'WindowDimensionsService', 'FATAL_ERROR_CODES',
-        function(
-            $rootScope, $window, AlertsService, ClassroomBackendApiService,
-            LoaderService, PageTitleService, TopicSummaryObjectFactory,
-            UrlService, WindowDimensionsService, FATAL_ERROR_CODES) {
-=======
         '$filter', '$rootScope', '$window', 'AlertsService',
         'ClassroomBackendApiService', 'PageTitleService',
         'TopicSummaryObjectFactory', 'UrlService',
         'WindowDimensionsService', 'FATAL_ERROR_CODES',
         function(
             $filter, $rootScope, $window, AlertsService,
-            ClassroomBackendApiService, PageTitleService,
+            LoaderService, ClassroomBackendApiService, PageTitleService,
             TopicSummaryObjectFactory, UrlService,
             WindowDimensionsService, FATAL_ERROR_CODES) {
->>>>>>> 058bff4d
           var ctrl = this;
           ctrl.$onInit = function() {
             var classroomName = UrlService.getClassroomNameFromUrl();
