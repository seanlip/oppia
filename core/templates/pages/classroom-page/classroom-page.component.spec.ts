// Copyright 2020 The Oppia Authors. All Rights Reserved.
//
// Licensed under the Apache License, Version 2.0 (the "License");
// you may not use this file except in compliance with the License.
// You may obtain a copy of the License at
//
//      http://www.apache.org/licenses/LICENSE-2.0
//
// Unless required by applicable law or agreed to in writing, software
// distributed under the License is distributed on an "AS-IS" BASIS,
// WITHOUT WARRANTIES OR CONDITIONS OF ANY KIND, either express or implied.
// See the License for the specific language governing permissions and
// limitations under the License.

/**
 * @fileoverview Unit tests for classroom page component.
 */

import { HttpClientTestingModule } from '@angular/common/http/testing';
import { NO_ERRORS_SCHEMA } from '@angular/core';
import { ComponentFixture, fakeAsync, TestBed, tick, waitForAsync } from '@angular/core/testing';
import { ClassroomBackendApiService } from 'domain/classroom/classroom-backend-api.service';
import { ClassroomData } from 'domain/classroom/classroom-data.model';
import { UrlInterpolationService } from 'domain/utilities/url-interpolation.service';
import { CapitalizePipe } from 'filters/string-utility-filters/capitalize.pipe';
import { AccessValidationBackendApiService } from 'pages/oppia-root/routing/access-validation-backend-api.service';
import { AlertsService } from 'services/alerts.service';
import { UrlService } from 'services/contextual/url.service';
import { I18nLanguageCodeService } from 'services/i18n-language-code.service';
import { LoaderService } from 'services/loader.service';
import { PageTitleService } from 'services/page-title.service';
import { SiteAnalyticsService } from 'services/site-analytics.service';
import { MockTranslatePipe } from 'tests/unit-test-utils';
import { ClassroomPageComponent } from './classroom-page.component';
import { I18nLanguageCodeService } from 'services/i18n-language-code.service';

class MockCapitalizePipe {
  transform(input: string): string {
    return input;
  }
}

describe('Classroom Page Component', () => {
  let component: ClassroomPageComponent;
  let fixture: ComponentFixture<ClassroomPageComponent>;
  let urlInterpolationService: UrlInterpolationService;
  let urlService: UrlService;
  let loaderService: LoaderService;
  let classroomBackendApiService: ClassroomBackendApiService;
  let pageTitleService: PageTitleService;
  let siteAnalyticsService: SiteAnalyticsService;
  let alertsService: AlertsService;
  let accessValidationBackendApiService: AccessValidationBackendApiService;
  let i18nLanguageCodeService: I18nLanguageCodeService;

  beforeEach(waitForAsync(() => {
    TestBed.configureTestingModule({
      imports: [
        HttpClientTestingModule
      ],
      declarations: [
        ClassroomPageComponent,
        MockTranslatePipe
      ],
      providers: [
        AlertsService,
        {
          provide: CapitalizePipe,
          useClass: MockCapitalizePipe
        },
        ClassroomBackendApiService,
        LoaderService,
        PageTitleService,
        SiteAnalyticsService,
        UrlInterpolationService,
        UrlService,
      ],
      schemas: [NO_ERRORS_SCHEMA]
    }).compileComponents();
  }));

  beforeEach(() => {
    fixture = TestBed.createComponent(ClassroomPageComponent);
    component = fixture.componentInstance;
    urlInterpolationService = TestBed.inject(UrlInterpolationService);
    urlService = TestBed.inject(UrlService);
    loaderService = TestBed.inject(LoaderService);
    classroomBackendApiService = TestBed.inject(ClassroomBackendApiService);
    pageTitleService = TestBed.inject(PageTitleService);
    siteAnalyticsService = TestBed.inject(SiteAnalyticsService);
    alertsService = TestBed.inject(AlertsService);
    i18nLanguageCodeService = TestBed.inject(I18nLanguageCodeService);
    accessValidationBackendApiService = TestBed.inject(
      AccessValidationBackendApiService);
<<<<<<< HEAD

    spyOn(i18nLanguageCodeService, 'isCurrentLanguageRTL').and.returnValue(
      true);
=======
    i18nLanguageCodeService = TestBed.inject(I18nLanguageCodeService);
>>>>>>> 3f5c97c7
  });

  it('should create', () => {
    expect(component).toBeDefined();
  });

  it('should get RTL language status correctly', () => {
    expect(component.isLanguageRTL()).toEqual(true);
  });

  it('should provide static image url', () => {
    let imageUrl = 'image_url';
    spyOn(urlInterpolationService, 'getStaticImageUrl')
      .and.returnValue(imageUrl);
    expect(component.getStaticImageUrl('test')).toEqual(imageUrl);
  });

  it('should initialize', fakeAsync(() => {
    let classroomUrlFragment = 'test_fragment';
    let bannerImageUrl = 'banner_image_url';
    spyOn(urlService, 'getClassroomUrlFragmentFromUrl')
      .and.returnValue(classroomUrlFragment);
    spyOn(urlInterpolationService, 'getStaticImageUrl')
      .and.returnValue(bannerImageUrl);
    spyOn(loaderService, 'showLoadingScreen');
    spyOn(pageTitleService, 'setDocumentTitle');
    spyOn(loaderService, 'hideLoadingScreen');
    spyOn(classroomBackendApiService.onInitializeTranslation, 'emit');
    spyOn(siteAnalyticsService, 'registerClassroomPageViewed');
    let classroomData = ClassroomData.createFromBackendData(
      'Math', [], 'Course details', 'Topics covered');
    spyOn(accessValidationBackendApiService, 'validateAccessToClassroomPage')
      .and.returnValues(
        Promise.reject(),
        Promise.resolve()
      );
    spyOn(classroomBackendApiService, 'fetchClassroomDataAsync')
      .and.returnValue(Promise.resolve(classroomData));
    spyOn(i18nLanguageCodeService, 'getClassroomTranslationKey')
      .and.returnValue('I18N_CLASSROOM_MATH_TITLE');
    spyOn(i18nLanguageCodeService, 'isHackyTranslationAvailable')
      .and.returnValue(true);
    spyOn(i18nLanguageCodeService, 'isCurrentLanguageEnglish')
      .and.returnValue(false);
    component.ngOnInit();
    tick();
    tick();
    expect(component.classroomUrlFragment).toEqual(classroomUrlFragment);
    expect(component.bannerImageFileUrl).toEqual(bannerImageUrl);
    expect(loaderService.showLoadingScreen).toHaveBeenCalled();
    expect(classroomBackendApiService.fetchClassroomDataAsync)
      .toHaveBeenCalled();
    expect(component.classroomData).toEqual(classroomData);
    expect(component.classroomDisplayName).toEqual(classroomData.getName());
    expect(component.classroomNameTranslationKey).toBe(
      'I18N_CLASSROOM_MATH_TITLE');
    expect(component.isHackyClassroomTranslationDisplayed()).toBe(true);
    expect(pageTitleService.setDocumentTitle).toHaveBeenCalled();
    expect(loaderService.hideLoadingScreen).toHaveBeenCalled();
    expect(classroomBackendApiService.onInitializeTranslation.emit)
      .toHaveBeenCalled();
    expect(siteAnalyticsService.registerClassroomPageViewed).toHaveBeenCalled();
  }));

  it('should display alert when unable to fetch classroom data',
    fakeAsync(() => {
      let classroomUrlFragment = 'test_fragment';
      let bannerImageUrl = 'banner_image_url';
      spyOn(urlService, 'getClassroomUrlFragmentFromUrl')
        .and.returnValue(classroomUrlFragment);
      spyOn(urlInterpolationService, 'getStaticImageUrl')
        .and.returnValue(bannerImageUrl);
      spyOn(loaderService, 'showLoadingScreen');
      spyOn(accessValidationBackendApiService, 'validateAccessToClassroomPage')
        .and.returnValue(Promise.resolve());
      spyOn(classroomBackendApiService, 'fetchClassroomDataAsync')
        .and.returnValue(Promise.reject({ status: 500 }));
      spyOn(alertsService, 'addWarning');
      component.ngOnInit();
      tick();
      expect(component.classroomUrlFragment).toEqual(classroomUrlFragment);
      expect(component.bannerImageFileUrl).toEqual(bannerImageUrl);
      expect(loaderService.showLoadingScreen).toHaveBeenCalled();
      expect(classroomBackendApiService.fetchClassroomDataAsync)
        .toHaveBeenCalled();
      expect(alertsService.addWarning).toHaveBeenCalledWith(
        'Failed to get dashboard data');
    }));
});<|MERGE_RESOLUTION|>--- conflicted
+++ resolved
@@ -32,7 +32,6 @@
 import { SiteAnalyticsService } from 'services/site-analytics.service';
 import { MockTranslatePipe } from 'tests/unit-test-utils';
 import { ClassroomPageComponent } from './classroom-page.component';
-import { I18nLanguageCodeService } from 'services/i18n-language-code.service';
 
 class MockCapitalizePipe {
   transform(input: string): string {
@@ -92,13 +91,9 @@
     i18nLanguageCodeService = TestBed.inject(I18nLanguageCodeService);
     accessValidationBackendApiService = TestBed.inject(
       AccessValidationBackendApiService);
-<<<<<<< HEAD
 
     spyOn(i18nLanguageCodeService, 'isCurrentLanguageRTL').and.returnValue(
       true);
-=======
-    i18nLanguageCodeService = TestBed.inject(I18nLanguageCodeService);
->>>>>>> 3f5c97c7
   });
 
   it('should create', () => {
