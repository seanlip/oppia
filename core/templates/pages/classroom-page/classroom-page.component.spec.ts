--- conflicted
+++ resolved
@@ -1,183 +1,3 @@
-<<<<<<< HEAD
-// Copyright 2020 The Oppia Authors. All Rights Reserved.
-//
-// Licensed under the Apache License, Version 2.0 (the "License");
-// you may not use this file except in compliance with the License.
-// You may obtain a copy of the License at
-//
-//      http://www.apache.org/licenses/LICENSE-2.0
-//
-// Unless required by applicable law or agreed to in writing, software
-// distributed under the License is distributed on an "AS-IS" BASIS,
-// WITHOUT WARRANTIES OR CONDITIONS OF ANY KIND, either express or implied.
-// See the License for the specific language governing permissions and
-// limitations under the License.
-
-/**
- * @fileoverview Unit tests for classroom page component.
- */
-
-import { HttpClientTestingModule } from '@angular/common/http/testing';
-import { NO_ERRORS_SCHEMA } from '@angular/core';
-import { ComponentFixture, fakeAsync, TestBed, tick, waitForAsync } from '@angular/core/testing';
-import { ClassroomBackendApiService } from 'domain/classroom/classroom-backend-api.service';
-import { ClassroomData } from 'domain/classroom/classroom-data.model';
-import { UrlInterpolationService } from 'domain/utilities/url-interpolation.service';
-import { CapitalizePipe } from 'filters/string-utility-filters/capitalize.pipe';
-import { AccessValidationBackendApiService } from 'pages/oppia-root/routing/access-validation-backend-api.service';
-import { AlertsService } from 'services/alerts.service';
-import { UrlService } from 'services/contextual/url.service';
-import { I18nLanguageCodeService } from 'services/i18n-language-code.service';
-import { LoaderService } from 'services/loader.service';
-import { PageTitleService } from 'services/page-title.service';
-import { SiteAnalyticsService } from 'services/site-analytics.service';
-import { MockTranslatePipe } from 'tests/unit-test-utils';
-import { ClassroomPageComponent } from './classroom-page.component';
-
-class MockCapitalizePipe {
-  transform(input: string): string {
-    return input;
-  }
-}
-
-describe('Classroom Page Component', () => {
-  let component: ClassroomPageComponent;
-  let fixture: ComponentFixture<ClassroomPageComponent>;
-  let urlInterpolationService: UrlInterpolationService;
-  let urlService: UrlService;
-  let loaderService: LoaderService;
-  let classroomBackendApiService: ClassroomBackendApiService;
-  let pageTitleService: PageTitleService;
-  let siteAnalyticsService: SiteAnalyticsService;
-  let alertsService: AlertsService;
-  let accessValidationBackendApiService: AccessValidationBackendApiService;
-  let i18nLanguageCodeService: I18nLanguageCodeService;
-
-  beforeEach(waitForAsync(() => {
-    TestBed.configureTestingModule({
-      imports: [
-        HttpClientTestingModule
-      ],
-      declarations: [
-        ClassroomPageComponent,
-        MockTranslatePipe
-      ],
-      providers: [
-        AlertsService,
-        {
-          provide: CapitalizePipe,
-          useClass: MockCapitalizePipe
-        },
-        ClassroomBackendApiService,
-        LoaderService,
-        PageTitleService,
-        SiteAnalyticsService,
-        UrlInterpolationService,
-        UrlService,
-      ],
-      schemas: [NO_ERRORS_SCHEMA]
-    }).compileComponents();
-  }));
-
-  beforeEach(() => {
-    fixture = TestBed.createComponent(ClassroomPageComponent);
-    component = fixture.componentInstance;
-    urlInterpolationService = TestBed.inject(UrlInterpolationService);
-    urlService = TestBed.inject(UrlService);
-    loaderService = TestBed.inject(LoaderService);
-    classroomBackendApiService = TestBed.inject(ClassroomBackendApiService);
-    pageTitleService = TestBed.inject(PageTitleService);
-    siteAnalyticsService = TestBed.inject(SiteAnalyticsService);
-    alertsService = TestBed.inject(AlertsService);
-    accessValidationBackendApiService = TestBed.inject(
-      AccessValidationBackendApiService);
-    i18nLanguageCodeService = TestBed.inject(I18nLanguageCodeService);
-  });
-
-  it('should create', () => {
-    expect(component).toBeDefined();
-  });
-
-  it('should provide static image url', () => {
-    let imageUrl = 'image_url';
-    spyOn(urlInterpolationService, 'getStaticImageUrl')
-      .and.returnValue(imageUrl);
-    expect(component.getStaticImageUrl('test')).toEqual(imageUrl);
-  });
-
-  it('should initialize', fakeAsync(() => {
-    let classroomUrlFragment = 'test_fragment';
-    let bannerImageUrl = 'banner_image_url';
-    spyOn(urlService, 'getClassroomUrlFragmentFromUrl')
-      .and.returnValue(classroomUrlFragment);
-    spyOn(urlInterpolationService, 'getStaticImageUrl')
-      .and.returnValue(bannerImageUrl);
-    spyOn(loaderService, 'showLoadingScreen');
-    spyOn(pageTitleService, 'setDocumentTitle');
-    spyOn(loaderService, 'hideLoadingScreen');
-    spyOn(classroomBackendApiService.onInitializeTranslation, 'emit');
-    spyOn(siteAnalyticsService, 'registerClassroomPageViewed');
-    let classroomData = ClassroomData.createFromBackendData(
-      'Math', [], 'Course details', 'Topics covered');
-    spyOn(accessValidationBackendApiService, 'validateAccessToClassroomPage')
-      .and.returnValues(
-        Promise.reject(),
-        Promise.resolve()
-      );
-    spyOn(classroomBackendApiService, 'fetchClassroomDataAsync')
-      .and.returnValue(Promise.resolve(classroomData));
-    spyOn(i18nLanguageCodeService, 'getClassroomTranslationKey')
-      .and.returnValue('I18N_CLASSROOM_MATH_TITLE');
-    spyOn(i18nLanguageCodeService, 'isHackyTranslationAvailable')
-      .and.returnValue(true);
-    spyOn(i18nLanguageCodeService, 'isCurrentLanguageEnglish')
-      .and.returnValue(false);
-    component.ngOnInit();
-    tick();
-    tick();
-    expect(component.classroomUrlFragment).toEqual(classroomUrlFragment);
-    expect(component.bannerImageFileUrl).toEqual(bannerImageUrl);
-    expect(loaderService.showLoadingScreen).toHaveBeenCalled();
-    expect(classroomBackendApiService.fetchClassroomDataAsync)
-      .toHaveBeenCalled();
-    expect(component.classroomData).toEqual(classroomData);
-    expect(component.classroomDisplayName).toEqual(classroomData.getName());
-    expect(component.classroomNameTranslationKey).toBe(
-      'I18N_CLASSROOM_MATH_TITLE');
-    expect(component.isHackyClassroomTranslationDisplayed()).toBe(true);
-    expect(pageTitleService.setDocumentTitle).toHaveBeenCalled();
-    expect(loaderService.hideLoadingScreen).toHaveBeenCalled();
-    expect(classroomBackendApiService.onInitializeTranslation.emit)
-      .toHaveBeenCalled();
-    expect(siteAnalyticsService.registerClassroomPageViewed).toHaveBeenCalled();
-  }));
-
-  it('should display alert when unable to fetch classroom data',
-    fakeAsync(() => {
-      let classroomUrlFragment = 'test_fragment';
-      let bannerImageUrl = 'banner_image_url';
-      spyOn(urlService, 'getClassroomUrlFragmentFromUrl')
-        .and.returnValue(classroomUrlFragment);
-      spyOn(urlInterpolationService, 'getStaticImageUrl')
-        .and.returnValue(bannerImageUrl);
-      spyOn(loaderService, 'showLoadingScreen');
-      spyOn(accessValidationBackendApiService, 'validateAccessToClassroomPage')
-        .and.returnValue(Promise.resolve());
-      spyOn(classroomBackendApiService, 'fetchClassroomDataAsync')
-        .and.returnValue(Promise.reject({ status: 500 }));
-      spyOn(alertsService, 'addWarning');
-      component.ngOnInit();
-      tick();
-      expect(component.classroomUrlFragment).toEqual(classroomUrlFragment);
-      expect(component.bannerImageFileUrl).toEqual(bannerImageUrl);
-      expect(loaderService.showLoadingScreen).toHaveBeenCalled();
-      expect(classroomBackendApiService.fetchClassroomDataAsync)
-        .toHaveBeenCalled();
-      expect(alertsService.addWarning).toHaveBeenCalledWith(
-        'Failed to get dashboard data');
-    }));
-});
-=======
 // Copyright 2020 The Oppia Authors. All Rights Reserved.
 //
 // Licensed under the Apache License, Version 2.0 (the "License");
@@ -362,5 +182,4 @@
       expect(alertsService.addWarning).toHaveBeenCalledWith(
         'Failed to get dashboard data');
     }));
-});
->>>>>>> cb2f7d4c
+});