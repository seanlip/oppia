<!-- TODO(#14625): Incorporate the CSS file inclusion in webpack. -->
<link *ngIf="!isLanguageRTL()" rel="stylesheet" type="text/css" media="screen" href="/templates/pages/classroom-page/classroom-page.component.css">
<link *ngIf="isLanguageRTL()" rel="stylesheet" type="text/css" media="screen" href="/templates/pages/classroom-page/classroom-page.component.rtl.css">

<background-banner></background-banner>
<div class="oppia-classroom-viewer-container position-relative">
  <div class="oppia-classroom-header">
    <div class="classroom-header">{{ 'I18N_CLASSROOM_PAGE_HEADING' | translate }}</div>
    <div class="classroom-name">
      <span *ngIf="!isHackyClassroomTranslationDisplayed()">
        {{ classroomDisplayName }}
      </span>
      <span *ngIf="isHackyClassroomTranslationDisplayed()">
        {{ classroomNameTranslationKey | translate }}
      </span>
    </div>
  </div>
  <div class="oppia-classroom-banner">
<<<<<<< HEAD
    <img [src]="bannerImageFileUrl" width="480" height="247" alt="">
=======
    <img class="oppia-classroom-banner-img" [src]="bannerImageFileUrl" align="center" width="100%" alt="">
>>>>>>> 9b78e4ac
  </div>
  <div class="oppia-classroom-details" *ngIf="classroomData">
    <h2>{{ 'I18N_CLASSROOM_PAGE_COURSE_DETAILS' | translate }}</h2>
    <!-- The course details and topic list intro texts are hardcoded so that they can be translated.
    This method should be changed when more classrooms are added in the future. -->
    <p class="course-details"> {{ 'I18N_MATH_COURSE_DETAILS' | translate }} </p>
    <h2>{{ 'I18N_CLASSROOM_PAGE_TOPICS_COVERED' | translate }}</h2>
    <p>{{ 'I18N_MATH_TOPICS_COVERED' | translate }}</p>
  </div>
  <div class="oppia-topic-summary-tiles" *ngIf="classroomData">
    <div *ngFor="let topicSummary of classroomData.getTopicSummaries()"
         class="oppia-topic-summary-tile protractor-test-topic-summary-tile">
      <oppia-topic-summary-tile [topicSummary]="topicSummary"
                                [classroomUrlFragment]="classroomUrlFragment"
                                [isPublished]="topicSummary.isTopicPublished()">
      </oppia-topic-summary-tile>
    </div>
  </div>
  <div class="oppia-classroom-search-container">
    <div class="oppia-classroom-search-section">
      <div class="classroom-page-help-text initial-help-text">
        {{ 'I18N_CLASSROOM_PAGE_SEARCH_BAR_HEADING' | translate }}
      </div>
      <div class="classroom-page-help-text oppia-classroom-page-subheading-text">
        {{ 'I18N_CLASSROOM_PAGE_SEARCH_BAR_SUBHEADING' | translate }}
      </div>
      <div class="oppia-classroom-search-bar-container">
        <oppia-search-bar [enableDropup]="true"></oppia-search-bar>
      </div>
    </div>
  </div>
</div><|MERGE_RESOLUTION|>--- conflicted
+++ resolved
@@ -16,11 +16,7 @@
     </div>
   </div>
   <div class="oppia-classroom-banner">
-<<<<<<< HEAD
-    <img [src]="bannerImageFileUrl" width="480" height="247" alt="">
-=======
-    <img class="oppia-classroom-banner-img" [src]="bannerImageFileUrl" align="center" width="100%" alt="">
->>>>>>> 9b78e4ac
+    <img class="oppia-classroom-banner-img" [src]="bannerImageFileUrl" width="480" height="247" alt="">
   </div>
   <div class="oppia-classroom-details" *ngIf="classroomData">
     <h2>{{ 'I18N_CLASSROOM_PAGE_COURSE_DETAILS' | translate }}</h2>
