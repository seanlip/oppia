<background-banner></background-banner>
<div class="oppia-classroom-viewer-container position-relative">
  <div class="oppia-classroom-header">
    <div class="classroom-header" translate="I18N_CLASSROOM_PAGE_HEADING"></div>
    <div class="classroom-name"><[$ctrl.classroomDisplayName]></div>
  </div>
  <div class="oppia-classroom-banner">
    <img ng-src="<[$ctrl.bannerImageFileUrl]>" align="center" width="100%" alt="">
  </div>
  <div class="oppia-classroom-details">
    <h2 translate="I18N_CLASSROOM_PAGE_COURSE_DETAILS"></h2>
    <p class="course-details"> <[$ctrl.classroomData.getCourseDetails()]> </p>
    <h2 translate="I18N_CLASSROOM_PAGE_TOPICS_COVERED"></h2>
    <p> <[$ctrl.classroomData.getTopicListIntro()]> </p>
  </div>
  <div class="oppia-topic-summary-tiles">
    <div ng-repeat="topicSummary in $ctrl.classroomData.getTopicSummaries()" class="oppia-topic-summary-tile protractor-test-topic-summary-tile">
      <topic-summary-tile topic-summary="topicSummary" classroom-url-fragment="$ctrl.classroomUrlFragment">
      </topic-summary-tile>
    </div>
  </div>
<<<<<<< HEAD
</div>
<div class="oppia-classroom-search-section">
  <div class="classroom-page-help-text initial-help-text" translate="I18N_CLASSROOM_PAGE_SEARCH_BAR_HEADING"></div>
  <div class="classroom-page-help-text oppia-classroom-page-subheading-text" translate="I18N_CLASSROOM_PAGE_SEARCH_BAR_SUBHEADING"></div>
  <div class="classroom-page-search-bar">
    <search-bar enable-dropup="true"></search-bar>
=======
  <div class="oppia-classroom-search-container">
    <div class="oppia-classroom-search-section">
      <div class="classroom-page-help-text initial-help-text" translate="I18N_CLASSROOM_PAGE_SEARCH_BAR_HEADING"></div>
      <div class="classroom-page-help-text oppia-classroom-page-subheading-text" translate="I18N_CLASSROOM_PAGE_SEARCH_BAR_SUBHEADING"></div>
      <div>
        <search-bar enable-dropup="true"></search-bar>
      </div>
    </div>
>>>>>>> bdc73eba
  </div>
</div>
<style>
  .oppia-classroom-search-container {
    background-color: #d7d7d7;
    bottom: 0;
    margin-left: -22.5vw;
    padding-bottom: 10px;
    position: absolute;
    width: 100vw;
  }

  .oppia-classroom-search-section .classroom-page-search-bar {
    margin-left: -18px;
  }

  .oppia-classroom-details {
    font-family: 'Roboto', Arial, sans-serif;
    font-size: 0.95em;
  }

  .oppia-classroom-details .course-details {
    margin-bottom: 7vh;
  }

  .oppia-classroom-details h2 {
    color: #545454;
  }

  .oppia-classroom-details p {
    line-height: 2;
  }

  .oppia-classroom-viewer-container,
  .oppia-classroom-search-section {
    display: block;
    margin-left: auto;
    margin-right: auto;
    width: 55vw;
  }

  .oppia-classroom-search-container .initial-help-text {
    padding-top: 2.5vh;
  }

  .classroom-page-help-text {
    color: #01645c;
    font-family: 'Roboto', Arial, sans-serif;
    font-size: 1.2em;
  }

  .oppia-classroom-viewer-container .oppia-classroom-header {
    color: #01645c;
    font-family: 'Capriola', 'Roboto', Arial, sans-serif;
    margin-bottom: 25px;
    margin-top: 0;
    padding-top: 66.5px;
    text-align: left;
  }

  .oppia-classroom-viewer-container .oppia-topic-summary-tiles {
    display: grid;
    grid-gap: 2vw;
    grid-template-columns: 210px 210px 210px 210px;
    justify-content: space-between;
    margin-top: 40px;
    overflow-y: auto;
  }

  .oppia-classroom-viewer-container .oppia-topic-summary-tile {
    padding-bottom: 200px;
  }

  .oppia-classroom-viewer-container .classroom-name {
    font-size: 3em;
  }
  .oppia-classroom-viewer-container .classroom-header {
    font-size: 1.2em;
  }
  .oppia-classroom-viewer-container .oppia-classroom-banner {
    margin-left: 25vw;
    margin-top: -10vw;
    width: 25vw;
  }
  classroom-page .oppia-classroom-page-subheading-text {
    font-size: 1em;
  }

  @media(max-width: 1150px) {
    .oppia-classroom-viewer-container .oppia-topic-summary-tiles {
      grid-template-columns: 180px 180px 180px;
    }
  }

  @media (max-width: 800px) {
    .oppia-classroom-viewer-container .oppia-topic-summary-tile {
      padding-bottom: 80px;
    }

    .oppia-classroom-viewer-container .classroom-header {
      margin-top: -3vh;
    }
    .oppia-classroom-search-container .initial-help-text {
      padding-top: 0.5vh;
    }

    .oppia-classroom-viewer-container,
    .oppia-classroom-search-section {
      width: 70vw;
    }

    .oppia-classroom-search-container {
      margin-left: -15vw;
    }

    .classroom-page-help-text {
      font-size: 1em;
    }

    .oppia-classroom-viewer-container .oppia-classroom-banner {
      margin-left: 15vw;
      margin-top: -7vh;
      width: 50vw;
    }
    .oppia-classroom-viewer-container .oppia-topic-summary-tiles {
      grid-template-columns: 150px 150px 150px;
      margin-top: 5vh;
      padding-bottom: 120px;
    }
  }

  @media(max-width: 500px) {
    .oppia-classroom-viewer-container,
    .oppia-classroom-search-section {
      width: 70vw;
    }

    .oppia-classroom-details {
      font-size: 0.8em;
    }

    .oppia-classroom-viewer-container .oppia-topic-summary-tiles {
      display: grid;
      grid-template-columns: 150px 150px;
      justify-content: space-between;
    }
  }
</style><|MERGE_RESOLUTION|>--- conflicted
+++ resolved
@@ -19,14 +19,6 @@
       </topic-summary-tile>
     </div>
   </div>
-<<<<<<< HEAD
-</div>
-<div class="oppia-classroom-search-section">
-  <div class="classroom-page-help-text initial-help-text" translate="I18N_CLASSROOM_PAGE_SEARCH_BAR_HEADING"></div>
-  <div class="classroom-page-help-text oppia-classroom-page-subheading-text" translate="I18N_CLASSROOM_PAGE_SEARCH_BAR_SUBHEADING"></div>
-  <div class="classroom-page-search-bar">
-    <search-bar enable-dropup="true"></search-bar>
-=======
   <div class="oppia-classroom-search-container">
     <div class="oppia-classroom-search-section">
       <div class="classroom-page-help-text initial-help-text" translate="I18N_CLASSROOM_PAGE_SEARCH_BAR_HEADING"></div>
@@ -35,7 +27,6 @@
         <search-bar enable-dropup="true"></search-bar>
       </div>
     </div>
->>>>>>> bdc73eba
   </div>
 </div>
 <style>
