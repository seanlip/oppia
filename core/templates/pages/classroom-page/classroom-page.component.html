<background-banner></background-banner>
<div class="oppia-classroom-viewer-container" style="position: relative;">
  <div class="oppia-classroom-header">
    <div class="classroom-header" translate="I18N_CLASSROOM_PAGE_HEADING"></div>
    <div class="classroom-name"><[$ctrl.classroomDisplayName]></div>
  </div>
  <div class="oppia-classroom-banner">
    <img ng-src="<[$ctrl.bannerImageFileUrl]>" align="center" width="100%" alt="">
  </div>
  <div class="oppia-classroom-details">
    <h2 translate="I18N_CLASSROOM_PAGE_COURSE_DETAILS"></h2>
    <p class="course-details"> <[$ctrl.classroomData.getCourseDetails()]> </p>
    <h2 translate="I18N_CLASSROOM_PAGE_TOPICS_COVERED"></h2>
    <p> <[$ctrl.classroomData.getTopicListIntro()]> </p>
  </div>
  <div class="oppia-topic-summary-tiles">
<<<<<<< HEAD
    <div ng-repeat="topicSummary in $ctrl.classroomData.getTopicSummaries()" class="oppia-topic-summary-tile protractor-test-topic-summary-tile">
      <topic-summary-tile [topic-summary]="topicSummary">
=======
    <md-card ng-repeat="topicSummary in $ctrl.topicSummaries" class="oppia-topic-summary-tile protractor-test-topic-summary-tile">
      <topic-summary-tile topic-summary="topicSummary">
>>>>>>> a4876142
      </topic-summary-tile>
    </div>
  </div>
</div>
<div class="oppia-classroom-search-section">
  <div class="classroom-page-help-text initial-help-text" translate="I18N_CLASSROOM_PAGE_SEARCH_BAR_HEADING"></div>
  <div class="classroom-page-help-text" style="font-size: 1em;" translate="I18N_CLASSROOM_PAGE_SEARCH_BAR_SUBHEADING"></div>
  <div>
    <search-bar enable-dropup="true"></search-bar>
  </div>
</div>
<style>
  .oppia-classroom-search-section {
    background-color: #d7d7d7;
    bottom: 0;
    padding-bottom: 10px;
    padding-left: 15vw;
    position: fixed;
    width: 100vw;
  }

  .oppia-classroom-details {
    font-family: 'Capriola', 'Roboto', Arial, sans-serif;
    font-size: 0.95em;
  }

  .oppia-classroom-details .course-details {
    margin-bottom: 7vh;
  }

  .oppia-classroom-details h2 {
    color: #545454;
  }

  .oppia-classroom-details p {
    line-height: 2;
  }

  .oppia-classroom-viewer-container {
    margin-left: 15vw;
    margin-right: 10vw;
  }

  .oppia-classroom-search-section .initial-help-text {
    padding-top: 2.5vh;
  }

  .classroom-page-help-text {
    color: #01645c;
    font-family: 'Capriola', 'Roboto', Arial, sans-serif;
    font-size: 1.2em;
  }

  .oppia-classroom-viewer-container .oppia-classroom-header {
    color: #01645c;
    font-family: 'Capriola', 'Roboto', Arial, sans-serif;
    margin-bottom: 25px;
    margin-top: 0;
    padding-top: 66.5px;
    text-align: left;
  }

  .oppia-classroom-viewer-container .oppia-topic-summary-tiles {
    display: grid;
    grid-row-gap: 2vh;
    grid-template-columns: 210px 210px 210px 210px;
    justify-content: space-between;
    margin-top: 40px;
    overflow-y: auto;
    padding-bottom: 200px;
  }

  .oppia-classroom-viewer-container .classroom-name {
    font-size: 3em;
  }
  .oppia-classroom-viewer-container .classroom-header {
    font-size: 1.2em;
  }
  .oppia-classroom-viewer-container .oppia-classroom-banner {
    margin-left: 50vw;
    margin-top: -10vw;
    width: 25vw;
  }

  @media(max-width: 1150px) {
    .oppia-classroom-viewer-container .oppia-topic-summary-tiles {
      grid-template-columns: 180px 180px 180px;
    }
  }

  @media (max-width: 720px) {
    .oppia-classroom-viewer-container .classroom-header {
      margin-top: -3vh;
    }
    .oppia-classroom-search-section .initial-help-text {
      padding-top: 0.5vh;
    }

    .oppia-classroom-viewer-container {
      margin-left: 10vw;
      margin-right: 10vw;
    }

    .classroom-page-help-text {
      font-size: 1em;
    }
    .oppia-classroom-search-section {
      height: 100px;
    }

    .oppia-classroom-viewer-container .oppia-classroom-banner {
      margin-left: 15vw;
      margin-top: -7vh;
      width: 50vw;
    }
    .oppia-classroom-viewer-container .oppia-topic-summary-tiles {
      grid-template-columns: 150px 150px 150px;
      margin-top: 5vh;
      padding-bottom: 120px;
    }
  }

  @media(max-width: 500px) {
    .oppia-classroom-viewer-container {
      margin-left: 5vw;
      margin-right: 5vw;
    }

    .oppia-classroom-details {
      font-size: 0.8em;
    }

    .oppia-classroom-viewer-container .oppia-topic-summary-tiles {
      display: grid;
      grid-template-columns: 150px 150px;
      justify-content: space-between;
    }
  }
</style><|MERGE_RESOLUTION|>--- conflicted
+++ resolved
@@ -14,13 +14,8 @@
     <p> <[$ctrl.classroomData.getTopicListIntro()]> </p>
   </div>
   <div class="oppia-topic-summary-tiles">
-<<<<<<< HEAD
     <div ng-repeat="topicSummary in $ctrl.classroomData.getTopicSummaries()" class="oppia-topic-summary-tile protractor-test-topic-summary-tile">
-      <topic-summary-tile [topic-summary]="topicSummary">
-=======
-    <md-card ng-repeat="topicSummary in $ctrl.topicSummaries" class="oppia-topic-summary-tile protractor-test-topic-summary-tile">
       <topic-summary-tile topic-summary="topicSummary">
->>>>>>> a4876142
       </topic-summary-tile>
     </div>
   </div>
