--- conflicted
+++ resolved
@@ -22,18 +22,13 @@
 import { HTTP_INTERCEPTORS } from '@angular/common/http';
 import { RequestInterceptor } from 'services/request-interceptor.service';
 import { SharedComponentsModule } from 'components/shared-component.module';
-import { OppiaAngularRootComponent } from
-  'components/oppia-angular-root.component';
 import { platformFeatureInitFactory, PlatformFeatureService } from
   'services/platform-feature.service';
 import { ClassroomPageComponent } from './classroom-page.component';
 import { TopicSummaryTileComponent } from
   'components/summary-tile/topic-summary-tile.component';
-<<<<<<< HEAD
 import { BrowserAnimationsModule } from '@angular/platform-browser/animations';
-=======
 import { ClassroomPageRootComponent } from './classroom-page-root.component';
->>>>>>> 83855e8a
 
 @NgModule({
   imports: [
@@ -44,20 +39,12 @@
   ],
   declarations: [
     ClassroomPageComponent,
-<<<<<<< HEAD
-=======
     ClassroomPageRootComponent,
-    OppiaAngularRootComponent,
->>>>>>> 83855e8a
     TopicSummaryTileComponent
   ],
   entryComponents: [
     ClassroomPageComponent,
-<<<<<<< HEAD
-=======
     ClassroomPageRootComponent,
-    OppiaAngularRootComponent,
->>>>>>> 83855e8a
     TopicSummaryTileComponent
   ],
   providers: [
