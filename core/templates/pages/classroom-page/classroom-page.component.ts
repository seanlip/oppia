// Copyright 2018 The Oppia Authors. All Rights Reserved.
//
// Licensed under the Apache License, Version 2.0 (the "License");
// you may not use this file except in compliance with the License.
// You may obtain a copy of the License at
//
//      http://www.apache.org/licenses/LICENSE-2.0
//
// Unless required by applicable law or agreed to in writing, software
// distributed under the License is distributed on an "AS-IS" BASIS,
// WITHOUT WARRANTIES OR CONDITIONS OF ANY KIND, either express or implied.
// See the License for the specific language governing permissions and
// limitations under the License.

/**
 * @fileoverview Directive for the classroom.
 */

import { OppiaAngularRootComponent } from
  'components/oppia-angular-root.component';

require('base-components/base-content.directive.ts');
require(
  'components/common-layout-directives/common-elements/' +
  'background-banner.component.ts');
require('components/summary-tile/topic-summary-tile.directive.ts');

require('filters/string-utility-filters/capitalize.filter.ts');
require('services/alerts.service.ts');
require('services/page-title.service.ts');
require('services/contextual/url.service.ts');
require('services/contextual/window-dimensions.service.ts');
require('services/i18n-language-code.service.ts');
require('pages/library-page/search-bar/search-bar.component.ts');

angular.module('oppia').component('classroomPage', {
  template: require('./classroom-page.component.html'),
  controller: [
<<<<<<< HEAD
    '$filter', '$http', 'AlertsService', 'ClassroomBackendApiService',
    'I18nLanguageCodeService', 'LoaderService', 'PageTitleService',
    'UrlInterpolationService', 'UrlService',
    'FATAL_ERROR_CODES',
    function(
        $filter, $http, AlertsService, ClassroomBackendApiService,
        I18nLanguageCodeService, LoaderService, PageTitleService,
        UrlInterpolationService, UrlService,
=======
    '$filter', 'AlertsService', 'LoaderService',
    'PageTitleService', 'UrlInterpolationService', 'UrlService',
    'FATAL_ERROR_CODES',
    function(
        $filter, AlertsService, LoaderService,
        PageTitleService, UrlInterpolationService, UrlService,
>>>>>>> bdc73eba
        FATAL_ERROR_CODES) {
      var ctrl = this;

      ctrl.classroomBackendApiService = (
        OppiaAngularRootComponent.classroomBackendApiService);

      ctrl.getStaticImageUrl = function(imagePath) {
        return UrlInterpolationService.getStaticImageUrl(imagePath);
      };

      ctrl.$onInit = function() {
        ctrl.classroomDisplayName = null;
        ctrl.classroomUrlFragment = (
          UrlService.getClassroomUrlFragmentFromUrl());
        ctrl.bannerImageFileUrl = UrlInterpolationService.getStaticImageUrl(
          '/splash/books.svg');

        LoaderService.showLoadingScreen('Loading');
        $http.get('/libraryindexhandler').then(function(response) {
          I18nLanguageCodeService.onPreferredLanguageCodesLoaded.emit(
            response.data.preferred_language_codes);
        });

        ctrl.classroomBackendApiService.fetchClassroomDataAsync(
          ctrl.classroomUrlFragment).then(function(classroomData) {
          ctrl.classroomData = classroomData;
          ctrl.classroomDisplayName = (
            $filter('capitalize')(classroomData.getName()));
          PageTitleService.setPageTitle(
            ctrl.classroomDisplayName + ' Classroom | Oppia');
          LoaderService.hideLoadingScreen();
          ctrl.classroomBackendApiService.onInitializeTranslation.emit();
        }, function(errorResponse) {
          if (FATAL_ERROR_CODES.indexOf(errorResponse.status) !== -1) {
            AlertsService.addWarning('Failed to get dashboard data');
          }
        });
      };
    }
  ]
});<|MERGE_RESOLUTION|>--- conflicted
+++ resolved
@@ -36,24 +36,13 @@
 angular.module('oppia').component('classroomPage', {
   template: require('./classroom-page.component.html'),
   controller: [
-<<<<<<< HEAD
-    '$filter', '$http', 'AlertsService', 'ClassroomBackendApiService',
-    'I18nLanguageCodeService', 'LoaderService', 'PageTitleService',
-    'UrlInterpolationService', 'UrlService',
-    'FATAL_ERROR_CODES',
+    '$filter', '$http', 'AlertsService', 'I18nLanguageCodeService',
+    'LoaderService', 'PageTitleService', 'UrlInterpolationService',
+    'UrlService', 'FATAL_ERROR_CODES',
     function(
-        $filter, $http, AlertsService, ClassroomBackendApiService,
-        I18nLanguageCodeService, LoaderService, PageTitleService,
-        UrlInterpolationService, UrlService,
-=======
-    '$filter', 'AlertsService', 'LoaderService',
-    'PageTitleService', 'UrlInterpolationService', 'UrlService',
-    'FATAL_ERROR_CODES',
-    function(
-        $filter, AlertsService, LoaderService,
-        PageTitleService, UrlInterpolationService, UrlService,
->>>>>>> bdc73eba
-        FATAL_ERROR_CODES) {
+        $filter, $http, AlertsService, I18nLanguageCodeService,
+        LoaderService, PageTitleService, UrlInterpolationService,
+        UrlService, FATAL_ERROR_CODES) {
       var ctrl = this;
 
       ctrl.classroomBackendApiService = (
