// Copyright 2019 The Oppia Authors. All Rights Reserved.
//
// Licensed under the Apache License, Version 2.0 (the "License");
// you may not use this file except in compliance with the License.
// You may obtain a copy of the License at
//
//      http://www.apache.org/licenses/LICENSE-2.0
//
// Unless required by applicable law or agreed to in writing, software
// distributed under the License is distributed on an "AS-IS" BASIS,
// WITHOUT WARRANTIES OR CONDITIONS OF ANY KIND, either express or implied.
// See the License for the specific language governing permissions and
// limitations under the License.

/**
 * @fileoverview Module for the participation playbook page.
 */

import { NgModule } from '@angular/core';
import { PlaybookPageComponent } from './playbook.component';
import { SharedComponentsModule } from 'components/shared-component.module';
import { PlaybookPageRootComponent } from './playbook-page-root.component';
<<<<<<< HEAD
import { ToastrModule } from 'ngx-toastr';
import { HybridRouterModuleProvider } from 'hybrid-router-module-provider';

// Config for ToastrModule (helps in flashing messages and alerts).
const toastrConfig = {
  allowHtml: false,
  iconClasses: {
    error: 'toast-error',
    info: 'toast-info',
    success: 'toast-success',
    warning: 'toast-warning'
  },
  positionClass: 'toast-bottom-right',
  messageClass: 'toast-message',
  progressBar: false,
  tapToDismiss: true,
  titleClass: 'toast-title'
};

@NgModule({
  imports: [
    BrowserModule,
    BrowserAnimationsModule,
    HttpClientModule,
    // TODO(#13443): Remove hybrid router module provider once all pages are
    // migrated to angular router.
    HybridRouterModuleProvider.provide(),
    SharedComponentsModule,
    ToastrModule.forRoot(toastrConfig)
=======
import { CommonModule } from '@angular/common';
import { PlaybookPageRoutingModule } from './playbook-page-routing.module';

@NgModule({
  imports: [
    CommonModule,
    SharedComponentsModule,
    PlaybookPageRoutingModule
>>>>>>> c89776f4
  ],
  declarations: [
    PlaybookPageComponent,
    PlaybookPageRootComponent
  ],
  entryComponents: [
    PlaybookPageComponent,
    PlaybookPageRootComponent,
  ]
})
export class PlaybookPageModule {}<|MERGE_RESOLUTION|>--- conflicted
+++ resolved
@@ -20,37 +20,6 @@
 import { PlaybookPageComponent } from './playbook.component';
 import { SharedComponentsModule } from 'components/shared-component.module';
 import { PlaybookPageRootComponent } from './playbook-page-root.component';
-<<<<<<< HEAD
-import { ToastrModule } from 'ngx-toastr';
-import { HybridRouterModuleProvider } from 'hybrid-router-module-provider';
-
-// Config for ToastrModule (helps in flashing messages and alerts).
-const toastrConfig = {
-  allowHtml: false,
-  iconClasses: {
-    error: 'toast-error',
-    info: 'toast-info',
-    success: 'toast-success',
-    warning: 'toast-warning'
-  },
-  positionClass: 'toast-bottom-right',
-  messageClass: 'toast-message',
-  progressBar: false,
-  tapToDismiss: true,
-  titleClass: 'toast-title'
-};
-
-@NgModule({
-  imports: [
-    BrowserModule,
-    BrowserAnimationsModule,
-    HttpClientModule,
-    // TODO(#13443): Remove hybrid router module provider once all pages are
-    // migrated to angular router.
-    HybridRouterModuleProvider.provide(),
-    SharedComponentsModule,
-    ToastrModule.forRoot(toastrConfig)
-=======
 import { CommonModule } from '@angular/common';
 import { PlaybookPageRoutingModule } from './playbook-page-routing.module';
 
@@ -59,7 +28,6 @@
     CommonModule,
     SharedComponentsModule,
     PlaybookPageRoutingModule
->>>>>>> c89776f4
   ],
   declarations: [
     PlaybookPageComponent,
