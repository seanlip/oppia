// Copyright 2024 The Oppia Authors. All Rights Reserved.
//
// Licensed under the Apache License, Version 2.0 (the "License");
// you may not use this file except in compliance with the License.
// You may obtain a copy of the License at
//
//      http://www.apache.org/licenses/LICENSE-2.0
//
// Unless required by applicable law or agreed to in writing, software
// distributed under the License is distributed on an "AS-IS" BASIS,
// WITHOUT WARRANTIES OR CONDITIONS OF ANY KIND, either express or implied.
// See the License for the specific language governing permissions and
// limitations under the License.

/**
 * @fileoverview Voiceover admin component.
 */

import {Component, OnInit} from '@angular/core';
import {NgbModal, NgbModalRef} from '@ng-bootstrap/ng-bootstrap';
import {
  VoiceoverBackendApiService,
  LanguageAccentToDescription,
  LanguageCodesMapping,
  LanguageAccentMasterList,
  VoiceArtistIdToLanguageMapping,
  VoiceArtistIdToVoiceArtistName,
} from 'domain/voiceover/voiceover-backend-api.service';
import {VoiceoverRemovalConfirmModalComponent} from './modals/language-accent-removal-confirm-modal.component';
import {VoiceArtistLanguageMapping} from './voice-artist-language-mapping.model';
import {AddAccentToVoiceoverLanguageModalComponent} from './modals/add-accent-to-voiceover-language-modal.component';

interface LanguageAccentCodeToLanguageCode {
  [languageAccentCode: string]: string;
}

@Component({
  selector: 'oppia-voiceover-admin-page',
  templateUrl: './voiceover-admin-page.component.html',
})
export class VoiceoverAdminPageComponent implements OnInit {
  // These properties are initialized using Angular lifecycle hooks
  // and we need to do non-null assertion. For more information, see
  // https://github.com/oppia/oppia/wiki/Guide-on-defining-types#ts-7-1
  constructor(
    private ngbModal: NgbModal,
    private voiceoverBackendApiService: VoiceoverBackendApiService
  ) {}

  languageAccentCodeToLanguageCode!: LanguageAccentCodeToLanguageCode;
  supportedLanguageAccentCodesToDescriptions!: LanguageAccentToDescription;
  availableLanguageAccentCodesToDescriptions!: LanguageAccentToDescription;
  languageAccentCodesToDescriptionsMasterList!: LanguageAccentToDescription;
  languageCodesMapping!: LanguageCodesMapping;
  pageIsInitialized: boolean = false;
  languageAccentDropdownIsShown: boolean = false;
  languageAccentCodeIsPresent: boolean = false;
  voiceArtistIdToLanguageMappingList!: VoiceArtistLanguageMapping[];
  voiceArtistIdToLanguageMapping!: VoiceArtistIdToLanguageMapping;
  voiceArtistIdToVoiceArtistName!: VoiceArtistIdToVoiceArtistName;
  languageAccentMasterList!: LanguageAccentMasterList;
  columnsToDisplay: string[] = [
    'voiceArtist',
    'languageCode',
    'languageAccentCode',
    'languageAccentCodeModify',
  ];

  voiceArtistsDataCount: number = 0;

  ngOnInit(): void {
    this.voiceoverBackendApiService
      .fetchVoiceoverAdminDataAsync()
      .then(response => {
        this.languageCodesMapping = response.languageCodesMapping;
        this.languageAccentCodeToLanguageCode = {};
        this.supportedLanguageAccentCodesToDescriptions = {};
        this.availableLanguageAccentCodesToDescriptions = {};
        this.languageAccentCodesToDescriptionsMasterList = {};
        this.initializeLanguageAccentCodesFields(
          response.languageAccentMasterList
        );
        this.languageAccentMasterList = response.languageAccentMasterList;
        this.pageIsInitialized = true;
      });
    this.voiceoverBackendApiService
<<<<<<< HEAD
      .fetchVoiceArtistMetadtaAsync()
=======
      .fetchVoiceArtistMetadataAsync()
>>>>>>> ebb1d5dd
      .then(response => {
        this.voiceArtistIdToLanguageMapping =
          response.voiceArtistIdToLanguageMapping;
        this.voiceArtistIdToLanguageMappingList =
          VoiceArtistLanguageMapping.createVoiceArtistLanguageMappingList(
            this.voiceArtistIdToLanguageMapping
          );
        this.voiceArtistsDataCount =
          this.voiceArtistIdToLanguageMappingList.length;
        this.voiceArtistIdToVoiceArtistName =
          response.voiceArtistIdToVoiceArtistName;
      });
  }

  addLanguageAccentForVoiceArtist(
    voiceArtistId: string,
    languageCode: string
  ): void {
    let languageAccentCodes = this.languageAccentMasterList[languageCode];
    let modalRef: NgbModalRef = this.ngbModal.open(
      AddAccentToVoiceoverLanguageModalComponent,
      {
        backdrop: 'static',
      }
    );

    modalRef.componentInstance.languageCode = languageCode;
    modalRef.componentInstance.voiceArtistId = voiceArtistId;
    modalRef.componentInstance.voiceArtistName =
      this.voiceArtistIdToVoiceArtistName[voiceArtistId];
    modalRef.componentInstance.languageAccentCodes = languageAccentCodes;

    modalRef.result.then(
      languageAccentCode => {
        this.voiceArtistIdToLanguageMapping[voiceArtistId][languageCode] =
          languageAccentCode;
        this.voiceArtistIdToLanguageMappingList =
          VoiceArtistLanguageMapping.createVoiceArtistLanguageMappingList(
            this.voiceArtistIdToLanguageMapping
          );
        this.voiceoverBackendApiService.updateVoiceArtistToLanguageAccentAsync(
          voiceArtistId,
          languageCode,
          languageAccentCode
        );
      },
      () => {
        // Note to developers:
        // This callback is triggered when the Cancel button is
        // clicked. No further action is needed.
      }
    );
  }

  initializeLanguageAccentCodesFields(
    languageAccentMasterList: LanguageAccentMasterList
  ): void {
    for (let languageCode in languageAccentMasterList) {
      const languageAccentCodesToDescriptions =
        languageAccentMasterList[languageCode];

      for (let languageAccentCode in languageAccentCodesToDescriptions) {
        const languageAccentDescription =
          languageAccentCodesToDescriptions[languageAccentCode];

        this.languageAccentCodeToLanguageCode[languageAccentCode] =
          languageCode;

        this.languageAccentCodesToDescriptionsMasterList[languageAccentCode] =
          languageAccentDescription;
      }
    }

    for (let languageCode in this.languageCodesMapping) {
      const languageAccentToSupportsAutogeneration =
        this.languageCodesMapping[languageCode];

      for (let languageAccentCode in languageAccentToSupportsAutogeneration) {
        const languageAccentDescription =
          this.languageAccentCodesToDescriptionsMasterList[languageAccentCode];

        this.supportedLanguageAccentCodesToDescriptions[languageAccentCode] =
          languageAccentDescription;
      }
    }

    for (let languageAccentCode in this
      .languageAccentCodesToDescriptionsMasterList) {
      const languageAccentDescription =
        this.languageAccentCodesToDescriptionsMasterList[languageAccentCode];

      if (
        !(languageAccentCode in this.supportedLanguageAccentCodesToDescriptions)
      ) {
        this.availableLanguageAccentCodesToDescriptions[languageAccentCode] =
          languageAccentDescription;
      }
    }

    this.languageAccentCodeIsPresent =
      Object.keys(this.supportedLanguageAccentCodesToDescriptions).length !== 0;
  }

  addLanguageAccentCodeSupport(languageAccentCodeToAdd: string): void {
    const languageCode =
      this.languageAccentCodeToLanguageCode[languageAccentCodeToAdd];
    const languageAccentDescription =
      this.languageAccentCodesToDescriptionsMasterList[languageAccentCodeToAdd];

    this.supportedLanguageAccentCodesToDescriptions[languageAccentCodeToAdd] =
      languageAccentDescription;
    delete this.availableLanguageAccentCodesToDescriptions[
      languageAccentCodeToAdd
    ];

    if (!(languageCode in this.languageCodesMapping)) {
      this.languageCodesMapping[languageCode] = {};
    }
    this.languageCodesMapping[languageCode][languageAccentCodeToAdd] = false;

    this.languageAccentCodeIsPresent =
      Object.keys(this.supportedLanguageAccentCodesToDescriptions).length !== 0;
    this.removeLanguageAccentDropdown();
    this.saveUpdatedLanguageAccentSupport();
  }

  removeLanguageAccentCodeSupport(languageAccentCodeToRemove: string): void {
    const languageCode =
      this.languageAccentCodeToLanguageCode[languageAccentCodeToRemove];
    const languageAccentDescription =
      this.languageAccentCodesToDescriptionsMasterList[
        languageAccentCodeToRemove
      ];

    let modalRef: NgbModalRef = this.ngbModal.open(
      VoiceoverRemovalConfirmModalComponent,
      {
        backdrop: 'static',
      }
    );

    modalRef.componentInstance.languageAccentDescription =
      languageAccentDescription;

    modalRef.result.then(
      () => {
        delete this.supportedLanguageAccentCodesToDescriptions[
          languageAccentCodeToRemove
        ];
        this.availableLanguageAccentCodesToDescriptions[
          languageAccentCodeToRemove
        ] = languageAccentDescription;

        delete this.languageCodesMapping[languageCode][
          languageAccentCodeToRemove
        ];

        if (Object.keys(this.languageCodesMapping[languageCode]).length === 0) {
          delete this.languageCodesMapping[languageCode];
        }

        this.languageAccentCodeIsPresent =
          Object.keys(this.supportedLanguageAccentCodesToDescriptions)
            .length !== 0;
        this.saveUpdatedLanguageAccentSupport();
      },
      () => {
        // Note to developers:
        // This callback is triggered when the Cancel button is
        // clicked. No further action is needed.
      }
    );
  }

  saveUpdatedLanguageAccentSupport(): void {
    this.voiceoverBackendApiService
      .updateVoiceoverLanguageCodesMappingAsync(this.languageCodesMapping)
      .then(() => {
        this.removeLanguageAccentDropdown();
      });
  }

  showLanguageAccentDropdown(): void {
    this.languageAccentDropdownIsShown = true;
  }

  removeLanguageAccentDropdown(): void {
    this.languageAccentDropdownIsShown = false;
  }
}<|MERGE_RESOLUTION|>--- conflicted
+++ resolved
@@ -84,11 +84,7 @@
         this.pageIsInitialized = true;
       });
     this.voiceoverBackendApiService
-<<<<<<< HEAD
-      .fetchVoiceArtistMetadtaAsync()
-=======
       .fetchVoiceArtistMetadataAsync()
->>>>>>> ebb1d5dd
       .then(response => {
         this.voiceArtistIdToLanguageMapping =
           response.voiceArtistIdToLanguageMapping;
