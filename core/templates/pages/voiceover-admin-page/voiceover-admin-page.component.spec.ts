--- conflicted
+++ resolved
@@ -16,21 +16,6 @@
  * @fileoverview Tests for the voiceover admin component.
  */
 
-<<<<<<< HEAD
-import { HttpClientTestingModule } from '@angular/common/http/testing';
-import { NO_ERRORS_SCHEMA } from '@angular/core';
-import { ComponentFixture, fakeAsync, TestBed, tick } from '@angular/core/testing';
-import { FormsModule, ReactiveFormsModule } from '@angular/forms';
-import { MatAutocompleteModule } from '@angular/material/autocomplete';
-import { VoiceoverAdminPageComponent } from './voiceover-admin-page.component';
-import { VoiceoverBackendApiService} from '../../domain/voiceover/voiceover-backend-api.service';
-import { BrowserAnimationsModule } from '@angular/platform-browser/animations';
-import { MaterialModule } from 'modules/material.module';
-import { MockTranslatePipe } from 'tests/unit-test-utils';
-import { NgbModal, NgbModalRef } from '@ng-bootstrap/ng-bootstrap';
-import { MatTableModule } from '@angular/material/table';
-
-=======
 import {HttpClientTestingModule} from '@angular/common/http/testing';
 import {NO_ERRORS_SCHEMA} from '@angular/core';
 import {
@@ -47,7 +32,7 @@
 import {MaterialModule} from 'modules/material.module';
 import {MockTranslatePipe} from 'tests/unit-test-utils';
 import {NgbModal, NgbModalRef} from '@ng-bootstrap/ng-bootstrap';
->>>>>>> 8a4fa12a
+import {MatTableModule} from '@angular/material/table';
 
 class MockNgbModal {
   open() {
@@ -72,7 +57,7 @@
         FormsModule,
         MatAutocompleteModule,
         ReactiveFormsModule,
-        MatTableModule
+        MatTableModule,
       ],
       declarations: [VoiceoverAdminPageComponent, MockTranslatePipe],
       providers: [
@@ -112,16 +97,16 @@
     let voiceArtistMetadataInfo = {
       voiceArtistIdToLanguageMapping: {
         voiceArtist1: {
-          en: 'en-US'
+          en: 'en-US',
         },
         voiceArtist2: {
-          hi: 'hi-IN'
-        }
+          hi: 'hi-IN',
+        },
       },
       voiceArtistIdToVoiceArtistName: {
         voiceArtist1: 'Voice Artist 1',
-        voiceArtist2: 'Voice Artist 2'
-      }
+        voiceArtist2: 'Voice Artist 2',
+      },
     };
     spyOn(
       voiceoverBackendApiService,
@@ -142,19 +127,13 @@
 
     expect(
       voiceoverBackendApiService.fetchVoiceoverAdminDataAsync
-<<<<<<< HEAD
     ).toHaveBeenCalled();
     expect(
       voiceoverBackendApiService.fetchVoiceArtistMetadtaAsync
     ).toHaveBeenCalled();
-    expect(component.availableLanguageAccentCodesToDescriptions).toEqual(
-      {'hi-IN': 'Hindi (India)'});
-=======
-    ).not.toHaveBeenCalledWith(voiceoverAdminDataResponse);
     expect(component.availableLanguageAccentCodesToDescriptions).toEqual({
       'hi-IN': 'Hindi (India)',
     });
->>>>>>> 8a4fa12a
     expect(component.pageIsInitialized).toBeTrue();
   }));
 
@@ -282,68 +261,62 @@
   it('should be able to add accent for voiceovers', fakeAsync(() => {
     component.languageAccentMasterList = {
       hi: {
-        'hi-IN': 'Hindi (India)'
-      },
-      en: {
-        'en-US': 'English (United States)'
-      }
+        'hi-IN': 'Hindi (India)',
+      },
+      en: {
+        'en-US': 'English (United States)',
+      },
     };
     component.voiceArtistIdToVoiceArtistName = {
-      voiceArtistId: 'Voice Artist'
+      voiceArtistId: 'Voice Artist',
     };
     component.voiceArtistIdToLanguageMapping = {
       voiceArtistId: {
-        en: ''
-      }
-    };
-    spyOn(ngbModal, 'open').and.returnValue(
-      {
-        componentInstance: {},
-        result: Promise.resolve('en-US')
-      } as NgbModalRef
+        en: '',
+      },
+    };
+    spyOn(ngbModal, 'open').and.returnValue({
+      componentInstance: {},
+      result: Promise.resolve('en-US'),
+    } as NgbModalRef);
+
+    component.addLanguageAccentForVoiceArtist('voiceArtistId', 'en');
+    tick();
+
+    expect(ngbModal.open).toHaveBeenCalled();
+    expect(component.voiceArtistIdToLanguageMapping.voiceArtistId.en).toEqual(
+      'en-US'
     );
+  }));
+
+  it('should not add accent for voiceovers when confirm modal is cancelled', fakeAsync(() => {
+    component.languageAccentMasterList = {
+      hi: {
+        'hi-IN': 'Hindi (India)',
+      },
+      en: {
+        'en-US': 'English (United States)',
+      },
+    };
+    component.voiceArtistIdToVoiceArtistName = {
+      voiceArtistId: 'Voice Artist',
+    };
+    component.voiceArtistIdToLanguageMapping = {
+      voiceArtistId: {
+        en: '',
+      },
+    };
+    spyOn(ngbModal, 'open').and.returnValue({
+      componentInstance: {},
+      result: Promise.reject(),
+    } as NgbModalRef);
 
     component.addLanguageAccentForVoiceArtist('voiceArtistId', 'en');
     tick();
 
     expect(ngbModal.open).toHaveBeenCalled();
-    expect(
-      component.voiceArtistIdToLanguageMapping.voiceArtistId.en
-    ).toEqual('en-US');
-  }));
-
-  it(
-    'should not add accent for voiceovers when confirm modal is cancelled',
-    fakeAsync(() => {
-      component.languageAccentMasterList = {
-        hi: {
-          'hi-IN': 'Hindi (India)'
-        },
-        en: {
-          'en-US': 'English (United States)'
-        }
-      };
-      component.voiceArtistIdToVoiceArtistName = {
-        voiceArtistId: 'Voice Artist'
-      };
-      component.voiceArtistIdToLanguageMapping = {
-        voiceArtistId: {
-          en: ''
-        }
-      };
-      spyOn(ngbModal, 'open').and.returnValue(
-        {
-          componentInstance: {},
-          result: Promise.reject()
-        } as NgbModalRef
-      );
-
-      component.addLanguageAccentForVoiceArtist('voiceArtistId', 'en');
-      tick();
-
-      expect(ngbModal.open).toHaveBeenCalled();
-      expect(
-        component.voiceArtistIdToLanguageMapping.voiceArtistId.en
-      ).toEqual('');
-    }));
+    expect(component.voiceArtistIdToLanguageMapping.voiceArtistId.en).toEqual(
+      ''
+    );
+  }));
 });