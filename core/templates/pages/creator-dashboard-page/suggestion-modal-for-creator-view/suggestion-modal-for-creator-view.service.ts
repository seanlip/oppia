// Copyright 2019 The Oppia Authors. All Rights Reserved.
//
// Licensed under the Apache License, Version 2.0 (the "License");
// you may not use this file except in compliance with the License.
// You may obtain a copy of the License at
//
//      http://www.apache.org/licenses/LICENSE-2.0
//
// Unless required by applicable law or agreed to in writing, software
// distributed under the License is distributed on an "AS-IS" BASIS,
// WITHOUT WARRANTIES OR CONDITIONS OF ANY KIND, either express or implied.
// See the License for the specific language governing permissions and
// limitations under the License.

/**
 * @fileoverview Service to display suggestion modal in creator view.
 */
require('components/ck-editor-helpers/ck-editor-4-rte.directive.ts');
require('components/ck-editor-helpers/ck-editor-4-widgets.initializer.ts');

require(
  'pages/creator-dashboard-page/suggestion-modal-for-creator-view/' +
  'suggestion-modal-for-creator-dashboard-backend-api.service.ts');
require(
  'pages/creator-dashboard-page/suggestion-modal-for-creator-view/' +
  'suggestion-modal-for-creator-view.controller');
require('services/suggestion-modal.service.ts');
require('domain/utilities/url-interpolation.service.ts');

angular.module('oppia').factory('SuggestionModalForCreatorDashboardService', [
  '$log', '$uibModal', 'SuggestionModalForCreatorDashboardBackendApiService',
  'UrlInterpolationService',
  function(
      $log, $uibModal, SuggestionModalForCreatorDashboardBackendApiService,
      UrlInterpolationService) {
    var _showEditStateContentSuggestionModal = function(
        activeThread, suggestionsToReviewList, clearActiveThread,
        canReviewActiveThread) {
      $uibModal.open({
        templateUrl: UrlInterpolationService.getDirectiveTemplateUrl(
          '/pages/creator-dashboard-page/suggestion-modal-for-creator-view/' +
          'suggestion-modal-for-creator-view.directive.html'
        ),
        backdrop: true,
        size: 'lg',
        resolve: {
          suggestionIsHandled: function() {
            return activeThread.isSuggestionHandled();
          },
          suggestionStatus: function() {
            return activeThread.getSuggestionStatus();
          },
          description: function() {
            return activeThread.description;
          },
          oldContent: function() {
            return activeThread.suggestion.oldValue;
          },
          newContent: function() {
            return activeThread.suggestion.newValue;
          },
          canReviewActiveThread: function() {
            return canReviewActiveThread;
          },
          stateName: function() {
            return activeThread.suggestion.stateName;
          },
          suggestionType: function() {
            return activeThread.suggestion.suggestionType;
          }
        },
        controller: 'SuggestionModalForCreatorViewController'
      }).result.then(function(result) {
        var RESUBMIT_SUGGESTION_URL_TEMPLATE = (
          '/suggestionactionhandler/resubmit/<suggestion_id>');
        var url = null;
        var data = null;
        if (result.action === 'resubmit' &&
            result.suggestionType === 'edit_exploration_state_content') {
          url = UrlInterpolationService.interpolateUrl(
            RESUBMIT_SUGGESTION_URL_TEMPLATE, {
              suggestion_id: activeThread.suggestion.suggestionId
            }
          );
          data = {
            action: result.action,
            summary_message: result.summaryMessage,
            change: {
              cmd: 'edit_state_property',
              property_name: 'content',
              state_name: result.stateName,
              old_value: result.oldContent,
              new_value: {
                html: result.newSuggestionHtml
              }
            }
          };
        } else {
          data = {
            action: result.action,
            commitMessage: result.commitMessage,
            reviewMessage: result.reviewMessage
          };

          url = {
            targetType: activeThread.suggestion.targetType,
            targetId: activeThread.suggestion.targetId,
            suggestionId: activeThread.suggestion.suggestionId
          };
        }

        SuggestionModalForCreatorDashboardBackendApiService
          .updateSuggestion(url, data)
          .then(function() {
            for (var i = 0; i < suggestionsToReviewList.length; i++) {
              if (suggestionsToReviewList[i] === activeThread) {
                suggestionsToReviewList.splice(i, 1);
                break;
              }
            }
<<<<<<< HEAD
            clearActiveThread();
          })['catch'](function() {
            $log.error('Error resolving suggestion');
          });
=======
          }
          clearActiveThread();
        })['catch'](function() {
          $log.error('Error resolving suggestion');
        });
      }, () => {
        // Note to developers:
        // This callback is triggered when the Cancel button is clicked.
        // No further action is needed.
>>>>>>> 1ed13667
      });
    };

    return {
      showSuggestionModal: function(suggestionType, extraParams) {
        if (suggestionType === 'edit_exploration_state_content') {
          _showEditStateContentSuggestionModal(
            extraParams.activeThread,
            extraParams.suggestionsToReviewList,
            extraParams.clearActiveThread,
            extraParams.canReviewActiveThread
          );
        }
      }
    };
  }
]);<|MERGE_RESOLUTION|>--- conflicted
+++ resolved
@@ -118,12 +118,6 @@
                 break;
               }
             }
-<<<<<<< HEAD
-            clearActiveThread();
-          })['catch'](function() {
-            $log.error('Error resolving suggestion');
-          });
-=======
           }
           clearActiveThread();
         })['catch'](function() {
@@ -133,7 +127,6 @@
         // Note to developers:
         // This callback is triggered when the Cancel button is clicked.
         // No further action is needed.
->>>>>>> 1ed13667
       });
     };
 
