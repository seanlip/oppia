// Copyright 2021 The Oppia Authors. All Rights Reserved.
//
// Licensed under the Apache License, Version 2.0 (the "License");
// you may not use this file except in compliance with the License.
// You may obtain a copy of the License at
//
//      http://www.apache.org/licenses/LICENSE-2.0
//
// Unless required by applicable law or agreed to in writing, software
// distributed under the License is distributed on an "AS-IS" BASIS,
// WITHOUT WARRANTIES OR CONDITIONS OF ANY KIND, either express or implied.
// See the License for the specific language governing permissions and
// limitations under the License.

/**
 * @fileoverview Component for the creator dashboard.
 */

import {Component} from '@angular/core';
import {AppConstants} from 'app.constants';
import {CreatorDashboardBackendApiService} from 'domain/creator_dashboard/creator-dashboard-backend-api.service';
import {CreatorDashboardConstants} from './creator-dashboard-page.constants';
import {RatingComputationService} from 'components/ratings/rating-computation/rating-computation.service';
import {UrlInterpolationService} from 'domain/utilities/url-interpolation.service';
import {LoaderService} from 'services/loader.service';
import {UserService} from 'services/user.service';
import {AlertsService} from 'services/alerts.service';
import {DateTimeFormatService} from 'services/date-time-format.service';
import {ThreadStatusDisplayService} from 'pages/exploration-editor-page/feedback-tab/services/thread-status-display.service';
import {ExplorationCreationService} from 'components/entity-creation-services/exploration-creation.service';
import {downgradeComponent} from '@angular/upgrade/static';
import {forkJoin} from 'rxjs';
import {WindowRef} from 'services/contextual/window-ref.service';
import {CreatorDashboardData} from 'domain/creator_dashboard/creator-dashboard-backend-api.service';
import {ProfileSummary} from 'domain/user/profile-summary.model';
import {CreatorExplorationSummary} from 'domain/summary/creator-exploration-summary.model';
import {CollectionSummary} from 'domain/collection/collection-summary.model';
import {ExplorationRatings} from 'domain/summary/learner-exploration-summary.model';
import {CreatorDashboardStats} from 'domain/creator_dashboard/creator-dashboard-stats.model';
import {WindowDimensionsService} from 'services/contextual/window-dimensions.service';

@Component({
  selector: 'oppia-creator-dashboard-page',
  templateUrl: './creator-dashboard-page.component.html',
})
export class CreatorDashboardPageComponent {
  // These properties are initialized using Angular lifecycle hooks
  // and we need to do non-null assertion. For more information, see
  // https://github.com/oppia/oppia/wiki/Guide-on-defining-types#ts-7-1
  activeTab!: string;
  myExplorationsView!: string;
  publishText!: string;
  currentSortType!: string;
  currentSubscribersSortType!: string;
  EXPLORATION_DROPDOWN_STATS!: string[];
  explorationsList!: CreatorExplorationSummary[];
  collectionsList!: CollectionSummary[];
  subscribersList!: ProfileSummary[];
  // 'lastWeekStats' is null for a new creator.
  lastWeekStats!: CreatorDashboardStats | null;
  dashboardStats!: CreatorDashboardStats;
  relativeChangeInTotalPlays!: number;
  getLocaleAbbreviatedDatetimeString!: (millisSinceEpoch: number) => string;
  getHumanReadableStatus!: (status: string) => string;
  emptyDashboardImgUrl!: string;
  getAverageRating!: (ratingFrequencies: ExplorationRatings) => number | null;

  isCurrentSortDescending: boolean = false;
  isCurrentSubscriptionSortDescending: boolean = false;
  canReviewActiveThread: boolean = false;
  canCreateCollections: boolean = false;

  SUBSCRIPTION_SORT_BY_KEYS =
    CreatorDashboardConstants.SUBSCRIPTION_SORT_BY_KEYS;

  EXPLORATIONS_SORT_BY_KEYS =
    CreatorDashboardConstants.EXPLORATIONS_SORT_BY_KEYS;

  DEFAULT_EMPTY_TITLE = 'Untitled';
  HUMAN_READABLE_EXPLORATIONS_SORT_BY_KEYS =
    CreatorDashboardConstants.HUMAN_READABLE_EXPLORATIONS_SORT_BY_KEYS;

  HUMAN_READABLE_SUBSCRIPTION_SORT_BY_KEYS =
    CreatorDashboardConstants.HUMAN_READABLE_SUBSCRIPTION_SORT_BY_KEYS;

  DEFAULT_TWITTER_SHARE_MESSAGE_DASHBOARD =
    AppConstants.DEFAULT_TWITTER_SHARE_MESSAGE_EDITOR;

  constructor(
    private creatorDashboardBackendApiService: CreatorDashboardBackendApiService,
    private ratingComputationService: RatingComputationService,
    private urlInterpolationService: UrlInterpolationService,
    private loaderService: LoaderService,
    private userService: UserService,
    private alertsService: AlertsService,
    private windowDimensionsService: WindowDimensionsService,
    private dateTimeFormatService: DateTimeFormatService,
    private threadStatusDisplayService: ThreadStatusDisplayService,
    private explorationCreationService: ExplorationCreationService,
    private windowRef: WindowRef
  ) {}

  EXP_PUBLISH_TEXTS = {
    defaultText:
      'This exploration is private. Publish it to receive statistics.',
    smText: 'Publish the exploration to receive statistics.',
  };

  userDashboardDisplayPreference =
    AppConstants.ALLOWED_CREATOR_DASHBOARD_DISPLAY_PREFS.CARD;

  getProfileImagePngDataUrl(username: string): string {
    let [pngImageUrl, _] = this.userService.getProfileImageDataUrl(username);
    return pngImageUrl;
  }

  getProfileImageWebpDataUrl(username: string): string {
    let [_, webpImageUrl] = this.userService.getProfileImageDataUrl(username);
    return webpImageUrl;
  }

  setActiveTab(newActiveTabName: string): void {
    this.activeTab = newActiveTabName;
  }

  getExplorationUrl(explorationId: string): string {
    return '/create/' + explorationId;
  }

  getCollectionUrl(collectionId: string): string {
    return '/collection_editor/create/' + collectionId;
  }

  setMyExplorationsView(newViewType: string): void {
    this.myExplorationsView = newViewType;
    this.creatorDashboardBackendApiService
      .postExplorationViewAsync(newViewType)
      .then(() => {});
  }

  checkMobileView(): boolean {
    return this.windowRef.nativeWindow.innerWidth < 500;
  }

  showUsernamePopover(subscriberUsername: string | string[]): string {
    // The popover on the subscription card is only shown if the length
    // of the subscriber username is greater than 10 and the user hovers
    // over the truncated username.
    if (subscriberUsername.length > 10) {
      return 'mouseenter';
    } else {
      return 'none';
    }
  }

  getTrustedResourceUrl(imageFileName: string): string {
    return decodeURIComponent(imageFileName);
  }

  checkTabletView(): boolean {
    return this.windowDimensionsService.getWidth() < 768;
  }

  updatesGivenScreenWidth(): void {
    if (this.checkMobileView()) {
      // For mobile users, the view of the creators
      // exploration list is shown only in
      // the card view and can't be switched to list view.
      this.myExplorationsView =
        AppConstants.ALLOWED_CREATOR_DASHBOARD_DISPLAY_PREFS.CARD;
      this.publishText = this.EXP_PUBLISH_TEXTS.smText;
    } else {
      // For computer users or users operating in larger screen size
      // the creator exploration list will come back to its previously
      // selected view (card or list) when resized from mobile view.
      this.myExplorationsView = this.userDashboardDisplayPreference;
      this.publishText = this.EXP_PUBLISH_TEXTS.defaultText;
    }
  }

  setExplorationsSortingOptions(sortType: string): void {
    if (sortType === this.currentSortType) {
      this.isCurrentSortDescending = !this.isCurrentSortDescending;
    } else {
      this.currentSortType = sortType;
    }
  }

  setSubscriptionSortingOptions(sortType: string): void {
    if (sortType === this.currentSubscribersSortType) {
      this.isCurrentSubscriptionSortDescending =
        !this.isCurrentSubscriptionSortDescending;
    } else {
      this.currentSubscribersSortType = sortType;
    }
  }

  sortSubscriptionFunction(): string {
    return this.currentSubscribersSortType;
  }

  sortByFunction(): string {
    if (
      this.currentSortType ===
      CreatorDashboardConstants.EXPLORATIONS_SORT_BY_KEYS.RATING
    ) {
      // TODO(sll): Find a better way to sort explorations according to
      // average ratings. Currently there is no parameter as such
      // average ratings in entities received by SortByPipe.
      return 'default';
    } else {
      return this.currentSortType;
    }
  }

  getCompleteThumbnailIconUrl(iconUrl: string): string {
    return this.urlInterpolationService.getStaticImageUrl(iconUrl);
  }

  ngOnInit(): void {
    this.loaderService.showLoadingScreen('Loading');
    let userInfoPromise = this.userService.getUserInfoAsync();
    userInfoPromise.then(userInfo => {
      this.canCreateCollections = userInfo.canCreateCollections();
    });

    let dashboardDataPromise =
      this.creatorDashboardBackendApiService.fetchDashboardDataAsync();
    dashboardDataPromise.then((response: CreatorDashboardData) => {
      // The following condition is required for Karma testing. The
      // Angular HttpClient returns an Observable which when converted
      // to a promise does not have the 'data' key but the AngularJS
      // mocks of services using HttpClient use $http which return
      // promise and the content is contained in the 'data' key.
      // Therefore the following condition checks for presence of
      // 'response.data' which would be the case in AngularJS testing
      // but assigns 'response' if the former is not present which is
      // the case with HttpClient.
      let responseData = response;
      this.currentSortType =
        CreatorDashboardConstants.EXPLORATIONS_SORT_BY_KEYS.OPEN_FEEDBACK;
      this.currentSubscribersSortType =
        CreatorDashboardConstants.SUBSCRIPTION_SORT_BY_KEYS.USERNAME;
      this.isCurrentSortDescending = true;
      this.isCurrentSubscriptionSortDescending = true;
      this.explorationsList = responseData.explorationsList;
      this.collectionsList = responseData.collectionsList;
      this.subscribersList = responseData.subscribersList;
      this.dashboardStats = responseData.dashboardStats;
      this.lastWeekStats = responseData.lastWeekStats;
      this.myExplorationsView = responseData.displayPreference;

      if (this.dashboardStats && this.lastWeekStats) {
        this.relativeChangeInTotalPlays =
          this.dashboardStats.totalPlays - this.lastWeekStats.totalPlays;
      }

      if (
        this.explorationsList.length === 0 &&
        this.collectionsList.length > 0
      ) {
        this.activeTab = 'myCollections';
      } else {
        this.activeTab = 'myExplorations';
      }
    });

    forkJoin([userInfoPromise, dashboardDataPromise]).subscribe(() => {
      this.loaderService.hideLoadingScreen();
    });

    this.getAverageRating = this.ratingComputationService.computeAverageRating;
    this.getLocaleAbbreviatedDatetimeString =
      this.dateTimeFormatService.getLocaleAbbreviatedDatetimeString;
    this.getHumanReadableStatus =
      this.threadStatusDisplayService.getHumanReadableStatus;

<<<<<<< HEAD
    this.emptyDashboardImgUrl = this.urlInterpolationService
      .getStaticCopyrightedImageUrl('/general/empty_dashboard.svg');
=======
    this.emptyDashboardImgUrl = this.urlInterpolationService.getStaticImageUrl(
      '/general/empty_dashboard.svg'
    );
>>>>>>> d54f9069
    this.canReviewActiveThread = false;
    this.updatesGivenScreenWidth();
    angular.element(this.windowRef.nativeWindow).on('resize', () => {
      this.updatesGivenScreenWidth();
    });
  }

  createNewExploration(): void {
    this.explorationCreationService.createNewExploration();
  }

  returnZero(): number {
    // This function is used as a custom function to
    // sort heading in the list view. Directly assigning
    // keyvalue : 0 gives error "TypeError: The comparison function
    // must be either a function or undefined" .
    return 0;
  }
}

angular.module('oppia').directive(
  'oppiaCreatorDashboardPage',
  downgradeComponent({
    component: CreatorDashboardPageComponent,
  }) as angular.IDirectiveFactory
);<|MERGE_RESOLUTION|>--- conflicted
+++ resolved
@@ -275,14 +275,10 @@
     this.getHumanReadableStatus =
       this.threadStatusDisplayService.getHumanReadableStatus;
 
-<<<<<<< HEAD
-    this.emptyDashboardImgUrl = this.urlInterpolationService
-      .getStaticCopyrightedImageUrl('/general/empty_dashboard.svg');
-=======
-    this.emptyDashboardImgUrl = this.urlInterpolationService.getStaticImageUrl(
-      '/general/empty_dashboard.svg'
-    );
->>>>>>> d54f9069
+    this.emptyDashboardImgUrl =
+      this.urlInterpolationService.getStaticCopyrightedImageUrl(
+        '/general/empty_dashboard.svg'
+      );
     this.canReviewActiveThread = false;
     this.updatesGivenScreenWidth();
     angular.element(this.windowRef.nativeWindow).on('resize', () => {
