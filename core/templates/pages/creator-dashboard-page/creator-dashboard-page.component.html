--- conflicted
+++ resolved
@@ -288,10 +288,7 @@
             <li flex="100">
               <sharing-links ng-if="exploration.status !== 'private'"
                              ng-click="$event.stopPropagation()"
-<<<<<<< HEAD
-=======
                              style="position: relative; right: 1px; bottom: 2px; width: 100%;"
->>>>>>> baaf74cf
                              flex="100"
                              class="dashboard-hide-mobile oppia-dashboard-hide-mobile"
                              layout-type="row"
