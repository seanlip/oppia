--- conflicted
+++ resolved
@@ -1,24 +1,20 @@
 <background-banner></background-banner>
 <div class="oppia-dashboard-container position-relative">
-<<<<<<< HEAD
-  <div class="m-auto oppia-dashboard-aggregated-stats oppia-creator-dashboard-main-content"
+  <div class="oppia-dashboard-title"
+       [ngClass]="checkMobileView() ? 'oppia-dashboard-title-mobile-padding': 'oppia-dashboard-title-desktop-padding'">
+    <span class="float-left" [innerHTML]="'I18N_DASHBOARD_CREATOR_DASHBOARD' | translate"></span>
+    <button type="button"
+            class="oppia-creator-dashboard-intro-button oppia-transition-200 protractor-test-create-new-exploration-button oppia-autofocus"
+            [ngClass]="checkMobileView() ? 'oppia-creator-dashboard-button-mobile': 'oppia-creator-dashboard-button-desktop'"
+            (click)="createNewExploration()" autofocus>
+      + {{'I18N_CREATE_EXPLORATION' | translate}}
+    </button>
+  </div>
+
+  <div class="m-auto oppia-dashboard-aggregated-stats oppia-creator-dashboard-main-content pt-1"
        *ngIf="explorationsList?.length > 0 || collectionsList?.length > 0"
        [ngClass]="{'oppia-creator-dashboard-mobile-mode': checkMobileView()}">
     <mat-card layout="row" class="oppia-mat-card">
-=======
-
-  <div class="oppia-dashboard-title" ng-class="$ctrl.checkMobileView() ? 'oppia-dashboard-title-mobile-padding': 'oppia-dashboard-title-desktop-padding'">
-    <span class="float-left" translate="I18N_DASHBOARD_CREATOR_DASHBOARD"></span>
-    <button type="button" class="oppia-creator-dashboard-intro-button oppia-transition-200 protractor-test-create-new-exploration-button oppia-autofocus" ng-class="$ctrl.checkMobileView() ? 'oppia-creator-dashboard-button-mobile': 'oppia-creator-dashboard-button-desktop'" ng-click="$ctrl.createNewExploration()" autofocus>
-      + {{'I18N_CREATE_EXPLORATION' | translate}}
-    </button>
-  </div>
-
-  <div class="m-auto oppia-dashboard-aggregated-stats oppia-creator-dashboard-main-content pt-1"
-       ng-if="$ctrl.explorationsList.length > 0 || $ctrl.collectionsList.length > 0 || $ctrl.mySuggestionsList.length > 0  || $ctrl.suggestionsToReviewList.length > 0"
-       ng-class="{'oppia-creator-dashboard-mobile-mode': $ctrl.checkMobileView()}">
-    <md-card layout="row">
->>>>>>> 662bf8de
       <div class="average-ratings stats-card">
         <p class="stat-description" [innerHTML]="'I18N_DASHBOARD_STATS_AVERAGE_RATING' | translate"></p>
         <h1 class="stat-value-with-rating protractor-test-oppia-average-rating"
@@ -127,32 +123,13 @@
     </ul>
   </div>
 
-<<<<<<< HEAD
-  <div *ngIf="explorationsList?.length === 0 && collectionsList?.length === 0">
-    <h2 class="oppia-dashboard-title" [innerHTML]="'I18N_DASHBOARD_CREATOR_DASHBOARD' | translate"></h2>
-  </div>
-
   <div *ngIf="activeTab === 'myExplorations'">
-    <div *ngIf="explorationsList?.length === 0 && collectionsList?.length === 0">
+    <div *ngIf="explorationsList.length === 0 && collectionsList.length === 0" class="oppia-dashboard-empty-text pt-1">
       <mat-card layout="row"
-                class="oppia-page-card oppia-dashboard-intro-card mt-0">
-=======
-  <div ng-if="$ctrl.activeTab === 'myExplorations'">
-    <div ng-if="$ctrl.explorationsList.length === 0 && $ctrl.collectionsList.length === 0 && $ctrl.mySuggestionsList.length === 0 && $ctrl.suggestionsToReviewList.length === 0" class="oppia-dashboard-empty-text pt-1">
-      <md-card layout="row"
-               class="oppia-page-card oppia-dashboard-intro-card mt-0">
->>>>>>> 662bf8de
+               class="oppia-page-card oppia-dashboard-intro-card">
         <div>
           <p [innerHTML]="'I18N_DASHBOARD_EXPLORATIONS_EMPTY_MESSAGE' | translate"></p>
           <button type="button"
-<<<<<<< HEAD
-                  class="btn oppia-dashboard-intro-button oppia-transition-200 protractor-test-create-new-exploration-button oppia-autofocus"
-                  (click)="createNewExploration()"
-                  [innerHTML]="'I18N_CREATE_EXPLORATION' | translate" autofocus>
-          </button>
-          <button type="button"
-=======
->>>>>>> 662bf8de
                   class="btn oppia-dashboard-intro-button oppia-transition-200 protractor-test-create-new-exploration-button"
                   (click)="showCreateQuestionModal()"
                   *ngIf="enableQuestionSuggestions && topicSummaries?.length > 0">
