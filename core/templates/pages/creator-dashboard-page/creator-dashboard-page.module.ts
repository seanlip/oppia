// Copyright 2019 The Oppia Authors. All Rights Reserved.
//
// Licensed under the Apache License, Version 2.0 (the "License");
// you may not use this file except in compliance with the License.
// You may obtain a copy of the License at
//
//      http://www.apache.org/licenses/LICENSE-2.0
//
// Unless required by applicable law or agreed to in writing, software
// distributed under the License is distributed on an "AS-IS" BASIS,
// WITHOUT WARRANTIES OR CONDITIONS OF ANY KIND, either express or implied.
// See the License for the specific language governing permissions and
// limitations under the License.

/**
 * @fileoverview Module for the creator dashboard page.
 */

<<<<<<< HEAD
import { NgModule } from '@angular/core';
import { RouterModule } from '@angular/router';

import { SharedComponentsModule } from 'components/shared-component.module';
import { ToastrModule } from 'ngx-toastr';
import { InteractionExtensionsModule } from 'interactions/interactions.module';
import { toastrConfig } from 'pages/oppia-root/app.module';
import { CreatorDashboardPageComponent } from './creator-dashboard-page.component';
import { CreatorDashboardPageRootComponent } from './creator-dashboard-page-root.component';
=======
import {APP_INITIALIZER, NgModule, StaticProvider} from '@angular/core';
import {BrowserModule, HAMMER_GESTURE_CONFIG} from '@angular/platform-browser';
import {downgradeComponent} from '@angular/upgrade/static';
import {HttpClientModule} from '@angular/common/http';
import {HTTP_INTERCEPTORS} from '@angular/common/http';
import {RouterModule} from '@angular/router';
import {APP_BASE_HREF} from '@angular/common';
import {BrowserAnimationsModule} from '@angular/platform-browser/animations';
>>>>>>> 1f95c067

import {RequestInterceptor} from 'services/request-interceptor.service';
import {SharedComponentsModule} from 'components/shared-component.module';
import {OppiaAngularRootComponent} from 'components/oppia-angular-root.component';
import {
  platformFeatureInitFactory,
  PlatformFeatureService,
} from 'services/platform-feature.service';
import {SmartRouterModule} from 'hybrid-router-module-provider';
import {InteractionExtensionsModule} from 'interactions/interactions.module';
import {MyHammerConfig, toastrConfig} from 'pages/oppia-root/app.module';
import {CreatorDashboardPageComponent} from './creator-dashboard-page.component';
import {AppErrorHandlerProvider} from 'pages/oppia-root/app-error-handler';

@NgModule({
  imports: [
    InteractionExtensionsModule,
    SharedComponentsModule,
    ToastrModule.forRoot(toastrConfig),
<<<<<<< HEAD
    RouterModule.forChild([
      {
        path: '',
        component: CreatorDashboardPageRootComponent
      }
    ])
  ],
  declarations: [
    CreatorDashboardPageComponent,
    CreatorDashboardPageRootComponent
  ],
  entryComponents: [
    CreatorDashboardPageComponent
  ]
})
export class CreatorDashboardPageModule {}
=======
  ],
  declarations: [CreatorDashboardPageComponent],
  entryComponents: [CreatorDashboardPageComponent],
  providers: [
    {
      provide: HTTP_INTERCEPTORS,
      useClass: RequestInterceptor,
      multi: true,
    },
    {
      provide: APP_INITIALIZER,
      useFactory: platformFeatureInitFactory,
      deps: [PlatformFeatureService],
      multi: true,
    },
    {
      provide: HAMMER_GESTURE_CONFIG,
      useClass: MyHammerConfig,
    },
    AppErrorHandlerProvider,
    {
      provide: APP_BASE_HREF,
      useValue: '/',
    },
  ],
})
class CreatorDashboardPageModule {
  // Empty placeholder method to satisfy the `Compiler`.
  ngDoBootstrap() {}
}

import {platformBrowserDynamic} from '@angular/platform-browser-dynamic';
import {downgradeModule} from '@angular/upgrade/static';
import {ToastrModule} from 'ngx-toastr';

const bootstrapFnAsync = async (extraProviders: StaticProvider[]) => {
  const platformRef = platformBrowserDynamic(extraProviders);
  return platformRef.bootstrapModule(CreatorDashboardPageModule);
};
const downgradedModule = downgradeModule(bootstrapFnAsync);

declare var angular: ng.IAngularStatic;

angular.module('oppia').requires.push(downgradedModule);

angular.module('oppia').directive(
  // This directive is the downgraded version of the Angular component to
  // bootstrap the Angular 8.
  'oppiaAngularRoot',
  downgradeComponent({
    component: OppiaAngularRootComponent,
  }) as angular.IDirectiveFactory
);
>>>>>>> 1f95c067
<|MERGE_RESOLUTION|>--- conflicted
+++ resolved
@@ -16,114 +16,32 @@
  * @fileoverview Module for the creator dashboard page.
  */
 
-<<<<<<< HEAD
-import { NgModule } from '@angular/core';
-import { RouterModule } from '@angular/router';
+import {NgModule} from '@angular/core';
+import {RouterModule} from '@angular/router';
 
-import { SharedComponentsModule } from 'components/shared-component.module';
-import { ToastrModule } from 'ngx-toastr';
-import { InteractionExtensionsModule } from 'interactions/interactions.module';
-import { toastrConfig } from 'pages/oppia-root/app.module';
-import { CreatorDashboardPageComponent } from './creator-dashboard-page.component';
-import { CreatorDashboardPageRootComponent } from './creator-dashboard-page-root.component';
-=======
-import {APP_INITIALIZER, NgModule, StaticProvider} from '@angular/core';
-import {BrowserModule, HAMMER_GESTURE_CONFIG} from '@angular/platform-browser';
-import {downgradeComponent} from '@angular/upgrade/static';
-import {HttpClientModule} from '@angular/common/http';
-import {HTTP_INTERCEPTORS} from '@angular/common/http';
-import {RouterModule} from '@angular/router';
-import {APP_BASE_HREF} from '@angular/common';
-import {BrowserAnimationsModule} from '@angular/platform-browser/animations';
->>>>>>> 1f95c067
-
-import {RequestInterceptor} from 'services/request-interceptor.service';
 import {SharedComponentsModule} from 'components/shared-component.module';
-import {OppiaAngularRootComponent} from 'components/oppia-angular-root.component';
-import {
-  platformFeatureInitFactory,
-  PlatformFeatureService,
-} from 'services/platform-feature.service';
-import {SmartRouterModule} from 'hybrid-router-module-provider';
+import {ToastrModule} from 'ngx-toastr';
 import {InteractionExtensionsModule} from 'interactions/interactions.module';
-import {MyHammerConfig, toastrConfig} from 'pages/oppia-root/app.module';
+import {toastrConfig} from 'pages/oppia-root/app.module';
 import {CreatorDashboardPageComponent} from './creator-dashboard-page.component';
-import {AppErrorHandlerProvider} from 'pages/oppia-root/app-error-handler';
+import {CreatorDashboardPageRootComponent} from './creator-dashboard-page-root.component';
 
 @NgModule({
   imports: [
     InteractionExtensionsModule,
     SharedComponentsModule,
     ToastrModule.forRoot(toastrConfig),
-<<<<<<< HEAD
     RouterModule.forChild([
       {
         path: '',
-        component: CreatorDashboardPageRootComponent
-      }
-    ])
+        component: CreatorDashboardPageRootComponent,
+      },
+    ]),
   ],
   declarations: [
     CreatorDashboardPageComponent,
-    CreatorDashboardPageRootComponent
+    CreatorDashboardPageRootComponent,
   ],
-  entryComponents: [
-    CreatorDashboardPageComponent
-  ]
+  entryComponents: [CreatorDashboardPageComponent],
 })
-export class CreatorDashboardPageModule {}
-=======
-  ],
-  declarations: [CreatorDashboardPageComponent],
-  entryComponents: [CreatorDashboardPageComponent],
-  providers: [
-    {
-      provide: HTTP_INTERCEPTORS,
-      useClass: RequestInterceptor,
-      multi: true,
-    },
-    {
-      provide: APP_INITIALIZER,
-      useFactory: platformFeatureInitFactory,
-      deps: [PlatformFeatureService],
-      multi: true,
-    },
-    {
-      provide: HAMMER_GESTURE_CONFIG,
-      useClass: MyHammerConfig,
-    },
-    AppErrorHandlerProvider,
-    {
-      provide: APP_BASE_HREF,
-      useValue: '/',
-    },
-  ],
-})
-class CreatorDashboardPageModule {
-  // Empty placeholder method to satisfy the `Compiler`.
-  ngDoBootstrap() {}
-}
-
-import {platformBrowserDynamic} from '@angular/platform-browser-dynamic';
-import {downgradeModule} from '@angular/upgrade/static';
-import {ToastrModule} from 'ngx-toastr';
-
-const bootstrapFnAsync = async (extraProviders: StaticProvider[]) => {
-  const platformRef = platformBrowserDynamic(extraProviders);
-  return platformRef.bootstrapModule(CreatorDashboardPageModule);
-};
-const downgradedModule = downgradeModule(bootstrapFnAsync);
-
-declare var angular: ng.IAngularStatic;
-
-angular.module('oppia').requires.push(downgradedModule);
-
-angular.module('oppia').directive(
-  // This directive is the downgraded version of the Angular component to
-  // bootstrap the Angular 8.
-  'oppiaAngularRoot',
-  downgradeComponent({
-    component: OppiaAngularRootComponent,
-  }) as angular.IDirectiveFactory
-);
->>>>>>> 1f95c067
+export class CreatorDashboardPageModule {}