// Copyright 2019 The Oppia Authors. All Rights Reserved.
//
// Licensed under the Apache License, Version 2.0 (the "License");
// you may not use this file except in compliance with the License.
// You may obtain a copy of the License at
//
//      http://www.apache.org/licenses/LICENSE-2.0
//
// Unless required by applicable law or agreed to in writing, software
// distributed under the License is distributed on an "AS-IS" BASIS,
// WITHOUT WARRANTIES OR CONDITIONS OF ANY KIND, either express or implied.
// See the License for the specific language governing permissions and
// limitations under the License.

/**
 * @fileoverview Component for the collection player navbar
 */

<<<<<<< HEAD
import { Component, OnDestroy, OnInit } from '@angular/core';
=======
import {Component, OnDestroy, OnInit} from '@angular/core';
import {downgradeComponent} from '@angular/upgrade/static';
>>>>>>> 4df5a769

import {Subscription} from 'rxjs';

import {ReadOnlyCollectionBackendApiService} from 'domain/collection/read-only-collection-backend-api.service';
import {UrlService} from 'services/contextual/url.service';

@Component({
  selector: 'collection-navbar',
  templateUrl: './collection-navbar.component.html',
  styleUrls: [],
})
export class CollectionNavbarComponent implements OnInit, OnDestroy {
  collectionTitle: string = '';
  directiveSubscriptions = new Subscription();

  constructor(
    private urlService: UrlService,
    private readOnlyCollectionBackendApiService: ReadOnlyCollectionBackendApiService
  ) {}

  ngOnInit(): void {
    this.directiveSubscriptions.add(
      this.readOnlyCollectionBackendApiService.onCollectionLoad.subscribe(
        () => {
          let title =
            this.readOnlyCollectionBackendApiService.getCollectionDetails(
              this.urlService.getCollectionIdFromUrl()
            ).title;
          if (title === null) {
            throw new Error('Collection title is null');
          }
          this.collectionTitle = title;
        }
      )
    );
  }

  ngOnDestroy(): void {
    return this.directiveSubscriptions.unsubscribe();
  }
<<<<<<< HEAD
}
=======
}
angular
  .module('oppia')
  .directive(
    'collectionNavbar',
    downgradeComponent({component: CollectionNavbarComponent})
  );
>>>>>>> 4df5a769
<|MERGE_RESOLUTION|>--- conflicted
+++ resolved
@@ -16,12 +16,7 @@
  * @fileoverview Component for the collection player navbar
  */
 
-<<<<<<< HEAD
 import { Component, OnDestroy, OnInit } from '@angular/core';
-=======
-import {Component, OnDestroy, OnInit} from '@angular/core';
-import {downgradeComponent} from '@angular/upgrade/static';
->>>>>>> 4df5a769
 
 import {Subscription} from 'rxjs';
 
@@ -62,14 +57,4 @@
   ngOnDestroy(): void {
     return this.directiveSubscriptions.unsubscribe();
   }
-<<<<<<< HEAD
-}
-=======
-}
-angular
-  .module('oppia')
-  .directive(
-    'collectionNavbar',
-    downgradeComponent({component: CollectionNavbarComponent})
-  );
->>>>>>> 4df5a769
+}