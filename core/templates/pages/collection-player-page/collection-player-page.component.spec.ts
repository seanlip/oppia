--- conflicted
+++ resolved
@@ -1,4 +1,3 @@
-<<<<<<< HEAD
 // Copyright 2021 The Oppia Authors. All Rights Reserved.
 //
 // Licensed under the Apache License, Version 2.0 (the 'License');
@@ -143,7 +142,7 @@
       },
       {
         thumbnailIconUrl: '/inverted_subjects/Algebra.svg',
-        left: '395px',
+        left: '390px',
         top: '145px',
         thumbnailBgColor: '#cd672b'
       },
@@ -155,7 +154,7 @@
       },
       {
         thumbnailIconUrl: '/inverted_subjects/Algebra.svg',
-        left: '55px',
+        left: '60px',
         top: '365px',
         thumbnailBgColor: '#cd672b'
       },
@@ -167,7 +166,7 @@
       },
       {
         thumbnailIconUrl: '/inverted_subjects/Algebra.svg',
-        left: '395px',
+        left: '390px',
         top: '585px',
         thumbnailBgColor: '#cd672b'
       }
@@ -215,15 +214,15 @@
     'when calling \'getExplorationTitlePosition\'', () => {
     // Case 1.
     let result = component.getExplorationTitlePosition(2);
-    expect(result).toBe('8px');
+    expect(result).toBe('-13px');
 
     // Case 2.
     result = component.getExplorationTitlePosition(1);
-    expect(result).toBe('30px');
+    expect(result).toBe('40px');
 
     // Case 3.
     result = component.getExplorationTitlePosition(3);
-    expect(result).toBe('-40px');
+    expect(result).toBe('-55px');
   });
 
   it('should return exploration url given exploration id', () => {
@@ -496,504 +495,4 @@
     expect(component.scrollToLocation).toHaveBeenCalled();
     expect(component.explorationCardIsShown).toBeFalse();
   }));
-});
-=======
-// Copyright 2021 The Oppia Authors. All Rights Reserved.
-//
-// Licensed under the Apache License, Version 2.0 (the 'License');
-// you may not use this file except in compliance with the License.
-// You may obtain a copy of the License at
-//
-//      http://www.apache.org/licenses/LICENSE-2.0
-//
-// Unless required by applicable law or agreed to in writing, software
-// distributed under the License is distributed on an 'AS-IS' BASIS,
-// WITHOUT WARRANTIES OR CONDITIONS OF ANY KIND, either express or implied.
-// See the License for the specific language governing permissions and
-// limitations under the License.
-
-/**
- * @fileoverview Unit tests for the Collection player page component.
- */
-
-import { ComponentFixture, fakeAsync, TestBed, tick, waitForAsync } from '@angular/core/testing';
-import { AlertsService } from 'services/alerts.service';
-import { CollectionPlayerBackendApiService } from './services/collection-player-backend-api.service';
-import { GuestCollectionProgressService } from 'domain/collection/guest-collection-progress.service';
-import { ReadOnlyCollectionBackendApiService } from 'domain/collection/read-only-collection-backend-api.service';
-import { UserService } from 'services/user.service';
-import { UrlService } from 'services/contextual/url.service';
-import { Collection, CollectionBackendDict } from 'domain/collection/collection.model';
-import { UrlInterpolationService } from 'domain/utilities/url-interpolation.service';
-import { CollectionPlaythrough } from 'domain/collection/collection-playthrough.model';
-import { UserInfo } from 'domain/user/user-info.model';
-import { CollectionPlayerPageComponent, IconParametersArray } from './collection-player-page.component';
-import { CollectionNodeBackendDict } from 'domain/collection/collection-node.model';
-import { NO_ERRORS_SCHEMA } from '@angular/compiler';
-import { MockTranslatePipe } from 'tests/unit-test-utils';
-import { HttpClientTestingModule } from '@angular/common/http/testing';
-
-describe('Collection player page component', () => {
-  let alertsService: AlertsService;
-  let component: CollectionPlayerPageComponent;
-  let fixture: ComponentFixture<CollectionPlayerPageComponent>;
-  let collectionPlayerBackendApiService: CollectionPlayerBackendApiService;
-  let guestCollectionProgressService:
-    GuestCollectionProgressService;
-  let readOnlyCollectionBackendApiService:
-    ReadOnlyCollectionBackendApiService;
-  let userService: UserService;
-  let urlService: UrlService;
-  let urlInterpolationService: UrlInterpolationService;
-  let alertsSpy: jasmine.Spy<(warning: string) => void>;
-  let sampleCollection: Collection;
-  let sampleCollectionBackendObject: CollectionBackendDict;
-  let collectionNodesList: IconParametersArray[];
-  let collectionNodeBackendObject: CollectionNodeBackendDict;
-
-  const userInfoForCollectionCreator = new UserInfo(
-    ['USER_ROLE'], true, false, false, false, true,
-    'en', 'username1', 'tester@example.com', true
-  );
-
-  beforeEach(waitForAsync(() => {
-    TestBed.configureTestingModule({
-      imports: [HttpClientTestingModule],
-      declarations: [
-        CollectionPlayerPageComponent,
-        MockTranslatePipe
-      ],
-      providers: [],
-      schemas: [NO_ERRORS_SCHEMA]
-    }).compileComponents();
-  }));
-
-  beforeEach(() => {
-    alertsService = TestBed.inject(AlertsService);
-    collectionPlayerBackendApiService = TestBed.inject(
-      CollectionPlayerBackendApiService);
-    userService = TestBed.inject(UserService);
-    urlService = TestBed.inject(UrlService);
-    urlInterpolationService = TestBed.inject(UrlInterpolationService);
-    guestCollectionProgressService = TestBed.inject(
-      GuestCollectionProgressService);
-    readOnlyCollectionBackendApiService = TestBed.inject(
-      ReadOnlyCollectionBackendApiService);
-    fixture = TestBed.createComponent(CollectionPlayerPageComponent);
-    component = fixture.componentInstance;
-
-    collectionNodeBackendObject = {
-      exploration_id: 'exp_id',
-      exploration_summary: {
-        last_updated_msec: 1591296737470.528,
-        community_owned: false,
-        objective: 'Test Objective',
-        id: '44LKoKLlIbGe',
-        num_views: 0,
-        thumbnail_icon_url: '/subjects/Algebra.svg',
-        human_readable_contributors_summary: {},
-        language_code: 'en',
-        thumbnail_bg_color: '#cd672b',
-        created_on_msec: 1591296635736.666,
-        ratings: {
-          1: 0,
-          2: 0,
-          3: 0,
-          4: 0,
-          5: 0
-        },
-        status: 'public',
-        tags: [],
-        activity_type: 'exploration',
-        category: 'Algebra',
-        title: 'Test Title'
-      }
-    };
-
-    sampleCollectionBackendObject = {
-      id: 'collectionId',
-      title: 'title',
-      objective: 'objective',
-      category: 'category',
-      version: 1,
-      nodes: [
-        collectionNodeBackendObject,
-        collectionNodeBackendObject,
-        collectionNodeBackendObject,
-        collectionNodeBackendObject,
-        collectionNodeBackendObject,
-        collectionNodeBackendObject
-      ],
-      language_code: null,
-      schema_version: null,
-      tags: null,
-      playthrough_dict: {
-        next_exploration_id: 'expId',
-        completed_exploration_ids: ['expId2']
-      }
-    };
-
-    collectionNodesList = [
-      {
-        thumbnailIconUrl: '/inverted_subjects/Algebra.svg',
-        left: '225px',
-        top: '35px',
-        thumbnailBgColor: '#cd672b'
-      },
-      {
-        thumbnailIconUrl: '/inverted_subjects/Algebra.svg',
-        left: '390px',
-        top: '145px',
-        thumbnailBgColor: '#cd672b'
-      },
-      {
-        thumbnailIconUrl: '/inverted_subjects/Algebra.svg',
-        left: '225px',
-        top: '255px',
-        thumbnailBgColor: '#cd672b'
-      },
-      {
-        thumbnailIconUrl: '/inverted_subjects/Algebra.svg',
-        left: '60px',
-        top: '365px',
-        thumbnailBgColor: '#cd672b'
-      },
-      {
-        thumbnailIconUrl: '/inverted_subjects/Algebra.svg',
-        left: '225px',
-        top: '475px',
-        thumbnailBgColor: '#cd672b'
-      },
-      {
-        thumbnailIconUrl: '/inverted_subjects/Algebra.svg',
-        left: '390px',
-        top: '585px',
-        thumbnailBgColor: '#cd672b'
-      }
-    ];
-
-    sampleCollection = Collection.create(
-      sampleCollectionBackendObject);
-
-    spyOn(collectionPlayerBackendApiService, 'fetchCollectionSummariesAsync')
-      .and.returnValue(Promise.resolve({
-        is_admin: false,
-        is_topic_manager: false,
-        summaries: [],
-        user_email: 'tester@example.com',
-        username: false
-      }));
-    spyOn(urlService, 'getCollectionIdFromUrl').and.returnValue('collectionId');
-    alertsSpy = spyOn(alertsService, 'addWarning').and.returnValue(null);
-  });
-
-  it('should throw warning message when an invalid collection ' +
-    'is fetched from backend', fakeAsync(() => {
-    spyOn(readOnlyCollectionBackendApiService, 'loadCollectionAsync')
-      .and.rejectWith();
-    spyOn(userService, 'getUserInfoAsync')
-      .and.returnValue(Promise.resolve(userInfoForCollectionCreator));
-
-    component.ngOnInit();
-    tick();
-
-    expect(alertsSpy).toHaveBeenCalledWith(
-      'There was an error loading the collection.');
-  }));
-
-  it('should stop event propagation when click event is emitted', () => {
-    let eventSpy = jasmine.createSpyObj(
-      'event', ['stopPropagation']);
-
-    component.onClickStopPropagation(eventSpy);
-
-    expect(eventSpy.stopPropagation).toHaveBeenCalled();
-  });
-
-  it('should return exploration title position given index ' +
-    'when calling \'getExplorationTitlePosition\'', () => {
-    // Case 1.
-    let result = component.getExplorationTitlePosition(2);
-    expect(result).toBe('-13px');
-
-    // Case 2.
-    result = component.getExplorationTitlePosition(1);
-    expect(result).toBe('40px');
-
-    // Case 3.
-    result = component.getExplorationTitlePosition(3);
-    expect(result).toBe('-55px');
-  });
-
-  it('should return exploration url given exploration id', () => {
-    component.collectionId = 'colId1';
-    let url = component.getExplorationUrl('id1');
-
-    expect(url).toBe('/explore/id1?collection_id=colId1');
-  });
-
-  it('should generate path icon parameters', fakeAsync(() => {
-    spyOn(readOnlyCollectionBackendApiService, 'loadCollectionAsync')
-      .and.resolveTo(sampleCollection);
-    spyOn(userService, 'getUserInfoAsync')
-      .and.returnValue(Promise.resolve(userInfoForCollectionCreator));
-
-    // Loading collections.
-    component.ngOnInit();
-    tick();
-    let pathIconParameters = component.generatePathIconParameters();
-
-    expect(pathIconParameters).toEqual(collectionNodesList);
-  }));
-
-  it('should check whether the exploration is completed when ' +
-      'collection playthrough is available',
-  fakeAsync(() => {
-    spyOn(readOnlyCollectionBackendApiService, 'loadCollectionAsync')
-      .and.resolveTo(sampleCollection);
-    spyOn(userService, 'getUserInfoAsync')
-      .and.returnValue(Promise.resolve(userInfoForCollectionCreator));
-
-    // Loading collections.
-    component.ngOnInit();
-    tick();
-    let res = component.isCompletedExploration('123');
-
-    expect(res).toBeFalse();
-  }));
-
-  it('should return false on checking whether exploration is completed ' +
-      'when collection playthrough is not available',
-  fakeAsync(() => {
-    spyOn(readOnlyCollectionBackendApiService, 'loadCollectionAsync')
-      .and.resolveTo(sampleCollection);
-    spyOn(userService, 'getUserInfoAsync')
-      .and.returnValue(Promise.resolve(userInfoForCollectionCreator));
-
-    // Loading collections.
-    component.ngOnInit();
-    tick();
-
-    // This happens when collection is not loaded.
-    component.collectionPlaythrough = undefined;
-    let res = component.isCompletedExploration('123');
-
-    expect(res).toBeFalse();
-  }));
-
-  it('should generate empty path parameters when collection ' +
-    'node count is one', fakeAsync(() => {
-    sampleCollectionBackendObject.nodes = [collectionNodeBackendObject];
-    sampleCollection = Collection.create(
-      sampleCollectionBackendObject);
-    spyOn(readOnlyCollectionBackendApiService, 'loadCollectionAsync')
-      .and.resolveTo(sampleCollection);
-    spyOn(userService, 'getUserInfoAsync')
-      .and.returnValue(Promise.resolve(userInfoForCollectionCreator));
-
-    // Loading collections.
-    component.ngOnInit();
-    tick();
-    component.generatePathParameters();
-
-    expect(component.pathSvgParameters).toBe('');
-  }));
-
-  it('should generate path parameters when collection ' +
-    'node count is two', fakeAsync(() => {
-    sampleCollectionBackendObject.nodes = [
-      collectionNodeBackendObject,
-      collectionNodeBackendObject
-    ];
-    sampleCollection = Collection.create(
-      sampleCollectionBackendObject);
-    spyOn(readOnlyCollectionBackendApiService, 'loadCollectionAsync')
-      .and.resolveTo(sampleCollection);
-    spyOn(userService, 'getUserInfoAsync')
-      .and.returnValue(Promise.resolve(userInfoForCollectionCreator));
-
-    // Loading collections.
-    component.ngOnInit();
-    tick();
-    component.generatePathParameters();
-
-    expect(component.pathSvgParameters).toBe(
-      'M250 80  C 470 100, 470 280, 250 300');
-  }));
-
-  it('should generate path parameters when collection ' +
-    'node count is three', fakeAsync(() => {
-    sampleCollectionBackendObject.nodes = [
-      collectionNodeBackendObject,
-      collectionNodeBackendObject,
-      collectionNodeBackendObject
-    ];
-    sampleCollection = Collection.create(
-      sampleCollectionBackendObject);
-    spyOn(readOnlyCollectionBackendApiService, 'loadCollectionAsync')
-      .and.resolveTo(sampleCollection);
-
-    // Loading collections.
-    component.ngOnInit();
-    tick();
-    component.generatePathParameters();
-
-    expect(component.pathSvgParameters).toBe(
-      'M250 80  C 470 100, 470 280, 250 300');
-  }));
-
-  it('should generate path parameters when collection ' +
-    'node count is four', fakeAsync(() => {
-    sampleCollectionBackendObject.nodes = [
-      collectionNodeBackendObject,
-      collectionNodeBackendObject,
-      collectionNodeBackendObject,
-      collectionNodeBackendObject
-    ];
-    sampleCollection = Collection.create(
-      sampleCollectionBackendObject);
-    spyOn(readOnlyCollectionBackendApiService, 'loadCollectionAsync')
-      .and.resolveTo(sampleCollection);
-    spyOn(userService, 'getUserInfoAsync')
-      .and.returnValue(Promise.resolve(userInfoForCollectionCreator));
-
-    // Loading collections.
-    component.ngOnInit();
-    tick();
-    component.generatePathParameters();
-
-    expect(component.pathSvgParameters).toBe(
-      'M250 80  C 470 100, 470 280, 250 300 S 30 500, 250 520, ');
-  }));
-
-  it('should return static image url given image path', () => {
-    let urlInterpolationSpy = spyOn(
-      urlInterpolationService, 'getStaticImageUrl')
-      .and.returnValue('imageUrl');
-
-    let url = component.getStaticImageUrl('/imagepath');
-
-    expect(urlInterpolationSpy).toHaveBeenCalledWith('/imagepath');
-    expect(url).toBe('imageUrl');
-  });
-
-  it('should toggle preview card when calling ' +
-    '\'togglePreviewCard\'', () => {
-    component.explorationCardIsShown = false;
-
-    component.togglePreviewCard();
-    expect(component.explorationCardIsShown).toBe(true);
-
-    component.togglePreviewCard();
-    expect(component.explorationCardIsShown).toBe(false);
-  });
-
-  it('should return collecton node from exploration id', () => {
-    component.collection = sampleCollection;
-
-    let result = component.getCollectionNodeForExplorationId('exp_id');
-
-    expect(result).toEqual(sampleCollection.nodes[0]);
-  });
-
-  it('should update exploration preview card when calling ' +
-    '\'updateExplorationPreview\'', () => {
-    component.explorationCardIsShown = false;
-
-    component.collection = sampleCollection;
-    component.updateExplorationPreview('exp_id');
-
-    expect(component.explorationCardIsShown).toBe(true);
-    expect(component.currentExplorationId).toBe('exp_id');
-  });
-
-  it('should show warning message if we try to ' +
-    'load a collection with invalid id', () => {
-    component.collection = sampleCollection;
-
-    component.getCollectionNodeForExplorationId('invalidId');
-
-    expect(alertsSpy).toHaveBeenCalledWith(
-      'There was an error loading the collection.');
-  });
-
-  it('should return next recommended collection node', fakeAsync(() => {
-    component.collection = sampleCollection;
-    component.collectionPlaythrough = (
-      CollectionPlaythrough.create('exp_id', ['exp_id0']));
-
-    let result = component.getNextRecommendedCollectionNodes();
-
-    expect(result).toEqual(sampleCollection.nodes[0]);
-  }));
-
-  it('should return completed collection node', fakeAsync(() => {
-    component.collection = sampleCollection;
-    component.collectionPlaythrough = (
-      CollectionPlaythrough.create('exp_id0', ['exp_id']));
-
-    let result = component.getCompletedExplorationNodes();
-
-    expect(result).toEqual(sampleCollection.nodes[0]);
-  }));
-
-  it('should return non recommended collection node ' +
-    'count', fakeAsync(() => {
-    spyOn(readOnlyCollectionBackendApiService, 'loadCollectionAsync')
-      .and.resolveTo(sampleCollection);
-    spyOn(userService, 'getUserInfoAsync')
-      .and.returnValue(Promise.resolve(new UserInfo(
-        ['USER_ROLE'], true, false, false, false, true,
-        'en', 'username1', 'tester@example.com', false
-      )));
-    spyOn(guestCollectionProgressService, 'hasCompletedSomeExploration')
-      .and.returnValue(true);
-
-    // Loading collections.
-    component.ngOnInit();
-    tick();
-
-    let result = component.getNonRecommendedCollectionNodeCount();
-    expect(result).toEqual(4);
-  }));
-
-  it('should close the exploration card and scroll into the' +
-      'exploration icon location on clicking outside of the exploration card',
-  fakeAsync(() => {
-    spyOn(readOnlyCollectionBackendApiService, 'loadCollectionAsync')
-      .and.resolveTo(sampleCollection);
-    spyOn(userService, 'getUserInfoAsync')
-      .and.returnValue(Promise.resolve(userInfoForCollectionCreator));
-    spyOn(component, 'scrollToLocation').and.callThrough();
-    spyOn(component, 'closeOnClickingOutside').and.callThrough();
-    spyOn(component, 'updateExplorationPreview').and.callThrough();
-
-    fixture.detectChanges();
-    component.ngOnInit();
-    tick();
-    fixture.detectChanges();
-
-    // Opening the preview card.
-    let icons = fixture.nativeElement.querySelectorAll(
-      '.protractor-mobile-test-collection-exploration');
-    let icon = icons[0];
-    icon.dispatchEvent(new Event('click'));
-
-    expect(component.scrollToLocation).toHaveBeenCalledWith(
-      'mobile-path-anchor-0');
-    expect(component.updateExplorationPreview).toHaveBeenCalledWith('exp_id');
-    expect(component.explorationCardIsShown).toBeTrue();
-
-    fixture.detectChanges();
-
-    // Clicking outside the preview card.
-    let mask = fixture.nativeElement.querySelector(
-      '.oppia-activity-summary-tile-mobile-background-mask');
-    mask.dispatchEvent(new Event('click'));
-
-    expect(component.closeOnClickingOutside).toHaveBeenCalled();
-    expect(component.scrollToLocation).toHaveBeenCalled();
-    expect(component.explorationCardIsShown).toBeFalse();
-  }));
-});
->>>>>>> cb2f7d4c
+});