--- conflicted
+++ resolved
@@ -82,13 +82,8 @@
   </head>
   <body>
     <oppia-root>
-<<<<<<< HEAD
-      <div ng-controller="Base">
+      <div ng-controller="Base" dir="<[direction]>">
         <oppia-base-content>
-=======
-      <div ng-controller="Base" dir="<[direction]>">
-        <base-content>
->>>>>>> 17b4dff4
           <navbar-breadcrumb>
             <collection-navbar></collection-navbar>
           </navbar-breadcrumb>
