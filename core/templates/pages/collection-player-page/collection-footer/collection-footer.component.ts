// Copyright 2016 The Oppia Authors. All Rights Reserved.
//
// Licensed under the Apache License, Version 2.0 (the "License");
// you may not use this file except in compliance with the License.
// You may obtain a copy of the License at
//
//      http://www.apache.org/licenses/LICENSE-2.0
//
// Unless required by applicable law or agreed to in writing, software
// distributed under the License is distributed on an "AS-IS" BASIS,
// WITHOUT WARRANTIES OR CONDITIONS OF ANY KIND, either express or implied.
// See the License for the specific language governing permissions and
// limitations under the License.

/**
 * @fileoverview Component for showing author/share footer
 * in collection player.
 */

<<<<<<< HEAD
import { Component, OnInit } from '@angular/core';
=======
import {Component, OnInit} from '@angular/core';
import {downgradeComponent} from '@angular/upgrade/static';
>>>>>>> 4df5a769

import {UrlInterpolationService} from 'domain/utilities/url-interpolation.service';
import {UrlService} from 'services/contextual/url.service';

import './collection-footer.component.css';

@Component({
  selector: 'collection-footer',
  templateUrl: './collection-footer.component.html',
  styleUrls: ['./collection-footer.component.css'],
})
export class CollectionFooterComponent implements OnInit {
  collectionId: string = '';
  constructor(
    private urlInterpolationService: UrlInterpolationService,
    private urlService: UrlService
  ) {}

  ngOnInit(): void {
    this.collectionId = this.urlService.getCollectionIdFromUrl();
  }

  getStaticImageUrl(imagePath: string): string {
    return this.urlInterpolationService.getStaticImageUrl(imagePath);
  }
<<<<<<< HEAD
}
=======
}

angular
  .module('oppia')
  .directive(
    'collectionFooter',
    downgradeComponent({component: CollectionFooterComponent})
  );
>>>>>>> 4df5a769
<|MERGE_RESOLUTION|>--- conflicted
+++ resolved
@@ -17,12 +17,8 @@
  * in collection player.
  */
 
-<<<<<<< HEAD
+
 import { Component, OnInit } from '@angular/core';
-=======
-import {Component, OnInit} from '@angular/core';
-import {downgradeComponent} from '@angular/upgrade/static';
->>>>>>> 4df5a769
 
 import {UrlInterpolationService} from 'domain/utilities/url-interpolation.service';
 import {UrlService} from 'services/contextual/url.service';
@@ -48,15 +44,4 @@
   getStaticImageUrl(imagePath: string): string {
     return this.urlInterpolationService.getStaticImageUrl(imagePath);
   }
-<<<<<<< HEAD
-}
-=======
-}
-
-angular
-  .module('oppia')
-  .directive(
-    'collectionFooter',
-    downgradeComponent({component: CollectionFooterComponent})
-  );
->>>>>>> 4df5a769
+}