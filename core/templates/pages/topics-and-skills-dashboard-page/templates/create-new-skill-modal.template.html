--- conflicted
+++ resolved
@@ -4,33 +4,6 @@
 </div>
 
 <form ng-submit="createNewSkill()">
-<<<<<<< HEAD
-  <div class="modal-body">
-    <div class="oppia-rule-details-header oppia-rule-details-header-extra">
-      <strong>New Skill Description</strong>
-    </div>
-    <input type="text" class="form-control protractor-test-new-skill-description-field"
-           placeholder="eg: Adding Fractions" ng-change="resetErrorMsg()" ng-model="newSkillDescription"
-           autofocus maxlength="<[MAX_CHARS_IN_SKILL_DESCRIPTION]>">
-    <span class="oppia-input-box-subtitle">
-      <i>
-        Skill description should be at most <[MAX_CHARS_IN_SKILL_DESCRIPTION]> characters.
-      </i>
-    </span>
-    <span ng-if="errorMsg" class="skill-description-error-message">
-      <i>
-        <[errorMsg]>
-      </i>
-    </span>
-    <div class="oppia-rule-details-header oppia-rule-details-header-extra">
-      <strong>Review Material</strong>
-    </div>
-    <review-material-editor bindable-dict="bindableDict"
-                            on-save-explanation="onSaveExplanation">
-    </review-material-editor>
-    <div class="oppia-rule-details-header oppia-rule-details-header-extra">
-      <strong>Add Skill Rubrics</strong>
-=======
   <div class="modal-body create-new-skill-modal">
     <div class="skill-description-box">
       <div class="skill-description-header">
@@ -66,7 +39,6 @@
                              local-value="bindableDict.displayedConceptCardExplanation">
         </schema-based-editor>
       </div>
->>>>>>> baaf74cf
     </div>
   </div>
 
@@ -100,11 +72,6 @@
     display: block;
     font-size: 0.8em;
   }
-<<<<<<< HEAD
-  .oppia-rule-details-header-extra {
-    margin-bottom: 0.5em;
-    margin-top: 1em;
-=======
 
   @media screen and (max-width: 768px) {
     .create-new-skill-modal .modal-dialog {
@@ -144,6 +111,5 @@
     .create-new-skill-modal .oppia-input-box-subtitle {
       margin-bottom: 15px;
     }
->>>>>>> baaf74cf
   }
 </style>