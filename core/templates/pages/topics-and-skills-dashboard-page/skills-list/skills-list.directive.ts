--- conflicted
+++ resolved
@@ -156,12 +156,7 @@
 
           $scope.mergeSkill = function(skill) {
             var skillSummaries = $scope.getMergeableSkillSummaries();
-<<<<<<< HEAD
-            var categorizedSkills = $scope.getSkillsCategorizedByTopics();
-            var modalInstance = $uibModal.open({
-=======
             $uibModal.open({
->>>>>>> 8ccecf14
               templateUrl: UrlInterpolationService.getDirectiveTemplateUrl(
                 '/components/skill-selector/select-skill-modal.template.html'),
               backdrop: true,
@@ -184,15 +179,8 @@
                       });
                   };
                 }
-<<<<<<< HEAD
-              ], windowClass: 'skill-select-modal'
-            });
-
-            modalInstance.result.then(function(result) {
-=======
               ]
             }).result.then(function(result) {
->>>>>>> 8ccecf14
               var skill = result.skill;
               var supersedingSkillId = result.supersedingSkillId;
               // Transfer questions from the old skill to the new skill.
