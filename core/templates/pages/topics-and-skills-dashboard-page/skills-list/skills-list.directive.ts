--- conflicted
+++ resolved
@@ -155,38 +155,15 @@
               templateUrl: UrlInterpolationService.getDirectiveTemplateUrl(
                 '/components/skill-selector/select-skill-modal.template.html'),
               backdrop: true,
-<<<<<<< HEAD
-              controller: [
-                '$controller', '$scope', '$uibModalInstance',
-                function($controller, $scope, $uibModalInstance) {
-                  $controller('ConfirmOrCancelModalController', {
-                    $scope: $scope,
-                    $uibModalInstance: $uibModalInstance
-                  });
-
-                  $scope.skillSummaries = skillSummaries;
-                  $scope.categorizedSkills = categorizedSkills;
-                  $scope.allowSkillsFromOtherTopics = true;
-                  $scope.selectedSkillId = '';
-                  $scope.confirm = function() {
-                    $uibModalInstance.close(
-                      {skill: skill,
-                        supersedingSkillId: $scope.selectedSkillId
-                      });
-                  };
-                  $scope.save = function() {
-                    $scope.confirm();
-                  };
-                }
-              ], windowClass: 'skill-select-modal',
-              size: 'xl'
-=======
               resolve: {
                 skill: () => skill,
-                skillSummaries: () => skillSummaries
+                skillSummaries: () => skillSummaries,
+                categorizedSkills: () => categorizedSkills,
               },
-              controller: 'MergeSkillModalController'
->>>>>>> 6c37e827
+              controller: 'MergeSkillModalController',
+              windowClass: 'skill-select-modal',
+              size: 'xl'
+
             }).result.then(function(result) {
               var skill = result.skill;
               var supersedingSkillId = result.supersedingSkillId;
