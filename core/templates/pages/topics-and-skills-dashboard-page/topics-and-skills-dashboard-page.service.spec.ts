--- conflicted
+++ resolved
@@ -30,19 +30,9 @@
 
 describe('Topic and Skill dashboard page service', () => {
   let tsds: TopicsAndSkillsDashboardPageService = null;
-<<<<<<< HEAD
-  let dfof: TopicsAndSkillsDashboardFilterObjectFactory = null;
 
   beforeEach(() => {
     tsds = new TopicsAndSkillsDashboardPageService();
-    dfof = new TopicsAndSkillsDashboardFilterObjectFactory();
-=======
-  let tsof: TopicSummaryObjectFactory = null;
-
-  beforeEach(() => {
-    tsds = new TopicsAndSkillsDashboardPageService();
-    tsof = new TopicSummaryObjectFactory();
->>>>>>> ae25baf6
   });
 
   it('should filter the topics', () => {
