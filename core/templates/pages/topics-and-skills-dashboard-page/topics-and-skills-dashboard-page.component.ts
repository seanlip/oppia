--- conflicted
+++ resolved
@@ -1,437 +1,3 @@
-<<<<<<< HEAD
-// Copyright 2018 The Oppia Authors. All Rights Reserved.
-//
-// Licensed under the Apache License, Version 2.0 (the "License");
-// you may not use this file except in compliance with the License.
-// You may obtain a copy of the License at
-//
-//      http://www.apache.org/licenses/LICENSE-2.0
-//
-// Unless required by applicable law or agreed to in writing, software
-// distributed under the License is distributed on an "AS-IS" BASIS,
-// WITHOUT WARRANTIES OR CONDITIONS OF ANY KIND, either express or implied.
-// See the License for the specific language governing permissions and
-// limitations under the License.
-
-/**
- * @fileoverview Component for the topics and skills dashboard.
- */
-
-import {Component, HostListener} from '@angular/core';
-import {downgradeComponent} from '@angular/upgrade/static';
-import {TopicCreationService} from 'components/entity-creation-services/topic-creation.service';
-import {SkillSummary} from 'domain/skill/skill-summary.model';
-import {CreatorTopicSummary} from 'domain/topic/creator-topic-summary.model';
-import {
-  CategorizedSkills,
-  TopicsAndSkillsDashboardBackendApiService,
-} from 'domain/topics_and_skills_dashboard/topics-and-skills-dashboard-backend-api.service';
-import {TopicsAndSkillsDashboardFilter} from 'domain/topics_and_skills_dashboard/topics-and-skills-dashboard-filter.model';
-import debounce from 'lodash/debounce';
-import {CreateNewSkillModalService} from 'pages/topic-editor-page/services/create-new-skill-modal.service';
-import {Subscription} from 'rxjs';
-import {WindowDimensionsService} from 'services/contextual/window-dimensions.service';
-import {FocusManagerService} from 'services/stateful/focus-manager.service';
-import {
-  ETopicPublishedOptions,
-  ETopicStatusOptions,
-  TopicsAndSkillsDashboardPageConstants,
-} from './topics-and-skills-dashboard-page.constants';
-import {TopicsAndSkillsDashboardPageService} from './topics-and-skills-dashboard-page.service';
-import {PlatformFeatureService} from 'services/platform-feature.service';
-
-type TopicPublishedOptionsKeys =
-  keyof typeof TopicsAndSkillsDashboardPageConstants.TOPIC_PUBLISHED_OPTIONS;
-type TopicStatusOptionsKeys =
-  keyof typeof TopicsAndSkillsDashboardPageConstants.TOPIC_STATUS_OPTIONS;
-type TopicSortOptionsKeys =
-  keyof typeof TopicsAndSkillsDashboardPageConstants.TOPIC_SORT_OPTIONS;
-type TopicSortingOptionsKeys =
-  keyof typeof TopicsAndSkillsDashboardPageConstants.TOPIC_SORTING_OPTIONS;
-type SkillStatusOptionsKeys =
-  keyof typeof TopicsAndSkillsDashboardPageConstants.SKILL_STATUS_OPTIONS;
-
-@Component({
-  selector: 'oppia-topics-and-skills-dashboard-page',
-  templateUrl: './topics-and-skills-dashboard-page.component.html',
-})
-export class TopicsAndSkillsDashboardPageComponent {
-  directiveSubscriptions: Subscription = new Subscription();
-  totalTopicSummaries: CreatorTopicSummary[] = [];
-  topicSummaries: CreatorTopicSummary[] = [];
-  editableTopicSummaries: CreatorTopicSummary[] = [];
-  untriagedSkillSummaries: SkillSummary[] = [];
-  totalUntriagedSkillSummaries: SkillSummary[] = [];
-  mergeableSkillSummaries: SkillSummary[] = [];
-  skillSummaries: SkillSummary[] = [];
-  // These properties below are initialized using Angular lifecycle hooks
-  // where we need to do non-null assertion. For more information see
-  // https://github.com/oppia/oppia/wiki/Guide-on-defining-types#ts-7-1
-  totalEntityCountToDisplay!: number;
-  currentCount!: number;
-  totalSkillCount!: number;
-  skillsCategorizedByTopics!: CategorizedSkills;
-  userCanCreateTopic!: boolean;
-  userCanCreateSkill!: boolean;
-  userCanDeleteTopic!: boolean;
-  userCanDeleteSkill!: boolean;
-
-  activeTab!: string;
-  filterBoxIsShown!: boolean;
-  filterObject!: TopicsAndSkillsDashboardFilter;
-  fetchSkillsDebounced!: () => void;
-  lastPage!: number;
-  moreSkillsPresent!: boolean;
-  nextCursor!: string | null;
-  firstTimeFetchingSkills!: boolean;
-  TAB_NAME_TOPICS: string = 'topics';
-  MOVE_TO_NEXT_PAGE: string = 'next_page';
-  MOVE_TO_PREV_PAGE: string = 'prev_page';
-  TAB_NAME_SKILLS: string = 'skills';
-  pageNumber: number = 0;
-  topicPageNumber: number = 0;
-  itemsPerPage: number = 10;
-  skillPageNumber: number = 0;
-  lastSkillPage: number = 0;
-  itemsPerPageChoice: number[] = [10, 15, 20];
-  classrooms: string[] = [];
-  sortOptions: string[] = [];
-  statusOptions: (ETopicPublishedOptions | ETopicStatusOptions)[] = [];
-  displayedTopicSummaries: CreatorTopicSummary[] = [];
-  displayedSkillSummaries: SkillSummary[] = [];
-  skillStatusOptions: string[] = [];
-  windowWidth: number = window.innerWidth;
-  constructor(
-    private focusManagerService: FocusManagerService,
-    private createNewSkillModalService: CreateNewSkillModalService,
-    private topicCreationService: TopicCreationService,
-    private topicsAndSkillsDashboardBackendApiService: TopicsAndSkillsDashboardBackendApiService,
-    private topicsAndSkillsDashboardPageService: TopicsAndSkillsDashboardPageService,
-    private windowDimensionsService: WindowDimensionsService,
-    private platformFeatureService: PlatformFeatureService
-  ) {}
-
-  ngOnInit(): void {
-    this.activeTab = this.TAB_NAME_TOPICS;
-    this.filterBoxIsShown = !this.windowDimensionsService.isWindowNarrow();
-    this.filterObject = TopicsAndSkillsDashboardFilter.createDefault();
-
-    for (let key in TopicsAndSkillsDashboardPageConstants.TOPIC_SORT_OPTIONS) {
-      this.sortOptions.push(
-        TopicsAndSkillsDashboardPageConstants.TOPIC_SORT_OPTIONS[
-          key as TopicSortOptionsKeys
-        ]
-      );
-    }
-
-    if (
-      this.platformFeatureService.status.SerialChapterLaunchCurriculumAdminView
-        .isEnabled
-    ) {
-      this.sortOptions = [];
-      for (let key in TopicsAndSkillsDashboardPageConstants.TOPIC_SORTING_OPTIONS) {
-        this.sortOptions.push(
-          TopicsAndSkillsDashboardPageConstants.TOPIC_SORTING_OPTIONS[
-            key as TopicSortingOptionsKeys
-          ]
-        );
-      }
-    }
-
-    for (let key in TopicsAndSkillsDashboardPageConstants.TOPIC_PUBLISHED_OPTIONS) {
-      this.statusOptions.push(
-        TopicsAndSkillsDashboardPageConstants.TOPIC_PUBLISHED_OPTIONS[
-          key as TopicPublishedOptionsKeys
-        ]
-      );
-    }
-
-    if (
-      this.platformFeatureService.status.SerialChapterLaunchCurriculumAdminView
-        .isEnabled
-    ) {
-      this.statusOptions = [];
-      for (let key in TopicsAndSkillsDashboardPageConstants.TOPIC_STATUS_OPTIONS) {
-        this.statusOptions.push(
-          TopicsAndSkillsDashboardPageConstants.TOPIC_STATUS_OPTIONS[
-            key as TopicStatusOptionsKeys
-          ]
-        );
-      }
-    }
-
-    this.fetchSkillsDebounced = debounce(this.fetchSkills, 300);
-
-    this.directiveSubscriptions.add(
-      this.topicsAndSkillsDashboardBackendApiService.onTopicsAndSkillsDashboardReinitialized.subscribe(
-        (stayInSameTab: boolean) => {
-          this._initDashboard(stayInSameTab);
-        }
-      )
-    );
-    this._initDashboard(false);
-  }
-
-  ngOnDestroy(): void {
-    this.directiveSubscriptions.unsubscribe();
-  }
-
-  generateNumbersTillRange(range: number): number[] {
-    let arr: number[] = [];
-    for (let i = 0; i < range; i++) {
-      arr.push(i);
-    }
-    return arr;
-  }
-
-  /**
-   * Tells whether the next skill page is present in memory or not.
-   * This case occurs when the next page is fetched from the backend
-   * and then we move back one page, but the next page is still in
-   * memory. So instead of making the backend call for the next page,
-   * we first check if the next page is present in memory.
-   * @returns {Boolean} - Whether the next page is present or not.
-   */
-  isNextSkillPagePresent(): boolean {
-    let totalSkillsPresent: number = this.skillSummaries.length;
-    // Here +1 is used since we are checking the next page and
-    // another +1 because page numbers start from 0.
-    let numberOfSkillsRequired: number =
-      (this.skillPageNumber + 2) * this.itemsPerPage;
-
-    return totalSkillsPresent >= numberOfSkillsRequired;
-  }
-
-  /**
-   * Sets the active tab to topics or skills.
-   * @param {String} tabName - name of the tab to set.
-   */
-  setActiveTab(tabName: string): void {
-    this.activeTab = tabName;
-    this.filterObject.reset();
-    if (this.activeTab === this.TAB_NAME_TOPICS) {
-      this.goToPageNumber(this.topicPageNumber);
-      this.focusManagerService.setFocus('createTopicBtn');
-    } else if (this.activeTab === this.TAB_NAME_SKILLS) {
-      this.initSkillDashboard();
-      this.focusManagerService.setFocus('createSkillBtn');
-    }
-  }
-
-  initSkillDashboard(): void {
-    this.skillStatusOptions = [];
-    this.moreSkillsPresent = true;
-    this.firstTimeFetchingSkills = true;
-    for (let key in TopicsAndSkillsDashboardPageConstants.SKILL_STATUS_OPTIONS) {
-      this.skillStatusOptions.push(
-        TopicsAndSkillsDashboardPageConstants.SKILL_STATUS_OPTIONS[
-          key as SkillStatusOptionsKeys
-        ]
-      );
-    }
-    this.applyFilters();
-  }
-
-  createTopic(): void {
-    this.topicCreationService.createNewTopic();
-  }
-
-  createSkill(): void {
-    this.createNewSkillModalService.createNewSkill();
-  }
-
-  /**
-   * @param {Number} pageNumber - Page number to navigate to.
-   */
-  goToPageNumber(pageNumber: number): void {
-    if (this.activeTab === this.TAB_NAME_TOPICS) {
-      this.topicPageNumber = pageNumber;
-      this.pageNumber = this.topicPageNumber;
-      this.currentCount = this.topicSummaries.length;
-      this.displayedTopicSummaries = this.topicSummaries.slice(
-        pageNumber * this.itemsPerPage,
-        (pageNumber + 1) * this.itemsPerPage
-      );
-    } else if (this.activeTab === this.TAB_NAME_SKILLS) {
-      this.skillPageNumber = pageNumber;
-      this.pageNumber = this.skillPageNumber;
-      this.displayedSkillSummaries = this.skillSummaries.slice(
-        pageNumber * this.itemsPerPage,
-        (pageNumber + 1) * this.itemsPerPage
-      );
-    }
-  }
-
-  fetchSkills(): void {
-    if (this.moreSkillsPresent) {
-      this.topicsAndSkillsDashboardBackendApiService
-        .fetchSkillsDashboardDataAsync(
-          this.filterObject,
-          this.itemsPerPage,
-          this.nextCursor
-        )
-        .then(response => {
-          this.moreSkillsPresent = response.more;
-          this.nextCursor = response.nextCursor;
-          this.skillSummaries.push(...response.skillSummaries);
-          this.currentCount = this.skillSummaries.length;
-          if (this.firstTimeFetchingSkills) {
-            this.goToPageNumber(0);
-            this.firstTimeFetchingSkills = false;
-          } else {
-            this.goToPageNumber(this.pageNumber + 1);
-          }
-        });
-    } else if (
-      this.skillSummaries.length >
-      (this.skillPageNumber + 1) * this.itemsPerPage
-    ) {
-      this.goToPageNumber(this.pageNumber + 1);
-    }
-  }
-
-  navigateSkillPage(direction: string): void {
-    if (direction === this.MOVE_TO_NEXT_PAGE) {
-      if (this.isNextSkillPagePresent()) {
-        this.goToPageNumber(this.pageNumber + 1);
-      } else {
-        this.fetchSkillsDebounced();
-      }
-    } else if (this.pageNumber >= 1) {
-      this.goToPageNumber(this.pageNumber - 1);
-    }
-  }
-
-  /**
-   * @param {String} direction - Direction, whether to change the
-   * page to left or right by 1.
-   */
-  changePageByOne(direction: string): void {
-    this.lastPage = parseInt(String(this.currentCount / this.itemsPerPage));
-    if (direction === this.MOVE_TO_PREV_PAGE && this.pageNumber >= 1) {
-      this.goToPageNumber(this.pageNumber - 1);
-    } else if (
-      direction === this.MOVE_TO_NEXT_PAGE &&
-      this.pageNumber < this.lastPage - 1
-    ) {
-      this.goToPageNumber(this.pageNumber + 1);
-    }
-  }
-
-  applyFilters(): void {
-    if (this.activeTab === this.TAB_NAME_SKILLS) {
-      this.moreSkillsPresent = true;
-      this.firstTimeFetchingSkills = true;
-      this.skillSummaries = [];
-      this.nextCursor = null;
-      this.fetchSkills();
-      return;
-    }
-    this.topicSummaries =
-      this.topicsAndSkillsDashboardPageService.getFilteredTopics(
-        this.totalTopicSummaries,
-        this.filterObject
-      );
-
-    this.displayedTopicSummaries = this.topicSummaries.slice(
-      0,
-      this.itemsPerPage
-    );
-    this.currentCount = this.topicSummaries.length;
-    this.goToPageNumber(0);
-  }
-
-  resetFilters(): void {
-    this.getUpperLimitValueForPagination();
-    this.topicSummaries = this.totalTopicSummaries;
-    this.currentCount = this.totalEntityCountToDisplay;
-    this.filterObject.reset();
-    this.applyFilters();
-  }
-
-  toggleFilterBox(): void {
-    this.filterBoxIsShown = !this.filterBoxIsShown;
-  }
-
-  @HostListener('window:resize')
-  filterBoxOnResize(): void {
-    if (window.innerWidth !== this.windowWidth) {
-      this.windowWidth = window.innerWidth;
-      this.filterBoxIsShown = !this.windowDimensionsService.isWindowNarrow();
-    }
-  }
-
-  getUpperLimitValueForPagination(): number {
-    return Math.min(
-      this.pageNumber * this.itemsPerPage + this.itemsPerPage,
-      this.currentCount
-    );
-  }
-
-  getTotalCountValueForSkills(): number | string {
-    if (this.skillSummaries.length > this.itemsPerPage) {
-      return 'many';
-    }
-
-    return this.skillSummaries.length;
-  }
-
-  refreshPagination(): void {
-    this.goToPageNumber(0);
-  }
-
-  /**
-   * Calls the TopicsAndSkillsDashboardBackendApiService and fetches
-   * the topics and skills dashboard data.
-   * @param {Boolean} stayInSameTab - To stay in the same tab or not.
-   */
-  _initDashboard(stayInSameTab: boolean): void {
-    this.topicsAndSkillsDashboardBackendApiService
-      .fetchDashboardDataAsync()
-      .then(response => {
-        this.totalTopicSummaries = response.topicSummaries;
-        this.topicSummaries = this.totalTopicSummaries;
-        this.totalEntityCountToDisplay = this.topicSummaries.length;
-        this.currentCount = this.totalEntityCountToDisplay;
-        this.applyFilters();
-        this.editableTopicSummaries = this.topicSummaries.filter(
-          summary => summary.canEditTopic === true
-        );
-        this.focusManagerService.setFocus('createTopicBtn');
-        this.totalSkillCount = response.totalSkillCount;
-        this.skillsCategorizedByTopics = response.categorizedSkillsDict;
-        this.untriagedSkillSummaries = response.untriagedSkillSummaries;
-        this.totalUntriagedSkillSummaries = this.untriagedSkillSummaries;
-        this.mergeableSkillSummaries = response.mergeableSkillSummaries;
-
-        if (!stayInSameTab || !this.activeTab) {
-          this.activeTab = this.TAB_NAME_TOPICS;
-        }
-        this.userCanCreateSkill = response.canCreateSkill;
-        this.userCanCreateTopic = response.canCreateTopic;
-        this.userCanDeleteSkill = response.canDeleteSkill;
-        this.userCanDeleteTopic = response.canDeleteTopic;
-
-        if (
-          this.topicSummaries.length === 0 &&
-          this.untriagedSkillSummaries.length !== 0
-        ) {
-          this.activeTab = this.TAB_NAME_SKILLS;
-          this.initSkillDashboard();
-          this.focusManagerService.setFocus('createSkillBtn');
-        }
-        this.classrooms = response.allClassroomNames;
-      });
-  }
-}
-
-angular
-  .module('oppia')
-  .directive(
-    'oppiaTopicsAndSkillsDashboardPage',
-    downgradeComponent({component: TopicsAndSkillsDashboardPageComponent})
-  );
-=======
 // Copyright 2018 The Oppia Authors. All Rights Reserved.
 //
 // Licensed under the Apache License, Version 2.0 (the "License");
@@ -866,5 +432,4 @@
   .directive(
     'oppiaTopicsAndSkillsDashboardPage',
     downgradeComponent({component: TopicsAndSkillsDashboardPageComponent})
-  );
->>>>>>> 917e5bf8
+  );