--- conflicted
+++ resolved
@@ -31,13 +31,11 @@
   public static EVENT_TOPICS_AND_SKILLS_DASHBOARD_REINITIALIZED =
     'topicsAndSkillsDashboardReinitialized';
 
-<<<<<<< HEAD
-  public static ESortOptions = ESortOptions;
-=======
   public static SKILL_DESCRIPTION_STATUS_VALUES = {
     STATUS_UNCHANGED: 'unchanged',
     STATUS_CHANGED: 'changed',
     STATUS_DISABLED: 'disabled'
   };
->>>>>>> 54a5fb4a
+
+  public static ESortOptions = ESortOptions;
 }