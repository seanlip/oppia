// Copyright 2018 The Oppia Authors. All Rights Reserved.
//
// Licensed under the Apache License, Version 2.0 (the "License");
// you may not use this file except in compliance with the License.
// You may obtain a copy of the License at
//
//      http://www.apache.org/licenses/LICENSE-2.0
//
// Unless required by applicable law or agreed to in writing, software
// distributed under the License is distributed on an "AS-IS" BASIS,
// WITHOUT WARRANTIES OR CONDITIONS OF ANY KIND, either express or implied.
// See the License for the specific language governing permissions and
// limitations under the License.

/**
 * @fileoverview Controller for the select topics viewer.
 */

require('domain/utilities/url-interpolation.service.ts');

angular.module('oppia').directive('selectTopics', [
  'UrlInterpolationService', function(UrlInterpolationService) {
    return {
      restrict: 'E',
      scope: {
        getTopicSummaries: '&topicSummaries',
        selectedTopicIds: '='
      },
      templateUrl: UrlInterpolationService.getDirectiveTemplateUrl(
        '/pages/topics-and-skills-dashboard-page/topic-selector/' +
        'topic-selector.directive.html'),
<<<<<<< HEAD
      controller: [
        '$scope', function($scope) {
          var ctrl = this;
          $scope.selectOrDeselectTopic = function(topicId, index) {
            if (!$scope.topicSummaries[index].isSelected) {
              $scope.selectedTopicIds.push(topicId);
              $scope.topicSummaries[index].isSelected = true;
            } else {
              var idIndex = $scope.selectedTopicIds.indexOf(topicId);
              $scope.selectedTopicIds.splice(idIndex, 1);
              $scope.topicSummaries[index].isSelected = false;
            }
          };
          ctrl.$onInit = function() {
            $scope.topicSummaries = $scope.getTopicSummaries();
          };
        }
=======
      controller: ['$scope', function($scope) {
        var ctrl = this;
        $scope.selectOrDeselectTopic = function(topicId, index) {
          if (!$scope.topicSummaries[index].isSelected) {
            $scope.selectedTopicIds.push(topicId);
            $scope.topicSummaries[index].isSelected = true;
          } else {
            var idIndex = $scope.selectedTopicIds.indexOf(topicId);
            $scope.selectedTopicIds.splice(idIndex, 1);
            $scope.topicSummaries[index].isSelected = false;
          }
        };
        ctrl.$onInit = function() {
          $scope.topicSummaries = $scope.getTopicSummaries();
        };
      }
>>>>>>> 3064a03b
      ]
    };
  }]);<|MERGE_RESOLUTION|>--- conflicted
+++ resolved
@@ -29,25 +29,6 @@
       templateUrl: UrlInterpolationService.getDirectiveTemplateUrl(
         '/pages/topics-and-skills-dashboard-page/topic-selector/' +
         'topic-selector.directive.html'),
-<<<<<<< HEAD
-      controller: [
-        '$scope', function($scope) {
-          var ctrl = this;
-          $scope.selectOrDeselectTopic = function(topicId, index) {
-            if (!$scope.topicSummaries[index].isSelected) {
-              $scope.selectedTopicIds.push(topicId);
-              $scope.topicSummaries[index].isSelected = true;
-            } else {
-              var idIndex = $scope.selectedTopicIds.indexOf(topicId);
-              $scope.selectedTopicIds.splice(idIndex, 1);
-              $scope.topicSummaries[index].isSelected = false;
-            }
-          };
-          ctrl.$onInit = function() {
-            $scope.topicSummaries = $scope.getTopicSummaries();
-          };
-        }
-=======
       controller: ['$scope', function($scope) {
         var ctrl = this;
         $scope.selectOrDeselectTopic = function(topicId, index) {
@@ -64,7 +45,6 @@
           $scope.topicSummaries = $scope.getTopicSummaries();
         };
       }
->>>>>>> 3064a03b
       ]
     };
   }]);