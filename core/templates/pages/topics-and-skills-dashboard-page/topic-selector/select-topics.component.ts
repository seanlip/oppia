--- conflicted
+++ resolved
@@ -16,12 +16,7 @@
  * @fileoverview Component for the select topics viewer.
  */
 
-<<<<<<< HEAD
-import { Component, Input, Output, EventEmitter } from '@angular/core';
-=======
 import {Component, Input, Output, EventEmitter} from '@angular/core';
-import {downgradeComponent} from '@angular/upgrade/static';
->>>>>>> 1f95c067
 
 @Component({
   selector: 'oppia-select-topics',
@@ -70,15 +65,4 @@
     );
     return this.filteredTopics;
   }
-<<<<<<< HEAD
-}
-=======
-}
-
-angular
-  .module('oppia')
-  .directive(
-    'oppiaSelectTopics',
-    downgradeComponent({component: SelectTopicsComponent})
-  );
->>>>>>> 1f95c067
+}