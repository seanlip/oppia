--- conflicted
+++ resolved
@@ -29,15 +29,9 @@
       <div class="dashboard-content-primary">
         <div>
           <ul class="dashboard-tabs protractor-test-topics-tab">
-<<<<<<< HEAD
             <li [ngClass]="{'dashboard-tabs-active': activeTab === TAB_NAME_TOPICS}">
-              <a class="dashboard-tabs-text"
+              <a class="dashboard-tabs-text protractor-test-topics-tab"
                  (click)="setActiveTab(TAB_NAME_TOPICS)">
-=======
-            <li ng-class="{'dashboard-tabs-active': $ctrl.activeTab === $ctrl.TAB_NAME_TOPICS}">
-              <a class="dashboard-tabs-text protractor-test-topics-tab"
-                 ng-click="$ctrl.setActiveTab($ctrl.TAB_NAME_TOPICS)">
->>>>>>> 26b1b5da
                 Topics
               </a>
             </li>
