--- conflicted
+++ resolved
@@ -76,18 +76,9 @@
                 <i class="fa fa-angle-right topic-pagination-arrow" ng-click="$ctrl.changePageByOne($ctrl.MOVE_TO_NEXT_PAGE)"></i>
               </div>
               <div ng-if="$ctrl.activeTab === $ctrl.TAB_NAME_SKILLS">
-<<<<<<< HEAD
                 <i class="fa fa-angle-left topic-pagination-arrow" ng-click="$ctrl.navigateSkillPage($ctrl.MOVE_TO_PREV_PAGE)"></i>
                 <span class="dashboard-list-pagination-active"><[$ctrl.skillPageNumber+1]></span>
                 <i class="fa fa-angle-right topic-pagination-arrow" ng-click="$ctrl.navigateSkillPage($ctrl.MOVE_TO_NEXT_PAGE)"></i>
-=======
-                <button class="btn navigation-button" ng-click="$ctrl.navigateSkillPage($ctrl.MOVE_TO_PREV_PAGE)">
-                  <i class="fa fa-angle-left"></i>
-                </button>
-                <button class="btn navigation-button" ng-click="$ctrl.navigateSkillPage($ctrl.MOVE_TO_NEXT_PAGE)">
-                  <i class="fa fa-angle-right"></i>
-                </button>
->>>>>>> 6eb99957
               </div>
             </div>
           </div>
