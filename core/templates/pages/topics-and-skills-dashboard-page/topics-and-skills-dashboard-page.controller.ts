// Copyright 2018 The Oppia Authors. All Rights Reserved.
//
// Licensed under the Apache License, Version 2.0 (the "License");
// you may not use this file except in compliance with the License.
// You may obtain a copy of the License at
//
//      http://www.apache.org/licenses/LICENSE-2.0
//
// Unless required by applicable law or agreed to in writing, software
// distributed under the License is distributed on an "AS-IS" BASIS,
// WITHOUT WARRANTIES OR CONDITIONS OF ANY KIND, either express or implied.
// See the License for the specific language governing permissions and
// limitations under the License.

/**
 * @fileoverview Controllers for the topics and skills dashboard.
 */

require('base-components/base-content.directive.ts');
require(
  'components/common-layout-directives/common-elements/' +
  'background-banner.directive.ts');
require(
  'pages/topics-and-skills-dashboard-page/skills-list/' +
  'skills-list.directive.ts');
require(
  'pages/topics-and-skills-dashboard-page/topics-list/' +
  'topics-list.directive.ts');

require('components/entity-creation-services/skill-creation.service.ts');
require('components/entity-creation-services/topic-creation.service.ts');
require('components/rubrics-editor/rubrics-editor.directive.ts');

require('domain/skill/RubricObjectFactory.ts');
require(
  'domain/topics_and_skills_dashboard/' +
  'topics-and-skills-dashboard-backend-api.service.ts'
);
require('domain/utilities/url-interpolation.service.ts');
require('services/alerts.service.ts');

require(
  'pages/topics-and-skills-dashboard-page/' +
  'topics-and-skills-dashboard-page.constants.ajs.ts');

angular.module('oppia').directive('topicsAndSkillsDashboardPage', [
  'UrlInterpolationService', function(
      UrlInterpolationService) {
    return {
      restrict: 'E',
      scope: {},
      bindToController: {},
      templateUrl: UrlInterpolationService.getDirectiveTemplateUrl(
        '/pages/topics-and-skills-dashboard-page/' +
        'topics-and-skills-dashboard-page.directive.html'),
      controllerAs: '$ctrl',
      controller: [
        '$http', '$rootScope', '$scope', '$uibModal', '$window',
        'AlertsService', 'RubricObjectFactory', 'SkillCreationService',
        'TopicCreationService', 'TopicsAndSkillsDashboardBackendApiService',
        'UrlInterpolationService',
        'EVENT_TOPICS_AND_SKILLS_DASHBOARD_REINITIALIZED',
        'EVENT_TYPE_SKILL_CREATION_ENABLED',
        'EVENT_TYPE_TOPIC_CREATION_ENABLED',
        'FATAL_ERROR_CODES', 'SKILL_DIFFICULTIES',
        'MAX_CHARS_IN_SKILL_DESCRIPTION',
        function(
            $http, $rootScope, $scope, $uibModal, $window,
            AlertsService, RubricObjectFactory, SkillCreationService,
            TopicCreationService, TopicsAndSkillsDashboardBackendApiService,
            UrlInterpolationService,
            EVENT_TOPICS_AND_SKILLS_DASHBOARD_REINITIALIZED,
            EVENT_TYPE_SKILL_CREATION_ENABLED,
            EVENT_TYPE_TOPIC_CREATION_ENABLED,
            FATAL_ERROR_CODES, SKILL_DIFFICULTIES,
            MAX_CHARS_IN_SKILL_DESCRIPTION) {
          var ctrl = this;
          var _initDashboard = function(stayInSameTab) {
            TopicsAndSkillsDashboardBackendApiService.fetchDashboardData().then(
              function(response) {
                ctrl.topicSummaries = response.topic_summary_dicts;
                ctrl.editableTopicSummaries = ctrl.topicSummaries.filter(
                  function(summary) {
                    return summary.can_edit_topic === true;
                  }
                );
                ctrl.untriagedSkillSummaries =
                  response.untriaged_skill_summary_dicts;
                ctrl.mergeableSkillSummaries =
<<<<<<< HEAD
                  response.mergeable_skill_summary_dicts;
                ctrl.activeTab = ctrl.TAB_NAME_TOPICS;
                ctrl.userCanCreateTopic = response.can_create_topic;
                ctrl.userCanCreateSkill = response.can_create_skill;
=======
                  response.data.mergeable_skill_summary_dicts;
                if (!stayInSameTab || !ctrl.activeTab) {
                  ctrl.activeTab = ctrl.TAB_NAME_TOPICS;
                }
                ctrl.userCanCreateTopic = response.data.can_create_topic;
                ctrl.userCanCreateSkill = response.data.can_create_skill;
>>>>>>> 0e570983
                $rootScope.$broadcast(
                  EVENT_TYPE_TOPIC_CREATION_ENABLED, ctrl.userCanCreateTopic);
                $rootScope.$broadcast(
                  EVENT_TYPE_SKILL_CREATION_ENABLED, ctrl.userCanCreateSkill);
                ctrl.userCanDeleteTopic = response.can_delete_topic;
                ctrl.userCanDeleteSkill = response.can_delete_skill;
                $rootScope.$apply();
                if (ctrl.topicSummaries.length === 0 &&
                    ctrl.untriagedSkillSummaries.length !== 0) {
                  ctrl.activeTab = ctrl.TAB_NAME_UNTRIAGED_SKILLS;
                }
              },
              function(errorResponse) {
                if (FATAL_ERROR_CODES.indexOf(errorResponse.status) !== -1) {
                  AlertsService.addWarning('Failed to get dashboard data');
                } else {
                  AlertsService.addWarning(
                    'Unexpected error code from the server.');
                }
              }
            );
          };

          ctrl.isTopicTabHelpTextVisible = function() {
            return (
              (ctrl.topicSummaries.length === 0) &&
              (ctrl.untriagedSkillSummaries.length > 0));
          };
          ctrl.isSkillsTabHelpTextVisible = function() {
            return (
              (ctrl.untriagedSkillSummaries.length === 0) &&
              (ctrl.topicSummaries.length > 0));
          };
          ctrl.setActiveTab = function(tabName) {
            ctrl.activeTab = tabName;
          };
          ctrl.createTopic = function() {
            TopicCreationService.createNewTopic();
          };
          ctrl.createSkill = function() {
            var rubrics = [];
            for (var idx in SKILL_DIFFICULTIES) {
              rubrics.push(
                RubricObjectFactory.create(SKILL_DIFFICULTIES[idx], '')
              );
            }
            $uibModal.open({
              templateUrl: UrlInterpolationService.getDirectiveTemplateUrl(
                '/pages/topics-and-skills-dashboard-page/templates/' +
                'create-new-skill-modal.template.html'),
              backdrop: 'static',
              controller: [
                '$scope', '$uibModalInstance',
                function($scope, $uibModalInstance) {
                  $scope.newSkillDescription = '';
                  $scope.rubrics = rubrics;
                  $scope.bindableDict = {
                    displayedConceptCardExplanation: ''
                  };
                  $scope.MAX_CHARS_IN_SKILL_DESCRIPTION =
                    MAX_CHARS_IN_SKILL_DESCRIPTION;
                  var newExplanationObject = null;

                  $scope.$watch('newSkillDescription', function() {
                    $scope.rubrics[1].setExplanation(
                      '<p>' + $scope.newSkillDescription + '</p>');
                  });

                  $scope.onSaveExplanation = function(explanationObject) {
                    newExplanationObject = explanationObject.toBackendDict();
                    $scope.bindableDict.displayedConceptCardExplanation =
                      explanationObject.getHtml();
                  };

                  $scope.onSaveRubric = function(difficulty, explanation) {
                    for (var idx in $scope.rubrics) {
                      if ($scope.rubrics[idx].getDifficulty() === difficulty) {
                        $scope.rubrics[idx].setExplanation(explanation);
                      }
                    }
                  };

                  $scope.createNewSkill = function() {
                    $uibModalInstance.close({
                      description: $scope.newSkillDescription,
                      rubrics: $scope.rubrics,
                      explanation: newExplanationObject
                    });
                  };

                  $scope.cancel = function() {
                    $uibModalInstance.dismiss('cancel');
                  };
                }
              ]
            }).result.then(function(result) {
              SkillCreationService.createNewSkill(
                result.description, result.rubrics, result.explanation, []);
            });
          };
          ctrl.$onInit = function() {
            ctrl.TAB_NAME_TOPICS = 'topics';
            ctrl.TAB_NAME_UNTRIAGED_SKILLS = 'untriagedSkills';
            ctrl.TAB_NAME_UNPUBLISHED_SKILLS = 'unpublishedSkills';
            $scope.$on(
              EVENT_TOPICS_AND_SKILLS_DASHBOARD_REINITIALIZED, function(
                  evt, stayInSameTab) {
                _initDashboard(stayInSameTab);
              }
            );
            // The _initDashboard function is written separately since it is
            // also called in $scope.$on when some external events are
            // triggered.
            _initDashboard(false);
          };
        }
      ]
    };
  }]);<|MERGE_RESOLUTION|>--- conflicted
+++ resolved
@@ -87,19 +87,12 @@
                 ctrl.untriagedSkillSummaries =
                   response.untriaged_skill_summary_dicts;
                 ctrl.mergeableSkillSummaries =
-<<<<<<< HEAD
                   response.mergeable_skill_summary_dicts;
-                ctrl.activeTab = ctrl.TAB_NAME_TOPICS;
+                if (!stayInSameTab || !ctrl.activeTab) {
+                  ctrl.activeTab = ctrl.TAB_NAME_TOPICS;
+                }
                 ctrl.userCanCreateTopic = response.can_create_topic;
                 ctrl.userCanCreateSkill = response.can_create_skill;
-=======
-                  response.data.mergeable_skill_summary_dicts;
-                if (!stayInSameTab || !ctrl.activeTab) {
-                  ctrl.activeTab = ctrl.TAB_NAME_TOPICS;
-                }
-                ctrl.userCanCreateTopic = response.data.can_create_topic;
-                ctrl.userCanCreateSkill = response.data.can_create_skill;
->>>>>>> 0e570983
                 $rootScope.$broadcast(
                   EVENT_TYPE_TOPIC_CREATION_ENABLED, ctrl.userCanCreateTopic);
                 $rootScope.$broadcast(
