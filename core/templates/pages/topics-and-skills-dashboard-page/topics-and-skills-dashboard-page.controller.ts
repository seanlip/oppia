// Copyright 2018 The Oppia Authors. All Rights Reserved.
//
// Licensed under the Apache License, Version 2.0 (the "License");
// you may not use this file except in compliance with the License.
// You may obtain a copy of the License at
//
//      http://www.apache.org/licenses/LICENSE-2.0
//
// Unless required by applicable law or agreed to in writing, software
// distributed under the License is distributed on an "AS-IS" BASIS,
// WITHOUT WARRANTIES OR CONDITIONS OF ANY KIND, either express or implied.
// See the License for the specific language governing permissions and
// limitations under the License.

/**
 * @fileoverview Controllers for the topics and skills dashboard.
 */

require('base-components/base-content.directive.ts');
require(
  'components/common-layout-directives/common-elements/' +
  'background-banner.directive.ts');
require(
  'pages/topics-and-skills-dashboard-page/skills-list/' +
  'skills-list.directive.ts');
require(
  'pages/topics-and-skills-dashboard-page/topics-list/' +
  'topics-list.directive.ts');

require('components/entity-creation-services/skill-creation.service.ts');
require('components/entity-creation-services/topic-creation.service.ts');
require('components/rubrics-editor/rubrics-editor.directive.ts');

require('domain/skill/RubricObjectFactory.ts');
require('domain/skill/SkillObjectFactory.ts');
require(
  'domain/topics_and_skills_dashboard/' +
  'topics-and-skills-dashboard-backend-api.service.ts'
);
require('domain/utilities/url-interpolation.service.ts');
require('services/alerts.service.ts');

require(
  'pages/topics-and-skills-dashboard-page/' +
  'topics-and-skills-dashboard-page.constants.ajs.ts');

angular.module('oppia').directive('topicsAndSkillsDashboardPage', [
  'UrlInterpolationService', function(
      UrlInterpolationService) {
    return {
      restrict: 'E',
      scope: {},
      bindToController: {},
      templateUrl: UrlInterpolationService.getDirectiveTemplateUrl(
        '/pages/topics-and-skills-dashboard-page/' +
        'topics-and-skills-dashboard-page.directive.html'),
      controllerAs: '$ctrl',
      controller: [
        '$http', '$rootScope', '$scope', '$uibModal', '$window',
        'AlertsService', 'RubricObjectFactory', 'SkillCreationService',
        'SkillObjectFactory', 'TopicCreationService',
        'TopicsAndSkillsDashboardBackendApiService', 'UrlInterpolationService',
        'EVENT_TOPICS_AND_SKILLS_DASHBOARD_REINITIALIZED',
        'EVENT_TYPE_SKILL_CREATION_ENABLED',
        'EVENT_TYPE_TOPIC_CREATION_ENABLED',
        'FATAL_ERROR_CODES', 'SKILL_DIFFICULTIES',
        'MAX_CHARS_IN_SKILL_DESCRIPTION', 'SKILL_DESCRIPTION_STATUS_VALUES',
        function(
            $http, $rootScope, $scope, $uibModal, $window,
            AlertsService, RubricObjectFactory, SkillCreationService,
            SkillObjectFactory, TopicCreationService,
            TopicsAndSkillsDashboardBackendApiService, UrlInterpolationService,
            EVENT_TOPICS_AND_SKILLS_DASHBOARD_REINITIALIZED,
            EVENT_TYPE_SKILL_CREATION_ENABLED,
            EVENT_TYPE_TOPIC_CREATION_ENABLED,
            FATAL_ERROR_CODES, SKILL_DIFFICULTIES,
            MAX_CHARS_IN_SKILL_DESCRIPTION, SKILL_DESCRIPTION_STATUS_VALUES) {
          var ctrl = this;
          var _initDashboard = function(stayInSameTab) {
            TopicsAndSkillsDashboardBackendApiService.fetchDashboardData().then(
              function(response) {
                ctrl.topicSummaries = response.topic_summary_dicts;
                ctrl.editableTopicSummaries = ctrl.topicSummaries.filter(
                  function(summary) {
                    return summary.can_edit_topic === true;
                  }
                );
<<<<<<< HEAD
                ctrl.skillsCategorizedByTopics =
                  response.data.categorized_skills_dict;
                ctrl.untriagedSkillSummaries =
                  response.data.untriaged_skill_summary_dicts;
                ctrl.mergeableSkillSummaries =
                  response.data.mergeable_skill_summary_dicts;
=======
                ctrl.untriagedSkillSummaries = (
                  response.untriaged_skill_summary_dicts);
                ctrl.mergeableSkillSummaries = (
                  response.mergeable_skill_summary_dicts);
>>>>>>> d93e1f27
                if (!stayInSameTab || !ctrl.activeTab) {
                  ctrl.activeTab = ctrl.TAB_NAME_TOPICS;
                }
                ctrl.userCanCreateTopic = response.can_create_topic;
                ctrl.userCanCreateSkill = response.can_create_skill;
                $rootScope.$broadcast(
                  EVENT_TYPE_TOPIC_CREATION_ENABLED, ctrl.userCanCreateTopic);
                $rootScope.$broadcast(
                  EVENT_TYPE_SKILL_CREATION_ENABLED, ctrl.userCanCreateSkill);
                ctrl.userCanDeleteTopic = response.can_delete_topic;
                ctrl.userCanDeleteSkill = response.can_delete_skill;
                $rootScope.$apply();
                if (ctrl.topicSummaries.length === 0 &&
                    ctrl.untriagedSkillSummaries.length !== 0) {
                  ctrl.activeTab = ctrl.TAB_NAME_UNTRIAGED_SKILLS;
                }
              },
              function(errorResponse) {
                if (FATAL_ERROR_CODES.indexOf(errorResponse.status) !== -1) {
                  AlertsService.addWarning('Failed to get dashboard data');
                } else {
                  AlertsService.addWarning(
                    'Unexpected error code from the server.');
                }
              }
            );
          };

          ctrl.isTopicTabHelpTextVisible = function() {
            return (
              (ctrl.topicSummaries.length === 0) &&
              (ctrl.untriagedSkillSummaries.length > 0));
          };
          ctrl.isSkillsTabHelpTextVisible = function() {
            return (
              (ctrl.untriagedSkillSummaries.length === 0) &&
              (ctrl.topicSummaries.length > 0));
          };
          ctrl.setActiveTab = function(tabName) {
            ctrl.activeTab = tabName;
          };
          ctrl.createTopic = function() {
            TopicCreationService.createNewTopic();
          };
          ctrl.createSkill = function() {
            var rubrics = [
              RubricObjectFactory.create(SKILL_DIFFICULTIES[0], []),
              RubricObjectFactory.create(SKILL_DIFFICULTIES[1], ['']),
              RubricObjectFactory.create(SKILL_DIFFICULTIES[2], [])];
            $uibModal.open({
              templateUrl: UrlInterpolationService.getDirectiveTemplateUrl(
                '/pages/topics-and-skills-dashboard-page/templates/' +
                'create-new-skill-modal.template.html'),
              backdrop: 'static',
              controller: [
                '$scope', '$uibModalInstance',
                function($scope, $uibModalInstance) {
                  $scope.newSkillDescription = '';
                  $scope.rubrics = rubrics;
                  $scope.errorMsg = '';
                  $scope.bindableDict = {
                    displayedConceptCardExplanation: ''
                  };
                  $scope.MAX_CHARS_IN_SKILL_DESCRIPTION = (
                    MAX_CHARS_IN_SKILL_DESCRIPTION);
                  var newExplanationObject = null;

                  $scope.$watch('newSkillDescription', function() {
                    if (
                      SkillCreationService.getSkillDescriptionStatus() !==
                      SKILL_DESCRIPTION_STATUS_VALUES.STATUS_DISABLED) {
                      var initParagraph = document.createElement('p');
                      var explanations = $scope.rubrics[1].getExplanations();
                      var newExplanation = document.createTextNode(
                        $scope.newSkillDescription);
                      initParagraph.appendChild(newExplanation);
                      explanations[0] = initParagraph.outerHTML;
                      $scope.rubrics[1].setExplanations(explanations);
                      SkillCreationService.markChangeInSkillDescription();
                    }
                  });

                  $scope.onSaveExplanation = function(explanationObject) {
                    newExplanationObject = explanationObject.toBackendDict();
                    $scope.bindableDict.displayedConceptCardExplanation =
                      explanationObject.getHtml();
                  };

                  $scope.onSaveRubric = function(difficulty, explanations) {
                    for (var idx in $scope.rubrics) {
                      if ($scope.rubrics[idx].getDifficulty() === difficulty) {
                        $scope.rubrics[idx].setExplanations(explanations);
                      }
                    }
                  };

                  $scope.resetErrorMsg = function() {
                    $scope.errorMsg = '';
                  };

                  $scope.createNewSkill = function() {
                    if (
                      !SkillObjectFactory.hasValidDescription(
                        $scope.newSkillDescription)) {
                      $scope.errorMsg = (
                        'Please use a non-empty description consisting of ' +
                        'alphanumeric characters, spaces and/or hyphens.');
                      return;
                    }
                    $uibModalInstance.close({
                      description: $scope.newSkillDescription,
                      rubrics: $scope.rubrics,
                      explanation: newExplanationObject
                    });
                  };

                  $scope.cancel = function() {
                    SkillCreationService.resetSkillDescriptionStatusMarker();
                    $uibModalInstance.dismiss('cancel');
                  };
                }
              ]
            }).result.then(function(result) {
              SkillCreationService.createNewSkill(
                result.description, result.rubrics, result.explanation, []);
            });
          };
          ctrl.$onInit = function() {
            ctrl.TAB_NAME_TOPICS = 'topics';
            ctrl.TAB_NAME_UNTRIAGED_SKILLS = 'untriagedSkills';
            ctrl.TAB_NAME_UNPUBLISHED_SKILLS = 'unpublishedSkills';
            $scope.$on(
              EVENT_TOPICS_AND_SKILLS_DASHBOARD_REINITIALIZED, function(
                  evt, stayInSameTab) {
                _initDashboard(stayInSameTab);
              }
            );
            // The _initDashboard function is written separately since it is
            // also called in $scope.$on when some external events are
            // triggered.
            _initDashboard(false);
          };
        }
      ]
    };
  }]);<|MERGE_RESOLUTION|>--- conflicted
+++ resolved
@@ -85,19 +85,10 @@
                     return summary.can_edit_topic === true;
                   }
                 );
-<<<<<<< HEAD
-                ctrl.skillsCategorizedByTopics =
-                  response.data.categorized_skills_dict;
-                ctrl.untriagedSkillSummaries =
-                  response.data.untriaged_skill_summary_dicts;
-                ctrl.mergeableSkillSummaries =
-                  response.data.mergeable_skill_summary_dicts;
-=======
                 ctrl.untriagedSkillSummaries = (
                   response.untriaged_skill_summary_dicts);
                 ctrl.mergeableSkillSummaries = (
                   response.mergeable_skill_summary_dicts);
->>>>>>> d93e1f27
                 if (!stayInSameTab || !ctrl.activeTab) {
                   ctrl.activeTab = ctrl.TAB_NAME_TOPICS;
                 }
