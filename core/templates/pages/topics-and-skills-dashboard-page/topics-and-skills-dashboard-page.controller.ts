// Copyright 2018 The Oppia Authors. All Rights Reserved.
//
// Licensed under the Apache License, Version 2.0 (the "License");
// you may not use this file except in compliance with the License.
// You may obtain a copy of the License at
//
//      http://www.apache.org/licenses/LICENSE-2.0
//
// Unless required by applicable law or agreed to in writing, software
// distributed under the License is distributed on an "AS-IS" BASIS,
// WITHOUT WARRANTIES OR CONDITIONS OF ANY KIND, either express or implied.
// See the License for the specific language governing permissions and
// limitations under the License.

/**
 * @fileoverview Controllers for the topics and skills dashboard.
 */

require('base-components/base-content.directive.ts');
require(
  'components/common-layout-directives/common-elements/' +
  'background-banner.component.ts');

require(
  'components/forms/custom-forms-directives/select2-dropdown.directive.ts');
require('components/entity-creation-services/skill-creation.service.ts');
require('components/entity-creation-services/topic-creation.service.ts');
require('components/rubrics-editor/rubrics-editor.directive.ts');

require('domain/skill/RubricObjectFactory.ts');
require('domain/topics_and_skills_dashboard/' +
  'TopicsAndSkillsDashboardFilterObjectFactory.ts');
require('domain/skill/SkillObjectFactory.ts');
require(
  'domain/topics_and_skills_dashboard/' +
  'topics-and-skills-dashboard-backend-api.service.ts');
require('domain/utilities/url-interpolation.service.ts');
<<<<<<< HEAD
=======
require('services/alerts.service.ts');
require('services/image-local-storage.service.ts');

>>>>>>> 132b9d8f
require(
  'pages/topics-and-skills-dashboard-page/' +
  'create-new-skill.modal.controller.ts');
require(
  'pages/topics-and-skills-dashboard-page/skills-list/' +
  'skills-list.directive.ts');
require(
  'pages/topics-and-skills-dashboard-page/topics-list/' +
  'topics-list.directive.ts');
require(
  'pages/topics-and-skills-dashboard-page/' +
  'topics-and-skills-dashboard-page.service');
require('pages/topics-and-skills-dashboard-page/' +
    'topics-and-skills-dashboard-page.constants.ajs.ts');
require('services/alerts.service.ts');


angular.module('oppia').directive('topicsAndSkillsDashboardPage', [
  'UrlInterpolationService', function(
      UrlInterpolationService) {
    return {
      restrict: 'E',
      scope: {},
      bindToController: {},
      templateUrl: UrlInterpolationService.getDirectiveTemplateUrl(
        '/pages/topics-and-skills-dashboard-page/' +
        'topics-and-skills-dashboard-page.directive.html'),
      controllerAs: '$ctrl',
      controller: [
<<<<<<< HEAD
        '$timeout', '$http', '$rootScope', '$scope', '$uibModal', '$window',
        'AlertsService', 'TopicsAndSkillsDashboardFilterObjectFactory',
=======
        '$http', '$rootScope', '$scope', '$uibModal', '$window',
        'AlertsService', 'ContextService', 'ImageLocalStorageService',
>>>>>>> 132b9d8f
        'RubricObjectFactory', 'SkillCreationService',
        'SkillObjectFactory', 'TopicCreationService',
        'TopicsAndSkillsDashboardBackendApiService',
        'TopicsAndSkillsDashboardPageService', 'UrlInterpolationService',
        'ALLOWED_TOPIC_CATEGORIES',
        'EVENT_TOPICS_AND_SKILLS_DASHBOARD_REINITIALIZED',
        'EVENT_TYPE_SKILL_CREATION_ENABLED',
        'EVENT_TYPE_TOPIC_CREATION_ENABLED',
        'FATAL_ERROR_CODES', 'SKILL_DIFFICULTIES',
        'MAX_CHARS_IN_SKILL_DESCRIPTION', 'SKILL_DESCRIPTION_STATUS_VALUES',
        'TOPIC_FILTER_DEFAULT_CATEGORY', 'TOPIC_SORT_OPTIONS',
        'TOPIC_PUBLISHED_OPTIONS',
        function(
<<<<<<< HEAD
            $timeout, $http, $rootScope, $scope, $uibModal, $window,
            AlertsService, TopicsAndSkillsDashboardFilterObjectFactory,
=======
            $http, $rootScope, $scope, $uibModal, $window,
            AlertsService, ContextService, ImageLocalStorageService,
>>>>>>> 132b9d8f
            RubricObjectFactory, SkillCreationService,
            SkillObjectFactory, TopicCreationService,
            TopicsAndSkillsDashboardBackendApiService,
            TopicsAndSkillsDashboardPageService, UrlInterpolationService,
            ALLOWED_TOPIC_CATEGORIES,
            EVENT_TOPICS_AND_SKILLS_DASHBOARD_REINITIALIZED,
            EVENT_TYPE_SKILL_CREATION_ENABLED,
            EVENT_TYPE_TOPIC_CREATION_ENABLED,
            FATAL_ERROR_CODES, SKILL_DIFFICULTIES,
            MAX_CHARS_IN_SKILL_DESCRIPTION, SKILL_DESCRIPTION_STATUS_VALUES,
            TOPIC_FILTER_DEFAULT_CATEGORY, TOPIC_SORT_OPTIONS,
            TOPIC_PUBLISHED_OPTIONS) {
          var ctrl = this;

          /**
           * Calls the TopicsAndSkillsDashboardBackendApiService and fetches
           * the topics and skills dashboard data.
           * @param {Boolean} stayInSameTab - To stay in the same tab or not.
           */
          ctrl._initDashboard = function(stayInSameTab) {
            TopicsAndSkillsDashboardBackendApiService.fetchDashboardData().then(
              function(response) {
                ctrl.totalTopicSummaries = response.topic_summary_dicts;
                ctrl.topicSummaries = response.topic_summary_dicts;
                ctrl.totalEntityCountToDisplay = ctrl.topicSummaries.length;
                ctrl.currentCount = ctrl.totalEntityCountToDisplay;
                ctrl.activeTab = ctrl.TAB_NAME_TOPICS;
                ctrl.goToPageNumber(0);
                ctrl.editableTopicSummaries = ctrl.topicSummaries.filter(
                  function(summary) {
                    return summary.can_edit_topic === true;
                  }
                );
                ctrl.untriagedSkillSummaries =
                    response.untriaged_skill_summary_dicts;
                ctrl.totalUntriagedSkillSummaries =
                    ctrl.untriagedSkillSummaries;
                ctrl.mergeableSkillSummaries =
                    response.mergeable_skill_summary_dicts;
                if (!stayInSameTab || !ctrl.activeTab) {
                  ctrl.activeTab = ctrl.TAB_NAME_TOPICS;
                }
                ctrl.userCanCreateTopic = response.can_create_topic;
                ctrl.userCanCreateSkill = response.can_create_skill;
                $rootScope.$broadcast(
                  EVENT_TYPE_TOPIC_CREATION_ENABLED, ctrl.userCanCreateTopic);
                $rootScope.$broadcast(
                  EVENT_TYPE_SKILL_CREATION_ENABLED, ctrl.userCanCreateSkill);
                ctrl.userCanDeleteTopic = response.can_delete_topic;
                ctrl.userCanDeleteSkill = response.can_delete_skill;

                if (ctrl.topicSummaries.length === 0 &&
                    ctrl.untriagedSkillSummaries.length !== 0) {
                  ctrl.activeTab = ctrl.TAB_NAME_UNTRIAGED_SKILLS;
                }
                ctrl.applyFilters();
                $rootScope.$apply();
              },
              function(errorResponse) {
                if (FATAL_ERROR_CODES.indexOf(errorResponse.status) !== -1) {
                  AlertsService.addWarning('Failed to get dashboard data.');
                } else {
                  AlertsService.addWarning(
                    'Unexpected error code from the server.');
                }
              }
            );
          };

          /**
           * Sets the active tab to topics or skills.
           * @param {String} tabName - name of the tab to set.
           */
          ctrl.setActiveTab = function(tabName) {
            ctrl.activeTab = tabName;
            if (ctrl.activeTab === ctrl.TAB_NAME_TOPICS) {
              ctrl.goToPageNumber(ctrl.topicPageNumber);
            } else if (ctrl.activeTab === ctrl.TAB_NAME_UNTRIAGED_SKILLS) {
              ctrl.goToPageNumber(ctrl.skillPageNumber);
            }
          };

          ctrl.createTopic = function() {
            TopicCreationService.createNewTopic();
          };

          ctrl.createSkill = function() {
<<<<<<< HEAD
=======
            var rubrics = [
              RubricObjectFactory.create(SKILL_DIFFICULTIES[0], []),
              RubricObjectFactory.create(SKILL_DIFFICULTIES[1], ['']),
              RubricObjectFactory.create(SKILL_DIFFICULTIES[2], [])];
            ContextService.setImageSaveDestinationToLocalStorage();
>>>>>>> 132b9d8f
            $uibModal.open({
              templateUrl: UrlInterpolationService.getDirectiveTemplateUrl(
                '/pages/topics-and-skills-dashboard-page/templates/' +
                'create-new-skill-modal.template.html'),
              backdrop: 'static',
<<<<<<< HEAD
              controller: 'CreateNewSkillModal'
=======
              controller: [
                '$scope', '$uibModalInstance',
                function($scope, $uibModalInstance) {
                  $scope.newSkillDescription = '';
                  $scope.rubrics = rubrics;
                  $scope.errorMsg = '';
                  $scope.bindableDict = {
                    displayedConceptCardExplanation: ''
                  };
                  $scope.MAX_CHARS_IN_SKILL_DESCRIPTION = (
                    MAX_CHARS_IN_SKILL_DESCRIPTION);
                  var newExplanationObject = null;

                  $scope.$watch('newSkillDescription', function() {
                    if (
                      SkillCreationService.getSkillDescriptionStatus() !==
                      SKILL_DESCRIPTION_STATUS_VALUES.STATUS_DISABLED) {
                      var initParagraph = document.createElement('p');
                      var explanations = $scope.rubrics[1].getExplanations();
                      var newExplanation = document.createTextNode(
                        $scope.newSkillDescription);
                      initParagraph.appendChild(newExplanation);
                      explanations[0] = initParagraph.outerHTML;
                      $scope.rubrics[1].setExplanations(explanations);
                      SkillCreationService.markChangeInSkillDescription();
                    }
                  });

                  $scope.onSaveExplanation = function(explanationObject) {
                    newExplanationObject = explanationObject.toBackendDict();
                    $scope.bindableDict.displayedConceptCardExplanation =
                      explanationObject.getHtml();
                  };

                  $scope.onSaveRubric = function(difficulty, explanations) {
                    for (var idx in $scope.rubrics) {
                      if ($scope.rubrics[idx].getDifficulty() === difficulty) {
                        $scope.rubrics[idx].setExplanations(explanations);
                      }
                    }
                  };

                  $scope.resetErrorMsg = function() {
                    $scope.errorMsg = '';
                  };

                  $scope.createNewSkill = function() {
                    if (
                      !SkillObjectFactory.hasValidDescription(
                        $scope.newSkillDescription)) {
                      $scope.errorMsg = (
                        'Please use a non-empty description consisting of ' +
                        'alphanumeric characters, spaces and/or hyphens.');
                      return;
                    }
                    $uibModalInstance.close({
                      description: $scope.newSkillDescription,
                      rubrics: $scope.rubrics,
                      explanation: newExplanationObject
                    });
                  };

                  $scope.cancel = function() {
                    ImageLocalStorageService.flushStoredImagesData();
                    SkillCreationService.resetSkillDescriptionStatusMarker();
                    $uibModalInstance.dismiss('cancel');
                  };
                }
              ]
>>>>>>> 132b9d8f
            }).result.then(function(result) {
              ContextService.resetImageSaveDestination();
              SkillCreationService.createNewSkill(
                result.description, result.rubrics, result.explanation, []);
            });
          };
          /**
           * @param {Number} pageNumber - Page number to navigate to.
           */
          ctrl.goToPageNumber = function(pageNumber) {
            if (ctrl.activeTab === ctrl.TAB_NAME_TOPICS) {
              ctrl.topicPageNumber = pageNumber;
              ctrl.pageNumber = ctrl.topicPageNumber;
              ctrl.displayedTopicSummaries =
                  ctrl.topicSummaries.slice(
                    pageNumber * ctrl.itemsPerPage,
                    (pageNumber + 1) * ctrl.itemsPerPage);
            } else if (ctrl.activeTab === ctrl.TAB_NAME_UNTRIAGED_SKILLS) {
              ctrl.totalEntityCountToDisplay =
                  ctrl.totalUntriagedSkillSummaries.length;
              ctrl.skillPageNumber = pageNumber;
              ctrl.pageNumber = ctrl.skillPageNumber;
              ctrl.untriagedSkillSummaries =
                  ctrl.totalUntriagedSkillSummaries.slice(
                    pageNumber * ctrl.itemsPerPage,
                    (pageNumber + 1) * ctrl.itemsPerPage);
            }
          };
          /**
           * @param {String} direction - Direction, whether to change the
           * page to left or right by 1.
           */
          ctrl.changePageByOne = function(direction) {
            ctrl.lastPage = parseInt(
              String(ctrl.totalEntityCountToDisplay / ctrl.itemsPerPage));
            if (direction === ctrl.MOVE_TO_PREV_PAGE && ctrl.pageNumber >= 1) {
              ctrl.goToPageNumber(ctrl.pageNumber - 1);
            } else if (direction === ctrl.MOVE_TO_NEXT_PAGE &&
                ctrl.pageNumber < ctrl.lastPage) {
              ctrl.goToPageNumber(ctrl.pageNumber + 1);
            }
          };

          ctrl.applyFilters = function() {
            ctrl.topicSummaries = (
              TopicsAndSkillsDashboardPageService.getFilteredTopics(
                ctrl.totalTopicSummaries, ctrl.filterObject));

            ctrl.displayedTopicSummaries =
                ctrl.topicSummaries.slice(0, ctrl.itemsPerPage);
            ctrl.currentCount = ctrl.topicSummaries.length;
            ctrl.goToPageNumber(0);
            $scope.$applyAsync();
            _forceSelect2Refresh();
          };

          var _forceSelect2Refresh = function() {
            ctrl.select2DropdownIsShown = false;
            $timeout(function() {
              ctrl.select2DropdownIsShown = true;
            }, 100);
          };

          ctrl.resetFilters = function() {
            ctrl.topicSummaries = ctrl.totalTopicSummaries;
            ctrl.currentCount = ctrl.totalEntityCountToDisplay;
            ctrl.filterObject.reset();
            ctrl.applyFilters();
          };

          ctrl.refreshPagination = function() {
            ctrl.goToPageNumber(0);
          };

          ctrl.$onInit = function() {
            ctrl.TAB_NAME_TOPICS = 'topics';
            ctrl.activeTab = ctrl.TAB_NAME_TOPICS;
            ctrl.MOVE_TO_NEXT_PAGE = 'next_page';
            ctrl.MOVE_TO_PREV_PAGE = 'prev_page';
            ctrl.TAB_NAME_UNTRIAGED_SKILLS = 'untriagedSkills';
            ctrl.TAB_NAME_UNPUBLISHED_SKILLS = 'unpublishedSkills';
            ctrl.pageNumber = 0;
            ctrl.topicPageNumber = 0;
            ctrl.itemsPerPage = 10;
            ctrl.skillPageNumber = 0;
            ctrl.selectedIndex = null;
            ctrl.itemsPerPageChoice = [10, 15, 20];
            ctrl.filterObject = (
              TopicsAndSkillsDashboardFilterObjectFactory.createDefault());
            ctrl.categories = angular.copy(ALLOWED_TOPIC_CATEGORIES);
            // Adding this since karma tests adds
            // TOPIC_FILTER_DEFAULT_CATEGORY for every it block.
            if (!ctrl.categories.includes(TOPIC_FILTER_DEFAULT_CATEGORY)) {
              ctrl.categories.unshift(TOPIC_FILTER_DEFAULT_CATEGORY);
            }
            ctrl.sortOptions = [];
            for (let key in TOPIC_SORT_OPTIONS) {
              ctrl.sortOptions.push(TOPIC_SORT_OPTIONS[key]);
            }
            ctrl.statusOptions = [];
            for (let key in TOPIC_PUBLISHED_OPTIONS) {
              ctrl.statusOptions.push(TOPIC_PUBLISHED_OPTIONS[key]);
            }
            ctrl.select2DropdownIsShown = true;

            ctrl.generateNumbersTillRange = function(range) {
              var arr = [];
              for (var i = 0; i < range; i++) {
                arr.push(i);
              }
              return arr;
            };
            $scope.$on(
              EVENT_TOPICS_AND_SKILLS_DASHBOARD_REINITIALIZED, function(
                  evt, stayInSameTab) {
                ctrl._initDashboard(stayInSameTab);
              }
            );
            // The _initDashboard function is written separately since it is
            // also called in $scope.$on when some external events are
            // triggered.
            ctrl._initDashboard(false);
          };
        }
      ]
    };
  }]);<|MERGE_RESOLUTION|>--- conflicted
+++ resolved
@@ -35,12 +35,6 @@
   'domain/topics_and_skills_dashboard/' +
   'topics-and-skills-dashboard-backend-api.service.ts');
 require('domain/utilities/url-interpolation.service.ts');
-<<<<<<< HEAD
-=======
-require('services/alerts.service.ts');
-require('services/image-local-storage.service.ts');
-
->>>>>>> 132b9d8f
 require(
   'pages/topics-and-skills-dashboard-page/' +
   'create-new-skill.modal.controller.ts');
@@ -56,6 +50,7 @@
 require('pages/topics-and-skills-dashboard-page/' +
     'topics-and-skills-dashboard-page.constants.ajs.ts');
 require('services/alerts.service.ts');
+require('services/image-local-storage.service.ts');
 
 
 angular.module('oppia').directive('topicsAndSkillsDashboardPage', [
@@ -70,13 +65,10 @@
         'topics-and-skills-dashboard-page.directive.html'),
       controllerAs: '$ctrl',
       controller: [
-<<<<<<< HEAD
         '$timeout', '$http', '$rootScope', '$scope', '$uibModal', '$window',
-        'AlertsService', 'TopicsAndSkillsDashboardFilterObjectFactory',
-=======
-        '$http', '$rootScope', '$scope', '$uibModal', '$window',
-        'AlertsService', 'ContextService', 'ImageLocalStorageService',
->>>>>>> 132b9d8f
+        'AlertsService',
+          'ContextService', 'ImageLocalStorageService',
+          'TopicsAndSkillsDashboardFilterObjectFactory',
         'RubricObjectFactory', 'SkillCreationService',
         'SkillObjectFactory', 'TopicCreationService',
         'TopicsAndSkillsDashboardBackendApiService',
@@ -90,13 +82,8 @@
         'TOPIC_FILTER_DEFAULT_CATEGORY', 'TOPIC_SORT_OPTIONS',
         'TOPIC_PUBLISHED_OPTIONS',
         function(
-<<<<<<< HEAD
             $timeout, $http, $rootScope, $scope, $uibModal, $window,
             AlertsService, TopicsAndSkillsDashboardFilterObjectFactory,
-=======
-            $http, $rootScope, $scope, $uibModal, $window,
-            AlertsService, ContextService, ImageLocalStorageService,
->>>>>>> 132b9d8f
             RubricObjectFactory, SkillCreationService,
             SkillObjectFactory, TopicCreationService,
             TopicsAndSkillsDashboardBackendApiService,
@@ -184,92 +171,12 @@
           };
 
           ctrl.createSkill = function() {
-<<<<<<< HEAD
-=======
-            var rubrics = [
-              RubricObjectFactory.create(SKILL_DIFFICULTIES[0], []),
-              RubricObjectFactory.create(SKILL_DIFFICULTIES[1], ['']),
-              RubricObjectFactory.create(SKILL_DIFFICULTIES[2], [])];
-            ContextService.setImageSaveDestinationToLocalStorage();
->>>>>>> 132b9d8f
             $uibModal.open({
               templateUrl: UrlInterpolationService.getDirectiveTemplateUrl(
                 '/pages/topics-and-skills-dashboard-page/templates/' +
                 'create-new-skill-modal.template.html'),
               backdrop: 'static',
-<<<<<<< HEAD
               controller: 'CreateNewSkillModal'
-=======
-              controller: [
-                '$scope', '$uibModalInstance',
-                function($scope, $uibModalInstance) {
-                  $scope.newSkillDescription = '';
-                  $scope.rubrics = rubrics;
-                  $scope.errorMsg = '';
-                  $scope.bindableDict = {
-                    displayedConceptCardExplanation: ''
-                  };
-                  $scope.MAX_CHARS_IN_SKILL_DESCRIPTION = (
-                    MAX_CHARS_IN_SKILL_DESCRIPTION);
-                  var newExplanationObject = null;
-
-                  $scope.$watch('newSkillDescription', function() {
-                    if (
-                      SkillCreationService.getSkillDescriptionStatus() !==
-                      SKILL_DESCRIPTION_STATUS_VALUES.STATUS_DISABLED) {
-                      var initParagraph = document.createElement('p');
-                      var explanations = $scope.rubrics[1].getExplanations();
-                      var newExplanation = document.createTextNode(
-                        $scope.newSkillDescription);
-                      initParagraph.appendChild(newExplanation);
-                      explanations[0] = initParagraph.outerHTML;
-                      $scope.rubrics[1].setExplanations(explanations);
-                      SkillCreationService.markChangeInSkillDescription();
-                    }
-                  });
-
-                  $scope.onSaveExplanation = function(explanationObject) {
-                    newExplanationObject = explanationObject.toBackendDict();
-                    $scope.bindableDict.displayedConceptCardExplanation =
-                      explanationObject.getHtml();
-                  };
-
-                  $scope.onSaveRubric = function(difficulty, explanations) {
-                    for (var idx in $scope.rubrics) {
-                      if ($scope.rubrics[idx].getDifficulty() === difficulty) {
-                        $scope.rubrics[idx].setExplanations(explanations);
-                      }
-                    }
-                  };
-
-                  $scope.resetErrorMsg = function() {
-                    $scope.errorMsg = '';
-                  };
-
-                  $scope.createNewSkill = function() {
-                    if (
-                      !SkillObjectFactory.hasValidDescription(
-                        $scope.newSkillDescription)) {
-                      $scope.errorMsg = (
-                        'Please use a non-empty description consisting of ' +
-                        'alphanumeric characters, spaces and/or hyphens.');
-                      return;
-                    }
-                    $uibModalInstance.close({
-                      description: $scope.newSkillDescription,
-                      rubrics: $scope.rubrics,
-                      explanation: newExplanationObject
-                    });
-                  };
-
-                  $scope.cancel = function() {
-                    ImageLocalStorageService.flushStoredImagesData();
-                    SkillCreationService.resetSkillDescriptionStatusMarker();
-                    $uibModalInstance.dismiss('cancel');
-                  };
-                }
-              ]
->>>>>>> 132b9d8f
             }).result.then(function(result) {
               ContextService.resetImageSaveDestination();
               SkillCreationService.createNewSkill(
