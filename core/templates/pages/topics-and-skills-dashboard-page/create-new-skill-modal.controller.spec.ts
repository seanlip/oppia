// Copyright 2020 The Oppia Authors. All Rights Reserved.
//
// Licensed under the Apache License, Version 2.0 (the "License");
// you may not use this file except in compliance with the License.
// You may obtain a copy of the License at
//
//      http://www.apache.org/licenses/LICENSE-2.0
//
// Unless required by applicable law or agreed to in writing, software
// distributed under the License is distributed on an "AS-IS" BASIS,
// WITHOUT WARRANTIES OR CONDITIONS OF ANY KIND, either express or implied.
// See the License for the specific language governing permissions and
// limitations under the License.

/**
 * @fileoverview Unit tests for the Create new skill modal controller.
 */

import { UpgradedServices } from 'services/UpgradedServices';

describe('Create new skill modal', function() {
  beforeEach(angular.mock.module('oppia'));

  beforeEach(angular.mock.module('oppia', function($provide) {
    var ugs = new UpgradedServices();
    for (let [key, value] of Object.entries(ugs.getUpgradedServices())) {
      $provide.value(key, value);
    }
  }));

  var $scope = null;
  var $uibModalInstance = null;
  var skillDifficulties = null;
  var RubricObjectFactory = null;
  var COMPONENT_NAME_EXPLANATION = null;
  var SubtitledHtmlObjectFactory = null;
  beforeEach(angular.mock.inject(function($injector, $controller) {
    var $rootScope = $injector.get('$rootScope');
    $uibModalInstance = jasmine.createSpyObj(
      '$uibModalInstance', ['close', 'dismiss']);
    skillDifficulties = $injector.get('SKILL_DIFFICULTIES');
    COMPONENT_NAME_EXPLANATION = $injector.get('COMPONENT_NAME_EXPLANATION');
    RubricObjectFactory = $injector.get('RubricObjectFactory');
    SubtitledHtmlObjectFactory = $injector.get('SubtitledHtmlObjectFactory');
    $scope = $rootScope.$new();
    $controller('CreateNewSkillModalController', {
      $scope: $scope,
      $uibModalInstance: $uibModalInstance,
    });
  }));

  it('should initialize $scope properties after controller is initialized',
    function() {
      var rubrics = [
        RubricObjectFactory.create(skillDifficulties[0], []),
        RubricObjectFactory.create(skillDifficulties[1], ['']),
        RubricObjectFactory.create(skillDifficulties[2], [])];

      expect($scope.newSkillDescription).toEqual('');
      expect($scope.errorMsg).toEqual('');
      expect($scope.conceptCardExplanationEditorIsShown).toEqual(false);
      expect($scope.bindableDict.displayedConceptCardExplanation).toEqual('');
      expect($scope.HTML_SCHEMA).toEqual({type: 'html'});
      expect($scope.MAX_CHARS_IN_SKILL_DESCRIPTION).toEqual(100);
      expect($scope.newExplanationObject).toEqual(null);
      expect($scope.rubrics).toEqual(rubrics);
    });

  it('should open the concept card editor when clicking on open concept card' +
    ' explanation editor', function() {
    expect($scope.conceptCardExplanationEditorIsShown).toEqual(false);
    $scope.openConceptCardExplanationEditor();
    expect($scope.conceptCardExplanationEditorIsShown).toEqual(true);
  });

  it('should update the rubrics explanation and clear error message when' +
    ' changing skill description', function() {
    $scope.errorMsg = 'Please enter a valid description';
    $scope.newSkillDescription = 'Addition';
    $scope.updateSkillDescription();
    expect($scope.rubrics[1].getExplanations()).toEqual(['Addition']);
    expect($scope.errorMsg).toEqual('');
  });

  it('should dismiss modal when clicking on cancel button', function() {
    $scope.cancel();
    expect($uibModalInstance.dismiss).toHaveBeenCalledWith('cancel');
  });

  it('should add error message text when skill description is invalid',
    function() {
      var errorString = (
        'Please use a non-empty description consisting of ' +
        'alphanumeric characters, spaces and/or hyphens.');

      $scope.newSkillDescription = '';
      $scope.createNewSkill();
      expect($scope.errorMsg).toEqual(errorString);
      $scope.resetErrorMsg();

      $scope.newSkillDescription = 'valid';
      $scope.createNewSkill();
      expect($scope.errorMsg).toEqual('');
      $scope.resetErrorMsg();

      $scope.newSkillDescription = 'invalidvalid>>';
      $scope.createNewSkill();
      expect($scope.errorMsg).toEqual(errorString);
    });

<<<<<<< HEAD
  it('should close the modal with skill input values', function() {
=======
  it('should return if the skill description is valid', function() {
    $scope.newSkillDescription = 'valid';
    expect($scope.isSkillDescriptionValid()).toBe(true);
    $scope.newSkillDescription = 'invalid{{}}';
    expect($scope.isSkillDescriptionValid()).toBe(false);
    $scope.newSkillDescription = 'valid';
    expect($scope.isSkillDescriptionValid()).toBe(true);
  });

  it('should close the modal with skill input values ', function() {
>>>>>>> 66e9f1aa
    var rubrics = [
      RubricObjectFactory.create(skillDifficulties[0], []),
      RubricObjectFactory.create(skillDifficulties[1], ['Large addition']),
      RubricObjectFactory.create(skillDifficulties[2], [])];
    var explanationObject = SubtitledHtmlObjectFactory.createDefault(
      $scope.bindableDict.displayedConceptCardExplanation,
      COMPONENT_NAME_EXPLANATION);
    var newExplanationObject = explanationObject.toBackendDict();

    $scope.newSkillDescription = 'Large addition';
    $scope.updateSkillDescription();
    $scope.createNewSkill();
    expect($uibModalInstance.close).toHaveBeenCalledWith({
      description: 'Large addition',
      rubrics: rubrics,
      explanation: newExplanationObject
    });
  });
});<|MERGE_RESOLUTION|>--- conflicted
+++ resolved
@@ -108,9 +108,6 @@
       expect($scope.errorMsg).toEqual(errorString);
     });
 
-<<<<<<< HEAD
-  it('should close the modal with skill input values', function() {
-=======
   it('should return if the skill description is valid', function() {
     $scope.newSkillDescription = 'valid';
     expect($scope.isSkillDescriptionValid()).toBe(true);
@@ -120,8 +117,7 @@
     expect($scope.isSkillDescriptionValid()).toBe(true);
   });
 
-  it('should close the modal with skill input values ', function() {
->>>>>>> 66e9f1aa
+  it('should close the modal with skill input values', function() {
     var rubrics = [
       RubricObjectFactory.create(skillDifficulties[0], []),
       RubricObjectFactory.create(skillDifficulties[1], ['Large addition']),
