--- conflicted
+++ resolved
@@ -12,14 +12,8 @@
 // See the License for the specific language governing permissions and
 // limitations under the License.
 
-<<<<<<< HEAD
-import { Component } from '@angular/core';
-import { NgbActiveModal } from '@ng-bootstrap/ng-bootstrap';
-=======
 import {Component} from '@angular/core';
-import {downgradeComponent} from '@angular/upgrade/static';
 import {NgbActiveModal} from '@ng-bootstrap/ng-bootstrap';
->>>>>>> 7ddba383
 
 /**
  * @fileoverview Component for login required modal.
@@ -31,15 +25,4 @@
 })
 export class LoginRequiredModalContent {
   constructor(public readonly activeModal: NgbActiveModal) {}
-<<<<<<< HEAD
-}
-=======
-}
-
-angular
-  .module('oppia')
-  .directive(
-    'loginRequiredModalContent',
-    downgradeComponent({component: LoginRequiredModalContent})
-  );
->>>>>>> 7ddba383
+}