--- conflicted
+++ resolved
@@ -45,15 +45,9 @@
         </button>
       </div>
       <div class="oppia-suggestion-review-panel">
-<<<<<<< HEAD
         <div dir="auto">
-          <angular-html-bind-wrapper [htmlData]="translationHtml" *ngIf="!startedEditing">
-          </angular-html-bind-wrapper>
-=======
-        <div>
           <oppia-rte-output-display [rteString]="translationHtml" *ngIf="!startedEditing">
           </oppia-rte-output-display>
->>>>>>> 41267024
           <ul *ngIf="contentTypeIsSetOfStrings">
             <li *ngFor="let item of translationHtml; index as idx">
               {{ item }}
