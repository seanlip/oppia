--- conflicted
+++ resolved
@@ -5,27 +5,17 @@
           class="oppia-translation-modal-subheading protractor-translation-suggestion-review-subheading"
           aria-hidden="false"> {{ subheading }}
     </span>
-<<<<<<< HEAD
     <span title="{{ activeContributionDetails.chapter_title }}"
           class="oppia-translation-modal-subheading-lesson protractor-translation-suggestion-review-subheading"
           aria-hidden="false"> {{ activeContributionDetails.chapter_title }}
     </span>
     <button type="button"
             class="close oppia-close-button-position"
-=======
-    <button type="button"
-            class="col-1 close oppia-close-button-position"
->>>>>>> 340194d8
             (click)="cancel()"
             aria-label="Close">
       <span aria-hidden="true">&times;</span>
     </button>
-<<<<<<< HEAD
     <h4 class="oppia-translation-modal-author-header">
-=======
-    <div class="w-100"></div>
-    <h4 class="col oppia-translation-modal-author-header">
->>>>>>> 340194d8
       Submitted by {{ authorName }} in {{ languageDescription }} language
     </h4>
   </div>
@@ -37,14 +27,9 @@
       <div class="oppia-suggestion-review-panel-header-container">
         <strong>Content to translate:</strong>
       </div>
-<<<<<<< HEAD
       <div class="oppia-suggestion-review-panel"
            [ngClass]="isContentExpanded ? 'oppia-expanded' : 'oppia-contracted'">
-        <ul *ngIf="isSetOfStringsContent">
-=======
-      <div class="oppia-suggestion-review-panel">
         <ul *ngIf="contentTypeIsSetOfStrings">
->>>>>>> 340194d8
           <li *ngFor="let item of displayExplorationContent(); index as idx">
             {{ item }}
           </li>
@@ -121,13 +106,9 @@
            *ngIf="hasExplorationContentChanged()">
     <p class="oppia-suggestion-review-exploration-change-note">
       <strong>
-<<<<<<< HEAD
-        NOTE: The content has been modified since this translation has been submitted. Please edit the translation as necessary. The original content at the time of submission was:
-=======
         NOTE: The content has been modified since this translation has been submitted.
         Please edit the translation as necessary.
         The original content at the time of submission was:
->>>>>>> 340194d8
       </strong>
     </p>
     <div class="oppia-suggestion-review-panel">
@@ -156,19 +137,14 @@
   </div>
   <div [hidden]="reviewable || !reviewMessage"
        class="oppia-suggestion-review-message">
-<<<<<<< HEAD
     <strong>Review message: </strong>
     <div class="oppia-review-message">
       {{ reviewMessage }}
     </div>
-=======
-    <strong>Review message: </strong>{{ reviewMessage }}
->>>>>>> 340194d8
   </div>
 </div>
 
 <div class="modal-footer">
-<<<<<<< HEAD
   <div class="oppia-review-buttons">
     <span ngbTooltip="Enter review message before rejecting"
           placement="bottom"
@@ -211,31 +187,6 @@
             (click)="gotoNextItem()"
             [disabled]="isLastItem">
       Next<span class="material-icons">navigate_next</span>
-=======
-  <button class="btn btn-secondary" (click)="cancel()">Close</button>
-  <span ngbTooltip="Enter review message before rejecting"
-        placement="bottom"
-        [disableTooltip]="!(reviewMessage.length == 0)">
-    <button class="btn btn-danger oppia-suggestion-resolve-button"
-            *ngIf="reviewable"
-            [disabled]="reviewMessage.length == 0 || reviewMessage.length > MAX_REVIEW_MESSAGE_LENGTH || resolvingSuggestion"
-            (click)="rejectAndReviewNext()">
-      <i [hidden]="!resolvingSuggestion" class="fa fa-spinner"></i>
-      <span [hidden]="resolvingSuggestion">
-        {{ lastSuggestionToReview ? 'Reject' : 'Reject and review next' }}
-      </span>
-    </button>
-  </span>
-  <span>
-    <button class="btn btn-success oppia-suggestion-resolve-button"
-            [disabled]="resolvingSuggestion || reviewMessage.length > MAX_REVIEW_MESSAGE_LENGTH"
-            *ngIf="reviewable"
-            (click)="acceptAndReviewNext()">
-      <i [hidden]="!resolvingSuggestion" class="fa fa-spinner"></i>
-      <span [hidden]="resolvingSuggestion">
-        {{ lastSuggestionToReview ? 'Accept' : 'Accept and review next' }}
-      </span>
->>>>>>> 340194d8
     </button>
   </div>
 </div>
