--- conflicted
+++ resolved
@@ -45,20 +45,12 @@
             </li>
           </ul>
           <schema-based-editor [schema]="getHtmlSchema.bind(this)"
-<<<<<<< HEAD
-                               *ngIf="(startedEditing && isHtmlContent) || (isDeprecatedTranslationSuggestionCommand(translationHtml) && translationHtmlContainsTags(translationHtml))"
-=======
                                *ngIf="startedEditing && (isHtmlContent || (isDeprecatedTranslationSuggestionCommand(translationHtml) && doesTranslationContainTags(translationHtml)))"
->>>>>>> 37553b09
                                [localValue]="editedContent.html"
                                (localValueChange)="updateHtml($event)">
           </schema-based-editor>
           <schema-based-editor [schema]="getUnicodeSchema.bind(this)"
-<<<<<<< HEAD
-                               *ngIf="(startedEditing && isUnicodeContent) || (isDeprecatedTranslationSuggestionCommand(translationHtml) && !translationHtmlContainsTags(translationHtml))"
-=======
                                *ngIf="startedEditing && (isUnicodeContent || (isDeprecatedTranslationSuggestionCommand(translationHtml) && !doesTranslationContainTags(translationHtml)))"
->>>>>>> 37553b09
                                [localValue]="editedContent.html"
                                (localValueChange)="updateHtml($event)">
           </schema-based-editor>
