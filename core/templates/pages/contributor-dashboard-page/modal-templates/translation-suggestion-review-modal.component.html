--- conflicted
+++ resolved
@@ -30,15 +30,9 @@
             {{ item }}
           </li>
         </ul>
-<<<<<<< HEAD
-        <oppia-interaction-display *ngIf="!isSetOfStringsContent"
+        <oppia-interaction-display *ngIf="!contentTypeIsSetOfStrings"
                                    [htmlData]="displayExplorationContent()">
         </oppia-interaction-display>
-=======
-        <angular-html-bind-wrapper *ngIf="!contentTypeIsSetOfStrings"
-                                    [htmlData]="displayExplorationContent()">
-        </angular-html-bind-wrapper>
->>>>>>> 1702230b
       </div>
     </div>
     <div class="oppia-suggestion-review-panel-container float-right">
@@ -52,15 +46,9 @@
       </div>
       <div class="oppia-suggestion-review-panel">
         <div>
-<<<<<<< HEAD
           <oppia-interaction-display [htmlData]="translationHtml" *ngIf="!startedEditing">
           </oppia-interaction-display>
-          <ul *ngIf="isSetOfStringsContent">
-=======
-          <angular-html-bind-wrapper [htmlData]="translationHtml" *ngIf="!startedEditing">
-          </angular-html-bind-wrapper>
           <ul *ngIf="contentTypeIsSetOfStrings">
->>>>>>> 1702230b
             <li *ngFor="let item of translationHtml; index as idx">
               {{ item }}
             </li>
@@ -114,11 +102,7 @@
           {{ item }}
         </li>
       </ul>
-<<<<<<< HEAD
-      <oppia-interaction-display *ngIf="!isSetOfStringsContent"
-=======
-      <angular-html-bind-wrapper *ngIf="!contentTypeIsSetOfStrings"
->>>>>>> 1702230b
+      <oppia-interaction-display *ngIf="!contentTypeIsSetOfStrings"
                                  [htmlData]="contentHtml">
       </oppia-interaction-display>
     </div>
