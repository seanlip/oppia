<div class="modal-header">
  <div class="oppia-modal-info">
    <h3 class="oppia-modal-info-header">Review Translation Contributions</h3>
    <span title="{{ subheading }}"
          class="oppia-translation-modal-subheading e2e-translation-suggestion-review-subheading"
          aria-hidden="false"> {{ subheading }}
    </span>
    <span title="{{ activeContribution.details.chapter_title }}"
          class="oppia-translation-modal-subheading-lesson protractor-translation-suggestion-review-subheading"
          aria-hidden="false">
      {{ activeContribution.details.chapter_title }}
    </span>
    <button type="button"
            class="close oppia-close-button-position"
            (click)="cancel()"
            aria-label="Close">
      <span aria-hidden="true">&times;</span>
    </button>
    <h4 class="oppia-translation-modal-author-header">
      Submitted by {{ authorName }} in {{ languageDescription }} language
    </h4>
  </div>
</div>

<div class="modal-body">
  <section class="oppia-suggestion-review-container">
    <div class="oppia-suggestion-review-panel-container float-left">
      <div class="oppia-suggestion-review-panel-header-container">
        <strong>Content to translate:</strong>
      </div>
<<<<<<< HEAD
      <div class="oppia-suggestion-review-panel">
        <angular-html-bind-wrapper [htmlData]="displayExplorationContent()">
        </angular-html-bind-wrapper>
=======
      <div class="oppia-suggestion-review-panel"
           [ngClass]="isContentExpanded ? 'oppia-content-expanded' : 'oppia-content-collapsed'"
           #contentContainer>
        <ul *ngIf="contentTypeIsSetOfStrings">
          <li *ngFor="let item of displayExplorationContent(); index as idx">
            {{ item }}
          </li>
        </ul>
        <oppia-rte-output-display *ngIf="!contentTypeIsSetOfStrings"
                                  [rteString]="displayExplorationContent()"
                                  #contentPanel>
        </oppia-rte-output-display>
      </div>
      <div class="oppia-collapse-content"
           *ngIf="isContentOverflowing"
           (click)="toggleExpansionState(0)">
        {{ isContentExpanded ? "View Less" : "View More" }}
>>>>>>> 67910ebc
      </div>
    </div>
    <div class="oppia-suggestion-review-panel-container float-right">
      <div dir="auto"
           class="oppia-suggestion-review-panel-header-container oppia-translation-panel">
        <strong> Translation:</strong>
        <button class="btn btn-sm btn-secondary float-right"
                *ngIf="!startedEditing && status === 'review' && canEditTranslation"
                (click)="editSuggestion()">
          Edit
        </button>
      </div>
      <div class="oppia-suggestion-review-panel oppia-content"
           [ngClass]="isTranslationExpanded ? 'oppia-content-expanded' : 'oppia-content-collapsed'"
           #translationContainer>
        <div>
<<<<<<< HEAD
          <angular-html-bind-wrapper [htmlData]="translationHtml" *ngIf="!startedEditing">
          </angular-html-bind-wrapper>
          <schema-based-editor [schema]="HTML_SCHEMA"
                               *ngIf="startedEditing"
                               [(ngModel)]="editedContent.html">
          </schema-based-editor>
          <schema-based-editor [schema]="UNICODE_SCHEMA"
                               *ngIf="startedEditing"
                               [(ngModel)]="editedContent.html">
          </schema-based-editor>
          <schema-based-editor [schema]="SET_OF_STRINGS_SCHEMA"
                               *ngIf="startedEditing"
=======
          <oppia-rte-output-display [rteString]="translationHtml"
                                    *ngIf="!startedEditing"
                                    #translationPanel>
          </oppia-rte-output-display>
          <ul *ngIf="contentTypeIsSetOfStrings">
            <li *ngFor="let item of translationHtml; index as idx">
              {{ item }}
            </li>
          </ul>
          <schema-based-editor [schema]="HTML_SCHEMA"
                               *ngIf="startedEditing && contentTypeIsHtml"
                               [(ngModel)]="editedContent.html">
          </schema-based-editor>
          <schema-based-editor [schema]="UNICODE_SCHEMA"
                               *ngIf="startedEditing && contentTypeIsUnicode"
                               [(ngModel)]="editedContent.html">
          </schema-based-editor>
          <schema-based-editor [schema]="SET_OF_STRINGS_SCHEMA"
                               *ngIf="startedEditing && contentTypeIsSetOfStrings"
>>>>>>> 67910ebc
                               [(ngModel)]="editedContent.html">
          </schema-based-editor>
        </div>
        <div class="oppia-translation-review-edit-buttons">
          <button class="btn btn-secondary mr-2"
                  *ngIf="startedEditing"
                  (click)="cancelEdit()">
            Cancel
          </button>
          <button class="btn btn-success ml-2"
                  *ngIf="startedEditing"
                  (click)="updateSuggestion()">
            Update
          </button>
        </div>
        <div class="oppia-translation-error-section"
             *ngIf="startedEditing && errorFound">
          <p>
            {{ errorMessage }}
          </p>
        </div>
      </div>
      <div class="oppia-collapse-content"
           *ngIf="isTranslationOverflowing"
           (click)="toggleExpansionState(1)">
        {{ isTranslationExpanded ? "View Less" : "View More" }}
      </div>
    </div>
  </section>
  <section class="oppia-suggestion-review-exploration-change"
           *ngIf="hasExplorationContentChanged()">
    <p class="oppia-suggestion-review-exploration-change-note">
      <strong>
        NOTE: The content has been modified since this translation has been submitted.
        Please edit the translation as necessary.
        The original content at the time of submission was:
      </strong>
    </p>
    <div class="oppia-suggestion-review-panel">
      <ul *ngIf="contentTypeIsSetOfStrings">
        <li *ngFor="let item of contentHtml; index as idx">
          {{ item }}
        </li>
      </ul>
      <oppia-rte-output-display *ngIf="!contentTypeIsSetOfStrings"
                                [rteString]="contentHtml">
      </oppia-rte-output-display>
    </div>
  </section>
  <div [hidden]="!reviewable"
       class="oppia-suggestion-review-message">
    Review message (required if rejecting):
<<<<<<< HEAD
    <textarea class="protractor-test-suggestion-review-message w-100" rows="3" [(ngModel)]="reviewMessage" [attr.maxlength]="MAX_REVIEW_MESSAGE_LENGTH"></textarea>
    <div class="alert alert-danger" [hidden]="!(reviewMessage.length > MAX_REVIEW_MESSAGE_LENGTH)">
=======
    <textarea class="e2e-test-suggestion-review-message w-100"
              rows="3"
              [(ngModel)]="reviewMessage"
              [maxlength]="MAX_REVIEW_MESSAGE_LENGTH">
    </textarea>
    <div class="alert alert-danger"
         [hidden]="!(reviewMessage.length > MAX_REVIEW_MESSAGE_LENGTH)">
>>>>>>> 67910ebc
      Review message should be at most {{ MAX_REVIEW_MESSAGE_LENGTH }} characters.
    </div>
  </div>
  <div [hidden]="reviewable || !reviewMessage"
       class="oppia-suggestion-review-message">
    <strong>Review message: </strong>
    <div class="oppia-review-message">
      {{ reviewMessage }}
    </div>
  </div>
</div>

<div class="modal-footer">
  <div class="oppia-review-buttons">
    <span ngbTooltip="Enter review message before rejecting"
          placement="bottom"
          [disableTooltip]="reviewMessage.length !== 0">
      <button class="btn btn-danger oppia-suggestion-resolve-button"
              *ngIf="reviewable"
              [disabled]="reviewMessage.length == 0 || reviewMessage.length > MAX_REVIEW_MESSAGE_LENGTH || resolvingSuggestion"
              (click)="rejectAndReviewNext()">
        <i [hidden]="!resolvingSuggestion"
           class="fa fa-spinner">
        </i>
        <span [hidden]="resolvingSuggestion">
          {{ lastSuggestionToReview || isLastItem ? 'Reject' : 'Reject and review next' }}
        </span>
      </button>
    </span>
    <span>
      <button class="btn btn-success oppia-suggestion-resolve-button"
              [disabled]="resolvingSuggestion || reviewMessage.length > MAX_REVIEW_MESSAGE_LENGTH"
              *ngIf="reviewable"
              (click)="acceptAndReviewNext()">
        <i [hidden]="!resolvingSuggestion"
           class="fa fa-spinner">
        </i>
        <span [hidden]="resolvingSuggestion">
          {{ lastSuggestionToReview || isLastItem ? 'Accept' : 'Accept and review next' }}
        </span>
      </button>
    </span>
  </div>
  <div class="oppia-pagination-container">
    <button type="button"
            class="oppia-pagination-button"
            (click)="goToPreviousItem()"
            [disabled]="isFirstItem">
      <span class="material-icons">navigate_before</span>Previous
    </button>
    <button type="button"
            class="oppia-pagination-button"
            (click)="goToNextItem()"
            [disabled]="isLastItem">
      Next<span class="material-icons">navigate_next</span>
    </button>
  </div>
</div>

<style>
  .oppia-review-message {
    border: 1px solid #ccc;
    margin-top: 10px;
    min-height: 100px;
    padding: 10px;
  }
  .oppia-review-buttons {
    display: flex;
    justify-content: flex-end;
    width: 100%;
  }
  .modal-footer {
    display: flex;
    flex-direction: column;
  }
  .oppia-pagination-container {
    display: flex;
    justify-content: space-between;
    margin: 10px 0;
    width: 100%;
  }
  .oppia-pagination-button {
    background-color: transparent;
    border: none;
    box-sizing: border-box;
    color: #009688;
    font-size: 18px;
    font-weight: bold;
    min-height: 40px;
    min-width: 100px;
    text-align: center;
  }

  .oppia-pagination-button:hover {
    border: 2px solid #009688;
    border-radius: 5px;
  }
  .oppia-pagination-button[disabled] {
    color: #a9e5df;
  }
  .oppia-pagination-button[disabled]:hover {
    border: none;
  }
  .oppia-collapse-content {
    display: none;
  }
  .modal-body {
    height: fit-content;
  }
  .oppia-modal-info {
    display: flex;
    flex-direction: column;
  }
  .oppia-translation-modal-subheading {
    display: block;
    margin: 0;
  }
  .oppia-translation-modal-subheading-lesson {
    display: none;
  }
  .oppia-translation-modal-author-header {
    margin-top: 12px;
  }
  .oppia-suggestion-review-panel {
    border: 1px solid #ccc;
    height: 88%;
    max-height: none;
    padding: 10px;
    position: relative;
  }
  .oppia-suggestion-review-message {
    margin-top: 20px;
  }
  .oppia-suggestion-resolve-button {
    margin-left: 10px;
    min-width: 165px;
  }
  .oppia-suggestion-review-panel-header-container {
    height: 12%;
    text-align: left;
  }
  .oppia-suggestion-review-exploration-change {
    padding: 0 10px;
  }
  .oppia-suggestion-review-exploration-change-note {
    margin-top: 18px;
  }
  .oppia-translation-review-edit-buttons {
    margin-bottom: 10px;
    margin-top: 10px;
  }
  .oppia-translation-error-section {
    bottom: 10px;
    color: red;
    position: absolute;
  }
  .oppia-close-button-position {
    font-size: 2.5rem;
    height: fit-content;
    position: absolute;
    right: 12px;
    top: 12px;
  }
  .oppia-suggestion-review-container {
    display: flex;
    flex-direction: row;
    justify-content: space-between;
  }
  .oppia-suggestion-review-panel-container {
    height: 100%;
    padding: auto 10px;
    width: 49%;
  }
  /* From 1023px onwards, the modal text branches to the next line.
     The use of line height ensures that alternate lines of the
     heading stay close together.
  */
  @media only screen and (max-width: 1023px) {
    .oppia-translation-modal-subheading {
      line-height: 1.1;
    }
  }

  @media only screen and (max-width: 700px) {
    .oppia-translation-panel {
      margin-top: 12px;
    }
    .oppia-content-expanded {
      height: fit-content;
      max-height: none;
      overflow-y: hidden;
    }
    .oppia-content-collapsed {
      max-height: 30vh;
      overflow-y: scroll;
    }
    .oppia-cancel-button {
      display: none;
    }
    .oppia-collapse-content {
      background-color: #016a5d;
      color: white;
      cursor: pointer;
      display: block;
      font-size: 12px;
      font-weight: bold;
      margin: auto;
      padding: 5px 10px;
      position: relative;
      text-align: center;
      text-transform: uppercase;
      top: -13px;
      width: 85px;
    }
    .modal-body {
      height: fit-content;
    }

    .oppia-suggestion-review-panel {
      margin-top: 10px;
      overflow-x: hidden;
      padding-bottom: 16px;
    }
    .oppia-suggestion-review-panel-container {
      margin-bottom: 0;
      width: 100%;
    }
    .modal-header {
      border-bottom: 1px solid #ccc;
      padding-bottom: 10px;
    }
    .oppia-suggestion-review-container {
      display: flex;
      flex-direction: column;
      height: fit-content;
      padding: 0;
    }
    .oppia-modal-info-header {
      font-size: 16px;
      font-weight: normal;
      margin: 0;
    }
    .oppia-translation-modal-author-header {
      display: none;
    }
    .oppia-translation-modal-subheading {
      display: none;
    }
    .oppia-translation-modal-subheading-lesson {
      display: block;
      font-size: 24px;
      font-weight: bold;
    }
    .oppia-content {
      padding-bottom: 6px;
    }
  }
  @media only screen and (max-width: 450px) {
    .oppia-suggestion-resolve-button {
      margin-left: 4px;
      margin-right: 0;
      min-width: 40vw;
    }
    .oppia-review-buttons {
      justify-content: center;
    }
    .oppia-suggestion-review-message {
      font-size: 16px;
    }
  }
</style><|MERGE_RESOLUTION|>--- conflicted
+++ resolved
@@ -28,11 +28,6 @@
       <div class="oppia-suggestion-review-panel-header-container">
         <strong>Content to translate:</strong>
       </div>
-<<<<<<< HEAD
-      <div class="oppia-suggestion-review-panel">
-        <angular-html-bind-wrapper [htmlData]="displayExplorationContent()">
-        </angular-html-bind-wrapper>
-=======
       <div class="oppia-suggestion-review-panel"
            [ngClass]="isContentExpanded ? 'oppia-content-expanded' : 'oppia-content-collapsed'"
            #contentContainer>
@@ -50,7 +45,6 @@
            *ngIf="isContentOverflowing"
            (click)="toggleExpansionState(0)">
         {{ isContentExpanded ? "View Less" : "View More" }}
->>>>>>> 67910ebc
       </div>
     </div>
     <div class="oppia-suggestion-review-panel-container float-right">
@@ -67,20 +61,6 @@
            [ngClass]="isTranslationExpanded ? 'oppia-content-expanded' : 'oppia-content-collapsed'"
            #translationContainer>
         <div>
-<<<<<<< HEAD
-          <angular-html-bind-wrapper [htmlData]="translationHtml" *ngIf="!startedEditing">
-          </angular-html-bind-wrapper>
-          <schema-based-editor [schema]="HTML_SCHEMA"
-                               *ngIf="startedEditing"
-                               [(ngModel)]="editedContent.html">
-          </schema-based-editor>
-          <schema-based-editor [schema]="UNICODE_SCHEMA"
-                               *ngIf="startedEditing"
-                               [(ngModel)]="editedContent.html">
-          </schema-based-editor>
-          <schema-based-editor [schema]="SET_OF_STRINGS_SCHEMA"
-                               *ngIf="startedEditing"
-=======
           <oppia-rte-output-display [rteString]="translationHtml"
                                     *ngIf="!startedEditing"
                                     #translationPanel>
@@ -100,7 +80,6 @@
           </schema-based-editor>
           <schema-based-editor [schema]="SET_OF_STRINGS_SCHEMA"
                                *ngIf="startedEditing && contentTypeIsSetOfStrings"
->>>>>>> 67910ebc
                                [(ngModel)]="editedContent.html">
           </schema-based-editor>
         </div>
@@ -153,18 +132,13 @@
   <div [hidden]="!reviewable"
        class="oppia-suggestion-review-message">
     Review message (required if rejecting):
-<<<<<<< HEAD
-    <textarea class="protractor-test-suggestion-review-message w-100" rows="3" [(ngModel)]="reviewMessage" [attr.maxlength]="MAX_REVIEW_MESSAGE_LENGTH"></textarea>
-    <div class="alert alert-danger" [hidden]="!(reviewMessage.length > MAX_REVIEW_MESSAGE_LENGTH)">
-=======
     <textarea class="e2e-test-suggestion-review-message w-100"
               rows="3"
               [(ngModel)]="reviewMessage"
-              [maxlength]="MAX_REVIEW_MESSAGE_LENGTH">
+              [attr.maxlength]="MAX_REVIEW_MESSAGE_LENGTH">
     </textarea>
     <div class="alert alert-danger"
          [hidden]="!(reviewMessage.length > MAX_REVIEW_MESSAGE_LENGTH)">
->>>>>>> 67910ebc
       Review message should be at most {{ MAX_REVIEW_MESSAGE_LENGTH }} characters.
     </div>
   </div>
