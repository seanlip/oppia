// Copyright 2021 The Oppia Authors. All Rights Reserved.
//
// Licensed under the Apache License, Version 2.0 (the "License");
// you may not use this file except in compliance with the License.
// You may obtain a copy of the License at
//
//      http://www.apache.org/licenses/LICENSE-2.0
//
// Unless required by applicable law or agreed to in writing, software
// distributed under the License is distributed on an "AS-IS" BASIS,
// WITHOUT WARRANTIES OR CONDITIONS OF ANY KIND, either express or implied.
// See the License for the specific language governing permissions and
// limitations under the License.

/**
 * @fileoverview Component for the translation modal.
 */

import { ChangeDetectorRef, Component, Input } from '@angular/core';
import { downgradeComponent } from '@angular/upgrade/static';
import { NgbActiveModal } from '@ng-bootstrap/ng-bootstrap';

import { AlertsService } from 'services/alerts.service';
import { CkEditorCopyContentService } from 'components/ck-editor-helpers/ck-editor-copy-content-service';
import { ContextService } from 'services/context.service';
import { ImageLocalStorageService } from 'services/image-local-storage.service';
import { SiteAnalyticsService } from 'services/site-analytics.service';
import { Status, TranslateTextService } from 'pages/contributor-dashboard-page/services/translate-text.service';
import { TranslationLanguageService } from 'pages/exploration-editor-page/translation-tab/services/translation-language.service';
import { AppConstants } from 'app.constants';
import constants from 'assets/constants';
import { OppiaAngularRootComponent } from 'components/oppia-angular-root.component';

class UiConfig {
  'hide_complex_extensions': boolean;
  'startupFocusEnabled'?: boolean;
  'language'?: string;
  'languageDirection'?: string;
}
export interface TranslationOpportunity {
  id: string;
  heading: string;
  subheading: string;
  progressPercentage: string;
  actionButtonTitle: string;
}
export interface HTMLSchema {
    'type': string;
    'ui_config': UiConfig;
}
export interface ImageDetails {
  filePaths: string[];
  alts: string[];
  descriptions: string[];
}
export class TranslationError {
  constructor(
    private _hasUncopiedImgs: boolean,
    private _hasDuplicateAltTexts: boolean,
    private _hasDuplicateDescriptions: boolean,
    private _hasUntranslatedElements: boolean) {}

  get hasDuplicateDescriptions(): boolean {
    return this._hasDuplicateDescriptions;
  }
  get hasDuplicateAltTexts(): boolean {
    return this._hasDuplicateAltTexts;
  }
  get hasUncopiedImgs(): boolean {
    return this._hasUncopiedImgs;
  }
  get hasUntranslatedElements(): boolean {
    return this._hasUntranslatedElements;
  }
}

@Component({
  selector: 'oppia-translation-modal',
  templateUrl: './translation-modal.component.html'
})
export class TranslationModalComponent {
  @Input() opportunity: TranslationOpportunity;
  activeWrittenTranslation: {html: string} = {html: ''};
  uploadingTranslation = false;
  subheading: string;
  heading: string;
  loadingData = true;
  moreAvailable = false;
  textToTranslate = '';
  languageDescription: string;
  activeStatus: Status;
  HTML_SCHEMA: {
    'type': string;
    'ui_config': UiConfig;
  };
  TRANSLATION_TIPS = constants.TRANSLATION_TIPS;
  activeLanguageCode: string;
  hasImgCopyError = false;
  hadCopyParagraphError = false;
  hasImgTextError = false;
  hasIncompleteTranslationError = false;
<<<<<<< HEAD
  elementViolations: string[] = [];
=======
  editorIsShown = true;
>>>>>>> 02d038d8

  constructor(
    private readonly activeModal: NgbActiveModal,
    private readonly alertsService: AlertsService,
    private readonly ckEditorCopyContentService: CkEditorCopyContentService,
    private readonly contextService: ContextService,
    private readonly imageLocalStorageService: ImageLocalStorageService,
    private readonly siteAnalyticsService: SiteAnalyticsService,
    private readonly translateTextService: TranslateTextService,
    private readonly translationLanguageService: TranslationLanguageService,
    private readonly changeDetectorRef: ChangeDetectorRef
  ) {
    this.contextService = OppiaAngularRootComponent.contextService;
  }

  ngOnInit(): void {
    this.activeLanguageCode =
    this.translationLanguageService.getActiveLanguageCode();
    // We need to set the context here so that the rte fetches
    // images for the given ENTITY_TYPE and targetId.
    this.contextService.setCustomEntityContext(
      AppConstants.ENTITY_TYPE.EXPLORATION, this.opportunity.id);
    this.subheading = this.opportunity.subheading;
    this.heading = this.opportunity.heading;
    this.contextService.setImageSaveDestinationToLocalStorage();
    this.languageDescription = (
      this.translationLanguageService.getActiveLanguageDescription());
    this.translateTextService.init(
      this.opportunity.id,
      this.translationLanguageService.getActiveLanguageCode(),
      () => {
        const textAndAvailability = (
          this.translateTextService.getTextToTranslate());
        this.textToTranslate = textAndAvailability.text;
        this.moreAvailable = textAndAvailability.more;
        this.activeStatus = textAndAvailability.status;
        this.activeWrittenTranslation.html = (
          textAndAvailability.translationHtml);
        this.loadingData = false;
      });
    this.HTML_SCHEMA = {
      type: 'html',
      ui_config: {
        // If this is made true, then the translation cannot be validated
        // properly since contributors will not be able to view and translate
        // complex extensions.
        hide_complex_extensions: false,
        language: this.translationLanguageService.getActiveLanguageCode(),
        languageDirection: (
          this.translationLanguageService.getActiveLanguageDirection())
      }
    };
  }

  // TODO(#13221): Remove this method completely after the change detection
  // issues in schema-based-editor have been resolved. The current workaround
  // used is to destroy and re-render the component in the view.
  resetEditor(): void {
    this.editorIsShown = false;
    this.changeDetectorRef.detectChanges();
    this.editorIsShown = true;
  }

  close(): void {
    this.activeModal.close();
  }

  getHtmlSchema(): HTMLSchema {
    return this.HTML_SCHEMA;
  }

  onContentClick(event: MouseEvent): boolean | void {
    if (this.triedToCopyParagraph(event)) {
      return this.hadCopyParagraphError = true;
    }
    this.hadCopyParagraphError = false;
    if (this.isCopyModeActive()) {
      event.stopPropagation();
    }
    this.ckEditorCopyContentService.broadcastCopy(event.target as HTMLElement);
  }

  triedToCopyParagraph($event: MouseEvent): boolean {
    // Mathematical equations are also wrapped by <p> elements.
    // Hence, math elements should be allowed to be copied.
    // See issue #11683.
    const target = $event.target as HTMLElement;
    const paragraphChildrenElements: Element[] = (
      target.localName === 'p') ? Array.from(
        target.children) : [];
    const mathElementsIncluded = paragraphChildrenElements.some(
      child => child.localName === 'oppia-noninteractive-math');
    return target.localName === 'p' && !mathElementsIncluded;
  }

  isCopyModeActive(): boolean {
    return this.ckEditorCopyContentService.copyModeActive;
  }

  updateHtml($event: string): void {
    if ($event !== this.activeWrittenTranslation.html) {
      this.activeWrittenTranslation.html = $event;
      this.changeDetectorRef.detectChanges();
    }
  }

  hasPreviousTranslations(): boolean {
    return this.translateTextService.getActiveIndex() > 0;
  }

  skipActiveTranslation(): void {
    const textAndAvailability = (
      this.translateTextService.getTextToTranslate());
    this.textToTranslate = textAndAvailability.text;
    this.moreAvailable = textAndAvailability.more;
    this.activeStatus = textAndAvailability.status;
    this.activeWrittenTranslation.html = textAndAvailability.translationHtml;
    this.resetEditor();
  }

  isSubmitted(): boolean {
    return this.activeStatus === 'submitted';
  }

  returnToPreviousTranslation(): void {
    const textAndAvailability = (
      this.translateTextService.getPreviousTextToTranslate());
    this.textToTranslate = textAndAvailability.text;
    this.moreAvailable = true;
    this.activeStatus = textAndAvailability.status;
    this.activeWrittenTranslation.html = textAndAvailability.translationHtml;
    this.resetEditor();
  }

  getElementAttributeTexts(elements: HTMLElement[], type: string): string[] {
    const textWrapperLength = 6;
    const attributes = Array.from(elements, function(element: HTMLElement) {
      // A sample element would be as <oppia-noninteractive-image alt-with-value
      // ="&amp;quot;Image description&amp;quot;" caption-with-value=
      // "&amp;quot;Image caption&amp;quot;" filepath-with-value="&amp;quot;
      // img_2021029_210552_zbmdt94_height_54_width_490.png&amp;quot;">
      // </oppia-noninteractive-image>
      if (element.localName === 'oppia-noninteractive-image') {
        const attribute = (
          element.attributes[type] ?
          element.attributes[type].value : '&quot;&quot;');
        return attribute.substring(
          textWrapperLength, attribute.length - textWrapperLength);
      }
    });
    return attributes.filter(attribute => attribute);
  }

  getImageAttributeTexts(htmlElements: HTMLElement[]): ImageDetails {
    return {
      filePaths: this.getElementAttributeTexts(
        htmlElements, 'filepath-with-value'),
      alts: this.getElementAttributeTexts(
        htmlElements, 'alt-with-value'),
      descriptions: this.getElementAttributeTexts(
        htmlElements, 'caption-with-value')
    };
  }

  copiedAllElements(
      originalElements: string[],
      translatedElements: string[]): boolean {
    const hasMatchingTranslatedElement = element => (
      translatedElements.includes(element));
    return originalElements.every(hasMatchingTranslatedElement);
  }

  hasSomeDuplicateElements(
      originalElements: string[],
      translatedElements: string[]): boolean {
    if (originalElements.length === 0) {
      return false;
    }
    const hasMatchingTranslatedElement = element => (
      translatedElements.includes(element) && originalElements.length > 0);
    return originalElements.some(hasMatchingTranslatedElement);
  }

  addViolationMessage(
      originalText: string,
      trnaslatedText: string): void {
    this.elementViolations.push(
      '"' + trnaslatedText + '"' + ' does ' +
      'not match ' + '"' + originalText + '"' + '.');
  }

  isTranslationCompleted(
      originalElements: HTMLElement[],
      translatedElements: HTMLElement[]): boolean {
    this.elementViolations = [];
    const filteredOriginalElements = originalElements.filter(
      element => element.nodeType === Node.ELEMENT_NODE);
    const filteredTranslatedElements = translatedElements.filter(
      element => element.nodeType === Node.ELEMENT_NODE);

    if (filteredOriginalElements.length !== filteredTranslatedElements.length) {
      this.addViolationMessage(
        this.textToTranslate, this.activeWrittenTranslation.html);
      return false;
    }

    for (const [i, originalElement] of filteredOriginalElements.entries()) {
      if (originalElement.nodeName !== filteredTranslatedElements[
        i].nodeName) {
        this.addViolationMessage(
          originalElement.outerHTML,
          filteredTranslatedElements[i].outerHTML);
      }
      if (originalElement.children.length !== filteredTranslatedElements[
        i].children.length) {
        this.addViolationMessage(
          originalElement.outerHTML,
          filteredTranslatedElements[i].outerHTML);
      } else {
        Array.from(originalElement.children).some((element, index) => {
          if (element.nodeName !== (
            filteredTranslatedElements[i].children[index].nodeName)) {
            this.addViolationMessage(
              originalElement.outerHTML,
              filteredTranslatedElements[i].outerHTML);
            return false;
          }
        });
      }
    }

    if (this.elementViolations.length > 0) {
      return false;
    }
    return true;
  }

  validateTranslation(
      textToTranslate: HTMLElement[],
      translatedText: HTMLElement[]): TranslationError {
    const translatedElements: ImageDetails = this.getImageAttributeTexts(
      translatedText);
    const originalElements: ImageDetails = this.getImageAttributeTexts(
      textToTranslate);

    const hasUncopiedImgs = !this.copiedAllElements(
      originalElements.filePaths,
      translatedElements.filePaths);
    const hasDuplicateAltTexts = this.hasSomeDuplicateElements(
      originalElements.alts,
      translatedElements.alts);
    const hasDuplicateDescriptions = this.hasSomeDuplicateElements(
      originalElements.descriptions,
      translatedElements.descriptions);
    const hasUntranslatedElements = !(this.isTranslationCompleted(
      textToTranslate, translatedText));

    return new TranslationError(
      hasUncopiedImgs, hasDuplicateAltTexts,
      hasDuplicateDescriptions, hasUntranslatedElements);
  }

  modifyContentToValidate(text: string): string {
    const textWithNoLineBreak = text.replace(/(\r\n|\n|\r)/gm, '');

    // These fake wrappers are added in order to wrap all the unwrapped texts
    // to validate. See issue https://github.com/oppia/oppia/issues/13173.
    const fakeDiv = $('<div />', {html: textWithNoLineBreak});
    fakeDiv.contents().filter(function() {
      if (this.outerHTML === '<p>&nbsp;</p>') {
        this.parentElement.removeChild(this);
      }
      return (this.nodeType === Node.TEXT_NODE);
    }).wrap('<p />');

    return fakeDiv.html();
  }

  suggestTranslatedText(): void {
    const originalElements = Array.from(angular.element(
      this.modifyContentToValidate(this.textToTranslate)));
    const translatedElements = Array.from(angular.element(
      this.modifyContentToValidate(this.activeWrittenTranslation.html)));

    const translationError = this.validateTranslation(
      originalElements, translatedElements);

    this.hasImgCopyError = translationError.hasUncopiedImgs;
    this.hasImgTextError = translationError.hasDuplicateAltTexts ||
      translationError.hasDuplicateDescriptions;
    this.hasIncompleteTranslationError = translationError.
      hasUntranslatedElements;

    if (this.hasImgCopyError || this.hasImgTextError ||
      this.hasIncompleteTranslationError || this.uploadingTranslation ||
      this.loadingData) {
      return;
    }

    if (this.hadCopyParagraphError) {
      this.hadCopyParagraphError = false;
    }

    if (!this.uploadingTranslation && !this.loadingData) {
      this.siteAnalyticsService
        .registerContributorDashboardSubmitSuggestionEvent('Translation');
      this.uploadingTranslation = true;
      const imagesData = this.imageLocalStorageService.getStoredImagesData();
      this.imageLocalStorageService.flushStoredImagesData();
      this.translateTextService.suggestTranslatedText(
        this.activeWrittenTranslation.html,
        this.translationLanguageService.getActiveLanguageCode(),
        imagesData, () => {
          this.alertsService.addSuccessMessage(
            'Submitted translation for review.');
          this.uploadingTranslation = false;
          if (this.moreAvailable) {
            const textAndAvailability = (
              this.translateTextService.getTextToTranslate());
            this.textToTranslate = textAndAvailability.text;
            this.moreAvailable = textAndAvailability.more;
            this.activeStatus = textAndAvailability.status;
<<<<<<< HEAD
            this.activeWrittenTranslation.html = '';
=======
            this.activeWrittenTranslation.html = (
              textAndAvailability.translationHtml);
            this.resetEditor();
>>>>>>> 02d038d8
          } else {
            this.activeWrittenTranslation.html = '';
            this.resetEditor();
          }
        }, () => {
          this.contextService.resetImageSaveDestination();
          this.close();
        });
    }
    if (!this.moreAvailable) {
      this.contextService.resetImageSaveDestination();
      this.close();
    }
  }
}

angular.module('oppia').directive(
  'oppiaTranslationModal', downgradeComponent(
    {component: TranslationModalComponent}));<|MERGE_RESOLUTION|>--- conflicted
+++ resolved
@@ -99,11 +99,8 @@
   hadCopyParagraphError = false;
   hasImgTextError = false;
   hasIncompleteTranslationError = false;
-<<<<<<< HEAD
   elementViolations: string[] = [];
-=======
   editorIsShown = true;
->>>>>>> 02d038d8
 
   constructor(
     private readonly activeModal: NgbActiveModal,
@@ -426,13 +423,9 @@
             this.textToTranslate = textAndAvailability.text;
             this.moreAvailable = textAndAvailability.more;
             this.activeStatus = textAndAvailability.status;
-<<<<<<< HEAD
-            this.activeWrittenTranslation.html = '';
-=======
             this.activeWrittenTranslation.html = (
               textAndAvailability.translationHtml);
             this.resetEditor();
->>>>>>> 02d038d8
           } else {
             this.activeWrittenTranslation.html = '';
             this.resetEditor();
