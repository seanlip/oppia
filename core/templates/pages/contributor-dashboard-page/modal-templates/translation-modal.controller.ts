--- conflicted
+++ resolved
@@ -155,7 +155,6 @@
       $scope.activeWrittenTranslation.html = '';
     };
 
-<<<<<<< HEAD
     $scope.findImgAttributes = function(elements, type) {
       const textWrapperLength = 6;
       let attributes = Array.from(elements, function(element: HTMLElement) {
@@ -216,7 +215,6 @@
       return new TranslationError(false, hasUncopiedImgs, hasDuplicateAltTexts, hasDuplicateDescriptions);
     }
 
-=======
     $scope.returnToPreviousTranslation = function() {
       var textAndAvailability = (
         TranslateTextService.getPreviousTextToTranslate());
@@ -224,7 +222,6 @@
       $scope.previousTranslationAvailable = textAndAvailability.more;
     };
 
->>>>>>> d9964b53
     $scope.suggestTranslatedText = function() {
       $scope.hasImgCopyError = false;
       $scope.hasImgTextError = false;
@@ -260,28 +257,16 @@
                 $scope.textToTranslate = textAndAvailability.text;
                 $scope.moreAvailable = textAndAvailability.more;
               }
+              $scope.previousTranslationAvailable = true;
               $scope.activeWrittenTranslation.html = '';
               $scope.uploadingTranslation = false;
             }, () => {
               $uibModalInstance.close();
-            }
-<<<<<<< HEAD
-          );
+            });
         }
         if (!$scope.moreAvailable) {
           $uibModalInstance.close();
         }
-=======
-            $scope.previousTranslationAvailable = true;
-            $scope.activeWrittenTranslation.html = '';
-            $scope.uploadingTranslation = false;
-          }, () => {
-            $uibModalInstance.close();
-          });
-      }
-      if (!$scope.moreAvailable) {
-        $uibModalInstance.close();
->>>>>>> d9964b53
       }
     };
   }
