--- conflicted
+++ resolved
@@ -133,48 +133,6 @@
         $scope.previousTranslationAvailable = textAndAvailability.more;
       };
 
-<<<<<<< HEAD
-      $scope.suggestTranslatedText = function() {
-        if (!$scope.uploadingTranslation && !$scope.loadingData) {
-          SiteAnalyticsService.
-            registerContributorDashboardSubmitSuggestionEvent('Translation');
-          $scope.uploadingTranslation = true;
-          var imagesData = ImageLocalStorageService.getStoredImagesData();
-          ImageLocalStorageService.flushStoredImagesData();
-          ContextService.resetImageSaveDestination();
-          TranslateTextService.suggestTranslatedText(
-            $scope.activeWrittenTranslation.html,
-            TranslationLanguageService.getActiveLanguageCode(),
-            imagesData, function() {
-              AlertsService.addSuccessMessage(
-                'Submitted translation for review.');
-              if ($scope.moreAvailable) {
-                var textAndAvailability = (
-                  TranslateTextService.getTextToTranslate());
-                $scope.textToTranslate = textAndAvailability.text;
-                $scope.moreAvailable = textAndAvailability.more;
-              }
-              $scope.previousTranslationAvailable = true;
-              $scope.activeWrittenTranslation.html = '';
-              $scope.uploadingTranslation = false;
-            }, () => {
-              $uibModalInstance.close();
-            });
-        }
-        if (!$scope.moreAvailable) {
-          $uibModalInstance.close();
-        }
-      };
-      $scope.toggleViewCompletedTranslationsModal = function() {
-        if ($scope.loadingTranslatedText) {
-          $scope.loadCompletedTranslations();
-        }
-        $scope.viewCompletedTranslationsModalOpen =
-          !$scope.viewCompletedTranslationsModalOpen;
-      };
-    }
-  ]);
-=======
     $scope.suggestTranslatedText = function() {
       if (!$scope.uploadingTranslation && !$scope.loadingData) {
         SiteAnalyticsService.registerContributorDashboardSubmitSuggestionEvent(
@@ -207,6 +165,12 @@
         $uibModalInstance.close();
       }
     };
+    $scope.toggleViewCompletedTranslationsModal = function() {
+      if ($scope.loadingTranslatedText) {
+        $scope.loadCompletedTranslations();
+      }
+      $scope.viewCompletedTranslationsModalOpen =
+        !$scope.viewCompletedTranslationsModalOpen;
+    };
   }
-]);
->>>>>>> fe0ee1c6
+]);