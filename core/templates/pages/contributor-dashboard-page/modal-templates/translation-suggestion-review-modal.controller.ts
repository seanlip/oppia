--- conflicted
+++ resolved
@@ -30,27 +30,16 @@
     '$http', '$scope', '$uibModalInstance', 'AlertsService', 'ContextService',
     'ContributionAndReviewService', 'ContributionOpportunitiesService',
     'SiteAnalyticsService', 'UrlInterpolationService', 'UserService',
-<<<<<<< HEAD
     'ValidatorsService', 'initialSuggestionId', 'reviewable', 'subheading',
-    'suggestionIdToSuggestion', 'ACTION_ACCEPT_SUGGESTION',
+    'suggestionIdToContribution', 'ACTION_ACCEPT_SUGGESTION',
     'ACTION_REJECT_SUGGESTION', 'IMAGE_CONTEXT', 'MAX_REVIEW_MESSAGE_LENGTH',
-=======
-    'initialSuggestionId', 'reviewable', 'subheading',
-    'suggestionIdToContribution', 'ACTION_ACCEPT_SUGGESTION',
-    'ACTION_REJECT_SUGGESTION', 'IMAGE_CONTEXT',
->>>>>>> e286f5a0
     function(
         $http, $scope, $uibModalInstance, AlertsService, ContextService,
         ContributionAndReviewService, ContributionOpportunitiesService,
         SiteAnalyticsService, UrlInterpolationService, UserService,
-<<<<<<< HEAD
         ValidatorsService, initialSuggestionId, reviewable, subheading,
-        suggestionIdToSuggestion, ACTION_ACCEPT_SUGGESTION,
+        suggestionIdToContribution, ACTION_ACCEPT_SUGGESTION,
         ACTION_REJECT_SUGGESTION, IMAGE_CONTEXT, MAX_REVIEW_MESSAGE_LENGTH) {
-=======
-        initialSuggestionId, reviewable, subheading, suggestionIdToContribution,
-        ACTION_ACCEPT_SUGGESTION, ACTION_REJECT_SUGGESTION, IMAGE_CONTEXT) {
->>>>>>> e286f5a0
       var resolvedSuggestionIds = [];
       $scope.reviewable = reviewable;
       $scope.activeSuggestionId = initialSuggestionId;
