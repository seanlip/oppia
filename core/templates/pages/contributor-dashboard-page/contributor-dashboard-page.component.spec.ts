// Copyright 2020 The Oppia Authors. All Rights Reserved.
//
// Licensed under the Apache License, Version 2.0 (the "License");
// you may not use this file except in compliance with the License.
// You may obtain a copy of the License at
//
//      http://www.apache.org/licenses/LICENSE-2.0
//
// Unless required by applicable law or agreed to in writing, software
// distributed under the License is distributed on an "AS-IS" BASIS,
// WITHOUT WARRANTIES OR CONDITIONS OF ANY KIND, either express or implied.
// See the License for the specific language governing permissions and
// limitations under the License.

/**
 * @fileoverview Unit tests for contributor dashboard page component.
 */
import { importAllAngularServices } from 'tests/unit-test-utils.ajs';
import { WindowRef } from 'services/contextual/window-ref.service';
import { TestBed } from '@angular/core/testing';
import { HttpClientTestingModule } from '@angular/common/http/testing';
import { FocusManagerService } from 'services/stateful/focus-manager.service';

require(
  'pages/contributor-dashboard-page/contributor-dashboard-page.component.ts');

describe('Contributor dashboard page', function() {
  var ctrl = null;
  var $q = null;
  var $rootScope = null;
  var LocalStorageService = null;
  var $timeout = null;
  var UserService = null;
  var TranslationLanguageService = null;
  var TranslationTopicService = null;
  var ContributionOpportunitiesService = null;
  var userProfileImage = 'profile-data-url';
  var userContributionRights = {
    can_review_translation_for_language_codes: ['en', 'pt', 'hi'],
    can_review_voiceover_for_language_codes: ['en', 'pt', 'hi'],
    can_review_questions: true
  };
  var windowRef = new WindowRef();
  var focusManagerService = null;

  importAllAngularServices();
  beforeEach(angular.mock.module('oppia', function($provide) {
    $provide.value('WindowRef', windowRef);
  }));

  beforeEach(() => {
    TestBed.configureTestingModule({
      imports: [HttpClientTestingModule]
    });
    focusManagerService = TestBed.get(FocusManagerService);
  });

  beforeEach(angular.mock.inject(function($injector, $componentController) {
    ContributionOpportunitiesService =
      $injector.get('ContributionOpportunitiesService');
    LocalStorageService = $injector.get('LocalStorageService');
    TranslationLanguageService = $injector.get('TranslationLanguageService');
    TranslationTopicService = $injector.get('TranslationTopicService');
    UserService = $injector.get('UserService');
    $q = $injector.get('$q');
    $timeout = $injector.get('$timeout');
    $rootScope = $injector.get('$rootScope');
    focusManagerService = $injector.get('FocusManagerService');
    ctrl = $componentController('contributorDashboardPage');

    spyOn(ContributionOpportunitiesService, 'getAllTopicNamesAsync')
      .and.returnValue($q.resolve(['Topic 1', 'Topic 2']));
    spyOn(LocalStorageService, 'getLastSelectedTranslationLanguageCode').and
      .returnValue('');
    spyOn(LocalStorageService, 'getLastSelectedTranslationTopicName').and
      .returnValue('Topic 1');
    spyOn(TranslationLanguageService, 'setActiveLanguageCode').and
      .callThrough();
    spyOn(TranslationTopicService, 'setActiveTopicName').and.callThrough();
  }));

  it('should set focus on select lang field', function() {
    var focusSpy = spyOn(focusManagerService, 'setFocusWithoutScroll');
    ctrl.onTabClick('translateTextTab');
    $timeout.flush();
    expect(focusSpy).toHaveBeenCalled();
  });

  describe('when user is logged in', function() {
    var userInfo = {
      isLoggedIn: () => true,
      getUsername: () => 'username1'
    };

    beforeEach(function() {
      spyOn(UserService, 'getProfileImageDataUrlAsync')
        .and.returnValue($q.resolve(userProfileImage));
      spyOn(UserService, 'getUserContributionRightsDataAsync')
        .and.returnValue($q.resolve(userContributionRights));
      spyOn(UserService, 'getUserInfoAsync').and.returnValue(
        $q.resolve(userInfo));
      ctrl.$onInit();
      $rootScope.$apply();
    });

    it('should set specific properties after $onInit is called', function() {
<<<<<<< HEAD
=======
      expect(ctrl.languageCode).toBe('hi');
      expect(TranslationLanguageService.setActiveLanguageCode)
        .toHaveBeenCalledWith('hi');

      expect(ctrl.topicName).toBe('Topic 1');
      expect(TranslationTopicService.setActiveTopicName)
        .toHaveBeenCalledWith('Topic 1');
>>>>>>> 9bac314b
      expect(ctrl.activeTabName).toBe('myContributionTab');
      expect(ctrl.OPPIA_AVATAR_IMAGE_URL).toBe(
        '/assets/images/avatar/oppia_avatar_100px.svg');
    });

    it('should initialize $scope properties after controller is initialized' +
      ' and get data from backend', function() {
      expect(ctrl.userIsLoggedIn).toBe(true);
      expect(ctrl.username).toBe('username1');
      expect(ctrl.userCanReviewTranslationSuggestionsInLanguages).toEqual([
        'English', 'Portuguese', 'Hindi']);
      expect(ctrl.userCanReviewVoiceoverSuggestionsInLanguages).toEqual([
        'English', 'Portuguese', 'Hindi']);
      expect(ctrl.userCanReviewQuestions).toBe(true);
      expect(ctrl.userIsReviewer).toBe(true);
      expect(ctrl.profilePictureDataUrl).toBe(userProfileImage);
    });

    it('should change active tab name when clicking on translate text tab',
      function() {
        var changedTab = 'translateTextTab';
        expect(ctrl.activeTabName).toBe('myContributionTab');
        ctrl.onTabClick(changedTab);
        expect(ctrl.activeTabName).toBe(changedTab);
      });

    it('should change active language when clicking on language selector',
      function() {
        spyOn(LocalStorageService, 'updateLastSelectedTranslationLanguageCode')
          .and.callThrough();

        ctrl.onChangeLanguage('hi');

        expect(TranslationLanguageService.setActiveLanguageCode)
          .toHaveBeenCalledWith('hi');
        expect(LocalStorageService.updateLastSelectedTranslationLanguageCode)
          .toHaveBeenCalledWith('hi');
      });

    it('should show language selector based on active tab', function() {
      var changedTab = 'translateTextTab';

      expect(ctrl.activeTabName).toBe('myContributionTab');
      expect(ctrl.showLanguageSelector()).toBe(false);

      ctrl.onTabClick(changedTab);
      expect(ctrl.activeTabName).toBe(changedTab);
      expect(ctrl.showLanguageSelector()).toBe(true);
    });

    it('should change active topic when clicking on topic selector',
      function() {
        spyOn(LocalStorageService, 'updateLastSelectedTranslationTopicName')
          .and.callThrough();

        ctrl.onChangeTopic('Topic 2');

        expect(TranslationTopicService.setActiveTopicName)
          .toHaveBeenCalledWith('Topic 2');
        expect(LocalStorageService.updateLastSelectedTranslationTopicName)
          .toHaveBeenCalledWith('Topic 2');
      });

    it('should show topic selector based on active tab', function() {
      var changedTab = 'translateTextTab';

      expect(ctrl.activeTabName).toBe('myContributionTab');
      expect(ctrl.showLanguageSelector()).toBe(false);

      ctrl.onTabClick(changedTab);
      expect(ctrl.activeTabName).toBe(changedTab);
      expect(ctrl.showTopicSelector()).toBe(true);
    });

    it('should call scrollFunction on scroll', function() {
      var dummyScrollEvent = new Event('scroll');
      var scrollSpy = spyOn(ctrl, 'scrollFunction');

      windowRef.nativeWindow.dispatchEvent(dummyScrollEvent);

      expect(scrollSpy).toHaveBeenCalled();
    });

    it('should show default header if window pageYOffset is ' +
      'less than 5', function() {
      const nativeWindowSpy = spyOnProperty(windowRef, 'nativeWindow');
      nativeWindowSpy.and.returnValue({
        pageYOffset: 4
      });

      ctrl.scrollFunction();

      expect(ctrl.defaultHeaderVisible).toBe(true);
    });

    it('should show collapsed header if window pageYOffset is' +
      ' scrolled greater than 5', function() {
      const nativeWindowSpy = spyOnProperty(windowRef, 'nativeWindow');
      nativeWindowSpy.and.returnValue({
        pageYOffset: 6
      });

      ctrl.scrollFunction();

      expect(ctrl.defaultHeaderVisible).toBe(false);
    });
  });

  describe('when user is not logged in', function() {
    var userInfo = {
      isLoggedIn: () => false
    };

    beforeEach(function() {
      spyOn(UserService, 'getProfileImageDataUrlAsync')
        .and.returnValue($q.resolve(userProfileImage));
      spyOn(UserService, 'getUserContributionRightsDataAsync')
        .and.returnValue($q.resolve(userContributionRights));
      spyOn(UserService, 'getUserInfoAsync').and.returnValue(
        $q.resolve(userInfo));
      ctrl.$onInit();
      $rootScope.$apply();
    });

    it('should have no user data in dashboard page', function() {
      expect(ctrl.userIsLoggedIn).toBe(false);
      expect(ctrl.username).toBe('');
    });
  });
});<|MERGE_RESOLUTION|>--- conflicted
+++ resolved
@@ -104,16 +104,9 @@
     });
 
     it('should set specific properties after $onInit is called', function() {
-<<<<<<< HEAD
-=======
-      expect(ctrl.languageCode).toBe('hi');
-      expect(TranslationLanguageService.setActiveLanguageCode)
-        .toHaveBeenCalledWith('hi');
-
       expect(ctrl.topicName).toBe('Topic 1');
       expect(TranslationTopicService.setActiveTopicName)
         .toHaveBeenCalledWith('Topic 1');
->>>>>>> 9bac314b
       expect(ctrl.activeTabName).toBe('myContributionTab');
       expect(ctrl.OPPIA_AVATAR_IMAGE_URL).toBe(
         '/assets/images/avatar/oppia_avatar_100px.svg');
