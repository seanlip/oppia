--- conflicted
+++ resolved
@@ -25,23 +25,6 @@
 import {
   ContributionOpportunitiesBackendApiService,
   // eslint-disable-next-line max-len
-<<<<<<< HEAD
-  'pages/contributor-dashboard-page/services/contribution-opportunities-backend-api.service';
-import { SkillOpportunity } from
-  'domain/opportunity/skill-opportunity.model';
-import { UrlInterpolationService } from
-  'domain/utilities/url-interpolation.service';
-import { UserInfo } from 'domain/user/user-info.model';
-import { UserService } from 'services/user.service';
-import { FeaturedTranslationLanguage } from 'domain/opportunity/featured-translation-language.model';
-import { ExplorationOpportunitySummary, TranslationCountsDict } from 'domain/opportunity/exploration-opportunity-summary.model';
-
-import { AppConstants } from 'app.constants';
-
-describe('Contribution Opportunities backend API service', function() {
-  let contributionOpportunitiesBackendApiService:
-    ContributionOpportunitiesBackendApiService;
-=======
 } from 'pages/contributor-dashboard-page/services/contribution-opportunities-backend-api.service';
 import {SkillOpportunity} from 'domain/opportunity/skill-opportunity.model';
 import {UrlInterpolationService} from 'domain/utilities/url-interpolation.service';
@@ -52,10 +35,10 @@
 
 describe('Contribution Opportunities backend API service', function () {
   let contributionOpportunitiesBackendApiService: ContributionOpportunitiesBackendApiService;
->>>>>>> 4df5a769
   let httpTestingController: HttpTestingController;
   let urlInterpolationService: UrlInterpolationService;
   let userService: UserService;
+  const invalidCursor = 'invalidCursor';
   const skillOpportunityResponse = {
     opportunities: [
       {
@@ -68,55 +51,38 @@
     next_cursor: '6',
     more: true,
   };
-<<<<<<< HEAD
-  const translationOpportunities = [{
-    id: 'exp_id_1',
-    topic_name: 'TopicOne',
-    story_title: 'A new story',
-    chapter_title: 'Introduction',
-    content_count: 100,
-    translation_counts: {
-      hi: 15
-    } as TranslationCountsDict,
-    translation_in_review_counts: {
-      hi: 15
-    } as TranslationCountsDict,
-    language_code: 'hi',
-    is_pinned: true
-  }, {
-    id: 'exp_id_2',
-    topic_name: 'TopicTwo',
-    story_title: 'Another story',
-    chapter_title: 'Another chapter',
-    content_count: 50,
-    translation_counts: {
-      da: 8
-    } as TranslationCountsDict,
-    translation_in_review_counts: {
-      da: 2
-    } as TranslationCountsDict,
-    language_code: 'da',
-    is_pinned: false
-  }];
-=======
   const translationOpportunities = [
     {
-      id: 'exp_id',
-      topic_name: 'Topic',
+      id: 'exp_id_1',
+      topic_name: 'Topic 1',
       story_title: 'A new story',
       chapter_title: 'Introduction',
       content_count: 100,
       translation_counts: {
         hi: 15,
-      },
+      } as TranslationCountsDict,
       translation_in_review_counts: {
         hi: 15,
-      },
+      } as TranslationCountsDict,
       language_code: 'hi',
       is_pinned: true,
     },
+    {
+      id: 'exp_id_2',
+      topic_name: 'Topic 2',
+      story_title: 'Another story',
+      chapter_title: 'Another chapter',
+      content_count: 50,
+      translation_counts: {
+        da: 8,
+      } as TranslationCountsDict,
+      translation_in_review_counts: {
+        da: 2,
+      } as TranslationCountsDict,
+      language_code: 'da',
+      is_pinned: false,
+    },
   ];
->>>>>>> 4df5a769
   const translationOpportunityResponse = {
     opportunities: translationOpportunities,
     next_cursor: '6',
@@ -171,19 +137,10 @@
         skillOpportunityResponse.opportunities[0]
       ),
     ];
-<<<<<<< HEAD
-    sampleTranslationOpportunitiesResponse = (
-      translationOpportunityResponse.opportunities.map((opportunity) => (
+    sampleTranslationOpportunitiesResponse =
+      translationOpportunityResponse.opportunities.map(opportunity =>
         ExplorationOpportunitySummary.createFromBackendDict(opportunity)
-      ))
-    );
-=======
-    sampleTranslationOpportunitiesResponse = [
-      ExplorationOpportunitySummary.createFromBackendDict(
-        translationOpportunityResponse.opportunities[0]
-      ),
-    ];
->>>>>>> 4df5a769
+      );
   });
 
   afterEach(() => {
@@ -225,7 +182,7 @@
       const failHandler = jasmine.createSpy('fail');
 
       contributionOpportunitiesBackendApiService
-        .fetchSkillOpportunitiesAsync('invalidCursor')
+        .fetchSkillOpportunitiesAsync(invalidCursor)
         .then(successHandler, failHandler);
       const req = httpTestingController.expectOne(
         urlInterpolationService.interpolateUrl(
@@ -259,7 +216,11 @@
     const failHandler = jasmine.createSpy('fail');
 
     contributionOpportunitiesBackendApiService
-      .fetchTranslationOpportunitiesAsync('hi', 'All', '')
+      .fetchTranslationOpportunitiesAsync(
+        'hi',
+        AppConstants.TOPIC_SENTINEL_NAME_ALL,
+        ''
+      )
       .then(successHandler, failHandler);
     const req = httpTestingController.expectOne(
       urlInterpolationService.interpolateUrl(
@@ -280,30 +241,22 @@
     expect(failHandler).not.toHaveBeenCalled();
   }));
 
-<<<<<<< HEAD
-  it('should fetch translation opportunities from all topics',
-=======
   it(
     'should fail to fetch the translation opportunities data ' +
       'given invalid language code ' +
       "when calling 'fetchTranslationOpportunitiesAsync'",
->>>>>>> 4df5a769
     fakeAsync(() => {
+      const topicName = translationOpportunities[0].topic_name;
       const successHandler = jasmine.createSpy('success');
       const failHandler = jasmine.createSpy('fail');
 
       contributionOpportunitiesBackendApiService
         .fetchTranslationOpportunitiesAsync(
-<<<<<<< HEAD
-          'hi', AppConstants.TOPIC_SENTINEL_NAME_ALL, ''
-        ).then(successHandler, failHandler);
-=======
           'invlaidCode',
-          'Topic',
-          'invalidCursor'
+          topicName,
+          invalidCursor
         )
         .then(successHandler, failHandler);
->>>>>>> 4df5a769
       const req = httpTestingController.expectOne(
         urlInterpolationService.interpolateUrl(
           '/opportunitiessummaryhandler/<opportunityType>',
@@ -330,88 +283,62 @@
     })
   );
 
-<<<<<<< HEAD
-  it('should fetch translation opportunities from a topic',
-    fakeAsync(() => {
-      const opportunity = translationOpportunities[0];
-      const topicName = opportunity.topic_name;
-      const languageCode = opportunity.language_code;
-      const cursor = '';
-
-      const successHandler = jasmine.createSpy('success');
-      const failHandler = jasmine.createSpy('fail');
-
-      contributionOpportunitiesBackendApiService
-        .fetchTranslationOpportunitiesAsync(
-          languageCode, topicName, cursor
-        ).then(successHandler, failHandler);
-      const req = httpTestingController.expectOne(
-        urlInterpolationService.interpolateUrl(
-          '/opportunitiessummaryhandler/<opportunityType>' +
-            '?language_code=<languageCode>' +
-            '&topic_name=<topicName>' +
-            '&cursor=<cursor>',
-          {
-            opportunityType: 'translation',
-            languageCode,
-            topicName,
-            cursor
-          }
-        )
-      );
-      expect(req.request.method).toEqual('GET');
-      req.flush({
-        ...translationOpportunityResponse,
-        opportunities: [opportunity]
-      });
-
-      flushMicrotasks();
-
-      expect(successHandler).toHaveBeenCalledWith({
-        opportunities: sampleTranslationOpportunitiesResponse.filter(
-          (opportunity) => opportunity.topicName === topicName
-        ),
-        nextCursor: translationOpportunityResponse.next_cursor,
-        more: translationOpportunityResponse.more
-      });
-      expect(failHandler).not.toHaveBeenCalled();
-    })
-  );
-
-  it('should fail to fetch the translation opportunities data ' +
-    'given invalid language code ' +
-    'when calling \'fetchTranslationOpportunitiesAsync\'', fakeAsync(() => {
+  it('should successfully pin reviewable pinned translation opportunities', fakeAsync(() => {
     const topicName = translationOpportunities[0].topic_name;
-=======
-  it('should successfully fetch reviewable translation opportunities', fakeAsync(() => {
->>>>>>> 4df5a769
-    const successHandler = jasmine.createSpy('success');
-    const failHandler = jasmine.createSpy('fail');
-
-    contributionOpportunitiesBackendApiService
-<<<<<<< HEAD
-      .fetchTranslationOpportunitiesAsync(
-        'invlaidCode', topicName, 'invalidCursor').then(
-        successHandler, failHandler
-      );
-    const req = httpTestingController.expectOne(
-      urlInterpolationService.interpolateUrl(
-        '/opportunitiessummaryhandler/<opportunityType>',
-        { opportunityType: 'translation' }
-      ) + '?language_code=invlaidCode&topic_name=TopicOne&cursor=invalidCursor'
-=======
-      .fetchReviewableTranslationOpportunitiesAsync('All')
+    const successHandler = jasmine.createSpy('success');
+    const failHandler = jasmine.createSpy('fail');
+
+    contributionOpportunitiesBackendApiService
+      .pinTranslationOpportunity('en', topicName, 'exp 1')
+      .then(successHandler, failHandler);
+
+    const req = httpTestingController.expectOne('/pinned-opportunities');
+    expect(req.request.method).toEqual('PUT');
+
+    req.flush({});
+    flushMicrotasks();
+
+    expect(successHandler).toHaveBeenCalled();
+    expect(failHandler).not.toHaveBeenCalled();
+  }));
+
+  it('should successfully unpin reviewable pinned translation opportunities', fakeAsync(() => {
+    const topicName = translationOpportunities[0].topic_name;
+    const successHandler = jasmine.createSpy('success');
+    const failHandler = jasmine.createSpy('fail');
+
+    contributionOpportunitiesBackendApiService
+      .unpinTranslationOpportunity('en', topicName)
+      .then(successHandler, failHandler);
+
+    const req = httpTestingController.expectOne('/pinned-opportunities');
+    expect(req.request.method).toEqual('PUT');
+
+    req.flush({});
+    flushMicrotasks();
+
+    expect(successHandler).toHaveBeenCalled();
+    expect(failHandler).not.toHaveBeenCalled();
+  }));
+
+  it('should fetch reviewable translation opportunities from all topics', fakeAsync(() => {
+    const successHandler = jasmine.createSpy('success');
+    const failHandler = jasmine.createSpy('fail');
+
+    contributionOpportunitiesBackendApiService
+      .fetchReviewableTranslationOpportunitiesAsync(
+        AppConstants.TOPIC_SENTINEL_NAME_ALL
+      )
       .then(successHandler, failHandler);
     const req = httpTestingController.expectOne(
       urlInterpolationService.interpolateUrl(
         '/getreviewableopportunitieshandler',
         {}
       )
->>>>>>> 4df5a769
-    );
-    expect(req.request.method).toEqual('GET');
+    );
+    expect(req.request.method).toEqual('GET');
+
     req.flush({opportunities: translationOpportunities});
-
     flushMicrotasks();
 
     expect(successHandler).toHaveBeenCalledWith({
@@ -420,185 +347,93 @@
     expect(failHandler).not.toHaveBeenCalled();
   }));
 
-<<<<<<< HEAD
-  it('should successfully pin reviewable pinned translation' +
-  ' opportunities', fakeAsync(() => {
-    const successHandler = jasmine.createSpy('success');
-    const failHandler = jasmine.createSpy('fail');
-=======
-  it(
-    'should successfully pin reviewable pinned translation' + ' opportunities',
-    fakeAsync(() => {
-      const successHandler = jasmine.createSpy('success');
-      const failHandler = jasmine.createSpy('fail');
-
-      contributionOpportunitiesBackendApiService
-        .pinTranslationOpportunity('en', 'Topic 1', 'exp 1')
-        .then(successHandler, failHandler);
-
-      const req = httpTestingController.expectOne('/pinned-opportunities');
-      expect(req.request.method).toEqual('PUT');
-      req.flush({});
-
-      flushMicrotasks();
-
-      expect(successHandler).toHaveBeenCalled();
-      expect(failHandler).not.toHaveBeenCalled();
-    })
-  );
-
-  it(
-    'should successfully unpin reviewable pinned translation' +
-      ' opportunities',
-    fakeAsync(() => {
-      const successHandler = jasmine.createSpy('success');
-      const failHandler = jasmine.createSpy('fail');
->>>>>>> 4df5a769
-
-      contributionOpportunitiesBackendApiService
-        .unpinTranslationOpportunity('en', 'Topic 1')
-        .then(successHandler, failHandler);
-
-      const req = httpTestingController.expectOne('/pinned-opportunities');
-      expect(req.request.method).toEqual('PUT');
-      req.flush({});
-
-      flushMicrotasks();
-
-      expect(successHandler).toHaveBeenCalled();
-      expect(failHandler).not.toHaveBeenCalled();
-    })
-  );
-
-  it('should fetch reviewable translation opportunities by language', fakeAsync(() => {
-    const successHandler = jasmine.createSpy('success');
-    const failHandler = jasmine.createSpy('fail');
-
-    contributionOpportunitiesBackendApiService
-      .fetchReviewableTranslationOpportunitiesAsync('All', 'hi')
-      .then(successHandler, failHandler);
-
+  it('should fetch reviewable translation opportunities from a topic', fakeAsync(() => {
+    const topicName = translationOpportunities[1].topic_name;
+    const successHandler = jasmine.createSpy('success');
+    const failHandler = jasmine.createSpy('fail');
+
+    contributionOpportunitiesBackendApiService
+      .fetchReviewableTranslationOpportunitiesAsync(topicName)
+      .then(successHandler, failHandler);
     const req = httpTestingController.expectOne(
       urlInterpolationService.interpolateUrl(
-        '/getreviewableopportunitieshandler?language_code=<language_code>',
-        {
-          language_code: 'hi',
-        }
+        '/getreviewableopportunitieshandler?topic_name=<topicName>',
+        {topicName}
       )
     );
     expect(req.request.method).toEqual('GET');
-    req.flush({opportunities: translationOpportunities});
-  }));
-
-<<<<<<< HEAD
-  it('should fetch reviewable translation opportunities from all topics',
-    fakeAsync(() => {
-      const successHandler = jasmine.createSpy('success');
-      const failHandler = jasmine.createSpy('fail');
-
-      contributionOpportunitiesBackendApiService
-        .fetchReviewableTranslationOpportunitiesAsync(
-          AppConstants.TOPIC_SENTINEL_NAME_ALL
-        ).then(successHandler, failHandler);
-      const req = httpTestingController.expectOne(
-        urlInterpolationService.interpolateUrl(
-          '/getreviewableopportunitieshandler',
-          {}
-        )
-      );
-      expect(req.request.method).toEqual('GET');
-      req.flush({opportunities: translationOpportunities});
-
-      flushMicrotasks();
-
-      expect(successHandler).toHaveBeenCalledWith({
-        opportunities: sampleTranslationOpportunitiesResponse
-      });
-      expect(failHandler).not.toHaveBeenCalled();
-    })
-  );
-
-  it('should fetch reviewable translation opportunities from a topic',
-    fakeAsync(() => {
-      const topicName = translationOpportunities[1].topic_name;
-      const successHandler = jasmine.createSpy('success');
-      const failHandler = jasmine.createSpy('fail');
-
-      contributionOpportunitiesBackendApiService
-        .fetchReviewableTranslationOpportunitiesAsync(topicName).then(
-          successHandler, failHandler);
-      const req = httpTestingController.expectOne(
-        urlInterpolationService.interpolateUrl(
-          '/getreviewableopportunitieshandler?topic_name=<topicName>',
-          { topicName }
-        )
-      );
-      expect(req.request.method).toEqual('GET');
-      req.flush({
-        opportunities: translationOpportunities.filter(
-          (opportunity) => opportunity.topic_name === topicName)
-      });
-
-      flushMicrotasks();
-
-      expect(successHandler).toHaveBeenCalledWith({
-        opportunities: sampleTranslationOpportunitiesResponse.filter(
-          (opportunity) => opportunity.topicName === topicName)
-      });
-      expect(failHandler).not.toHaveBeenCalled();
-    })
-  );
-
-  it('should fetch reviewable translation opportunities by language',
-=======
+
+    req.flush({
+      opportunities: translationOpportunities.filter(
+        opportunity => opportunity.topic_name === topicName
+      ),
+    });
+    flushMicrotasks();
+
+    expect(successHandler).toHaveBeenCalledWith({
+      opportunities: sampleTranslationOpportunitiesResponse.filter(
+        opportunity => opportunity.topicName === topicName
+      ),
+    });
+    expect(failHandler).not.toHaveBeenCalled();
+  }));
+
+  it('should fetch reviewable translation opportunities by language', fakeAsync(() => {
+    const languageCode = translationOpportunities[0].language_code;
+    const successHandler = jasmine.createSpy('success');
+    const failHandler = jasmine.createSpy('fail');
+
+    contributionOpportunitiesBackendApiService
+      .fetchReviewableTranslationOpportunitiesAsync(
+        AppConstants.TOPIC_SENTINEL_NAME_ALL,
+        languageCode
+      )
+      .then(successHandler, failHandler);
+
+    const req = httpTestingController.expectOne(
+      urlInterpolationService.interpolateUrl(
+        '/getreviewableopportunitieshandler?language_code=<languageCode>',
+        {languageCode}
+      )
+    );
+    expect(req.request.method).toEqual('GET');
+
+    req.flush({
+      opportunities: translationOpportunities.filter(
+        opportunity => opportunity.language_code === languageCode
+      ),
+    });
+    flushMicrotasks();
+
+    expect(successHandler).toHaveBeenCalledWith({
+      opportunities: sampleTranslationOpportunitiesResponse.filter(
+        opportunity => opportunity.languageCode === languageCode
+      ),
+    });
+    expect(failHandler).not.toHaveBeenCalled();
+  }));
+
   it(
     'should fail to fetch reviewable translation opportunities ' +
       'given invalid topic name when calling ' +
       'fetchReviewableTranslationOpportunitiesAsync',
->>>>>>> 4df5a769
     fakeAsync(() => {
-      const languageCode = translationOpportunities[0].language_code;
+      const invalidTopicName = 'invalid';
       const successHandler = jasmine.createSpy('success');
       const failHandler = jasmine.createSpy('fail');
 
       contributionOpportunitiesBackendApiService
-<<<<<<< HEAD
-        .fetchReviewableTranslationOpportunitiesAsync(
-          AppConstants.TOPIC_SENTINEL_NAME_ALL, languageCode
-        ).then(successHandler, failHandler);
+        .fetchReviewableTranslationOpportunitiesAsync(invalidTopicName)
+        .then(successHandler, failHandler);
 
       const req = httpTestingController.expectOne(
         urlInterpolationService.interpolateUrl(
-          '/getreviewableopportunitieshandler?language_code=<languageCode>',
-          { languageCode }
+          '/getreviewableopportunitieshandler?topic_name=<invalidTopicName>',
+          {invalidTopicName}
         )
-=======
-        .fetchReviewableTranslationOpportunitiesAsync('invalid')
-        .then(successHandler, failHandler);
-      const req = httpTestingController.expectOne(
-        urlInterpolationService.interpolateUrl(
-          '/getreviewableopportunitieshandler',
-          {}
-        ) + '?topic_name=invalid'
->>>>>>> 4df5a769
-      );
-
+      );
       expect(req.request.method).toEqual('GET');
-<<<<<<< HEAD
-      req.flush({
-        opportunities: translationOpportunities.filter(
-          (opportunity) => opportunity.language_code === languageCode)
-      });
-
-      flushMicrotasks();
-
-      expect(successHandler).toHaveBeenCalledWith({
-        opportunities: sampleTranslationOpportunitiesResponse.filter(
-          (opportunity) => opportunity.languageCode === languageCode)
-      });
-      expect(failHandler).not.toHaveBeenCalled();
-    }));
-=======
+
       req.flush(
         {
           error: 'Failed to fetch reviewable translation opportunities.',
@@ -609,7 +444,6 @@
         }
       );
       flushMicrotasks();
->>>>>>> 4df5a769
 
       expect(successHandler).not.toHaveBeenCalled();
       expect(failHandler).toHaveBeenCalledWith(
@@ -630,12 +464,12 @@
       '/retrievefeaturedtranslationlanguages'
     );
     expect(req.request.method).toEqual('GET');
+
     req.flush({
       featured_translation_languages: [
         {language_code: 'en', explanation: 'English'},
       ],
     });
-
     flushMicrotasks();
 
     expect(successHandler).toHaveBeenCalledWith([
@@ -663,6 +497,7 @@
         '/retrievefeaturedtranslationlanguages'
       );
       expect(req.request.method).toEqual('GET');
+
       req.flush(
         {
           error: 'Failed to fetch featured translation languages.',
@@ -672,7 +507,6 @@
           statusText: 'Internal Server Error',
         }
       );
-
       flushMicrotasks();
 
       expect(successHandler).toHaveBeenCalledWith(emptyList);
@@ -681,6 +515,7 @@
   );
 
   it('should successfully fetch translatable topic names', fakeAsync(() => {
+    const topicNames = ['Topic 1', 'Topic 2'];
     const successHandler = jasmine.createSpy('success');
     const failHandler = jasmine.createSpy('fail');
 
@@ -690,20 +525,18 @@
 
     const req = httpTestingController.expectOne('/gettranslatabletopicnames');
     expect(req.request.method).toEqual('GET');
-    req.flush({topic_names: ['Topic 1', 'Topic 2']});
-
-    flushMicrotasks();
-
-    expect(successHandler).toHaveBeenCalledWith(['Topic 1', 'Topic 2']);
-    expect(failHandler).not.toHaveBeenCalled();
-  }));
-
-<<<<<<< HEAD
-  it('should successfully fetch translatable topic names', fakeAsync(() => {
-    const topicNames = ['Topic 1', 'Topic 2'];
-=======
+
+    req.flush({topic_names: topicNames});
+    flushMicrotasks();
+
+    expect(successHandler).toHaveBeenCalledWith([
+      AppConstants.TOPIC_SENTINEL_NAME_ALL,
+      ...topicNames,
+    ]);
+    expect(failHandler).not.toHaveBeenCalled();
+  }));
+
   it("should return empty response if 'gettranslatabletopicnames' call fails", fakeAsync(() => {
->>>>>>> 4df5a769
     const successHandler = jasmine.createSpy('success');
     const failHandler = jasmine.createSpy('fail');
     const emptyResponse: string[] = [];
@@ -714,15 +547,6 @@
 
     const req = httpTestingController.expectOne('/gettranslatabletopicnames');
     expect(req.request.method).toEqual('GET');
-<<<<<<< HEAD
-    req.flush({ topic_names: topicNames });
-
-    flushMicrotasks();
-
-    expect(successHandler).toHaveBeenCalledWith(
-      [AppConstants.TOPIC_SENTINEL_NAME_ALL, ...topicNames]
-    );
-=======
     req.flush(
       {
         error: 'Failed to fetch translatable topic names.',
@@ -736,7 +560,6 @@
     flushMicrotasks();
 
     expect(successHandler).toHaveBeenCalledWith(emptyResponse);
->>>>>>> 4df5a769
     expect(failHandler).not.toHaveBeenCalled();
   }));
 
