// Copyright 2021 The Oppia Authors. All Rights Reserved.
//
// Licensed under the Apache License, Version 2.0 (the "License");
// you may not use this file except in compliance with the License.
// You may obtain a copy of the License at
//
//      http://www.apache.org/licenses/LICENSE-2.0
//
// Unless required by applicable law or agreed to in writing, software
// distributed under the License is distributed on an "AS-IS" BASIS,
// WITHOUT WARRANTIES OR CONDITIONS OF ANY KIND, either express or implied.
// See the License for the specific language governing permissions and
// limitations under the License.

/**
 * @fileoverview Tests that translatable text backend api works correctly.
 */

import { HttpErrorResponse } from '@angular/common/http';
import { HttpClientTestingModule, HttpTestingController } from
  '@angular/common/http/testing';
import { TestBed, fakeAsync, flushMicrotasks } from '@angular/core/testing';
import { TranslatableTexts } from 'domain/opportunity/translatable-texts.model';
import { ImagesData } from 'services/image-local-storage.service';
import { TranslateTextBackendApiService } from './translate-text-backend-api.service';

describe('TranslateTextBackendApiService', () => {
  let translateTextBackendApiService: TranslateTextBackendApiService;
  let httpTestingController: HttpTestingController;
  const getTranslatableItem = (text: string) => {
    return {
      data_format: 'html',
      content: text,
      content_type: 'content',
      interaction_id: null,
      rule_type: null
    };
  };

  beforeEach(() => {
    TestBed.configureTestingModule({
      imports: [HttpClientTestingModule],
    });
    httpTestingController = TestBed.inject(HttpTestingController);
    translateTextBackendApiService = TestBed.inject(
      TranslateTextBackendApiService);
  });

  afterEach(() => {
    httpTestingController.verify();
  });

  describe('getTranslatableTextsAsync', () => {
    let successHandler: jasmine.Spy<jasmine.Func>;
    let failHandler: (error: HttpErrorResponse) => void;

    it('should correctly request translatable texts for a given exploration ' +
    'id and language code', fakeAsync(() => {
      successHandler = jasmine.createSpy('success');
      failHandler = jasmine.createSpy('error');
      const sampleDataResults = {
        state_names_to_content_id_mapping: {
          stateName1: {
            contentId1: getTranslatableItem('text1'),
            contentId2: getTranslatableItem('text2')
          },
          stateName2: {contentId3: getTranslatableItem('text3')}
        },
        version: '1'
      };
      translateTextBackendApiService.getTranslatableTextsAsync('1', 'en').then(
        successHandler, failHandler
      );
      const req = httpTestingController.expectOne(
        '/gettranslatabletexthandler?exp_id=1&language_code=en');
      expect(req.request.method).toEqual('GET');
      req.flush(sampleDataResults);
      flushMicrotasks();

      expect(successHandler).toHaveBeenCalledWith(
        TranslatableTexts.createFromBackendDict(sampleDataResults));
    }));

    it('should call the failHandler on error response', fakeAsync(() => {
      const errorEvent = new ErrorEvent('error');
      failHandler = (error: HttpErrorResponse) => {
        expect(error.error).toBe(errorEvent);
      };
      translateTextBackendApiService.getTranslatableTextsAsync('1', 'en').then(
        successHandler, failHandler
      );
      const req = httpTestingController.expectOne(
        '/gettranslatabletexthandler?exp_id=1&language_code=en');
      expect(req.request.method).toEqual('GET');
      req.error(errorEvent);
      flushMicrotasks();
    }));
  });

  describe('suggestTranslatedTextAsync', () => {
    class MockReaderObject {
    result = 'data:image/png;base64,imageBlob1';
    onload: () => string;
    constructor() {
      this.onload = () => {
        return 'Fake onload executed';
      };
    }
    readAsDataURL(file: Blob) {
      this.onload();
      return 'The file is loaded';
    }
    }
    let successHandler: jasmine.Spy<jasmine.Func>;
    let imagesData: ImagesData[];

    beforeEach(() => {
      successHandler = jasmine.createSpy('success');
      imagesData = [{
        filename: 'imageFilename',
        imageBlob: new Blob(['imageBlob1'], {type: 'image'})
      }];
    });

    it('should correctly submit a translation suggestion', fakeAsync(() => {
    // This throws "Argument of type 'mockReaderObject' is not assignable to
    // parameter of type 'HTMLImageElement'.". We need to suppress this
    // error because 'HTMLImageElement' has around 250 more properties.
    // We have only defined the properties we need in 'mockReaderObject'.
    // @ts-expect-error
      spyOn(window, 'FileReader').and.returnValue(new MockReaderObject());
      const expectedPayload = {
        suggestion_type: 'translate_content',
        target_type: 'exploration',
        description: 'Adds translation',
        target_id: 'activeExpId',
        target_version_at_submission: 'activeExpVersion',
        change: {
          cmd: 'add_written_translation',
          content_id: 'activeContentId',
          state_name: 'activeStateName',
          language_code: 'languageCode',
          content_html: 'contentHtml',
          translation_html: 'translationHtml',
          data_format: 'html'
        },
        files: {
          imageFilename: 'imageBlob1'
        }
      };
      let failHandler = jasmine.createSpy('error');

      translateTextBackendApiService.suggestTranslatedTextAsync(
        'activeExpId',
        'activeExpVersion',
        'activeContentId',
        'activeStateName',
        'languageCode',
        'contentHtml',
        'translationHtml',
        imagesData,
<<<<<<< HEAD
        'html'
      ).then(successHandler, failHandler);
=======
        'html').then(successHandler, failHandler);
      flushMicrotasks();
>>>>>>> b18a419f
      const req = httpTestingController.expectOne(
        '/suggestionhandler/');
      expect(req.request.method).toEqual('POST');
      expect(req.request.body.getAll('payload')[0]).toEqual(
        JSON.stringify(expectedPayload));
      req.flush({});
      flushMicrotasks();

      expect(successHandler).toHaveBeenCalled();
    }));

    it('should append image data to form data', fakeAsync(() => {
<<<<<<< HEAD
      let failHandler = jasmine.createSpy('error');
=======
      spyOn(translateTextBackendApiService, 'blobtoBase64').and.returnValue(
        Promise.resolve('imageBlob'));
>>>>>>> b18a419f
      translateTextBackendApiService.suggestTranslatedTextAsync(
        'activeExpId',
        'activeExpVersion',
        'activeContentId',
        'activeStateName',
        'languageCode',
        'contentHtml',
        'translationHtml',
        imagesData,
<<<<<<< HEAD
        'html'
      ).then(successHandler, failHandler);
=======
        'html').then(successHandler, failHandler);
      flushMicrotasks();
>>>>>>> b18a419f
      const req = httpTestingController.expectOne(
        '/suggestionhandler/');
      const files = JSON.parse(req.request.body.getAll('payload')[0]).files;
      const images = Object.values(files);
      expect(req.request.method).toEqual('POST');
      expect(images).toContain('imageBlob');
      req.flush({});
      flushMicrotasks();

      expect(successHandler).toHaveBeenCalled();
    }));

    it('should handle multiple image blobs per filename', fakeAsync(() => {
      imagesData = [{
        filename: 'imageFilename1',
        imageBlob: {
          size: 0,
          type: 'imageBlob1'
        } as Blob
      }, {
        filename: 'imageFilename1',
        imageBlob: {
          size: 0,
          type: 'imageBlob2'
        } as Blob
      }, {
        filename: 'imageFilename2',
        imageBlob: {
          size: 0,
          type: 'imageBlob1'
        } as Blob
      }, {
        filename: 'imageFilename2',
        imageBlob: {
          size: 0,
          type: 'imageBlob2'
        } as Blob
      }];
<<<<<<< HEAD
      let failHandler = jasmine.createSpy('error');
=======
      spyOn(translateTextBackendApiService, 'blobtoBase64').and.returnValue(
        Promise.resolve(['imageBlob1', 'imageBlob2'])
      );
>>>>>>> b18a419f
      translateTextBackendApiService.suggestTranslatedTextAsync(
        'activeExpId',
        'activeExpVersion',
        'activeContentId',
        'activeStateName',
        'languageCode',
        'contentHtml',
        'translationHtml',
        imagesData,
<<<<<<< HEAD
        'html'
      ).then(successHandler, failHandler);
=======
        'html').then(successHandler, failHandler);
      flushMicrotasks();
>>>>>>> b18a419f
      const req = httpTestingController.expectOne(
        '/suggestionhandler/');
      expect(req.request.method).toEqual('POST');
      const files = JSON.parse(req.request.body.getAll('payload')[0]).files;
      const filename1Blobs = files.imageFilename1[0];
      const filename2Blobs = files.imageFilename2[0];
      const filename3Blobs = files.imageFilename1[1];
      const filename4Blobs = files.imageFilename2[1];
      expect(filename1Blobs).toContain('imageBlob1');
      expect(filename2Blobs).toContain('imageBlob1');
      expect(filename3Blobs).toContain('imageBlob2');
      expect(filename4Blobs).toContain('imageBlob2');
      req.flush({});
      flushMicrotasks();

      expect(successHandler).toHaveBeenCalled();
    }));


    it('should call the failhandler on error response', fakeAsync(() => {
      const errorEvent = new ErrorEvent('error');
      let failHandler = (error: HttpErrorResponse) => {
        expect(error.error).toBe(errorEvent);
      };
      spyOn(translateTextBackendApiService, 'blobtoBase64').and.returnValue(
        Promise.resolve('imageBlob'));
      translateTextBackendApiService.suggestTranslatedTextAsync(
        'activeExpId',
        'activeExpVersion',
        'activeContentId',
        'activeStateName',
        'languageCode',
        'contentHtml',
        'translationHtml',
        imagesData,
<<<<<<< HEAD
        'html'
      ).then(successHandler, failHandler);
=======
        'html').then(successHandler, failHandler);
      flushMicrotasks();
>>>>>>> b18a419f
      const req = httpTestingController.expectOne(
        '/suggestionhandler/');
      expect(req.request.method).toEqual('POST');
      req.error(errorEvent);
      flushMicrotasks();
    }));

    it('should throw error if Image Data is not present in' +
       ' local Storage', async() => {
      imagesData = [{
        filename: 'imageFilename1',
        imageBlob: null
      }];

      await expectAsync(
        translateTextBackendApiService.suggestTranslatedTextAsync(
          'activeExpId',
          'activeExpVersion',
          'activeContentId',
          'activeStateName',
          'languageCode',
          'contentHtml',
          'translationHtml',
          imagesData,
          'html'
        )
      ).toBeRejectedWithError('No image data found');
    });

    it('should throw error if prefix is invalid', async() => {
      imagesData = [{
        filename: 'imageFilename1',
        imageBlob: new Blob(['data:random/xyz;base64,Blob1'], {type: 'image'})
      }];
      await expectAsync(
        translateTextBackendApiService.suggestTranslatedTextAsync(
          'activeExpId',
          'activeExpVersion',
          'activeContentId',
          'activeStateName',
          'languageCode',
          'contentHtml',
          'translationHtml',
          imagesData,
          'html')
      ).toBeRejectedWithError('No valid prefix found in data url');
    });
  });
});<|MERGE_RESOLUTION|>--- conflicted
+++ resolved
@@ -99,23 +99,25 @@
 
   describe('suggestTranslatedTextAsync', () => {
     class MockReaderObject {
-    result = 'data:image/png;base64,imageBlob1';
-    onload: () => string;
-    constructor() {
-      this.onload = () => {
-        return 'Fake onload executed';
-      };
-    }
-    readAsDataURL(file: Blob) {
-      this.onload();
-      return 'The file is loaded';
-    }
+      result = 'data:image/png;base64,imageBlob1';
+      onload: () => string;
+      constructor() {
+        this.onload = () => {
+          return 'Fake onload executed';
+        };
+      }
+      readAsDataURL(file: Blob) {
+        this.onload();
+        return 'The file is loaded';
+      }
     }
     let successHandler: jasmine.Spy<jasmine.Func>;
+    let failHandler: (error: HttpErrorResponse) => void;
     let imagesData: ImagesData[];
 
     beforeEach(() => {
       successHandler = jasmine.createSpy('success');
+      failHandler = jasmine.createSpy('error');
       imagesData = [{
         filename: 'imageFilename',
         imageBlob: new Blob(['imageBlob1'], {type: 'image'})
@@ -148,7 +150,6 @@
           imageFilename: 'imageBlob1'
         }
       };
-      let failHandler = jasmine.createSpy('error');
 
       translateTextBackendApiService.suggestTranslatedTextAsync(
         'activeExpId',
@@ -159,13 +160,9 @@
         'contentHtml',
         'translationHtml',
         imagesData,
-<<<<<<< HEAD
         'html'
       ).then(successHandler, failHandler);
-=======
-        'html').then(successHandler, failHandler);
-      flushMicrotasks();
->>>>>>> b18a419f
+      flushMicrotasks();
       const req = httpTestingController.expectOne(
         '/suggestionhandler/');
       expect(req.request.method).toEqual('POST');
@@ -178,12 +175,8 @@
     }));
 
     it('should append image data to form data', fakeAsync(() => {
-<<<<<<< HEAD
-      let failHandler = jasmine.createSpy('error');
-=======
       spyOn(translateTextBackendApiService, 'blobtoBase64').and.returnValue(
         Promise.resolve('imageBlob'));
->>>>>>> b18a419f
       translateTextBackendApiService.suggestTranslatedTextAsync(
         'activeExpId',
         'activeExpVersion',
@@ -193,13 +186,9 @@
         'contentHtml',
         'translationHtml',
         imagesData,
-<<<<<<< HEAD
         'html'
       ).then(successHandler, failHandler);
-=======
-        'html').then(successHandler, failHandler);
-      flushMicrotasks();
->>>>>>> b18a419f
+      flushMicrotasks();
       const req = httpTestingController.expectOne(
         '/suggestionhandler/');
       const files = JSON.parse(req.request.body.getAll('payload')[0]).files;
@@ -238,13 +227,9 @@
           type: 'imageBlob2'
         } as Blob
       }];
-<<<<<<< HEAD
-      let failHandler = jasmine.createSpy('error');
-=======
       spyOn(translateTextBackendApiService, 'blobtoBase64').and.returnValue(
         Promise.resolve(['imageBlob1', 'imageBlob2'])
       );
->>>>>>> b18a419f
       translateTextBackendApiService.suggestTranslatedTextAsync(
         'activeExpId',
         'activeExpVersion',
@@ -254,13 +239,9 @@
         'contentHtml',
         'translationHtml',
         imagesData,
-<<<<<<< HEAD
         'html'
       ).then(successHandler, failHandler);
-=======
-        'html').then(successHandler, failHandler);
-      flushMicrotasks();
->>>>>>> b18a419f
+      flushMicrotasks();
       const req = httpTestingController.expectOne(
         '/suggestionhandler/');
       expect(req.request.method).toEqual('POST');
@@ -282,7 +263,7 @@
 
     it('should call the failhandler on error response', fakeAsync(() => {
       const errorEvent = new ErrorEvent('error');
-      let failHandler = (error: HttpErrorResponse) => {
+      failHandler = (error: HttpErrorResponse) => {
         expect(error.error).toBe(errorEvent);
       };
       spyOn(translateTextBackendApiService, 'blobtoBase64').and.returnValue(
@@ -296,13 +277,9 @@
         'contentHtml',
         'translationHtml',
         imagesData,
-<<<<<<< HEAD
         'html'
       ).then(successHandler, failHandler);
-=======
-        'html').then(successHandler, failHandler);
-      flushMicrotasks();
->>>>>>> b18a419f
+      flushMicrotasks();
       const req = httpTestingController.expectOne(
         '/suggestionhandler/');
       expect(req.request.method).toEqual('POST');
