// Copyright 2021 The Oppia Authors. All Rights Reserved.
//
// Licensed under the Apache License, Version 2.0 (the "License");
// you may not use this file except in compliance with the License.
// You may obtain a copy of the License at
//
//      http://www.apache.org/licenses/LICENSE-2.0
//
// Unless required by applicable law or agreed to in writing, software
// distributed under the License is distributed on an "AS-IS" BASIS,
// WITHOUT WARRANTIES OR CONDITIONS OF ANY KIND, either express or implied.
// See the License for the specific language governing permissions and
// limitations under the License.

/**
 * @fileoverview Backend api service for fetching and resolving suggestions.
 */

import { Injectable } from '@angular/core';
import { HttpClient } from '@angular/common/http';
import { UrlInterpolationService } from 'domain/utilities/url-interpolation.service';
import { OpportunityDict } from './contribution-and-review.service';
import { SuggestionBackendDict } from 'domain/suggestion/suggestion.model';

interface FetchSuggestionsResponse {
  'target_id_to_opportunity_dict': {
    [targetId: string]: OpportunityDict;
  };
  suggestions: SuggestionBackendDict[];
  next_offset: number;
}

interface ReviewExplorationSuggestionRequestBody {
  action: string;
  'review_message': string;
  'commit_message': string;
}

interface ReviewSkillSuggestionRequestBody {
  action: string;
  'review_message': string;
  'skill_difficulty': string;
}

interface UpdateTranslationRequestBody {
  'translation_html': string;
}

@Injectable({
  providedIn: 'root',
})
export class ContributionAndReviewBackendApiService {
  private SUBMITTED_SUGGESTION_LIST_HANDLER_URL = (
    '/getsubmittedsuggestions/<target_type>/<suggestion_type>');

  private REVIEWABLE_SUGGESTIONS_HANDLER_URL = (
    '/getreviewablesuggestions/<target_type>/<suggestion_type>');

  private SUGGESTION_TO_EXPLORATION_ACTION_HANDLER_URL = (
    '/suggestionactionhandler/exploration/<exp_id>/<suggestion_id>');

  private SUGGESTION_TO_SKILL_ACTION_HANDLER_URL = (
    '/suggestionactionhandler/skill/<skill_id>/<suggestion_id>');

  private UPDATE_TRANSLATION_HANDLER_URL = (
    '/updatetranslationsuggestionhandler/<suggestion_id>');

  private UPDATE_QUESTION_HANDLER_URL = (
    '/updatequestionsuggestionhandler/<suggestion_id>');

  private SUBMITTED_QUESTION_SUGGESTIONS = (
    'SUBMITTED_QUESTION_SUGGESTIONS');

  private REVIEWABLE_QUESTION_SUGGESTIONS = (
    'REVIEWABLE_QUESTION_SUGGESTIONS');

  private SUBMITTED_TRANSLATION_SUGGESTIONS = (
    'SUBMITTED_TRANSLATION_SUGGESTIONS');

  private REVIEWABLE_TRANSLATION_SUGGESTIONS = (
    'REVIEWABLE_TRANSLATION_SUGGESTIONS');

  constructor(
    private http: HttpClient,
    private urlInterpolationService: UrlInterpolationService
  ) {}

  // Return undefined if the suggestion is not found.
  async fetchSuggestionsAsync(
<<<<<<< HEAD
      fetchType: string
  ): Promise<FetchSuggestionsResponse | undefined> {
=======
      fetchType: string,
      limit: number,
      offset: number
  ): Promise<FetchSuggestionsResponse> {
>>>>>>> ed0c1681
    if (fetchType === this.SUBMITTED_QUESTION_SUGGESTIONS) {
      return this.fetchSubmittedSuggestionsAsync(
        'skill', 'add_question', limit, offset);
    }
    if (fetchType === this.SUBMITTED_TRANSLATION_SUGGESTIONS) {
      return this.fetchSubmittedSuggestionsAsync(
        'exploration', 'translate_content', limit, offset);
    }
    if (fetchType === this.REVIEWABLE_QUESTION_SUGGESTIONS) {
      return this.fetchReviewableSuggestionsAsync(
        'skill', 'add_question', limit, offset);
    }
    if (fetchType === this.REVIEWABLE_TRANSLATION_SUGGESTIONS) {
      return this.fetchReviewableSuggestionsAsync(
        'exploration', 'translate_content', limit, offset);
    }
  }

  async fetchSubmittedSuggestionsAsync(
      targetType: string,
      suggestionType: string,
      limit: number,
      offset: number
  ): Promise<FetchSuggestionsResponse> {
    const url = this.urlInterpolationService.interpolateUrl(
      this.SUBMITTED_SUGGESTION_LIST_HANDLER_URL, {
        target_type: targetType,
        suggestion_type: suggestionType
      }
    );
    const params = {
      limit: limit.toString(),
      offset: offset.toString()
    };
    return this.http.get<FetchSuggestionsResponse>(url, { params }).toPromise();
  }

  async fetchReviewableSuggestionsAsync(
      targetType: string,
      suggestionType: string,
      limit: number,
      offset: number
  ): Promise<FetchSuggestionsResponse> {
    const url = this.urlInterpolationService.interpolateUrl(
      this.REVIEWABLE_SUGGESTIONS_HANDLER_URL, {
        target_type: targetType,
        suggestion_type: suggestionType
      }
    );
    const params = {
      limit: limit.toString(),
      offset: offset.toString()
    };
    return this.http.get<FetchSuggestionsResponse>(url, { params }).toPromise();
  }

  async reviewExplorationSuggestionAsync(
      expId: string,
      suggestionId: string,
      requestBody: ReviewExplorationSuggestionRequestBody
  ): Promise<void> {
    const url = this.urlInterpolationService.interpolateUrl(
      this.SUGGESTION_TO_EXPLORATION_ACTION_HANDLER_URL, {
        exp_id: expId,
        suggestion_id: suggestionId
      }
    );
    return this.http.put<void>(url, requestBody).toPromise();
  }

  async reviewSkillSuggestionAsync(
      skillId: string,
      suggestionId: string,
      requestBody: ReviewSkillSuggestionRequestBody
  ): Promise<void> {
    const url = this.urlInterpolationService.interpolateUrl(
      this.SUGGESTION_TO_SKILL_ACTION_HANDLER_URL, {
        skill_id: skillId,
        suggestion_id: suggestionId
      }
    );
    return this.http.put<void>(url, requestBody).toPromise();
  }

  async updateTranslationSuggestionAsync(
      suggestionId: string, requestBody: UpdateTranslationRequestBody
  ): Promise<void> {
    const url = this.urlInterpolationService.interpolateUrl(
      this.UPDATE_TRANSLATION_HANDLER_URL, {
        suggestion_id: suggestionId
      }
    );
    return this.http.put<void>(url, requestBody).toPromise();
  }

  async updateQuestionSuggestionAsync(
      suggestionId: string, requestBody: FormData
  ): Promise<void> {
    const url = this.urlInterpolationService.interpolateUrl(
      this.UPDATE_QUESTION_HANDLER_URL, {
        suggestion_id: suggestionId
      }
    );
    return this.http.post<void>(url, requestBody).toPromise();
  }
}<|MERGE_RESOLUTION|>--- conflicted
+++ resolved
@@ -87,15 +87,10 @@
 
   // Return undefined if the suggestion is not found.
   async fetchSuggestionsAsync(
-<<<<<<< HEAD
-      fetchType: string
-  ): Promise<FetchSuggestionsResponse | undefined> {
-=======
       fetchType: string,
       limit: number,
       offset: number
   ): Promise<FetchSuggestionsResponse> {
->>>>>>> ed0c1681
     if (fetchType === this.SUBMITTED_QUESTION_SUGGESTIONS) {
       return this.fetchSubmittedSuggestionsAsync(
         'skill', 'add_question', limit, offset);
