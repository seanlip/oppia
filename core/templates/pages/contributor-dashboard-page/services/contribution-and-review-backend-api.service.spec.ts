--- conflicted
+++ resolved
@@ -73,13 +73,9 @@
 
       carbas.fetchSuggestionsAsync(
         'SUBMITTED_QUESTION_SUGGESTIONS',
-<<<<<<< HEAD
-        'all').then(successHandler, failureHandler);
-=======
         AppConstants.OPPORTUNITIES_PAGE_SIZE,
-        0
+        0, 'All'
       ).then(successHandler, failureHandler);
->>>>>>> bfc32c07
       const req = http.expectOne(url);
       expect(req.request.method).toEqual('GET');
       req.flush(suggestionsBackendObject);
@@ -100,13 +96,9 @@
 
       carbas.fetchSuggestionsAsync(
         'SUBMITTED_TRANSLATION_SUGGESTIONS',
-<<<<<<< HEAD
-        'all').then(successHandler, failureHandler);
-=======
         AppConstants.OPPORTUNITIES_PAGE_SIZE,
-        0
+        0, 'All'
       ).then(successHandler, failureHandler);
->>>>>>> bfc32c07
       const req = http.expectOne(url);
       expect(req.request.method).toEqual('GET');
       req.flush(suggestionsBackendObject);
@@ -122,40 +114,13 @@
 
     it('should fetch reviewable question suggestions', fakeAsync(() => {
       spyOn(carbas, 'fetchReviewableSuggestionsAsync').and.callThrough();
-<<<<<<< HEAD
-      const url = '/getreviewablesuggestions' +
-        '/skill/add_question?topic_name=all';
-
-      carbas.fetchSuggestionsAsync(
-        'REVIEWABLE_QUESTION_SUGGESTIONS',
-        'all').then(successHandler, failureHandler);
-      const req = http.expectOne(url);
-      expect(req.request.method).toEqual('GET');
-      req.flush(suggestionsBackendObject);
-      flushMicrotasks();
-
-      expect(carbas.fetchReviewableSuggestionsAsync)
-        .toHaveBeenCalledWith('skill', 'add_question', 'all');
-      expect(successHandler).toHaveBeenCalled();
-      expect(failureHandler).not.toHaveBeenCalled();
-    }));
-
-    it('should fetch all reviewable translation suggestions', fakeAsync(() => {
-      spyOn(carbas, 'fetchReviewableSuggestionsAsync').and.callThrough();
-      const url = '/getreviewablesuggestions/exploration' +
-        '/translate_content?topic_name=All';
-
-      carbas.fetchSuggestionsAsync(
-        'REVIEWABLE_TRANSLATION_SUGGESTIONS', 'All'
-=======
       const url = (
-        '/getreviewablesuggestions/skill/add_question?limit=10&offset=0');
+        '/getreviewablesuggestions/skill/add_question?limit=10&offset=0&topic_name=All');
 
       carbas.fetchSuggestionsAsync(
         'REVIEWABLE_QUESTION_SUGGESTIONS',
         AppConstants.OPPORTUNITIES_PAGE_SIZE,
-        0
->>>>>>> bfc32c07
+        0, 'All'
       ).then(successHandler, failureHandler);
       const req = http.expectOne(url);
       expect(req.request.method).toEqual('GET');
@@ -163,33 +128,21 @@
       flushMicrotasks();
 
       expect(carbas.fetchReviewableSuggestionsAsync)
-<<<<<<< HEAD
-        .toHaveBeenCalledWith('exploration', 'translate_content', 'All');
-=======
         .toHaveBeenCalledWith(
-          'skill', 'add_question', AppConstants.OPPORTUNITIES_PAGE_SIZE, 0);
->>>>>>> bfc32c07
+          'skill', 'add_question', AppConstants.OPPORTUNITIES_PAGE_SIZE, 0, 'All');
       expect(successHandler).toHaveBeenCalled();
       expect(failureHandler).not.toHaveBeenCalled();
     }));
 
     it('should fetch reviewable suggestions from Topic1', fakeAsync(() => {
       spyOn(carbas, 'fetchReviewableSuggestionsAsync').and.callThrough();
-<<<<<<< HEAD
-      const url = '/getreviewablesuggestions/exploration' +
-        '/translate_content?topic_name=Topic1';
-
-      carbas.fetchSuggestionsAsync(
-        'REVIEWABLE_TRANSLATION_SUGGESTIONS', topicName1
-=======
       const url = '/getreviewablesuggestions/exploration/translate_content' +
-      '?limit=10&offset=0';
+      '?limit=10&offset=0&topic_name=Topic1';
 
       carbas.fetchSuggestionsAsync(
         'REVIEWABLE_TRANSLATION_SUGGESTIONS',
         AppConstants.OPPORTUNITIES_PAGE_SIZE,
-        0
->>>>>>> bfc32c07
+        0, topicName1
       ).then(successHandler, failureHandler);
       const req = http.expectOne(url);
       expect(req.request.method).toEqual('GET');
@@ -197,13 +150,9 @@
       flushMicrotasks();
 
       expect(carbas.fetchReviewableSuggestionsAsync)
-<<<<<<< HEAD
-        .toHaveBeenCalledWith('exploration', 'translate_content', topicName1);
-=======
         .toHaveBeenCalledWith(
           'exploration', 'translate_content',
-          AppConstants.OPPORTUNITIES_PAGE_SIZE, 0);
->>>>>>> bfc32c07
+          AppConstants.OPPORTUNITIES_PAGE_SIZE, 0, topicName1);
       expect(successHandler).toHaveBeenCalled();
       expect(failureHandler).not.toHaveBeenCalled();
     }));
