--- conflicted
+++ resolved
@@ -98,14 +98,12 @@
         };
       });
   }
-<<<<<<< HEAD
+
   private async _getAllTopicNamesAsync() {
     return this.contributionOpportunitiesBackendApiService
       .fetchAllTopicNamesAsync();
   }
-=======
 
->>>>>>> e41fb8a9
   showRequiresLoginModal(): void {
     this.modalService.open(LoginRequiredModalContent);
   }
@@ -113,13 +111,9 @@
   async getSkillOpportunitiesAsync(): Promise<SkillOpportunitiesDict> {
     return this._getSkillOpportunitiesAsync('');
   }
-<<<<<<< HEAD
+
   async getTranslationOpportunitiesAsync(
       languageCode: string, topicName: string):
-=======
-
-  async getTranslationOpportunitiesAsync(languageCode: string):
->>>>>>> e41fb8a9
   Promise<ExplorationOpportunitiesDict> {
     return this._getTranslationOpportunitiesAsync(languageCode, topicName, '');
   }
@@ -134,13 +128,9 @@
       return this._getSkillOpportunitiesAsync(this._skillOpportunitiesCursor);
     }
   }
-<<<<<<< HEAD
+
   async getMoreTranslationOpportunitiesAsync(
       languageCode: string, topicName: string):
-=======
-
-  async getMoreTranslationOpportunitiesAsync(languageCode: string):
->>>>>>> e41fb8a9
   Promise<ExplorationOpportunitiesDict> {
     if (this._moreTranslationOpportunitiesAvailable) {
       return this._getTranslationOpportunitiesAsync(
