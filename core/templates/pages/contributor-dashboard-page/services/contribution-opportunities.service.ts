// Copyright 2021 The Oppia Authors. All Rights Reserved.
//
// Licensed under the Apache License, Version 2.0 (the "License");
// you may not use this file except in compliance with the License.
// You may obtain a copy of the License at
//
//      http://www.apache.org/licenses/LICENSE-2.0
//
// Unless required by applicable law or agreed to in writing, software
// distributed under the License is distributed on an "AS-IS" BASIS,
// WITHOUT WARRANTIES OR CONDITIONS OF ANY KIND, either express or implied.
// See the License for the specific language governing permissions and
// limitations under the License.

/**
 * @fileoverview A service for handling contribution opportunities in different
 * fields.
 */
<<<<<<< HEAD

import { downgradeInjectable } from '@angular/upgrade/static';
import { Injectable } from '@angular/core';
import { EventEmitter } from '@angular/core';
import { NgbModal } from '@ng-bootstrap/ng-bootstrap';
import { UrlInterpolationService } from
  'domain/utilities/url-interpolation.service';
import { ContributionOpportunitiesBackendApiService } from 'pages/contributor-dashboard-page/services/contribution-opportunities-backend-api.service';
import { SkillOpportunity } from 'domain/opportunity/skill-opportunity.model';
import { ExplorationOpportunitySummary } from 'domain/opportunity/exploration-opportunity-summary.model';

=======
import { EventEmitter } from '@angular/core';
import { Injectable } from '@angular/core';
import { downgradeInjectable } from '@angular/upgrade/static';

import { ContributionOpportunitiesBackendApiService } from 'pages/contributor-dashboard-page/services/contribution-opportunities-backend-api.service';
import { SkillOpportunity } from 'domain/opportunity/skill-opportunity.model';
import { ExplorationOpportunitySummary } from 'domain/opportunity/exploration-opportunity-summary.model';
import { LoginRequiredModalContent } from 'pages/contributor-dashboard-page/modal-templates/login-required-modal.component';
import { NgbModal } from '@ng-bootstrap/ng-bootstrap';

class SkillOpportunitiesDict {
  opportunities: SkillOpportunity[];
  more: boolean;
}

class ExplorationOpportunitiesDict {
  opportunities: ExplorationOpportunitySummary[];
  more: boolean;
}

>>>>>>> 56583646
@Injectable({
  providedIn: 'root'
})
export class ContributionOpportunitiesService {
<<<<<<< HEAD
    skillOpportunitiesCursor = null;
    translationOpportunitiesCursor = null;
    voiceoverOpportunitiesCursor = null;
    moreSkillOpportunitiesAvailable : boolean = true;
    moreTranslationOpportunitiesAvailable: boolean = true;
    moreVoiceoverOpportunitiesAvailable: boolean = true;

    constructor(
        private contributionOpportunitiesBackendApiService:
        ContributionOpportunitiesBackendApiService,
        private urlInterpolationService: UrlInterpolationService,
        private ngbModal: NgbModal
    ) {}

  private _reloadOpportunitiesEventEmitter = new EventEmitter<void>();
  private _removeOpportunitiesEventEmitter = new EventEmitter<void>();

  private _getSkillOpportunities(cursor: string):
      Promise<{ more: boolean; opportunities: SkillOpportunity[] }> {
    return this.contributionOpportunitiesBackendApiService
      .fetchSkillOpportunitiesAsync(cursor)
      .then(({opportunities, nextCursor, more}) => {
        this.skillOpportunitiesCursor = nextCursor;
        this.moreSkillOpportunitiesAvailable = more;
=======
  constructor(
    private readonly contributionOpportunitiesBackendApiService:
      ContributionOpportunitiesBackendApiService,
      private readonly modalService: NgbModal) {}

  public readonly reloadOpportunitiesEventEmitter = new EventEmitter<void>();
  public readonly removeOpportunitiesEventEmitter = new EventEmitter<void>();
  private _skillOpportunitiesCursor: string = null;
  private _translationOpportunitiesCursor: string = null;
  private _voiceoverOpportunitiesCursor: string = null;
  private _moreSkillOpportunitiesAvailable = true;
  private _moreTranslationOpportunitiesAvailable = true;
  private _moreVoiceoverOpportunitiesAvailable = true;

  private _getSkillOpportunities(cursor: string):
  Promise<SkillOpportunitiesDict> {
    return this.contributionOpportunitiesBackendApiService
      .fetchSkillOpportunitiesAsync(cursor)
      .then(({ opportunities, nextCursor, more }) => {
        this._skillOpportunitiesCursor = nextCursor;
        this._moreSkillOpportunitiesAvailable = more;
>>>>>>> 56583646
        return {
          opportunities: opportunities,
          more: more
        };
      });
  }
<<<<<<< HEAD

  private _getTranslationOpportunities(languageCode: string, cursor: string):
   Promise<{ more: boolean; opportunities: ExplorationOpportunitySummary[] }> {
    return this.contributionOpportunitiesBackendApiService
      .fetchTranslationOpportunitiesAsync(
        languageCode, cursor)
      .then(({opportunities, nextCursor, more}) => {
        this.translationOpportunitiesCursor = nextCursor;
        this.moreTranslationOpportunitiesAvailable = more;
=======
  private _getTranslationOpportunities(languageCode: string, cursor: string) {
    return this.contributionOpportunitiesBackendApiService
      .fetchTranslationOpportunitiesAsync(languageCode, cursor)
      .then(({ opportunities, nextCursor, more }) => {
        this._translationOpportunitiesCursor = nextCursor;
        this._moreTranslationOpportunitiesAvailable = more;
>>>>>>> 56583646
        return {
          opportunities: opportunities,
          more: more
        };
      });
  }
<<<<<<< HEAD

  private _getVoiceoverOpportunities(languageCode: string, cursor: string):
   Promise<{ more: boolean; opportunities: ExplorationOpportunitySummary[] }> {
    return this.contributionOpportunitiesBackendApiService
      .fetchVoiceoverOpportunitiesAsync(languageCode, cursor).then(
        function({opportunities, nextCursor, more}) {
          this.voiceoverOpportunitiesCursor = nextCursor;
          this.moreVoiceoverOpportunitiesAvailable = more;
          return {
            opportunities: opportunities,
            more: more
          };
        });
  }

  private _showRequiresLoginModal(): void {
    this.ngbModal.open({
      templateUrl: this.urlInterpolationService.getDirectiveTemplateUrl(
        '/pages/community-dashboard-page/modal-templates/' +
                'login-required-modal.directive.html'),
      backdrop: 'static',
      controller: [
        '$controller', '$scope', '$uibModalInstance',
        function($controller, $scope, $uibModalInstance) {
          $controller('ConfirmOrCancelModalController', {
            $scope: $scope,
            $uibModalInstance: $uibModalInstance
          });
        }]
    }).result.then(function() {
    }, function() {
      // Note to developers:
      // This callback is triggered when the Cancel button is clicked.
      // No further action is needed.
    });
  }

  async getSkillOpportunitiesAsync():
   Promise<{ more: boolean, opportunities: SkillOpportunity[]}> {
    return this._getSkillOpportunities('');
  }

  async getTranslationOpportunitiesAsync(languageCode: string):
   Promise<{ more: boolean, opportunities: ExplorationOpportunitySummary[]}> {
    return this._getTranslationOpportunities(languageCode, '');
  }

  async getVoiceoverOpportunities(languageCode: string):
   Promise<{more: boolean, opportunities: ExplorationOpportunitySummary[]}> {
    return this._getVoiceoverOpportunities(languageCode, '');
  }

  async getMoreSkillOpportunitiesAsync():
   Promise<{more: boolean, opportunities: SkillOpportunity[]}> {
    if (this.moreSkillOpportunitiesAvailable) {
      return this._getSkillOpportunities(this.skillOpportunitiesCursor);
    }
  }

  async getMoreTranslationOpportunitiesAsync(languageCode: string):
   Promise<{more: boolean, opportunities: ExplorationOpportunitySummary[]}> {
    if (this.moreTranslationOpportunitiesAvailable) {
      return this._getTranslationOpportunities(
        languageCode, this.translationOpportunitiesCursor);
    }
  }

  async getMoreVoiceoverOpportunities(languageCode: string):
   Promise<{more: boolean, opportunities: ExplorationOpportunitySummary[]}> {
    if (this.moreVoiceoverOpportunitiesAvailable) {
      return this._getVoiceoverOpportunities(
        languageCode, this.voiceoverOpportunitiesCursor);
    }
  }


  get removeOpportunitiesEventEmitter(): EventEmitter<void> {
    return this._removeOpportunitiesEventEmitter;
  }

  get reloadOpportunitiesEventEmitter(): EventEmitter<void> {
    return this._reloadOpportunitiesEventEmitter;
  }

  showRequiresLoginModal(): () => void {
    return this._showRequiresLoginModal;
  }
}

angular.module('oppia').factory('ContributionOpportunitiesService',
=======
  private _getVoiceoverOpportunities(languageCode: string, cursor: string) {
    return this.contributionOpportunitiesBackendApiService
      .fetchVoiceoverOpportunitiesAsync(languageCode, cursor)
      .then(({ opportunities, nextCursor, more }) => {
        this._voiceoverOpportunitiesCursor = nextCursor;
        this._moreVoiceoverOpportunitiesAvailable = more;
        return {
          opportunities: opportunities,
          more: more
        };
      });
  }
  showRequiresLoginModal(): void {
    this.modalService.open(LoginRequiredModalContent);
  }

  async getSkillOpportunitiesAsync(): Promise<SkillOpportunitiesDict> {
    return this._getSkillOpportunities('');
  }
  async getTranslationOpportunitiesAsync(languageCode: string):
  Promise<ExplorationOpportunitiesDict> {
    return this._getTranslationOpportunities(languageCode, '');
  }
  async getVoiceoverOpportunities(languageCode: string):
  Promise<ExplorationOpportunitiesDict> {
    return this._getVoiceoverOpportunities(languageCode, '');
  }
  async getMoreSkillOpportunitiesAsync(): Promise<SkillOpportunitiesDict> {
    if (this._moreSkillOpportunitiesAvailable) {
      return this._getSkillOpportunities(this._skillOpportunitiesCursor);
    }
  }
  async getMoreTranslationOpportunitiesAsync(languageCode: string):
  Promise<ExplorationOpportunitiesDict> {
    if (this._moreTranslationOpportunitiesAvailable) {
      return this._getTranslationOpportunities(
        languageCode, this._translationOpportunitiesCursor);
    }
  }
  async getMoreVoiceoverOpportunities(languageCode: string):
  Promise<ExplorationOpportunitiesDict> {
    if (this._moreVoiceoverOpportunitiesAvailable) {
      return this._getVoiceoverOpportunities(
        languageCode, this._voiceoverOpportunitiesCursor);
    }
  }
}

angular.module('oppia').factory(
  'ContributionOpportunitiesService',
>>>>>>> 56583646
  downgradeInjectable(ContributionOpportunitiesService));<|MERGE_RESOLUTION|>--- conflicted
+++ resolved
@@ -11,24 +11,24 @@
 // WITHOUT WARRANTIES OR CONDITIONS OF ANY KIND, either express or implied.
 // See the License for the specific language governing permissions and
 // limitations under the License.
+// Copyright 2019 The Oppia Authors. All Rights Reserved.
+//
+// Licensed under the Apache License, Version 2.0 (the "License");
+// you may not use this file except in compliance with the License.
+// You may obtain a copy of the License at
+//
+//      http://www.apache.org/licenses/LICENSE-2.0
+//
+// Unless required by applicable law or agreed to in writing, software
+// distributed under the License is distributed on an "AS-IS" BASIS,
+// WITHOUT WARRANTIES OR CONDITIONS OF ANY KIND, either express or implied.
+// See the License for the specific language governing permissions and
+// limitations under the License.
 
 /**
  * @fileoverview A service for handling contribution opportunities in different
  * fields.
  */
-<<<<<<< HEAD
-
-import { downgradeInjectable } from '@angular/upgrade/static';
-import { Injectable } from '@angular/core';
-import { EventEmitter } from '@angular/core';
-import { NgbModal } from '@ng-bootstrap/ng-bootstrap';
-import { UrlInterpolationService } from
-  'domain/utilities/url-interpolation.service';
-import { ContributionOpportunitiesBackendApiService } from 'pages/contributor-dashboard-page/services/contribution-opportunities-backend-api.service';
-import { SkillOpportunity } from 'domain/opportunity/skill-opportunity.model';
-import { ExplorationOpportunitySummary } from 'domain/opportunity/exploration-opportunity-summary.model';
-
-=======
 import { EventEmitter } from '@angular/core';
 import { Injectable } from '@angular/core';
 import { downgradeInjectable } from '@angular/upgrade/static';
@@ -49,37 +49,10 @@
   more: boolean;
 }
 
->>>>>>> 56583646
 @Injectable({
   providedIn: 'root'
 })
 export class ContributionOpportunitiesService {
-<<<<<<< HEAD
-    skillOpportunitiesCursor = null;
-    translationOpportunitiesCursor = null;
-    voiceoverOpportunitiesCursor = null;
-    moreSkillOpportunitiesAvailable : boolean = true;
-    moreTranslationOpportunitiesAvailable: boolean = true;
-    moreVoiceoverOpportunitiesAvailable: boolean = true;
-
-    constructor(
-        private contributionOpportunitiesBackendApiService:
-        ContributionOpportunitiesBackendApiService,
-        private urlInterpolationService: UrlInterpolationService,
-        private ngbModal: NgbModal
-    ) {}
-
-  private _reloadOpportunitiesEventEmitter = new EventEmitter<void>();
-  private _removeOpportunitiesEventEmitter = new EventEmitter<void>();
-
-  private _getSkillOpportunities(cursor: string):
-      Promise<{ more: boolean; opportunities: SkillOpportunity[] }> {
-    return this.contributionOpportunitiesBackendApiService
-      .fetchSkillOpportunitiesAsync(cursor)
-      .then(({opportunities, nextCursor, more}) => {
-        this.skillOpportunitiesCursor = nextCursor;
-        this.moreSkillOpportunitiesAvailable = more;
-=======
   constructor(
     private readonly contributionOpportunitiesBackendApiService:
       ContributionOpportunitiesBackendApiService,
@@ -101,129 +74,24 @@
       .then(({ opportunities, nextCursor, more }) => {
         this._skillOpportunitiesCursor = nextCursor;
         this._moreSkillOpportunitiesAvailable = more;
->>>>>>> 56583646
         return {
           opportunities: opportunities,
           more: more
         };
       });
   }
-<<<<<<< HEAD
-
-  private _getTranslationOpportunities(languageCode: string, cursor: string):
-   Promise<{ more: boolean; opportunities: ExplorationOpportunitySummary[] }> {
-    return this.contributionOpportunitiesBackendApiService
-      .fetchTranslationOpportunitiesAsync(
-        languageCode, cursor)
-      .then(({opportunities, nextCursor, more}) => {
-        this.translationOpportunitiesCursor = nextCursor;
-        this.moreTranslationOpportunitiesAvailable = more;
-=======
   private _getTranslationOpportunities(languageCode: string, cursor: string) {
     return this.contributionOpportunitiesBackendApiService
       .fetchTranslationOpportunitiesAsync(languageCode, cursor)
       .then(({ opportunities, nextCursor, more }) => {
         this._translationOpportunitiesCursor = nextCursor;
         this._moreTranslationOpportunitiesAvailable = more;
->>>>>>> 56583646
         return {
           opportunities: opportunities,
           more: more
         };
       });
   }
-<<<<<<< HEAD
-
-  private _getVoiceoverOpportunities(languageCode: string, cursor: string):
-   Promise<{ more: boolean; opportunities: ExplorationOpportunitySummary[] }> {
-    return this.contributionOpportunitiesBackendApiService
-      .fetchVoiceoverOpportunitiesAsync(languageCode, cursor).then(
-        function({opportunities, nextCursor, more}) {
-          this.voiceoverOpportunitiesCursor = nextCursor;
-          this.moreVoiceoverOpportunitiesAvailable = more;
-          return {
-            opportunities: opportunities,
-            more: more
-          };
-        });
-  }
-
-  private _showRequiresLoginModal(): void {
-    this.ngbModal.open({
-      templateUrl: this.urlInterpolationService.getDirectiveTemplateUrl(
-        '/pages/community-dashboard-page/modal-templates/' +
-                'login-required-modal.directive.html'),
-      backdrop: 'static',
-      controller: [
-        '$controller', '$scope', '$uibModalInstance',
-        function($controller, $scope, $uibModalInstance) {
-          $controller('ConfirmOrCancelModalController', {
-            $scope: $scope,
-            $uibModalInstance: $uibModalInstance
-          });
-        }]
-    }).result.then(function() {
-    }, function() {
-      // Note to developers:
-      // This callback is triggered when the Cancel button is clicked.
-      // No further action is needed.
-    });
-  }
-
-  async getSkillOpportunitiesAsync():
-   Promise<{ more: boolean, opportunities: SkillOpportunity[]}> {
-    return this._getSkillOpportunities('');
-  }
-
-  async getTranslationOpportunitiesAsync(languageCode: string):
-   Promise<{ more: boolean, opportunities: ExplorationOpportunitySummary[]}> {
-    return this._getTranslationOpportunities(languageCode, '');
-  }
-
-  async getVoiceoverOpportunities(languageCode: string):
-   Promise<{more: boolean, opportunities: ExplorationOpportunitySummary[]}> {
-    return this._getVoiceoverOpportunities(languageCode, '');
-  }
-
-  async getMoreSkillOpportunitiesAsync():
-   Promise<{more: boolean, opportunities: SkillOpportunity[]}> {
-    if (this.moreSkillOpportunitiesAvailable) {
-      return this._getSkillOpportunities(this.skillOpportunitiesCursor);
-    }
-  }
-
-  async getMoreTranslationOpportunitiesAsync(languageCode: string):
-   Promise<{more: boolean, opportunities: ExplorationOpportunitySummary[]}> {
-    if (this.moreTranslationOpportunitiesAvailable) {
-      return this._getTranslationOpportunities(
-        languageCode, this.translationOpportunitiesCursor);
-    }
-  }
-
-  async getMoreVoiceoverOpportunities(languageCode: string):
-   Promise<{more: boolean, opportunities: ExplorationOpportunitySummary[]}> {
-    if (this.moreVoiceoverOpportunitiesAvailable) {
-      return this._getVoiceoverOpportunities(
-        languageCode, this.voiceoverOpportunitiesCursor);
-    }
-  }
-
-
-  get removeOpportunitiesEventEmitter(): EventEmitter<void> {
-    return this._removeOpportunitiesEventEmitter;
-  }
-
-  get reloadOpportunitiesEventEmitter(): EventEmitter<void> {
-    return this._reloadOpportunitiesEventEmitter;
-  }
-
-  showRequiresLoginModal(): () => void {
-    return this._showRequiresLoginModal;
-  }
-}
-
-angular.module('oppia').factory('ContributionOpportunitiesService',
-=======
   private _getVoiceoverOpportunities(languageCode: string, cursor: string) {
     return this.contributionOpportunitiesBackendApiService
       .fetchVoiceoverOpportunitiesAsync(languageCode, cursor)
@@ -274,5 +142,166 @@
 
 angular.module('oppia').factory(
   'ContributionOpportunitiesService',
->>>>>>> 56583646
-  downgradeInjectable(ContributionOpportunitiesService));+  downgradeInjectable(ContributionOpportunitiesService));
+
+/**
+* @fileoverview A service for handling contribution opportunities in different
+* fields.
+*/
+
+import { downgradeInjectable } from '@angular/upgrade/static';
+import { Injectable } from '@angular/core';
+import { EventEmitter } from '@angular/core';
+import { NgbModal } from '@ng-bootstrap/ng-bootstrap';
+import { UrlInterpolationService } from
+'domain/utilities/url-interpolation.service';
+import {
+ContributionOpportunitiesBackendApiService,
+SkillContributionOpportunities,
+TranslationContributionOpportunities
+// eslint-disable-next-line max-len
+} from 'pages/contributor-dashboard-page/services/contribution-opportunities-backend-api.service';
+
+@Injectable({
+providedIn: 'root'
+})
+export class ContributionOpportunitiesService {
+skillOpportunitiesCursor = null;
+translationOpportunitiesCursor = null;
+voiceoverOpportunitiesCursor = null;
+moreSkillOpportunitiesAvailable : boolean = true;
+moreTranslationOpportunitiesAvailable: boolean = true;
+moreVoiceoverOpportunitiesAvailable: boolean = true;
+
+constructor(
+    private contributionOpportunitiesBackendApiService:
+    ContributionOpportunitiesBackendApiService,
+    private urlInterpolationService: UrlInterpolationService,
+    private ngbModal: NgbModal
+) {}
+
+private _reloadOpportunitiesEventEmitter = new EventEmitter<void>();
+private _removeOpportunitiesEventEmitter = new EventEmitter<void>();
+
+private _getSkillOpportunities(cursor: string):
+    Promise<SkillContributionOpportunities> {
+  return this.contributionOpportunitiesBackendApiService
+    .fetchSkillOpportunitiesAsync(cursor)
+    .then(({opportunities, nextCursor, more}) => {
+      this.skillOpportunitiesCursor = nextCursor;
+      this.moreSkillOpportunitiesAvailable = more;
+      return {
+        opportunities: opportunities,
+        nextCursor: nextCursor,
+        more: more
+      };
+    });
+}
+
+private _getTranslationOpportunities(languageCode: string, cursor: string):
+ Promise<TranslationContributionOpportunities> {
+  return this.contributionOpportunitiesBackendApiService
+    .fetchTranslationOpportunitiesAsync(
+      languageCode, cursor)
+    .then(({opportunities, nextCursor, more}) => {
+      this.translationOpportunitiesCursor = nextCursor;
+      this.moreTranslationOpportunitiesAvailable = more;
+      return {
+        opportunities: opportunities,
+        nextCursor: nextCursor,
+        more: more
+      };
+    });
+}
+
+private _getVoiceoverOpportunities(languageCode: string, cursor: string):
+ Promise<TranslationContributionOpportunities> {
+  return this.contributionOpportunitiesBackendApiService
+    .fetchVoiceoverOpportunitiesAsync(languageCode, cursor).then(
+      function({opportunities, nextCursor, more}) {
+        this.voiceoverOpportunitiesCursor = nextCursor;
+        this.moreVoiceoverOpportunitiesAvailable = more;
+        return {
+          opportunities: opportunities,
+          nextCursor: nextCursor,
+          more: more
+        };
+      });
+}
+
+private _showRequiresLoginModal(): void {
+  this.ngbModal.open({
+    templateUrl: this.urlInterpolationService.getDirectiveTemplateUrl(
+      '/pages/community-dashboard-page/modal-templates/' +
+              'login-required-modal.directive.html'),
+    backdrop: 'static',
+    controller: [
+      '$controller', '$scope', '$uibModalInstance',
+      function($controller, $scope, $uibModalInstance) {
+        $controller('ConfirmOrCancelModalController', {
+          $scope: $scope,
+          $uibModalInstance: $uibModalInstance
+        });
+      }]
+  }).result.then(function() {
+  }, function() {
+    // Note to developers:
+    // This callback is triggered when the Cancel button is clicked.
+    // No further action is needed.
+  });
+}
+
+async getSkillOpportunitiesAsync():
+ Promise<SkillContributionOpportunities> {
+  return this._getSkillOpportunities('');
+}
+
+async getTranslationOpportunitiesAsync(languageCode: string):
+ Promise<TranslationContributionOpportunities> {
+  return this._getTranslationOpportunities(languageCode, '');
+}
+
+async getVoiceoverOpportunities(languageCode: string):
+ Promise<TranslationContributionOpportunities> {
+  return this._getVoiceoverOpportunities(languageCode, '');
+}
+
+async getMoreSkillOpportunitiesAsync():
+ Promise<SkillContributionOpportunities> {
+  if (this.moreSkillOpportunitiesAvailable) {
+    return this._getSkillOpportunities(this.skillOpportunitiesCursor);
+  }
+}
+
+async getMoreTranslationOpportunitiesAsync(languageCode: string):
+ Promise<TranslationContributionOpportunities> {
+  if (this.moreTranslationOpportunitiesAvailable) {
+    return this._getTranslationOpportunities(
+      languageCode, this.translationOpportunitiesCursor);
+  }
+}
+
+async getMoreVoiceoverOpportunities(languageCode: string):
+ Promise<TranslationContributionOpportunities> {
+  if (this.moreVoiceoverOpportunitiesAvailable) {
+    return this._getVoiceoverOpportunities(
+      languageCode, this.voiceoverOpportunitiesCursor);
+  }
+}
+
+
+get removeOpportunitiesEventEmitter(): EventEmitter<void> {
+  return this._removeOpportunitiesEventEmitter;
+}
+
+get reloadOpportunitiesEventEmitter(): EventEmitter<void> {
+  return this._reloadOpportunitiesEventEmitter;
+}
+
+showRequiresLoginModal(): () => void {
+  return this._showRequiresLoginModal;
+}
+}
+
+angular.module('oppia').factory('ContributionOpportunitiesService',
+downgradeInjectable(ContributionOpportunitiesService));