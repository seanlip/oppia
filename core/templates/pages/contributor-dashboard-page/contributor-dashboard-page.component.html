<div>
  <div class="oppia-contributor-home">
    <div class="oppia-opportunities-tabs">
      <ul class="oppia-opportunities-tabs-list">
        <li ng-class="{'oppia-active-opportunities-tab': tabName === $ctrl.activeTabName}"
            class="oppia-opportunities-tab-item"
            ng-repeat="(tabName, tabDetails) in $ctrl.tabsDetails"
            ng-if="tabDetails.enabled"
            aria-label="<[tabDetails.ariaLabel]>">
          <a role="button"
             ng-click="$ctrl.onTabClick(tabName)"
             href=""
             class="oppia-opportunities-tabs-text protractor-test-<[tabName]>">
            <[tabDetails.tabName]>
          </a>
          <div class="oppia-active-tab-hilighter"></div>
        </li>
      </ul>
    </div>
    <div ng-class="{'oppia-translate-y': $ctrl.defaultHeaderVisible, 'oppia-contributor-dashboard-header': !$ctrl.defaultHeaderVisible}">
      <div class="oppia-opportunities-tab-customization-container">
        <div class="oppia-opportunities-tab-header"
             ng-if="$ctrl.activeTabName === 'myContributionTab'">
          <div class="oppia-outer-container">
            <div class="oppia-user-and-rights">
              <div class="oppia-profile-details-container">
                <span ng-if="$ctrl.profilePictureDataUrl">
                  <img ng-src="<[$ctrl.profilePictureDataUrl]>"
                       class="rounded-circle"
                       alt="User Avatar">
                </span>
                <span ng-if="!$ctrl.profilePictureDataUrl">
                  <i class="material-icons oppia-profile-picture-icon">&#xE853;</i>
                </span>
              </div>
              <div class="oppia-contributor-username-and-review-rights-container">
                <div class="oppia-contributor-username-container"
                     data-tab-name="username">
                  <lazy-loading ng-show="$ctrl.userInfoIsLoading"></lazy-loading>
                  <span class="protractor-test-username"
                        ng-show="!$ctrl.userInfoIsLoading">
                    <[$ctrl.userIsLoggedIn ? $ctrl.username : 'Guest']>
                  </span>
                </div>
                <div class="oppia-review-right-details-container protractor-test-review-rights"
                     ng-if="$ctrl.userIsReviewer">
                  <strong>Review rights:</strong>
                  <div ng-if="$ctrl.userCanReviewTranslationSuggestionsInLanguages.length > 0">
                    Translations in languages:
                    <span ng-repeat="languageDescription in $ctrl.userCanReviewTranslationSuggestionsInLanguages">
                      <span class="oppia-review-item-detail-container protractor-test-translation-<[$ctrl.provideLanguageForProtractorClass(languageDescription)]>-reviewer">
                        <[languageDescription]>
                      </span>
                    </span>
                  </div>
                  <div ng-if="$ctrl.userCanReviewVoiceoverSuggestionsInLanguages.length > 0">
                    Voiceovers in languages:
                    <span ng-repeat="languageDescription in $ctrl.userCanReviewVoiceoverSuggestionsInLanguages">
                      <span class="oppia-review-item-detail-container protractor-test-voiceover-<[$ctrl.provideLanguageForProtractorClass(languageDescription)]>-reviewer">
                        <[languageDescription]>
                      </span>
                    </span>
                  </div>
                  <div ng-if="$ctrl.userCanReviewQuestions"
                       class="protractor-test-question-reviewer">
                    Questions
                  </div>
                </div>
              </div>
            </div>
            <div class="oppia-dropdown-container"
                 ng-if="$ctrl.showTopicSelector()">
              <div class="oppia-dashboard-topic-container">
                <span class="oppia-dashboard-topic-container-label">Filter by Topic</span>
                <translation-topic-selector class="oppia-topic-selector"
                                            [active-topic-name]="$ctrl.topicName"
                                            (set-active-topic-name)="$ctrl.onChangeTopic($event)">
                </translation-topic-selector>
              </div>
            </div>
          </div>
        </div>
        <div class="oppia-opportunities-tab-header"
             ng-if="$ctrl.activeTabName !== 'myContributionTab'">
          <div class="oppia-outer-container">
            <div class="oppia-mascot-container">
              <div class="oppia-mascot-avatar-container">
                <a ng-class="{'oppia-disabled-image-link': ($ctrl.OPPIA_AVATAR_LINK_URL === null)}"
                   ng-href="<[$ctrl.OPPIA_AVATAR_LINK_URL]>"
                   rel="noopener"
                   target="_blank">
                  <img class="oppia-mascot-avatar"
                       ng-src="<[$ctrl.OPPIA_AVATAR_IMAGE_URL]>"
                       alt="Oppia Mascot Avatar">
                </a>
              </div>
              <div class="oppia-explanation-container">
                <div class="oppia-opportunities-tabs-explanation"
                     data-tab-name="<[$ctrl.tabsDetails[$ctrl.activeTabName].tabName]>">
                  <[$ctrl.tabsDetails[$ctrl.activeTabName].description]>
                </div>
              </div>
            </div>
            <div class="oppia-dropdown-container"
                 ng-if="$ctrl.showLanguageSelector() || $ctrl.showTopicSelector()">
              <div class="oppia-dashboard-language-container"
                   ng-if="$ctrl.showLanguageSelector()">
                <div class="oppia-dashboard-language-container-label">Translate to</div>
                <translation-language-selector class="oppia-language-selector"
                                               [active-language-code]="$ctrl.languageCode"
                                               (set-active-language-code)="$ctrl.onChangeLanguage($event)">
                </translation-language-selector>
              </div>
              <div class="oppia-dashboard-topic-container" ng-if="$ctrl.showTopicSelector()">
                <div class="oppia-dashboard-topic-container-label">Subject</div>
                <translation-topic-selector class="oppia-topic-selector"
                                            [active-topic-name]="$ctrl.topicName"
                                            (set-active-topic-name)="$ctrl.onChangeTopic($event)">
                </translation-topic-selector>
              </div>
            </div>
          </div>
        </div>
      </div>
    </div>
    <div ng-class="{'oppia-translate-y': !$ctrl.defaultHeaderVisible, 'oppia-contributor-dashboard-collapsible-header': $ctrl.defaultHeaderVisible}">
      <div class="oppia-collapsed-opportunities-tab-customization-container">
        <div class="oppia-collapsed-opportunities-tab-header"
             ng-if="$ctrl.activeTabName === 'myContributionTab'">
          <div class="oppia-collapsed-user-info">
            <div class="oppia-profile-details-container">
              <span ng-if="$ctrl.profilePictureDataUrl">
                <img ng-src="<[$ctrl.profilePictureDataUrl]>"
                     class="rounded-circle collapsed-oppia-contributor-img"
                     alt="User Avatar">
              </span>
              <span ng-if="!$ctrl.profilePictureDataUrl">
                <i class="material-icons oppia-profile-picture-icon collapsed-oppia-contributor-img">&#xE853;</i>
              </span>
            </div>
            <div class="collapsed-oppia-contributor-username-container">
              <lazy-loading ng-show="$ctrl.userInfoIsLoading"></lazy-loading>
              <span class="protractor-test-username"
                    ng-show="!$ctrl.userInfoIsLoading">
                <[$ctrl.userIsLoggedIn ? $ctrl.username : 'Guest']>
              </span>
            </div>
          </div>
          <div class="oppia-collapsed-review-right-details-container protractor-test-review-rights"
               ng-if="$ctrl.userIsReviewer">
            <strong>Review rights:</strong>
            <div ng-if="$ctrl.userCanReviewTranslationSuggestionsInLanguages.length > 0">
              Translations in languages:
              <span ng-repeat="languageDescription in $ctrl.userCanReviewTranslationSuggestionsInLanguages">
                <span class="oppia-review-item-detail-container protractor-test-translation-<[languageDescription]>-reviewer">
                  <[languageDescription]>
                </span>
              </span>
            </div>
            <div ng-if="$ctrl.userCanReviewVoiceoverSuggestionsInLanguages.length > 0">
              Voiceovers in languages:
              <span ng-repeat="languageDescription in $ctrl.userCanReviewVoiceoverSuggestionsInLanguages">
                <span class="oppia-review-item-detail-container protractor-test-voiceover-<[languageDescription]>-reviewer">
                  <[languageDescription]>
                </span>
              </span>
            </div>
            <div ng-if="$ctrl.userCanReviewQuestions"
                 class="protractor-test-question-reviewer">
              Questions
            </div>
          </div>
        </div>
        <div class="oppia-collapsed-opportunities-tab-header"
             ng-if="$ctrl.activeTabName !== 'myContributionTab'">
          <div class="tab-info">
            <div class="oppia-collapsed-mascot-avatar-container">
              <a ng-class="{'oppia-disabled-image-link': ($ctrl.OPPIA_AVATAR_LINK_URL === null)}"
                 ng-href="<[$ctrl.OPPIA_AVATAR_LINK_URL]>"
                 rel="noopener"
                 target="_blank">
                <img class="oppia-mascot-avatar collapsed-oppia-contributor-img"
                     ng-src="<[$ctrl.OPPIA_AVATAR_IMAGE_URL]>"
                     alt="Oppia Mascot Avatar">
              </a>
            </div>
            <div class="oppia-collapsed-opportunities-tabs-explanation"
                 ng-if="$ctrl.activeTabName === 'submitQuestionTab'">
              Submit Question
            </div>
            <div class="oppia-collapsed-opportunities-tabs-explanation"
                 ng-if="$ctrl.activeTabName === 'translateTextTab'">
              Translate Text
            </div>
          </div>
          <div class="oppia-collapsed-language-selector-container"
               ng-if="$ctrl.showLanguageSelector()">
            <div class="oppia-collapsed-dashboard-language-container-label">Translate to</div>
            <button focus-on="selectLangDropDown"
                    class="oppia-autofocus oppia-collapsed-language-selector-button border-0 p-0">
              <translation-language-selector class="oppia-collapsed-language-selector"
                                             [active-language-code]="$ctrl.languageCode"
                                             (set-active-language-code)="$ctrl.onChangeLanguage($event)">
              </translation-language-selector>
            </button>
          </div>
        </div>
      </div>
    </div>
  </div>
  <div ng-if="$ctrl.activeTabName === 'myContributionTab' || !$ctrl.activeTabName">
    <contributions-and-review></contributions-and-review>
  </div>
<<<<<<< HEAD
  <div ng-if="$ctrl.activeTabName === 'submitQuestionTab'"
       class="oppia-opportunities">
    <question-opportunities></question-opportunities>
  </div>
  <div ng-if="$ctrl.activeTabName === 'translateTextTab'"
       class="oppia-opportunities">
=======
  <div ng-if="$ctrl.activeTabName === 'submitQuestionTab'" class="oppia-opportunities">
    <question-opportunities></question-opportunities>
  </div>
  <div ng-if="$ctrl.activeTabName === 'translateTextTab'" class="oppia-opportunities">
>>>>>>> 6fda6c3f
    <oppia-translation-opportunities></oppia-translation-opportunities>
  </div>
</div>
<style>
<<<<<<< HEAD
  .oppia-opportunities {
    margin: 20px 10px 0 10px;
=======
  .oppia-collapsed-user-info {
    display: flex;
    flex-direction: row;
  }
  .oppia-collapsed-mascot-avatar-container {
    margin: 0 20px;
  }
  .tab-info {
    align-items: center;
    display: flex;
    width: 45vw;
  }
  .oppia-collapsed-opportunities-tab-header {
    align-items: center;
    display: flex;
    height: 100%;
    justify-content: space-between;
    margin: auto;
    max-width: 1200px;
    padding-bottom: 10px;
    padding-top: 20px;
    width: 80%;
  }
  .oppia-collapsed-language-selector-container {
    display: flex;
    flex-direction: row;
    font-size: 20px;
    margin-right: 10px;
  }
  .oppia-opportunities {
    margin-top: 20px;
  }
  .oppia-user-and-rights {
    display: flex;
    flex-direction: row;
    padding: auto 20px;
    padding-bottom: 20px;
    padding-left: 20px;
    width: 100%;
  }
  .oppia-explanation-container {
    width: 100%;
  }
  .oppia-outer-container {
    display: flex;
    margin-top: 20px;
    width: 100%;
  }
  .oppia-mascot-container {
    display: flex;
    margin-top: 10px;
  }
  .oppia-dropdown-container {
    display: flex;
    margin-bottom: 20px;
    width: 50%;
>>>>>>> 6fda6c3f
  }
  button.oppia-autofocus:focus {
    outline: 0;
  }
  .oppia-dashboard-language-container-label, .oppia-dashboard-topic-container-label {
    align-items: center;
    color: #4a4a4a;
    display: flex;
    font-size: 20px;
  }
  .oppia-collapsed-dashboard-language-container-label {
    color: #4a4a4a;
    font-size: 18px;
    margin: auto 0;
    margin-right: 20px;
  }
  .oppia-dashboard-language-container {
    align-items: flex-start;
    display: flex;
    flex-direction: column;
    margin-left: 10%;
    width: 100%;
  }
  .oppia-opportunity-language-selector {
    background: white;
    border: 1px solid #e8e7e3;
    height: 35px;
  }
  .oppia-opportunities-tabs-explanation {
    padding-top: 20px;
    position: relative;
  }
  .oppia-opportunities-tabs-explanation::before {
    bottom: 65%;
    color: #009688;
    content: attr(data-tab-name);
    font-family: "Capriola", "Roboto", Arial, sans-serif;
    font-size: 24px;
    margin-bottom: 10px;
    position: absolute;
  }
  .oppia-contributor-username-container {
    color: #009688;
    font-family: "Capriola", "Roboto", Arial, sans-serif;
    font-size: 24px;
    height: 30%;
    padding-top: 10px;
    position: relative;
    width: 100px;
  }
  .oppia-review-right-details-container {
    font-size: 18px;
    margin-left: 20px;
    max-width: 400px;
    position: relative;
    width: 100%;
  }
  .oppia-collapsed-review-right-details-container {
    align-self: flex-end;
    display: flex;
    flex-direction: column;
    font-size: 16px;
    margin: auto 0;
    max-width: 300px;
    position: relative;
    width: 40%;
  }
  .oppia-contributor-username-container::before {
    bottom: 65%;
    color: #4a4a4a;
    content: attr(data-tab-name);
    font-size: 16px;
    position: absolute;
  }
  .oppia-mascot-avatar-container,
  .oppia-profile-details-container {
    margin-right: 5px;
    padding: 2% 1%;
    width: 100px;
  }
  .oppia-profile-details-container {
    margin: auto;
    margin-right: 10px;
  }
  .oppia-profile-picture-icon {
    color: #009688;
    font-size: 120px;
  }
  .oppia-opportunities-tabs {
    background-color: #fff;
    padding-top: 5px;
    position: relative;
    z-index: 5;
  }
  .oppia-opportunities-tabs-list {
    display: flex;
    justify-content: center;
    margin: auto;
    max-width: 1500px;
    padding-left: 0;
    text-align: center;
    width: 80%;
  }
.oppia-opportunities-tab-item {
    align-items: center;
    display: flex;
    flex-direction: column;
    max-width: 300px;
  }
  .oppia-opportunities-tab-header {
    align-items: center;
    display: flex;
    height: 100%;
    justify-content: flex-start;
    margin: auto;
    max-width: 1200px;
    width: 80%;
  }
  .oppia-contributor-username-and-review-rights-container {
    align-items: center;
    display: flex;
    flex-grow: 1;
    justify-content: start;
    width: 100%;
  }
  .oppia-opportunities-tab-customization-container {
    align-items: center;
    background-color: white;
    display: flex;
    height: auto;
    margin-bottom: 10px;
    width: 100%;
  }
  .oppia-opportunities-tabs-list li {
    display: flex;
    max-width: 250px;
    width: -webkit-calc(100% / 3);
    width: -moz-calc(100% / 3);
    width: -o-calc(100% / 3);
    width: calc(100% / 3);
  }
  .oppia-opportunities-tabs-text {
    color: #4a4a4a;
    font-size: 18px;
    font-weight: bold;
    padding: 10px;
    text-decoration: none;
    -webkit-transition: color 200ms ease-out;
    -ms-transition: color 200ms ease-out;
    transition: color 200ms ease-out;
    width: 100%;
  }
  .oppia-active-opportunities-tab a {
    color: #00645d;
    text-decoration: none;
  }
  .oppia-active-tab-hilighter {
    height: 0;
    transform: scale(0);
    -webkit-transition: transform 200ms ease-out;
    -ms-transition: transform 200ms ease-out;
    transition: transform 200ms ease-out;
    width: 60%;
  }
  .oppia-active-opportunities-tab .oppia-active-tab-hilighter {
    background-color: #00645d;
    border: 2px solid #00645d;
    text-decoration: none;
    transform: scale(1);
  }
  .oppia-opportunities-tabs-text:hover {
    color: #00645d;
    text-decoration: none;
  }
  .oppia-active-opportunities-tab a:hover {
    color: #00645d;
  }
  .oppia-review-item-detail-container {
    background-color: #00645d;
    border-radius: 10%;
    color: #fff;
    margin: auto 2px;
    padding: 1px 5px;
  }
  .oppia-contributor-home {
    position: -webkit-sticky;
    position: sticky;
    top: 56px;
    z-index: 3;
  }
  .headroom--unpinned {
    transform: translateY(0%);
  }
  .collapsed-oppia-contributor-username-container {
    color: #00645d;
    font-family: "Capriola", "Roboto", Arial, sans-serif;
    font-size: 20px;
    height: 30%;
    left: -20px;
    position: relative;
    width: 10%;
  }
  .collapsed-oppia-contributor-img {
    display: block;
    height: 32px;
    margin: auto;
  }
  .oppia-collapsed-opportunities-tabs-explanation {
    color: #00615a;
    font-family: "Capriola", "Roboto", Arial, sans-serif;
    font-size: 20px;
    position: relative;
  }
  .oppia-collapsed-opportunities-tab-customization-container {
    align-items: center;
    background-color: white;
    display: flex;
    margin-bottom: 10px;
  }
  .oppia-contributor-dashboard-header {
    display: none;
  }
  .oppia-contributor-dashboard-collapsible-header {
    display: none;
  }
  .oppia-translate-y {
      -webkit-animation: translate-y 0.5s ease-out alternate;
      -moz-animation: translate-y 0.5s ease-out alternate;
      animation: translate-y 0.5s ease-out alternate;
  }
  .oppia-topic-selector {
    width: 100%;
  }
  .oppia-language-selector {
    padding-bottom: 10px;
    width: 100%;
  }
  .oppia-dashboard-topic-container {
    display: flex;
    flex-direction: column;
    margin-left: 10px;
    width: 100%;
  }
  .oppia-collapsed-language-selector {
    padding-bottom: 15px;
    width: 100%;
  }
  @-webkit-keyframes translate-y {
    from { transform: translateY(-100%); }
    to { transform: translateY(0); }
  }
  @-moz-keyframes translate-y {
    from { transform: translateY(-100%); }
    to { transform: translateY(0); }
  }
  @keyframes translate-y {
      from { transform: translateY(-100%); }
      to { transform: translateY(0); }
  }
  @media only screen and (max-width: 700px) {
    .oppia-opportunities-tabs {
      padding-bottom: 10px;
    }
    .oppia-collapsed-review-right-details-container {
      display: flex;
      margin: auto 0;
      width: 500px;
    }
    .oppia-collapsed-opportunities-tab-header {
      justify-content: space-between;
      margin: auto 10px;
      width: 100%;
    }
    .oppia-collapsed-opportunities-tab-customization-container {
      margin-bottom: 0;
    }
    .oppia-user-and-rights {
      border-bottom: 1px solid rgba(151, 151, 151, 0.5);
      margin-bottom: 10px;
      padding-bottom: 10px;
    }
    .oppia-opportunities-tab-header {
      justify-content: center;
      margin: 0;
      width: 100vw;
    }
    .oppia-outer-container {
      flex-direction: column;
      width: 100%;
    }
    .oppia-mascot-container {
      border-bottom: 1px solid rgba(151, 151, 151, 0.5);
      padding-bottom: 10px;
      width: 100%;
    }
    .oppia-mascot-avatar-container {
      margin-left: 20px;
    }
    .oppia-explanation-container {
      margin-left: 20px;
      width: 60%;
    }
    .oppia-dropdown-container {
      flex-direction: column;
      margin-bottom: 15px;
      margin-top: 10px;
      padding: 0 20px;
      width: 100%;
    }
    .oppia-dashboard-language-container, .oppia-dashboard-topic-container {
      flex-direction: row;
      justify-content: space-between;
      margin: 0;
      margin-top: 10px;
      width: 100%;
    }
    .oppia-dashboard-language-container-label, .oppia-dashboard-topic-container-label {
      margin-right: 10px;
      padding: auto 0;
      width: 175px;
    }
    .oppia-opportunities-tabs-list {
      width: 100%;
    }
    .oppia-opportunities-tabs-text {
      font-size: 18px;
    }
    .oppia-contributor-username-and-review-rights-container {
      align-items: initial;
      flex-direction: column;
      flex-grow: 0;
      font-size: 3.5vw;
      margin-left: 20px;
    }
    .oppia-profile-details-container {
      max-width: none;
      width: 100px;
    }
    .oppia-contributor-username-container {
      margin-bottom: 10px;
      width: 100%;
    }
    .oppia-review-right-details-container {
      margin-left: 0;
      width: 100%;
    }
    .oppia-opportunities-tab-customization-container {
      margin-bottom: 0;
      padding-top: 1%;
    }
  }
  @media only screen and (max-width: 510px) {
    .oppia-collapsed-user-info {
      margin-bottom: 20px;
      position: relative;
      right: 133px;
    }
    .oppia-mascot-avatar-container {
      margin-left: 10px;
    }
    .oppia-opportunities-tabs-text {
      font-size: 3.5vw;
    }
    .oppia-opportunities-tabs-explanation::before {
      margin-bottom: 20px;
    }
    .oppia-collapsed-opportunities-tab-header {
      align-items: center;
      display: flex;
      flex-direction: column;
      justify-content: center;
      margin: auto 10px;
      max-width: 1200px;
      width: 100%;
    }
    .oppia-collapsed-mascot-avatar-container {
      margin: auto;
      width: 50px;
    }
    .oppia-collapsed-opportunities-tabs-explanation {
      font-size: 16px;
      margin: auto 0;
      text-align: center;
    }
    .oppia-collapsed-language-selector-container {
      margin: auto;
      margin-bottom: 20px;
    }
    .tab-info {
      margin-bottom: 20px;
    }
    .collapsed-oppia-contributor-username-container {
      font-size: 16px;
      left: -20px;
      position: relative;
    }
    .oppia-collapsed-review-right-details-container {
      display: flex;
      margin: auto;
      width: 500px;
    }
  }
  @media only screen and (max-width: 420px) {
    .oppia-mascot-avatar-container {
      margin-left: 5px;
    }
    .oppia-topic-selector {
      width: 90%;
    }
    .oppia-dashboard-language-container-label, .oppia-dashboard-topic-container-label {
      font-size: 18px;
      margin-right: 2vw;
      width: 90px;
    }
    .oppia-mascot-container {
      border-bottom: 1px solid rgba(151, 151, 151, 0.5);
      margin: auto;
      padding-bottom: 10px;
      width: 100%;
    }
    .oppia-explanation-container {
      margin-left: 10px;
      width: 100%;
    }
    .oppia-dropdown-container {
      align-items: flex-start;
      flex-direction: column;
      padding: auto 2vw;
      width: 100%;
    }
  }
</style><|MERGE_RESOLUTION|>--- conflicted
+++ resolved
@@ -211,27 +211,16 @@
   <div ng-if="$ctrl.activeTabName === 'myContributionTab' || !$ctrl.activeTabName">
     <contributions-and-review></contributions-and-review>
   </div>
-<<<<<<< HEAD
   <div ng-if="$ctrl.activeTabName === 'submitQuestionTab'"
        class="oppia-opportunities">
     <question-opportunities></question-opportunities>
   </div>
   <div ng-if="$ctrl.activeTabName === 'translateTextTab'"
        class="oppia-opportunities">
-=======
-  <div ng-if="$ctrl.activeTabName === 'submitQuestionTab'" class="oppia-opportunities">
-    <question-opportunities></question-opportunities>
-  </div>
-  <div ng-if="$ctrl.activeTabName === 'translateTextTab'" class="oppia-opportunities">
->>>>>>> 6fda6c3f
     <oppia-translation-opportunities></oppia-translation-opportunities>
   </div>
 </div>
 <style>
-<<<<<<< HEAD
-  .oppia-opportunities {
-    margin: 20px 10px 0 10px;
-=======
   .oppia-collapsed-user-info {
     display: flex;
     flex-direction: row;
@@ -262,7 +251,7 @@
     margin-right: 10px;
   }
   .oppia-opportunities {
-    margin-top: 20px;
+    margin: 20px 10px 0 10px;
   }
   .oppia-user-and-rights {
     display: flex;
@@ -288,7 +277,6 @@
     display: flex;
     margin-bottom: 20px;
     width: 50%;
->>>>>>> 6fda6c3f
   }
   button.oppia-autofocus:focus {
     outline: 0;
