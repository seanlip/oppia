--- conflicted
+++ resolved
@@ -111,19 +111,14 @@
           <div class="oppia-outer-container">
             <div class="oppia-mascot-container">
               <div class="oppia-mascot-avatar-container">
-<<<<<<< HEAD
-                <a [ngClass]=""    
+                <a [ngClass]="{'oppia-disabled-image-link': (OPPIA_AVATAR_LINK_URL === null)}"
+                   [href]="OPPIA_AVATAR_LINK_URL"
                    rel="noopener"
                    target="_blank">
                   <img class="oppia-mascot-avatar"
                        [src]="OPPIA_AVATAR_IMAGE_URL"
                        alt="Oppia Mascot Avatar">
                 </a>
-=======
-                <img class="oppia-mascot-avatar"
-                     [src]="OPPIA_AVATAR_IMAGE_URL"
-                     alt="">
->>>>>>> fc4b7bc1
               </div>
               <div class="oppia-explanation-container">
                 <div class="oppia-opportunities-tabs-explanation">
@@ -212,19 +207,14 @@
              *ngIf="activeTabName !== 'myContributionTab'">
           <div class="tab-info">
             <div class="oppia-collapsed-mascot-avatar-container">
-<<<<<<< HEAD
-              <a [ngClass]=""
+              <a [ngClass]="{'oppia-disabled-image-link': (OPPIA_AVATAR_LINK_URL === null)}"
+                 [href]="OPPIA_AVATAR_LINK_URL"
                  rel="noopener"
                  target="_blank">
                 <img class="oppia-mascot-avatar collapsed-oppia-contributor-img"
                      [src]="OPPIA_AVATAR_IMAGE_URL"
                      alt="Oppia Mascot Avatar">
               </a>
-=======
-              <img class="oppia-mascot-avatar collapsed-oppia-contributor-img"
-                   [src]="OPPIA_AVATAR_IMAGE_URL"
-                   alt="">
->>>>>>> fc4b7bc1
             </div>
             <div class="oppia-collapsed-opportunities-tabs-explanation"
                  *ngIf="activeTabName === 'submitQuestionTab'">
