--- conflicted
+++ resolved
@@ -71,28 +71,6 @@
         </div>
       </div>
     </div>
-<<<<<<< HEAD
-    <div class="oppia-opportunities-tab-header" ng-if="$ctrl.activeTabName !== 'myContributionTab'">
-      <div class="oppia-mascot-avatar-container">
-        <a ng-class="{'oppia-disabled-image-link': ($ctrl.OPPIA_AVATAR_LINK_URL === null)}"
-           ng-href="<[$ctrl.OPPIA_AVATAR_LINK_URL]>"
-           rel="noopener"
-           target="_blank">
-          <img class="oppia-mascot-avatar"
-               ng-src="<[$ctrl.OPPIA_AVATAR_IMAGE_URL]>" alt="">
-        </a>
-      </div>
-      <div class="oppia-opportunities-tabs-explanation" data-tab-name="<[$ctrl.tabsDetails[$ctrl.activeTabName].tabName]>">
-        <[$ctrl.tabsDetails[$ctrl.activeTabName].description]>
-      </div>
-      <div class="oppia-dashboard-language-container" ng-if="$ctrl.showLanguageSelector()">
-        <span class="oppia-dashboard-language-container-label">Translate to</span>
-        <button focus-on="selectLangDropDown" class="oppia-autofocus border-0 p-0">
-          <translation-language-selector [active-language-code]="$ctrl.languageCode"
-                                         (set-active-language-code)="$ctrl.onChangeLanguage($event)">
-          </translation-language-selector>
-        </button>
-=======
     <div ng-class="{'oppia-fade-in': !$ctrl.defaultHeaderVisible, 'oppia-contributor-dashboard-collapsible-header': $ctrl.defaultHeaderVisible}">
       <div class="collapsed-oppia-opportunities-tab-customization-container">
         <div class="oppia-opportunities-tab-header" ng-if="$ctrl.activeTabName === 'myContributionTab'">
@@ -147,12 +125,13 @@
           </div>
           <div class="oppia-dashboard-language-container" ng-if="$ctrl.showLanguageSelector()">
             <span class="oppia-collapsed-dashboard-language-container-label">Translate to</span>
-            <translation-language-selector class="oppia-collapsed-language-selector" [active-language-code]="$ctrl.languageCode"
-                                           (set-active-language-code)="$ctrl.onChangeLanguage($event)">
-            </translation-language-selector>
+            <button focus-on="selectLangDropDown" class="oppia-autofocus border-0 p-0">
+              <translation-language-selector class="oppia-collapsed-language-selector" [active-language-code]="$ctrl.languageCode"
+                                              (set-active-language-code)="$ctrl.onChangeLanguage($event)">
+              </translation-language-selector>
+            </button>
           </div>
         </div>
->>>>>>> 35a70270
       </div>
     </div>
   </div>
