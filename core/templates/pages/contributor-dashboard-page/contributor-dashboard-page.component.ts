// Copyright 2019 The Oppia Authors. All Rights Reserved.
//
// Licensed under the Apache License, Version 2.0 (the "License");
// you may not use this file except in compliance with the License.
// You may obtain a copy of the License at
//
//      http://www.apache.org/licenses/LICENSE-2.0
//
// Unless required by applicable law or agreed to in writing, software
// distributed under the License is distributed on an "AS-IS" BASIS,
// WITHOUT WARRANTIES OR CONDITIONS OF ANY KIND, either express or implied.
// See the License for the specific language governing permissions and
// limitations under the License.

/**
 * @fileoverview Component for the contributor dashboard page.
 */

import {AppConstants} from 'app.constants';
import {Component, OnInit} from '@angular/core';
import {downgradeComponent} from '@angular/upgrade/static';
import {UrlInterpolationService} from 'domain/utilities/url-interpolation.service';
import {LanguageUtilService} from 'domain/utilities/language-util.service';
import {
  ContributorDashboardConstants,
  ContributorDashboardTabsDetails,
} from 'pages/contributor-dashboard-page/contributor-dashboard-page.constants';
import {ContributionAndReviewService} from './services/contribution-and-review.service';
import {ContributionOpportunitiesService} from './services/contribution-opportunities.service';
import {FocusManagerService} from 'services/stateful/focus-manager.service';
import {LocalStorageService} from 'services/local-storage.service';
import {TranslationLanguageService} from 'pages/exploration-editor-page/translation-tab/services/translation-language.service';
import {TranslationTopicService} from 'pages/exploration-editor-page/translation-tab/services/translation-topic.service';
import {UserService} from 'services/user.service';

@Component({
  selector: 'contributor-dashboard-page',
  templateUrl: './contributor-dashboard-page.component.html',
})
export class ContributorDashboardPageComponent implements OnInit {
  // These properties are initialized using Angular lifecycle hooks
  // and we need to do non-null assertion. For more information, see
  // https://github.com/oppia/oppia/wiki/Guide-on-defining-types#ts-7-1
  defaultHeaderVisible!: boolean;
  profilePicturePngDataUrl!: string;
  profilePictureWebpDataUrl!: string;
  userInfoIsLoading!: boolean;
  userIsLoggedIn!: boolean;
  userIsReviewer!: boolean;
  userCanReviewTranslationSuggestionsInLanguages!: string[];
  userCanReviewVoiceoverSuggestionsInLanguages!: string[];
  userCanReviewQuestions!: boolean;
  tabsDetails!: ContributorDashboardTabsDetails;
  OPPIA_AVATAR_IMAGE_URL!: string;
  languageCode!: string;
  topicName!: string;
  activeTabName!: string;
  // The following property is set to null when the
  // user is not logged in.
  username: string | null = null;

  constructor(
    private contributionAndReviewService: ContributionAndReviewService,
    private contributionOpportunitiesService: ContributionOpportunitiesService,
    private focusManagerService: FocusManagerService,
    private languageUtilService: LanguageUtilService,
    private localStorageService: LocalStorageService,
    private translationLanguageService: TranslationLanguageService,
    private translationTopicService: TranslationTopicService,
    private urlInterpolationService: UrlInterpolationService,
    private userService: UserService
  ) {}

  onTabClick(activeTabName: string): void {
    this.activeTabName = activeTabName;

    // The setTimeout is required to ensure that focus is applied only
    // after all the functions in main thread have executed.
    if (this.activeTabName === 'translateTextTab') {
      setTimeout(() => {
        this.focusManagerService.setFocusWithoutScroll('selectLangDropDown');
      }, 5);
    }
  }

  provideLanguageForProtractorClass(languageDescription: string): string {
    const lang = languageDescription.split(' ').join('-').toLowerCase();
    return lang.replace(/\(?\)?/g, '');
  }

  onChangeLanguage(languageCode: string): void {
    this.languageCode = languageCode;
    this.translationLanguageService.setActiveLanguageCode(this.languageCode);
    this.localStorageService.updateLastSelectedTranslationLanguageCode(
      this.languageCode
    );
  }

  showLanguageSelector(): boolean {
    const activeTabDetail =
      this.tabsDetails[
        this.activeTabName as keyof ContributorDashboardTabsDetails
      ];
    return activeTabDetail.customizationOptions.includes('language');
  }

  onChangeTopic(topicName: string): void {
    this.topicName = topicName;
    this.translationTopicService.setActiveTopicName(this.topicName);
    this.localStorageService.updateLastSelectedTranslationTopicName(
      this.topicName
    );
  }

  showTopicSelector(): boolean {
    const activeTabDetail =
      this.tabsDetails[
        this.activeTabName as keyof ContributorDashboardTabsDetails
      ];
    const activeSuggestionType =
      this.contributionAndReviewService.getActiveSuggestionType();
    const activeTabType = this.contributionAndReviewService.getActiveTabType();

    const userIsReviewingQuestionSuggestions =
      activeTabType === 'reviews' &&
      activeSuggestionType === 'add_question' &&
      this.activeTabName !== 'submitQuestionTab';
    const userIsReviewingTranslationSuggestions =
      activeTabType === 'reviews' &&
      activeSuggestionType === 'translate_content' &&
      this.activeTabName !== 'submitQuestionTab';

    return (
      activeTabDetail.customizationOptions.includes('topic') ||
      userIsReviewingQuestionSuggestions ||
      userIsReviewingTranslationSuggestions
    );
  }

  getLanguageDescriptions(languageCodes: string[]): string[] {
    const languageDescriptions: string[] = [];
    languageCodes.forEach(languageCode => {
      languageDescriptions.push(
        this.languageUtilService.getAudioLanguageDescription(languageCode)
      );
    });
    return languageDescriptions;
  }

  ngOnInit(): void {
    this.username = '';
    this.userInfoIsLoading = true;
    this.userIsLoggedIn = false;
    this.userIsReviewer = false;
    this.userCanReviewTranslationSuggestionsInLanguages = [];
    this.userCanReviewVoiceoverSuggestionsInLanguages = [];
    this.userCanReviewQuestions = false;
    this.defaultHeaderVisible = true;

    const prevSelectedTopicName =
      this.localStorageService.getLastSelectedTranslationTopicName();

    this.userService
      .getUserContributionRightsDataAsync()
      .then(userContributionRights => {
        if (userContributionRights === null) {
          throw new Error('User contribution rights not found.');
        }
        this.userCanReviewTranslationSuggestionsInLanguages =
          this.getLanguageDescriptions(
            userContributionRights.can_review_translation_for_language_codes
          );

        this.userCanReviewVoiceoverSuggestionsInLanguages =
          this.getLanguageDescriptions(
            userContributionRights.can_review_voiceover_for_language_codes
          );

        this.userCanReviewQuestions =
          userContributionRights.can_review_questions;

        this.userIsReviewer =
          this.userCanReviewTranslationSuggestionsInLanguages.length > 0 ||
          this.userCanReviewVoiceoverSuggestionsInLanguages.length > 0 ||
          this.userCanReviewQuestions;

        this.tabsDetails.submitQuestionTab.enabled =
          userContributionRights.can_suggest_questions;
      });

    this.userService.getUserInfoAsync().then(userInfo => {
      this.userInfoIsLoading = false;
      this.profilePictureWebpDataUrl =
        this.urlInterpolationService.getStaticImageUrl(
          AppConstants.DEFAULT_PROFILE_IMAGE_WEBP_PATH
        );
      this.profilePicturePngDataUrl =
        this.urlInterpolationService.getStaticImageUrl(
          AppConstants.DEFAULT_PROFILE_IMAGE_PNG_PATH
        );
      if (userInfo.isLoggedIn()) {
        this.userIsLoggedIn = true;
        this.username = userInfo.getUsername();
        if (this.username !== null) {
          [this.profilePicturePngDataUrl, this.profilePictureWebpDataUrl] =
            this.userService.getProfileImageDataUrl(this.username);
        }
      } else {
        this.userIsLoggedIn = false;
        this.username = '';
      }
    });

    this.contributionOpportunitiesService
      .getTranslatableTopicNamesAsync()
      .then(topicNames => {
        // TODO(#15710): Set default active topic to 'All'.
        if (topicNames.length <= 0) {
          this.translationTopicService.setActiveTopicName(
            ContributorDashboardConstants.DEFAULT_OPPORTUNITY_TOPIC_NAME
          );
          return;
        }
        this.topicName = topicNames[0];
        if (
          prevSelectedTopicName &&
          topicNames.indexOf(prevSelectedTopicName) !== -1
        ) {
          this.topicName = prevSelectedTopicName;
        }
        this.translationTopicService.setActiveTopicName(this.topicName);
      });

    this.activeTabName = 'myContributionTab';

    this.tabsDetails = {
      ...ContributorDashboardConstants.CONTRIBUTOR_DASHBOARD_TABS_DETAILS,
      // TODO(#13015): Remove use of unknown as a type.
    } as unknown as ContributorDashboardTabsDetails;
<<<<<<< HEAD
    this.OPPIA_AVATAR_IMAGE_URL = (
      this.urlInterpolationService.getStaticCopyrightedImageUrl(
        '/avatar/oppia_avatar_100px.svg'));
=======
    this.OPPIA_AVATAR_IMAGE_URL =
      this.urlInterpolationService.getStaticImageUrl(
        '/avatar/oppia_avatar_100px.svg'
      );
>>>>>>> d54f9069
    this.languageCode = this.translationLanguageService.getActiveLanguageCode();
  }
}

angular.module('oppia').directive(
  'contributorDashboardPage',
  downgradeComponent({
    component: ContributorDashboardPageComponent,
  }) as angular.IDirectiveFactory
);<|MERGE_RESOLUTION|>--- conflicted
+++ resolved
@@ -237,16 +237,10 @@
       ...ContributorDashboardConstants.CONTRIBUTOR_DASHBOARD_TABS_DETAILS,
       // TODO(#13015): Remove use of unknown as a type.
     } as unknown as ContributorDashboardTabsDetails;
-<<<<<<< HEAD
-    this.OPPIA_AVATAR_IMAGE_URL = (
+    this.OPPIA_AVATAR_IMAGE_URL =
       this.urlInterpolationService.getStaticCopyrightedImageUrl(
-        '/avatar/oppia_avatar_100px.svg'));
-=======
-    this.OPPIA_AVATAR_IMAGE_URL =
-      this.urlInterpolationService.getStaticImageUrl(
         '/avatar/oppia_avatar_100px.svg'
       );
->>>>>>> d54f9069
     this.languageCode = this.translationLanguageService.getActiveLanguageCode();
   }
 }
