--- conflicted
+++ resolved
@@ -101,19 +101,7 @@
         ctrl.userCanReviewVoiceoverSuggestionsInLanguages = [];
         ctrl.userCanReviewQuestions = false;
 
-<<<<<<< HEAD
-        UserService.getUserContributionRightsData().then(
-=======
-        UserService.getProfileImageDataUrlAsync().then(
-          function(dataUrl) {
-            ctrl.profilePictureDataUrl = dataUrl;
-            // TODO(#8521): Remove the use of $rootScope.$apply()
-            // once the controller is migrated to angular.
-            $rootScope.$applyAsync();
-          });
-
         UserService.getUserContributionRightsDataAsync().then(
->>>>>>> 2ca24661
           function(userContributionRights) {
             ctrl.userCanReviewTranslationSuggestionsInLanguages = (
               getLanguageDescriptions(
