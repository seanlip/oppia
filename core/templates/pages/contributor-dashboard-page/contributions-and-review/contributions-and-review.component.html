--- conflicted
+++ resolved
@@ -84,15 +84,12 @@
       <login-required-message></login-required-message>
     </div>
     <div class="oppia-login-required" *ngIf="userDetailsLoading || userIsLoggedIn">
-<<<<<<< HEAD
-=======
       <div *ngIf="activeExplorationId === null && isReviewTranslationsTab() && !isAccomplishmentsTabActive()" class="oppia-language-selector-container">
         <review-translation-language-selector class="oppia-language-selector"
                                               [activeLanguageCode]="languageCode"
                                               (setActiveLanguageCode)="onChangeLanguage($event)">
         </review-translation-language-selector>
       </div>
->>>>>>> c9491f64
       <div class="oppia-contributions-tab-panel oppia-contributions-tab-panel-container">
         <span class="sort-questions-select float-right"
               *ngIf="isReviewQuestionsTab()">
