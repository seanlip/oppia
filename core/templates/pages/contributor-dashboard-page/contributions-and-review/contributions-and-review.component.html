--- conflicted
+++ resolved
@@ -257,12 +257,9 @@
   }
 
   @media only screen and (max-width: 700px) {
-<<<<<<< HEAD
     .oppia-opportunities-list {
       background-color: #e8e7e3;
     }
-=======
->>>>>>> 6fda6c3f
     contributions-and-review .oppia-contributions-dropdown-section {
       align-items: center;
       display: flex;
