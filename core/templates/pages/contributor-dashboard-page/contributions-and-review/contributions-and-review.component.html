<div class="oppia-contributions-show-review">
  <div class="oppia-contributions-dropdown-section">
    <div class="dropdown-label">View</div>
    <div class="oppia-contributions-dropdown-container">
      <div class="oppia-contributions-selection-container" (click)="toggleDropdown()">
        {{ activeDropdownTabChoice }}
        <span class="fas fa-sort-down oppia-contributions-dropdown-arrow" [ngStyle]="{ 'transform': dropdownShown ? 'scaleY(-1)' : 'scaleY(1)' }">
        </span>
      </div>

      <div *ngIf="dropdownShown" class="oppia-contributions-dropdown-list-container">
        <div class="oppia-contributions-option-group-label"
             *ngIf="reviewTabs.length > 0">
          Available Tasks
        </div>
        <div class="oppia-contributions-dropdown-list-option"
             *ngFor="let tab of reviewTabs"
             (click)="switchToTab(TAB_TYPE_REVIEWS, tab.tabSubType)"
             [ngClass]="isActiveTab(TAB_TYPE_REVIEWS, tab.tabSubType) ? 'oppia-contributions-dropdown-list-option-selected' : ''">
          {{ tab.text }}
        </div>
        <div class="oppia-contributions-option-group-label"
             *ngIf="userIsLoggedIn">
          Contributions
        </div>
        <div class="oppia-contributions-dropdown-list-option" *ngFor="let tab of contributionTabs">
          <div *ngIf="tab && tab.enabled"
               (click)="switchToTab(TAB_TYPE_CONTRIBUTIONS, tab.tabSubType)"
               [ngClass]="isActiveTab(TAB_TYPE_CONTRIBUTIONS, tab.tabSubType) ? 'oppia-contributions-dropdown-list-option-selected' : ''">
            {{ tab.text }}
          </div>
        </div>
        <div class="oppia-contributions-option-group-label"
             *ngIf="accomplishmentsTabIsEnabled && userIsLoggedIn">
          Accomplishments
        </div>
        <div class="oppia-contributions-dropdown-list-option" *ngFor="let tab of accomplishmentsTabs">
          <div *ngIf="tab && tab.enabled"
               (click)="switchToTab(TAB_TYPE_ACCOMPLISHMENTS, tab.tabSubType)"
               [ngClass]="isActiveTab(TAB_TYPE_ACCOMPLISHMENTS, tab.tabSubType) ? 'oppia-contributions-dropdown-list-option-selected' : ''">
            {{ tab.text }}
          </div>
        </div>
      </div>

    </div>
  </div>
  <div class="oppia-contributions-show-review-side-navbar-container" >
    <div class="oppia-contributions-side-navbar-part" *ngIf="reviewTabs.length > 0">
      <div class="oppia-contributions-navbar-items-list" navbar-label="Available Tasks">
        <div class="oppia-contributions-navbar-item" *ngFor="let tab of reviewTabs">
          <button class="oppia-contributions-navbar-button"
                  (click)="switchToTab(TAB_TYPE_REVIEWS, tab.tabSubType)"
                  [ngClass]="isActiveTab(TAB_TYPE_REVIEWS, tab.tabSubType) ? 'oppia-contributions-active-navbar' : ''">{{tab.text}}
          </button>
        </div>
      </div>
    </div>
    <div class="oppia-contributions-side-navbar-part" *ngIf="userIsLoggedIn">
      <div class="oppia-contributions-navbar-items-list" navbar-label="Contributions">
        <div class="oppia-contributions-navbar-item" *ngFor="let tab of contributionTabs">
          <button *ngIf="tab && tab.enabled"
                  class="oppia-contributions-navbar-button"
                  (click)="switchToTab(TAB_TYPE_CONTRIBUTIONS, tab.tabSubType)"
                  [ngClass]="isActiveTab(TAB_TYPE_CONTRIBUTIONS, tab.tabSubType) ? 'oppia-contributions-active-navbar' : ''">{{tab.text}}
          </button>
        </div>
      </div>
      <div class="oppia-contributions-side-navbar-part" *ngIf="accomplishmentsTabIsEnabled && userIsLoggedIn">
        <div class="oppia-contributions-navbar-items-list" navbar-label="Accomplishments">
          <div class="oppia-contributions-navbar-item" *ngFor="let tab of accomplishmentsTabs">
            <button *ngIf="tab && tab.enabled"
                    class="oppia-contributions-navbar-button"
                    (click)="switchToTab(TAB_TYPE_ACCOMPLISHMENTS, tab.tabSubType)"
                    [ngClass]="isActiveTab(TAB_TYPE_ACCOMPLISHMENTS, tab.tabSubType) ? 'oppia-contributions-active-navbar' : ''">{{tab.text}}
            </button>
          </div>
        </div>
      </div>
    </div>
  </div>
  <div [ngClass]="!isAccomplishmentsTabActive() ? 'oppia-contributions-show-review-container' : 'oppia-contributor-accomplishments-container'">
    <div class="oppia-login-required" *ngIf="!userDetailsLoading && !userIsLoggedIn">
      <login-required-message></login-required-message>
    </div>
    <div class="oppia-login-required" *ngIf="userDetailsLoading || userIsLoggedIn">
<<<<<<< HEAD

      <div *ngIf="isReviewTranslationsTab()" class="oppia-language-selector-container">
        <review-translation-language-selector class="oppia-language-selector"
        [activeLanguageCode]="languageCode"
        (setActiveLanguageCode)="onChangeLanguage($event)">
        </review-translation-language-selector>
      </div>

      <oppia-opportunities-list *ngIf="activeExplorationId === null && isReviewTranslationsTab()"
=======
      <oppia-opportunities-list *ngIf="activeExplorationId === null && isReviewTranslationsTab() && !isAccomplishmentsTabActive()"
>>>>>>> 86ea443a
                                [loadOpportunities]="loadReviewableTranslationOpportunities.bind(this)"
                                (clickActionButton)="onClickReviewableTranslations($event)"
                                [labelRequired]="!activeReviewTab"
                                [showOpportunityButton]="true"
                                #opportunitiesList>
      </oppia-opportunities-list>
      <div *ngIf="activeExplorationId !== null || !isReviewTranslationsTab() && !isAccomplishmentsTabActive()">
        <div *ngIf="isReviewTranslationsTab()" class="oppia-contributions-back-to-lessons-container">
          <button aria-label="Back to reviewable lessons"
                  (click)="onClickBackToReviewableLessons()"
                  class="oppia-contributions-back-button mat-raised-button">
            <i class="fa fa-arrow-left oppia-vcenter arrow-left" aria-hidden="true"></i>
          </button>
          <div class="oppia-contributions-back-button-label">Back to lessons</div>
        </div>
        <oppia-opportunities-list [loadOpportunities]="loadOpportunities.bind(this)"
                                  [loadMoreOpportunities]="loadMoreOpportunities.bind(this)"
                                  (clickActionButton)="onClickViewSuggestion($event)"
                                  [labelRequired]="!activeReviewTab"
                                  [opportunityHeadingTruncationLength]="30"
                                  [showOpportunityButton]="false">
        </oppia-opportunities-list>
      </div>
      <div *ngIf="accomplishmentsTabIsEnabled && isAccomplishmentsTabActive() && activeTabSubtype === 'stats'">
        <contributor-stats [type]="defaultContributionType">
        </contributor-stats>
      </div>
      <div *ngIf="accomplishmentsTabIsEnabled && isAccomplishmentsTabActive() && activeTabSubtype === 'badges'">
        <contributor-badges>
        </contributor-badges>
      </div>
    </div>
  </div>
</div>

<style>
  .oppia-contributions-show-review {
    display: flex;
    justify-content: center;
    margin: auto;
    max-width: 1200px;
    min-height: 70vh;
    width: 80%;
  }

  .oppia-contributions-show-review-side-navbar-container {
    background-color: #009688;
    width: 25%;
  }

  .oppia-contributions-dropdown-section {
    background-color: white;
    display: none;
    font-size: 20px;
    padding: 0 20px;
    width: 100%;
  }

  .dropdown-label {
    color: #4a4a4a;
    font-size: 20px;
    margin-right: 10px;
    width: 175px;
  }

  .oppia-contributions-dropdown-container {
    background-color: #fff;
    border-radius: 4px;
    box-shadow: 0 0 4px rgba(0, 0, 0, 0.25);
    display: flex;
    justify-content: space-between;
    padding: 10px 20px;
    position: relative;
    width: 100%;
  }

  .oppia-contributions-selection-container {
    display: flex;
    flex: 1;
    font-weight: lighter;
    justify-content: space-between;
  }

  .oppia-contributions-dropdown-arrow {
    color: #009688;
  }

  .oppia-contributions-dropdown-list-container {
    background-color: #fff;
    border-radius: 4px;
    box-shadow: 0 0 4px rgba(0, 0, 0, 0.25);
    left: 0;
    padding: 8px 12px;
    position: absolute;
    right: 0;
    top: 100%;
    width: 100%;
    z-index: 1;
  }

  .oppia-contributions-option-group-label {
    color: #009688;
    font-weight: 500;
    margin-left: 12px;
    margin-right: 12px;
    margin-top: 8px;
  }

  .oppia-contributions-dropdown-list-option {
    color: rgb(104, 104, 104);
    display: flex;
    flex: 1;
    margin-left: 16px;
    padding: 8px;
  }

  .oppia-contributions-dropdown-list-option-selected {
    background-color: rgb(238, 238, 238);
    border-radius: 4px;
  }

  .oppia-contributions-show-review-container {
    background-color: white;
    width: 75%;
  }

  .oppia-contributor-accomplishments-container {
    width: 75%;
  }

  .oppia-contributions-show-review-container::-webkit-scrollbar {
    width: 7px;
  }

  .oppia-contributions-show-review-container::-webkit-scrollbar-track {
    border-radius: 5px;
    box-shadow: inset 0 0 3px grey;
  }

  .oppia-contributions-show-review-container::-webkit-scrollbar-thumb {
    background: grey;
    border-radius: 5px;
    transition: background 0.5s ease;
  }

  .oppia-contributions-show-review-container::-webkit-scrollbar-thumb:hover {
    background: black;
  }

  .oppia-contributions-back-to-lessons-container {
    align-items: center;
    display: flex;
    padding-top: 12px;
  }

  .oppia-contributions-back-button {
    align-items: center;
    background: none;
    border: none;
    display: flex;
    font-size: 17px;
    height: 36px;
    justify-content: center;
    margin-left: 12px;
    min-width: 36px;
    padding: 6px;
  }

  .oppia-contributions-back-button-label {
    color: #009688;
    font-weight: bold;
    margin-left: 6px;
  }

  .oppia-contributions-side-navbar-part {
    padding-top: 30%;
    width: 100%;
  }

  .oppia-contributions-navbar-items-list {
    position: relative;
  }

  .oppia-contributions-navbar-item {
    display: flex;
    flex-direction: column;
    margin-top: 7%;
  }

  .oppia-contributions-navbar-button {
    background-color: unset;
    border: unset;
    border-bottom-right-radius: 10px;
    border-top-right-radius: 10px;
    color: white;
    font-size: 24px;
    font-weight: bold;
    margin-right: 20%;
    padding-left: 20%;
    text-align: left;
    width: 80%;
  }

  .oppia-contributions-active-navbar,
  .oppia-contributions-navbar-button:hover {
    background-color: #0b6c63;
  }

  .oppia-contributions-navbar-items-list::before {
    border-bottom: 1px solid #fff;
    bottom: 110%;
    color: #fff;
    content: attr(navbar-label);
    font-size: 30px;
    font-weight: bold;
    margin-left: 10%;
    position: absolute;
    width: 90%;
  }

  .oppia-login-required {
    height: 100%;
    width: 100%;
  }


  @media only screen and (max-width: 1500px) {
    contributions-and-review .oppia-contributions-navbar-button {
      font-size: 1.6vw;
    }
    contributions-and-review .oppia-contributions-navbar-items-list::before {
      font-size: 2vw;
    }
  }

  @media only screen and (max-width: 700px) {
    contributions-and-review .oppia-contributions-dropdown-container {
      font-size: 18px;
    }
    .oppia-opportunities-list {
      background-color: #e8e7e3;
    }

    .oppia-contributions-dropdown-section {
      align-items: center;
      display: flex;
      justify-content: space-between;
      padding-bottom: 30px;
      padding-top: 5px;
    }
    .oppia-contributions-show-review {
      align-items: center;
      flex-direction: column;
      justify-content: start;
      margin-top: 0;
      width: 100%;
    }
    .oppia-contributions-show-review-side-navbar-container {
      display: none;
    }
    .oppia-contributions-show-review-container {
      background-color: transparent;
      width: 95%;
    }
  }

  .oppia-language-selector-container {
    display: flex;
    justify-content: flex-end;
    margin-right: 15px;
    margin-top: 20px;
  }

  .oppia-language-selector-container .oppia-language-selector {
    min-width: 240px;
  }

  @media only screen and (min-width: 601px) and (max-width: 1500px) {
    .oppia-contributions-navbar-button {
      font-size: 1.6vw;
    }
    .oppia-contributions-navbar-items-list::before {
      font-size: 2vw;
    }
  }

  @media only screen and (max-width: 420px) {
    .dropdown-label {
      font-size: 18px;
      margin-right: 2vw;
      width: 100px;
    }
    .oppia-contributions-dropdown-section {
      padding: auto 2vw;
      width: 100%;
    }
  }
</style><|MERGE_RESOLUTION|>--- conflicted
+++ resolved
@@ -84,8 +84,7 @@
       <login-required-message></login-required-message>
     </div>
     <div class="oppia-login-required" *ngIf="userDetailsLoading || userIsLoggedIn">
-<<<<<<< HEAD
-
+      
       <div *ngIf="isReviewTranslationsTab()" class="oppia-language-selector-container">
         <review-translation-language-selector class="oppia-language-selector"
         [activeLanguageCode]="languageCode"
@@ -93,10 +92,7 @@
         </review-translation-language-selector>
       </div>
 
-      <oppia-opportunities-list *ngIf="activeExplorationId === null && isReviewTranslationsTab()"
-=======
       <oppia-opportunities-list *ngIf="activeExplorationId === null && isReviewTranslationsTab() && !isAccomplishmentsTabActive()"
->>>>>>> 86ea443a
                                 [loadOpportunities]="loadReviewableTranslationOpportunities.bind(this)"
                                 (clickActionButton)="onClickReviewableTranslations($event)"
                                 [labelRequired]="!activeReviewTab"
