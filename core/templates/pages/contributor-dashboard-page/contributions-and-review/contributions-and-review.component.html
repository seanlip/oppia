--- conflicted
+++ resolved
@@ -36,14 +36,8 @@
         </div>
         <div class="oppia-contributions-dropdown-list-option" *ngFor="let tab of accomplishmentsTabs">
           <div *ngIf="tab && tab.enabled"
-<<<<<<< HEAD
-               class="e2e-test-show-{{tab.accomplishmentType}}"
-               (click)="switchToTab(TAB_TYPE_ACCOMPLISHMENTS, tab.accomplishmentType)"
-               [ngClass]="isActiveTab(TAB_TYPE_ACCOMPLISHMENTS, tab.accomplishmentType) ? 'oppia-contributions-dropdown-list-option-selected' : ''">
-=======
                (click)="switchToTab(TAB_TYPE_ACCOMPLISHMENTS, tab.tabSubType)"
                [ngClass]="isActiveTab(TAB_TYPE_ACCOMPLISHMENTS, tab.tabSubType) ? 'oppia-contributions-dropdown-list-option-selected' : ''">
->>>>>>> 0b3b0994
             {{ tab.text }}
           </div>
         </div>
@@ -76,15 +70,9 @@
         <div class="oppia-contributions-navbar-items-list" navbar-label="Accomplishments">
           <div class="oppia-contributions-navbar-item" *ngFor="let tab of accomplishmentsTabs">
             <button *ngIf="tab && tab.enabled"
-<<<<<<< HEAD
-                    class="oppia-contributions-navbar-button e2e-test-show-{{tab.accomplishmentType}}"
-                    (click)="switchToTab(TAB_TYPE_ACCOMPLISHMENTS, tab.accomplishmentType)"
-                    [ngClass]="isActiveTab(TAB_TYPE_ACCOMPLISHMENTS, tab.accomplishmentType) ? 'oppia-contributions-active-navbar' : ''">{{tab.text}}
-=======
                     class="oppia-contributions-navbar-button"
                     (click)="switchToTab(TAB_TYPE_ACCOMPLISHMENTS, tab.tabSubType)"
                     [ngClass]="isActiveTab(TAB_TYPE_ACCOMPLISHMENTS, tab.tabSubType) ? 'oppia-contributions-active-navbar' : ''">{{tab.text}}
->>>>>>> 0b3b0994
             </button>
           </div>
         </div>
