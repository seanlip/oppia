--- conflicted
+++ resolved
@@ -22,231 +22,6 @@
 import { AppConstants } from 'app.constants';
 import cloneDeep from 'lodash/cloneDeep';
 import { Subscription } from 'rxjs';
-<<<<<<< HEAD
-
-require('base-components/base-content.component.ts');
-require(
-  'components/forms/schema-based-editors/schema-based-editor.component.ts');
-require(
-  'components/question-directives/question-editor/' +
-  'question-editor.component.ts');
-require('directives/angular-html-bind.directive.ts');
-require('domain/question/QuestionObjectFactory.ts');
-require('domain/skill/MisconceptionObjectFactory.ts');
-require('domain/skill/skill-backend-api.service.ts');
-require('filters/format-rte-preview.filter.ts');
-require('interactions/interactionsQuestionsRequires.ts');
-require('objects/objectComponentsRequires.ts');
-require(
-  'pages/contributor-dashboard-page/login-required-message/' +
-  'login-required-message.component.ts');
-require(
-  'pages/contributor-dashboard-page/modal-templates/' +
-  'question-suggestion-review-modal.controller.ts');
-
-require(
-  'pages/contributor-dashboard-page/services/' +
-  'contribution-and-review.service.ts');
-require('services/alerts.service.ts');
-require('services/context.service.ts');
-require('services/suggestion-modal.service.ts');
-require('services/ngb-modal.service.ts');
-
-require(
-  // eslint-disable-next-line max-len
-  'pages/contributor-dashboard-page/contributor-dashboard-page.constants.ajs.ts');
-
-angular.module('oppia').component('contributionsAndReview', {
-  template: require('./contributions-and-review.component.html'),
-  controller: [
-    '$filter', '$rootScope', '$uibModal', 'AlertsService', 'ContextService',
-    'ContributionAndReviewService', 'ContributionOpportunitiesService',
-    'NgbModal', 'QuestionObjectFactory',
-    'SkillBackendApiService', 'TranslationTopicService',
-    'UrlInterpolationService', 'UserService',
-    'CORRESPONDING_DELETED_OPPORTUNITY_TEXT',
-    'DEFAULT_OPPORTUNITY_TOPIC_NAME', 'IMAGE_CONTEXT',
-    function(
-        $filter, $rootScope, $uibModal, AlertsService, ContextService,
-        ContributionAndReviewService, ContributionOpportunitiesService,
-        NgbModal, QuestionObjectFactory,
-        SkillBackendApiService, TranslationTopicService,
-        UrlInterpolationService, UserService,
-        CORRESPONDING_DELETED_OPPORTUNITY_TEXT,
-        DEFAULT_OPPORTUNITY_TOPIC_NAME, IMAGE_CONTEXT) {
-      var ctrl = this;
-      ctrl.contributions = {};
-
-      var SUGGESTION_LABELS = {
-        review: {
-          text: 'Awaiting review',
-          color: '#eeeeee'
-        },
-        accepted: {
-          text: 'Accepted',
-          color: '#8ed274'
-        },
-        rejected: {
-          text: 'Revisions Requested',
-          color: '#e76c8c'
-        }
-      };
-      var SUGGESTION_TYPE_QUESTION = 'add_question';
-      var SUGGESTION_TYPE_TRANSLATE = 'translate_content';
-      ctrl.TAB_TYPE_CONTRIBUTIONS = 'contributions';
-      ctrl.TAB_TYPE_REVIEWS = 'reviews';
-      ctrl.activeExplorationId = null;
-
-      var tabNameToOpportunityFetchFunction = {
-        [SUGGESTION_TYPE_QUESTION]: {
-          [ctrl.TAB_TYPE_CONTRIBUTIONS]: shouldResetOffset => {
-            return ContributionAndReviewService
-              .getUserCreatedQuestionSuggestionsAsync(
-                shouldResetOffset,
-                TranslationTopicService.getActiveTopicName());
-          },
-          [ctrl.TAB_TYPE_REVIEWS]: shouldResetOffset => {
-            return ContributionAndReviewService
-              .getReviewableQuestionSuggestionsAsync(
-                shouldResetOffset,
-                TranslationTopicService.getActiveTopicName());
-          }
-        },
-        [SUGGESTION_TYPE_TRANSLATE]: {
-          [ctrl.TAB_TYPE_CONTRIBUTIONS]: shouldResetOffset => {
-            return ContributionAndReviewService
-              .getUserCreatedTranslationSuggestionsAsync(
-                shouldResetOffset,
-                TranslationTopicService.getActiveTopicName());
-          },
-          [ctrl.TAB_TYPE_REVIEWS]: shouldResetOffset => {
-            return ContributionAndReviewService
-              .getReviewableTranslationSuggestionsAsync(
-                shouldResetOffset,
-                ctrl.activeExplorationId);
-          }
-        }
-      };
-
-      var getQuestionContributionsSummary = function(
-          suggestionIdToSuggestions) {
-        var questionContributionsSummaryList = [];
-        Object.keys(suggestionIdToSuggestions).forEach(function(key) {
-          var suggestion = suggestionIdToSuggestions[key].suggestion;
-          var details = suggestionIdToSuggestions[key].details;
-          var subheading = '';
-          if (details === null) {
-            subheading = CORRESPONDING_DELETED_OPPORTUNITY_TEXT;
-          } else {
-            subheading = details.skill_description;
-          }
-
-          var change = suggestion.change;
-          var requiredData = {
-            id: suggestion.suggestion_id,
-            heading: $filter('formatRtePreview')(
-              change.question_dict.question_state_data.content.html),
-            subheading: subheading,
-            labelText: SUGGESTION_LABELS[suggestion.status].text,
-            labelColor: SUGGESTION_LABELS[suggestion.status].color,
-            actionButtonTitle: (
-              ctrl.activeTabType === ctrl.TAB_TYPE_REVIEWS ? 'Review' : 'View')
-          };
-          questionContributionsSummaryList.push(requiredData);
-        });
-        return questionContributionsSummaryList;
-      };
-
-      var getTranslationContributionsSummary = function(
-          suggestionIdToSuggestions) {
-        var translationContributionsSummaryList = [];
-        Object.keys(suggestionIdToSuggestions).forEach(function(key) {
-          var suggestion = suggestionIdToSuggestions[key].suggestion;
-          var details = suggestionIdToSuggestions[key].details;
-          var subheading = '';
-          if (details === null) {
-            subheading = CORRESPONDING_DELETED_OPPORTUNITY_TEXT;
-          } else {
-            subheading = (
-              details.topic_name + ' / ' + details.story_title +
-              ' / ' + details.chapter_title);
-          }
-
-          var requiredData = {
-            id: suggestion.suggestion_id,
-            heading: getTranslationSuggestionHeading(suggestion),
-            subheading: subheading,
-            labelText: SUGGESTION_LABELS[suggestion.status].text,
-            labelColor: SUGGESTION_LABELS[suggestion.status].color,
-            actionButtonTitle: (
-              ctrl.activeTabType === ctrl.TAB_TYPE_REVIEWS ? 'Review' : 'View')
-          };
-          translationContributionsSummaryList.push(requiredData);
-        });
-        return translationContributionsSummaryList;
-      };
-
-      var getTranslationSuggestionHeading = function(suggestion) {
-        const changeTranslation = suggestion.change.translation_html;
-        if (Array.isArray(changeTranslation)) {
-          return $filter('formatRtePreview')(changeTranslation.join(', '));
-        }
-        return $filter('formatRtePreview')(changeTranslation);
-      };
-
-      var resolveSuggestionSuccess = function(suggestionId) {
-        AlertsService.addSuccessMessage('Submitted suggestion review.');
-        ContributionOpportunitiesService.removeOpportunitiesEventEmitter.emit(
-          [suggestionId]);
-      };
-
-      var _showQuestionSuggestionModal = function(
-          suggestion,
-          suggestionIdToContribution,
-          reviewable,
-          misconceptionsBySkill
-      ) {
-        var _templateUrl = UrlInterpolationService.getDirectiveTemplateUrl(
-          '/pages/contributor-dashboard-page/modal-templates/' +
-          'question-suggestion-review.directive.html');
-        var targetId = suggestion.target_id;
-        var suggestionId = suggestion.suggestion_id;
-        var question = question || QuestionObjectFactory.createFromBackendDict(
-          suggestion.change.question_dict);
-
-        $uibModal.open({
-          templateUrl: _templateUrl,
-          backdrop: 'static',
-          size: 'lg',
-          resolve: {
-            misconceptionsBySkill: function() {
-              return misconceptionsBySkill;
-            },
-            reviewable: function() {
-              return reviewable;
-            },
-            suggestionId: function() {
-              return suggestionId;
-            },
-            suggestionIdToContribution: function() {
-              return cloneDeep(suggestionIdToContribution);
-            },
-            editSuggestionCallback: () => openQuestionSuggestionModal
-          },
-          controller: 'QuestionSuggestionReviewModalController'
-        }).result.then(function(result) {
-          ContributionAndReviewService.reviewSkillSuggestion(
-            targetId, suggestionId, result.action, result.reviewMessage,
-            result.skillDifficulty, resolveSuggestionSuccess, () => {
-              AlertsService.addInfoMessage('Failed to submit suggestion.');
-            });
-        }, function() {
-          // Note to developers:
-          // This callback is triggered when the Cancel button is clicked.
-          // No further action is needed.
-          $rootScope.$applyAsync();
-        });
-=======
 import { Rubric } from 'domain/skill/rubric.model';
 import { SkillBackendApiService } from 'domain/skill/skill-backend-api.service';
 import { MisconceptionSkillMap } from 'domain/skill/MisconceptionObjectFactory';
@@ -263,59 +38,59 @@
 import { ContributionOpportunitiesService } from '../services/contribution-opportunities.service';
 
 export interface Suggestion {
-  change: {
-    skill_id?: string;
-    content_html: string;
-    translation_html: string | string[];
-    question_dict?: QuestionBackendDict;
-    skill_difficulty?: string[];
-  };
-  status: string;
-  suggestion_type: string;
-  target_id: string;
-  suggestion_id: string;
-  author_name?: string;
-}
+   change: {
+     skill_id?: string;
+     content_html: string;
+     translation_html: string | string[];
+     question_dict?: QuestionBackendDict;
+     skill_difficulty?: string[];
+   };
+   status: string;
+   suggestion_type: string;
+   target_id: string;
+   suggestion_id: string;
+   author_name?: string;
+ }
 
 export interface ContributionsSummary {
-  id: string;
-  heading: string;
-  subheading: string;
-  labelText: string;
-  labelColor: string;
-  actionButtonTitle: string;
-}
+   id: string;
+   heading: string;
+   subheading: string;
+   labelText: string;
+   labelColor: string;
+   actionButtonTitle: string;
+ }
 
 export interface GetOpportunitiesResponse {
-  opportunitiesDicts: unknown;
-  more: unknown;
-}
+   opportunitiesDicts: unknown;
+   more: unknown;
+ }
 
 export interface ContributionDetails {
-  skill_description: string;
-  skill_rubrics: Rubric[];
-  chapter_title: string;
-  story_title: string;
-  topic_name: string;
-}
+   skill_description: string;
+   skill_rubrics: Rubric[];
+   chapter_title: string;
+   story_title: string;
+   topic_name: string;
+ }
 
 export interface SuggestionDetails {
-  suggestion: Suggestion;
-  details: ContributionDetails;
-}
+   suggestion: Suggestion;
+   details: ContributionDetails;
+ }
 
 export interface TabDetails {
-  suggestionType: string;
-  text: string;
-  enabled?: boolean;
-}
-
-@Component({
-  selector: 'oppia-contributions-and-review',
-  templateUrl: './contributions-and-review.component.html'
-})
+   suggestionType: string;
+   text: string;
+   enabled?: boolean;
+ }
+
+ @Component({
+   selector: 'oppia-contributions-and-review',
+   templateUrl: './contributions-and-review.component.html'
+ })
 export class ContributionsAndReview
-  implements OnInit, OnDestroy {
+   implements OnInit, OnDestroy {
   directiveSubscriptions = new Subscription();
 
   SUGGESTION_TYPE_QUESTION: string;
@@ -349,21 +124,21 @@
   };
 
   constructor(
-    private alertsService: AlertsService,
-    private contextService: ContextService,
-    private contributionAndReviewService: ContributionAndReviewService,
-    private contributionOpportunitiesService: ContributionOpportunitiesService,
-    private formatRtePreviewPipe: FormatRtePreviewPipe,
-    private ngbModal: NgbModal,
-    private questionObjectFactory: QuestionObjectFactory,
-    private skillBackendApiService: SkillBackendApiService,
-    private translationTopicService: TranslationTopicService,
-    private userService: UserService,
+     private alertsService: AlertsService,
+     private contextService: ContextService,
+     private contributionAndReviewService: ContributionAndReviewService,
+     private contributionOpportunitiesService: ContributionOpportunitiesService,
+     private formatRtePreviewPipe: FormatRtePreviewPipe,
+     private ngbModal: NgbModal,
+     private questionObjectFactory: QuestionObjectFactory,
+     private skillBackendApiService: SkillBackendApiService,
+     private translationTopicService: TranslationTopicService,
+     private userService: UserService,
   ) {}
 
   getQuestionContributionsSummary(
       suggestionIdToSuggestions: Record<string, SuggestionDetails>):
-      ContributionsSummary[] {
+       ContributionsSummary[] {
     const questionContributionsSummaryList = [];
     Object.keys(suggestionIdToSuggestions).forEach((key) => {
       const suggestion = suggestionIdToSuggestions[key].suggestion;
@@ -384,8 +159,7 @@
         labelText: this.SUGGESTION_LABELS[suggestion.status].text,
         labelColor: this.SUGGESTION_LABELS[suggestion.status].color,
         actionButtonTitle: (
-          this.activeTabType === this.TAB_TYPE_REVIEWS ? 'Review' : 'View')
->>>>>>> 989056a0
+           this.activeTabType === this.TAB_TYPE_REVIEWS ? 'Review' : 'View')
       };
 
       questionContributionsSummaryList.push(requiredData);
@@ -409,7 +183,7 @@
       } else {
         subheading = (
           details.topic_name + ' / ' + details.story_title +
-          ' / ' + details.chapter_title);
+           ' / ' + details.chapter_title);
       }
 
       const requiredData = {
@@ -419,7 +193,7 @@
         labelText: this.SUGGESTION_LABELS[suggestion.status].text,
         labelColor: this.SUGGESTION_LABELS[suggestion.status].color,
         actionButtonTitle: (
-          this.activeTabType === this.TAB_TYPE_REVIEWS ? 'Review' : 'View')
+           this.activeTabType === this.TAB_TYPE_REVIEWS ? 'Review' : 'View')
       };
 
       translationContributionsSummaryList.push(requiredData);
@@ -430,30 +204,6 @@
   getTranslationSuggestionHeading(suggestion: Suggestion): string {
     const changeTranslation = suggestion.change.translation_html;
 
-<<<<<<< HEAD
-      const openQuestionSuggestionModal = function(
-          suggestionId, suggestion, reviewable
-      ) {
-        var skillId = suggestion.change.skill_id;
-        ContextService.setCustomEntityContext(
-          IMAGE_CONTEXT.QUESTION_SUGGESTIONS, skillId);
-        const suggestionIdToContribution = {};
-        for (let suggestionId in ctrl.contributions) {
-          var contribution = ctrl.contributions[suggestionId];
-          suggestionIdToContribution[suggestionId] = contribution;
-        }
-        SkillBackendApiService.fetchSkillAsync(skillId).then((skillDict) => {
-          var misconceptionsBySkill = {};
-          var skill = skillDict.skill;
-          misconceptionsBySkill[skill.getId()] = skill.getMisconceptions();
-          _showQuestionSuggestionModal(
-            suggestion,
-            suggestionIdToContribution,
-            reviewable,
-            misconceptionsBySkill
-          );
-          $rootScope.$apply();
-=======
     if (Array.isArray(changeTranslation)) {
       return this.formatRtePreviewPipe.transform(', ');
     }
@@ -468,18 +218,15 @@
 
   _showQuestionSuggestionModal(
       suggestion: Suggestion,
-      contributionDetails: ContributionDetails, reviewable: boolean,
-      misconceptionsBySkill: MisconceptionSkillMap, question: Question): void {
+      suggestionIdToContribution: Record<string, ActiveContributionDict>,
+      reviewable: boolean,
+      question: Question,
+      misconceptionsBySkill: MisconceptionSkillMap): void {
     const targetId = suggestion.target_id;
     const suggestionId = suggestion.suggestion_id;
-    const authorName = suggestion.author_name;
-    const questionHeader = contributionDetails.skill_description;
     const updatedQuestion = (
       question || this.questionObjectFactory.createFromBackendDict(
         suggestion.change.question_dict));
-    const contentHtml = updatedQuestion.getStateData().content.html;
-    const skillRubrics = contributionDetails.skill_rubrics;
-    const skillDifficulty = suggestion.change.skill_difficulty;
 
     const modalRef = this.ngbModal.open(
       QuestionSuggestionReviewModalComponent, {
@@ -487,15 +234,12 @@
         size: 'lg',
       });
 
-    modalRef.componentInstance.authorName = authorName;
-    modalRef.componentInstance.contentHtml = contentHtml;
     modalRef.componentInstance.reviewable = reviewable;
     modalRef.componentInstance.question = updatedQuestion;
-    modalRef.componentInstance.questionHeader = questionHeader;
-    modalRef.componentInstance.suggestion = cloneDeep(suggestion);
-    modalRef.componentInstance.skillRubrics = skillRubrics;
     modalRef.componentInstance.suggestionId = suggestionId;
-    modalRef.componentInstance.skillDifficulty = skillDifficulty;
+    modalRef.componentInstance.suggestionIdToContribution = (
+      suggestionIdToContribution
+    );
     modalRef.componentInstance.misconceptionsBySkill = (
       misconceptionsBySkill);
 
@@ -503,8 +247,7 @@
       this.openQuestionSuggestionModal(
         value.suggestionId,
         value.suggestion,
-        value.reviewable,
-        value.question);
+        value.reviewable);
     });
 
     modalRef.result.then((result) => {
@@ -513,7 +256,6 @@
         result.skillDifficulty, this.resolveSuggestionSuccess.bind(this),
         () => {
           this.alertsService.addInfoMessage('Failed to submit suggestion.');
->>>>>>> 989056a0
         });
     }, () => {});
   }
@@ -522,10 +264,10 @@
       suggestionIdToContribution: Record<string, ActiveContributionDict>,
       initialSuggestionId: string, reviewable: boolean): void {
     const details = (
-      this.contributions[initialSuggestionId].details as ContributionDetails);
+       this.contributions[initialSuggestionId].details as ContributionDetails);
     const subheading = (
       details.topic_name + ' / ' + details.story_title +
-      ' / ' + details.chapter_title);
+       ' / ' + details.chapter_title);
 
     const modalRef: NgbModalRef = this.ngbModal.open(
       TranslationSuggestionReviewModalComponent, {
@@ -557,13 +299,13 @@
   isActiveTab(tabType: string, suggestionType: string): boolean {
     return (
       this.activeTabType === tabType &&
-      this.activeSuggestionType === suggestionType);
+       this.activeSuggestionType === suggestionType);
   }
 
   isReviewTranslationsTab(): boolean {
     return (
       this.activeTabType === this.TAB_TYPE_REVIEWS &&
-      this.activeSuggestionType === this.SUGGESTION_TYPE_TRANSLATE);
+       this.activeSuggestionType === this.SUGGESTION_TYPE_TRANSLATE);
   }
 
   openQuestionSuggestionModal(
@@ -571,7 +313,11 @@
       suggestion: Suggestion,
       reviewable: boolean,
       question = undefined): void {
-    const contributionDetails = this.contributions[suggestionId].details;
+    const suggestionIdToContribution = {};
+    for (let suggestionId in this.contributions) {
+      var contribution = this.contributions[suggestionId];
+      suggestionIdToContribution[suggestionId] = contribution;
+    }
     const skillId = suggestion.change.skill_id;
 
     this.contextService.setCustomEntityContext(
@@ -582,8 +328,9 @@
       const skill = skillDict.skill;
       misconceptionsBySkill[skill.getId()] = skill.getMisconceptions();
       this._showQuestionSuggestionModal(
-        suggestion, contributionDetails as ContributionDetails, reviewable,
-        misconceptionsBySkill, question);
+        suggestion, suggestionIdToContribution, reviewable,
+        question,
+        misconceptionsBySkill);
     });
   }
 
@@ -680,7 +427,7 @@
   }
 
   loadContributions(shouldResetOffset: boolean):
-    Promise<GetOpportunitiesResponse> {
+     Promise<GetOpportunitiesResponse> {
     if (!this.activeTabType || !this.activeSuggestionType) {
       return new Promise((resolve, reject) => {
         resolve({opportunitiesDicts: [], more: false});
@@ -719,7 +466,7 @@
     }
 
     const clickOccurredWithinDropdown =
-      dropdown.contains(clickEvent.target);
+       dropdown.contains(clickEvent.target);
     if (clickOccurredWithinDropdown) {
       return;
     }
@@ -851,6 +598,6 @@
 }
 
 angular.module('oppia').directive('oppiaContributionsAndReview',
-  downgradeComponent({
-    component: ContributionsAndReview
-  }) as angular.IDirectiveFactory);+   downgradeComponent({
+     component: ContributionsAndReview
+   }) as angular.IDirectiveFactory);