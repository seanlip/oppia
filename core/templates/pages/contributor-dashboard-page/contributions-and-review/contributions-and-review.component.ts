// Copyright 2019 The Oppia Authors. All Rights Reserved.
//
// Licensed under the Apache License, Version 2.0 (the "License");
// you may not use this file except in compliance with the License.
// You may obtain a copy of the License at
//
//      http://www.apache.org/licenses/LICENSE-2.0
//
// Unless required by applicable law or agreed to in writing, software
// distributed under the License is distributed on an "AS-IS" BASIS,
// WITHOUT WARRANTIES OR CONDITIONS OF ANY KIND, either express or implied.
// See the License for the specific language governing permissions and
// limitations under the License.

/**
 * @fileoverview Component for showing and reviewing contributions.
 */

<<<<<<< HEAD
import { Component, OnDestroy, OnInit, ViewChild } from '@angular/core';
import { NgbModalRef, NgbModal } from '@ng-bootstrap/ng-bootstrap';
import { AppConstants } from 'app.constants';
=======
import {Component, OnDestroy, OnInit, ViewChild} from '@angular/core';
import {downgradeComponent} from '@angular/upgrade/static';
import {NgbModalRef, NgbModal} from '@ng-bootstrap/ng-bootstrap';
import {AppConstants} from 'app.constants';
>>>>>>> 7ddba383
import cloneDeep from 'lodash/cloneDeep';
import {Subscription, Observable} from 'rxjs';
import {Rubric} from 'domain/skill/rubric.model';
import {SkillBackendApiService} from 'domain/skill/skill-backend-api.service';
import {MisconceptionSkillMap} from 'domain/skill/MisconceptionObjectFactory';
import {
  Question,
  QuestionBackendDict,
  QuestionObjectFactory,
} from 'domain/question/QuestionObjectFactory';
import {
  ActiveContributionDict,
  TranslationSuggestionReviewModalComponent,
} from '../modal-templates/translation-suggestion-review-modal.component';
import {ContributorDashboardConstants} from 'pages/contributor-dashboard-page/contributor-dashboard-page.constants';
import {QuestionSuggestionReviewModalComponent} from '../modal-templates/question-suggestion-review-modal.component';
import {TranslationLanguageService} from 'pages/exploration-editor-page/translation-tab/services/translation-language.service';
import {TranslationTopicService} from 'pages/exploration-editor-page/translation-tab/services/translation-topic.service';
import {FormatRtePreviewPipe} from 'filters/format-rte-preview.pipe';
import {UserService} from 'services/user.service';
import {AlertsService} from 'services/alerts.service';
import {ContextService} from 'services/context.service';
import {ContributionAndReviewService} from '../services/contribution-and-review.service';
import {ContributionOpportunitiesService} from '../services/contribution-opportunities.service';
import {OpportunitiesListComponent} from '../opportunities-list/opportunities-list.component';
import {PlatformFeatureService} from 'services/platform-feature.service';
import {
  CALCULATION_TYPE_WORD,
  HtmlLengthService,
} from 'services/html-length.service';
import {HtmlEscaperService} from 'services/html-escaper.service';
import {MatSnackBar} from '@angular/material/snack-bar';
import {ExplorationOpportunitySummary} from 'domain/opportunity/exploration-opportunity-summary.model';

export interface Suggestion {
  change_cmd: {
    skill_id: string;
    content_html: string | string[];
    translation_html: string | string[];
    question_dict: QuestionBackendDict;
    skill_difficulty: string[];
  };
  status: string;
  suggestion_type: string;
  target_id: string;
  suggestion_id: string;
  author_name: string;
  exploration_content_html: string | null;
}

export interface ContributionsSummary {
  id: string;
  heading: string;
  subheading: string;
  labelText: string;
  labelColor: string;
  actionButtonTitle: string;
  translationWordCount?: number;
  isPinned?: boolean;
}

export interface Opportunity {
  id: string;
  heading: string;
  subheading: string;
  labelText: string;
  labelColor: string;
  actionButtonTitle: string;
  translationWordCount?: number;
}

export interface GetOpportunitiesResponse {
  opportunitiesDicts: Opportunity[];
  more: boolean;
}

export interface ContributionDetails {
  skill_description: string;
  skill_rubrics: Rubric[];
  chapter_title: string;
  story_title: string;
  topic_name: string;
}

export interface SuggestionDetails {
  suggestion: Suggestion;
  details: ContributionDetails;
}

export interface TabDetails {
  tabType: string;
  tabSubType: string;
  text: string;
  enabled: boolean;
}

export interface CustomMatSnackBarRef {
  onAction: () => Observable<void>;
}

@Component({
  selector: 'oppia-contributions-and-review',
  templateUrl: './contributions-and-review.component.html',
})
export class ContributionsAndReview implements OnInit, OnDestroy {
  @ViewChild('opportunitiesList')
  opportunitiesListRef!: OpportunitiesListComponent;

  directiveSubscriptions = new Subscription();

  SUGGESTION_TYPE_QUESTION: string;
  SUGGESTION_TYPE_TRANSLATE: string;
  ACCOMPLISHMENTS_TYPE_STATS: string;
  ACCOMPLISHMENTS_TYPE_BADGE: string;
  TAB_TYPE_CONTRIBUTIONS: string;
  TAB_TYPE_REVIEWS: string;
  TAB_TYPE_ACCOMPLISHMENTS: string;
  REVIEWABLE_QUESTIONS_SORT_KEYS: string[];
  activeExplorationId: string;
  contributions: Record<string, SuggestionDetails> | object;
  userDetailsLoading: boolean;
  userIsLoggedIn: boolean;
  activeTabType: string;
  activeTabSubtype: string;
  dropdownShown: boolean;
  activeDropdownTabChoice: string;
  reviewTabs: TabDetails[] = [];
  accomplishmentsTabs: TabDetails[] = [];
  contributionTabs: TabDetails[] = [];
  languageCode: string;
  userCreatedQuestionsSortKey: string;
  reviewableQuestionsSortKey: string;
  userCreatedTranslationsSortKey: string;
  reviewableTranslationsSortKey: string;
  tabNameToOpportunityFetchFunction: {
    [key: string]: {
      [key: string]: Function;
    };
  };

  opportunities: ExplorationOpportunitySummary[] = [];

  defaultContributionType: string = 'translationContribution';
  SUGGESTION_LABELS = {
    review: {
      text: 'Awaiting review',
      color: '#eeeeee',
    },
    accepted: {
      text: 'Accepted',
      color: '#8ed274',
    },
    rejected: {
      text: 'Revisions Requested',
      color: '#e76c8c',
    },
  };

  constructor(
    private alertsService: AlertsService,
    private contextService: ContextService,
    private contributionAndReviewService: ContributionAndReviewService,
    private contributionOpportunitiesService: ContributionOpportunitiesService,
    private formatRtePreviewPipe: FormatRtePreviewPipe,
    private ngbModal: NgbModal,
    private questionObjectFactory: QuestionObjectFactory,
    private skillBackendApiService: SkillBackendApiService,
    private translationLanguageService: TranslationLanguageService,
    private translationTopicService: TranslationTopicService,
    private userService: UserService,
    private featureService: PlatformFeatureService,
    private htmlLengthService: HtmlLengthService,
    private htmlEscaperService: HtmlEscaperService,
    private snackBar: MatSnackBar
  ) {}

  getQuestionContributionsSummary(
    suggestionIdToSuggestions: Record<string, SuggestionDetails>
  ): ContributionsSummary[] {
    const questionContributionsSummaryList = [];
    Object.keys(suggestionIdToSuggestions).forEach(key => {
      const suggestion = suggestionIdToSuggestions[key].suggestion;
      const details = suggestionIdToSuggestions[key].details;
      let subheading = '';
      if (details === null) {
        subheading =
          ContributorDashboardConstants.CORRESPONDING_DELETED_OPPORTUNITY_TEXT;
      } else {
        subheading = details.skill_description;
      }

      const requiredData = {
        id: suggestion.suggestion_id,
        heading: this.formatRtePreviewPipe.transform(
          suggestion.change_cmd.question_dict.question_state_data.content.html
        ),
        subheading: subheading,
        labelText: this.SUGGESTION_LABELS[suggestion.status].text,
        labelColor: this.SUGGESTION_LABELS[suggestion.status].color,
        actionButtonTitle:
          this.activeTabType === this.TAB_TYPE_REVIEWS ? 'Review' : 'View',
      };

      questionContributionsSummaryList.push(requiredData);
    });

    return questionContributionsSummaryList;
  }

  getTranslationContributionsSummary(
    suggestionIdToSuggestions: Record<string, SuggestionDetails>
  ): ContributionsSummary[] {
    const translationContributionsSummaryList = [];

    Object.keys(suggestionIdToSuggestions).forEach(key => {
      const suggestion = suggestionIdToSuggestions[key].suggestion;
      const details = suggestionIdToSuggestions[key].details;
      let subheading = '';
      if (details === null) {
        subheading =
          ContributorDashboardConstants.CORRESPONDING_DELETED_OPPORTUNITY_TEXT;
      } else {
        subheading =
          details.topic_name +
          ' / ' +
          details.story_title +
          ' / ' +
          details.chapter_title;
      }

      const requiredData = {
        id: suggestion.suggestion_id,
        heading: this.getTranslationSuggestionHeading(suggestion),
        subheading: subheading,
        labelText:
          // Missing exploration content means the translation suggestion is
          // now obsolete. See issue #16022.
          suggestion.exploration_content_html === null
            ? 'Obsolete'
            : this.SUGGESTION_LABELS[suggestion.status].text,
        labelColor: this.SUGGESTION_LABELS[suggestion.status].color,
        actionButtonTitle:
          this.activeTabType === this.TAB_TYPE_REVIEWS ? 'Review' : 'View',
        translationWordCount:
          this.isReviewTranslationsTab() && this.activeExplorationId
            ? this.getTranslationContentLength(
                suggestion.change_cmd.content_html
              )
            : undefined,
      };

      translationContributionsSummaryList.push(requiredData);
    });
    return translationContributionsSummaryList;
  }

  getTranslationContentLength(contentHtml: string | string[]): number {
    if (typeof contentHtml === 'string') {
      return this.htmlLengthService.computeHtmlLength(
        contentHtml,
        CALCULATION_TYPE_WORD
      );
    } else if (Array.isArray(contentHtml)) {
      let totalLength = 0;
      for (const str of contentHtml) {
        totalLength += this.htmlLengthService.computeHtmlLength(
          str,
          CALCULATION_TYPE_WORD
        );
      }
      return totalLength;
    } else {
      throw new Error(
        'Invalid input: contentHtml must be a string or an array of strings.'
      );
    }
  }

  getTranslationSuggestionHeading(suggestion: Suggestion): string {
    const changeTranslation = suggestion.change_cmd.translation_html;

    return this.htmlEscaperService.escapedStrToUnescapedStr(
      this.formatRtePreviewPipe.transform(
        Array.isArray(changeTranslation) ? ', ' : changeTranslation
      )
    );
  }

  resolveSuggestionSuccess(suggestionId: string): void {
    this.alertsService.addSuccessMessage('Submitted suggestion review.');
    this.contributionOpportunitiesService.removeOpportunitiesEventEmitter.emit([
      suggestionId,
    ]);
  }

  _showQuestionSuggestionModal(
    suggestion: Suggestion,
    suggestionIdToContribution: Record<string, ActiveContributionDict>,
    reviewable: boolean,
    question: Question,
    misconceptionsBySkill: MisconceptionSkillMap
  ): void {
    const targetId = suggestion.target_id;
    const suggestionId = suggestion.suggestion_id;
    const updatedQuestion =
      question ||
      this.questionObjectFactory.createFromBackendDict(
        suggestion.change_cmd.question_dict
      );

    const modalRef = this.ngbModal.open(
      QuestionSuggestionReviewModalComponent,
      {
        backdrop: 'static',
        size: 'lg',
      }
    );

    modalRef.componentInstance.reviewable = reviewable;
    modalRef.componentInstance.question = updatedQuestion;
    modalRef.componentInstance.suggestionId = suggestionId;
    modalRef.componentInstance.suggestionIdToContribution =
      suggestionIdToContribution;
    modalRef.componentInstance.misconceptionsBySkill = misconceptionsBySkill;

    modalRef.componentInstance.editSuggestionEmitter.subscribe(value => {
      this.openQuestionSuggestionModal(
        value.suggestionId,
        value.suggestion,
        value.reviewable
      );
    });

    modalRef.result.then(
      result => {
        this.contributionAndReviewService.reviewSkillSuggestion(
          targetId,
          suggestionId,
          result.action,
          result.reviewMessage,
          result.skillDifficulty,
          this.resolveSuggestionSuccess.bind(this),
          () => {
            this.alertsService.addInfoMessage('Failed to submit suggestion.');
          }
        );
      },
      () => {}
    );
  }

  _showTranslationSuggestionModal(
    suggestionIdToContribution: Record<string, ActiveContributionDict>,
    initialSuggestionId: string,
    reviewable: boolean
  ): void {
    const details = this.contributions[initialSuggestionId]
      .details as ContributionDetails;
    const subheading =
      details.topic_name +
      ' / ' +
      details.story_title +
      ' / ' +
      details.chapter_title;

    const modalRef: NgbModalRef = this.ngbModal.open(
      TranslationSuggestionReviewModalComponent,
      {
        backdrop: 'static',
        windowClass: 'oppia-translation-suggestion-review-modal',
        size: 'lg',
      }
    );

    modalRef.componentInstance.suggestionIdToContribution = cloneDeep(
      suggestionIdToContribution
    );
    modalRef.componentInstance.initialSuggestionId = initialSuggestionId;
    modalRef.componentInstance.reviewable = reviewable;
    modalRef.componentInstance.subheading = subheading;

    modalRef.result.then(
      resolvedSuggestionIds => {
        this.contributionOpportunitiesService.removeOpportunitiesEventEmitter.emit(
          resolvedSuggestionIds
        );
        resolvedSuggestionIds.forEach(suggestionId => {
          delete this.contributions[suggestionId];
        });
      },
      () => {
        // Note to developers:
        // This callback is triggered when the Cancel button is clicked.
        // No further action is needed.
      }
    );
  }

  isActiveTab(tabType: string, subType: string): boolean {
    return this.activeTabType === tabType && this.activeTabSubtype === subType;
  }

  isReviewTranslationsTab(): boolean {
    return (
      this.activeTabType === this.TAB_TYPE_REVIEWS &&
      this.activeTabSubtype === this.SUGGESTION_TYPE_TRANSLATE
    );
  }

  isReviewQuestionsTab(): boolean {
    return (
      this.activeTabType === this.TAB_TYPE_REVIEWS &&
      this.activeTabSubtype === this.SUGGESTION_TYPE_QUESTION
    );
  }

  openQuestionSuggestionModal(
    suggestionId: string,
    suggestion: Suggestion,
    reviewable: boolean,
    question = undefined
  ): void {
    const suggestionIdToContribution = {};
    for (let suggestionId in this.contributions) {
      var contribution = this.contributions[suggestionId];
      suggestionIdToContribution[suggestionId] = contribution;
    }
    const skillId = suggestion.change_cmd.skill_id;

    this.contextService.setCustomEntityContext(
      AppConstants.IMAGE_CONTEXT.QUESTION_SUGGESTIONS,
      skillId
    );

    this.skillBackendApiService.fetchSkillAsync(skillId).then(skillDict => {
      const misconceptionsBySkill = {};
      const skill = skillDict.skill;
      misconceptionsBySkill[skill.getId()] = skill.getMisconceptions();
      this._showQuestionSuggestionModal(
        suggestion,
        suggestionIdToContribution,
        reviewable,
        question,
        misconceptionsBySkill
      );
    });
  }

  onClickViewSuggestion(suggestionId: string): void {
    const suggestion = this.contributions[suggestionId].suggestion;
    const reviewable = this.activeTabType === this.TAB_TYPE_REVIEWS;
    if (suggestion.suggestion_type === this.SUGGESTION_TYPE_QUESTION) {
      this.openQuestionSuggestionModal(suggestionId, suggestion, reviewable);
    }
    if (suggestion.suggestion_type === this.SUGGESTION_TYPE_TRANSLATE) {
      const suggestionIdToContribution = {};
      for (let suggestionId in this.contributions) {
        const contribution = this.contributions[suggestionId];
        suggestionIdToContribution[suggestionId] = contribution;
      }
      this.contextService.setCustomEntityContext(
        AppConstants.IMAGE_CONTEXT.EXPLORATION_SUGGESTIONS,
        suggestion.target_id
      );
      this._showTranslationSuggestionModal(
        suggestionIdToContribution,
        suggestionId,
        reviewable
      );
    }
  }

  getContributionSummaries(
    suggestionIdToSuggestions: Record<string, SuggestionDetails>
  ): ContributionsSummary[] {
    if (this.activeTabSubtype === this.SUGGESTION_TYPE_TRANSLATE) {
      return this.getTranslationContributionsSummary(suggestionIdToSuggestions);
    } else if (this.activeTabSubtype === this.SUGGESTION_TYPE_QUESTION) {
      return this.getQuestionContributionsSummary(suggestionIdToSuggestions);
    }
  }

  getActiveDropdownTabText(tabType: string, subType: string): string {
    const tabs = this.contributionTabs.concat(
      this.reviewTabs,
      this.accomplishmentsTabs
    );
    const tab = tabs.find(
      tab => tab.tabType === tabType && tab.tabSubType === subType
    );

    if (!tab) {
      throw new Error('Cannot find the tab');
    }

    return tab.text;
  }

  switchToTab(tabType: string, subType: string): void {
    this.activeTabType = tabType;
    this.dropdownShown = false;
    this.activeDropdownTabChoice = this.getActiveDropdownTabText(
      tabType,
      subType
    );

    this.activeTabSubtype = subType;
    this.contributionAndReviewService.setActiveTabType(tabType);
    this.contributionAndReviewService.setActiveSuggestionType(subType);
    if (!this.isAccomplishmentsTabActive()) {
      this.activeExplorationId = null;
      this.contributionOpportunitiesService.reloadOpportunitiesEventEmitter.emit();
    }
  }

  toggleDropdown(): void {
    this.dropdownShown = !this.dropdownShown;
  }

  loadReviewableTranslationOpportunities(): Promise<GetOpportunitiesResponse> {
    return this.contributionOpportunitiesService
      .getReviewableTranslationOpportunitiesAsync(
        this.translationTopicService.getActiveTopicName(),
        this.languageCode
      )
      .then(response => {
        const opportunitiesDicts = [];
        response.opportunities.forEach(opportunity => {
          const opportunityDict = {
            id: opportunity.getExplorationId(),
            heading: opportunity.getOpportunityHeading(),
            subheading: opportunity.getOpportunitySubheading(),
            actionButtonTitle: 'Translations',
            isPinned: opportunity.isPinned,
            topicName: opportunity.topicName,
          };
          opportunitiesDicts.push(opportunityDict);
        });
        this.opportunities = opportunitiesDicts;
        return {
          opportunitiesDicts: opportunitiesDicts,
          more: response.more,
        };
      });
  }

  pinReviewableTranslationOpportunity(dict: Record<string, string>): void {
    const topicName = dict.topic_name;
    const explorationId = dict.exploration_id;
    const existingPinnedOpportunity = Object.values(this.opportunities).find(
      (opportunity: {topicName: string; isPinned: boolean}) =>
        opportunity.topicName === topicName && opportunity.isPinned
    );

    if (existingPinnedOpportunity) {
      this.openSnackbarWithAction(
        topicName,
        explorationId,
        'A pinned opportunity already exists for this topic and language.',
        'Pin Anyway'
      );
    } else {
      this.contributionOpportunitiesService.pinReviewableTranslationOpportunityAsync(
        topicName,
        this.languageCode,
        explorationId
      );
    }
  }

  unpinReviewableTranslationOpportunity(dict: Record<string, string>): void {
    this.contributionOpportunitiesService.unpinReviewableTranslationOpportunityAsync(
      dict.topic_name,
      this.languageCode,
      dict.exploration_id
    );
  }

  onClickReviewableTranslations(explorationId: string): void {
    this.activeExplorationId = explorationId;
  }

  onClickBackToReviewableLessons(): void {
    this.activeExplorationId = null;
  }

  loadContributions(
    shouldResetOffset: boolean
  ): Promise<GetOpportunitiesResponse> {
    this.contributions = {};
    if (!this.activeTabType || !this.activeTabSubtype) {
      return new Promise((resolve, reject) => {
        resolve({opportunitiesDicts: [], more: false});
      });
    }
    const fetchFunction =
      this.tabNameToOpportunityFetchFunction[this.activeTabSubtype][
        this.activeTabType
      ];

    return fetchFunction(shouldResetOffset).then(response => {
      Object.keys(response.suggestionIdToDetails).forEach(id => {
        this.contributions[id] = response.suggestionIdToDetails[id];
      });
      return {
        opportunitiesDicts: this.getContributionSummaries(
          response.suggestionIdToDetails
        ),
        more: response.more,
      };
    });
  }

  loadOpportunities(): Promise<GetOpportunitiesResponse> {
    return this.loadContributions(/* Param shouldResetOffset= */ true);
  }

  loadMoreOpportunities(): Promise<GetOpportunitiesResponse> {
    return this.loadContributions(/* Param shouldResetOffset= */ false);
  }

  closeDropdownWhenClickedOutside(clickEvent: {target: Node}): void {
    const dropdown = document.querySelector(
      '.oppia-contributions-dropdown-container'
    );
    if (!dropdown) {
      return;
    }

    const clickOccurredWithinDropdown = dropdown.contains(clickEvent.target);
    if (clickOccurredWithinDropdown) {
      return;
    }

    this.dropdownShown = false;
  }

  isAccomplishmentsTabActive(): boolean {
    return this.activeTabType === this.TAB_TYPE_ACCOMPLISHMENTS;
  }

  setReviewableQuestionsSortKey(sortKey: string): void {
    this.reviewableQuestionsSortKey = sortKey;
    this.contributionOpportunitiesService.reloadOpportunitiesEventEmitter.emit();
  }

  ngOnInit(): void {
    this.SUGGESTION_TYPE_QUESTION = 'add_question';
    this.SUGGESTION_TYPE_TRANSLATE = 'translate_content';
    this.ACCOMPLISHMENTS_TYPE_STATS = 'stats';
    this.ACCOMPLISHMENTS_TYPE_BADGE = 'badges';
    this.TAB_TYPE_CONTRIBUTIONS = 'contributions';
    this.TAB_TYPE_REVIEWS = 'reviews';
    this.TAB_TYPE_ACCOMPLISHMENTS = 'accomplishments';
    this.REVIEWABLE_QUESTIONS_SORT_KEYS = [
      AppConstants.SUGGESTIONS_SORT_KEY_DATE,
    ];
    this.userCreatedQuestionsSortKey = AppConstants.SUGGESTIONS_SORT_KEY_DATE;
    this.reviewableQuestionsSortKey = AppConstants.SUGGESTIONS_SORT_KEY_DATE;
    this.userCreatedTranslationsSortKey =
      AppConstants.SUGGESTIONS_SORT_KEY_DATE;
    this.reviewableTranslationsSortKey = AppConstants.SUGGESTIONS_SORT_KEY_DATE;
    this.activeExplorationId = null;
    this.contributions = {};
    this.userDetailsLoading = true;
    this.userIsLoggedIn = false;
    this.languageCode = this.translationLanguageService.getActiveLanguageCode();
    this.activeTabType = '';
    this.activeTabSubtype = '';
    this.dropdownShown = false;
    this.activeDropdownTabChoice = '';
    this.reviewTabs = [];
    this.contributionTabs = [
      {
        tabType: this.TAB_TYPE_CONTRIBUTIONS,
        tabSubType: this.SUGGESTION_TYPE_QUESTION,
        text: 'Questions',
        enabled: false,
      },
      {
        tabType: this.TAB_TYPE_CONTRIBUTIONS,
        tabSubType: this.SUGGESTION_TYPE_TRANSLATE,
        text: 'Translations',
        enabled: true,
      },
    ];
    this.accomplishmentsTabs = [
      {
        tabSubType: 'stats',
        tabType: this.TAB_TYPE_ACCOMPLISHMENTS,
        text: 'Contribution Stats',
        enabled: true,
      },
      {
        tabSubType: 'badges',
        tabType: this.TAB_TYPE_ACCOMPLISHMENTS,
        text: 'Badges',
        enabled: true,
      },
    ];

    // Reset active exploration when changing topics.
    this.directiveSubscriptions.add(
      this.translationTopicService.onActiveTopicChanged.subscribe(() => {
        this.activeExplorationId = null;
      })
    );

    this.userService.getUserInfoAsync().then(userInfo => {
      this.userIsLoggedIn = userInfo.isLoggedIn();
      this.userDetailsLoading = false;
      if (this.userIsLoggedIn) {
        this.userService
          .getUserContributionRightsDataAsync()
          .then(userContributionRights => {
            const userCanReviewTranslationSuggestionsInLanguages =
              userContributionRights.can_review_translation_for_language_codes;
            const userCanReviewQuestionSuggestions =
              userContributionRights.can_review_questions;
            const userReviewableSuggestionTypes = [];
            const userCanSuggestQuestions =
              userContributionRights.can_suggest_questions;
            for (let index in this.contributionTabs) {
              if (
                this.contributionTabs[index].tabSubType ===
                this.SUGGESTION_TYPE_QUESTION
              ) {
                this.contributionTabs[index].enabled = userCanSuggestQuestions;
              }
            }
            if (userCanReviewQuestionSuggestions) {
              this.reviewTabs.push({
                tabType: this.TAB_TYPE_REVIEWS,
                tabSubType: this.SUGGESTION_TYPE_QUESTION,
                text: 'Review Questions',
                enabled: false,
              });
              userReviewableSuggestionTypes.push(this.SUGGESTION_TYPE_QUESTION);
            }
            if (userCanReviewTranslationSuggestionsInLanguages.length > 0) {
              this.reviewTabs.push({
                tabType: this.TAB_TYPE_REVIEWS,
                tabSubType: this.SUGGESTION_TYPE_TRANSLATE,
                text: 'Review Translations',
                enabled: false,
              });
              userReviewableSuggestionTypes.push(
                this.SUGGESTION_TYPE_TRANSLATE
              );
            }
            if (userReviewableSuggestionTypes.length > 0) {
              this.switchToTab(
                this.TAB_TYPE_REVIEWS,
                userReviewableSuggestionTypes[0]
              );
            } else if (userCanSuggestQuestions) {
              this.switchToTab(
                this.TAB_TYPE_CONTRIBUTIONS,
                this.SUGGESTION_TYPE_QUESTION
              );
            } else {
              this.switchToTab(
                this.TAB_TYPE_CONTRIBUTIONS,
                this.SUGGESTION_TYPE_TRANSLATE
              );
            }
          });
      }
    });

    this.tabNameToOpportunityFetchFunction = {
      [this.SUGGESTION_TYPE_QUESTION]: {
        [this.TAB_TYPE_CONTRIBUTIONS]: shouldResetOffset => {
          return this.contributionAndReviewService.getUserCreatedQuestionSuggestionsAsync(
            shouldResetOffset,
            this.userCreatedQuestionsSortKey
          );
        },
        [this.TAB_TYPE_REVIEWS]: shouldResetOffset => {
          return this.contributionAndReviewService.getReviewableQuestionSuggestionsAsync(
            shouldResetOffset,
            this.reviewableQuestionsSortKey,
            this.translationTopicService.getActiveTopicName()
          );
        },
      },
      [this.SUGGESTION_TYPE_TRANSLATE]: {
        [this.TAB_TYPE_CONTRIBUTIONS]: shouldResetOffset => {
          return this.contributionAndReviewService.getUserCreatedTranslationSuggestionsAsync(
            shouldResetOffset,
            this.userCreatedTranslationsSortKey
          );
        },
        [this.TAB_TYPE_REVIEWS]: shouldResetOffset => {
          return this.contributionAndReviewService.getReviewableTranslationSuggestionsAsync(
            shouldResetOffset,
            this.reviewableTranslationsSortKey,
            this.activeExplorationId
          );
        },
      },
    };

    $(document).on('click', this.closeDropdownWhenClickedOutside);
  }

  openSnackbarWithAction(
    topicName: string,
    explorationId: string,
    message: string,
    actionText: string
  ): void {
    const snackBarRef: CustomMatSnackBarRef = this.snackBar.open(
      message,
      actionText,
      {
        duration: 3000,
      }
    );

    this.handleSnackbarAction(snackBarRef, topicName, explorationId);
  }

  private handleSnackbarAction(
    snackBarRef: CustomMatSnackBarRef,
    topicName: string,
    explorationId: string
  ): void {
    snackBarRef.onAction().subscribe(() => {
      this.contributionOpportunitiesService.pinReviewableTranslationOpportunityAsync(
        topicName,
        this.languageCode,
        explorationId
      );
    });
  }

  onChangeLanguage(languageCode: string): void {
    this.languageCode = languageCode;
    this.opportunitiesListRef.onChangeLanguage(languageCode);
  }

  ngOnDestroy(): void {
    this.directiveSubscriptions.unsubscribe();
    $(document).off('click', this.closeDropdownWhenClickedOutside);
  }
<<<<<<< HEAD
}
=======
}

angular.module('oppia').directive(
  'oppiaContributionsAndReview',
  downgradeComponent({
    component: ContributionsAndReview,
  }) as angular.IDirectiveFactory
);
>>>>>>> 7ddba383
<|MERGE_RESOLUTION|>--- conflicted
+++ resolved
@@ -16,16 +16,9 @@
  * @fileoverview Component for showing and reviewing contributions.
  */
 
-<<<<<<< HEAD
-import { Component, OnDestroy, OnInit, ViewChild } from '@angular/core';
-import { NgbModalRef, NgbModal } from '@ng-bootstrap/ng-bootstrap';
-import { AppConstants } from 'app.constants';
-=======
 import {Component, OnDestroy, OnInit, ViewChild} from '@angular/core';
-import {downgradeComponent} from '@angular/upgrade/static';
 import {NgbModalRef, NgbModal} from '@ng-bootstrap/ng-bootstrap';
 import {AppConstants} from 'app.constants';
->>>>>>> 7ddba383
 import cloneDeep from 'lodash/cloneDeep';
 import {Subscription, Observable} from 'rxjs';
 import {Rubric} from 'domain/skill/rubric.model';
@@ -872,15 +865,4 @@
     this.directiveSubscriptions.unsubscribe();
     $(document).off('click', this.closeDropdownWhenClickedOutside);
   }
-<<<<<<< HEAD
-}
-=======
-}
-
-angular.module('oppia').directive(
-  'oppiaContributionsAndReview',
-  downgradeComponent({
-    component: ContributionsAndReview,
-  }) as angular.IDirectiveFactory
-);
->>>>>>> 7ddba383
+}