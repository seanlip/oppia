<<<<<<< HEAD
<ng-template #ProgressBar>
  <div class="oppia-opportunities-progress oppia-animate-fadein"
       *ngIf="progressBarRequired">
=======
<div class="oppia-opportunities-list-item e2e-test-opportunity-list-item">
  <div class="oppia-opportunities-details">
    <div class="oppia-opportunities-subheading oppia-animate-fadein">
      <span title="{{ opportunity?.subheading }}"
            class="e2e-test-opportunity-list-item-subheading"
            [hidden]="opportunityDataIsLoading">  {{ opportunity?.subheading | wrapTextWithEllipsis : 55 }}
      </span>
      <lazy-loading [hidden]="!opportunityDataIsLoading"></lazy-loading>
    </div>
    <div class="oppia-opportunities-heading oppia-animate-fadein">
      <span class="e2e-test-opportunity-list-item-heading" title="{{ opportunity?.heading }}" [hidden]="opportunityDataIsLoading">
        {{ opportunity?.heading | wrapTextWithEllipsis : opportunityHeadingTruncationLength }}
      </span>
      <lazy-loading [hidden]="!opportunityDataIsLoading"></lazy-loading>
    </div>
  </div>
  <div class="oppia-opportunities-progress oppia-animate-fadein" *ngIf="progressBarRequired">
>>>>>>> 1bd5ab86
    <div class="oppia-opportunities-progress-bar">
      <div [hidden]="opportunityDataIsLoading"
           *ngIf="!translationProgressBar"
           class="progress">
        <div class="progress-bar bg-success"
             role="progressbar"
             [ngStyle]="progressBarStyle">
        </div>
      </div>
      <div [hidden]="opportunityDataIsLoading"
           *ngIf="translationProgressBar"
           class="progress">
        <div class="progress-bar bg-success"
             role="progressbar"
             [ngStyle]="translatedProgressStyle"
             ngbTooltip="{{opportunity.translationsCount}}/{{opportunity.totalCount}} cards accepted"
             container="body"
             placement="bottom">
        </div>
        <div class="progress-bar bg-light-green"
             role="progressbar"
             [ngStyle]="inReviewProgressStyle"
             ngbTooltip="{{opportunity.inReviewCount}}/{{opportunity.totalCount}} cards awaiting review"
             container="body"
             placement="bottom">
        </div>
        <div class="progress-bar bg-light"
             role="progressbar"
             [ngStyle]="untranslatedProgressStyle"
             ngbTooltip="{{cardsAvailable}}/{{opportunity.totalCount}} cards available for translation"
             container="body"
             placement="bottom">
        </div>
      </div>
      <lazy-loading [hidden]="!opportunityDataIsLoading"></lazy-loading>
    </div>
    <div class="oppia-opportunities-progress-label">
      <span class="e2e-test-opportunity-list-item-progress-percentage"
            *ngIf="translationProgressBar"
            [hidden]="opportunityDataIsLoading"
            [disableTooltip]="!translationProgressBar"
            ngbTooltip="Percentage of accepted translated cards"
            placement="bottom">
        ({{ progressPercentage }})
      </span>
      <span class="e2e-test-opportunity-list-item-progress-percentage"
            *ngIf="!translationProgressBar"
            [hidden]="opportunityDataIsLoading"
            ngbTooltip="Percentage of accepted questions for skill out of target number of questions per skill ({{targetNumQuestionsPerSkill}})">
        ({{ progressPercentage }})
      </span>
      <lazy-loading [hidden]="!opportunityDataIsLoading"></lazy-loading>
    </div>
  </div>
<<<<<<< HEAD
</ng-template>

<ng-template #OpportunitiesDetails>
  <div class="oppia-opportunities-details">
    <div class="oppia-opportunities-subheading oppia-animate-fadein">
      <span title="{{ opportunity?.subheading }}"
            class="protractor-test-opportunity-list-item-subheading oppia-subheading-large"
            [hidden]="opportunityDataIsLoading">
        {{ opportunity?.subheading | wrapTextWithEllipsis : 55 }}
      </span>
      <span title="{{ opportunity?.subheading }}"
            class="protractor-test-opportunity-list-item-subheading oppia-subheading-small"
            [hidden]="opportunityDataIsLoading">
        {{ opportunity?.subheading | wrapTextWithEllipsis : 25 }}
      </span>
      <lazy-loading [hidden]="!opportunityDataIsLoading"></lazy-loading>
    </div>
    <div class="oppia-opportunities-heading oppia-animate-fadein">
      <span class="protractor-test-opportunity-list-item-heading"
            title="{{ opportunity?.heading }}"
            [hidden]="opportunityDataIsLoading">
        {{ opportunity?.heading | wrapTextWithEllipsis : opportunityHeadingTruncationLength }}
      </span>
      <lazy-loading [hidden]="!opportunityDataIsLoading"></lazy-loading>
    </div>
  </div>
</ng-template>

<ng-template #OpportunitiesLabel>
  <div class="oppia-opportunities-label-container oppia-animate-fadein"
       *ngIf="labelRequired">
    <div class="oppia-opportunities-label"
         [ngStyle]="labelStyle">
      <span class="protractor-test-opportunity-list-item-label"
            [hidden]="opportunityDataIsLoading">
          {{ labelText }}
      </span>
=======
  <div class="oppia-opportunities-label-container oppia-animate-fadein" *ngIf="labelRequired">
    <div class="oppia-opportunities-label" [ngStyle]="labelStyle">
      <span class="e2e-test-opportunity-list-item-label" [hidden]="opportunityDataIsLoading">{{ labelText }}</span>
>>>>>>> 1bd5ab86
      <lazy-loading [hidden]="!opportunityDataIsLoading"></lazy-loading>
    </div>
  </div>
</ng-template>

<ng-template #OpportunitiesButton>
  <div class="oppia-opportunities-button-container oppia-animate-fadein">
<<<<<<< HEAD
    <div class="oppia-opportunities-button-wrapper"
         [disableTooltip]="!opportunityButtonDisabled"
         ngbTooltip="All available translations are currently in review."
         placement="bottom">
      <button class="protractor-test-opportunity-list-item-button"
=======
    <div class="oppia-opportunities-button-wrapper" [disableTooltip]="!opportunityButtonDisabled" ngbTooltip="All available translations are currently in review." placement="bottom">
      <button class="e2e-test-opportunity-list-item-button"
>>>>>>> 1bd5ab86
              [ngClass]="{'oppia-opportunities-button': !opportunityButtonDisabled, 'oppia-opportunities-disabled-button': opportunityButtonDisabled}"
              [hidden]="opportunityDataIsLoading || correspondingOpportunityDeleted"
              [disabled]="opportunityButtonDisabled"
              (click)="clickActionButton.emit(opportunity.id)">
        {{ opportunity?.actionButtonTitle }}
      </button>
    </div>
  </div>
</ng-template>

<!-- Desktop -->
<div *ngIf="!onMobile"
     class="oppia-opportunities-list-item oppia-desktop-list-item protractor-test-opportunity-list-item">
  <ng-template [ngTemplateOutlet]="OpportunitiesDetails"></ng-template>
  <ng-template [ngTemplateOutlet]="ProgressBar"></ng-template>
  <ng-template [ngTemplateOutlet]="OpportunitiesLabel"></ng-template>
  <ng-template [ngTemplateOutlet]="OpportunitiesButton"></ng-template>
</div>

<!-- Mobile -->
<div *ngIf="showOpportunityButton && onMobile"
     class="oppia-opportunities-list-item protractor-test-opportunity-list-item">
  <ng-template [ngTemplateOutlet]="ProgressBar"></ng-template>
  <ng-template [ngTemplateOutlet]="OpportunitiesDetails"></ng-template>
  <ng-template [ngTemplateOutlet]="OpportunitiesLabel"></ng-template>
  <ng-template [ngTemplateOutlet]="OpportunitiesButton"></ng-template>
</div>

<button *ngIf="!showOpportunityButton && onMobile"
        class="oppia-opportunities-list-item oppia-button-list-item protractor-test-opportunity-list-item"
        [hidden]="opportunityDataIsLoading || correspondingOpportunityDeleted"
        [disabled]="opportunityButtonDisabled"
        (click)="clickActionButton.emit(opportunity.id)">
  <ng-template [ngTemplateOutlet]="ProgressBar"></ng-template>
  <ng-template [ngTemplateOutlet]="OpportunitiesDetails"></ng-template>
  <ng-template [ngTemplateOutlet]="OpportunitiesLabel"></ng-template>
</button>

<style>
  .oppia-subheading-large {
    display: block;
  }
  .oppia-subheading-small {
    display: none;
  }
  .oppia-button-list-item {
    text-align: left;
    width: 100%;
  }
  .bg-light-green {
    background-color: rgb(172, 197, 172);
  }
  .oppia-opportunities-button {
    background-color: #fff;
    border: 2px solid #009688;
    border-radius: 5px;
    color: #009688;
    font-size: 18px;
    font-weight: bold;
    min-width: 64%;
    text-align: center;
  }
  .oppia-opportunities-button-wrapper {
    display: inline-block
  }
  .oppia-opportunities-disabled-button {
    background-color: #fff;
    border: 2px solid #8a8b8b;
    border-radius: 5px;
    color: #8a8b8b;
    font-size: 18px;
    font-weight: bold;
    min-width: 64%;
    text-align: center;
  }
  .oppia-opportunities-button:hover {
    background-color: #6f817f;
    color: #fff;
    -webkit-transition: background-color 200ms ease-out;
    -ms-transition: background-color 200ms ease-out;
    transition: background-color 200ms ease-out;
  }
  .oppia-opportunities-progress-bar {
    border-radius: 10px;
    height: 20px;
    width: 60%;
  }
  .oppia-opportunities-progress-bar .progress {
    height: 12px;
  }
  .oppia-opportunities-progress-label {
    font-size: 12px;
    margin-left: 5px;
    margin-top: -6px;
  }
  .oppia-opportunities-subheading {
    color: #009688;
    font-size: 14px;
    height: 40%;
  }
  .oppia-opportunities-heading {
    color: #4a4a4a;
    font-size: 20px;
    font-weight: bold;
    height: 50%;
    margin: auto 0;
  }
  .oppia-opportunities-button-container {
    align-items: center;
    display: flex;
    justify-content: flex-end;
    margin: 1% 0;
    width: 20%;
  }
  .oppia-desktop-list-item .oppia-opportunities-button-container {
    margin-left: 20px;
  }
  .oppia-opportunities-label-container {
    align-items: center;
    display: flex;
    justify-content: center;
    margin: 1% 0;
    width: 25%;
  }
  .oppia-opportunities-label {
    align-items: center;
    background-color: #fff;
    border-radius: 8px;
    display: flex;
    font-size: 18px;
    height: 60px;
    justify-content: center;
    opacity: 0.8;
    padding: auto 2px;
    text-align: center;
    width: 92px;
  }
  .oppia-opportunities-progress {
    align-items: center;
    display: flex;
    justify-content: center;
    margin: 1% 10px;
    min-width: 100px;
    width: 25%;
  }
  .oppia-opportunities-details {
    align-items: flex-start;
    display: flex;
    flex-direction: column;
    margin: 1.8% 0;
    width: 60%;
  }
  .oppia-opportunities-list-item {
    align-items: center;
    background-color: #fff;
    border: 1px solid #e8e7e2;
    display: flex;
    height: fit-content;
    justify-content: space-between;
    margin-top: 24px;
    min-height: 90px;
    padding: 0% 3%;
  }
  .oppia-animate-fadein {
    -webkit-animation: fadein 0.5s linear 1 normal forwards; /* Safari, Chrome and Opera > 12.1 */
    -moz-animation: fadein 0.5s linear 1 normal forwards; /* Firefox < 16 */
    -ms-animation: fadein 0.5s linear 1 normal forwards; /* Internet Explorer */
    -o-animation: fadein 0.5s linear 1 normal forwards; /* Opera < 12.1 */
    animation: fadein 0.5s linear 1 normal forwards;
  }
  /* This breakpoint must be the same value as the one specified in */
  /* constants.OPPORTUNITIES_LIST_ITEM_MOBILE_BREAKPOINT. */
  @media only screen and (max-width: 700px) {
    .oppia-opportunities-button {
      font-size: 18px;
    }
    .oppia-opportunities-list-item {
      margin: auto 0;
      margin-top: 12px;
      width: 100%;
    }
    .oppia-opportunities-progress-bar {
      width: 100%;
    }
    .oppia-opportunities-progress {
      flex-direction: column;
      margin-left: 0;
      min-width: 50px;
      width: 15%;
    }
    .oppia-opportunities-details {
      margin-left: 10px;
      margin-right: 20px;
      width: 90%;
    }
  }

  @media only screen and (max-width: 500px) {
    .oppia-opportunities-label {
      font-size: 16px;
      height: 56px;
    }
    .oppia-opportunities-heading {
      font-size: 18px;
    }
    .oppia-opportunities-button-container,
    .oppia-opportunities-button,
    .oppia-opportunities-disabled-button {
      font-size: 16px;
      min-width: none;
    }
    .oppia-subheading-large {
      display: none;
    }
    .oppia-subheading-small {
      display: block;
    }
  }
</style><|MERGE_RESOLUTION|>--- conflicted
+++ resolved
@@ -1,26 +1,6 @@
-<<<<<<< HEAD
 <ng-template #ProgressBar>
   <div class="oppia-opportunities-progress oppia-animate-fadein"
        *ngIf="progressBarRequired">
-=======
-<div class="oppia-opportunities-list-item e2e-test-opportunity-list-item">
-  <div class="oppia-opportunities-details">
-    <div class="oppia-opportunities-subheading oppia-animate-fadein">
-      <span title="{{ opportunity?.subheading }}"
-            class="e2e-test-opportunity-list-item-subheading"
-            [hidden]="opportunityDataIsLoading">  {{ opportunity?.subheading | wrapTextWithEllipsis : 55 }}
-      </span>
-      <lazy-loading [hidden]="!opportunityDataIsLoading"></lazy-loading>
-    </div>
-    <div class="oppia-opportunities-heading oppia-animate-fadein">
-      <span class="e2e-test-opportunity-list-item-heading" title="{{ opportunity?.heading }}" [hidden]="opportunityDataIsLoading">
-        {{ opportunity?.heading | wrapTextWithEllipsis : opportunityHeadingTruncationLength }}
-      </span>
-      <lazy-loading [hidden]="!opportunityDataIsLoading"></lazy-loading>
-    </div>
-  </div>
-  <div class="oppia-opportunities-progress oppia-animate-fadein" *ngIf="progressBarRequired">
->>>>>>> 1bd5ab86
     <div class="oppia-opportunities-progress-bar">
       <div [hidden]="opportunityDataIsLoading"
            *ngIf="!translationProgressBar"
@@ -75,26 +55,25 @@
       <lazy-loading [hidden]="!opportunityDataIsLoading"></lazy-loading>
     </div>
   </div>
-<<<<<<< HEAD
 </ng-template>
 
 <ng-template #OpportunitiesDetails>
   <div class="oppia-opportunities-details">
     <div class="oppia-opportunities-subheading oppia-animate-fadein">
       <span title="{{ opportunity?.subheading }}"
-            class="protractor-test-opportunity-list-item-subheading oppia-subheading-large"
+            class="e2e-test-opportunity-list-item-subheading oppia-subheading-large"
             [hidden]="opportunityDataIsLoading">
         {{ opportunity?.subheading | wrapTextWithEllipsis : 55 }}
       </span>
       <span title="{{ opportunity?.subheading }}"
-            class="protractor-test-opportunity-list-item-subheading oppia-subheading-small"
+            class="e2e-test-opportunity-list-item-subheading oppia-subheading-small"
             [hidden]="opportunityDataIsLoading">
         {{ opportunity?.subheading | wrapTextWithEllipsis : 25 }}
       </span>
       <lazy-loading [hidden]="!opportunityDataIsLoading"></lazy-loading>
     </div>
     <div class="oppia-opportunities-heading oppia-animate-fadein">
-      <span class="protractor-test-opportunity-list-item-heading"
+      <span class="e2e-test-opportunity-list-item-heading"
             title="{{ opportunity?.heading }}"
             [hidden]="opportunityDataIsLoading">
         {{ opportunity?.heading | wrapTextWithEllipsis : opportunityHeadingTruncationLength }}
@@ -109,15 +88,10 @@
        *ngIf="labelRequired">
     <div class="oppia-opportunities-label"
          [ngStyle]="labelStyle">
-      <span class="protractor-test-opportunity-list-item-label"
+      <span class="e2e-test-opportunity-list-item-label"
             [hidden]="opportunityDataIsLoading">
           {{ labelText }}
       </span>
-=======
-  <div class="oppia-opportunities-label-container oppia-animate-fadein" *ngIf="labelRequired">
-    <div class="oppia-opportunities-label" [ngStyle]="labelStyle">
-      <span class="e2e-test-opportunity-list-item-label" [hidden]="opportunityDataIsLoading">{{ labelText }}</span>
->>>>>>> 1bd5ab86
       <lazy-loading [hidden]="!opportunityDataIsLoading"></lazy-loading>
     </div>
   </div>
@@ -125,16 +99,11 @@
 
 <ng-template #OpportunitiesButton>
   <div class="oppia-opportunities-button-container oppia-animate-fadein">
-<<<<<<< HEAD
     <div class="oppia-opportunities-button-wrapper"
          [disableTooltip]="!opportunityButtonDisabled"
          ngbTooltip="All available translations are currently in review."
          placement="bottom">
-      <button class="protractor-test-opportunity-list-item-button"
-=======
-    <div class="oppia-opportunities-button-wrapper" [disableTooltip]="!opportunityButtonDisabled" ngbTooltip="All available translations are currently in review." placement="bottom">
       <button class="e2e-test-opportunity-list-item-button"
->>>>>>> 1bd5ab86
               [ngClass]="{'oppia-opportunities-button': !opportunityButtonDisabled, 'oppia-opportunities-disabled-button': opportunityButtonDisabled}"
               [hidden]="opportunityDataIsLoading || correspondingOpportunityDeleted"
               [disabled]="opportunityButtonDisabled"
@@ -147,7 +116,7 @@
 
 <!-- Desktop -->
 <div *ngIf="!onMobile"
-     class="oppia-opportunities-list-item oppia-desktop-list-item protractor-test-opportunity-list-item">
+     class="oppia-opportunities-list-item oppia-desktop-list-item e2e-test-opportunity-list-item">
   <ng-template [ngTemplateOutlet]="OpportunitiesDetails"></ng-template>
   <ng-template [ngTemplateOutlet]="ProgressBar"></ng-template>
   <ng-template [ngTemplateOutlet]="OpportunitiesLabel"></ng-template>
@@ -156,7 +125,7 @@
 
 <!-- Mobile -->
 <div *ngIf="showOpportunityButton && onMobile"
-     class="oppia-opportunities-list-item protractor-test-opportunity-list-item">
+     class="oppia-opportunities-list-item e2e-test-opportunity-list-item">
   <ng-template [ngTemplateOutlet]="ProgressBar"></ng-template>
   <ng-template [ngTemplateOutlet]="OpportunitiesDetails"></ng-template>
   <ng-template [ngTemplateOutlet]="OpportunitiesLabel"></ng-template>
@@ -164,7 +133,7 @@
 </div>
 
 <button *ngIf="!showOpportunityButton && onMobile"
-        class="oppia-opportunities-list-item oppia-button-list-item protractor-test-opportunity-list-item"
+        class="oppia-opportunities-list-item oppia-button-list-item e2e-test-opportunity-list-item"
         [hidden]="opportunityDataIsLoading || correspondingOpportunityDeleted"
         [disabled]="opportunityButtonDisabled"
         (click)="clickActionButton.emit(opportunity.id)">
