// Copyright 2021 The Oppia Authors. All Rights Reserved.
//
// Licensed under the Apache License, Version 2.0 (the "License");
// you may not use this file except in compliance with the License.
// You may obtain a copy of the License at
//
//      http://www.apache.org/licenses/LICENSE-2.0
//
// Unless required by applicable law or agreed to in writing, software
// distributed under the License is distributed on an "AS-IS" BASIS,
// WITHOUT WARRANTIES OR CONDITIONS OF ANY KIND, either express or implied.
// See the License for the specific language governing permissions and
// limitations under the License.

/**
 * @fileoverview Component for the translation topic select.
 */

import {
  Component,
  OnInit,
  Input,
  Output,
  EventEmitter,
  HostListener,
  ViewChild,
  ElementRef,
} from '@angular/core';
<<<<<<< HEAD
=======
import {downgradeComponent} from '@angular/upgrade/static';
>>>>>>> 7ddba383

import {
  ContributionOpportunitiesBackendApiService,
  // eslint-disable-next-line max-len
} from 'pages/contributor-dashboard-page/services/contribution-opportunities-backend-api.service';

@Component({
  selector: 'translation-topic-selector',
  templateUrl: './translation-topic-selector.component.html',
})
export class TranslationTopicSelectorComponent implements OnInit {
  // These properties are initialized using Angular lifecycle hooks
  // and we need to do non-null assertion. For more information, see
  // https://github.com/oppia/oppia/wiki/Guide-on-defining-types#ts-7-1
  @Input() activeTopicName!: string;
  @Output() setActiveTopicName: EventEmitter<string> = new EventEmitter();
  @ViewChild('dropdown', {static: false}) dropdownRef!: ElementRef;

  options!: string[];
  dropdownShown = false;

  constructor(
    private contributionOpportunitiesBackendApiService: ContributionOpportunitiesBackendApiService
  ) {}

  ngOnInit(): void {
    this.contributionOpportunitiesBackendApiService
      .fetchTranslatableTopicNamesAsync()
      .then(topicNames => {
        this.options = topicNames;
      });
  }

  toggleDropdown(): void {
    this.dropdownShown = !this.dropdownShown;
  }

  selectOption(activeTopicName: string): void {
    this.setActiveTopicName.emit(activeTopicName);
    this.dropdownShown = false;
  }

  /**
   * Close dropdown when outside elements are clicked
   * @param event mouse click event
   */
  @HostListener('document:click', ['$event'])
  onDocumentClick(event: MouseEvent): void {
    const targetElement = event.target as HTMLElement;
    if (
      targetElement &&
      !this.dropdownRef.nativeElement.contains(targetElement)
    ) {
      this.dropdownShown = false;
    }
  }
<<<<<<< HEAD
}
=======
}

angular.module('oppia').directive(
  'translationTopicSelector',
  downgradeComponent({
    component: TranslationTopicSelectorComponent,
    inputs: ['activeTopicName'],
    outputs: ['setActiveTopicName'],
  })
);
>>>>>>> 7ddba383
<|MERGE_RESOLUTION|>--- conflicted
+++ resolved
@@ -26,10 +26,6 @@
   ViewChild,
   ElementRef,
 } from '@angular/core';
-<<<<<<< HEAD
-=======
-import {downgradeComponent} from '@angular/upgrade/static';
->>>>>>> 7ddba383
 
 import {
   ContributionOpportunitiesBackendApiService,
@@ -86,17 +82,4 @@
       this.dropdownShown = false;
     }
   }
-<<<<<<< HEAD
-}
-=======
-}
-
-angular.module('oppia').directive(
-  'translationTopicSelector',
-  downgradeComponent({
-    component: TranslationTopicSelectorComponent,
-    inputs: ['activeTopicName'],
-    outputs: ['setActiveTopicName'],
-  })
-);
->>>>>>> 7ddba383
+}