// Copyright 2019 The Oppia Authors. All Rights Reserved.
//
// Licensed under the Apache License, Version 2.0 (the "License");
// you may not use this file except in compliance with the License.
// You may obtain a copy of the License at
//
//      http://www.apache.org/licenses/LICENSE-2.0
//
// Unless required by applicable law or agreed to in writing, software
// distributed under the License is distributed on an "AS-IS" BASIS,
// WITHOUT WARRANTIES OR CONDITIONS OF ANY KIND, either express or implied.
// See the License for the specific language governing permissions and
// limitations under the License.

/**
 * @fileoverview Component for login required message.
 */

<<<<<<< HEAD
import { SiteAnalyticsService } from 'services/site-analytics.service';
import { UrlInterpolationService } from 'domain/utilities/url-interpolation.service';
import { UserService } from 'services/user.service';
import { WindowRef } from 'services/contextual/window-ref.service';
import { Component } from '@angular/core';
=======
import {SiteAnalyticsService} from 'services/site-analytics.service';
import {UrlInterpolationService} from 'domain/utilities/url-interpolation.service';
import {UserService} from 'services/user.service';
import {WindowRef} from 'services/contextual/window-ref.service';
import {Component} from '@angular/core';
import {downgradeComponent} from '@angular/upgrade/static';
>>>>>>> 7ddba383

@Component({
  selector: 'login-required-message',
  templateUrl: './login-required-message.component.html',
  styleUrls: [],
})
export class LoginRequiredMessageComponent {
  // These properties are initialized using Angular lifecycle hooks
  // and we need to do non-null assertion. For more information, see
  // https://github.com/oppia/oppia/wiki/Guide-on-defining-types#ts-7-1
  OPPIA_AVATAR_IMAGE_URL!: string;

  constructor(
    private readonly siteAnalyticsService: SiteAnalyticsService,
    private readonly urlInterpolationService: UrlInterpolationService,
    private readonly userService: UserService,
    private readonly windowRef: WindowRef
  ) {}

  ngOnInit(): void {
    this.OPPIA_AVATAR_IMAGE_URL =
      this.urlInterpolationService.getStaticCopyrightedImageUrl(
        '/avatar/oppia_avatar_100px.svg'
      );
  }

  onLoginButtonClicked(): void {
    this.userService.getLoginUrlAsync().then(loginUrl => {
      if (loginUrl) {
        this.siteAnalyticsService.registerStartLoginEvent('loginButton');
        setTimeout(() => {
          this.windowRef.nativeWindow.location.href = loginUrl;
        }, 150);
      } else {
        this.windowRef.nativeWindow.location.reload();
      }
    });
  }
<<<<<<< HEAD
}
=======
}

angular
  .module('oppia')
  .directive(
    'loginRequiredMessage',
    downgradeComponent({component: LoginRequiredMessageComponent})
  );
>>>>>>> 7ddba383
<|MERGE_RESOLUTION|>--- conflicted
+++ resolved
@@ -16,20 +16,11 @@
  * @fileoverview Component for login required message.
  */
 
-<<<<<<< HEAD
-import { SiteAnalyticsService } from 'services/site-analytics.service';
-import { UrlInterpolationService } from 'domain/utilities/url-interpolation.service';
-import { UserService } from 'services/user.service';
-import { WindowRef } from 'services/contextual/window-ref.service';
-import { Component } from '@angular/core';
-=======
 import {SiteAnalyticsService} from 'services/site-analytics.service';
 import {UrlInterpolationService} from 'domain/utilities/url-interpolation.service';
 import {UserService} from 'services/user.service';
 import {WindowRef} from 'services/contextual/window-ref.service';
 import {Component} from '@angular/core';
-import {downgradeComponent} from '@angular/upgrade/static';
->>>>>>> 7ddba383
 
 @Component({
   selector: 'login-required-message',
@@ -68,15 +59,4 @@
       }
     });
   }
-<<<<<<< HEAD
-}
-=======
-}
-
-angular
-  .module('oppia')
-  .directive(
-    'loginRequiredMessage',
-    downgradeComponent({component: LoginRequiredMessageComponent})
-  );
->>>>>>> 7ddba383
+}