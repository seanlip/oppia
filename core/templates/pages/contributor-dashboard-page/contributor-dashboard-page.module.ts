// Copyright 2019 The Oppia Authors. All Rights Reserved.
//
// Licensed under the Apache License, Version 2.0 (the "License");
// you may not use this file except in compliance with the License.
// You may obtain a copy of the License at
//
//      http://www.apache.org/licenses/LICENSE-2.0
//
// Unless required by applicable law or agreed to in writing, software
// distributed under the License is distributed on an "AS-IS" BASIS,
// WITHOUT WARRANTIES OR CONDITIONS OF ANY KIND, either express or implied.
// See the License for the specific language governing permissions and
// limitations under the License.

/**
 * @fileoverview Module for the contributor dashboard page.
 */

import { APP_INITIALIZER, NgModule, StaticProvider } from '@angular/core';
import { BrowserModule, HAMMER_GESTURE_CONFIG } from '@angular/platform-browser';
import { downgradeComponent } from '@angular/upgrade/static';
import { HttpClientModule } from '@angular/common/http';
import { HTTP_INTERCEPTORS } from '@angular/common/http';
import { RequestInterceptor } from 'services/request-interceptor.service';
import { SharedComponentsModule } from 'components/shared-component.module';
import { OppiaAngularRootComponent } from
  'components/oppia-angular-root.component';
import { RouterModule } from '@angular/router';
import { APP_BASE_HREF } from '@angular/common';

import { InteractionExtensionsModule } from 'interactions/interactions.module';
import { TranslationLanguageSelectorComponent } from
  './translation-language-selector/translation-language-selector.component';
import { ReviewTranslationLanguageSelectorComponent } from './translation-language-selector/review-translation-language-selector.component';
import { TranslationTopicSelectorComponent } from
  './translation-topic-selector/translation-topic-selector.component';
import { LoginRequiredMessageComponent } from './login-required-message/login-required-message.component';
import { LoginRequiredModalContent } from './modal-templates/login-required-modal.component';
import { SmartRouterModule } from 'hybrid-router-module-provider';

import { OpportunitiesListItemComponent } from './opportunities-list-item/opportunities-list-item.component';
import { OpportunitiesListComponent } from './opportunities-list/opportunities-list.component';
import { TranslationSuggestionReviewModalComponent } from './modal-templates/translation-suggestion-review-modal.component';
import { NgbModalModule } from '@ng-bootstrap/ng-bootstrap';
import { platformFeatureInitFactory, PlatformFeatureService } from
  'services/platform-feature.service';
import { TranslationModalComponent } from './modal-templates/translation-modal.component';
import { TranslationOpportunitiesComponent } from './translation-opportunities/translation-opportunities.component';
import { BrowserAnimationsModule } from '@angular/platform-browser/animations';
import { MyHammerConfig, toastrConfig } from 'pages/oppia-root/app.module';
import { ContributionsAndReview } from './contributions-and-review/contributions-and-review.component';
import { QuestionOpportunitiesComponent } from './question-opportunities/question-opportunities.component';
import { ContributorDashboardPageComponent } from './contributor-dashboard-page.component';
import { AppErrorHandlerProvider } from 'pages/oppia-root/app-error-handler';

@NgModule({
  imports: [
    BrowserModule,
    BrowserAnimationsModule,
    HttpClientModule,
    InteractionExtensionsModule,
    // TODO(#13443): Remove smart router module provider once all pages are
    // migrated to angular router.
    SmartRouterModule,
    RouterModule.forRoot([]),
    SharedComponentsModule,
    NgbModalModule,
    SharedFormsModule,
    OppiaCkEditorCopyToolBarModule,
    ToastrModule.forRoot(toastrConfig)
  ],
  declarations: [
    LoginRequiredMessageComponent,
    LoginRequiredModalContent,
    OpportunitiesListItemComponent,
    OpportunitiesListComponent,
<<<<<<< HEAD
    ReviewTranslationLanguageSelectorComponent,
=======
    ContributorStatsComponent,
    BadgeComponent,
>>>>>>> 86ea443a
    TranslationLanguageSelectorComponent,
    TranslationOpportunitiesComponent,
    TranslationSuggestionReviewModalComponent,
    TranslationTopicSelectorComponent,
    TranslationModalComponent,
    ContributionsAndReview,
    QuestionOpportunitiesComponent,
    ContributorDashboardPageComponent,
    ContributorBadgesComponent
  ],
  entryComponents: [
    ContributorBadgesComponent,
    LoginRequiredMessageComponent,
    LoginRequiredModalContent,
    OpportunitiesListItemComponent,
    OpportunitiesListComponent,
<<<<<<< HEAD
    ReviewTranslationLanguageSelectorComponent,
=======
    ContributorStatsComponent,
    BadgeComponent,
>>>>>>> 86ea443a
    TranslationLanguageSelectorComponent,
    TranslationOpportunitiesComponent,
    TranslationSuggestionReviewModalComponent,
    TranslationTopicSelectorComponent,
    TranslationModalComponent,
    ContributionsAndReview,
    QuestionOpportunitiesComponent,
    ContributorDashboardPageComponent
  ],
  providers: [
    {
      provide: HTTP_INTERCEPTORS,
      useClass: RequestInterceptor,
      multi: true
    },
    {
      provide: APP_INITIALIZER,
      useFactory: platformFeatureInitFactory,
      deps: [PlatformFeatureService],
      multi: true
    },
    {
      provide: HAMMER_GESTURE_CONFIG,
      useClass: MyHammerConfig
    },
    AppErrorHandlerProvider,
    {
      provide: APP_BASE_HREF,
      useValue: '/'
    }
  ]
})
class ContributorDashboardPageModule {
  // Empty placeholder method to satisfy the `Compiler`.
  ngDoBootstrap() {}
}

import { platformBrowserDynamic } from '@angular/platform-browser-dynamic';
import { downgradeModule } from '@angular/upgrade/static';
import { SharedFormsModule } from 'components/forms/shared-forms.module';
import { ToastrModule } from 'ngx-toastr';
import { OppiaCkEditorCopyToolBarModule } from 'components/ck-editor-helpers/ck-editor-copy-toolbar/ck-editor-copy-toolbar.module';
import { ContributorStatsComponent } from './contributor-stats/contributor-stats.component';
import { ContributorBadgesComponent } from './contributor-badges/contributor-badges.component';
import { BadgeComponent } from './badge/badge.component';

const bootstrapFnAsync = async(extraProviders: StaticProvider[]) => {
  const platformRef = platformBrowserDynamic(extraProviders);
  return platformRef.bootstrapModule(ContributorDashboardPageModule);
};
const downgradedModule = downgradeModule(bootstrapFnAsync);

declare var angular: ng.IAngularStatic;

angular.module('oppia').requires.push(downgradedModule);

angular.module('oppia').directive(
  // This directive is the downgraded version of the Angular component to
  // bootstrap the Angular 8.
  'oppiaAngularRoot',
  downgradeComponent({
    component: OppiaAngularRootComponent
  }) as angular.IDirectiveFactory);<|MERGE_RESOLUTION|>--- conflicted
+++ resolved
@@ -74,12 +74,9 @@
     LoginRequiredModalContent,
     OpportunitiesListItemComponent,
     OpportunitiesListComponent,
-<<<<<<< HEAD
     ReviewTranslationLanguageSelectorComponent,
-=======
     ContributorStatsComponent,
     BadgeComponent,
->>>>>>> 86ea443a
     TranslationLanguageSelectorComponent,
     TranslationOpportunitiesComponent,
     TranslationSuggestionReviewModalComponent,
@@ -96,12 +93,9 @@
     LoginRequiredModalContent,
     OpportunitiesListItemComponent,
     OpportunitiesListComponent,
-<<<<<<< HEAD
     ReviewTranslationLanguageSelectorComponent,
-=======
     ContributorStatsComponent,
     BadgeComponent,
->>>>>>> 86ea443a
     TranslationLanguageSelectorComponent,
     TranslationOpportunitiesComponent,
     TranslationSuggestionReviewModalComponent,
