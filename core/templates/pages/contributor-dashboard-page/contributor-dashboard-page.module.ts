--- conflicted
+++ resolved
@@ -69,11 +69,7 @@
     ToastrModule.forRoot(toastrConfig)
   ],
   declarations: [
-<<<<<<< HEAD
-=======
     CkEditorCopyToolbarComponent,
-    ContributorBadgesComponent,
->>>>>>> 74ce6156
     LoginRequiredMessageComponent,
     LoginRequiredModalContent,
     OpportunitiesListItemComponent,
@@ -90,11 +86,7 @@
     ContributorDashboardPageComponent
   ],
   entryComponents: [
-<<<<<<< HEAD
-=======
-    CkEditorCopyToolbarComponent,
     ContributorBadgesComponent,
->>>>>>> 74ce6156
     LoginRequiredMessageComponent,
     LoginRequiredModalContent,
     OpportunitiesListItemComponent,
@@ -142,13 +134,10 @@
 import { downgradeModule } from '@angular/upgrade/static';
 import { SharedFormsModule } from 'components/forms/shared-forms.module';
 import { ToastrModule } from 'ngx-toastr';
-<<<<<<< HEAD
 import { OppiaCkEditorCopyToolBarModule } from 'components/ck-editor-helpers/ck-editor-copy-toolbar/ck-editor-copy-toolbar.module';
-=======
 import { ContributorStatsComponent } from './contributor-stats/contributor-stats.component';
 import { ContributorBadgesComponent } from './contributor-badges/contributor-badges.component';
 import { BadgeComponent } from './badge/badge.component';
->>>>>>> 74ce6156
 
 const bootstrapFnAsync = async(extraProviders: StaticProvider[]) => {
   const platformRef = platformBrowserDynamic(extraProviders);
