--- conflicted
+++ resolved
@@ -5,7 +5,6 @@
   </head>
   <body>
     <oppia-root>
-<<<<<<< HEAD
       <oppia-base-content>
         <navbar-breadcrumb>
         </navbar-breadcrumb>
@@ -18,15 +17,6 @@
         </content>
         <page-footer></page-footer>
       </oppia-base-content>
-=======
-      <div ng-controller="Base">
-        <base-content>
-          <navbar-breadcrumb>
-          </navbar-breadcrumb>
-
-          <nav-options>
-          </nav-options>
->>>>>>> b5e1c7c8
 
           <content>
             <contributor-dashboard-page></contributor-dashboard-page>
