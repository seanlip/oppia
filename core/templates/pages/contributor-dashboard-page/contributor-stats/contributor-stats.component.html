<div class="stats-container">
  <div class="stats-contribution-type-mobile-container">
    <div class="dropdown-label">Type</div>
    <div #mobileDropdown class="oppia-contribution-stats-type-selector-mobile-container e2e-test-topic-selector">
      <div class="oppia-stats-type-selector-inner-container e2e-test-topic-selector-selected" (click)="toggleMobileDropdown()">
        {{selectedContributionType}}
        <span class="fas fa-sort-down oppia-contributions-dropdown-arrow" [ngStyle]="{ 'transform': mobileDropdownShown ? 'scaleY(-1)' : 'scaleY(1)' }">
        </span>
      </div>

      <div *ngIf="mobileDropdownShown" class="oppia-stats-type-selector-dropdown-container e2e-test-topic-selector-dropdown">
        <div class="oppia-stats-type-selector-dropdown-option e2e-test-topic-selector-option"
             (click)="selectOption(option.contributionType)"
             *ngFor="let option of options"
             [ngClass]="{'oppia-stats-type-selector-dropdown-option-selected' : option === activeTopicName}">
            {{option.displayName}}
        </div>
      </div>
    </div>
  </div>
  <div class="stats-contribution-type-label">
    Contribution Type
  </div>
  <div class="stats-welcome-text-container">
    Explore the impact of your contributions!
  </div>
  <div class="stats-contribution-type-container">
    <div #dropdown class="oppia-stats-type-selector-container e2e-test-topic-selector">
      <div class="oppia-stats-type-selector-inner-container e2e-test-topic-selector-selected" (click)="toggleDropdown()">
        {{selectedContributionType}}
        <span class="fas fa-caret-down oppia-stats-type-selector-inner-container-arrow" [ngStyle]="{ 'transform': dropdownShown ? 'scaleY(-1)' : 'scaleY(1)' }">
        </span>
      </div>

      <div *ngIf="dropdownShown" class="oppia-stats-type-selector-dropdown-container e2e-test-topic-selector-dropdown">
        <div class="oppia-stats-type-selector-dropdown-option e2e-test-topic-selector-option"
             *ngFor="let option of options"
             (click)="selectOption(option.contributionType)"
             [ngClass]="{'oppia-stats-type-selector-dropdown-option-selected' : option === activeTopicName}">
          {{option.displayName}}
        </div>
      </div>
    </div>
  </div>
  <div *ngIf="type == 'translationContribution' || type == 'translationReview'" class="stats-cards-container">
    <mat-card *ngFor="let translationStatByLanguageAndTopic of statsData[type] | keyvalue" layout="row" class="list-view-item">
      <div>
        {{selectedContributionType}} - {{translationStatByLanguageAndTopic.key}}
      </div>
      <table class="dashboard-table e2e-test-topics-table">
        <tr>
          <th *ngFor="let column of COLUMNS[type] | keyvalue: provideOriginalOrder"
              class="dashboard-table-headings stats-data">
            <div class="stats-column-name-container">
              {{column.value}}
            </div>
          </th>
        </tr>
        <tr *ngFor="let translationStat of translationStatByLanguageAndTopic.value.data.slice(translationStatByLanguageAndTopic.value.currentPageStartIndex, translationStatByLanguageAndTopic.value.currentPageStartIndex + ITEMS_PER_PAGE)" class="stats-row">
          <td class="stats-data">
            {{translationStat.firstContributionDate}} - {{translationStat.lastContributionDate}}
          </td>
          <td class="stats-data">
            {{translationStat.topicName}}
          </td>
          <td *ngIf="type == 'translationReview'" class="stats-data">
            {{translationStat.reviewedCards}}
          </td>
          <td *ngIf="type == 'translationReview'" class="stats-data">
            {{translationStat.reviewedWordCount}}
          </td>
          <td *ngIf="type == 'translationContribution' || type == 'translationReview'" class="stats-data">
            {{translationStat.acceptedCards}}
          </td>
          <td *ngIf="type == 'translationContribution' || type == 'translationReview'" class="stats-data">
            {{translationStat.acceptedWordCount}}
          </td>
        </tr>
      </table>
      <div *ngIf="type == 'translationContribution'" class="mobile-stats-page">
        <div class="mobile-stats-data-container" *ngFor="let translationStat of translationStatByLanguageAndTopic.value.data.slice(translationStatByLanguageAndTopic.value.currentPageStartIndex, translationStatByLanguageAndTopic.value.currentPageStartIndex + ITEMS_PER_PAGE)">
          <div class="mobile-stats-row">
            <div class="mobile-stats-name">
              <b>{{COLUMNS[type].months}}</b>
            </div>
            <div>
              {{translationStat.firstContributionDate}} - {{translationStat.lastContributionDate}}
            </div>
          </div>
          <div class="mobile-stats-row">
            <div class="mobile-stats-name">
              <b>{{COLUMNS[type].topicNames}}</b>
            </div>
            <div>
              {{translationStat.topicName}}
            </div>
          </div>
          <div class="mobile-stats-row">
            <div class="mobile-stats-name">
              <b>{{COLUMNS[type].acceptedCards}}</b>
            </div>
            <div>
              {{translationStat.acceptedCards}}
            </div>
          </div>
          <div class="mobile-stats-row">
            <div class="mobile-stats-name">
              <b>{{COLUMNS[type].acceptedWordCount}}</b>
            </div>
            <div>
              {{translationStat.acceptedWordCount}}
            </div>
          </div>
        </div>
<<<<<<< HEAD
        <div class="oppia-pagination-container">
          <button type="button"
                  class="oppia-pagination-button"
                  (click)="previousPage(block.value)"
                  [disabled]="block.value.currentStartingIndex === 0">
            <span class="material-icons">navigate_before</span>Previous
          </button>
          <button type="button"
                  class="oppia-pagination-button"
                  (click)="nextPage(block.value)"
                  [disabled]="block.value.currentEndingIndex >= block.value.data.length">
            Next<span class="material-icons">navigate_next</span>
          </button>
        </div>
        <div class="certificate-download-button-container" *ngIf="type == 'translationContribution'">
          <button class="btn btn-success certificate-download-button" (click)="openCertificateDownloadModal('translate_content', block.key)">
            <span>
              Download Certificate
            </span>
            <i class="fa fa-download"></i>
          </button>
        </div>
      </mat-card>
      <mat-card *ngIf="!statsDataAvailability[type]" layout="row" class="list-view-item oppia-contributions-required-message-container">
        <div class="oppia-contributions-required-message">
          Start contributing to see your stats!
=======
      </div>
      <div *ngIf="type == 'translationReview'" class="mobile-stats-page">
        <div class="mobile-stats-data-container" *ngFor="let translationStat of translationStatByLanguageAndTopic.value.data.slice(translationStatByLanguageAndTopic.value.currentPageStartIndex, translationStatByLanguageAndTopic.value.currentPageStartIndex + ITEMS_PER_PAGE)">
          <div class="mobile-stats-row">
            <div class="mobile-stats-name">
              <b>{{COLUMNS[type].months}}</b>
            </div>
            <div>
              {{translationStat.firstContributionDate}} - {{translationStat.lastContributionDate}}
            </div>
          </div>
          <div class="mobile-stats-row">
            <div class="mobile-stats-name">
              <b>{{COLUMNS[type].topicNames}}</b>
            </div>
            <div>
              {{translationStat.topicName}}
            </div>
          </div>
          <div class="mobile-stats-row">
            <div class="mobile-stats-name">
              <b>{{COLUMNS[type].reviewedCards}}</b>
            </div>
            <div>
              {{translationStat.reviewedCards}}
            </div>
          </div>
          <div class="mobile-stats-row">
            <div class="mobile-stats-name">
              <b>{{COLUMNS[type].reviewedWordCount}}</b>
            </div>
            <div>
              {{translationStat.reviewedWordCount}}
            </div>
          </div>
          <div class="mobile-stats-row">
            <div class="mobile-stats-name">
              <b>{{COLUMNS[type].acceptedCards}}</b>
            </div>
            <div>
              {{translationStat.acceptedCards}}
            </div>
          </div>
          <div class="mobile-stats-row">
            <div class="mobile-stats-name">
              <b>{{COLUMNS[type].acceptedWordCount}}</b>
            </div>
            <div>
              {{translationStat.acceptedWordCount}}
            </div>
          </div>
>>>>>>> f23b1bb8
        </div>
      </div>
      <div class="oppia-pagination-container">
        <button type="button"
                class="oppia-pagination-button"
                (click)="goToPreviousPage(translationStatByLanguageAndTopic.value)"
                [disabled]="translationStatByLanguageAndTopic.value.currentPageStartIndex === 0">
          <span class="material-icons">navigate_before</span>Previous
        </button>
        <button type="button"
                class="oppia-pagination-button"
                (click)="goToNextPage(translationStatByLanguageAndTopic.value)"
                [disabled]="translationStatByLanguageAndTopic.value.currentPageStartIndex + ITEMS_PER_PAGE >= translationStatByLanguageAndTopic.value.data.length">
          Next<span class="material-icons">navigate_next</span>
        </button>
      </div>
    </mat-card>
    <mat-card *ngIf="(statsData[type] | json) === '{}'" layout="row" class="list-view-item oppia-contributions-required-message-container">
      <div class="oppia-contributions-required-message">
        Start contributing to see your stats!
      </div>
    </mat-card>
  </div>

  <div *ngIf="type == 'questionContribution' || type == 'questionReview'" class="stats-cards-container">
    <mat-card *ngIf="statsData[type]" layout="row" class="list-view-item">
      <div>
        {{selectedContributionType}}
      </div>
      <table class="dashboard-table e2e-test-topics-table">
        <tr>
          <th *ngFor="let column of COLUMNS[type] | keyvalue: provideOriginalOrder"
              class="dashboard-table-headings stats-data">
            <div class="stats-column-name-container">
              {{column.value}}
            </div>
          </th>
        </tr>
        <tr *ngFor="let questionStat of statsData[type].data.slice(statsData[type].currentPageStartIndex, statsData[type].currentPageStartIndex + ITEMS_PER_PAGE)" class="stats-row">
          <td class="stats-data">
            {{questionStat.firstContributionDate}} - {{questionStat.lastContributionDate}}
          </td>
          <td class="stats-data">
            {{questionStat.topicName}}
          </td>
          <td *ngIf="type == 'questionReview'" class="stats-data">
            {{questionStat.reviewedQuestions}}
          </td>
          <td class="stats-data">
            {{questionStat.acceptedQuestions}}
          </td>
          <td *ngIf="type == 'questionContribution'" class="stats-data">
            {{questionStat.acceptedQuestionsWithoutEdits}}
          </td>
        </tr>
      </table>
      <div *ngIf="type == 'questionContribution'" class="mobile-stats-page">
        <div class="mobile-stats-data-container" *ngFor="let questionStat of statsData[type].data.slice(statsData[type].currentPageStartIndex, statsData[type].currentPageStartIndex + ITEMS_PER_PAGE)">
          <div class="mobile-stats-row">
            <div class="mobile-stats-name">
              <b>{{COLUMNS[type].months}}</b>
            </div>
            <div>
              {{questionStat.firstContributionDate}} - {{questionStat.lastContributionDate}}
            </div>
          </div>
          <div class="mobile-stats-row">
            <div class="mobile-stats-name">
              <b>{{COLUMNS[type].topicNames}}</b>
            </div>
            <div>
              {{questionStat.topicName}}
            </div>
          </div>
          <div class="mobile-stats-row">
            <div class="mobile-stats-name">
              <b>{{COLUMNS[type].acceptedQuestions}}</b>
            </div>
            <div>
              {{questionStat.acceptedQuestions}}
            </div>
          </div>
          <div class="mobile-stats-row">
            <div class="mobile-stats-name">
              <b>{{COLUMNS[type].acceptedQuestionsWithoutEdits}}</b>
            </div>
            <div>
              {{questionStat.acceptedQuestionsWithoutEdits}}
            </div>
          </div>
        </div>
      </div>
      <div *ngIf="type == 'questionReview'" class="mobile-stats-page">
        <div class="mobile-stats-data-container" *ngFor="let questionStat of statsData[type].data.slice(statsData[type].currentPageStartIndex, statsData[type].currentPageStartIndex + ITEMS_PER_PAGE)">
          <div class="mobile-stats-row">
            <div class="mobile-stats-name">
              <b>{{COLUMNS[type].months}}</b>
            </div>
            <div>
              {{questionStat.firstContributionDate}} - {{questionStat.lastContributionDate}}
            </div>
          </div>
<<<<<<< HEAD
          <div class="certificate-download-button-container" *ngIf="type == 'questionContribution'">
            <button class="btn btn-success certificate-download-button" (click)="openCertificateDownloadModal('add_question', '-')">
              <span>
                Download Certificate
              </span>
              <i class="fa fa-download"></i>
            </button>
          </div>
        </mat-card>
        <mat-card *ngIf="!statsDataAvailability[type]" layout="row" class="list-view-item oppia-contributions-required-message-container">
          <div class="oppia-contributions-required-message">
            Start contributing to see your stats!
=======
          <div class="mobile-stats-row">
            <div class="mobile-stats-name">
              <b>{{COLUMNS[type].topicNames}}</b>
            </div>
            <div>
              {{questionStat.topicName}}
            </div>
>>>>>>> f23b1bb8
          </div>
          <div class="mobile-stats-row">
            <div class="mobile-stats-name">
              <b>{{COLUMNS[type].reviewedQuestions}}</b>
            </div>
            <div>
              {{questionStat.reviewedQuestions}}
            </div>
          </div>
          <div class="mobile-stats-row">
            <div class="mobile-stats-name">
              <b>{{COLUMNS[type].acceptedQuestions}}</b>
            </div>
            <div>
              {{questionStat.acceptedQuestions}}
            </div>
          </div>
        </div>
      </div>
      <div class="oppia-pagination-container">
        <button type="button"
                class="oppia-pagination-button"
                (click)="goToPreviousPage(statsData[type])"
                [disabled]="statsData[type].currentPageStartIndex === 0">
          <span class="material-icons">navigate_before</span>Previous
        </button>
        <button type="button"
                class="oppia-pagination-button"
                (click)="goToNextPage(statsData[type])"
                [disabled]="statsData[type].currentPageStartIndex + ITEMS_PER_PAGE >= statsData[type].data.length">
          Next<span class="material-icons">navigate_next</span>
        </button>
      </div>
    </mat-card>
    <mat-card *ngIf="!statsData[type]" layout="row" class="list-view-item oppia-contributions-required-message-container">
      <div class="oppia-contributions-required-message">
        Start contributing to see your stats!
      </div>
    </mat-card>
  </div>
</div>

<style>
  .certificate-download-button-container {
    overflow: hidden;
  }
  .certificate-download-button {
    background-color: #00645C;
    border-color: #00645C;
    float: right;
  }
  .oppia-contributions-required-message-container {
    height: 300px;
  }
  .oppia-contributions-required-message {
    align-items: center;
    color: #4a4a4a;
    display: flex;
    font-size: 28px;
    height: 100%;
    justify-content: center;
    text-align: center;
    vertical-align: middle;
  }
  .oppia-pagination-container {
    display: flex;
    justify-content: space-between;
    margin: 10px 0;
    width: 100%;
  }
  .oppia-pagination-button {
    background-color: transparent;
    border: none;
    box-sizing: border-box;
    color: #000;
    font-size: 18px;
    font-weight: bold;
    min-height: 40px;
    min-width: 100px;
    text-align: center;
  }
  .oppia-pagination-button:hover {
    border: 2px solid #000;
    border-radius: 5px;
  }
  .oppia-pagination-button[disabled] {
    color: #000;
    opacity: 0.239;
  }
  .oppia-contributions-dropdown-arrow {
    color: #009688;
  }
  .stats-contribution-type-mobile-container {
    background-color: #fff;
    display: none;
    font-size: 20px;
    margin-bottom: 3%;
    padding: 0 20px;
    width: 100%;
  }
  .mobile-stats-page {
    margin-top: 30px;
  }
  .mobile-stats-data-container {
    display: none;
    font-size: 2.5vw;
    padding-bottom: 10px;
    padding-top: 10px;
    width: 100%;
  }
  .mobile-stats-row {
    display: flex;
    margin-bottom: 5px;
  }
  .mobile-stats-name {
    width: 50%;
  }
  .mobile-stats-data-container:not(:last-child) {
    border-bottom: 1px solid #bbb;
  }
  .stats-column-name-container {
    margin-left: auto;
    margin-right: auto;
    width: 75%;
  }
  .stats-data {
    text-align: center;
  }
  .stats-cards-container {
    margin-top: 30px;
  }
  .stats-welcome-text-container {
    color: #00645c;
    display: inline-block;
    font-family: "Roboto", Arial, sans-serif;
    font-size: 24px;
    height: 30%;
    vertical-align: middle;
    width: 65%;
  }
  .stats-contribution-type-container {
    display: inline-block;
    vertical-align: top;
    width: 35%;
  }
  .stats-contribution-type-label {
    font-size: 14px;
    font-weight: bold;
    margin-left: 65%;
  }
  .stats-container {
    margin-left: 50px;
  }
  .list-view-item {
    background: #fff;
    border: 1px solid #000;
    box-shadow: none;
    margin-top: 10px;
  }
  .dashboard-table {
    font-size: 1.2vw;
    margin-top: 40px;
    width: 100%;
  }
  .dashboard-table .dashboard-table-headings {
    border-bottom: 2px solid black;
    padding-bottom: 0.7em;
    text-align: center;
  }

  .dashboard-table .dashboard-table-headings p {
    display: inline;
  }
  .dashboard-table #dashboard-table-headings-details {
    display: inline-block;
    text-align: left;
    width: 100%;
  }
  .stats-row {
    height: 50px;
    text-align: left;
    vertical-align: baseline;
  }
  .stats-row td {
    padding-top: 15px;
  }
  .stats-row:not(:last-child) {
    border-bottom: 1px solid #bbb;
  }
  .oppia-stats-type-selector-container {
    background-color: #fff;
    border-radius: 4px;
    box-shadow: 0 0 4px rgba(0, 0, 0, 0.25);
    cursor: pointer;
    justify-content: space-between;
    padding: 10px 20px;
    position: relative;
    vertical-align: top;
  }
  .oppia-stats-type-selector-inner-container {
    display: flex;
    flex: 1;
    font-size: 16px;
    justify-content: space-between;
  }

  .oppia-stats-type-selector-inner-container-arrow {
    color: #009688;
    cursor: pointer;
    padding-top: 3px;
  }
  .oppia-stats-type-selector-dropdown-container {
    background-color: #fff;
    border-radius: 4px;
    box-shadow: 0 0 4px rgba(0, 0, 0, 0.25);
    height: auto;
    left: 0;
    overflow-y: scroll;
    padding: 8px 12px;
    position: absolute;
    right: 0;
    top: 100%;
    z-index: 1;
  }
  .oppia-stats-type-selector-dropdown-container::-webkit-scrollbar {
    width: 7px;
  }
  .oppia-stats-type-selector-dropdown-container::-webkit-scrollbar-track {
    border-radius: 5px;
    box-shadow: inset 0 0 3px #808080;
  }
  .oppia-stats-type-selector-dropdown-container::-webkit-scrollbar-thumb {
    background: #808080;
    border-radius: 5px;
    transition: background 0.5s ease;
  }
  .oppia-stats-type-selector-dropdown-container::-webkit-scrollbar-thumb:hover {
    background: black;
  }
  .oppia-stats-type-selector-dropdown-option {
    color: rgb(104, 104, 104);
    display: flex;
    flex: 1;
    margin-left: 16px;
    padding: 8px;
  }
  .oppia-stats-type-selector-dropdown-option-selected,
  .oppia-stats-type-selector-dropdown-option:hover {
    background-color: rgb(238, 238, 238);
    border-radius: 4px;
  }
  @media (max-width: 768px) {
    .list-view-item {
      margin-bottom: 30px;
    }
  }
  @media only screen and (max-width: 700px) {
    .stats-welcome-text-container {
      width: 100%;
    }
    .stats-contribution-type-label {
      display: none;
    }
    .stats-contribution-type-container {
      display: none;
    }
    .dropdown-label {
      color: #4a4a4a;
      font-size: 18px;
      margin-right: 10px;
      width: 175px;
    }
    .stats-contribution-type-mobile-container {
      align-items: center;
      display: flex;
      justify-content: space-between;
      margin-bottom: 10px;
      margin-left: calc(-50vw + 50% + 0px);
      padding-bottom: 30px;
      padding-top: 5px;
      width: 100vw;
    }
    .dashboard-table {
      display: none;
    }
    .mobile-stats-data-container {
      display: table;
    }
    .oppia-contribution-stats-type-selector-mobile-container {
      background-color: #fff;
      border-radius: 4px;
      box-shadow: 0 0 4px rgba(0, 0, 0, 0.25);
      cursor: pointer;
      display: inline-block;
      justify-content: space-between;
      padding: 10px 20px;
      position: relative;
      width: 100%;
    }
    .stats-column-name-container {
      font-size: 12px;
    }
    .stats-data {
      font-size: 12px;
    }
    .oppia-stats-type-selector-inner-container {
      font-size: 20px;
    }
  }
  @media only screen and (max-width: 420px) {
    .dropdown-label {
      font-size: 18px;
      margin-right: 2vw;
      width: 100px;
    }
    .oppia-contribution-stats-type-selector-mobile-container {
      background-color: #fff;
      border-radius: 4px;
      box-shadow: 0 0 4px rgba(0, 0, 0, 0.25);
      cursor: pointer;
      display: inline-block;
      justify-content: space-between;
      padding: 10px 20px;
      position: relative;
      width: 100%;
    }
    .stats-column-name-container {
      font-size: 10px;
    }
    .stats-data {
      font-size: 10px;
    }
  }
</style><|MERGE_RESOLUTION|>--- conflicted
+++ resolved
@@ -112,34 +112,6 @@
             </div>
           </div>
         </div>
-<<<<<<< HEAD
-        <div class="oppia-pagination-container">
-          <button type="button"
-                  class="oppia-pagination-button"
-                  (click)="previousPage(block.value)"
-                  [disabled]="block.value.currentStartingIndex === 0">
-            <span class="material-icons">navigate_before</span>Previous
-          </button>
-          <button type="button"
-                  class="oppia-pagination-button"
-                  (click)="nextPage(block.value)"
-                  [disabled]="block.value.currentEndingIndex >= block.value.data.length">
-            Next<span class="material-icons">navigate_next</span>
-          </button>
-        </div>
-        <div class="certificate-download-button-container" *ngIf="type == 'translationContribution'">
-          <button class="btn btn-success certificate-download-button" (click)="openCertificateDownloadModal('translate_content', block.key)">
-            <span>
-              Download Certificate
-            </span>
-            <i class="fa fa-download"></i>
-          </button>
-        </div>
-      </mat-card>
-      <mat-card *ngIf="!statsDataAvailability[type]" layout="row" class="list-view-item oppia-contributions-required-message-container">
-        <div class="oppia-contributions-required-message">
-          Start contributing to see your stats!
-=======
       </div>
       <div *ngIf="type == 'translationReview'" class="mobile-stats-page">
         <div class="mobile-stats-data-container" *ngFor="let translationStat of translationStatByLanguageAndTopic.value.data.slice(translationStatByLanguageAndTopic.value.currentPageStartIndex, translationStatByLanguageAndTopic.value.currentPageStartIndex + ITEMS_PER_PAGE)">
@@ -191,7 +163,6 @@
               {{translationStat.acceptedWordCount}}
             </div>
           </div>
->>>>>>> f23b1bb8
         </div>
       </div>
       <div class="oppia-pagination-container">
@@ -208,6 +179,14 @@
           Next<span class="material-icons">navigate_next</span>
         </button>
       </div>
+      <div class="certificate-download-button-container" *ngIf="type == 'translationContribution'">
+        <button class="btn btn-success certificate-download-button" (click)="openCertificateDownloadModal('translate_content', block.key)">
+          <span>
+            Download Certificate
+          </span>
+          <i class="fa fa-download"></i>
+        </button>
+      </div>
     </mat-card>
     <mat-card *ngIf="(statsData[type] | json) === '{}'" layout="row" class="list-view-item oppia-contributions-required-message-container">
       <div class="oppia-contributions-required-message">
@@ -294,20 +273,6 @@
               {{questionStat.firstContributionDate}} - {{questionStat.lastContributionDate}}
             </div>
           </div>
-<<<<<<< HEAD
-          <div class="certificate-download-button-container" *ngIf="type == 'questionContribution'">
-            <button class="btn btn-success certificate-download-button" (click)="openCertificateDownloadModal('add_question', '-')">
-              <span>
-                Download Certificate
-              </span>
-              <i class="fa fa-download"></i>
-            </button>
-          </div>
-        </mat-card>
-        <mat-card *ngIf="!statsDataAvailability[type]" layout="row" class="list-view-item oppia-contributions-required-message-container">
-          <div class="oppia-contributions-required-message">
-            Start contributing to see your stats!
-=======
           <div class="mobile-stats-row">
             <div class="mobile-stats-name">
               <b>{{COLUMNS[type].topicNames}}</b>
@@ -315,7 +280,6 @@
             <div>
               {{questionStat.topicName}}
             </div>
->>>>>>> f23b1bb8
           </div>
           <div class="mobile-stats-row">
             <div class="mobile-stats-name">
@@ -349,6 +313,14 @@
           Next<span class="material-icons">navigate_next</span>
         </button>
       </div>
+      <div class="certificate-download-button-container" *ngIf="type == 'questionContribution'">
+        <button class="btn btn-success certificate-download-button" (click)="openCertificateDownloadModal('add_question', '-')">
+          <span>
+            Download Certificate
+          </span>
+          <i class="fa fa-download"></i>
+        </button>
+      </div>
     </mat-card>
     <mat-card *ngIf="!statsData[type]" layout="row" class="list-view-item oppia-contributions-required-message-container">
       <div class="oppia-contributions-required-message">
