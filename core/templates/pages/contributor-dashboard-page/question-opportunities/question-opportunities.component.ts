--- conflicted
+++ resolved
@@ -65,7 +65,6 @@
   controller: [
     '$rootScope', '$uibModal', 'AlertsService', 'ContextService',
     'ContributionOpportunitiesService', 'QuestionObjectFactory',
-<<<<<<< HEAD
     'QuestionUndoRedoService', 'SiteAnalyticsService',
     'UrlInterpolationService', 'UserService', 'MAX_QUESTIONS_PER_SKILL',
     function(
@@ -73,15 +72,6 @@
         ContributionOpportunitiesService, QuestionObjectFactory,
         QuestionUndoRedoService, SiteAnalyticsService,
         UrlInterpolationService, UserService, MAX_QUESTIONS_PER_SKILL) {
-=======
-    'QuestionUndoRedoService', 'UrlInterpolationService',
-    'UserService', 'MAX_QUESTIONS_PER_SKILL',
-    function(
-        $rootScope, $uibModal, AlertsService, ContextService,
-        ContributionOpportunitiesService, QuestionObjectFactory,
-        QuestionUndoRedoService, UrlInterpolationService,
-        UserService, MAX_QUESTIONS_PER_SKILL) {
->>>>>>> 0f542080
       const ctrl = this;
       let userIsLoggedIn = false;
 
