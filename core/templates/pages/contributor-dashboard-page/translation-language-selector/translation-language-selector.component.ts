--- conflicted
+++ resolved
@@ -26,10 +26,6 @@
   ViewChild,
   ElementRef,
 } from '@angular/core';
-<<<<<<< HEAD
-=======
-import {downgradeComponent} from '@angular/upgrade/static';
->>>>>>> 7ddba383
 
 import {
   ContributionOpportunitiesBackendApiService,
@@ -171,17 +167,4 @@
         .includes(this.optionsFilter.toLowerCase())
     );
   }
-<<<<<<< HEAD
-}
-=======
-}
-
-angular.module('oppia').directive(
-  'translationLanguageSelector',
-  downgradeComponent({
-    component: TranslationLanguageSelectorComponent,
-    inputs: ['activeLanguageCode'],
-    outputs: ['setActiveLanguageCode'],
-  })
-);
->>>>>>> 7ddba383
+}