<style>
  admin-navbar .nav > li > a:focus,
  admin-navbar .oppia-admin-page-dropdown-icon {
    background-color: #00376d;
    color: #fff;
  }
  admin-navbar .oppia-navbar-profile-admin > li > a:hover,
  admin-navbar .oppia-navbar-profile-admin > li > a:focus,
  admin-navbar .oppia-navbar-profile-admin .open > a,
  admin-navbar .oppia-navbar-profile-admin .open > a:hover,
  admin-navbar .oppia-navbar-profile-admin .open > a:focus,
  admin-navbar .oppia-navbar-tabs-admin > li > a:hover,
  admin-navbar .oppia-navbar-tabs-admin > li > a.active,
  admin-navbar .oppia-admin-page-dropdown-icon {
    background-color: #fff;
    color: #00376d;
  }
  admin-navbar .oppia-navbar-admin {
    top: 0;
  }
  admin-navbar .navbar-container.oppia-navbar-container {
    background-color: #00376d;
  }
  admin-navbar .nav .uib-dropdown:hover > .uib-dropdown-menu > li > a.oppia-dropdown-item-text {
    color: #00376d;
  }
  admin-navbar .oppia-dropdown-toggle-icon {
    margin-top: -1px;
  }
  admin-navbar .oppia-user-email-text {
    display: none;
  }
  @media screen and (max-width: 710px) {
    admin-navbar .oppia-admin-page-dropdown {
      display: block;
    }
    admin-navbar .oppia-hide-in-small-width-screens {
      display: none;
    }
  }
  @media screen and (min-width: 711px) {
    admin-navbar .oppia-admin-page-dropdown,
    admin-navbar .oppia-admin-page-dropdown-icon,
    admin-navbar .oppia-admin-page-dropdown-menu {
      display: none;
    }
  }
</style>
<nav class="navbar navbar-default navbar-light oppia-navbar oppia-prevent-selection oppia-navbar-admin" role="navigation">
  <div class="navbar-container oppia-navbar-container">
    <div class="navbar-header protractor-test-navbar-header float-left">
      <a class="oppia-navbar-brand-name oppia-transition-200 float-left" href="/community-library">
        <picture>
          <source type="image/webp" ng-srcset="<[$ctrl.getStaticImageUrl('/logo/288x128_logo_white.webp')]>">
          <source type="image/png" ng-srcset="<[$ctrl.getStaticImageUrl('/logo/288x128_logo_white.png')]>">
          <img ng-src="<[$ctrl.getStaticImageUrl('/logo/288x128_logo_white.png')]>"
               class="oppia-logo"
               ng-class="'oppia-logo-wide'"
               alt="Oppia Logo">
        </picture>
        Return to Oppia Library Page
      </a>
      <ul class="nav navbar-nav oppia-navbar-breadcrumb">
        <li>
          <span class="oppia-navbar-breadcrumb-separator"></span>Admin
        </li>
      </ul>
    </div>
    <div ng-cloak class="navbar-header float-right">
      <ul class="nav oppia-navbar-nav oppia-navbar-profile-admin">
        <li>
          <ul class="nav oppia-navbar-tabs-admin oppia-admin-page-dropdown" uib-dropdown>
            <li uib-dropdown-toggle class="nav-item oppia-clickable-navbar-element"
                ng-mouseover="$ctrl.onMouseoverDropdownIconOrMenu($event)"
                ng-mouseleave="$ctrl.onMouseoutDropdownIconOrMenu($event)">
              <a class="nav-link oppia-navbar-tab"
                 uib-tooltip="Menu"
                 tooltip-placement="bottom">
                <i class="fa fa-bars oppia-admin-page-dropdown-icon"></i>
              </a>
            </li>
            <li>
              <ul class="uib-dropdown-menu dropdown-menu oppia-admin-page-dropdown-menu"
                  ng-mouseover="$ctrl.onMouseoverDropdownIconOrMenu($event)"
                  ng-mouseleave="$ctrl.onMouseoutDropdownIconOrMenu($event)"
                  ng-show="$ctrl.dropdownMenuisActive"
                  role="menu">
                <li ng-repeat="(tabName, url) in $ctrl.ADMIN_TAB_URLS">
                  <a class="dropdown-item oppia-dropdown-item-text nav-link oppia-navbar-tab"
                     ng-href="<[url]>">
                    <[tabName]>
                  </a>
                </li>
              </ul>
            </li>
          </ul>
        </li>
        <li>
          <ul class="nav oppia-navbar-tabs-admin oppia-hide-in-small-width-screens">
            <li class="nav-item oppia-clickable-navbar-element float-right">
              <a class="nav-link oppia-navbar-tab"
                 ng-href="<[::$ctrl.ADMIN_TAB_URLS.ACTIVITIES]>"
                 ng-class="{active: $ctrl.isActivitiesTabOpen()}"
                 uib-tooltip="Activities"
                 tooltip-placement="bottom">
                Activities
              </a>
            </li>
            <li class="nav-item oppia-clickable-navbar-element float-right">
              <a class="nav-link oppia-navbar-tab"
                 ng-href="<[::$ctrl.ADMIN_TAB_URLS.JOBS]>"
                 ng-class="{active: $ctrl.isJobsTabOpen()}"
                 uib-tooltip="Jobs"
                 tooltip-placement="bottom">
                Jobs
              </a>
            </li>
            <li class="nav-item oppia-clickable-navbar-element float-right">
              <a class="nav-link oppia-navbar-tab protractor-test-admin-config-tab"
                 ng-href="<[::$ctrl.ADMIN_TAB_URLS.CONFIG]>"
                 ng-class="{active: $ctrl.isConfigTabOpen()}"
                 uib-tooltip="Config"
                 tooltip-placement="bottom">
                Config
              </a>
            </li>
            <li class="nav-item oppia-clickable-navbar-element float-right">
              <a class="nav-link oppia-navbar-tab protractor-test-admin-roles-tab"
                 ng-href="<[::$ctrl.ADMIN_TAB_URLS.ROLES]>"
                 ng-class="{active: $ctrl.isRolesTabOpen()}"
                 uib-tooltip="Roles"
                 tooltip-placement="bottom">
                Roles
              </a>
            </li>
            <li class="nav-item oppia-clickable-navbar-element float-right">
              <a class="nav-link oppia-navbar-tab protractor-test-misc-tab"
                 ng-href="<[::$ctrl.ADMIN_TAB_URLS.MISC]>"
                 ng-class="{active: $ctrl.isMiscTabOpen()}"
                 uib-tooltip="Miscellaneous"
                 tooltip-placement="bottom">
                Misc
              </a>
            </li>
          </ul>
        </li>
        <li>
          <ul class="nav oppia-navbar-tabs-admin">
            <li uib-dropdown class="nav-item uib-dropdown float-right">
              <a uib-dropdown-toggle class="nav-link uib-dropdown-toggle oppia-navbar-dropdown-toggle"
                 data-toggle="dropdown"
                 ng-mouseover="$ctrl.onMouseoverProfilePictureOrDropdown($event)"
                 ng-mouseleave="$ctrl.onMouseoutProfilePictureOrDropdown($event)">
                <div class="oppia-navbar-profile-picture-container float-left" ng-cloak>
                  <div ng-if="$ctrl.profilePictureDataUrl">
                    <!--
                      Lighthouse flags <img> elements that don't have alt attributes:
                      If the image acts as decoration and does not provide any useful content, give it an empty alt=""
                      https://web.dev/image-alt/?utm_source=lighthouse&utm_medium=devtools#how-to-add-alternative-text-to-images
                    -->
                    <img ng-src="<[$ctrl.profilePictureDataUrl]>"
                         class="dropdown-toggle oppia-navbar-profile-picture rounded-circle"
                         alt="">
                  </div>
                  <div ng-if="!$ctrl.profilePictureDataUrl" class="dropdown-toggle">
                    <i class="material-icons md-40 oppia-dropdown-toggle-icon">&#xE853;</i>
                  </div>
                  <div class="oppia-user-email oppia-user-email-text">
                    <[$ctrl.getUserEmail()]>
                  </div>
                </div>
              </a>
              <ul uib-dropdown-menu class="dropdown-menu uib-dropdown-menu ng-cloak oppia-navbar-dropdown"
                  role="menu"
                  ng-mouseover="$ctrl.onMouseoverProfilePictureOrDropdown($event)"
                  ng-mouseleave="$ctrl.onMouseoutProfilePictureOrDropdown($event)"
                  ng-show="$ctrl.profileDropdownIsActive">
                <li>
                  <a ng-click="$ctrl.onMouseoutProfilePictureOrDropdown($event)"
                     ng-href="<[$ctrl.profileUrl]>"
<<<<<<< HEAD
                     style="color: #00376d"
                     class="dropdown-item protractor-test-dropdown-username-section">
=======
                     class="dropdown-item oppia-dropdown-item-text">
>>>>>>> 50e109d4
                    <strong><[$ctrl.username]></strong>
                  </a>
                </li>
                <hr class="oppia-top-right-menu-item-separator">
                <li>
                  <a ng-click="$ctrl.onMouseoutProfilePictureOrDropdown($event)"
                     href="/creator-dashboard"
                     class="dropdown-item oppia-dropdown-item-text">
                    Creator Dashboard
                  </a>
                </li>
                <li>
                  <a ng-click="$ctrl.onMouseoutProfilePictureOrDropdown($event)"
                     href="/notifications"
                     class="dropdown-item oppia-dropdown-item-text">
                    Notifications
                  </a>
                </li>
                <li>
                  <a ng-click="$ctrl.onMouseoutProfilePictureOrDropdown($event)"
                     href="/preferences"
                     class="dropdown-item oppia-dropdown-item-text">
                    Preferences
                  </a>
                </li>
                <li ng-if="$ctrl.isModerator">
                  <a ng-click="$ctrl.onMouseoutProfilePictureOrDropdown($event)"
                     href="/moderator"
                     target="_blank"
                     rel="noopener"
                     class="dropdown-item oppia-dropdown-item-text">
                    Moderator Page
                  </a>
                </li>
                <li ng-if="$ctrl.isSuperAdmin">
                  <a ng-click="$ctrl.onMouseoutProfilePictureOrDropdown($event)"
                     href="/admin"
                     target="_blank"
                     rel="noopener"
                     class="dropdown-item oppia-dropdown-item-text">
                    Admin Page
                  </a>
                </li>
                <hr class="oppia-top-right-menu-item-separator">
                <li>
                  <a ng-click="$ctrl.onMouseoutProfilePictureOrDropdown($event)"
                     ng-href="<[$ctrl.logoutUrl]>"
                     class="dropdown-item oppia-dropdown-item-text">
                    Logout
                  </a>
                </li>
              </ul>
            </li>
          </ul>
        </li>
      </ul>
    </div>
  </div>
</nav><|MERGE_RESOLUTION|>--- conflicted
+++ resolved
@@ -178,12 +178,7 @@
                 <li>
                   <a ng-click="$ctrl.onMouseoutProfilePictureOrDropdown($event)"
                      ng-href="<[$ctrl.profileUrl]>"
-<<<<<<< HEAD
-                     style="color: #00376d"
-                     class="dropdown-item protractor-test-dropdown-username-section">
-=======
-                     class="dropdown-item oppia-dropdown-item-text">
->>>>>>> 50e109d4
+                     class="dropdown-item protractor-test-dropdown-username-section oppia-dropdown-item-text">
                     <strong><[$ctrl.username]></strong>
                   </a>
                 </li>
