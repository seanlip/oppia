--- conflicted
+++ resolved
@@ -1,12 +1,6 @@
-<<<<<<< HEAD
-<div *ngFor="let featureFlag of featureFlags; index as featureIndex;" class="container oppia-page-card oppia-long-text protractor-test-feature-flag">
-  <h2 style="border-bottom: 1px solid #dee2e6;" class="feature-name">{{featureFlag.name}}</h2>
-  <div class="row" style="margin-top: 5px">
-=======
-<div *ngFor="let featureFlag of featureFlags;" class="container oppia-page-card oppia-long-text oppia-admin-features">
+<div *ngFor="let featureFlag of featureFlags;" class="container oppia-page-card oppia-long-text oppia-admin-features protractor-test-feature-flag">
   <h2 class="oppia-feature-name">{{featureFlag.name}}</h2>
   <div class="row oppia-feature-top-margin">
->>>>>>> 6fc762e0
     <div class="col-2"><b>Description:</b></div>
     <div class="col-10 oppia-description-content">{{featureFlag.description}}</div>
   </div>
@@ -33,11 +27,7 @@
   </div>
   <div class="row oppia-feature-top-margin">
     <div class="col-12">
-<<<<<<< HEAD
-      <div *ngIf="featureFlag.rules.length === 0" class="oppia-feature-tab-center protractor-test-no-rule-indicator" style="margin-bottom: 15px;">
-=======
-      <div *ngIf="featureFlag.rules.length === 0" class="oppia-flex-center oppia-feature-bottom-margin">
->>>>>>> 6fc762e0
+      <div *ngIf="featureFlag.rules.length === 0" class="oppia-flex-center oppia-feature-bottom-margin protractor-test-no-rule-indicator">
         No rule.
       </div>
       <!-- Rules -->
@@ -139,13 +129,8 @@
                       <div *ngIf="filter.conditions.length === 0" class="oppia-flex-center">
                         No condition specified.
                       </div>
-<<<<<<< HEAD
-                      <div class="oppia-feature-tab-center" style="margin-top: 10px;">
-                        <button class="btn btn-secondary protractor-test-add-condition-button" style="margin-top: 10px;" (click)="addNewCondition(filter)">
-=======
                       <div class="oppia-flex-center oppia-feature-top-margin">
-                        <button class="btn btn-secondary oppia-feature-top-margin" (click)="addNewCondition(filter)">
->>>>>>> 6fc762e0
+                        <button class="btn btn-secondary oppia-feature-top-margin protractor-test-add-condition-button" (click)="addNewCondition(filter)">
                           Add New Condition To Bottom
                         </button>
                       </div>
@@ -176,13 +161,8 @@
                   ↓
                 </button>
               </div>
-<<<<<<< HEAD
-              <div class="col-6 oppia-feature-tab-vertical-center" style="padding: 1px">
+              <div class="col-6 oppia-flex-vertical-center">
                 <button class="btn btn-secondary protractor-test-remove-rule-button" (click)="removeRule(featureFlag, ruleIndex)">x</button>
-=======
-              <div class="col-6 oppia-flex-vertical-center">
-                <button class="btn btn-secondary" (click)="removeRule(featureFlag, ruleIndex)">x</button>
->>>>>>> 6fc762e0
               </div>
             </div>
           </div>
@@ -190,13 +170,8 @@
       </div>
     </div>
   </div>
-<<<<<<< HEAD
-  <div class="oppia-feature-tab-center" style="margin-bottom: 15px;">
-    <button class="btn btn-secondary protractor-test-feature-add-rule-button" style="margin-top: 5;" (click)="addNewRuleToBottom(featureFlag)">
-=======
   <div class="oppia-flex-center oppia-feature-bottom-margin">
-    <button class="btn btn-secondary" (click)="addNewRuleToBottom(featureFlag)">
->>>>>>> 6fc762e0
+    <button class="btn btn-secondary protractor-test-feature-add-rule-button" (click)="addNewRuleToBottom(featureFlag)">
       Add Rule To Bottom
     </button>
   </div>
@@ -217,11 +192,7 @@
   </div>
 </div>
 
-<<<<<<< HEAD
-<div *ngIf="featureFlags.length === 0" class="oppia-page-card oppia-long-text protractor-test-no-feature" style="max-width: 1050px">
-=======
-<div *ngIf="featureFlags.length === 0" class="oppia-page-card oppia-long-text oppia-admin-features oppia-empty-indicator">
->>>>>>> 6fc762e0
+<div *ngIf="featureFlags.length === 0" class="oppia-page-card oppia-long-text oppia-admin-features oppia-empty-indicator protractor-test-no-feature">
   No platform features are available.
 </div>
 
