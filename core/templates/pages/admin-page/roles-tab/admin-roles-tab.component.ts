--- conflicted
+++ resolved
@@ -19,8 +19,7 @@
 import { Component, Output, EventEmitter} from '@angular/core';
 import { downgradeComponent } from '@angular/upgrade/static';
 import { AppConstants } from 'app.constants';
-import { AdminBackendApiService, RoleToActionsBackendResponse, UserRolesBackendResponse } from 'domain/admin/admin-backend-api.service';
-import { CreatorTopicSummary } from 'domain/topic/creator-topic-summary.model';
+import { AdminBackendApiService, UserRolesBackendResponse } from 'domain/admin/admin-backend-api.service';
 import { LanguageUtilService } from 'domain/utilities/language-util.service';
 import { AdminDataService } from '../services/admin-data.service';
 import { AdminTaskManagerService } from '../services/admin-task-manager.service';
@@ -39,49 +38,9 @@
     isValid: () => boolean;
 }
 
-<<<<<<< HEAD
 interface FormData {
   viewUserRoles: ViewUserRolesAction;
   updateRole: UpdateRoleAction;
-=======
-export interface ViewContributionReviewersAction {
-  category: string;
-  filterCriterion: string;
-  isValid: () => boolean;
-  languageCode: string;
-  username: string;
-}
-
-export interface AddContributionRightsAction {
-  category: string;
-  isValid: () => boolean;
-  languageCode: string;
-  username: string;
-}
-
-export interface RemoveContributionRightsAction {
-  category: string;
-  isValid: () => boolean;
-  languageCode: string;
-  method: string;
-  username: string
-}
-
-export interface AdminRolesFormData {
-  viewUserRoles: ViewUserRolesAction;
-  updateRole: UpdateRoleAction;
-  viewContributionReviewers: ViewContributionReviewersAction;
-  addContributionReviewer: AddContributionRightsAction;
-  removeContributionReviewer: RemoveContributionRightsAction;
-}
-
-export interface ContributionReviewersResult {
-  usernames: string[] | null;
-  translationLanguages: string[];
-  voiceoverLanguages: string[];
-  questions: boolean | null;
-  'can_submit_questions': boolean | null;
->>>>>>> 02213ebe
 }
 
 @Component({
@@ -92,38 +51,17 @@
   @Output() setStatusMessage: EventEmitter<string> = new EventEmitter();
   userRolesResult: UserRolesBackendResponse = null;
   resultRolesVisible: boolean = false;
-<<<<<<< HEAD
   topicSummaries = {};
   roleToActions;
   formData: FormData;
-=======
-  languageCodesAndDescriptions: { id: string; description: string; }[];
-  contributionReviewersResult: ContributionReviewersResult = null;
-  contributionReviewersDataFetched: boolean = false;
-  topicSummaries: CreatorTopicSummary[] = null;
-  roleToActions: RoleToActionsBackendResponse = null;
-  formData: AdminRolesFormData;
->>>>>>> 02213ebe
   ACTION_REMOVE_ALL_REVIEW_RIGHTS = (
     AppConstants.ACTION_REMOVE_ALL_REVIEW_RIGHTS);
   ACTION_REMOVE_SPECIFIC_CONTRIBUTION_RIGHTS = (
     AppConstants.ACTION_REMOVE_SPECIFIC_CONTRIBUTION_RIGHTS);
   USER_FILTER_CRITERION_USERNAME = AppConstants.USER_FILTER_CRITERION_USERNAME;
   USER_FILTER_CRITERION_ROLE = AppConstants.USER_FILTER_CRITERION_ROLE;
-<<<<<<< HEAD
   UPDATABLE_ROLES = {};
   VIEWABLE_ROLES = {};
-=======
-  UPDATABLE_ROLES: UserRolesBackendResponse = {};
-  VIEWABLE_ROLES: UserRolesBackendResponse = {};
-  CONTRIBUTION_RIGHT_CATEGORIES = {
-    REVIEW_TRANSLATION: (
-      AppConstants.CONTRIBUTION_RIGHT_CATEGORY_REVIEW_TRANSLATION),
-    REVIEW_VOICEOVER: AppConstants.CONTRIBUTION_RIGHT_CATEGORY_REVIEW_VOICEOVER,
-    REVIEW_QUESTION: AppConstants.CONTRIBUTION_RIGHT_CATEGORY_REVIEW_QUESTION,
-    SUBMIT_QUESTION: AppConstants.CONTRIBUTION_RIGHT_CATEGORY_SUBMIT_QUESTION
-  };
->>>>>>> 02213ebe
 
   constructor(
     private adminBackendApiService: AdminBackendApiService,
@@ -191,99 +129,6 @@
     this.adminTaskManagerService.finishTask();
   }
 
-<<<<<<< HEAD
-=======
-  submitAddContributionRightsForm(
-      formResponse: AddContributionRightsAction): void {
-    if (this.adminTaskManagerService.isTaskRunning()) {
-      return;
-    }
-    this.setStatusMessage.emit('Adding new reviewer...');
-    this.adminTaskManagerService.startTask();
-    this.adminBackendApiService.addContributionReviewerAsync(
-      formResponse.category, formResponse.username,
-      formResponse.languageCode
-    ).then(() => {
-      this.setStatusMessage.emit(
-        'Successfully added "' + formResponse.username + '" as ' +
-        formResponse.category + ' reviewer.');
-      this.refreshFormData();
-    }, this.handleErrorResponse.bind(this));
-    this.adminTaskManagerService.finishTask();
-  }
-
-  submitViewContributorUsersForm(
-      formResponse: ViewContributionReviewersAction): void {
-    if (this.adminTaskManagerService.isTaskRunning()) {
-      return;
-    }
-    this.setStatusMessage.emit('Processing query...');
-    this.adminTaskManagerService.startTask();
-    this.contributionReviewersResult = {
-      usernames: null,
-      translationLanguages: [],
-      voiceoverLanguages: [],
-      questions: null,
-      can_submit_questions: null
-    };
-    if (formResponse.filterCriterion ===
-      AppConstants.USER_FILTER_CRITERION_ROLE) {
-      this.adminBackendApiService.viewContributionReviewersAsync(
-        formResponse.category, formResponse.languageCode
-      ).then((usersObject) => {
-        this.contributionReviewersResult.usernames = (
-          usersObject.usernames);
-        if (this.contributionReviewersResult.usernames.length === 0) {
-          this.contributionReviewersDataFetched = false;
-          this.setStatusMessage.emit('No results.');
-        } else {
-          this.contributionReviewersDataFetched = true;
-          this.setStatusMessage.emit('Success.');
-        }
-        this.refreshFormData();
-      }, this.handleErrorResponse.bind(this));
-    } else {
-      let translationLanguages = [];
-      let voiceoverLanguages = [];
-      this.adminBackendApiService.contributionReviewerRightsAsync(
-        formResponse.username
-      ).then((contributionRights) => {
-        translationLanguages = this.getLanguageDescriptions(
-          contributionRights.can_review_translation_for_language_codes);
-        voiceoverLanguages = this.getLanguageDescriptions(
-          contributionRights.can_review_voiceover_for_language_codes);
-        this.contributionReviewersResult = {
-          usernames: null,
-          translationLanguages: translationLanguages,
-          voiceoverLanguages: voiceoverLanguages,
-          questions: contributionRights.can_review_questions,
-          can_submit_questions: contributionRights.can_submit_questions
-        };
-        this.contributionReviewersDataFetched = true;
-        this.setStatusMessage.emit('Success.');
-      }, this.handleErrorResponse.bind(this));
-    }
-    this.adminTaskManagerService.finishTask();
-  }
-
-  submitRemoveContributionRightsForm(
-      formResponse: RemoveContributionRightsAction): void {
-    if (this.adminTaskManagerService.isTaskRunning()) {
-      return;
-    }
-    this.setStatusMessage.emit('Processing query...');
-    this.adminTaskManagerService.startTask();
-    this.adminBackendApiService.removeContributionReviewerAsync(
-      formResponse.username, formResponse.method,
-      formResponse.category, formResponse.languageCode
-    ).then(() => {
-      this.setStatusMessage.emit('Success.');
-      this.refreshFormData();
-    }, this.handleErrorResponse.bind(this));
-    this.adminTaskManagerService.finishTask();
-  }
-
->>>>>>> 02213ebe
   refreshFormData(): void {
     this.formData = {
       viewUserRoles: {
