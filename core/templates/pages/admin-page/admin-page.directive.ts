// Copyright 2014 The Oppia Authors. All Rights Reserved.
//
// Licensed under the Apache License, Version 2.0 (the "License");
// you may not use this file except in compliance with the License.
// You may obtain a copy of the License at
//
//      http://www.apache.org/licenses/LICENSE-2.0
//
// Unless required by applicable law or agreed to in writing, software
// distributed under the License is distributed on an "AS-IS" BASIS,
// WITHOUT WARRANTIES OR CONDITIONS OF ANY KIND, either express or implied.
// See the License for the specific language governing permissions and
// limitations under the License.

/**
 * @fileoverview Data and directive for the Oppia admin page.
 */

require(
  'components/forms/schema-based-editors/schema-based-editor.directive.ts');
require('directives/focus-on.directive.ts');
require('pages/admin-page/navbar/admin-navbar.directive.ts');
require(
  'pages/admin-page/activities-tab/admin-dev-mode-activities-tab.directive.ts');
require(
  'pages/admin-page/activities-tab/' +
  'admin-prod-mode-activities-tab.directive.ts');
require('pages/admin-page/config-tab/admin-config-tab.directive.ts');
require('pages/admin-page/jobs-tab/admin-jobs-tab.directive.ts');
require('pages/admin-page/misc-tab/admin-misc-tab.directive.ts');
require('pages/admin-page/roles-tab/admin-roles-tab.directive.ts');
require('pages/admin-page/features-tab/admin-features-tab.component');
require('value_generators/valueGeneratorsRequires.ts');

require('domain/objects/NumberWithUnitsObjectFactory.ts');
require('domain/utilities/url-interpolation.service.ts');
require('pages/admin-page/services/admin-data.service.ts');
require('pages/admin-page/services/admin-router.service.ts');
require('services/csrf-token.service.ts');
require('services/utils.service.ts');

angular.module('oppia').directive('adminPage', [
  'UrlInterpolationService', function(UrlInterpolationService) {
    return {
      restrict: 'E',
      scope: {},
      bindToController: {},
      templateUrl: UrlInterpolationService.getDirectiveTemplateUrl(
        '/pages/admin-page/admin-page.directive.html'),
      controllerAs: '$ctrl',
      controller: [
        '$location', '$rootScope', '$scope', 'AdminDataService',
        'AdminRouterService', 'CsrfTokenService', 'DEV_MODE',
<<<<<<< HEAD
        'PlatformFeatureService',
        function($http, $location, $rootScope, $scope, AdminDataService,
            AdminRouterService, CsrfTokenService, DEV_MODE,
            PlatformFeatureService) {
=======
        function(
            $location, $rootScope, $scope, AdminDataService,
            AdminRouterService, CsrfTokenService, DEV_MODE) {
>>>>>>> 6fc762e0
          var ctrl = this;
          ctrl.isActivitiesTabOpen = function() {
            return AdminRouterService.isActivitiesTabOpen();
          };
          ctrl.isJobsTabOpen = function() {
            return AdminRouterService.isJobsTabOpen();
          };
          ctrl.isConfigTabOpen = function() {
            return AdminRouterService.isConfigTabOpen();
          };
          ctrl.isFeaturesTabOpen = function() {
            return AdminRouterService.isFeaturesTabOpen();
          };
          ctrl.isRolesTabOpen = function() {
            return AdminRouterService.isRolesTabOpen();
          };
          ctrl.isMiscTabOpen = function() {
            return AdminRouterService.isMiscTabOpen();
          };
          ctrl.setStatusMessage = function(statusMessage) {
            ctrl.statusMessage = statusMessage;
            // TODO(#8521): Remove the use of $rootScope.$apply()
            // once the directive is migrated to angular.
            $rootScope.$applyAsync();
          };

          ctrl.isDummyFeatureEnabled = function() {
            return PlatformFeatureService.status.DummyFeature.isEnabled;
          };

          ctrl.$onInit = function() {
            $scope.$on('$locationChangeSuccess', function() {
              AdminRouterService.showTab($location.path().replace('/', '#'));
            });
            ctrl.userEmail = '';
            AdminDataService.getDataAsync().then(function(response) {
              ctrl.userEmail = response.user_email;
              // TODO(#8521): Remove the use of $rootScope.$apply()
              // once the directive is migrated to angular.
              $rootScope.$apply();
            });
            ctrl.inDevMode = DEV_MODE;
            ctrl.statusMessage = '';
            CsrfTokenService.initializeToken();
          };
        }
      ]
    };
  }
]);<|MERGE_RESOLUTION|>--- conflicted
+++ resolved
@@ -50,17 +50,12 @@
       controllerAs: '$ctrl',
       controller: [
         '$location', '$rootScope', '$scope', 'AdminDataService',
-        'AdminRouterService', 'CsrfTokenService', 'DEV_MODE',
-<<<<<<< HEAD
-        'PlatformFeatureService',
-        function($http, $location, $rootScope, $scope, AdminDataService,
-            AdminRouterService, CsrfTokenService, DEV_MODE,
-            PlatformFeatureService) {
-=======
+        'AdminRouterService', 'CsrfTokenService', 'PlatformFeatureService',
+        'DEV_MODE',
         function(
             $location, $rootScope, $scope, AdminDataService,
-            AdminRouterService, CsrfTokenService, DEV_MODE) {
->>>>>>> 6fc762e0
+            AdminRouterService, CsrfTokenService, PlatformFeatureService,
+            DEV_MODE) {
           var ctrl = this;
           ctrl.isActivitiesTabOpen = function() {
             return AdminRouterService.isActivitiesTabOpen();
