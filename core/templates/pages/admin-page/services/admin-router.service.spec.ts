// Copyright 2016 The Oppia Authors. All Rights Reserved.
//
// Licensed under the Apache License, Version 2.0 (the "License");
// you may not use this file except in compliance with the License.
// You may obtain a copy of the License at
//
//      http://www.apache.org/licenses/LICENSE-2.0
//
// Unless required by applicable law or agreed to in writing, software
// distributed under the License is distributed on an "AS-IS" BASIS,
// WITHOUT WARRANTIES OR CONDITIONS OF ANY KIND, either express or implied.
// See the License for the specific language governing permissions and
// limitations under the License.

/**
 * @fileoverview Tests for AdminRouterService.
 */

import { AdminRouterService } from 'pages/admin-page/services/admin-router.service';

describe('Admin router service', () => {
  let ars: AdminRouterService;

  beforeEach(() => {
    ars = new AdminRouterService();
  });

  it('should initially be routed to the activities tab', () => {
    expect(ars.isActivitiesTabOpen()).toBe(true);
    expect(ars.isConfigTabOpen()).toBe(false);
    expect(ars.isPlatformParamsTabOpen()).toBe(false);
    expect(ars.isRolesTabOpen()).toBe(false);
    expect(ars.isMiscTabOpen()).toBe(false);
  });

  it('should be able to navigate to the activities tab', () => {
    // Navigate away from the activities tab (relying on other tests to verify
    // this works correctly) in order to navigate back.
    expect(ars.isActivitiesTabOpen()).toBe(true);
    ars.showTab('#/config');

    expect(ars.isActivitiesTabOpen()).toBe(false);
    ars.showTab('#/activities');
    expect(ars.isActivitiesTabOpen()).toBe(true);
    expect(ars.isConfigTabOpen()).toBe(false);
    expect(ars.isPlatformParamsTabOpen()).toBe(false);
    expect(ars.isRolesTabOpen()).toBe(false);
    expect(ars.isMiscTabOpen()).toBe(false);
  });

  it('should be able to navigate to the config tab', () => {
    expect(ars.isConfigTabOpen()).toBe(false);
    expect(ars.isActivitiesTabOpen()).toBe(true);

    ars.showTab('#/config');

    expect(ars.isActivitiesTabOpen()).toBe(false);
    expect(ars.isConfigTabOpen()).toBe(true);
    expect(ars.isPlatformParamsTabOpen()).toBe(false);
    expect(ars.isRolesTabOpen()).toBe(false);
    expect(ars.isMiscTabOpen()).toBe(false);
  });

  it('should be able to navigate to the roles tab', () => {
    expect(ars.isRolesTabOpen()).toBe(false);
    expect(ars.isActivitiesTabOpen()).toBe(true);

    ars.showTab('#/roles');

    expect(ars.isActivitiesTabOpen()).toBe(false);
    expect(ars.isConfigTabOpen()).toBe(false);
    expect(ars.isPlatformParamsTabOpen()).toBe(false);
    expect(ars.isRolesTabOpen()).toBe(true);
    expect(ars.isMiscTabOpen()).toBe(false);
  });

  it('should be able to navigate to the misc tab', () => {
    expect(ars.isMiscTabOpen()).toBe(false);
    expect(ars.isActivitiesTabOpen()).toBe(true);

    ars.showTab('#/misc');

    expect(ars.isActivitiesTabOpen()).toBe(false);
    expect(ars.isConfigTabOpen()).toBe(false);
    expect(ars.isPlatformParamsTabOpen()).toBe(false);
    expect(ars.isRolesTabOpen()).toBe(false);
    expect(ars.isMiscTabOpen()).toBe(true);
  });

  it('should be able to navigate to the platform params tab', () => {
    expect(ars.isPlatformParamsTabOpen()).toBe(false);
<<<<<<< HEAD
    ars.showTab('#/platform-parameters');
=======
    expect(ars.isActivitiesTabOpen()).toBe(true);

    ars.showTab('#/platform-parameters');

>>>>>>> c6712344
    expect(ars.isActivitiesTabOpen()).toBe(false);
    expect(ars.isConfigTabOpen()).toBe(false);
    expect(ars.isPlatformParamsTabOpen()).toBe(true);
    expect(ars.isRolesTabOpen()).toBe(false);
    expect(ars.isMiscTabOpen()).toBe(false);
  });

  it('should be able to navigate to the same tab twice', () => {
    expect(ars.isMiscTabOpen()).toBe(false);

    ars.showTab('#/misc');
    expect(ars.isMiscTabOpen()).toBe(true);

    ars.showTab('#/misc');
    expect(ars.isActivitiesTabOpen()).toBe(false);
    expect(ars.isConfigTabOpen()).toBe(false);
    expect(ars.isRolesTabOpen()).toBe(false);
    expect(ars.isMiscTabOpen()).toBe(true);
  });

  it('should stay on the current tab if an invalid tab is shown', () => {
    ars.showTab('#/misc');
    expect(ars.isMiscTabOpen()).toBe(true);

    ars.showTab('#/unknown');
    expect(ars.isMiscTabOpen()).toBe(true);
  });
});<|MERGE_RESOLUTION|>--- conflicted
+++ resolved
@@ -89,14 +89,10 @@
 
   it('should be able to navigate to the platform params tab', () => {
     expect(ars.isPlatformParamsTabOpen()).toBe(false);
-<<<<<<< HEAD
-    ars.showTab('#/platform-parameters');
-=======
     expect(ars.isActivitiesTabOpen()).toBe(true);
 
     ars.showTab('#/platform-parameters');
 
->>>>>>> c6712344
     expect(ars.isActivitiesTabOpen()).toBe(false);
     expect(ars.isConfigTabOpen()).toBe(false);
     expect(ars.isPlatformParamsTabOpen()).toBe(true);
