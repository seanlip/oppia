// Copyright 2019 The Oppia Authors. All Rights Reserved.
//
// Licensed under the Apache License, Version 2.0 (the "License");
// you may not use this file except in compliance with the License.
// You may obtain a copy of the License at
//
//      http://www.apache.org/licenses/LICENSE-2.0
//
// Unless required by applicable law or agreed to in writing, software
// distributed under the License is distributed on an "AS-IS" BASIS,
// WITHOUT WARRANTIES OR CONDITIONS OF ANY KIND, either express or implied.
// See the License for the specific language governing permissions and
// limitations under the License.

/**
 * @fileoverview Tests for AdminDataService.
 */

import { HttpClientTestingModule, HttpTestingController } from
  '@angular/common/http/testing';
import { TestBed, fakeAsync, flushMicrotasks } from '@angular/core/testing';

import { AdminDataService } from
  'pages/admin-page/services/admin-data.service';
import { AdminPageData } from
  'domain/admin/admin-backend-api.service';
<<<<<<< HEAD
import { ComputationDataObjectFactory } from
  'domain/admin/computation-data-object.factory';
import { JobDataObjectFactory } from
  'domain/admin/job-data-object.factory';
import { JobStatusSummaryObjectFactory } from
  'domain/admin/job-status-summary-object.factory';
import { PlatformParameterFilterType } from
  'domain/platform_feature/platform-parameter-filter-object.factory';
import { FeatureStage, PlatformParameterObjectFactory } from
  'domain/platform_feature/platform-parameter-object.factory';
=======
>>>>>>> e69ad5c0
import { TopicSummaryObjectFactory } from
  'domain/topic/TopicSummaryObjectFactory';
import { ComputationData } from 'domain/admin/computation-data.model';
import { JobStatusSummary } from 'domain/admin/job-status-summary.model';
import { Job } from 'domain/admin/job.model';


describe('Admin Data Service', () => {
  let adminDataService: AdminDataService = null;
<<<<<<< HEAD
  let cdof: ComputationDataObjectFactory;
  let jdof: JobDataObjectFactory;
  let jsof: JobStatusSummaryObjectFactory;
  let ppof: PlatformParameterObjectFactory;
=======
>>>>>>> e69ad5c0
  let tsof: TopicSummaryObjectFactory;
  let httpTestingController: HttpTestingController;
  var sampleAdminData = {
    unfinished_job_data: [],
    role_graph_data: {
      links: [
        {
          source: 'TOPIC_MANAGER',
          target: 'MODERATOR'
        }
      ],
      nodes: {
        TOPIC_MANAGER: 'topic manager'
      }
    },
    topic_summaries: [
      {
        topic_model_created_on: 1591196558882.194,
        uncategorized_skill_count: 0,
        name: 'Empty Topic',
        additional_story_count: 0,
        total_skill_count: 0,
        version: 1,
        canonical_story_count: 0,
        subtopic_count: 0,
        description: '',
        id: 'VqgPTpt7JyJy',
        topic_model_last_updated: 1591196558882.2,
        language_code: 'en',
        thumbnail_filename: 'image.svg',
        thumbnail_bg_color: '#C6DCDA'
      }
    ],
    one_off_job_status_summaries: [],
    updatable_roles: {
      TOPIC_MANAGER: 'topic manager'
    },
    human_readable_current_time: 'June 03 15:31:20',
    audit_job_status_summaries: [],
    demo_collections: [],
    config_properties: {
      oppia_csrf_secret: {
        schema: {
          type: 'unicode'
        },
        value: '3WHOWnD3sy0r1wukJ2lX4vBS_YA=',
        description: 'Text used to encrypt CSRF tokens.'
      }
    },
    demo_exploration_ids: ['19'],
    recent_job_data: [],
    demo_explorations: [
      [
        '0',
        'welcome.yaml'
      ]
    ],
    continuous_computations_data: [
      {
        is_startable: true,
        status_code: 'never_started',
        computation_type: 'FeedbackAnalyticsAggregator',
        last_started_msec: null,
        active_realtime_layer_index: null,
        last_stopped_msec: null,
        is_stoppable: false,
        last_finished_msec: null
      }
    ],
    viewable_roles: {
      TOPIC_MANAGER: 'topic manager'
    },
    feature_flags: [{
      name: 'dummy_feature',
      description: 'this is a dummy feature',
      data_type: 'bool',
      rules: [{
        filters: [{
          type: PlatformParameterFilterType.ServerMode,
          conditions: [<[string, string]>['=', 'dev']]
        }],
        value_when_matched: true
      }],
      rule_schema_version: 1,
      default_value: false,
      is_feature: true,
      feature_stage: FeatureStage.DEV
    }]
  };
  let adminDataResponse: AdminPageData;

  beforeEach(() => {
    TestBed.configureTestingModule({
      imports: [HttpClientTestingModule],
      providers: [AdminDataService]
    });
    adminDataService = TestBed.get(AdminDataService);
<<<<<<< HEAD
    cdof = TestBed.get(ComputationDataObjectFactory);
    jdof = TestBed.get(JobDataObjectFactory);
    jsof = TestBed.get(JobStatusSummaryObjectFactory);
    ppof = TestBed.get(PlatformParameterObjectFactory);
=======
>>>>>>> e69ad5c0
    tsof = TestBed.get(TopicSummaryObjectFactory);
    httpTestingController = TestBed.get(HttpTestingController);
    adminDataResponse = {
      demoExplorations: sampleAdminData.demo_explorations,
      demoCollections: sampleAdminData.demo_collections,
      demoExplorationIds: sampleAdminData.demo_exploration_ids,
      oneOffJobStatusSummaries:
        sampleAdminData.one_off_job_status_summaries.map(
          JobStatusSummary.createFromBackendDict),
      humanReadableCurrentTime:
      sampleAdminData.human_readable_current_time,
      auditJobStatusSummaries:
        sampleAdminData.audit_job_status_summaries.map(
          JobStatusSummary.createFromBackendDict),
      updatableRoles: sampleAdminData.updatable_roles,
      roleGraphData: sampleAdminData.role_graph_data,
      configProperties: sampleAdminData.config_properties,
      viewableRoles: sampleAdminData.viewable_roles,
      unfinishedJobData: sampleAdminData.unfinished_job_data.map(
        Job.createFromBackendDict),
      recentJobData: sampleAdminData.recent_job_data.map(
        Job.createFromBackendDict),
      continuousComputationsData:
        sampleAdminData.continuous_computations_data.map(
          ComputationData.createFromBackendDict),
      topicSummaries: sampleAdminData.topic_summaries.map(
        tsof.createFromBackendDict),
      featureFlags: sampleAdminData.feature_flags.map(
        dict => ppof.createFromBackendDict(dict))
    };
  });

  afterEach(() => {
    httpTestingController.verify();
  });

  it('should return the correct admin data', fakeAsync(() => {
    adminDataService.getDataAsync().then(function(response) {
      expect(response).toEqual(adminDataResponse);
    });

    var req = httpTestingController.expectOne(
      '/adminhandler');
    expect(req.request.method).toEqual('GET');
    req.flush(sampleAdminData);

    flushMicrotasks();
  }));

  it('should cache the response and not make a second request',
    fakeAsync(() => {
      adminDataService.getDataAsync();

      var req = httpTestingController.expectOne(
        '/adminhandler');
      expect(req.request.method).toEqual('GET');
      req.flush(sampleAdminData);

      flushMicrotasks();

      adminDataService.getDataAsync().then(function(response) {
        expect(response).toEqual(adminDataResponse);
      });

      httpTestingController.expectNone('/adminhandler');
    })
  );
});<|MERGE_RESOLUTION|>--- conflicted
+++ resolved
@@ -24,19 +24,10 @@
   'pages/admin-page/services/admin-data.service';
 import { AdminPageData } from
   'domain/admin/admin-backend-api.service';
-<<<<<<< HEAD
-import { ComputationDataObjectFactory } from
-  'domain/admin/computation-data-object.factory';
-import { JobDataObjectFactory } from
-  'domain/admin/job-data-object.factory';
-import { JobStatusSummaryObjectFactory } from
-  'domain/admin/job-status-summary-object.factory';
 import { PlatformParameterFilterType } from
   'domain/platform_feature/platform-parameter-filter-object.factory';
 import { FeatureStage, PlatformParameterObjectFactory } from
   'domain/platform_feature/platform-parameter-object.factory';
-=======
->>>>>>> e69ad5c0
 import { TopicSummaryObjectFactory } from
   'domain/topic/TopicSummaryObjectFactory';
 import { ComputationData } from 'domain/admin/computation-data.model';
@@ -46,13 +37,7 @@
 
 describe('Admin Data Service', () => {
   let adminDataService: AdminDataService = null;
-<<<<<<< HEAD
-  let cdof: ComputationDataObjectFactory;
-  let jdof: JobDataObjectFactory;
-  let jsof: JobStatusSummaryObjectFactory;
   let ppof: PlatformParameterObjectFactory;
-=======
->>>>>>> e69ad5c0
   let tsof: TopicSummaryObjectFactory;
   let httpTestingController: HttpTestingController;
   var sampleAdminData = {
@@ -150,13 +135,7 @@
       providers: [AdminDataService]
     });
     adminDataService = TestBed.get(AdminDataService);
-<<<<<<< HEAD
-    cdof = TestBed.get(ComputationDataObjectFactory);
-    jdof = TestBed.get(JobDataObjectFactory);
-    jsof = TestBed.get(JobStatusSummaryObjectFactory);
     ppof = TestBed.get(PlatformParameterObjectFactory);
-=======
->>>>>>> e69ad5c0
     tsof = TestBed.get(TopicSummaryObjectFactory);
     httpTestingController = TestBed.get(HttpTestingController);
     adminDataResponse = {
