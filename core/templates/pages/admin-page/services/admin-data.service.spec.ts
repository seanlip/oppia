// Copyright 2019 The Oppia Authors. All Rights Reserved.
//
// Licensed under the Apache License, Version 2.0 (the "License");
// you may not use this file except in compliance with the License.
// You may obtain a copy of the License at
//
//      http://www.apache.org/licenses/LICENSE-2.0
//
// Unless required by applicable law or agreed to in writing, software
// distributed under the License is distributed on an "AS-IS" BASIS,
// WITHOUT WARRANTIES OR CONDITIONS OF ANY KIND, either express or implied.
// See the License for the specific language governing permissions and
// limitations under the License.

/**
 * @fileoverview Tests for AdminDataService.
 */

import {
  HttpClientTestingModule,
  HttpTestingController,
} from '@angular/common/http/testing';
import {TestBed, fakeAsync, flushMicrotasks} from '@angular/core/testing';

import {PlatformParameterFilterType} from 'domain/platform-parameter/platform-parameter-filter.model';
import {PlatformParameter} from 'domain/platform-parameter/platform-parameter.model';
import {AdminDataService} from 'pages/admin-page/services/admin-data.service';
import {
  AdminPageData,
  AdminPageDataBackendDict,
} from 'domain/admin/admin-backend-api.service';
import {CreatorTopicSummary} from 'domain/topic/creator-topic-summary.model';

describe('Admin Data Service', () => {
  let adminDataService: AdminDataService;
  let httpTestingController: HttpTestingController;
  var sampleAdminData: AdminPageDataBackendDict = {
    role_to_actions: {
      guest: ['action for guest'],
    },
    topic_summaries: [
      {
        topic_model_created_on: 1591196558882.194,
        uncategorized_skill_count: 0,
        name: 'Empty Topic',
        additional_story_count: 0,
        total_skill_count: 0,
        version: 1,
        canonical_story_count: 0,
        subtopic_count: 0,
        description: '',
        id: 'VqgPTpt7JyJy',
        topic_model_last_updated: 1591196558882.2,
        language_code: 'en',
        thumbnail_filename: 'image.svg',
        thumbnail_bg_color: '#C6DCDA',
        total_published_node_count: 10,
        url_fragment: 'topicurlfrag',
        can_edit_topic: false,
        is_published: false,
        total_upcoming_chapters_count: 1,
        total_overdue_chapters_count: 1,
        total_chapter_counts_for_each_story: [5, 4],
        published_chapter_counts_for_each_story: [3, 4],
      },
    ],
    updatable_roles: ['TOPIC_MANAGER'],
    human_readable_current_time: 'June 03 15:31:20',
    demo_collections: [],
    demo_exploration_ids: ['19'],
    demo_explorations: [['0', 'welcome.yaml']],
    viewable_roles: ['TOPIC_MANAGER'],
    human_readable_roles: {
      FULL_USER: 'full user',
      TOPIC_MANAGER: 'topic manager',
    },
    platform_params_dicts: [
      {
        name: 'dummy_parameter',
        description: 'This is a dummy platform parameter.',
        data_type: 'string',
        rules: [
          {
            filters: [
              {
                type: PlatformParameterFilterType.PlatformType,
                conditions: [['=', 'Web'] as [string, string]],
              },
            ],
            value_when_matched: '',
          },
        ],
        rule_schema_version: 1,
        default_value: '',
      },
    ],
    user_group_models_dict: {
      UserGroup1: ['User1', 'User2', 'User3'],
      UserGroup2: ['User4', 'User5'],
      UserGroup3: ['User6', 'User7', 'User8'],
    },
<<<<<<< HEAD
=======
    all_users_usernames: [
      'User1',
      'User2',
      'User3',
      'User4',
      'User5',
      'User6',
      'User7',
      'User8',
    ],
>>>>>>> 3e65ebbf
  };
  let adminDataResponse: AdminPageData;

  beforeEach(() => {
    TestBed.configureTestingModule({
      imports: [HttpClientTestingModule],
      providers: [AdminDataService],
    });
    adminDataService = TestBed.get(AdminDataService);
    httpTestingController = TestBed.get(HttpTestingController);
    adminDataResponse = {
      demoExplorations: sampleAdminData.demo_explorations,
      demoCollections: sampleAdminData.demo_collections,
      demoExplorationIds: sampleAdminData.demo_exploration_ids,
      updatableRoles: sampleAdminData.updatable_roles,
      roleToActions: sampleAdminData.role_to_actions,
      viewableRoles: sampleAdminData.viewable_roles,
      humanReadableRoles: sampleAdminData.human_readable_roles,
      topicSummaries: sampleAdminData.topic_summaries.map(
        CreatorTopicSummary.createFromBackendDict
      ),
      platformParameters: sampleAdminData.platform_params_dicts.map(dict =>
        PlatformParameter.createFromBackendDict(dict)
      ),
      userGroups: sampleAdminData.user_group_models_dict,
<<<<<<< HEAD
=======
      allUsersUsernames: sampleAdminData.all_users_usernames,
>>>>>>> 3e65ebbf
    };
  });

  afterEach(() => {
    httpTestingController.verify();
  });

  it('should return the correct admin data', fakeAsync(() => {
    adminDataService.getDataAsync().then(function (response) {
      expect(response).toEqual(adminDataResponse);
    });

    var req = httpTestingController.expectOne('/adminhandler');
    expect(req.request.method).toEqual('GET');
    req.flush(sampleAdminData);

    flushMicrotasks();
  }));

  it('should cache the response and not make a second request', fakeAsync(() => {
    adminDataService.getDataAsync();

    var req = httpTestingController.expectOne('/adminhandler');
    expect(req.request.method).toEqual('GET');
    req.flush(sampleAdminData);

    flushMicrotasks();

    adminDataService.getDataAsync().then(function (response) {
      expect(response).toEqual(adminDataResponse);
    });

    httpTestingController.expectNone('/adminhandler');
  }));
});<|MERGE_RESOLUTION|>--- conflicted
+++ resolved
@@ -99,8 +99,6 @@
       UserGroup2: ['User4', 'User5'],
       UserGroup3: ['User6', 'User7', 'User8'],
     },
-<<<<<<< HEAD
-=======
     all_users_usernames: [
       'User1',
       'User2',
@@ -111,7 +109,6 @@
       'User7',
       'User8',
     ],
->>>>>>> 3e65ebbf
   };
   let adminDataResponse: AdminPageData;
 
@@ -137,10 +134,7 @@
         PlatformParameter.createFromBackendDict(dict)
       ),
       userGroups: sampleAdminData.user_group_models_dict,
-<<<<<<< HEAD
-=======
       allUsersUsernames: sampleAdminData.all_users_usernames,
->>>>>>> 3e65ebbf
     };
   });
 
