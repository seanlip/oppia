--- conflicted
+++ resolved
@@ -67,18 +67,6 @@
     updatable_roles: ['TOPIC_MANAGER'],
     human_readable_current_time: 'June 03 15:31:20',
     demo_collections: [],
-<<<<<<< HEAD
-=======
-    config_properties: {
-      record_playthrough_probability: {
-        schema: {
-          type: 'float',
-        },
-        value: 0.2,
-        description: 'The record_playthrough_probability.',
-      },
-    },
->>>>>>> 93e9cf6a
     demo_exploration_ids: ['19'],
     demo_explorations: [['0', 'welcome.yaml']],
     viewable_roles: ['TOPIC_MANAGER'],
