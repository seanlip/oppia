// Copyright 2016 The Oppia Authors. All Rights Reserved.
//
// Licensed under the Apache License, Version 2.0 (the "License");
// you may not use this file except in compliance with the License.
// You may obtain a copy of the License at
//
//      http://www.apache.org/licenses/LICENSE-2.0
//
// Unless required by applicable law or agreed to in writing, software
// distributed under the License is distributed on an "AS-IS" BASIS,
// WITHOUT WARRANTIES OR CONDITIONS OF ANY KIND, either express or implied.
// See the License for the specific language governing permissions and
// limitations under the License.

/**
 * @fileoverview Service to maintain the routing state of the admin page,
 * provide routing functionality, and store all available tab states.
 */

import { Injectable } from '@angular/core';
import { downgradeInjectable } from '@angular/upgrade/static';
import { AdminPageConstants } from
  'pages/admin-page/admin-page.constants.ts';

@Injectable({
  providedIn: 'root'
})
export class AdminRouterService {
  currentTabHash: string = (
    AdminPageConstants.ADMIN_TAB_URLS.ACTIVITIES);

  /**
   * Iterates through the ADMIN_TAB_URLS map and returns the
   * tab name corresponding to the hash.
   * @param {string} tabHash The string after the '#' character in the URL.
   * @returns {string|null} The corresponding tab name, or null
   *  if the URL hash does not correspond to a valid tab.
   */
  getTabNameByHash(tabHash: string): string | null {
    for (const [tabName, tabUrl] of Object.entries(
      AdminPageConstants.ADMIN_TAB_URLS)) {
      if (tabUrl === tabHash) {
        return tabName;
      }
    }
    return null;
  }

  /**
   * Navigates the page to the specified tab based on its HTML hash.
   * @param {string} tabHash The string after the '#' character in the URL.
   */
  showTab(tabHash: string): void {
    if (this.getTabNameByHash(tabHash)) {
      this.currentTabHash = tabHash;
    }
  }

  /**
   * @returns {boolean} Whether the activities tab is open.
   */
  isActivitiesTabOpen(): boolean {
    return this.currentTabHash === (
      AdminPageConstants.ADMIN_TAB_URLS.ACTIVITIES);
  }

  /**
   * @returns {boolean} Whether the jobs tab is open.
   */
  isJobsTabOpen(): boolean {
    return this.currentTabHash === AdminPageConstants.ADMIN_TAB_URLS.JOBS;
  }

  /**
   * @returns {boolean} Whether the config tab is open.
   */
  isConfigTabOpen(): boolean {
    return this.currentTabHash === AdminPageConstants.ADMIN_TAB_URLS.CONFIG;
  }

  /**
<<<<<<< HEAD
   * Returns whether the features tab is open.
   */
  isFeaturesTabOpen(): boolean {
    return this.currentTabHash === AdminPageConstants.ADMIN_TAB_URLS.FEATURES;
  }

  /**
   * Returns whether the roles tab is open.
=======
   * @returns {boolean} Whether the roles tab is open.
>>>>>>> a3f7191f
   */
  isRolesTabOpen(): boolean {
    return this.currentTabHash === AdminPageConstants.ADMIN_TAB_URLS.ROLES;
  }

  /**
   * @returns {boolean} Whether the miscellaneous tab is open.
   */
  isMiscTabOpen(): boolean {
    return this.currentTabHash === AdminPageConstants.ADMIN_TAB_URLS.MISC;
  }
}

angular.module('oppia').factory(
  'AdminRouterService', downgradeInjectable(AdminRouterService));<|MERGE_RESOLUTION|>--- conflicted
+++ resolved
@@ -79,18 +79,14 @@
   }
 
   /**
-<<<<<<< HEAD
-   * Returns whether the features tab is open.
+   * @returns {boolean} Whether the features tab is open.
    */
   isFeaturesTabOpen(): boolean {
     return this.currentTabHash === AdminPageConstants.ADMIN_TAB_URLS.FEATURES;
   }
 
   /**
-   * Returns whether the roles tab is open.
-=======
    * @returns {boolean} Whether the roles tab is open.
->>>>>>> a3f7191f
    */
   isRolesTabOpen(): boolean {
     return this.currentTabHash === AdminPageConstants.ADMIN_TAB_URLS.ROLES;
