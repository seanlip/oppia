// Copyright 2016 The Oppia Authors. All Rights Reserved.
//
// Licensed under the Apache License, Version 2.0 (the "License");
// you may not use this file except in compliance with the License.
// You may obtain a copy of the License at
//
//      http://www.apache.org/licenses/LICENSE-2.0
//
// Unless required by applicable law or agreed to in writing, software
// distributed under the License is distributed on an "AS-IS" BASIS,
// WITHOUT WARRANTIES OR CONDITIONS OF ANY KIND, either express or implied.
// See the License for the specific language governing permissions and
// limitations under the License.

/**
 * @fileoverview Service that manages admin data.
 */

import { downgradeInjectable } from '@angular/upgrade/static';
import { Injectable } from '@angular/core';

import {
  AdminPageData,
  AdminBackendApiService,
  LatexToSvgMapping,
  SuggestionLatexToSvgMapping
} from 'domain/admin/admin-backend-api.service';

@Injectable({
  providedIn: 'root'
})
export class AdminDataService {
  dataPromise: Promise<AdminPageData>;

  constructor(
    private adminBackendApiService: AdminBackendApiService) {
    this.dataPromise = null;
  }

  _getDataAsync(): Promise<AdminPageData> {
    if (this.dataPromise) {
      return this.dataPromise;
    }

    this.dataPromise = this.adminBackendApiService.getData();

    return this.dataPromise;
  }

  getDataAsync(): Promise<AdminPageData> {
    return this._getDataAsync();
  }
<<<<<<< HEAD
=======

  // TODO(#10045): Remove this function once all the math-rich text
  // components in explorations have a valid math SVG stored in the
  // datastore.
  sendMathSvgsToBackendAsync(
      latexToSvgMapping: LatexToSvgMapping): Promise<Object> {
    return this.adminBackendApiService.sendMathSvgsToBackend(latexToSvgMapping);
  }

  // TODO(#10045): Remove this function once all the math-rich text
  // components in suggestions have a valid math SVG stored in the
  // datastore.
  sendSuggestionMathSvgsToBackendAsync(
      suggestionLatexToSvgMapping: SuggestionLatexToSvgMapping):
      Promise<Object> {
    return this.adminBackendApiService.sendSuggestionMathSvgsToBackend(
      suggestionLatexToSvgMapping);
  }
>>>>>>> 41f47816
}

angular.module('oppia').factory(
  'AdminDataService',
  downgradeInjectable(AdminDataService));<|MERGE_RESOLUTION|>--- conflicted
+++ resolved
@@ -50,27 +50,6 @@
   getDataAsync(): Promise<AdminPageData> {
     return this._getDataAsync();
   }
-<<<<<<< HEAD
-=======
-
-  // TODO(#10045): Remove this function once all the math-rich text
-  // components in explorations have a valid math SVG stored in the
-  // datastore.
-  sendMathSvgsToBackendAsync(
-      latexToSvgMapping: LatexToSvgMapping): Promise<Object> {
-    return this.adminBackendApiService.sendMathSvgsToBackend(latexToSvgMapping);
-  }
-
-  // TODO(#10045): Remove this function once all the math-rich text
-  // components in suggestions have a valid math SVG stored in the
-  // datastore.
-  sendSuggestionMathSvgsToBackendAsync(
-      suggestionLatexToSvgMapping: SuggestionLatexToSvgMapping):
-      Promise<Object> {
-    return this.adminBackendApiService.sendSuggestionMathSvgsToBackend(
-      suggestionLatexToSvgMapping);
-  }
->>>>>>> 41f47816
 }
 
 angular.module('oppia').factory(
