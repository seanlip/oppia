--- conflicted
+++ resolved
@@ -39,10 +39,8 @@
 import { AdminRolesTabComponent } from './roles-tab/admin-roles-tab.component';
 import { AdminConfigTabComponent } from './config-tab/admin-config-tab.component';
 import { AdminPageComponent } from './admin-page.component';
-import { TopicManagerRoleEditorModalComponent } from './roles-tab/topic-manager-role-editor-modal.component';
 import { SharedFormsModule } from 'components/forms/shared-forms.module';
 import { BrowserAnimationsModule } from '@angular/platform-browser/animations';
-<<<<<<< HEAD
 
 // Config for ToastrModule (helps in flashing messages and alerts).
 const toastrConfig = {
@@ -59,8 +57,6 @@
   tapToDismiss: true,
   titleClass: 'toast-title'
 };
-=======
->>>>>>> 23be0d97
 
 @NgModule({
   imports: [
@@ -82,8 +78,7 @@
     AdminPageComponent,
     AdminRolesTabComponent,
     AdminDevModeActivitiesTabComponent,
-    RolesAndActionsVisualizerComponent,
-    TopicManagerRoleEditorModalComponent
+    RolesAndActionsVisualizerComponent
   ],
   entryComponents: [
     OppiaAdminProdModeActivitiesTabComponent,
@@ -94,8 +89,7 @@
     AdminPageComponent,
     AdminRolesTabComponent,
     AdminDevModeActivitiesTabComponent,
-    RolesAndActionsVisualizerComponent,
-    TopicManagerRoleEditorModalComponent
+    RolesAndActionsVisualizerComponent
   ],
   providers: [
     {
@@ -118,7 +112,7 @@
 
 import { platformBrowserDynamic } from '@angular/platform-browser-dynamic';
 import { downgradeModule } from '@angular/upgrade/static';
-import { HybridRouterModuleProvider } from 'core/templates/hybrid-router-module-provider';
+import { HybridRouterModuleProvider } from '../../hybrid-router-module-provider';
 import { ToastrModule } from 'ngx-toastr';
 
 const bootstrapFnAsync = async(extraProviders: StaticProvider[]) => {
