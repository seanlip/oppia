--- conflicted
+++ resolved
@@ -48,11 +48,7 @@
     OppiaAdminProdModeActivitiesTabComponent,
     OppiaAngularRootComponent,
     AdminFeaturesTabComponent,
-<<<<<<< HEAD
-    AdminJobsTabComponent,
     AdminMiscTabComponent,
-=======
->>>>>>> 1c3c9f9c
     AdminNavbarComponent,
     AdminDevModeActivitiesTabComponent,
     RolesAndActionsVisualizerComponent
@@ -61,11 +57,7 @@
     OppiaAdminProdModeActivitiesTabComponent,
     OppiaAngularRootComponent,
     AdminFeaturesTabComponent,
-<<<<<<< HEAD
-    AdminJobsTabComponent,
     AdminMiscTabComponent,
-=======
->>>>>>> 1c3c9f9c
     AdminNavbarComponent,
     AdminDevModeActivitiesTabComponent,
     RolesAndActionsVisualizerComponent
