// Copyright 2021 The Oppia Authors. All Rights Reserved.
//
// Licensed under the Apache License, Version 2.0 (the "License");
// you may not use this file except in compliance with the License.
// You may obtain a copy of the License at
//
//      http://www.apache.org/licenses/LICENSE-2.0
//
// Unless required by applicable law or agreed to in writing, software
// distributed under the License is distributed on an "AS-IS" BASIS,
// WITHOUT WARRANTIES OR CONDITIONS OF ANY KIND, either express or implied.
// See the License for the specific language governing permissions and
// limitations under the License.

/**
 * @fileoverview Component for the miscellaneous tab in the admin panel.
 */

import { Component, EventEmitter, Output } from '@angular/core';
import { downgradeComponent } from '@angular/upgrade/static';
import { AppConstants } from 'app.constants';
import { AdminBackendApiService } from 'domain/admin/admin-backend-api.service';
import { WindowRef } from 'services/contextual/window-ref.service';
import { AdminPageConstants } from '../admin-page.constants';
import { AdminTaskManagerService } from '../services/admin-task-manager.service';

@Component({
  selector: 'oppia-admin-misc-tab',
  templateUrl: './admin-misc-tab.component.html'
})
export class AdminMiscTabComponent {
  @Output() setStatusMessage: EventEmitter<string> = new EventEmitter();
  DATA_EXTRACTION_QUERY_HANDLER_URL: string = (
    '/explorationdataextractionhandler');

  irreversibleActionMessage: string = (
    'This action is irreversible. Are you sure?');

  // These properties are initialized using Angular lifecycle hooks
  // and we need to do non-null assertion. For more information, see
  // https://github.com/oppia/oppia/wiki/Guide-on-defining-types#ts-7-1
  dataExtractionQueryStatusMessage!: string;
  oldUsername!: string;
  newUsername!: string;
  usernameToGrant!: string;
  usernameToRevoke!: string;
  userIdToGet!: string;
  userIdToDelete!: string;
  usernameToDelete!: string;
  expVersion!: number;
  stateName!: string;
  numAnswers!: number;
  expId!: string;
  topicIdForRegeneratingOpportunities!: string;
  expIdToRollback!: string;
  blogPostId!: string;
  authorUsername!: string;
  publishedOn!: string;
  showDataExtractionQueryStatus: boolean = false;
  MAX_USERNAME_LENGTH: number = AppConstants.MAX_USERNAME_LENGTH;
  message: string = '';

  constructor(
    private adminBackendApiService: AdminBackendApiService,
    private adminTaskManagerService: AdminTaskManagerService,
    private windowRef: WindowRef
  ) {}

  clearSearchIndex(): void {
    if (
      this.adminTaskManagerService.isTaskRunning() ||
      !this.windowRef.nativeWindow.confirm(this.irreversibleActionMessage)
    ) {
      return;
    }

    this.setStatusMessage.emit('Clearing search index...');

    this.adminTaskManagerService.startTask();
    this.adminBackendApiService.clearSearchIndexAsync()
      .then(() => {
        this.setStatusMessage.emit('Index successfully cleared.');
        this.adminTaskManagerService.finishTask();
      }, errorResponse => {
        this.setStatusMessage.emit('Server error: ' + errorResponse);
        this.adminTaskManagerService.finishTask();
      });
  }

  regenerateOpportunitiesRelatedToTopic(): void {
    if (
      this.adminTaskManagerService.isTaskRunning() ||
      !this.windowRef.nativeWindow.confirm(this.irreversibleActionMessage)
    ) {
      return;
    }
    this.setStatusMessage.emit('Regenerating opportunities...');
    this.adminBackendApiService.regenerateOpportunitiesRelatedToTopicAsync(
      this.topicIdForRegeneratingOpportunities).then(response => {
      this.setStatusMessage.emit(
        'No. of opportunities model created: ' +
        response);
    }, errorResponse => {
      this.setStatusMessage.emit('Server error: ' + errorResponse);
    });
  }

  rollbackExploration(): void {
    if (
      this.adminTaskManagerService.isTaskRunning() ||
      !this.windowRef.nativeWindow.confirm(this.irreversibleActionMessage)
    ) {
      return;
    }
    this.setStatusMessage.emit(
      `Rollingback exploration ${this.expIdToRollback}...`);
    this.adminBackendApiService.rollbackExplorationToSafeState(
      this.expIdToRollback
    ).then(response => {
      this.setStatusMessage.emit(
        'Exploration rolledback to version: ' + response);
    }, errorResponse => {
      this.setStatusMessage.emit('Server error: ' + errorResponse);
    });
  }

  uploadTopicSimilaritiesFile(): void {
    // 'getElementById' can return null if the element provided as
    // an argument is invalid.
    let element = document.getElementById(
      'topicSimilaritiesFile'
    ) as HTMLInputElement;
    if (element === null) {
      throw new Error('No element with id topicSimilaritiesFile found.');
    }
    if (element.files === null) {
      throw new Error('No files found.');
    }
    let file = element.files[0];
    let reader = new FileReader();
    reader.onload = (e) => {
      let data = (e.target as FileReader).result;
      this.adminBackendApiService.uploadTopicSimilaritiesAsync(data as string)
        .then(() => {
          this.setStatusMessage.emit(
            'Topic similarities uploaded successfully.');
        }, errorResponse => {
          this.setStatusMessage.emit('Server error: ' + errorResponse);
        });
    };
    reader.readAsText(file);
  }

  downloadTopicSimilaritiesFile(): void {
    this.windowRef.nativeWindow.location.href = (
      AdminPageConstants.ADMIN_TOPICS_CSV_DOWNLOAD_HANDLER_URL);
  }

  setDataExtractionQueryStatusMessage(message: string): void {
    this.showDataExtractionQueryStatus = true;
    this.dataExtractionQueryStatusMessage = message;
  }

  sendDummyMailToAdmin(): void {
    this.adminBackendApiService.sendDummyMailToAdminAsync()
      .then(() => {
        this.setStatusMessage.emit('Success! Mail sent to admin.');
      }, errorResponse => {
        this.setStatusMessage.emit('Server error: ' + errorResponse);
      });
  }

  updateUsername(): void {
    this.setStatusMessage.emit('Updating username...');
    this.adminBackendApiService.updateUserNameAsync(
      this.oldUsername, this.newUsername)
      .then(() => {
        this.setStatusMessage.emit(
          'Successfully renamed ' + this.oldUsername + ' to ' +
              this.newUsername + '!');
      }, errorResponse => {
        this.setStatusMessage.emit('Server error: ' + errorResponse);
      });
  }

  updateBlogPostData(): void {
    this.setStatusMessage.emit('Updating blog post data...');
    this.adminBackendApiService.updateBlogPostDataAsync(
      this.blogPostId, this.authorUsername, this.publishedOn)
      .then(() => {
        this.setStatusMessage.emit(
          'Successfully updated blog post data');
      }, (errorResponse) => {
        this.setStatusMessage.emit('Server error: ' + errorResponse);
      });
  }

<<<<<<< HEAD
  populateTopicsWithExplorationIds(): void {
    this.setStatusMessage.emit(
      'Populating topics with exploration ids...');
    this.adminBackendApiService.populateTopicsWithExplorationIdsAsync()
      .then(() => {
        this.setStatusMessage.emit(
	  'Successfully populated topics with exploration ids');
=======
  regenerateTopicSummaries(): void {
    this.setStatusMessage.emit('Regenerating all topic summaries...');
    this.adminBackendApiService.regenerateTopicSummariesAsync()
      .then(() => {
        this.setStatusMessage.emit(
          'Successfully regenerated all topic summaries.');
>>>>>>> 3eef7421
      }, (errorResponse) => {
        this.setStatusMessage.emit('Server error: ' + errorResponse);
      });
  }

  getNumberOfPendingDeletionRequestModels(): void {
    this.setStatusMessage.emit(
      'Getting the number of users that are being deleted...');
    this.adminBackendApiService.getNumberOfPendingDeletionRequestAsync()
      .then(pendingDeletionRequests => {
        this.setStatusMessage.emit(
          'The number of users that are being deleted is: ' +
        pendingDeletionRequests.number_of_pending_deletion_models);
      }, errorResponse => {
        this.setStatusMessage.emit('Server error: ' + errorResponse);
      }
      );
  }

  grantSuperAdminPrivileges(): void {
    this.setStatusMessage.emit('Communicating with Firebase server...');
    this.adminBackendApiService.grantSuperAdminPrivilegesAsync(
      this.usernameToGrant
    ).then(
      () => {
        this.setStatusMessage.emit('Success!');
      }, errorResponse => {
        this.setStatusMessage.emit(
          'Server error: ' + errorResponse.error.error);
      });
  }

  revokeSuperAdminPrivileges(): void {
    this.setStatusMessage.emit('Communicating with Firebase server...');
    this.adminBackendApiService.revokeSuperAdminPrivilegesAsync(
      this.usernameToRevoke
    ).then(
      () => {
        this.setStatusMessage.emit('Success!');
      }, errorResponse => {
        this.setStatusMessage.emit(
          'Server error: ' + errorResponse.error.error);
      });
  }

  getModelsRelatedToUser(): void {
    this.setStatusMessage.emit('Getting the models related to user...');
    this.adminBackendApiService.getModelsRelatedToUserAsync(this.userIdToGet)
      .then(isModal => {
        if (isModal) {
          this.setStatusMessage.emit(
            'Some related models exist, see logs ' +
            'to find out the exact models'
          );
        } else {
          this.setStatusMessage.emit('No related models exist');
        }
      }, errorResponse => {
        this.setStatusMessage.emit(
          'Server error: ' + errorResponse);
      }
      );
  }

  deleteUser(): void {
    this.setStatusMessage.emit('Starting the deletion of the user...');
    this.adminBackendApiService.deleteUserAsync(
      this.userIdToDelete, this.usernameToDelete)
      .then(() => {
        this.setStatusMessage.emit('The deletion process was started.');
      }, errorResponse => {
        this.setStatusMessage.emit('Server error: ' + errorResponse);
      }
      );
  }

  submitQuery(): void {
    let STATUS_PENDING = (
      'Data extraction query has been submitted. Please wait.');

    this.setDataExtractionQueryStatusMessage(STATUS_PENDING);

    let downloadUrl = (this.DATA_EXTRACTION_QUERY_HANDLER_URL + '?');

    downloadUrl += 'exp_id=' + encodeURIComponent(this.expId);
    downloadUrl += '&exp_version=' + encodeURIComponent(
      this.expVersion);
    downloadUrl += '&state_name=' + encodeURIComponent(
      this.stateName);
    downloadUrl += '&num_answers=' + encodeURIComponent(
      this.numAnswers);

    this.windowRef.nativeWindow.open(downloadUrl);
  }

  resetForm(): void {
    this.expId = '';
    this.expVersion = 0;
    this.stateName = '';
    this.numAnswers = 0;
    this.showDataExtractionQueryStatus = false;
  }
}

angular.module('oppia').directive('oppiaAdminMiscTab',
  downgradeComponent({
    component: AdminMiscTabComponent
  }) as angular.IDirectiveFactory);<|MERGE_RESOLUTION|>--- conflicted
+++ resolved
@@ -195,22 +195,12 @@
       });
   }
 
-<<<<<<< HEAD
-  populateTopicsWithExplorationIds(): void {
-    this.setStatusMessage.emit(
-      'Populating topics with exploration ids...');
-    this.adminBackendApiService.populateTopicsWithExplorationIdsAsync()
-      .then(() => {
-        this.setStatusMessage.emit(
-	  'Successfully populated topics with exploration ids');
-=======
   regenerateTopicSummaries(): void {
     this.setStatusMessage.emit('Regenerating all topic summaries...');
     this.adminBackendApiService.regenerateTopicSummariesAsync()
       .then(() => {
         this.setStatusMessage.emit(
           'Successfully regenerated all topic summaries.');
->>>>>>> 3eef7421
       }, (errorResponse) => {
         this.setStatusMessage.emit('Server error: ' + errorResponse);
       });
