// Copyright 2016 The Oppia Authors. All Rights Reserved.
//
// Licensed under the Apache License, Version 2.0 (the "License");
// you may not use this file except in compliance with the License.
// You may obtain a copy of the License at
//
//      http://www.apache.org/licenses/LICENSE-2.0
//
// Unless required by applicable law or agreed to in writing, software
// distributed under the License is distributed on an "AS-IS" BASIS,
// WITHOUT WARRANTIES OR CONDITIONS OF ANY KIND, either express or implied.
// See the License for the specific language governing permissions and
// limitations under the License.

/**
 * @fileoverview Directive for the miscellaneous tab in the admin panel.
 */

require('domain/utilities/url-interpolation.service.ts');
require('pages/admin-page/services/admin-task-manager.service.ts');

require('constants.ts');
require('pages/admin-page/admin-page.constants.ajs.ts');

angular.module('oppia').directive('adminMiscTab', [
  '$http', '$window', 'AdminTaskManagerService', 'UrlInterpolationService',
  'ADMIN_HANDLER_URL', 'ADMIN_TOPICS_CSV_DOWNLOAD_HANDLER_URL',
  'MAX_USERNAME_LENGTH',
  function(
      $http, $window, AdminTaskManagerService, UrlInterpolationService,
      ADMIN_HANDLER_URL, ADMIN_TOPICS_CSV_DOWNLOAD_HANDLER_URL,
      MAX_USERNAME_LENGTH) {
    return {
      restrict: 'E',
      scope: {},
      bindToController: {
        setStatusMessage: '='
      },
      templateUrl: UrlInterpolationService.getDirectiveTemplateUrl(
        '/pages/admin-page/misc-tab/admin-misc-tab.directive.html'),
      controllerAs: '$ctrl',
      controller: [function() {
        var ctrl = this;
        var DATA_EXTRACTION_QUERY_HANDLER_URL = (
          '/explorationdataextractionhandler');
        var SEND_DUMMY_MAIL_HANDLER_URL = (
<<<<<<< HEAD
          '/sendDummyMailToAdminHandler');
        var INTERACTIONS_BY_ID_HANDLER_URL = '/interactionsbyexplorationid';
=======
          '/senddummymailtoadminhandler');
        var UPDATE_USERNAME_HANDLER_URL = '/updateusernamehandler';
>>>>>>> 1d468ac2

        var irreversibleActionMessage = (
          'This action is irreversible. Are you sure?');

        ctrl.MAX_USERNAME_LENGTH = MAX_USERNAME_LENGTH;

        ctrl.clearSearchIndex = function() {
          if (AdminTaskManagerService.isTaskRunning()) {
            return;
          }
          if (!$window.confirm(irreversibleActionMessage)) {
            return;
          }

          ctrl.setStatusMessage('Clearing search index...');

          AdminTaskManagerService.startTask();
          $http.post(ADMIN_HANDLER_URL, {
            action: 'clear_search_index'
          }).then(function() {
            ctrl.setStatusMessage('Index successfully cleared.');
            AdminTaskManagerService.finishTask();
          }, function(errorResponse) {
            ctrl.setStatusMessage(
              'Server error: ' + errorResponse.data.error);
            AdminTaskManagerService.finishTask();
          });
        };

        ctrl.flushMigrationBotContributions = function() {
          if (AdminTaskManagerService.isTaskRunning()) {
            return;
          }
          if (!$window.confirm(irreversibleActionMessage)) {
            return;
          }

          ctrl.setStatusMessage('Flushing migration bot contributions...');

          AdminTaskManagerService.startTask();
          $http.post(ADMIN_HANDLER_URL, {
            action: 'flush_migration_bot_contribution_data'
          }).then(function() {
            ctrl.setStatusMessage(
              'Migration bot contributions successfully flushed.');
            AdminTaskManagerService.finishTask();
          }, function(errorResponse) {
            ctrl.setStatusMessage(
              'Server error: ' + errorResponse.data.error);
            AdminTaskManagerService.finishTask();
          });
        };

        ctrl.regenerateOpportunitiesRelatedToTopic = function() {
          if (AdminTaskManagerService.isTaskRunning()) {
            return;
          }
          if (!$window.confirm(irreversibleActionMessage)) {
            return;
          }
          ctrl.regenerationMessage = 'Regenerating opportunities...';
          $http.post(ADMIN_HANDLER_URL, {
            action: 'regenerate_topic_related_opportunities',
            topic_id: ctrl.topicIdForRegeneratingOpportunities
          }).then(function(response) {
            ctrl.regenerationMessage = (
              'No. of opportunities model created: ' +
              response.data.opportunities_count);
          }, function(errorResponse) {
            ctrl.regenerationMessage = (
              'Server error: ' + errorResponse.data.error);
          });
        };

        ctrl.uploadTopicSimilaritiesFile = function() {
          var file = (
            <HTMLInputElement>document.getElementById(
              'topicSimilaritiesFile')).files[0];
          var reader = new FileReader();
          reader.onload = function(e) {
            var data = (<FileReader>e.target).result;
            $http.post(ADMIN_HANDLER_URL, {
              action: 'upload_topic_similarities',
              data: data
            }).then(function() {
              ctrl.setStatusMessage(
                'Topic similarities uploaded successfully.');
            }, function(errorResponse) {
              ctrl.setStatusMessage(
                'Server error: ' + errorResponse.data.error);
            });
          };
          reader.readAsText(file);
        };

        ctrl.downloadTopicSimilaritiesFile = function() {
          $window.location.href = ADMIN_TOPICS_CSV_DOWNLOAD_HANDLER_URL;
        };

        var setDataExtractionQueryStatusMessage = function(message) {
          ctrl.showDataExtractionQueryStatus = true;
          ctrl.dataExtractionQueryStatusMessage = message;
        };


        ctrl.sendDummyMailToAdmin = function() {
          $http.post(SEND_DUMMY_MAIL_HANDLER_URL)
            .then(function(response) {
              ctrl.setStatusMessage('Success! Mail sent to admin.');
            }, function(errorResponse) {
              ctrl.setStatusMessage(
                'Server error: ' + errorResponse.data.error);
            });
        };

<<<<<<< HEAD
        ctrl.retrieveExplorationInteractionIds = function() {
          ctrl.setStatusMessage('Retrieving interactions in exploration ...');
          $http.get(INTERACTIONS_BY_ID_HANDLER_URL, {
            params: {
              exploration_id: ctrl.explorationId
            }
          }).then(function(response) {
            ctrl.setStatusMessage(
              'Successfully fetched interactions in exploration.');
            ctrl.explorationInteractionIds = response.data.interactions;
          }, function(errorResponse) {
            ctrl.setStatusMessage(
              'Server error: ' + errorResponse.data.error);
          });
=======
        ctrl.updateUsername = function() {
          ctrl.setStatusMessage('Updating username...');
          $http.put(
            UPDATE_USERNAME_HANDLER_URL, {
              old_username: ctrl.oldUsername,
              new_username: ctrl.newUsername
            }).then(
            function(response) {
              ctrl.setStatusMessage(
                'Successfully renamed ' + ctrl.oldUsername + ' to ' +
                  ctrl.newUsername + '!');
            }, function(errorResponse) {
              ctrl.setStatusMessage(
                'Server error: ' + errorResponse.data.error);
            }
          );
>>>>>>> 1d468ac2
        };

        ctrl.submitQuery = function() {
          var STATUS_PENDING = (
            'Data extraction query has been submitted. Please wait.');
          var STATUS_FINISHED = 'Loading the extracted data ...';
          var STATUS_FAILED = 'Error, ';

          setDataExtractionQueryStatusMessage(STATUS_PENDING);

          var downloadUrl = DATA_EXTRACTION_QUERY_HANDLER_URL + '?';

          downloadUrl += 'exp_id=' + encodeURIComponent(ctrl.expId);
          downloadUrl += '&exp_version=' + encodeURIComponent(
            ctrl.expVersion);
          downloadUrl += '&state_name=' + encodeURIComponent(
            ctrl.stateName);
          downloadUrl += '&num_answers=' + encodeURIComponent(
            ctrl.numAnswers);

          $window.open(downloadUrl);
        };

        ctrl.resetForm = function() {
          ctrl.expId = '';
          ctrl.expVersion = 0;
          ctrl.stateName = '';
          ctrl.numAnswers = 0;
          ctrl.showDataExtractionQueryStatus = false;
        };
        ctrl.$onInit = function() {
          ctrl.topicIdForRegeneratingOpportunities = null;
          ctrl.regenerationMessage = null;
<<<<<<< HEAD
          ctrl.explorationInteractionIds = [];
=======
          ctrl.oldUsername = null;
          ctrl.newUsername = null;
>>>>>>> 1d468ac2
        };
      }]
    };
  }
]);<|MERGE_RESOLUTION|>--- conflicted
+++ resolved
@@ -44,13 +44,9 @@
         var DATA_EXTRACTION_QUERY_HANDLER_URL = (
           '/explorationdataextractionhandler');
         var SEND_DUMMY_MAIL_HANDLER_URL = (
-<<<<<<< HEAD
-          '/sendDummyMailToAdminHandler');
-        var INTERACTIONS_BY_ID_HANDLER_URL = '/interactionsbyexplorationid';
-=======
           '/senddummymailtoadminhandler');
         var UPDATE_USERNAME_HANDLER_URL = '/updateusernamehandler';
->>>>>>> 1d468ac2
+        var INTERACTIONS_BY_ID_HANDLER_URL = '/interactionsbyexplorationid';
 
         var irreversibleActionMessage = (
           'This action is irreversible. Are you sure?');
@@ -166,7 +162,6 @@
             });
         };
 
-<<<<<<< HEAD
         ctrl.retrieveExplorationInteractionIds = function() {
           ctrl.setStatusMessage('Retrieving interactions in exploration ...');
           $http.get(INTERACTIONS_BY_ID_HANDLER_URL, {
@@ -181,7 +176,7 @@
             ctrl.setStatusMessage(
               'Server error: ' + errorResponse.data.error);
           });
-=======
+          
         ctrl.updateUsername = function() {
           ctrl.setStatusMessage('Updating username...');
           $http.put(
@@ -198,7 +193,6 @@
                 'Server error: ' + errorResponse.data.error);
             }
           );
->>>>>>> 1d468ac2
         };
 
         ctrl.submitQuery = function() {
@@ -229,17 +223,16 @@
           ctrl.numAnswers = 0;
           ctrl.showDataExtractionQueryStatus = false;
         };
+        
         ctrl.$onInit = function() {
           ctrl.topicIdForRegeneratingOpportunities = null;
           ctrl.regenerationMessage = null;
-<<<<<<< HEAD
           ctrl.explorationInteractionIds = [];
-=======
           ctrl.oldUsername = null;
           ctrl.newUsername = null;
->>>>>>> 1d468ac2
-        };
-      }]
+        };
+      };
+    }]
     };
   }
 ]);