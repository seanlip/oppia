<div class="admin-dev-mode-activities-tab">
  <mat-card class="oppia-admin-page-card oppia-page-card oppia-long-text oppia-long-text-card">
    <div class="container ml-0">
      <h3>Reload a single exploration</h3>
      <div *ngFor="let exploration of DEMO_EXPLORATIONS"
           class="row oppia-reload-exploration-row e2e-test-reload-exploration-row">
        <span class="col-lg-4 col-md-4 col-sm-4 e2e-test-reload-exploration-title">
          {{ exploration[1] }}
        </span>
        <span class="col-lg-2 col-md-2 col-sm-2 ml-auto">
          <button type="button"
                  class="btn btn-secondary e2e-test-reload-exploration-button float-right"
                  (click)="reloadExploration(exploration[0])">
          Reload
          </button>
        </span>
      </div>
      <button type="button"
              class="btn btn-secondary e2e-test-reload-all-explorations-button"
              (click)="reloadAllExplorations()"
              [disabled]="!reloadingAllExplorationPossible">
        Reload All Explorations
      </button>
    </div>
  </mat-card>

  <mat-card class="oppia-page-card oppia-long-text oppia-long-text-card">
    <div class="container">
      <h3>Generate dummy explorations</h3>
      <p>
        Use this form to generate dummy explorations with random titles.
      </p>
      <span class="row">
        <label for="label-target-explorations-to-generate">Number of explorations to generate</label>
        <input class="form-control form-inline oppia-form-inline"
               [(ngModel)]="numDummyExpsToGenerate"
               placeholder="Explorations to generate" type="number" min="0"
               id="label-target-explorations-to-generate">
        <label for="label-target-explorations-to-publish">Number of explorations to publish</label>
        <em *ngIf="numDummyExpsToGenerate"
            class="oppia-publish-exploration-text">
          (Publish {{ numDummyExpsToPublish }} out of {{ numDummyExpsToGenerate }} explorations)
        </em>
        <input class="form-control form-inline"
               [(ngModel)]="numDummyExpsToPublish"
               placeholder="Explorations to Publish"
               [disabled]="!numDummyExpsToGenerate" type="number" min="0"
               id="label-target-explorations-to-publish">
        <button type="button"
                class="btn btn-primary oppia-generate-exploration-text"
                (click)="generateDummyExplorations()"
                [disabled]="!numDummyExpsToGenerate">
          Generate Explorations
        </button>
      </span>
    </div>
  </mat-card>

  <mat-card class="oppia-page-card oppia-long-text oppia-long-text-card">
    <div class="container ml-0">
      <h3>Reload a single collection</h3>
      <div *ngFor="let collection of DEMO_COLLECTIONS"
           class="row oppia-reload-collection-row e2e-test-reload-collection-row">
        <span class="col-lg-4 col-md-4 col-sm-4 e2e-test-reload-collection-title">
          {{ collection[1] }}
        </span>
        <span class="col-lg-2 col-md-2 col-sm-2 ml-auto">
          <button type="button"
                  class="btn btn-secondary e2e-test-reload-collection-button float-right"
                  (click)="reloadCollection(collection[0])">
            Reload
          </button>
        </span>
      </div>
    </div>
  </mat-card>

  <mat-card class="oppia-page-card oppia-long-text oppia-long-text-card">
    <div class="container ml-0">
      <h3>Load dummy new structures data (only admins)</h3>
      <div class="row">
        <span class="col-lg-8 col-md-8 col-sm-8">
          Loads 2 topics (one of which is empty), a story and three skills (two in a subtopic)
          attached to the first topic and a question attached to each skill. 3 explorations
          are loaded and associated with the story. Translation and skill question opportunties
          are populated on the Contributor Dashboard.
        </span>
        <span class="col-lg-2 col-md-2 col-sm-2 ml-auto">
          <button type="button"
                  class="btn btn-secondary float-right"
                  (click)="loadNewStructuresData()">
            Load Data
          </button>
        </span>
      </div>
    </div>
  </mat-card>

  <mat-card class="oppia-page-card oppia-long-text oppia-long-text-card">
    <div class="container ml-0">
      <h3>Generate dummy skill with questions (only admins)</h3>
      <div class="row">
        <span class="col-lg-4 col-md-4 col-sm-4">
          Generate a skill with 15 questions linked to it.
        </span>
        <span class="col-lg-2 col-md-2 col-sm-2 ml-auto">
          <button type="button"
                  class="btn btn-secondary float-right"
                  (click)="generateNewSkillData()">
            Generate Data
          </button>
        </span>
      </div>
    </div>
  </mat-card>

  <mat-card class="oppia-page-card oppia-long-text oppia-long-text-card">
    <div class="container ml-0">
<<<<<<< HEAD
      <h3>Get logs while generating version history</h3>
      <div class="row">
        <span class="col-lg-4 col-md-4 col-sm-4">
          <input
              type="text"
              placeholder="Exploration ID"
              (change)="onChangeExplorationId($event.target.value)"
              [value]="expIdForVersionHistoryLogs"
          >
=======
      <h3>Generate a dummy classroom</h3>
      <div class="row">
        <span class="col-lg-8 col-md-8 col-sm-4">
          Generate 2 classrooms, the first with 5 topics, the second with 1
          topic. The topics contain default data with 1 skill each.
>>>>>>> 1827187b
        </span>
        <span class="col-lg-2 col-md-2 col-sm-2 ml-auto">
          <button type="button"
                  class="btn btn-secondary float-right"
<<<<<<< HEAD
                  (click)="generateVersionHistoryLogs()">
            Generate Logs
=======
                  (click)="generateNewClassroom()">
            Generate Data
>>>>>>> 1827187b
          </button>
        </span>
      </div>
    </div>
  </mat-card>
</div>

<style>
  .admin-dev-mode-activities-tab .oppia-admin-page-card .row {
    margin-left: 0;
  }
  .admin-dev-mode-activities-tab .oppia-reload-collection-row, .oppia-reload-exploration-row {
    margin-bottom: 5px;
  }
  .admin-dev-mode-activities-tab .oppia-long-text-card {
    max-width: 700px;
  }
  .admin-dev-mode-activities-tab .oppia-form-inline {
    margin-bottom: 5px;
  }
  .admin-dev-mode-activities-tab .oppia-publish-exploration-text {
    font-size: smaller;
  }
  .admin-dev-mode-activities-tab .oppia-generate-exploration-text {
    margin-top: 20px;
  }
</style><|MERGE_RESOLUTION|>--- conflicted
+++ resolved
@@ -116,7 +116,24 @@
 
   <mat-card class="oppia-page-card oppia-long-text oppia-long-text-card">
     <div class="container ml-0">
-<<<<<<< HEAD
+      <h3>Generate a dummy classroom</h3>
+      <div class="row">
+        <span class="col-lg-8 col-md-8 col-sm-4">
+          Generate 2 classrooms, the first with 5 topics, the second with 1
+          topic. The topics contain default data with 1 skill each.
+        </span>
+        <span class="col-lg-2 col-md-2 col-sm-2 ml-auto">
+          <button type="button"
+                  class="btn btn-secondary float-right"
+                  (click)="generateNewClassroom()">
+            Generate Data
+          </button>
+        </span>
+      </div>
+    </div>
+  </mat-card>
+  <mat-card class="oppia-page-card oppia-long-text oppia-long-text-card">
+    <div class="container ml-0">
       <h3>Get logs while generating version history</h3>
       <div class="row">
         <span class="col-lg-4 col-md-4 col-sm-4">
@@ -126,24 +143,12 @@
               (change)="onChangeExplorationId($event.target.value)"
               [value]="expIdForVersionHistoryLogs"
           >
-=======
-      <h3>Generate a dummy classroom</h3>
-      <div class="row">
-        <span class="col-lg-8 col-md-8 col-sm-4">
-          Generate 2 classrooms, the first with 5 topics, the second with 1
-          topic. The topics contain default data with 1 skill each.
->>>>>>> 1827187b
         </span>
         <span class="col-lg-2 col-md-2 col-sm-2 ml-auto">
           <button type="button"
                   class="btn btn-secondary float-right"
-<<<<<<< HEAD
                   (click)="generateVersionHistoryLogs()">
             Generate Logs
-=======
-                  (click)="generateNewClassroom()">
-            Generate Data
->>>>>>> 1827187b
           </button>
         </span>
       </div>
