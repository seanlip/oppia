--- conflicted
+++ resolved
@@ -35,13 +35,10 @@
   demoExplorationIds: string[] = [];
   numDummyExpsToPublish: number = 0;
   numDummyExpsToGenerate: number = 0;
-<<<<<<< HEAD
   numDummySuggestionQuesToGenerate: number = 0;
   skillList: SkillSummary[] = [];
   selectedOption: string = '';
-=======
   numDummyTranslationOpportunitiesToGenerate: number = 0;
->>>>>>> d54f9069
   DEMO_COLLECTIONS: string[][] = [[]];
   DEMO_EXPLORATIONS: string[][] = [[]];
   DUMMY_BLOG_POST_TITLES = [
