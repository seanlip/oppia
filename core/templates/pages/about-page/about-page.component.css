--- conflicted
+++ resolved
@@ -1148,14 +1148,6 @@
   .oppia-feature-icon {
     padding: 1vh 0;
   }
-<<<<<<< HEAD
-  .oppia-about-page-section-seven .oppia-get-started-title {
-    width: 100%;
-=======
-  .oppia-about-section-three-right {
-    margin-right: 2vw;
->>>>>>> 005657c8
-  }
 }
 @media (orientation: landscape) and (max-width: 971px) {
   .oppia-about-page-section-one,
