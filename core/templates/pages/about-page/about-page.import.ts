--- conflicted
+++ resolved
@@ -19,12 +19,6 @@
 import 'core-js/es7/reflect';
 import 'zone.js';
 
-<<<<<<< HEAD
-angular.module('oppia', [
-  require('angular-cookies'), 'ngAnimate', 'ngMaterial',
-  'ngSanitize', 'ngTouch', 'pascalprecht.translate', 'ui.bootstrap'
-]);
-=======
 // TODO(#13080): Remove the mock-ajs.ts file after the migration is complete.
 import 'pages/mock-ajs';
 import 'Polyfills.ts';
@@ -32,7 +26,6 @@
 import { AboutPageModule } from './about-page.module';
 import { AppConstants } from 'app.constants';
 import { enableProdMode } from '@angular/core';
->>>>>>> 02d038d8
 
 if (!AppConstants.DEV_MODE) {
   enableProdMode();
