// Copyright 2019 The Oppia Authors. All Rights Reserved.
//
// Licensed under the Apache License, Version 2.0 (the "License");
// you may not use this file except in compliance with the License.
// You may obtain a copy of the License at
//
//      http://www.apache.org/licenses/LICENSE-2.0
//
// Unless required by applicable law or agreed to in writing, software
// distributed under the License is distributed on an "AS-IS" BASIS,
// WITHOUT WARRANTIES OR CONDITIONS OF ANY KIND, either express or implied.
// See the License for the specific language governing permissions and
// limitations under the License.

/**
 * @fileoverview Directive scripts for the about page.
 */

import 'core-js/es7/reflect';
import 'zone.js';
import 'pages/mock-ajs';
import 'Polyfills.ts';
import { platformBrowserDynamic } from '@angular/platform-browser-dynamic';
import { AboutPageModule } from './about-page.module';
import { AppConstants } from 'app.constants';
import { enableProdMode } from '@angular/core';

<<<<<<< HEAD
if (!AppConstants.DEV_MODE) {
  enableProdMode();
}

platformBrowserDynamic().bootstrapModule(AboutPageModule).catch(
  // eslint-disable-next-line no-console
  (err) => console.log(err)
=======
// TODO(#13080): Remove the mock-ajs.ts file after the migration is complete.
import 'pages/mock-ajs';
import 'Polyfills.ts';
import { platformBrowserDynamic } from '@angular/platform-browser-dynamic';
import { AboutPageModule } from './about-page.module';
import { AppConstants } from 'app.constants';
import { enableProdMode } from '@angular/core';

if (!AppConstants.DEV_MODE) {
  enableProdMode();
}

platformBrowserDynamic().bootstrapModule(AboutPageModule).catch(
  // eslint-disable-next-line no-console
  (err) => console.error(err)
>>>>>>> 3bc654ea
);<|MERGE_RESOLUTION|>--- conflicted
+++ resolved
@@ -18,22 +18,7 @@
 
 import 'core-js/es7/reflect';
 import 'zone.js';
-import 'pages/mock-ajs';
-import 'Polyfills.ts';
-import { platformBrowserDynamic } from '@angular/platform-browser-dynamic';
-import { AboutPageModule } from './about-page.module';
-import { AppConstants } from 'app.constants';
-import { enableProdMode } from '@angular/core';
 
-<<<<<<< HEAD
-if (!AppConstants.DEV_MODE) {
-  enableProdMode();
-}
-
-platformBrowserDynamic().bootstrapModule(AboutPageModule).catch(
-  // eslint-disable-next-line no-console
-  (err) => console.log(err)
-=======
 // TODO(#13080): Remove the mock-ajs.ts file after the migration is complete.
 import 'pages/mock-ajs';
 import 'Polyfills.ts';
@@ -49,5 +34,4 @@
 platformBrowserDynamic().bootstrapModule(AboutPageModule).catch(
   // eslint-disable-next-line no-console
   (err) => console.error(err)
->>>>>>> 3bc654ea
 );