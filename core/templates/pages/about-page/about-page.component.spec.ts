// Copyright 2020 The Oppia Authors. All Rights Reserved.
//
// Licensed under the Apache License, Version 2.0 (the "License");
// you may not use this file except in compliance with the License.
// You may obtain a copy of the License at
//
//      http://www.apache.org/licenses/LICENSE-2.0
//
// Unless required by applicable law or agreed to in writing, software
// distributed under the License is distributed on an "AS-IS" BASIS,
// WITHOUT WARRANTIES OR CONDITIONS OF ANY KIND, either express or implied.
// See the License for the specific language governing permissions and
// limitations under the License.

/**
 * @fileoverview Unit tests for the about page.
 */

import { TestBed } from '@angular/core/testing';

import { AboutPageComponent } from './about-page.component';
import { SiteAnalyticsService } from 'services/site-analytics.service';
import { UrlInterpolationService } from
  'domain/utilities/url-interpolation.service';
import { WindowRef } from 'services/contextual/window-ref.service';
<<<<<<< HEAD
import { I18nLanguageCodeService } from 'services/i18n-language-code.service';
import { UtilsService } from 'services/utils.service';
=======
import { MockTranslatePipe } from 'tests/unit-test-utils';
>>>>>>> 74ff69ce


<<<<<<< HEAD
class MockI18nLanguageCodeService {
  codeChangeEventEmiiter = new EventEmitter<string>();
  getCurrentI18nLanguageCode() {
    return 'en';
  }

  get onI18nLanguageCodeChange() {
    return this.codeChangeEventEmiiter;
  }
}

// Mocking window object here because changing location.href causes the
// full page to reload. Page reloads raise an error in karma.
class MockWindowRef {
  _window = {
    location: {
      _hash: '',
      _hashChange: null,
      get hash() {
        return this._hash;
      },
      set hash(val) {
        this._hash = val;
        if (this._hashChange === null) {
          return;
        }
        this._hashChange();
      },
      reload: (val) => val
    },
    get onhashchange() {
      return this.location._hashChange;
    },

    set onhashchange(val) {
      this.location._hashChange = val;
    }
  };
  get nativeWindow() {
    return this._window;
  }
}

let component: AboutPageComponent;
let fixture: ComponentFixture<AboutPageComponent>;

describe('About Page', function() {
  let windowRef: MockWindowRef;

  beforeEach(() => {
    windowRef = new MockWindowRef();
=======
describe('About Page', () => {
  const siteAnalyticsService = new SiteAnalyticsService(
    new WindowRef());
  beforeEach(async() => {
>>>>>>> 74ff69ce
    TestBed.configureTestingModule({
      declarations: [AboutPageComponent,
        MockTranslatePipe],
      providers: [
<<<<<<< HEAD
        {
          provide: I18nLanguageCodeService,
          useClass: MockI18nLanguageCodeService
        },
        UtilsService,
=======
        { provide: SiteAnalyticsService, useValue: siteAnalyticsService },
>>>>>>> 74ff69ce
        UrlInterpolationService,
        {
          provide: WindowRef,
          useValue: {
            nativeWindow: {
              location: {
                href: ''
              }
            }
          }
        }
      ]
    }).compileComponents();
    const aboutPageComponent = TestBed.createComponent(AboutPageComponent);
    component = aboutPageComponent.componentInstance;
  });
  beforeEach(angular.mock.module('oppia'));
  let component = null;

  it('should successfully instantiate the component',
    () => {
      expect(component).toBeDefined();
    });

  it('should return correct static image url when calling getStaticImageUrl',
    () => {
      expect(component.getStaticImageUrl('/path/to/image')).toBe(
        '/assets/images/path/to/image');
    });

  it('should redirect guest user to the login page when they click' +
  'create lesson button', () => {
    spyOn(
      siteAnalyticsService, 'registerCreateLessonButtonEvent')
      .and.callThrough();
    component.onClickCreateLessonButton();

    expect(siteAnalyticsService.registerCreateLessonButtonEvent)
      .toHaveBeenCalledWith();
    expect(component.windowRef.nativeWindow.location.href).toBe(
      '/creator-dashboard?mode=create');
  });

  it('should register correct event on calling onClickVisitClassroomButton',
    () => {
      spyOn(
        siteAnalyticsService, 'registerClickVisitClassroomButtonEvent')
        .and.callThrough();
      component.onClickVisitClassroomButton();

      expect(siteAnalyticsService.registerClickVisitClassroomButtonEvent)
        .toHaveBeenCalledWith();
      expect(component.windowRef.nativeWindow.location.href).toBe(
        '/learn/math');
    });

  it('should register correct event on calling onClickBrowseLibraryButton',
    () => {
      spyOn(
        siteAnalyticsService, 'registerClickBrowseLibraryButtonEvent')
        .and.callThrough();

      component.onClickBrowseLibraryButton();

      expect(siteAnalyticsService.registerClickBrowseLibraryButtonEvent)
        .toHaveBeenCalledWith();
      expect(component.windowRef.nativeWindow.location.href)
        .toBe('/community-library');
    });
});<|MERGE_RESOLUTION|>--- conflicted
+++ resolved
@@ -23,85 +23,18 @@
 import { UrlInterpolationService } from
   'domain/utilities/url-interpolation.service';
 import { WindowRef } from 'services/contextual/window-ref.service';
-<<<<<<< HEAD
-import { I18nLanguageCodeService } from 'services/i18n-language-code.service';
-import { UtilsService } from 'services/utils.service';
-=======
 import { MockTranslatePipe } from 'tests/unit-test-utils';
->>>>>>> 74ff69ce
 
 
-<<<<<<< HEAD
-class MockI18nLanguageCodeService {
-  codeChangeEventEmiiter = new EventEmitter<string>();
-  getCurrentI18nLanguageCode() {
-    return 'en';
-  }
-
-  get onI18nLanguageCodeChange() {
-    return this.codeChangeEventEmiiter;
-  }
-}
-
-// Mocking window object here because changing location.href causes the
-// full page to reload. Page reloads raise an error in karma.
-class MockWindowRef {
-  _window = {
-    location: {
-      _hash: '',
-      _hashChange: null,
-      get hash() {
-        return this._hash;
-      },
-      set hash(val) {
-        this._hash = val;
-        if (this._hashChange === null) {
-          return;
-        }
-        this._hashChange();
-      },
-      reload: (val) => val
-    },
-    get onhashchange() {
-      return this.location._hashChange;
-    },
-
-    set onhashchange(val) {
-      this.location._hashChange = val;
-    }
-  };
-  get nativeWindow() {
-    return this._window;
-  }
-}
-
-let component: AboutPageComponent;
-let fixture: ComponentFixture<AboutPageComponent>;
-
-describe('About Page', function() {
-  let windowRef: MockWindowRef;
-
-  beforeEach(() => {
-    windowRef = new MockWindowRef();
-=======
 describe('About Page', () => {
   const siteAnalyticsService = new SiteAnalyticsService(
     new WindowRef());
   beforeEach(async() => {
->>>>>>> 74ff69ce
     TestBed.configureTestingModule({
       declarations: [AboutPageComponent,
         MockTranslatePipe],
       providers: [
-<<<<<<< HEAD
-        {
-          provide: I18nLanguageCodeService,
-          useClass: MockI18nLanguageCodeService
-        },
-        UtilsService,
-=======
         { provide: SiteAnalyticsService, useValue: siteAnalyticsService },
->>>>>>> 74ff69ce
         UrlInterpolationService,
         {
           provide: WindowRef,
