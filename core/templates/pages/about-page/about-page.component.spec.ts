// Copyright 2020 The Oppia Authors. All Rights Reserved.
//
// Licensed under the Apache License, Version 2.0 (the "License");
// you may not use this file except in compliance with the License.
// You may obtain a copy of the License at
//
//      http://www.apache.org/licenses/LICENSE-2.0
//
// Unless required by applicable law or agreed to in writing, software
// distributed under the License is distributed on an "AS-IS" BASIS,
// WITHOUT WARRANTIES OR CONDITIONS OF ANY KIND, either express or implied.
// See the License for the specific language governing permissions and
// limitations under the License.

/**
 * @fileoverview Unit tests for the about page.
 */

import { TestBed } from '@angular/core/testing';
import { Pipe } from '@angular/core';

import { AboutPageComponent } from './about-page.component';
import { SiteAnalyticsService } from 'services/site-analytics.service';
import { TranslateService } from 'services/translate.service';
import { UrlInterpolationService } from
  'domain/utilities/url-interpolation.service';
import { WindowRef } from 'services/contextual/window-ref.service';
<<<<<<< HEAD
import { I18nLanguageCodeService } from 'services/i18n-language-code.service';
import { UtilsService } from 'services/utils.service';
=======
>>>>>>> 5a973f6b

@Pipe({name: 'translate'})
class MockTranslatePipe {
  transform(value: string, params: Object | undefined): string {
    return value;
  }
}

<<<<<<< HEAD
class MockI18nLanguageCodeService {
  codeChangeEventEmiiter = new EventEmitter<string>();
  getCurrentI18nLanguageCode() {
    return 'en';
  }

  get onI18nLanguageCodeChange() {
    return this.codeChangeEventEmiiter;
  }
}

// Mocking window object here because changing location.href causes the
// full page to reload. Page reloads raise an error in karma.
class MockWindowRef {
  _window = {
    location: {
      _hash: '',
      _hashChange: null,
      get hash() {
        return this._hash;
      },
      set hash(val) {
        this._hash = val;
        if (this._hashChange === null) {
          return;
        }
        this._hashChange();
      },
      reload: (val) => val
    },
    get onhashchange() {
      return this.location._hashChange;
    },

    set onhashchange(val) {
      this.location._hashChange = val;
    }
  };
  get nativeWindow() {
    return this._window;
  }
}

let component: AboutPageComponent;
let fixture: ComponentFixture<AboutPageComponent>;

describe('About Page', function() {
  let windowRef: MockWindowRef;

  beforeEach(() => {
    windowRef = new MockWindowRef();
=======
class MockTranslateService {
  languageCode = 'es';
  use(newLanguageCode: string): string {
    this.languageCode = newLanguageCode;
    return this.languageCode;
  }
}

describe('About Page', () => {
  const siteAnalyticsService = new SiteAnalyticsService(
    new WindowRef());
  beforeEach(async() => {
>>>>>>> 5a973f6b
    TestBed.configureTestingModule({
      declarations: [AboutPageComponent,
        MockTranslatePipe],
      providers: [
<<<<<<< HEAD
        {
          provide: I18nLanguageCodeService,
          useClass: MockI18nLanguageCodeService
        },
        UtilsService,
=======
        { provide: TranslateService, useClass: MockTranslateService },
        { provide: SiteAnalyticsService, useValue: siteAnalyticsService },
>>>>>>> 5a973f6b
        UrlInterpolationService,
        {
          provide: WindowRef,
          useValue: {
            nativeWindow: {
              location: {
                href: ''
              }
            }
          }
        }
      ]
    }).compileComponents();
    const aboutPageComponent = TestBed.createComponent(AboutPageComponent);
    component = aboutPageComponent.componentInstance;
  });
  beforeEach(angular.mock.module('oppia'));
  let component = null;

  it('should successfully instantiate the component',
    () => {
      expect(component).toBeDefined();
    });

  it('should return correct static image url when calling getStaticImageUrl',
    () => {
      expect(component.getStaticImageUrl('/path/to/image')).toBe(
        '/assets/images/path/to/image');
    });

  it('should redirect guest user to the login page when they click' +
  'create lesson button', () => {
    spyOn(
      siteAnalyticsService, 'registerCreateLessonButtonEvent')
      .and.callThrough();
    component.onClickCreateLessonButton();

    expect(siteAnalyticsService.registerCreateLessonButtonEvent)
      .toHaveBeenCalledWith();
    expect(component.windowRef.nativeWindow.location.href).toBe(
      '/creator-dashboard?mode=create');
  });

  it('should register correct event on calling onClickVisitClassroomButton',
    () => {
      spyOn(
        siteAnalyticsService, 'registerClickVisitClassroomButtonEvent')
        .and.callThrough();
      component.onClickVisitClassroomButton();

      expect(siteAnalyticsService.registerClickVisitClassroomButtonEvent)
        .toHaveBeenCalledWith();
      expect(component.windowRef.nativeWindow.location.href).toBe(
        '/learn/math');
    });

  it('should register correct event on calling onClickBrowseLibraryButton',
    () => {
      spyOn(
        siteAnalyticsService, 'registerClickBrowseLibraryButtonEvent')
        .and.callThrough();

      component.onClickBrowseLibraryButton();

      expect(siteAnalyticsService.registerClickBrowseLibraryButtonEvent)
        .toHaveBeenCalledWith();
      expect(component.windowRef.nativeWindow.location.href)
        .toBe('/community-library');
    });
});<|MERGE_RESOLUTION|>--- conflicted
+++ resolved
@@ -21,15 +21,9 @@
 
 import { AboutPageComponent } from './about-page.component';
 import { SiteAnalyticsService } from 'services/site-analytics.service';
-import { TranslateService } from 'services/translate.service';
 import { UrlInterpolationService } from
   'domain/utilities/url-interpolation.service';
 import { WindowRef } from 'services/contextual/window-ref.service';
-<<<<<<< HEAD
-import { I18nLanguageCodeService } from 'services/i18n-language-code.service';
-import { UtilsService } from 'services/utils.service';
-=======
->>>>>>> 5a973f6b
 
 @Pipe({name: 'translate'})
 class MockTranslatePipe {
@@ -38,86 +32,15 @@
   }
 }
 
-<<<<<<< HEAD
-class MockI18nLanguageCodeService {
-  codeChangeEventEmiiter = new EventEmitter<string>();
-  getCurrentI18nLanguageCode() {
-    return 'en';
-  }
-
-  get onI18nLanguageCodeChange() {
-    return this.codeChangeEventEmiiter;
-  }
-}
-
-// Mocking window object here because changing location.href causes the
-// full page to reload. Page reloads raise an error in karma.
-class MockWindowRef {
-  _window = {
-    location: {
-      _hash: '',
-      _hashChange: null,
-      get hash() {
-        return this._hash;
-      },
-      set hash(val) {
-        this._hash = val;
-        if (this._hashChange === null) {
-          return;
-        }
-        this._hashChange();
-      },
-      reload: (val) => val
-    },
-    get onhashchange() {
-      return this.location._hashChange;
-    },
-
-    set onhashchange(val) {
-      this.location._hashChange = val;
-    }
-  };
-  get nativeWindow() {
-    return this._window;
-  }
-}
-
-let component: AboutPageComponent;
-let fixture: ComponentFixture<AboutPageComponent>;
-
-describe('About Page', function() {
-  let windowRef: MockWindowRef;
-
-  beforeEach(() => {
-    windowRef = new MockWindowRef();
-=======
-class MockTranslateService {
-  languageCode = 'es';
-  use(newLanguageCode: string): string {
-    this.languageCode = newLanguageCode;
-    return this.languageCode;
-  }
-}
-
 describe('About Page', () => {
   const siteAnalyticsService = new SiteAnalyticsService(
     new WindowRef());
   beforeEach(async() => {
->>>>>>> 5a973f6b
     TestBed.configureTestingModule({
       declarations: [AboutPageComponent,
         MockTranslatePipe],
       providers: [
-<<<<<<< HEAD
-        {
-          provide: I18nLanguageCodeService,
-          useClass: MockI18nLanguageCodeService
-        },
-        UtilsService,
-=======
-        { provide: TranslateService, useClass: MockTranslateService },
         { provide: SiteAnalyticsService, useValue: siteAnalyticsService },
->>>>>>> 5a973f6b
         UrlInterpolationService,
         {
           provide: WindowRef,
