// Copyright 2020 The Oppia Authors. All Rights Reserved.
//
// Licensed under the Apache License, Version 2.0 (the "License");
// you may not use this file except in compliance with the License.
// You may obtain a copy of the License at
//
//      http://www.apache.org/licenses/LICENSE-2.0
//
// Unless required by applicable law or agreed to in writing, software
// distributed under the License is distributed on an "AS-IS" BASIS,
// WITHOUT WARRANTIES OR CONDITIONS OF ANY KIND, either express or implied.
// See the License for the specific language governing permissions and
// limitations under the License.

/**
 * @fileoverview Unit tests for the about page.
 */

import { ComponentFixture, fakeAsync, TestBed} from '@angular/core/testing';
import { EventEmitter, NO_ERRORS_SCHEMA, Pipe, PipeTransform }
  from '@angular/core';

import { AboutPageComponent } from './about-page.component';
import { I18nLanguageCodeService } from 'services/i18n-language-code.service';
import { TranslateService } from 'services/translate.service';
import { UrlInterpolationService } from
  'domain/utilities/url-interpolation.service';
import { UtilsService } from 'services/utils.service';
import { WindowRef } from 'services/contextual/window-ref.service';

@Pipe({name: 'translate'})
class MockTranslatePipe {
  transform(value: string, params: Object | undefined):string {
    return value;
  }
}

class MockTranslateService {
  languageCode = 'es';
  use(newLanguageCode: string): string {
    this.languageCode = newLanguageCode;
    return this.languageCode;
  }
}

class MockI18nLanguageCodeService {
  codeChangeEventEmiiter = new EventEmitter<string>();
  getCurrentI18nLanguageCode() {
    return 'en';
  }

  get onI18nLanguageCodeChange() {
    return this.codeChangeEventEmiiter;
  }
}

// Mocking window object here because changing location.href causes the
// full page to reload. Page reloads raise an error in karma.
class MockWindowRef {
  _window = {
    location: {
      _hash: '',
      _hashChange: null,
      get hash() {
        return this._hash;
      },
      set hash(val) {
        this._hash = val;
        if (this._hashChange === null) {
          return;
        }
        this._hashChange();
      },
      reload: (val) => val
    },
    get onhashchange() {
      return this.location._hashChange;
    },

    set onhashchange(val) {
      this.location._hashChange = val;
    }
  };
  get nativeWindow() {
    return this._window;
  }
}

let component: AboutPageComponent;
let fixture: ComponentFixture<AboutPageComponent>;

describe('About Page', function() {
<<<<<<< HEAD
  let i18n = null;
  let translate = null;
  let windowRef: MockWindowRef;

  beforeEach(() => {
    windowRef = new MockWindowRef();
    TestBed.configureTestingModule({
      declarations: [AboutPageComponent, MockTranslatePipe],
      providers: [
        {
          provide: I18nLanguageCodeService,
          useClass: MockI18nLanguageCodeService
        },
        { provide: TranslateService, useClass: MockTranslateService },
        UtilsService,
        UrlInterpolationService,
        { provide: WindowRef, useValue: windowRef }
      ],
      schemas: [NO_ERRORS_SCHEMA]
    }).compileComponents();
    translate = TestBed.get(TranslateService);
    i18n = TestBed.get(I18nLanguageCodeService);
    fixture = TestBed.createComponent(AboutPageComponent);
    component = fixture.componentInstance;
=======
  var ctrl = null;
  var windowRef = new WindowRef();
  var credits = [];

  beforeEach(angular.mock.module('oppia'));
  beforeEach(angular.mock.module('oppia', function($provide) {
    $provide.value('WindowRef', windowRef);
  }));
  beforeEach(angular.mock.inject(function($componentController) {
    ctrl = $componentController('aboutPage');
  }));
  beforeEach(angular.mock.inject(function($injector) {
    credits = $injector.get('CREDITS_CONSTANTS');
  }));

  afterEach(function() {
    // onhashchange and location.hash are reassigned because it shares
    // same memory reference to all test blocks and the controller itself
    // because $provide.value of WindowRef refers to windowRef as well.
    // Once location.hash or onhashchange is set in the controller,
    // the value will be only available in the test block itself, not affecting
    // others test block.
    windowRef.nativeWindow.onhashchange = null;
    windowRef.nativeWindow.location.hash = '';
>>>>>>> 6253f519
  });

  it('should click on about tab', () => {
    component.ngOnInit();
    expect(component.activeTabName).toBe('about');

    component.onTabClick('about');

    expect(windowRef.nativeWindow.location.hash).toBe('#about');
    expect(component.activeTabName).toBe('about');
  });

  it('should click on license tab', fakeAsync(() => {
    component.ngOnInit();
    expect(component.activeTabName).toBe('about');

    component.onTabClick('license');
    fixture.detectChanges();
    expect(windowRef.nativeWindow.location.hash).toBe('#license');
    expect(component.activeTabName).toBe('foundation');
  }));

  it('should click on foundation tab', () => {
    component.ngOnInit();
    expect(component.activeTabName).toBe('about');

    component.onTabClick('foundation');

    expect(windowRef.nativeWindow.location.hash).toBe('#foundation');
    expect(component.activeTabName).toBe('foundation');
  });

  it('should click on credits tab', () => {
    component.ngOnInit();
    expect(component.activeTabName).toBe('about');

    component.onTabClick('credits');


    expect(windowRef.nativeWindow.location.hash).toBe('#credits');
    expect(component.activeTabName).toBe('credits');
  });

  it('should activate about tab on init', () => {
    windowRef.nativeWindow.location.hash = '#about';

    component.ngOnInit();

    expect(windowRef.nativeWindow.location.hash).toBe('#about');
    expect(component.activeTabName).toBe('about');
  });

  it('should activate about license on init', () => {
    windowRef.nativeWindow.location.hash = '#license';

    component.ngOnInit();

    expect(windowRef.nativeWindow.location.hash).toBe('#license');
    expect(component.activeTabName).toBe('foundation');
  });

  it('should activate foundation tab on init', () => {
    windowRef.nativeWindow.location.hash = '#foundation';

    component.ngOnInit();

    expect(windowRef.nativeWindow.location.hash).toBe('#foundation');
    expect(component.activeTabName).toBe('foundation');
  });

  it('should activate credits tab on init', () => {
    windowRef.nativeWindow.location.hash = '#credits';

    component.ngOnInit();

    expect(windowRef.nativeWindow.location.hash).toBe('#credits');
    expect(component.activeTabName).toBe('credits');
  });

  it('should get static image url', () => {
    expect(component.getStaticImageUrl('/path/to/image')).toBe(
      '/assets/images/path/to/image');
  });

  it('should initialize listOfNames and aboutPageMascotImgUrl variables' +
    ' when onInit is called', () => {
    component.ngOnInit();

    expect(component.listOfNames).toBe(
      'Alex Kauffmann, Allison Barros, Amy Latten, Brett Barros,' +
      ' Crystal Kwok, Daniel Hernandez, Divya Siddarth, Ilwon Yoon,' +
      ' Jennifer Chen, John Cox, John Orr, Katie Berlent, Michael Wawszczak,' +
      ' Mike Gainer, Neil Fraser, Noah Falstein, Nupur Jain, Peter Norvig,' +
      ' Philip Guo, Piotr Mitros, Rachel Chen, Rahim Nathwani, Robyn Choo,' +
      ' Tricia Ngoon, Vikrant Nanda, Vinamrata Singal & Yarin Feigenbaum');
    expect(component.aboutPageMascotImgUrl).toBe(
      '/assets/images/general/about_page_mascot.png');
  });

<<<<<<< HEAD
  it ('should receive code changes from I18n-language-code-service', fakeAsync(
    () => {
      component.ngOnInit();

      i18n.codeChangeEventEmiiter.emit('en');
      fixture.detectChanges();
      expect(translate.languageCode).toBe('en');
    }));
=======
  it('should obtain developer names with a letter', function() {
    var namesWithV = credits.filter(
      (credit) => credit.startsWith('V')).sort();
    expect(ctrl.getCredits('V')).toEqual(namesWithV);
    expect(ctrl.getCredits('8')).toEqual([]);
  });
>>>>>>> 6253f519
});<|MERGE_RESOLUTION|>--- conflicted
+++ resolved
@@ -21,12 +21,13 @@
   from '@angular/core';
 
 import { AboutPageComponent } from './about-page.component';
+import { AboutPageConstants } from './about-page.constants';
+import { UrlInterpolationService } from
+  'domain/utilities/url-interpolation.service';
+import { WindowRef } from 'services/contextual/window-ref.service';
 import { I18nLanguageCodeService } from 'services/i18n-language-code.service';
 import { TranslateService } from 'services/translate.service';
-import { UrlInterpolationService } from
-  'domain/utilities/url-interpolation.service';
 import { UtilsService } from 'services/utils.service';
-import { WindowRef } from 'services/contextual/window-ref.service';
 
 @Pipe({name: 'translate'})
 class MockTranslatePipe {
@@ -90,7 +91,6 @@
 let fixture: ComponentFixture<AboutPageComponent>;
 
 describe('About Page', function() {
-<<<<<<< HEAD
   let i18n = null;
   let translate = null;
   let windowRef: MockWindowRef;
@@ -115,32 +115,6 @@
     i18n = TestBed.get(I18nLanguageCodeService);
     fixture = TestBed.createComponent(AboutPageComponent);
     component = fixture.componentInstance;
-=======
-  var ctrl = null;
-  var windowRef = new WindowRef();
-  var credits = [];
-
-  beforeEach(angular.mock.module('oppia'));
-  beforeEach(angular.mock.module('oppia', function($provide) {
-    $provide.value('WindowRef', windowRef);
-  }));
-  beforeEach(angular.mock.inject(function($componentController) {
-    ctrl = $componentController('aboutPage');
-  }));
-  beforeEach(angular.mock.inject(function($injector) {
-    credits = $injector.get('CREDITS_CONSTANTS');
-  }));
-
-  afterEach(function() {
-    // onhashchange and location.hash are reassigned because it shares
-    // same memory reference to all test blocks and the controller itself
-    // because $provide.value of WindowRef refers to windowRef as well.
-    // Once location.hash or onhashchange is set in the controller,
-    // the value will be only available in the test block itself, not affecting
-    // others test block.
-    windowRef.nativeWindow.onhashchange = null;
-    windowRef.nativeWindow.location.hash = '';
->>>>>>> 6253f519
   });
 
   it('should click on about tab', () => {
@@ -240,7 +214,7 @@
       '/assets/images/general/about_page_mascot.png');
   });
 
-<<<<<<< HEAD
+
   it ('should receive code changes from I18n-language-code-service', fakeAsync(
     () => {
       component.ngOnInit();
@@ -249,12 +223,11 @@
       fixture.detectChanges();
       expect(translate.languageCode).toBe('en');
     }));
-=======
-  it('should obtain developer names with a letter', function() {
-    var namesWithV = credits.filter(
+
+  it('should obtain developer names with a letter', () => {
+    const namesWithV = AboutPageConstants.CREDITS_CONSTANTS.filter(
       (credit) => credit.startsWith('V')).sort();
-    expect(ctrl.getCredits('V')).toEqual(namesWithV);
-    expect(ctrl.getCredits('8')).toEqual([]);
-  });
->>>>>>> 6253f519
+    expect(component.getCredits('V')).toEqual(namesWithV);
+    expect(component.getCredits('8')).toEqual([]);
+  });
 });