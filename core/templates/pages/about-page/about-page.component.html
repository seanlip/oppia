--- conflicted
+++ resolved
@@ -129,12 +129,8 @@
       </div>
       <div class="oppia-about-platform-button-container">
         <oppia-primary-button
-<<<<<<< HEAD
-          buttonHref="/learn/math"
+          buttonHref="/learn"
           (onClickPrimaryButton)="onClickExploreLessonsButton()"
-=======
-          buttonHref="/learn"
->>>>>>> bb407e32
           [customClasses]="['oppia-about-platform-button', 'oppia-about-platform-subtext']"
           buttonText="{{ 'I18N_ACTION_EXPLORE_LESSONS' | translate }}">
         </oppia-primary-button>
