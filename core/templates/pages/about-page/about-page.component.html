--- conflicted
+++ resolved
@@ -103,19 +103,12 @@
             <p [innerHTML]="'I18N_ABOUT_PAGE_CREDITS_TAB_TEXT' | translate">
             </p>
             <div class="oppia-about-credits-letter-groups three-col">
-<<<<<<< HEAD
-              <span ng-repeat-start="item in $ctrl.allCredits"><[item.letter]></span>
-              <ul ng-repeat-end>
-                <li ng-repeat="credit in item.credits"><[credit]></li>
-              </ul>
-=======
               <div *ngFor="let credit of allCredits">
                 <span>{{ credit.letter }}</span>
                 <ul>
                   <li *ngFor="let name of credit.names">{{ name }}</li>
                 </ul>
               </div>
->>>>>>> d2fa593c
             </div>
             <p [innerHTML]="'I18N_ABOUT_PAGE_CREDITS_TAB_TEXT_BOTTOM' | translate :{listOfNames: listOfNames}">
             </p>
