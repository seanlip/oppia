--- conflicted
+++ resolved
@@ -16,10 +16,9 @@
  * @fileoverview Component for the Oppia 'edit preferences' page.
  */
 
-<<<<<<< HEAD
-import { Component, ViewChild, ElementRef } from '@angular/core';
-import { downgradeComponent } from '@angular/upgrade/static';
-import { NgbModal } from '@ng-bootstrap/ng-bootstrap';
+import {Component, ViewChild, ElementRef} from '@angular/core';
+import {downgradeComponent} from '@angular/upgrade/static';
+import {NgbModal} from '@ng-bootstrap/ng-bootstrap';
 
 import { AppConstants } from 'app.constants';
 import { LanguageIdAndText, LanguageUtilService } from 'domain/utilities/language-util.service';
@@ -34,36 +33,8 @@
 import { UserService } from 'services/user.service';
 import { WindowRef } from 'services/contextual/window-ref.service';
 
-import { EditProfilePictureModalComponent } from './modal-templates/edit-profile-picture-modal.component';
-import { AssetsBackendApiService } from 'services/assets-backend-api.service';
-=======
-import {Component, ViewChild, ElementRef} from '@angular/core';
-import {downgradeComponent} from '@angular/upgrade/static';
-import {NgbModal} from '@ng-bootstrap/ng-bootstrap';
-
-import {AppConstants} from 'app.constants';
-import {
-  LanguageIdAndText,
-  LanguageUtilService,
-} from 'domain/utilities/language-util.service';
-import {UrlInterpolationService} from 'domain/utilities/url-interpolation.service';
-import {AlertsService} from 'services/alerts.service';
-import {I18nLanguageCodeService} from 'services/i18n-language-code.service';
-import {ImageLocalStorageService} from 'services/image-local-storage.service';
-import {ImageUploadHelperService} from 'services/image-upload-helper.service';
-import {LoaderService} from 'services/loader.service';
-import {PreventPageUnloadEventService} from 'services/prevent-page-unload-event.service';
-import {
-  EmailPreferencesBackendDict,
-  SubscriptionSummary,
-  UserBackendApiService,
-} from 'services/user-backend-api.service';
-import {UserService} from 'services/user.service';
-import {WindowRef} from 'services/contextual/window-ref.service';
-
 import {EditProfilePictureModalComponent} from './modal-templates/edit-profile-picture-modal.component';
 import {AssetsBackendApiService} from 'services/assets-backend-api.service';
->>>>>>> 8a4fa12a
 require('cropperjs/dist/cropper.min.css');
 
 import './preferences-page.component.css';
@@ -142,79 +113,6 @@
     return this.urlInterpolationService.getStaticImageUrl(imagePath);
   }
 
-<<<<<<< HEAD
-=======
-  private _saveDataItem(
-    updateType: string,
-    data: string | string[] | EmailPreferencesBackendDict
-  ): void {
-    this.preventPageUnloadEventService.addListener();
-    this.userBackendApiService
-      .updatePreferencesDataAsync(updateType, data)
-      .then(returnData => {
-        this.preventPageUnloadEventService.removeListener();
-        if (returnData.bulk_email_signup_message_should_be_shown) {
-          this.canReceiveEmailUpdates = false;
-          this.showEmailSignupLink = true;
-        } else {
-          this.alertsService.addInfoMessage('Saved!', 1000);
-        }
-      });
-  }
-
-  saveUserBio(userBio: string): void {
-    this._saveDataItem('user_bio', userBio);
-  }
-
-  registerBioChanged(): void {
-    this.preventPageUnloadEventService.addListener();
-  }
-
-  onSubjectInterestsSelectionChange(subjectInterests: string): void {
-    this.alertsService.clearWarnings();
-    this.subjectInterestsChangeAtLeastOnce = true;
-    this._saveDataItem('subject_interests', subjectInterests);
-  }
-
-  savePreferredSiteLanguageCodes(preferredSiteLanguageCode: string): void {
-    this.i18nLanguageCodeService.setI18nLanguageCode(preferredSiteLanguageCode);
-    this._saveDataItem(
-      'preferred_site_language_code',
-      preferredSiteLanguageCode
-    );
-  }
-
-  savePreferredAudioLanguageCode(preferredAudioLanguageCode: string): void {
-    this._saveDataItem(
-      'preferred_audio_language_code',
-      preferredAudioLanguageCode
-    );
-  }
-
-  saveEmailPreferences(
-    canReceiveEmailUpdates: boolean,
-    canReceiveEditorRoleEmail: boolean,
-    canReceiveFeedbackMessageEmail: boolean,
-    canReceiveSubscriptionEmail: boolean
-  ): void {
-    let data: EmailPreferencesBackendDict = {
-      can_receive_email_updates: canReceiveEmailUpdates,
-      can_receive_editor_role_email: canReceiveEditorRoleEmail,
-      can_receive_feedback_message_email: canReceiveFeedbackMessageEmail,
-      can_receive_subscription_email: canReceiveSubscriptionEmail,
-    };
-    this._saveDataItem('email_preferences', data);
-  }
-
-  savePreferredLanguageCodes(preferredLanguageCodes: string[]): void {
-    this._saveDataItem('preferred_language_codes', preferredLanguageCodes);
-  }
-
-  saveDefaultDashboard(defaultDashboard: string): void {
-    this._saveDataItem('default_dashboard', defaultDashboard);
-  }
-
->>>>>>> 8a4fa12a
   showUsernamePopover(creatorUsername: string): string {
     // The popover on the subscription card is only shown if the length
     // of the creator username is greater than 10 and the user hovers
@@ -271,7 +169,6 @@
       backdrop: 'static',
     });
 
-<<<<<<< HEAD
     modalRef.result.then((newProfilePictureDataUrl) => {
       if (newProfilePictureDataUrl) {
         this.updateAndMarkProfileImageAsChanged(newProfilePictureDataUrl);
@@ -281,18 +178,6 @@
       // This callback is triggered when the Cancel button is clicked.
       // No further action is needed.
     });
-=======
-    modalRef.result.then(
-      newProfilePictureDataUrl => {
-        this.saveProfileImage(newProfilePictureDataUrl);
-      },
-      () => {
-        // Note to developers:
-        // This callback is triggered when the Cancel button is clicked.
-        // No further action is needed.
-      }
-    );
->>>>>>> 8a4fa12a
   }
 
   handleTabForFirstRadio(event: KeyboardEvent): void {
@@ -332,26 +217,6 @@
   ngOnInit(): void {
     this.loaderService.showLoadingScreen('Loading');
     let userInfoPromise = this.userService.getUserInfoAsync();
-<<<<<<< HEAD
-=======
-    userInfoPromise.then(userInfo => {
-      this.username = userInfo.getUsername();
-      this.email = userInfo.getEmail();
-      if (this.username !== null) {
-        [this.profilePicturePngDataUrl, this.profilePictureWebpDataUrl] =
-          this.userService.getProfileImageDataUrl(this.username);
-      } else {
-        this.profilePictureWebpDataUrl =
-          this.urlInterpolationService.getStaticImageUrl(
-            AppConstants.DEFAULT_PROFILE_IMAGE_WEBP_PATH
-          );
-        this.profilePicturePngDataUrl =
-          this.urlInterpolationService.getStaticImageUrl(
-            AppConstants.DEFAULT_PROFILE_IMAGE_PNG_PATH
-          );
-      }
-    });
->>>>>>> 8a4fa12a
 
     this.AUDIO_LANGUAGE_CHOICES = AppConstants.SUPPORTED_AUDIO_LANGUAGES.map(
       languageItem => {
@@ -365,24 +230,6 @@
     this.hasPageLoaded = false;
 
     let preferencesPromise = this.userBackendApiService.getPreferencesAsync();
-<<<<<<< HEAD
-=======
-    preferencesPromise.then(data => {
-      this.userBio = data.user_bio;
-      this.subjectInterests = data.subject_interests;
-      this.preferredLanguageCodes = data.preferred_language_codes;
-      this.defaultDashboard = data.default_dashboard;
-      this.canReceiveEmailUpdates = data.can_receive_email_updates;
-      this.canReceiveEditorRoleEmail = data.can_receive_editor_role_email;
-      this.canReceiveSubscriptionEmail = data.can_receive_subscription_email;
-      this.canReceiveFeedbackMessageEmail =
-        data.can_receive_feedback_message_email;
-      this.preferredSiteLanguageCode = data.preferred_site_language_code;
-      this.preferredAudioLanguageCode = data.preferred_audio_language_code;
-      this.subscriptionList = data.subscription_list;
-      this.hasPageLoaded = true;
-    });
->>>>>>> 8a4fa12a
 
     Promise.all([userInfoPromise, preferencesPromise])
       .then(([userInfo, preferencesData]) => {
