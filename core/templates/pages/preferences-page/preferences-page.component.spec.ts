--- conflicted
+++ resolved
@@ -16,7 +16,6 @@
  * @fileoverview Unit tests for the Preferences page.
  */
 
-<<<<<<< HEAD
 import { NO_ERRORS_SCHEMA, Pipe, ElementRef } from '@angular/core';
 import { FormGroup } from '@angular/forms';
 import { ComponentFixture, fakeAsync, TestBed, tick, waitForAsync } from '@angular/core/testing';
@@ -37,44 +36,6 @@
   '@angular/common/http/testing';
 import { AssetsBackendApiService } from 'services/assets-backend-api.service';
 import { ImageUploadHelperService } from '../../services/image-upload-helper.service';
-=======
-import {NO_ERRORS_SCHEMA, Pipe, ElementRef} from '@angular/core';
-import {
-  ComponentFixture,
-  fakeAsync,
-  TestBed,
-  tick,
-  waitForAsync,
-} from '@angular/core/testing';
-import {
-  NgbModal,
-  NgbModalModule,
-  NgbModalRef,
-} from '@ng-bootstrap/ng-bootstrap';
-import {UserInfo} from 'domain/user/user-info.model';
-import {LanguageUtilService} from 'domain/utilities/language-util.service';
-import {UrlInterpolationService} from 'domain/utilities/url-interpolation.service';
-import {AlertsService} from 'services/alerts.service';
-import {WindowRef} from 'services/contextual/window-ref.service';
-import {I18nLanguageCodeService} from 'services/i18n-language-code.service';
-import {LoaderService} from 'services/loader.service';
-import {PreventPageUnloadEventService} from 'services/prevent-page-unload-event.service';
-import {
-  EmailPreferencesBackendDict,
-  PreferencesBackendDict,
-  UpdatePreferencesResponse,
-  UserBackendApiService,
-} from 'services/user-backend-api.service';
-import {UserService} from 'services/user.service';
-import {MockTranslatePipe} from 'tests/unit-test-utils';
-import {PreferencesPageComponent} from './preferences-page.component';
-import {
-  HttpClientTestingModule,
-  HttpTestingController,
-} from '@angular/common/http/testing';
-import {AssetsBackendApiService} from 'services/assets-backend-api.service';
-import {ImageUploadHelperService} from '../../services/image-upload-helper.service';
->>>>>>> 8a4fa12a
 
 describe('Preferences Page Component', () => {
   @Pipe({name: 'truncate'})
@@ -132,17 +93,12 @@
           },
           getItem: (filename: string) => {
             return 'data:image/png;base64,JUMzJTg3JTJD';
-<<<<<<< HEAD
           }
         },
         addEventListener: (
             event: string, callback: () => void, useCapture: boolean) => {},
         removeEventListener: (
             event: string, callback: () => void, useCapture: boolean) => {},
-=======
-          },
-        },
->>>>>>> 8a4fa12a
       };
 
       get nativeWindow() {
@@ -155,14 +111,8 @@
         return Promise.resolve(preferencesData);
       }
 
-<<<<<<< HEAD
       async updateMultiplePreferencesDataAsync(
           updates: UpdatePreferenceDict[]
-=======
-      async updatePreferencesDataAsync(
-        updateType: string,
-        data: boolean | string | string[] | EmailPreferencesBackendDict
->>>>>>> 8a4fa12a
       ): Promise<UpdatePreferencesResponse> {
         return Promise.resolve({
           bulk_email_signup_message_should_be_shown: false,
@@ -262,7 +212,6 @@
       expect(componentInstance.hasPageLoaded).toBeTrue();
       expect(componentInstance.username).toEqual(username);
       expect(componentInstance.email).toEqual(userEmail);
-<<<<<<< HEAD
       expect(formValues.profilePicturePngDataUrl)
         .toEqual('profile-image-url-png');
       expect(formValues.profilePictureWebpDataUrl)
@@ -286,39 +235,6 @@
         .toEqual(preferencesData.can_receive_subscription_email);
       expect(formValues.emailPreferences.canReceiveFeedbackMessageEmail)
         .toEqual(preferencesData.can_receive_feedback_message_email);
-=======
-      expect(componentInstance.userBio).toEqual(preferencesData.user_bio);
-      expect(componentInstance.subjectInterests).toEqual(
-        preferencesData.subject_interests
-      );
-      expect(componentInstance.preferredLanguageCodes).toEqual(
-        preferencesData.preferred_language_codes
-      );
-      expect(componentInstance.profilePicturePngDataUrl).toEqual(
-        'profile-image-url-png'
-      );
-      expect(componentInstance.profilePictureWebpDataUrl).toEqual(
-        'profile-image-url-webp'
-      );
-      expect(componentInstance.defaultDashboard).toEqual(
-        preferencesData.default_dashboard
-      );
-      expect(componentInstance.canReceiveEmailUpdates).toEqual(
-        preferencesData.can_receive_email_updates
-      );
-      expect(componentInstance.canReceiveEditorRoleEmail).toEqual(
-        preferencesData.can_receive_editor_role_email
-      );
-      expect(componentInstance.canReceiveSubscriptionEmail).toEqual(
-        preferencesData.can_receive_subscription_email
-      );
-      expect(componentInstance.canReceiveFeedbackMessageEmail).toEqual(
-        preferencesData.can_receive_feedback_message_email
-      );
-      expect(componentInstance.preferredSiteLanguageCode).toEqual(
-        preferencesData.preferred_site_language_code
-      );
->>>>>>> 8a4fa12a
       expect(componentInstance.subscriptionList).toEqual(
         preferencesData.subscription_list
       );
@@ -338,28 +254,6 @@
       );
     });
 
-<<<<<<< HEAD
-    it('should set default profile pictures when username is null',
-      fakeAsync(() => {
-        let userInfo = {
-          getUsername: () => null,
-          isSuperAdmin: () => true,
-          getEmail: () => 'test_email@example.com'
-        };
-        spyOn(loaderService, 'showLoadingScreen');
-        spyOn(loaderService, 'hideLoadingScreen');
-        spyOn(userService, 'getUserInfoAsync')
-          .and.resolveTo(userInfo as UserInfo);
-
-        componentInstance.ngOnInit();
-        tick();
-        let formValues = componentInstance.preferencesForm.value;
-        expect(formValues.profilePicturePngDataUrl)
-          .toEqual('/assets/images/avatar/user_blue_150px.png');
-        expect(formValues.profilePictureWebpDataUrl)
-          .toEqual('/assets/images/avatar/user_blue_150px.webp');
-      }));
-=======
     it('should set default profile pictures when username is null', fakeAsync(() => {
       let userInfo = {
         getUsername: () => null,
@@ -372,17 +266,14 @@
         userInfo as UserInfo
       );
 
-      componentInstance.ngOnInit();
-      tick();
-
-      expect(componentInstance.profilePicturePngDataUrl).toEqual(
-        '/assets/images/avatar/user_blue_150px.png'
-      );
-      expect(componentInstance.profilePictureWebpDataUrl).toEqual(
-        '/assets/images/avatar/user_blue_150px.webp'
-      );
-    }));
->>>>>>> 8a4fa12a
+        componentInstance.ngOnInit();
+        tick();
+        let formValues = componentInstance.preferencesForm.value;
+        expect(formValues.profilePicturePngDataUrl)
+          .toEqual('/assets/images/avatar/user_blue_150px.png');
+        expect(formValues.profilePictureWebpDataUrl)
+          .toEqual('/assets/images/avatar/user_blue_150px.webp');
+      }));
 
     it('should get static image url', () => {
       let staticImageUrl = 'static_image_url';
@@ -446,13 +337,8 @@
         componentInstance.savePreferences();
         tick();
         expect(
-<<<<<<< HEAD
           componentInstance.preferencesForm.controls.subjectInterests.value)
           .toEqual(['math']);
-=======
-          i18nLanguageCodeService.setI18nLanguageCode
-        ).toHaveBeenCalledWith(code);
->>>>>>> 8a4fa12a
         expect(preventPageUnloadEventService.addListener).toHaveBeenCalled();
         expect(preventPageUnloadEventService.removeListener).toHaveBeenCalled();
         expect(alertsService.addInfoMessage).toHaveBeenCalled();
@@ -474,7 +360,6 @@
         expect(alertsService.addInfoMessage).toHaveBeenCalled();
       }));
 
-<<<<<<< HEAD
       it('should save preferred site language code', fakeAsync(() => {
         let code = 'en';
         spyOn(i18nLanguageCodeService, 'setI18nLanguageCode');
@@ -485,18 +370,6 @@
         componentInstance.preferencesForm.updateValueAndValidity();
         componentInstance.savePreferences();
         tick();
-=======
-      it('should save email preferences', fakeAsync(() => {
-        spyOn(
-          mockUserBackendApiService,
-          'updatePreferencesDataAsync'
-        ).and.returnValue(
-          Promise.resolve({
-            bulk_email_signup_message_should_be_shown: true,
-          })
-        );
-        componentInstance.saveEmailPreferences(true, true, true, true);
->>>>>>> 8a4fa12a
         tick();
         expect(
           componentInstance.preferencesForm.controls.preferredSiteLanguageCode
@@ -568,12 +441,6 @@
       spyOn(ngbModal, 'open').and.returnValue({
         result: Promise.resolve(profilePictureDataUrl),
       } as NgbModalRef);
-<<<<<<< HEAD
-=======
-      spyOn(userService, 'setProfileImageDataUrlAsync').and.returnValue(
-        Promise.resolve({bulk_email_signup_message_should_be_shown: false})
-      );
->>>>>>> 8a4fa12a
       spyOn(mockWindowRef.nativeWindow.location, 'reload');
       spyOn(userService, 'getUserInfoAsync').and
         .returnValue(Promise.resolve(new UserInfo(
@@ -591,7 +458,6 @@
       expect(mockWindowRef.nativeWindow.location.reload).toHaveBeenCalled();
     }));
 
-<<<<<<< HEAD
     it('should edit profile picture modal raise error when image is invalid',
       fakeAsync(() => {
         let error = 'Image uploaded is not valid.';
@@ -618,27 +484,6 @@
     it('should handle edit profile picture modal is canceled', fakeAsync(() => {
       spyOn(ngbModal, 'open').and.returnValue({
         result: Promise.resolve(null)
-=======
-    it('should edit profile picture modal raise error when image is invalid', fakeAsync(() => {
-      let error = 'Image uploaded is not valid.';
-      let profilePictureDataUrl = 'data:text/plain;base64,JUMzJTg3JTJD';
-      spyOn(ngbModal, 'open').and.returnValue({
-        result: Promise.resolve(profilePictureDataUrl),
-      } as NgbModalRef);
-      spyOn(
-        imageUploadHelperService,
-        'convertImageDataToImageFile'
-      ).and.returnValue(null);
-      spyOn(alertsService, 'addWarning');
-      componentInstance.showEditProfilePictureModal();
-      tick();
-      expect(alertsService.addWarning).toHaveBeenCalledWith(error);
-    }));
-
-    it('should handle edit profile picture modal is canceled', fakeAsync(() => {
-      spyOn(ngbModal, 'open').and.returnValue({
-        result: Promise.reject(),
->>>>>>> 8a4fa12a
       } as NgbModalRef);
       spyOn(userService, 'setProfileImageDataUrlAsync');
       spyOn(userService, 'getUserInfoAsync').and
@@ -697,17 +542,12 @@
     class MockWindowRef {
       nativeWindow = {
         location: {
-<<<<<<< HEAD
           reload: () => {}
         },
         addEventListener: (
             event: string, callback: () => void, useCapture: boolean) => {},
         removeEventListener: (
             event: string, callback: () => void, useCapture: boolean) => {},
-=======
-          reload: () => {},
-        },
->>>>>>> 8a4fa12a
       };
     }
 
@@ -743,17 +583,12 @@
           UserService,
           {
             provide: WindowRef,
-<<<<<<< HEAD
             useClass: MockWindowRef
           },
           {
             provide: UserBackendApiService,
             useClass: MockUserBackendApiService
           }
-=======
-            useClass: MockWindowRef,
-          },
->>>>>>> 8a4fa12a
         ],
         schemas: [NO_ERRORS_SCHEMA],
       }).compileComponents();
@@ -771,17 +606,11 @@
       spyOn(ngbModal, 'open').and.returnValue({
         result: Promise.resolve(profilePictureDataUrl),
       } as NgbModalRef);
-<<<<<<< HEAD
       spyOn(mockUserBackendApiService, 'updateMultiplePreferencesDataAsync')
         .and.returnValue(
           Promise.resolve({
             bulk_email_signup_message_should_be_shown: false
           }));
-=======
-      spyOn(userService, 'setProfileImageDataUrlAsync').and.returnValue(
-        Promise.resolve({bulk_email_signup_message_should_be_shown: false})
-      );
->>>>>>> 8a4fa12a
       spyOn(mockWindowRef.nativeWindow.location, 'reload');
       let username = 'test';
       let userEmail = 'test_email@example.com';
