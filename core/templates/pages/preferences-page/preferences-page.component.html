<background-banner></background-banner>
<div class="oppia-dashboard-container ng-scope">
  <h1 class="oppia-preferences-page-heading e2e-test-preferences-title">
      {{ 'I18N_PREFERENCES_HEADING' | translate }}
  </h1>
  <em>
    <div>
      <h2 class="oppia-preferences-page-heading-subtext">
        {{ 'I18N_PREFERENCES_HEADING_SUBTEXT' | translate }}
      </h2>
    </div>
  </em>
  <mat-card class="oppia-page-card">
    <div class="container">
      <div class="form-group row">
        <label class="col-lg-4 col-md-4 col-sm-4">
          {{ 'I18N_PREFERENCES_USERNAME' | translate }}
        </label>
        <div class="col-lg-8 col-md-8 col-sm-8">
          <a *ngIf="username"
             href="/profile/{{ username }}"
             [smartRouterLink]="'/profile/' + username">
             {{ username }}
          </a>
          <em *ngIf="!username">
            {{ 'I18N_PREFERENCES_USERNAME_NOT_SELECTED' | translate }}
          </em>
        </div>
      </div>

      <div class="form-group row">
        <label class="col-lg-4 col-md-4 col-sm-4">
          {{ 'I18N_PREFERENCES_PICTURE' | translate }}
        </label>
        <div class="col-lg-8 col-md-8 col-sm-8">
          <div class="oppia-editable-section oppia-editor-profile-picture-container"
               tabindex="0"
               title="{{ 'I18N_PREFERENCES_CHANGE_PICTURE' | translate }}">
            <div tabindex="0" class="oppia-click-to-start-editing e2e-test-photo-clickable"
                 (click)="showEditProfilePictureModal()"
                 (keydown.enter)="showEditProfilePictureModal()"
                 aria-label="Edit profile picture button">
            </div>
<<<<<<< HEAD
            <i tabindex="0" aria-label="Edit-button" (keydown.enter)="showEditProfilePictureModal()" class="fas fa-pen oppia-editor-edit-icon oppia-editor-edit-icon-pos"></i>
=======
            <i class="fas fa-pen oppia-editor-edit-icon oppia-editor-edit-icon-pos"
               tabindex="0"
               (keydown.enter)="showEditProfilePictureModal()">
            </i>
>>>>>>> 284338cd
            <img *ngIf="profilePictureDataUrl"
                 [src]="profilePictureDataUrl"
                 class="img-thumbnail e2e-test-custom-photo"
                 alt="Profile photo picture">
            <picture *ngIf="!profilePictureDataUrl">
              <source type="image/webp" [srcset]="getStaticImageUrl('/general/no_profile_picture.webp')">
              <source type="image/png" [srcset]="getStaticImageUrl('/general/no_profile_picture.png')">
              <img [src]="getStaticImageUrl('/general/no_profile_picture.png')"
                   class="img-thumbnail"
                   alt="Empty profile picture">
            </picture>
          </div>
        </div>
      </div>

      <div class="form-group row">
        <label for="label-target-user-bio" class="col-lg-4 col-md-4 col-sm-4">
          {{ 'I18N_PREFERENCES_BIO' | translate }}
        </label>
        <div class="col-lg-8 col-md-8 col-sm-8">
          <textarea id="label-target-user-bio"
                    class="oppia-bio-border e2e-test-user-bio oppia-autofocus"
                    [(ngModel)]="userBio"
                    [attr.value]="userBio"
                    (blur)="saveUserBio(userBio)"
                    (change)="registerBioChanged()"
                    rows="5"
                    maxlength="2000">
          </textarea>
          <span class="form-text oppia-form-text">
            {{ 'I18N_PREFERENCES_BIO_EXPLAIN_TEXT' | translate }}
          </span>
        </div>
      </div>
    </div>

    <div class="form-group row">
      <label class="col-lg-4 col-md-4 col-sm-4">
        {{ 'I18N_PREFERENCES_PREFERRED_DASHBOARD' | translate }}
      </label>
      <div class="col-lg-8 col-md-8 col-sm-8">
        <div class="checkbox oppia-checkbox">
          <label>
            <input type="radio" [(ngModel)]="defaultDashboard" value="{{ DASHBOARD_TYPE_CREATOR }}" (change)="saveDefaultDashboard(defaultDashboard)" class="e2e-test-creator-dashboard-radio"
                   attr.aria-label="{{ 'I18N_PREFERENCES_PREFERRED_DASHBOARD' | translate }}, {{ 'I18N_TOPNAV_CREATOR_DASHBOARD' | translate }}">
            <span>
              {{ 'I18N_TOPNAV_CREATOR_DASHBOARD' | translate }}
            </span>
          </label>
        </div>
        <div class="checkbox oppia-checkbox">
          <label>
            <input type="radio"
                   [(ngModel)]="defaultDashboard"
                   value="{{ DASHBOARD_TYPE_LEARNER }}"
                   (change)="saveDefaultDashboard(defaultDashboard)"
                   class="e2e-test-learner-dashboard-radio"
                   attr.aria-label="{{ 'I18N_PREFERENCES_PREFERRED_DASHBOARD' | translate }}, {{ 'I18N_TOPNAV_LEARNER_DASHBOARD' | translate }}">
            <span>
              {{ 'I18N_TOPNAV_LEARNER_DASHBOARD' | translate }}
            </span>
          </label>
        </div>
        <span class="form-text oppia-form-text">
          {{ 'I18N_PREFERENCES_PREFERRED_DASHBOARD_EXPLAIN' | translate }}
        </span>
      </div>
    </div>

    <div class="form-group row">
      <label for="label-target-interests-dropdown" class="col-lg-4 col-md-4 col-sm-4">
        {{ 'I18N_PREFERENCES_SUBJECT_INTERESTS' | translate }}
      </label>
      <div class="col-lg-8 col-md-8 col-sm-8">
        <div *ngIf="hasPageLoaded">
          <oppia-subject-interests [subjectInterests]="subjectInterests"
                                   (subjectInterestsChange)="onSubjectInterestsSelectionChange($event)">
          </oppia-subject-interests>
        </div>
        <span class="form-text oppia-form-text">
          {{ 'I18N_PREFERENCES_SUBJECT_INTERESTS_HELP_BLOCK' | translate }}
        </span>
      </div>
    </div>

    <div class="form-group row">
      <label class="col-lg-4 col-md-4 col-sm-4">
        {{ 'I18N_PREFERENCES_SUBSCRIBED_CREATORS' | translate }}
      </label>
      <div class="col-lg-8 col-md-8 col-sm-8">
        <span *ngIf="subscriptionList?.length === 0" class="form-text oppia-form-text">
          {{ 'I18N_PREFERENCES_NO_SUBSCRIPTIONS' | translate }}
        </span>
        <mat-grid-list *ngIf="subscriptionList?.length > 0" cols="2" rowHeight="100px">
          <mat-grid-tile *ngFor="let subscription of subscriptionList">
            <mat-card class="oppia-subscription-card oppia-subscription-list-container">
              <a class="oppia-subscription-profile-link"
                 href="/profile/{{ subscription.creator_username }}"
                 [smartRouterLink]="'/profile/' + subscription.creator_username"
                 rel="noopener"
                 target="_blank">
                <img [src]="subscription.creator_picture_data_url" class="oppia-subscription-card-profile-picture rounded-circle">
                <span class="oppia-subscription-card-summary">
                  <div class="oppia-subscription-card-summary-text-container">
                    <strong class="e2e-test-subscription-name"
                            [ngbPopover]="subscription.creator_username"
                            [triggers]="showUsernamePopover(subscription.creator_username)">
                      {{ subscription.creator_username| truncate:10 }}
                    </strong>
                  </div>
                  <div class="oppia-impact-text">
                    <span>
                      {{ 'I18N_PREFERENCES_OPPIA_IMPACT_SECTION_HEADING' | translate }}
                    </span>
                    <span>
                      {{ subscription.creator_impact || 0 }}
                    </span>
                  </div>
                </span>
              </a>
            </mat-card>
          </mat-grid-tile>
        </mat-grid-list>
      </div>
    </div>

    <div class="form-group row">
      <label class="col-lg-4 col-md-4 col-sm-4">
        {{ 'I18N_PREFERENCES_PREFERRED_EXPLORATION_LANGUAGE' | translate }}
      </label>
      <div class="col-lg-8 col-md-8 col-sm-8">
         <!--
          If the *ngIf is omitted, the select2-dropdown directive won't be
          updated after the initial page load.
         -->
        <div *ngIf="hasPageLoaded">
          <oppia-preferred-languages [preferredLanguages]="preferredLanguageCodes"
                                     [choices]="LANGUAGE_CHOICES"
                                     (preferredLanguagesChange)="savePreferredLanguageCodes($event)">
          </oppia-preferred-languages>
        </div>
        <span class="form-text oppia-form-text">
          {{ 'I18N_PREFERENCES_PREFERRED_EXPLORATION_LANGUAGE_EXPLAIN' | translate }}
        </span>
      </div>
    </div>

    <div class="form-group row">
      <label class="col-lg-4 col-md-4 col-sm-4">
        {{ 'I18N_PREFERENCES_PREFERRED_SITE_LANGUAGE' | translate }}
      </label>
      <div class="col-lg-8 col-md-8 col-sm-8">
        <!--
           If the *ngIf is omitted, the select2-dropdown directive won't be
           updated after the initial page load.
        -->
        <div *ngIf="hasPageLoaded">
          <oppia-preferred-language-selector [choices]="SITE_LANGUAGE_CHOICES"
                                             entity="{{ 'I18N_PREFERENCES_SITE_LANGUAGE_LABEL' | translate }}"
                                             [preferredLanguageCode]="preferredSiteLanguageCode"
                                             (preferredLanguageCodeChange)="savePreferredSiteLanguageCodes($event)">
          </oppia-preferred-language-selector>
        </div>
        <span class="form-text oppia-form-text">
          {{ 'I18N_PREFERENCES_PREFERRED_SITE_LANGUAGE_EXPLAIN' | translate }}
        </span>
      </div>
    </div>

    <div class="form-group row">
      <label class="col-lg-4 col-md-4 col-sm-4">
        {{ "I18N_PREFERENCES_PREFERRED_AUDIO_LANGUAGE" | translate }}
      </label>
      <div class="col-lg-8 col-md-8 col-sm-8">
        <!--
           If the *ngIf is omitted, the select2-dropdown directive won't be
           updated after the initial page load.
        -->
        <div *ngIf="hasPageLoaded">
          <oppia-preferred-language-selector [choices]="AUDIO_LANGUAGE_CHOICES"
                                             entity="{{ 'I18N_PREFERENCES_AUDIO_LANGUAGE_LABEL' | translate }}"
                                             [preferredLanguageCode]="preferredAudioLanguageCode"
                                             (preferredLanguageCodeChange)="savePreferredAudioLanguageCode($event)">
          </oppia-preferred-language-selector>
        </div>
        <span class="form-text oppia-form-text">
          {{ 'I18N_PREFERENCES_PREFERRED_AUDIO_LANGUAGE_EXPLAIN' | translate }}
        </span>
      </div>
    </div>
    <hr>
    <div role="form" class="form-group row">
      <label class="col-lg-4 col-md-4 col-sm-4">
        {{ 'I18N_PREFERENCES_EMAIL' | translate }}
      </label>
      <div class="col-lg-8 col-md-8 col-sm-8">
        {{ email }}
        <span class="help-block oppia-form-text">
          {{ 'I18N_PREFERENCES_EMAIL_EXPLAIN' | translate }}
        </span>
        <div>
          <i>
            <span class="help-block oppia-form-text">
              {{ 'I18N_PREFERENCES_EMAIL_CLARIFICATION' | translate }}
            </span>
          </i>
        </div>
      </div>
    </div>

    <div class="form-group row">
      <label class="col-lg-4 col-md-4 col-sm-4"></label>
      <div class="col-lg-8 col-md-8 col-sm-8">
        <div class="checkbox">
          <label>
            <input type="checkbox"
                   class="e2e-test-email-updates-checkbox"
                   [(ngModel)]="canReceiveEmailUpdates"
                   (change)="saveEmailPreferences(canReceiveEmailUpdates, canReceiveEditorRoleEmail, canReceiveFeedbackMessageEmail, canReceiveSubscriptionEmail)">
            <span>
              {{ 'I18N_PREFERENCES_EMAIL_RECEIVE_NEWS' | translate }}
            </span>
          </label>
          <div class="alert alert-warning" *ngIf="showEmailSignupLink">
            <span class="help-block oppia-form-text">
              {{ 'I18N_PREFERENCES_EMAIL_SIGNUP_TEXT' | translate }}
            </span>
            <a class="help-block oppia-form-text"
               [href]="emailSignupLink"
               target="_blank"
               rel="noopener">
              {{ emailSignupLink }}
            </a>
          </div>
        </div>
        <div class="checkbox">
          <label>
            <input type="checkbox"
                   class="e2e-test-editor-role-email-checkbox"
                   [(ngModel)]="canReceiveEditorRoleEmail"
                   (change)="saveEmailPreferences(canReceiveEmailUpdates, canReceiveEditorRoleEmail, canReceiveFeedbackMessageEmail, canReceiveSubscriptionEmail)">
            <span>
              {{ 'I18N_PREFERENCES_EMAIL_RECEIVE_EDIT_RIGHTS_NEWS' | translate }}
            </span>
          </label>
        </div>
        <div class="checkbox">
          <label>
            <input type="checkbox"
                   class="e2e-test-subscription-email-checkbox"
                   [(ngModel)]="canReceiveSubscriptionEmail"
                   (change)="saveEmailPreferences(canReceiveEmailUpdates, canReceiveEditorRoleEmail, canReceiveFeedbackMessageEmail, canReceiveSubscriptionEmail)">
            <span>
              {{ 'I18N_PREFERENCES_EMAIL_RECEIVE_SUBSCRIPTION_NEWS' | translate }}
            </span>
          </label>
        </div>
        <div class="checkbox">
          <label>
            <input type="checkbox"
                   class="e2e-test-feedback-message-email-checkbox"
                   [(ngModel)]="canReceiveFeedbackMessageEmail"
                   (change)="saveEmailPreferences(canReceiveEmailUpdates, canReceiveEditorRoleEmail, canReceiveFeedbackMessageEmail, canReceiveSubscriptionEmail)">
            <span>
              {{ 'I18N_PREFERENCES_EMAIL_RECEIVE_FEEDBACK_NEWS' | translate }}
            </span>
          </label>
        </div>
      </div>
    </div>

    <hr>

    <div role="form" class="form-group row">
      <label class="col-lg-4 col-md-4 col-sm-4">
        {{ 'I18N_DELETE_ACCOUNT_PAGE_HEADING' | translate }}
      </label>
      <div class="col-lg-8 col-md-8 col-sm-8">
        <a href="/delete-account" [smartRouterLink]="'/' + PAGES_REGISTERED_WITH_FRONTEND.DELETE_ACCOUNT.ROUTE">
          <button type="button" class="btn btn-danger e2e-test-delete-account-button">
            {{ 'I18N_DELETE_ACCOUNT_PAGE_HEADING' | translate }}
          </button>
        </a>
        <span class="form-text oppia-form-text">
          {{ 'I18N_DELETE_ACCOUNT_PAGE_REDIRECT_INFO' | translate }}
        </span>
      </div>
    </div>

    <hr>

    <div role="form" class="form-group row">
      <label class="col-lg-4 col-md-4 col-sm-4 text-capitalize">
        {{ 'I18N_PREFERENCES_EXPORT_ACCOUNT' | translate }}
      </label>
      <div class="col-lg-8 col-md-8 col-sm-8" *ngIf="!exportingData">
        <a href="/export-account-handler">
          <button type="button"
                  class="btn btn-primary e2e-test-export-account-button"
                  title="Export account"
                  (click)="handleExportDataClick()">
                  {{ 'I18N_PREFERENCES_EXPORT_ACCOUNT' | translate }}
          </button>
        </a>
        <span class="form-text oppia-form-text">
          {{ 'I18N_PREFERENCES_EXPORT_ACCOUNT_INFO_TEXT' | translate }}
        </span>
      </div>
      <div class="col-lg-8 col-md-8 col-sm-8" *ngIf="exportingData">
        <span class="form-text oppia-form-text">
          {{ 'I18N_PREFERENCES_EXPORT_ACCOUNT_WARNING_TEXT' | translate }} <a href="mailto:support@oppia.org">support@oppia.org</a>.
        </span>
      </div>
    </div>

  </mat-card>
</div><|MERGE_RESOLUTION|>--- conflicted
+++ resolved
@@ -41,14 +41,11 @@
                  (keydown.enter)="showEditProfilePictureModal()"
                  aria-label="Edit profile picture button">
             </div>
-<<<<<<< HEAD
             <i tabindex="0" aria-label="Edit-button" (keydown.enter)="showEditProfilePictureModal()" class="fas fa-pen oppia-editor-edit-icon oppia-editor-edit-icon-pos"></i>
-=======
             <i class="fas fa-pen oppia-editor-edit-icon oppia-editor-edit-icon-pos"
                tabindex="0"
                (keydown.enter)="showEditProfilePictureModal()">
             </i>
->>>>>>> 284338cd
             <img *ngIf="profilePictureDataUrl"
                  [src]="profilePictureDataUrl"
                  class="img-thumbnail e2e-test-custom-photo"
