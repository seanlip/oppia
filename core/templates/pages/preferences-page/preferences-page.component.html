<background-banner></background-banner>
<div class="oppia-dashboard-container ng-scope">
  <h2 class="oppia-preferences-page-heading e2e-test-preferences-title">
      {{ 'I18N_PREFERENCES_HEADING' | translate }}
  </h2>
  <em>
    <div class="oppia-preferences-page-heading-subtext">
      {{ 'I18N_PREFERENCES_HEADING_SUBTEXT' | translate }}
    </div>
  </em>
  <mat-card class="oppia-page-card">
    <div class="container">
      <div class="form-group row">
        <label class="col-lg-4 col-md-4 col-sm-4">
          {{ 'I18N_PREFERENCES_USERNAME' | translate }}
        </label>
        <div class="col-lg-8 col-md-8 col-sm-8">
          <a *ngIf="username"
             href="/profile/{{ username }}"
             [smartRouterLink]="'/profile/' + username">
             {{ username }}
          </a>
          <em *ngIf="!username">
            {{ 'I18N_PREFERENCES_USERNAME_NOT_SELECTED' | translate }}
          </em>
        </div>
      </div>

      <div class="form-group row">
        <label class="col-lg-4 col-md-4 col-sm-4">
          {{ 'I18N_PREFERENCES_PICTURE' | translate }}
        </label>
        <div class="col-lg-8 col-md-8 col-sm-8">
          <div class="oppia-editable-section oppia-profile-picture-container"
               title="{{ 'I18N_PREFERENCES_CHANGE_PICTURE' | translate }}">
            <div class="oppia-click-to-start-editing e2e-test-photo-clickable"
                 (click)="showEditProfilePictureModal()"
                 aria-label="Edit profile picture button">
            </div>
            <i class="material-icons oppia-editor-edit-icon oppia-editor-edit-icon-pos">&#xE254;</i>
            <img *ngIf="profilePictureDataUrl"
                 [src]="profilePictureDataUrl"
                 class="img-thumbnail e2e-test-custom-photo"
                 alt="Profile photo picture">
            <picture *ngIf="!profilePictureDataUrl">
              <source type="image/webp" [srcset]="getStaticImageUrl('/general/no_profile_picture.webp')">
              <source type="image/png" [srcset]="getStaticImageUrl('/general/no_profile_picture.png')">
              <img [src]="getStaticImageUrl('/general/no_profile_picture.png')"
                   class="img-thumbnail"
                   alt="Empty profile picture">
            </picture>
          </div>
        </div>
      </div>

      <div class="form-group row">
        <label for="label-target-user-bio" class="col-lg-4 col-md-4 col-sm-4">
          {{ 'I18N_PREFERENCES_BIO' | translate }}
        </label>
        <div class="col-lg-8 col-md-8 col-sm-8">
          <textarea id="label-target-user-bio"
                    class="oppia-bio-border e2e-test-user-bio oppia-autofocus"
                    [(ngModel)]="userBio"
                    [attr.value]="userBio"
                    (blur)="saveUserBio(userBio)"
                    (change)="registerBioChanged()"
                    rows="5"
                    maxlength="2000">
          </textarea>
          <span class="form-text oppia-form-text">
            {{ 'I18N_PREFERENCES_BIO_EXPLAIN_TEXT' | translate }}
          </span>
        </div>
      </div>
    </div>

    <div class="form-group row">
      <label class="col-lg-4 col-md-4 col-sm-4">
        {{ 'I18N_PREFERENCES_PREFERRED_DASHBOARD' | translate }}
      </label>
      <div class="col-lg-8 col-md-8 col-sm-8">
        <div class="checkbox oppia-checkbox">
          <label>
            <input type="radio" [(ngModel)]="defaultDashboard" value="{{ DASHBOARD_TYPE_CREATOR }}" (change)="saveDefaultDashboard(defaultDashboard)" class="e2e-test-creator-dashboard-radio"
                   attr.aria-label="{{ 'I18N_PREFERENCES_PREFERRED_DASHBOARD' | translate }}, {{ 'I18N_TOPNAV_CREATOR_DASHBOARD' | translate }}">
            <span>
              {{ 'I18N_TOPNAV_CREATOR_DASHBOARD' | translate }}
            </span>
          </label>
        </div>
        <div class="checkbox oppia-checkbox">
          <label>
            <input type="radio"
                   [(ngModel)]="defaultDashboard"
                   value="{{ DASHBOARD_TYPE_LEARNER }}"
                   (change)="saveDefaultDashboard(defaultDashboard)"
                   class="e2e-test-learner-dashboard-radio"
                   attr.aria-label="{{ 'I18N_PREFERENCES_PREFERRED_DASHBOARD' | translate }}, {{ 'I18N_TOPNAV_LEARNER_DASHBOARD' | translate }}">
            <span>
              {{ 'I18N_TOPNAV_LEARNER_DASHBOARD' | translate }}
            </span>
          </label>
        </div>
        <span class="form-text oppia-form-text">
          {{ 'I18N_PREFERENCES_PREFERRED_DASHBOARD_EXPLAIN' | translate }}
        </span>
      </div>
    </div>

    <div class="form-group row">
      <label for="label-target-interests-dropdown" class="col-lg-4 col-md-4 col-sm-4">
        {{ 'I18N_PREFERENCES_SUBJECT_INTERESTS' | translate }}
      </label>
      <div class="col-lg-8 col-md-8 col-sm-8">
        <div *ngIf="hasPageLoaded">
          <oppia-subject-interests [subjectInterests]="subjectInterests"
                                   (subjectInterestsChange)="onSubjectInterestsSelectionChange($event)">
          </oppia-subject-interests>
        </div>
        <span class="form-text oppia-form-text">
          {{ 'I18N_PREFERENCES_SUBJECT_INTERESTS_HELP_BLOCK' | translate }}
        </span>
      </div>
    </div>

    <div class="form-group row">
      <label class="col-lg-4 col-md-4 col-sm-4">
        {{ 'I18N_PREFERENCES_SUBSCRIBED_CREATORS' | translate }}
      </label>
      <div class="col-lg-8 col-md-8 col-sm-8">
        <span *ngIf="subscriptionList?.length === 0" class="form-text oppia-form-text">
          {{ 'I18N_PREFERENCES_NO_SUBSCRIPTIONS' | translate }}
        </span>
        <mat-grid-list *ngIf="subscriptionList?.length > 0" cols="2" rowHeight="100px">
          <mat-grid-tile *ngFor="let subscription of subscriptionList">
            <mat-card class="oppia-subscription-card oppia-subscription-list-container">
              <a class="oppia-subscription-profile-link"
                 href="/profile/{{ subscription.creator_username }}"
                 [smartRouterLink]="'/profile/' + subscription.creator_username"
                 rel="noopener"
                 target="_blank">
                <img [src]="subscription.creator_picture_data_url" class="oppia-subscription-card-profile-picture rounded-circle">
                <span class="oppia-subscription-card-summary">
                  <div class="oppia-subscription-card-summary-text-container">
                    <strong class="e2e-test-subscription-name"
                            [ngbPopover]="subscription.creator_username"
                            [triggers]="showUsernamePopover(subscription.creator_username)">
                      {{ subscription.creator_username| truncate:10 }}
                    </strong>
                  </div>
                  <div class="oppia-impact-text">
                    <span>
                      {{ 'I18N_PREFERENCES_OPPIA_IMPACT_SECTION_HEADING' | translate }}
                    </span>
                    <span>
                      {{ subscription.creator_impact || 0 }}
                    </span>
                  </div>
                </span>
              </a>
            </mat-card>
          </mat-grid-tile>
        </mat-grid-list>
      </div>
    </div>

    <div class="form-group row">
      <label class="col-lg-4 col-md-4 col-sm-4">
        {{ 'I18N_PREFERENCES_PREFERRED_EXPLORATION_LANGUAGE' | translate }}
      </label>
      <div class="col-lg-8 col-md-8 col-sm-8">
         <!--
          If the *ngIf is omitted, the select2-dropdown directive won't be
          updated after the initial page load.
         -->
        <div *ngIf="hasPageLoaded">
          <oppia-preferred-languages [preferredLanguages]="preferredLanguageCodes"
                                     [choices]="LANGUAGE_CHOICES"
                                     (preferredLanguagesChange)="savePreferredLanguageCodes($event)">
          </oppia-preferred-languages>
        </div>
        <span class="form-text oppia-form-text">
          {{ 'I18N_PREFERENCES_PREFERRED_EXPLORATION_LANGUAGE_EXPLAIN' | translate }}
        </span>
      </div>
    </div>

    <div class="form-group row">
      <label class="col-lg-4 col-md-4 col-sm-4">
        {{ 'I18N_PREFERENCES_PREFERRED_SITE_LANGUAGE' | translate }}
      </label>
      <div class="col-lg-8 col-md-8 col-sm-8">
        <!--
           If the *ngIf is omitted, the select2-dropdown directive won't be
           updated after the initial page load.
        -->
        <div *ngIf="hasPageLoaded">
          <oppia-preferred-language-selector [choices]="SITE_LANGUAGE_CHOICES"
                                             entity="{{ 'I18N_PREFERENCES_SITE_LANGUAGE_LABEL' | translate }}"
                                             [preferredLanguageCode]="preferredSiteLanguageCode"
                                             (preferredLanguageCodeChange)="savePreferredSiteLanguageCodes($event)">
          </oppia-preferred-language-selector>
        </div>
        <span class="form-text oppia-form-text">
          {{ 'I18N_PREFERENCES_PREFERRED_SITE_LANGUAGE_EXPLAIN' | translate }}
        </span>
      </div>
    </div>

    <div class="form-group row">
      <label class="col-lg-4 col-md-4 col-sm-4">
        {{ "I18N_PREFERENCES_PREFERRED_AUDIO_LANGUAGE" | translate }}
      </label>
      <div class="col-lg-8 col-md-8 col-sm-8">
        <!--
           If the *ngIf is omitted, the select2-dropdown directive won't be
           updated after the initial page load.
        -->
        <div *ngIf="hasPageLoaded">
          <oppia-preferred-language-selector [choices]="AUDIO_LANGUAGE_CHOICES"
                                             entity="{{ 'I18N_PREFERENCES_AUDIO_LANGUAGE_LABEL' | translate }}"
                                             [preferredLanguageCode]="preferredAudioLanguageCode"
                                             (preferredLanguageCodeChange)="savePreferredAudioLanguageCode($event)">
          </oppia-preferred-language-selector>
        </div>
        <span class="form-text oppia-form-text">
          {{ 'I18N_PREFERENCES_PREFERRED_AUDIO_LANGUAGE_EXPLAIN' | translate }}
        </span>
      </div>
    </div>
    <hr>
    <div role="form" class="form-group row">
      <label class="col-lg-4 col-md-4 col-sm-4">
        {{ 'I18N_PREFERENCES_EMAIL' | translate }}
      </label>
      <div class="col-lg-8 col-md-8 col-sm-8">
        {{ email }}
        <span class="help-block oppia-form-text">
          {{ 'I18N_PREFERENCES_EMAIL_EXPLAIN' | translate }}
        </span>
        <div>
          <i>
            <span class="help-block oppia-form-text">
              {{ 'I18N_PREFERENCES_EMAIL_CLARIFICATION' | translate }}
            </span>
          </i>
        </div>
      </div>
    </div>

    <div class="form-group row">
      <label class="col-lg-4 col-md-4 col-sm-4"></label>
      <div class="col-lg-8 col-md-8 col-sm-8">
        <div class="checkbox">
          <label>
            <input type="checkbox"
                   class="e2e-test-email-updates-checkbox"
                   [(ngModel)]="canReceiveEmailUpdates"
                   (change)="saveEmailPreferences(canReceiveEmailUpdates, canReceiveEditorRoleEmail, canReceiveFeedbackMessageEmail, canReceiveSubscriptionEmail)">
            <span>
              {{ 'I18N_PREFERENCES_EMAIL_RECEIVE_NEWS' | translate }}
            </span>
          </label>
          <div class="alert alert-warning" *ngIf="showEmailSignupLink">
            <span class="help-block oppia-form-text">
              {{ 'I18N_PREFERENCES_EMAIL_SIGNUP_TEXT' | translate }}
            </span>
            <a class="help-block oppia-form-text"
               [href]="emailSignupLink"
               target="_blank"
               rel="noopener">
              {{ emailSignupLink }}
            </a>
          </div>
        </div>
        <div class="checkbox">
          <label>
            <input type="checkbox"
                   class="e2e-test-editor-role-email-checkbox"
                   [(ngModel)]="canReceiveEditorRoleEmail"
                   (change)="saveEmailPreferences(canReceiveEmailUpdates, canReceiveEditorRoleEmail, canReceiveFeedbackMessageEmail, canReceiveSubscriptionEmail)">
            <span>
              {{ 'I18N_PREFERENCES_EMAIL_RECEIVE_EDIT_RIGHTS_NEWS' | translate }}
            </span>
          </label>
        </div>
        <div class="checkbox">
          <label>
            <input type="checkbox"
                   class="e2e-test-subscription-email-checkbox"
                   [(ngModel)]="canReceiveSubscriptionEmail"
                   (change)="saveEmailPreferences(canReceiveEmailUpdates, canReceiveEditorRoleEmail, canReceiveFeedbackMessageEmail, canReceiveSubscriptionEmail)">
            <span>
              {{ 'I18N_PREFERENCES_EMAIL_RECEIVE_SUBSCRIPTION_NEWS' | translate }}
            </span>
          </label>
        </div>
        <div class="checkbox">
          <label>
            <input type="checkbox"
                   class="e2e-test-feedback-message-email-checkbox"
                   [(ngModel)]="canReceiveFeedbackMessageEmail"
                   (change)="saveEmailPreferences(canReceiveEmailUpdates, canReceiveEditorRoleEmail, canReceiveFeedbackMessageEmail, canReceiveSubscriptionEmail)">
            <span>
              {{ 'I18N_PREFERENCES_EMAIL_RECEIVE_FEEDBACK_NEWS' | translate }}
            </span>
          </label>
        </div>
      </div>
    </div>

    <hr>

    <div role="form" class="form-group row">
      <label class="col-lg-4 col-md-4 col-sm-4">
        {{ 'I18N_DELETE_ACCOUNT_PAGE_HEADING' | translate }}
      </label>
      <div class="col-lg-8 col-md-8 col-sm-8">
<<<<<<< HEAD
        <a href="/delete-account" [routerLink]="'/' + PAGES_REGISTERED_WITH_FRONTEND.DELETE_ACCOUNT.ROUTE">
          <button type="button" class="btn btn-danger e2e-test-delete-account-button">
=======
        <a href="/delete-account" [smartRouterLink]="'/' + PAGES_REGISTERED_WITH_FRONTEND.DELETE_ACCOUNT.ROUTE">
          <button type="button" class="btn btn-danger protractor-test-delete-account-button">
>>>>>>> b082f987
            {{ 'I18N_DELETE_ACCOUNT_PAGE_HEADING' | translate }}
          </button>
        </a>
        <span class="form-text oppia-form-text">
          {{ 'I18N_DELETE_ACCOUNT_PAGE_REDIRECT_INFO' | translate }}
        </span>
      </div>
    </div>

    <hr>

    <div role="form" class="form-group row">
      <label class="col-lg-4 col-md-4 col-sm-4 text-capitalize">
        {{ 'I18N_PREFERENCES_EXPORT_ACCOUNT' | translate }}
      </label>
      <div class="col-lg-8 col-md-8 col-sm-8" *ngIf="!exportingData">
        <a href="/export-account-handler">
          <button type="button"
                  class="btn btn-primary e2e-test-export-account-button"
                  title="Export account"
                  (click)="handleExportDataClick()">
                  {{ 'I18N_PREFERENCES_EXPORT_ACCOUNT' | translate }}
          </button>
        </a>
        <span class="form-text oppia-form-text">
          {{ 'I18N_PREFERENCES_EXPORT_ACCOUNT_INFO_TEXT' | translate }}
        </span>
      </div>
      <div class="col-lg-8 col-md-8 col-sm-8" *ngIf="exportingData">
        <span class="form-text oppia-form-text">
          {{ 'I18N_PREFERENCES_EXPORT_ACCOUNT_WARNING_TEXT' | translate }} <a href="mailto:support@oppia.org">support@oppia.org</a>.
        </span>
      </div>
    </div>

  </mat-card>
</div>
<style>
  .oppia-dashboard-container .checkbox label {
    font-weight: normal;
  }
  .oppia-preferences-page-heading {
    color: #01645c;
    font-family: 'Capriola', 'Roboto', Arial, sans-serif;
    font-size: 3em;
    margin-bottom: 10px;
    margin-top: 0;
    padding-top: 45px;
    position: relative;
    text-align: center;
  }

  .oppia-preferences-page-heading-subtext {
    color: #01645c;
    font-family: 'Capriola', 'Roboto', Arial, sans-serif;
    font-size: 1.2em;
    position: relative;
    text-align: center;
  }

  .oppia-bio-border {
    border-color: rgb(156,156,156);
    border-radius: 4px;
    border-width: 0.01em;
  }

  .oppia-profile-picture-container {
    height: 150px;
    width: 150px;
  }

  .oppia-editor-edit-icon-pos {
    right: 8px;
    top: 8px;
  }

  .oppia-checkbox {
    padding-top: 0;
  }

  .oppia-subscription-card.mat-card {
    padding: 0;
  }

  .oppia-subscription-list-container {
    margin: 0 8px 0 0;
  }

  .oppia-subscription-card-summary-text-container {
    font-size: 17.5px;
    margin-bottom: 5px;
  }

  .oppia-impact-text {
    font-size: 14.5px;
  }
  .oppia-form-text {
    font-size: smaller;
  }
</style><|MERGE_RESOLUTION|>--- conflicted
+++ resolved
@@ -316,13 +316,8 @@
         {{ 'I18N_DELETE_ACCOUNT_PAGE_HEADING' | translate }}
       </label>
       <div class="col-lg-8 col-md-8 col-sm-8">
-<<<<<<< HEAD
-        <a href="/delete-account" [routerLink]="'/' + PAGES_REGISTERED_WITH_FRONTEND.DELETE_ACCOUNT.ROUTE">
+        <a href="/delete-account" [smartRouterLink]="'/' + PAGES_REGISTERED_WITH_FRONTEND.DELETE_ACCOUNT.ROUTE">
           <button type="button" class="btn btn-danger e2e-test-delete-account-button">
-=======
-        <a href="/delete-account" [smartRouterLink]="'/' + PAGES_REGISTERED_WITH_FRONTEND.DELETE_ACCOUNT.ROUTE">
-          <button type="button" class="btn btn-danger protractor-test-delete-account-button">
->>>>>>> b082f987
             {{ 'I18N_DELETE_ACCOUNT_PAGE_HEADING' | translate }}
           </button>
         </a>
