<div class="modal-header">
  <h3 translate="I18N_PREFERENCES_PROFILE_PICTURE_UPLOAD"></h3>
</div>

<div class="modal-body" style="min-height: 300px;">
  <div class="oppia-profile-image-uploader">
    <div ng-hide="uploadedImage">
      <image-uploader on-file-changed="onFileChanged">
      </image-uploader>
    </div>

    <div class="oppia-form-error" ng-if="invalidImageWarningIsShown" style="margin-top: 15px;" translate="I18N_PREFERENCES_PROFILE_PICTURE_ERROR"></div>

    <div ng-show="uploadedImage">
      <span translate="I18N_PREFERENCES_PROFILE_PICTURE_DRAG"></span>
      <div class="oppia-profile-picture-crop-area protractor-test-photo-crop" ng-show="uploadedImage">
        <button class="btn btn-secondary oppia-profile-picture-reset-button" ng-click="reset()">
          <i class="material-icons oppia-vcenter">&#xE14C;</i>
        </button>
        <img ng-if="uploadedImage" id="croppable-image" ng-src="<[uploadedImage]>">
      </div>
    </div>
  </div>
</div>

<div class="modal-footer">
  <button class="btn btn-secondary" ng-click="cancel()" translate="I18N_PREFERENCES_CANCEL_BUTTON"></button>
<<<<<<< HEAD
  <!--
    The two checks for ng-disabled are necessary. The former is needed because
    img-crop loads a default white image even when nothing is uploaded. The latter
    is needed to prevent the saving of invalid files.
  -->
  <button class="btn btn-success protractor-test-photo-upload-submit" ng-click="confirm(croppedImageDataUrl)"
          ng-disabled="!uploadedImage || !croppedImageDataUrl" translate="I18N_PREFERENCES_PROFILE_PICTURE_ADD">
=======
  <button class="btn btn-success protractor-test-photo-upload-submit" ng-click="confirm()"
          ng-disabled="!uploadedImage" translate="I18N_PREFERENCES_PROFILE_PICTURE_ADD">
>>>>>>> dfc6fe53
  </button>
</div>
<style>
  .oppia-profile-picture-crop-area {
    background: #E4E4E4;
    height: 350px;
    margin-top: 20px;
    position: relative;
    width: 500px;
    max-width: 100%;
  }
  .oppia-profile-picture-reset-button {
    position: absolute;
    right: -50px;
    top: 0;
  }
</style><|MERGE_RESOLUTION|>--- conflicted
+++ resolved
@@ -25,18 +25,8 @@
 
 <div class="modal-footer">
   <button class="btn btn-secondary" ng-click="cancel()" translate="I18N_PREFERENCES_CANCEL_BUTTON"></button>
-<<<<<<< HEAD
-  <!--
-    The two checks for ng-disabled are necessary. The former is needed because
-    img-crop loads a default white image even when nothing is uploaded. The latter
-    is needed to prevent the saving of invalid files.
-  -->
-  <button class="btn btn-success protractor-test-photo-upload-submit" ng-click="confirm(croppedImageDataUrl)"
-          ng-disabled="!uploadedImage || !croppedImageDataUrl" translate="I18N_PREFERENCES_PROFILE_PICTURE_ADD">
-=======
   <button class="btn btn-success protractor-test-photo-upload-submit" ng-click="confirm()"
           ng-disabled="!uploadedImage" translate="I18N_PREFERENCES_PROFILE_PICTURE_ADD">
->>>>>>> dfc6fe53
   </button>
 </div>
 <style>
