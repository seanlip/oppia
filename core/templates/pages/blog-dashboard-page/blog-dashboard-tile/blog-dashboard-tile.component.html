--- conflicted
+++ resolved
@@ -2,13 +2,8 @@
   <div class="blog-dashboard-tile-content">
     <mat-card-content>
       <div class="blog-dashboard-tile-header">
-<<<<<<< HEAD
-        <mat-card-title class="blog-dashboard-tile-title">{{blogPostSummary.title}}</mat-card-title>
-        <button mat-icon-button [matMenuTriggerFor]="blogCardOptions" aria-label="blog-card-options">
-=======
         <mat-card-title class="blog-dashboard-tile-title">{{ blogPostSummary.title }}</mat-card-title>
         <button mat-icon-button>
->>>>>>> 336d2b99
           <mat-icon class="align-text-bottom pl-4">more_vert</mat-icon>
         </button>
         <mat-menu #blogCardOptions="matMenu">
