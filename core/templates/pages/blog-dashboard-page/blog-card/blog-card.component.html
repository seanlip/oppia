--- conflicted
+++ resolved
@@ -1,9 +1,5 @@
 <mat-card class="blog-card">
-<<<<<<< HEAD
-  <div  mat-card-image class="blog-card-thumbnail-container">
-=======
   <div mat-card-image class="blog-card-thumbnail-container">
->>>>>>> 10b4c8fc
     <picture>
       <img mat-card-image
            class="blog-card-thumbnail"
