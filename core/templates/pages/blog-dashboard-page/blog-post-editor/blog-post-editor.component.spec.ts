--- conflicted
+++ resolved
@@ -321,11 +321,7 @@
 
     component.saveDraft();
 
-<<<<<<< HEAD
-    expect(component.saveInProgress).toBe(true);
-=======
     expect(component.saveInProgress).toBeTrue();
->>>>>>> d14feaac
     expect(component.updateBlogPostData).toHaveBeenCalledWith(false);
   });
 
