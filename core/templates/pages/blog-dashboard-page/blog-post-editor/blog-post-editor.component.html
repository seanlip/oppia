<div *ngIf="blogPostData" class="blog-post-editor row">
  <mat-card class="editor-field-card col-sm-8 ml-auto">
    <div class="blog-post-thumbnail d-flex e2e-test-photo-clickable"
         (mouseenter)="showEditImageIcon=true"
         (mouseleave)="showEditImageIcon=false"
         (click)="showuploadThumbnailModal()"
         tabindex="0"
         *ngIf="!windowIsNarrow">
      <img mat-card-image
           class="position-absolute e2e-test-custom-photo"
           *ngIf="thumbnailDataUrl"
           [src]="thumbnailDataUrl"
           [ngClass]="{'hovered-image': showEditImageIcon}"
           aria-label="Blog Post thumbnail">
      <div *ngIf="!thumbnailDataUrl" class="d-flex flex-column flex-grow-1 text-center my-auto position-relative">
        <i class="fas fa-image blog-post-no-thumbnail-icon"></i>
        <span class="mat-card-title">{{ 'I18N_BLOG_POST_EDITOR_ADD_THUMBNAIL_TEXT' | translate }}</span>
      </div>
      <div *ngIf="showEditImageIcon && thumbnailDataUrl"
           class="d-flex flex-column flex-grow-1 text-center my-auto position-relative">
        <i class="fas fa-image blog-post-no-thumbnail-icon"></i>
        <span class="mat-card-title edit-thumbnail-text">{{ 'I18N_BLOG_POST_EDITOR_EDIT_THUMBNAIL_TEXT' | translate }}</span>
      </div>
    </div>
    <div class="row preview-button-div" *ngIf="!windowIsNarrow" >
      <button mat-icon-button (click)="showPreview()" class="preview-button mr-4 e2e-test-blog-card-preview-button">
        <i class="fas fa-eye"></i>
        <h5 class="mt-2">{{ 'I18N_BLOG_POST_EDITOR_SHOW_PREVIEW_HEADING' | translate | uppercase }}</h5>
      </button>
    </div>
    <div class="blog-post-title d-flex mt-5" [ngClass]="{'flex-column': windowIsNarrow}">
      <div *ngIf="windowIsNarrow">
        <mat-card-header [ngClass]="{'flex-column': windowIsNarrow}">
          <div mat-card-avatar class="author-profile d-flex">
            <picture>
              <source type="image/webp" [srcset]="authorProfilePicWebpUrl">
              <source type="image/png" [srcset]="authorProfilePicPngUrl">
              <img mat-card-avatar [src]="authorProfilePicPngUrl"
                   class="profile-image"
                   alt="Profile image of the author of the blog post">
            </picture>
            <span class="author-username text-center general-text-format ml-4 my-auto">
              {{ authorName }}
            </span>
          </div>
          <div class="mat-card-header-text mx-0 mt-3">
            <div class="w-100">
              <mat-card-title class="general-text-format">
                {{ blogPostData.title }}
              </mat-card-title>
              <mat-card-subtitle class="sub-text general-text-format">
                {{ 'I18N_BLOG_POST_EDITOR_LAST_SAVED_PREFIX' | translate }} {{ dateTimeLastSaved }}
              </mat-card-subtitle>
            </div>
            <button mat-icon-button (click)="showPreview()" class="preview-button">
              <mat-icon class="align-self-center">remove_red_eye</mat-icon>
              <h6 class="mt-1">{{'I18N_BLOG_POST_EDITOR_SHOW_PREVIEW_HEADING' | translate | uppercase }}</h6>
            </button>
          </div>
        </mat-card-header>
        <div class="title-heading mr-2 mb-4 text-left">
          <span class="vertical-sub-align">{{ 'I18N_BLOG_POST_EDITOR_THUMBNAIL_HEADING' | translate | uppercase }}</span>
        </div>
        <div *ngIf="!uploadedImage" class="blog-post-thumbnail-image-uploader d-flex flex-column">
          <img mat-card-image
               *ngIf="thumbnailDataUrl"
               [src]="thumbnailDataUrl"
               aria-label="Blog Post thumbnail">
          <oppia-upload-blog-post-thumbnail (imageLocallySaved)="saveBlogPostThumbnail($event)"
                                            (cancelThumbnailUpload)="cancel()">
          </oppia-upload-blog-post-thumbnail>
        </div>
      </div>
      <div class="title-heading col-sm-2 mr-2" [ngClass]="windowIsNarrow ? 'text-left mb-2' : 'text-center mb-4'">
        <span class="vertical-sub-align">{{ 'I18N_BLOG_POST_EDITOR_TITLE_HEADING' | translate | uppercase }}</span>
      </div>
      <div class="d-block flex-grow-1">
        <input class="form-control required general-text-format e2e-test-blog-post-title-field"
               [(ngModel)]="title"
               [ngClass]="{'blog-title-input-field': blogPostData.title.length > 0}"
               maxlength="MAX_CHARS_IN_BLOG_POST_TITLE"
               minlength="MIN_CHARS_IN_BLOG_POST_TITLE"
               aria-label="Title"
               (focusout)="updateLocalTitleValue()"
               [pattern]="BLOG_POST_TITLE_PATTERN"
               autofocus>
        <span class="oppia-input-box-subtitle" *ngIf="title.length > MAX_CHARS_IN_BLOG_POST_TITLE">
          <em [innerHTML]="'I18N_BLOG_POST_EDITOR_TITLE_MAX_LENGTH_ERROR' | translate: { maxChars: MAX_CHARS_IN_BLOG_POST_TITLE }">
          </em>
        </span>
        <span class="oppia-input-box-subtitle" *ngIf="title.length < MIN_CHARS_IN_BLOG_POST_TITLE">
          <em [innerHTML]="'I18N_BLOG_POST_EDITOR_TITLE_MIN_LENGTH_ERROR' | translate: { minChars: MIN_CHARS_IN_BLOG_POST_TITLE }">
          </em>
        </span>
        <span class="oppia-input-box-subtitle" *ngIf="!isTitlePatternValid()">
          <em>
            {{ 'I18N_BLOG_POST_EDITOR_TITLE_INVALID_CHARACTERS_ERROR' | translate }}
          </em>
        </span>
        <span class="oppia-input-box-subtitle" *ngIf="blogPostData.titleIsDuplicate">
          <em>
            {{ 'I18N_BLOG_POST_EDITOR_TITLE_IS_DUPLICATE_ERROR' | translate }}
          </em>
        </span>
      </div>
    </div>
    <div class="blog-post-content d-flex mt-2" [ngClass]="{'flex-column': windowIsNarrow}">
      <div class="title-heading mr-2 mb-auto" [ngClass]="windowIsNarrow ? 'text-left w-100' : 'text-center col-sm-2'">
        <span class="vertical-sub-align">{{ 'I18N_BLOG_POST_EDITOR_BODY_HEADING' | translate | uppercase }}</span>
        <button class="fas fa-pen oppia-editor-edit-icon position-relative"
                *ngIf="!contentEditorIsActive && windowIsNarrow"
                (click)="contentEditorIsActive=true">
        </button>
      </div>
      <div class="d-block flex-grow-1">
        <div tabindex="0" *ngIf="!contentEditorIsActive" (click)="contentEditorIsActive=true" class="e2e-test-content-button blog-post-content-button">
          <div class="oppia-editable-section-mask">
            <oppia-rte-output-display [rteString]="this.blogPostData.content"
                                      class="e2e-test-content-display blog-post-content-display">
            </oppia-rte-output-display>
          </div>
        </div>
        <div *ngIf="contentEditorIsActive"  class="e2e-test-content-editor">
          <schema-based-editor *ngIf="contentEditorIsActive"
                               [schema]="HTML_SCHEMA"
                               [localValue]="this.blogPostData.content"
                               (localValueChange)="this.updateLocalEditedContent($event)">
          </schema-based-editor>
          <div class="mt-2">
            <button mat-button
                    class="btn btn-success oppia-save-state-item-button float-right e2e-test-save-blog-post-content"
                    (click)="updateContentValue()"
                    aria-label="Button to save entered content.">
              {{ 'I18N_BLOG_POST_EDITOR_SAVE_CONTENT_BUTTON_TEXT' | translate | uppercase }}
            </button>
            <button mat-button class="btn cancel-button float-right mx-2" (click)="cancelEdit()">
              {{ 'I18N_BLOG_POST_EDITOR_CANCEL_BUTTON_TEXT' | translate | uppercase }}
            </button>
            <div class="oppia-clear"></div>
          </div>
          <div *ngIf="windowIsNarrow">
            <div class="mt-4 text-left">
              <span class="tag-heading general-text-format">
                {{ 'I18N_BLOG_POST_EDITOR_TAGS_HEADING' | translate}}
              </span>
              <span class="sub-text tag-limit-text general-text-format">
                {{ 'I18N_BLOG_POST_EDITOR_TAGS_LIMIT_PREFIX' | translate}} {{maxAllowedTags}}
              </span>
              <span class="sub-text d-block tag-limit-text general-text-format">
                {{maxAllowedTags-blogPostData.tags.length}} {{ 'I18N_BLOG_POST_EDITOR_TAGS_LIMIT_SPECIFICATION_SUFFIX' | translate}}
              </span>
            </div>
            <div class="text-left">
              <mat-button-toggle-group aria-label="Tags to classify blog post."
                                       [value]="blogPostData.tags"
                                       *ngFor="let tag of defaultTagsList"
                                       multiple="true"
                                       class="mx-2 my-2 tag">
                <mat-button-toggle class="text-wrap"
                                   (change)="onTagChange($event.value)"
                                   [value]="tag"
                                   [disabled]="!((blogPostData.tags).includes(tag)) && (blogPostData.tags.length === maxAllowedTags)">
                {{ tag }}
                </mat-button-toggle>
              </mat-button-toggle-group>
            </div>
          </div>
        </div>
      </div>
      <button class="fas fa-pen oppia-editor-edit-icon position-relative mb-auto"
              *ngIf="!contentEditorIsActive && !windowIsNarrow"
              (click)="contentEditorIsActive=true">
      </button>
    </div>
  </mat-card>
  <mat-card class="editor-profile-card col-sm-2" [ngClass]=" windowIsNarrow ? 'buttons-container' : 'mr-auto'">
    <mat-card-header *ngIf="!windowIsNarrow" class="d-block">
      <div mat-card-avatar class="author-profile mx-auto">
        <img mat-card-avatar
             class="profile-image e2e-test-profile-user-photo"
<<<<<<< HEAD
             [src]="authorProfilePictureUrl"
=======
             [src]="authorProfilePicPngUrl"
>>>>>>> af8dfa99
             alt="Profile image of the author of the blog post.">
        <span class="author-username text-center general-text-format e2e-test-username-visible">
          {{ authorName }}
        </span>
      </div>
      <div class="mat-card-header-text d-block mx-0 mt-3">
        <mat-card-title class="general-text-format">
          {{ blogPostData.title }}
        </mat-card-title>
        <mat-card-subtitle class="sub-text general-text-format">
          {{ 'I18N_BLOG_POST_EDITOR_LAST_SAVED_PREFIX' | translate }} {{ dateTimeLastSaved }}
        </mat-card-subtitle>
      </div>
    </mat-card-header>
    <mat-card-content class="text-center">
      <mat-card-actions [ngClass]="{'small-screen-buttons-container': windowIsNarrow}">
        <span [matTooltip]="(blogPostData.validate()).join('\n')"
              matTooltipClass="oppia-mat-tooltip-list"
              [matTooltipDisabled]="false"
              aria-label="List that shows issues preventing to save blog post as draft"
              class="w-100">
          <button mat-button class="w-100 mx-auto my-2 e2e-test-save-as-draft-button"
                  [disabled]="(blogPostData.validate().length > 0) || !newChangesAreMade || blogPostData.titleIsDuplicate"
                  (click)="saveDraft()"
                  aria-label="Save blog post as draft."
                  [ngClass]="{'small-screen-button': windowIsNarrow}">
            <span *ngIf="!saveInProgress">{{ 'I18N_BLOG_POST_EDITOR_SAVE_DRAFT_BUTTON' | translate | uppercase }}</span>
            <mat-spinner *ngIf="saveInProgress" [diameter]="24" class="mx-auto my-auto"></mat-spinner>
            <mat-icon *ngIf="blogPostData.validate().length > 0" class="save-draft-button-warning">
              warning
            </mat-icon>
          </button>
        </span>
        <span [matTooltip]="(blogPostData.prepublishValidate(this.maxAllowedTags)).join('\n')"
              matTooltipClass="oppia-mat-tooltip-list"
              [matTooltipDisabled]="false"
              aria-label="Button that shows a red tooltip"
              class="w-100">
          <button mat-button class="w-100 mx-auto my-2 publish-button e2e-test-publish-blog-post-button"
                  [disabled]="isPublishButtonDisabled()"
                  (click)="publishBlogPost()"
                  aria-label="Publish blog post."
                  [ngClass]="{'small-screen-button': windowIsNarrow}">
            <span *ngIf="!publishingInProgress">{{ 'I18N_BLOG_POST_EDITOR_PUBLISH_BUTTON' | translate | uppercase }}</span>
            <mat-spinner *ngIf="publishingInProgress" [diameter]="24" class="mx-auto my-auto"></mat-spinner>
            <mat-icon *ngIf="(blogPostData.prepublishValidate(this.maxAllowedTags)).length > 0"class="save-draft-button-warning">
              warning
            </mat-icon>
          </button>
        </span>
        <div *ngIf="!windowIsNarrow" class="mt-4 text-left">
          <span class="tag-heading general-text-format">
            {{ 'I18N_BLOG_POST_EDITOR_TAGS_HEADING' | translate}}
          </span>
          <span class="sub-text tag-limit-text general-text-format">
            {{ 'I18N_BLOG_POST_EDITOR_TAGS_LIMIT_PREFIX' | translate}} {{maxAllowedTags}}
          </span>
          <span class="sub-text d-block tag-limit-text general-text-format">
            {{maxAllowedTags-blogPostData.tags.length}} {{ 'I18N_BLOG_POST_EDITOR_TAGS_LIMIT_SPECIFICATION_SUFFIX' | translate}}
          </span>
        </div>
        <div *ngIf="!windowIsNarrow" class="text-left">
          <mat-button-toggle-group aria-label="Tags to classify blog post."
                                   [value]="blogPostData.tags"
                                   *ngFor="let tag of defaultTagsList"
                                   multiple="true"
                                   class="mx-2 my-2 tag">
            <mat-button-toggle class="text-wrap e2e-test-blog-post-tags"
                               (change)="onTagChange($event.value)"
                               [value]="tag"
                               [disabled]="!((blogPostData.tags).includes(tag)) && (blogPostData.tags.length === maxAllowedTags)">
              {{ tag }}
            </mat-button-toggle>
          </mat-button-toggle-group>
        </div>
        <button mat-button
                class="d-block delete-button w-100 mx-auto mt-2 e2e-test-delete-blog-post-button"
                (click)="deleteBlogPost()"
                aria-label="Delete blog post."
                [ngClass]="{'small-screen-button': windowIsNarrow}">
          {{ 'I18N_BLOG_POST_EDITOR_DELETE_BUTTON' | translate | uppercase }}
        </button>
      </mat-card-actions>
    </mat-card-content>
  </mat-card>
</div>
<style>
  .mat-icon.save-draft-button-warning {
    color: #eec302;
    float: right;
    font-size: 24px;
    margin-left: 3px;
    position: absolute;
    z-index: 10;
  }

  .oppia-editor-edit-icon {
    border: 0;
    font-size: 18px;
    padding-right: 15px;
  }

  .author-username {
    color: #333;
    display: block;
    font: normal normal normal 1.8rem/2.1rem 'Roboto', Arial, sans-serif;
  }

  .blog-post-editor {
    padding: 10px 50px;
  }

  .blog-title-input-field {
    color: #333;
    font: normal normal bold 28px/33px 'Roboto', Arial, sans-serif;
    height: unset;
    padding: 1px;
  }

  .blog-title-input-field:focus {
    border: 1px solid #ced4da;
    height: calc(1.5em + 0.75rem + 2px);
  }

  .edit-thumbnail-text {
    color: #000;
  }

  .general-text-format {
    font-family: 'Roboto', Arial, sans-serif;
    text-align: left;
  }

  .mat-button {
    background-color: #00609c;
    color: white;
    height: 2.813vw;
    line-height: unset;
    width: 13.438vw;
  }

  .delete-button {
    background-color: #dc3545;
    color: #fff;
  }

  .cancel-button {
    background-color: #fff;
    color: #333;
  }

  .hovered-image {
    opacity: 0.7;
  }

  .mat-button.publish-button {
    background-color: #00645c
  }

  .mat-button:disabled {
    background-color: #00000061;
    color: #00000061;
    letter-spacing: 0;
    opacity: 1;
  }

  .mat-button-toggle-checked {
    background-color: #00645c;
    color: #fff;
  }

  .mat-card {
    margin: 10px
  }

  .mat-card-avatar.author-profile {
    height: unset;
    text-align: center;
    width: unset;
  }

  .mat-card-avatar.profile-image {
    height: 3.750vw;
    min-height: 48px;
    min-width: 48px;
    width: 3.750vw;
  }

  .mat-card-image:first-child {
    height: 15.625vw;
    margin: 0;
    object-fit: cover;
    width: calc(100%)
  }

  .mat-card-title {
    color: #333;
    font: normal normal bold 1.6rem/1.9rem 'Roboto', Arial, sans-serif;
  }

  .mat-icon {
    font-size: 4.4rem;
    height: unset;
    width: unset;
  }

  .preview-button-div {
    justify-content: flex-end;
    margin: 0 0 0 10px;
    width: 100%;
  }

  .preview-button {
    font-size: 32px;
    height: 32px;
    width: 32px;
  }

  .preview-button /deep/ .mat-button-wrapper {
    color: #555;
    display: flex;
    flex-direction: column;
    float: right;
  }

 .mat-spinner /deep/ circle {
    stroke: #fff;
  }

  .sub-text {
    color: #555;
    font: italic normal normal 1.2rem/1.4rem 'Roboto', Arial, sans-serif;
    margin: 0
  }

  .tag {
    border: 1px solid #333;
    border-radius: 2px;
    color: #555;
    font: normal normal normal 1.6rem/1.9rem 'Roboto', Arial, sans-serif;
    line-height: 0;
  }

  .tag-heading {
    color: #333;
    font: normal normal bold 2.0rem/2.4rem 'Roboto', Arial, sans-serif;
  }

  .tag-limit-text {
    color: #555;
  }


  .tag /deep/ .mat-button-toggle-label-content {
    line-height: 19px;
  }

  .tag /deep/ .mat-button-toggle-appearance-standard .mat-button-toggle-label-content {
    padding: 4px 5px;
  }

  .title-heading {
    border-right: 2px solid #999;
    color: #555;
    font: normal normal normal 1.6rem/1.9rem 'Roboto', Arial, sans-serif;
    height: 28px;
  }

  .vertical-sub-align {
    vertical-align: sub;
  }

  .blog-post-thumbnail:first-child {
    background-color: #aaa9;
    border-top-left-radius: inherit;
    border-top-right-radius: inherit;
    cursor: pointer;
    height: 15.625vw;
    margin: -16px -16px 16px -16px;
    width: calc(100% + 32px);
  }

  .blog-post-no-thumbnail-icon {
    font-size: 40px;
  }

  .blog-post-content-display /deep/ h1 {
    color: #333;
    font-family: 'Roboto', Arial, sans-serif;
    font-size: 24px;
    font-weight: 500;
    letter-spacing: 0;
    line-height: 30px;
    margin-bottom: 1rem;
  }

  .blog-post-content-display /deep/ p {
    color: #333;
    font-family: 'Roboto', Arial, sans-serif;
    font-size: 20px;
    font-weight: 300;
    letter-spacing: 0;
    line-height: 30px;
  }

  .blog-post-content-display /deep/ ol {
    color: #333;
    font-family: 'Roboto', Arial, sans-serif;
    font-size: 20px;
    font-weight: 300;
    letter-spacing: 0;
    line-height: 30px;
  }

  .blog-post-content-display /deep/ strong {
    font-weight: 600;
  }

  .blog-post-content-display /deep/ blockquote {
    box-shadow: inset 3px 0 0 0 rgb(41 41 41);
    margin-left: 20px;
    padding-left: 23px;
  }

  @media(max-width: 920px) {
    .editor-profile-card.col-sm-2 {
      flex: 0 0 25%;
      max-width: 25%;
    }

    .mat-button {
      width: 16vw;
    }

    .blog-post-content-display /deep/ p {
      font-size: 16px;
      font-weight: 300;
      line-height: 20px;
    }

    .blog-post-content-display /deep/ ol {
      font-size: 16px;
      font-weight: 300;
      line-height: 20px;
    }

    .blog-post-content-display /deep/ strong {
      font-weight: 600;
    }

    .blog-post-content-display /deep/ h1 {
      font-size: 18px;
      line-height: 26px;
      margin-bottom: 1rem;
      margin-top: 1rem;
    }
  }

  @media (max-width: 1150px) {
    .mat-icon.save-draft-button-warning {
      font-size: 18px;
      margin-top: 5px;
    }
  }

  @media(max-width: 768px) {
    .col-sm-8,
    .editor-profile-card.col-sm-2 {
      flex: unset;
      max-width: unset;
    }

    .editor-field-card {
      margin: 0;
      padding: 30px;
    }

    .title-heading {
      border: none;
      font-size: 1.2rem;
      line-height: 40px;
      padding: 0;
      width: 120px;
    }

    .small-screen-buttons-container {
      align-items: center;
      display: flex;
      flex-direction: column;
    }

    .small-screen-button {
      height: 36px;
      width: 100%;
    }

    .buttons-container {
      margin: -10px 0 0 0;
      padding: 35px;
    }

    .oppia-editor-edit-icon {
      float: right;
      font-size: 14px;
      line-height: 25px;
    }

    @media(max-width: 700px) {

      .preview-button.mat-icon-button {
        height: unset;
        width: unset;
      }

      .preview-button .mat-icon {
        font-size: 24px;
        height: 24px;
        width: 24px;
      }

      .btn.mat-button {
        height: 20px;
        width: 82px;
      }

      .mat-card-image:first-child {
        height: 16.667vw;
        min-height: 60px;
        min-width: 240px;
        width: 66.667vw;
      }

      .blog-post-content-display /deep/ p {
        font-size: 12px;
        font-weight: 300;
        line-height: 18px;
        margin-bottom: 12px;
      }

      .blog-post-content-display /deep/ ol {
        font-size: 12px;
        font-weight: 300;
        line-height: 18px;
      }

      .blog-post-content-display /deep/ strong {
        font-weight: 600;
      }

      .blog-post-content-display /deep/ h1 {
        font-size: 13px;
        line-height: 24px;
        margin-bottom: 1rem;
        margin-top: 0.5rem;
      }
    }
  }
</style><|MERGE_RESOLUTION|>--- conflicted
+++ resolved
@@ -178,11 +178,7 @@
       <div mat-card-avatar class="author-profile mx-auto">
         <img mat-card-avatar
              class="profile-image e2e-test-profile-user-photo"
-<<<<<<< HEAD
-             [src]="authorProfilePictureUrl"
-=======
              [src]="authorProfilePicPngUrl"
->>>>>>> af8dfa99
              alt="Profile image of the author of the blog post.">
         <span class="author-username text-center general-text-format e2e-test-username-visible">
           {{ authorName }}
