--- conflicted
+++ resolved
@@ -41,11 +41,7 @@
 import dayjs from 'dayjs';
 import { WindowDimensionsService } from 'services/contextual/window-dimensions.service';
 import { BlogCardPreviewModalComponent } from 'pages/blog-dashboard-page/modal-templates/blog-card-preview-modal.component';
-<<<<<<< HEAD
-
-=======
 import { PreventPageUnloadEventService } from 'services/prevent-page-unload-event.service';
->>>>>>> 15953eaf
 @Component({
   selector: 'oppia-blog-post-editor',
   templateUrl: './blog-post-editor.component.html'
@@ -151,10 +147,7 @@
           }
           this.blogDashboardPageService.setNavTitle(
             this.lastChangesWerePublished, this.title);
-<<<<<<< HEAD
-=======
           this.newChangesAreMade = false;
->>>>>>> 15953eaf
         }, (errorResponse) => {
           if (
             AppConstants.FATAL_ERROR_CODES.indexOf(
@@ -179,10 +172,7 @@
     this.newChangesAreMade = true;
     this.blogDashboardPageService.setNavTitle(
       this.lastChangesWerePublished, this.title);
-<<<<<<< HEAD
-=======
     this.preventPageUnloadEventService.addListener();
->>>>>>> 15953eaf
   }
 
   cancelEdit(): void {
@@ -261,10 +251,7 @@
         this.newChangesAreMade = false;
         this.blogDashboardPageService.setNavTitle(
           this.lastChangesWerePublished, this.title);
-<<<<<<< HEAD
-=======
         this.preventPageUnloadEventService.removeListener();
->>>>>>> 15953eaf
       }, (errorResponse) => {
         this.alertsService.addWarning(
           `Failed to save Blog Post. Internal Error: ${errorResponse}`);
