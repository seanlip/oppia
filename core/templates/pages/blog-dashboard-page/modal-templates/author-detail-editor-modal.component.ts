--- conflicted
+++ resolved
@@ -48,14 +48,10 @@
 
   validateAuthorDetails(): string[] {
     let issues: string[] = [];
-<<<<<<< HEAD
-    if (this.authorName === '') {
-=======
     const validAuthorNameRegex = (
       new RegExp(AppConstants.VALID_AUTHOR_NAME_REGEX)
     );
     if (this.authorName.trim().length === 0) {
->>>>>>> c193f696
       issues.push(
         'Author Name should not be empty.');
     } else if (
