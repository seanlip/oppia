<footer class="oppia-footer" role="contentinfo">
  <div class="oppia-footer-container">
    <div class="row row-cols-2">
      <div class="col">
<<<<<<< HEAD
        <div class="col-heading" translate="I18N_FOOTER_ABOUT_ALL_CAPS"></div>
=======
        <h3 translate="I18N_FOOTER_ABOUT_ALL_CAPS"></h3>
>>>>>>> 51a0f685
        <ul>
          <li>
            <a href="/about"
               translate="I18N_FOOTER_ABOUT">
            </a>
          </li>
          <li>
            <a href="http://oppiafoundation.org/"
               translate="I18N_FOOTER_OPPIA_FOUNDATION">
            </a>
          </li>
          <li>
            <a href="https://medium.com/oppia-org"
               translate="I18N_TOPNAV_BLOG">
            </a>
          </li>
          <li>
            <a href="/about#credits"
               translate="I18N_FOOTER_CREDITS">
            </a>
          </li>
          <li>
            <a href="https://groups.google.com/forum/?place=forum/oppia#!forum/oppia"
               translate="I18N_FOOTER_FORUM">
            </a>
          </li>
        </ul>

      </div>
      <div class="col">
<<<<<<< HEAD
        <div class="col-heading" translate="I18N_FOOTER_TEACH_LEARN_ALL_CAPS"></div>
=======
        <h3 translate="I18N_FOOTER_TEACH_LEARN_ALL_CAPS"></h3>
>>>>>>> 51a0f685
        <ul>
          <li>
            <a href="/get-started"
               class="protractor-test-get-started-link"
               translate="I18N_FOOTER_GET_STARTED">
            </a>
          </li>
          <li>
            <a href="/creator-guidelines"
               translate="I18N_PLAYBOOK_HEADING">
            </a>
          </li>
          <li>
            <a href="/teach"
               translate="I18N_FOOTER_TEACH_PAGE">
            </a>
          </li>
          <li>
            <a href="/community-library"
               translate="I18N_FOOTER_BROWSE_LIBRARY">
            </a>
          </li>
          <li>
            <a href="/contact"
               translate="I18N_FOOTER_CONTACT_US">
            </a>
          </li>
        </ul>
      </div>
      <div class="col">
<<<<<<< HEAD
        <div class="col-heading" translate="I18N_FOOTER_CONTRIBUTE_ALL_CAPS"></div>
=======
        <h3 translate="I18N_FOOTER_CONTRIBUTE_ALL_CAPS"></h3>
>>>>>>> 51a0f685
        <ul>
          <li>
            <a href="https://oppiafoundation.org/volunteer"
               translate="I18N_HEADING_VOLUNTEER">
            </a>
          </li>
          <li ng-if="$ctrl.siteFeedbackFormUrl">
            <a ng-href="<[$ctrl.siteFeedbackFormUrl]>"
               target="_blank"
               rel="noopener"
               translate="I18N_SPLASH_SITE_FEEDBACK" >
            </a>
          </li>
          <li>
            <a href="/donate"
               class="protractor-test-donate-link"
               translate="I18N_FOOTER_DONATE">
            </a>
          </li>
          <li>
            <a href="/terms"
               class="protractor-test-terms-link"
               translate="I18N_FOOTER_TERMS_OF_SERVICE">
            </a>
          </li>
          <li>
            <a href="/privacy-policy"
               class="protractor-test-privacy-policy-link"
               translate="I18N_FOOTER_PRIVACY_POLICY">
            </a>
          </li>
        </ul>
      </div>
      <div class="col">
<<<<<<< HEAD
        <div class="col-heading"><span translate="I18N_LANGUAGE_FOOTER_VIEW_IN"></span></div>
=======
        <h3><span translate="I18N_LANGUAGE_FOOTER_VIEW_IN"></span></h3>
>>>>>>> 51a0f685
        <i18n-footer></i18n-footer>
        <social-buttons></social-buttons>
      </div>
    </div>
  </div>
</footer>

<style>
  .col-heading {
    font-size: 1em;
    font-weight: 600;
    padding-bottom: 13px;
    padding-top: 17px;
  }
</style><|MERGE_RESOLUTION|>--- conflicted
+++ resolved
@@ -2,11 +2,7 @@
   <div class="oppia-footer-container">
     <div class="row row-cols-2">
       <div class="col">
-<<<<<<< HEAD
-        <div class="col-heading" translate="I18N_FOOTER_ABOUT_ALL_CAPS"></div>
-=======
         <h3 translate="I18N_FOOTER_ABOUT_ALL_CAPS"></h3>
->>>>>>> 51a0f685
         <ul>
           <li>
             <a href="/about"
@@ -37,11 +33,7 @@
 
       </div>
       <div class="col">
-<<<<<<< HEAD
-        <div class="col-heading" translate="I18N_FOOTER_TEACH_LEARN_ALL_CAPS"></div>
-=======
         <h3 translate="I18N_FOOTER_TEACH_LEARN_ALL_CAPS"></h3>
->>>>>>> 51a0f685
         <ul>
           <li>
             <a href="/get-started"
@@ -72,11 +64,7 @@
         </ul>
       </div>
       <div class="col">
-<<<<<<< HEAD
-        <div class="col-heading" translate="I18N_FOOTER_CONTRIBUTE_ALL_CAPS"></div>
-=======
         <h3 translate="I18N_FOOTER_CONTRIBUTE_ALL_CAPS"></h3>
->>>>>>> 51a0f685
         <ul>
           <li>
             <a href="https://oppiafoundation.org/volunteer"
@@ -111,11 +99,7 @@
         </ul>
       </div>
       <div class="col">
-<<<<<<< HEAD
-        <div class="col-heading"><span translate="I18N_LANGUAGE_FOOTER_VIEW_IN"></span></div>
-=======
         <h3><span translate="I18N_LANGUAGE_FOOTER_VIEW_IN"></span></h3>
->>>>>>> 51a0f685
         <i18n-footer></i18n-footer>
         <social-buttons></social-buttons>
       </div>
