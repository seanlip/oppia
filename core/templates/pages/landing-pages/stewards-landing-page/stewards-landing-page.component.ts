// Copyright 2014 The Oppia Authors. All Rights Reserved.
//
// Licensed under the Apache License, Version 2.0 (the "License");
// you may not use this file except in compliance with the License.
// You may obtain a copy of the License at
//
//      http://www.apache.org/licenses/LICENSE-2.0
//
// Unless required by applicable law or agreed to in writing, software
// distributed under the License is distributed on an "AS-IS" BASIS,
// WITHOUT WARRANTIES OR CONDITIONS OF ANY KIND, either express or implied.
// See the License for the specific language governing permissions and
// limitations under the License.

/**
 * @fileoverview Component for the stewards landing page.
 */

import { Component } from '@angular/core';
import { UrlInterpolationService } from 'domain/utilities/url-interpolation.service';
import { Subscription } from 'rxjs';
import { UrlService } from 'services/contextual/url.service';
import { WindowDimensionsService } from 'services/contextual/window-dimensions.service';
import { WindowRef } from 'services/contextual/window-ref.service';
import { SiteAnalyticsService } from 'services/site-analytics.service';

interface ButtonDefinition {
  text: string;
  href: string;
}

@Component({
  selector: 'oppia-stewards-landing-page',
  templateUrl: './stewards-landing-page.component.html'
})
export class StewardsLandingPageComponent {
  buttonDefinitions: ButtonDefinition[];
  TAB_NAME_PARENTS = 'Parents';
  TAB_NAME_TEACHERS = 'Teachers';
  TAB_NAME_NONPROFITS = 'NGOs';
  TAB_NAME_VOLUNTEERS = 'Volunteers';
  activeTabName = this.TAB_NAME_PARENTS;
  URL_PATTERNS_TO_TAB_NAMES = {
    '/parents': this.TAB_NAME_PARENTS,
    '/teachers': this.TAB_NAME_TEACHERS,
    '/partners': this.TAB_NAME_NONPROFITS,
    '/nonprofits': this.TAB_NAME_NONPROFITS,
    '/volunteers': this.TAB_NAME_VOLUNTEERS
  };
  windowIsNarrow: boolean;
  resizeSubscription = new Subscription();
  dropdownToggle: boolean = false;

  constructor(
    private siteAnalyticsService: SiteAnalyticsService,
    private urlInterpolationService: UrlInterpolationService,
    private urlService: UrlService,
    private windowDimensionsService: WindowDimensionsService,
    private windowRef: WindowRef
  ) {}

<<<<<<< HEAD
      var getButtonDefinitions = function(tabName) {
        if (tabName === ctrl.TAB_NAME_PARENTS ||
            tabName === ctrl.TAB_NAME_TEACHERS) {
          return [{
            text: 'Browse Lessons',
            href: '/community-library'
          }, {
            text: 'Subscribe to our Newsletter',
            href: 'https://eepurl.com/g5v9Df'
          }];
        } else if (tabName === ctrl.TAB_NAME_NONPROFITS) {
          return [{
            text: 'Get Involved',
            href: (
              '/partnerships#get-in-touch')
          }, {
            text: 'Browse Lessons',
            href: '/community-library'
          }];
        } else if (tabName === ctrl.TAB_NAME_VOLUNTEERS) {
          // TODO(sll): Add "Get in Touch" link that points to contact form.
          return [{
            text: 'Browse Volunteer Opportunities',
            href: 'https://www.oppiafoundation.org/volunteer'
          }];
        } else {
          throw new Error('Invalid tab name: ' + tabName);
        }
      };
=======
  ngOnInit(): void {
    // Set the initial tab name based on the URL; default to
    // TAB_NAME_PARENTS.
    let initialPathname = this.urlService.getPathname();
    for (let urlPattern in this.URL_PATTERNS_TO_TAB_NAMES) {
      if (initialPathname.indexOf(urlPattern) === 0) {
        this.activeTabName = this.URL_PATTERNS_TO_TAB_NAMES[urlPattern];
        break;
      }
    }
    this.buttonDefinitions = this.getButtonDefinitions(this.activeTabName);
    this.windowIsNarrow = this.isWindowNarrow(
      this.windowDimensionsService.getWidth());
    this.resizeSubscription = this.windowDimensionsService.getResizeEvent().
      subscribe(evt => {
        this.windowIsNarrow = this.isWindowNarrow(
          this.windowDimensionsService.getWidth());
      });
  }

  setActiveTabName(newActiveTabName: string): void {
    this.activeTabName = newActiveTabName;
    this.buttonDefinitions = this.getButtonDefinitions(newActiveTabName);
  }

  isActiveTab(tabName: string): boolean {
    return this.activeTabName === tabName;
  }
>>>>>>> 3f457a35

  getActiveTabNameInSingularForm(): string {
    if (this.activeTabName === this.TAB_NAME_PARENTS) {
      return 'Parent';
    } else if (this.activeTabName === this.TAB_NAME_TEACHERS) {
      return 'Teacher';
    } else if (this.activeTabName === this.TAB_NAME_NONPROFITS) {
      return 'Nonprofit';
    } else if (this.activeTabName === this.TAB_NAME_VOLUNTEERS) {
      return 'Volunteer';
    } else {
      throw new Error('Invalid active tab name: ' + this.activeTabName);
    }
  }

  getButtonDefinitions(tabName: string): ButtonDefinition[] {
    if (tabName === this.TAB_NAME_PARENTS ||
        tabName === this.TAB_NAME_TEACHERS) {
      return [{
        text: 'Browse Lessons',
        href: '/community-library'
      }, {
        text: 'Subscribe to our Newsletter',
        href: 'https://eepurl.com/g5v9Df'
      }];
    } else if (tabName === this.TAB_NAME_NONPROFITS) {
      return [{
        text: 'Get Involved',
        href: (
          'https://www.oppiafoundation.org/partnerships#get-in-touch')
      }, {
        text: 'Browse Lessons',
        href: '/community-library'
      }];
    } else if (tabName === this.TAB_NAME_VOLUNTEERS) {
      return [{
        text: 'Browse Volunteer Opportunities',
        href: 'https://www.oppiafoundation.org/volunteer'
      }];
    } else {
      throw new Error('Invalid tab name: ' + tabName);
    }
  }

  getStaticImageUrl(imagePath: string): string {
    return this.urlInterpolationService.getStaticImageUrl(imagePath);
  }

  getStaticSubjectImageUrl(subjectName: string): string {
    return this.urlInterpolationService.getStaticImageUrl(
      '/subjects/' + subjectName + '.svg');
  }

  onClickButton(buttonDefinition: ButtonDefinition): void {
    this.siteAnalyticsService.registerStewardsLandingPageEvent(
      this.activeTabName, buttonDefinition.text);
    setTimeout(() => {
      this.windowRef.nativeWindow.location.href = buttonDefinition.href;
    }, 150);
  }

  isWindowNarrow(windowWidthPx: number): boolean {
    return windowWidthPx <= 890;
  }

  ngOnDestory(): void {
    if (this.resizeSubscription) {
      this.resizeSubscription.unsubscribe();
    }
  }
}<|MERGE_RESOLUTION|>--- conflicted
+++ resolved
@@ -59,37 +59,6 @@
     private windowRef: WindowRef
   ) {}
 
-<<<<<<< HEAD
-      var getButtonDefinitions = function(tabName) {
-        if (tabName === ctrl.TAB_NAME_PARENTS ||
-            tabName === ctrl.TAB_NAME_TEACHERS) {
-          return [{
-            text: 'Browse Lessons',
-            href: '/community-library'
-          }, {
-            text: 'Subscribe to our Newsletter',
-            href: 'https://eepurl.com/g5v9Df'
-          }];
-        } else if (tabName === ctrl.TAB_NAME_NONPROFITS) {
-          return [{
-            text: 'Get Involved',
-            href: (
-              '/partnerships#get-in-touch')
-          }, {
-            text: 'Browse Lessons',
-            href: '/community-library'
-          }];
-        } else if (tabName === ctrl.TAB_NAME_VOLUNTEERS) {
-          // TODO(sll): Add "Get in Touch" link that points to contact form.
-          return [{
-            text: 'Browse Volunteer Opportunities',
-            href: 'https://www.oppiafoundation.org/volunteer'
-          }];
-        } else {
-          throw new Error('Invalid tab name: ' + tabName);
-        }
-      };
-=======
   ngOnInit(): void {
     // Set the initial tab name based on the URL; default to
     // TAB_NAME_PARENTS.
@@ -118,7 +87,6 @@
   isActiveTab(tabName: string): boolean {
     return this.activeTabName === tabName;
   }
->>>>>>> 3f457a35
 
   getActiveTabNameInSingularForm(): string {
     if (this.activeTabName === this.TAB_NAME_PARENTS) {
