--- conflicted
+++ resolved
@@ -47,22 +47,12 @@
     SharedComponentsModule
   ],
   declarations: [
-<<<<<<< HEAD
-    OppiaAngularRootComponent,
-=======
-    PracticeTabComponent,
->>>>>>> 5efad6c9
     StoriesListComponent,
     SubtopicsListComponent,
     TopicViewerNavbarBreadcrumbComponent,
     TopicViewerPageComponent
   ],
   entryComponents: [
-<<<<<<< HEAD
-    OppiaAngularRootComponent,
-=======
-    PracticeTabComponent,
->>>>>>> 5efad6c9
     StoriesListComponent,
     SubtopicsListComponent,
     TopicViewerNavbarBreadcrumbComponent,
