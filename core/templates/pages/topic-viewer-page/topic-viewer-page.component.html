<div class="oppia-topic-viewer-container" style="position: relative;">
  <div class="oppia-topic-viewer-tabs-container">
    <div class="topic-viewer-tabs-list">
      <ul class="topic-viewer-tabs">
        <li ng-class="{'topic-viewer-tabs-active': $ctrl.activeTab === 'info'}">
          <div class="topic-viewer-tabs-text" ng-click="$ctrl.setActiveTab('info')">
            <img alt="info about the topic icon" class="tab-icon" ng-src="<[$ctrl.getStaticImageUrl('/icons/info_24px.svg')]>">
            <a class="tab-title"
               translate="I18N_TOPIC_VIEWER_INFO">
            </a>
          </div>
        </li>
        <li ng-class="{'topic-viewer-tabs-active': $ctrl.activeTab === 'story'}">
          <div class="topic-viewer-tabs-text" ng-click="$ctrl.setActiveTab('story')">
            <img alt="play story icon" class="tab-icon" ng-src="<[$ctrl.getStaticImageUrl('/icons/play_icon_24px.svg')]>">
            <a class="tab-title"
               translate="I18N_TOPIC_VIEWER_LESSONS">
            </a>
          </div>
        </li>
        <li ng-class="{'topic-viewer-tabs-active': $ctrl.activeTab === 'practice'}" ng-show="$ctrl.trainTabShouldBeDisplayed">
          <div class="topic-viewer-tabs-text" ng-click="$ctrl.setActiveTab('practice')">
            <img alt="" class="tab-icon" ng-src="<[$ctrl.getStaticImageUrl('/icons/train_icon_24px.svg')]>">
            <a class="tab-title"
               translate="I18N_TOPIC_VIEWER_PRACTICE">
            </a>
          </div>
        </li>
        <li ng-class="{'topic-viewer-tabs-active': $ctrl.activeTab === 'subtopics'}">
          <div class="topic-viewer-tabs-text" ng-click="$ctrl.setActiveTab('subtopics')">
            <img alt="" class="tab-icon" ng-src="<[$ctrl.getStaticImageUrl('/icons/review_icon_24px.svg')]>">
            <a class="tab-title"
               translate="I18N_TOPIC_VIEWER_REVISION">
            </a>
          </div>
        </li>
      </ul>
    </div>
  </div>
  <background-banner></background-banner>
  <div class="topic-viewer-page-content" ng-if="!$ctrl.topicIsLoading">
    <div ng-if="$ctrl.activeTab === 'info'">
      <topic-info-tab topic-name="$ctrl.topicName"
                      topic-description="$ctrl.topicDescription"
                      story-count="$ctrl.canonicalStorySummaries.length"
                      subtopic-count="$ctrl.subtopics.length"
                      chapter-count="$ctrl.chapterCount">
      </topic-info-tab>
    </div>
    <div ng-if="$ctrl.activeTab === 'story'">
<<<<<<< HEAD
      <topic-viewer-stories-list canonical-story-summaries="$ctrl.canonicalStorySummaries"></topic-viewer-stories-list>
=======
      <stories-list [canonical-story-summaries]="$ctrl.canonicalStorySummaries"
                    [classroom-url-fragment]="$ctrl.classroomUrlFragment"
                    [topic-url-fragment]="$ctrl.topicUrlFragment">
      </stories-list>
>>>>>>> 20dcb731
    </div>
    <div ng-if="$ctrl.activeTab === 'practice'">
      <practice-tab [subtopics-list]="$ctrl.subtopics"
                    [topic-name]="$ctrl.topicName">
      </practice-tab>
    </div>
    <div ng-if="$ctrl.activeTab === 'subtopics'">
      <subtopics-list [classroom-url-fragment]="$ctrl.classroomUrlFragment"
                      [subtopics-list]="$ctrl.subtopics"
                      [topic-id]="$ctrl.topicId"
                      [topic-url-fragment]="$ctrl.topicUrlFragment">
      </subtopics-list>
    </div>
  </div>
</div>
<style>
  .oppia-topic-viewer-container {
    color: black;
    margin: 0 auto;
    text-decoration: none;
  }

  .navbar-light .navbar-container {
    background: #00645C;
    border-bottom: 1px solid rgba(255, 255, 255, 0.5);
  }

  .topic-viewer-tabs-list {
    margin: 0 auto;
    width: 704px;
  }

  .topic-viewer-page-content {
    margin-top: -200px;
  }

  .oppia-navbar {
    box-shadow: none;
  }

  .oppia-topic-viewer-container .background-banner-position {
    position: inherit;
  }

  .oppia-topic-viewer-tabs-container {
    background-color: #00645C;
    box-shadow: 3px 3px 6px rgba(0,0,0, 0.5);
    font-family: 'Capriola', 'Roboto', Arial, sans-serif;
    margin: 0 auto;
    position: relative;
    width: 100%;
  }

  .oppia-topic-viewer-tabs-container .topic-viewer-tabs .tab-icon {
    display: block;
    font-size: 2em;
    height: 45px;
    margin-left: auto;
    margin-right: auto;
    padding-bottom: 7px;
    width: 50%;
  }

  .oppia-topic-viewer-tabs-container .topic-viewer-tabs {
    display: -webkit-inline-flex;
    display: inline-flex;
    justify-content: space-evenly;
    margin-bottom: 0;
    padding-left: 0;
    padding-top: 20px;
    text-align: center;
    width: 100%;
  }

  .oppia-topic-viewer-tabs-container .topic-viewer-tabs li {
    list-style: none;
    margin-bottom: 0;
  }

  .oppia-topic-viewer-tabs-container .topic-viewer-tabs .topic-viewer-tabs-text {
    color: #ffffff;
    cursor: pointer;
    font-size: 1.1em;
    font-weight: bold;
    padding: 10px;
    text-decoration: none;
    text-transform: uppercase;
    width: 152px;
  }

  .topic-viewer-page-content .tab-title {
    color: #01645c;
    font-family: 'Capriola', 'Roboto', Arial, sans-serif;
    font-size: 2em;
    word-break: break-word;
  }

  .oppia-topic-viewer-tabs-container .topic-viewer-tabs .topic-viewer-tabs-text .tab-title {
    font-size: 1em;
    text-decoration: none;
    text-transform: uppercase;
  }

  .oppia-topic-viewer-tabs-container .topic-viewer-tabs-active .topic-viewer-tabs-text,
  .oppia-topic-viewer-tabs-container .topic-viewer-tabs-active .topic-viewer-tabs-text:hover {
    border-bottom: 4px solid #ffffff;
    color: #ffffff;
  }

  .oppia-topic-viewer-tabs-container .topic-viewer-tabs .topic-viewer-tabs-text:hover,
  .oppia-topic-viewer-tabs-container .topic-viewer-tabs .topic-viewer-tabs-text:focus {
    outline: 0;
    text-decoration: none;
  }

  .topic-viewer-page-content .oppia-page-card {
    border-radius: 0.25em;
    margin-top: 5vh;
    padding-bottom: 7.5vh;
    width: 704px;
  }

  @media(max-width: 1024px) {
    .topic-viewer-tabs-list {
      width: 80vw;
    }

    .oppia-topic-viewer-tabs-container .topic-viewer-tabs .topic-viewer-tabs-text {
      width: 100%;
    }

    .topic-viewer-page-content .oppia-page-card {
      margin-top: 5vh;
      width: 80vw;
    }

    .oppia-topic-viewer-tabs-container .topic-viewer-tabs li {
      flex: 1;
      width: auto;
    }
  }

  @media(max-width: 500px) {
    .topic-viewer-tabs-list {
      width: 90vw;
    }

    .oppia-topic-viewer-tabs-container .topic-viewer-tabs .topic-viewer-tabs-text {
      width: 100%;
    }

    .topic-viewer-page-content .oppia-page-card {
      padding: 15px 24px 64px 24px;
      width: 90vw;
    }

    .oppia-topic-viewer-tabs-container .topic-viewer-tabs .tab-icon {
      height: 30px;
    }

    .oppia-topic-viewer-tabs-container .topic-viewer-tabs .topic-viewer-tabs-text .tab-title {
      font-size: 0.8em;
    }

    .oppia-topic-viewer-tabs-container .topic-viewer-tabs li {
      flex: 1;
      width: auto;
    }
  }
</style><|MERGE_RESOLUTION|>--- conflicted
+++ resolved
@@ -48,15 +48,11 @@
       </topic-info-tab>
     </div>
     <div ng-if="$ctrl.activeTab === 'story'">
-<<<<<<< HEAD
-      <topic-viewer-stories-list canonical-story-summaries="$ctrl.canonicalStorySummaries"></topic-viewer-stories-list>
-=======
-      <stories-list [canonical-story-summaries]="$ctrl.canonicalStorySummaries"
+      <topic-viewer-stories-list [canonical-story-summaries]="$ctrl.canonicalStorySummaries"
                     [classroom-url-fragment]="$ctrl.classroomUrlFragment"
                     [topic-url-fragment]="$ctrl.topicUrlFragment">
-      </stories-list>
->>>>>>> 20dcb731
-    </div>
+      </topic-viewer-stories-list>
+
     <div ng-if="$ctrl.activeTab === 'practice'">
       <practice-tab [subtopics-list]="$ctrl.subtopics"
                     [topic-name]="$ctrl.topicName">
