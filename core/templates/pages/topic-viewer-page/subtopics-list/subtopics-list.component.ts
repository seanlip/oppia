// Copyright 2018 The Oppia Authors. All Rights Reserved.
//
// Licensed under the Apache License, Version 2.0 (the "License");
// you may not use this file except in compliance with the License.
// You may obtain a copy of the License at
//
//      http://www.apache.org/licenses/LICENSE-2.0
//
// Unless required by applicable law or agreed to in writing, software
// distributed under the License is distributed on an "AS-IS" BASIS,
// WITHOUT WARRANTIES OR CONDITIONS OF ANY KIND, either express or implied.
// See the License for the specific language governing permissions and
// limitations under the License.

/**
 * @fileoverview Component for topic-viewer subtopics list.
 */

import { Component, Input, OnInit } from '@angular/core';
import { downgradeComponent } from '@angular/upgrade/static';

import { Subtopic } from 'domain/topic/subtopic.model';
<<<<<<< HEAD
import { I18nLanguageCodeService } from 'services/i18n-language-code.service';
=======
import { I18nLanguageCodeService, TranslationKeyType } from 'services/i18n-language-code.service';
>>>>>>> 3f5c97c7

@Component({
  selector: 'subtopics-list',
  templateUrl: './subtopics-list.component.html',
  styleUrls: []
})
export class SubtopicsListComponent implements OnInit {
  @Input() classroomUrlFragment: string;
  @Input() subtopicsList: Subtopic[];
  @Input() topicId: string;
  @Input() topicUrlFragment: string;
  @Input() topicName: string;
<<<<<<< HEAD
  constructor(private i18nLanguageCodeService: I18nLanguageCodeService) {}

  isLanguageRTL(): boolean {
    return this.i18nLanguageCodeService.isCurrentLanguageRTL();
=======
  topicNameTranslationKey: string;

  constructor(
    private i18nLanguageCodeService: I18nLanguageCodeService
  ) {}

  ngOnInit(): void {
    this.topicNameTranslationKey = this.i18nLanguageCodeService
      .getTopicTranslationKey(this.topicId, TranslationKeyType.TITLE);
  }

  isHackyTopicNameTranslationDisplayed(): boolean {
    return (
      this.i18nLanguageCodeService.isHackyTranslationAvailable(
        this.topicNameTranslationKey
      ) && !this.i18nLanguageCodeService.isCurrentLanguageEnglish()
    );
>>>>>>> 3f5c97c7
  }
}

angular.module('oppia').directive(
  'subtopicsList', downgradeComponent(
    {component: SubtopicsListComponent}));<|MERGE_RESOLUTION|>--- conflicted
+++ resolved
@@ -20,11 +20,7 @@
 import { downgradeComponent } from '@angular/upgrade/static';
 
 import { Subtopic } from 'domain/topic/subtopic.model';
-<<<<<<< HEAD
-import { I18nLanguageCodeService } from 'services/i18n-language-code.service';
-=======
 import { I18nLanguageCodeService, TranslationKeyType } from 'services/i18n-language-code.service';
->>>>>>> 3f5c97c7
 
 @Component({
   selector: 'subtopics-list',
@@ -37,12 +33,6 @@
   @Input() topicId: string;
   @Input() topicUrlFragment: string;
   @Input() topicName: string;
-<<<<<<< HEAD
-  constructor(private i18nLanguageCodeService: I18nLanguageCodeService) {}
-
-  isLanguageRTL(): boolean {
-    return this.i18nLanguageCodeService.isCurrentLanguageRTL();
-=======
   topicNameTranslationKey: string;
 
   constructor(
@@ -54,13 +44,16 @@
       .getTopicTranslationKey(this.topicId, TranslationKeyType.TITLE);
   }
 
+  isLanguageRTL(): boolean {
+    return this.i18nLanguageCodeService.isCurrentLanguageRTL();
+  }
+
   isHackyTopicNameTranslationDisplayed(): boolean {
     return (
       this.i18nLanguageCodeService.isHackyTranslationAvailable(
         this.topicNameTranslationKey
       ) && !this.i18nLanguageCodeService.isCurrentLanguageEnglish()
     );
->>>>>>> 3f5c97c7
   }
 }
 
