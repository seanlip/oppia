<div class="oppia-subtopics-list-container">
  <md-card class="oppia-page-card oppia-long-text">
<<<<<<< HEAD
    <h2 class="tab-title">Study these Skills</h2>
    <span class="subtopic-subheading"> Study skills by going over important concepts. </span>
=======
    <h2 class="tab-title">
      <span translate="I18N_TOPIC_VIEWER_STUDY_SKILLS"></span>
    </h2>
    <span class="subtopic-subheading">
      <span translate="I18N_TOPIC_VIEWER_STUDY_SKILLS_SUBTITLE"></span>
    </span>
>>>>>>> b70145a5
    <div class="subtopics-container">
      <subtopic-summary-tile ng-repeat="subtopic in $ctrl.getSubtopics()"
                             subtopic="subtopic"
                             topic-id="$ctrl.getTopicId()"
                             topic-name="$ctrl.getTopicName()">
      </subtopic-summary-tile>
    </div>
  </md-card>
</div>
<style>
  subtopics-list .subtopic-subheading {
<<<<<<< HEAD
    font-family: "Capriola", "Roboto", Arial, sans-serif;
=======
    font-family: "Roboto", Arial, sans-serif;
>>>>>>> b70145a5
    font-size: 1.2em;
    margin-bottom: 2.5vh;
  }

  subtopics-list .subtopics-container {
    display: grid;
    grid-template-columns: 192px 192px 192px;
    grid-row-gap: 2vh;
    justify-content: space-between;
    margin-left: 2.5vw;
  }

  subtopics-list subtopic-summary-tile {
    margin-right: 2vw;
  }

  @media(max-width: 1024px) {
    subtopics-list .subtopics-container {
      grid-template-columns: 160px 160px 160px;
      margin-left: 0;
    }
  }

  @media(max-width: 680px) {
    subtopics-list .subtopics-container {
      grid-template-columns: 130px 130px 130px;
      margin-left: 0;
    }
  }

  @media(max-width: 500px) {
    subtopics-list .subtopics-container {
      display: grid;
      grid-template-columns: 140px 140px;
      justify-content: space-between;
      margin-left: 0;
    }
  }
</style><|MERGE_RESOLUTION|>--- conflicted
+++ resolved
@@ -1,16 +1,11 @@
 <div class="oppia-subtopics-list-container">
   <md-card class="oppia-page-card oppia-long-text">
-<<<<<<< HEAD
-    <h2 class="tab-title">Study these Skills</h2>
-    <span class="subtopic-subheading"> Study skills by going over important concepts. </span>
-=======
     <h2 class="tab-title">
       <span translate="I18N_TOPIC_VIEWER_STUDY_SKILLS"></span>
     </h2>
     <span class="subtopic-subheading">
       <span translate="I18N_TOPIC_VIEWER_STUDY_SKILLS_SUBTITLE"></span>
     </span>
->>>>>>> b70145a5
     <div class="subtopics-container">
       <subtopic-summary-tile ng-repeat="subtopic in $ctrl.getSubtopics()"
                              subtopic="subtopic"
@@ -22,11 +17,7 @@
 </div>
 <style>
   subtopics-list .subtopic-subheading {
-<<<<<<< HEAD
-    font-family: "Capriola", "Roboto", Arial, sans-serif;
-=======
     font-family: "Roboto", Arial, sans-serif;
->>>>>>> b70145a5
     font-size: 1.2em;
     margin-bottom: 2.5vh;
   }
