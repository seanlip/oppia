<div class="practice-tab">
  <div class="oppia-practice-tab-container" [ngClass]="{'practice-tab-for-learner-dashboard': displayArea === 'progressTab'}">
    <mat-card class="oppia-page-card oppia-long-text">
      <h2 class="tab-title" *ngIf="displayArea === 'topicViewer'">
        <span [innerHTML]="'I18N_TOPIC_VIEWER_MASTER_SKILLS' | translate: {topicName: topicName}"></span>
      </h2>
      <div class="practice-content" *ngIf="displayArea === 'topicViewer'">
        <span [innerHTML]="'I18N_TOPIC_VIEWER_SELECT_SKILLS' | translate: {topicName: topicName}"></span>
      </div>
      <mat-card-content>
        <div *ngFor="let subtopic of availableSubtopics; let i = index" class="practice-tab-subtopic-item">
          <mat-checkbox color="primary" class="practice-tab-mat-checkbox protractor-test-skill-checkbox" [(ngModel)]="selectedSubtopicIndices[i]"
                        (change)="checkIfQuestionsExist(selectedSubtopicIndices)">
            <span [ngClass]="{'subtopic-title': displayArea === 'progressTab'}">
              {{ subtopic.getTitle() }}
            </span>
          </mat-checkbox>
          <div class="capsule-progress" *ngIf="displayArea === 'progressTab'" [ngStyle]="{'background': 'linear-gradient(to right, #205D86 ' + getBackgroundForProgress(i) + '%,white ' + getBackgroundForProgress(i) + '%)'}">
            <span class="subtopic-mastery" [ngStyle]="{'right': subtopicMasteryPosition(i) + 'px', 'color': masteryTextColor(i)}">
              {{subtopicMasteryArray[i]}}%
            </span>
          </div>
        </div>
      </mat-card-content>
      <mat-card-actions class="card-actions">
        <div class="fx-row fx-main-center fx-cross-center full-width">
          <button mat-raised-button [disabled]="isStartButtonDisabled()" (click)="openNewPracticeSession()" class="practice-session-button protractor-test-practice-start-button">
            <span *ngIf="questionsStatusCallIsComplete" class="font-heavy" [innerHTML]="'I18N_TOPIC_VIEWER_START_PRACTICE' | translate"></span>
            <mat-spinner [diameter]="20" class="question-status-spinner" *ngIf="!questionsStatusCallIsComplete"></mat-spinner>
          </button>
        </div>
        <div class="mt-3" *ngIf="questionsStatusCallIsComplete && !questionsAreAvailable && isAtLeastOneSubtopicSelected()">
          <em class="text-danger">
            There are no questions created yet for the selected subtopic(s).
          </em>
        </div>
      </mat-card-actions>
    </mat-card>
  </div>
</div>
<style>
  .practice-tab .oppia-practice-tab-container .oppia-page-card {
    border-radius: 0.25em;
    margin-top: 10em;
    padding-bottom: 7.5vh;
    padding-left: 48px;
    padding-right: 48px;
    width: 550px;
  }

  .practice-tab .practice-tab-for-learner-dashboard .oppia-page-card {
    box-shadow: none;
    margin-bottom: 0;
    margin-top: 0;
    padding-right: 0;
    position: relative;
    right: 41px;
    width: 691px;
  }

  .practice-tab .practice-tab-for-learner-dashboard .capsule-progress {
    background: transparent;
    border: 1px solid black;
    border-radius: 80px;
    float: right;
    height: 16px;
    margin: 0 auto;
    position: relative;
    top: 12px;
    width: 256px;
  }

  .practice-tab .practice-tab-for-learner-dashboard .subtopic-mastery {
    bottom: 2.2px;
    color: #333;
    float: right;
    font-size: 13px;
    font-style: italic;
    position: relative;
    right: 6px;
    z-index: 2;
  }

  .practice-tab .practice-tab-for-learner-dashboard .subtopic-title {
    color: #333;
    font-size: 18px;
  }

  .practice-tab-subtopic-item {
    margin: 5px 0;
  }

  .practice-tab .practice-tab-for-learner-dashboard .practice-tab-subtopic-item {
    border-bottom: 1px solid #ccc;
    margin-bottom: 0;
    padding-bottom: 14px;
  }

  .practice-tab .practice-tab-for-learner-dashboard .card-actions {
    border-bottom: 1px solid;
  }

  .practice-tab .practice-session-button {
    align-self: center;
    background-color: #00645C;
    border-radius: 0.4em;
    color: white;
    font-family: "Roboto", Arial, sans-serif;
    height: 36px;
    margin-top: 20px;
    text-transform: uppercase;
    width: 200px;
  }

  .practice-tab .practice-session-button:disabled {
    background-color: rgba(0, 0, 0, .26);
    box-shadow: none;
    color: rgba(0, 0, 0, .26);
  }

  .practice-tab .practice-tab-for-learner-dashboard .full-width .practice-session-button {
    bottom: 21px;
    position: relative;
  }

  .practice-tab .font-heavy {
    font-size: medium;
    font-weight: bold;
    letter-spacing: 0.0625em;
  }

  .practice-tab .tab-title {
    margin: .83em 0;
  }

  @media (max-width: 1024px) {
    .practice-tab .oppia-practice-tab-container .oppia-page-card {
      width: 60vw;
    }
  }

  @media (max-width: 500px) {
    .practice-tab .oppia-practice-tab-container .oppia-page-card {
      padding: 15px 24px 64px 24px;
      width: 90vw;
    }
    .practice-tab .practice-tab-for-learner-dashboard .oppia-page-card {
      right: 38px;
      width: 69vw;
    }
    .practice-tab .practice-tab-for-learner-dashboard .capsule-progress {
      height: 13px;
      right: -5px;
      width: 215px;
    }
    .practice-tab .practice-tab-for-learner-dashboard .subtopic-mastery {
      font-size: 10px;
<<<<<<< HEAD
      position: initial;
=======
      /* position: initial; */
>>>>>>> 04b32e04
    }
    .practice-tab .practice-tab-for-learner-dashboard .practice-tab-subtopic-item {
      padding-bottom: 44px;
    }
    .practice-tab .practice-tab-for-learner-dashboard .practice-tab-mat-checkbox {
      display: block;
    }
    .practice-tab .practice-tab-for-learner-dashboard .card-actions {
      left: 10px;
      position: relative;
    }
  }

  .practice-tab .mat-button {
    align-self: center;
    border-radius: 0.4em;
    color: white;
    font-family: "Roboto", Arial, sans-serif;
    margin-top: 20px;
    text-transform: uppercase;
    width: 200px;
  }

  .practice-tab .practice-tab-mat-checkbox .mat-label {
    margin-top: -1px;
    vertical-align: top;
  }

  .practice-tab .practice-session-button .question-status-spinner {
    margin: 0 auto;
  }

  .practice-tab .practice-tab-mat-checkbox {
    margin-top: 1vh;
  }

  .practice-tab .full-width {
    text-align: center;
    width: 100%;
  }

  .practice-tab .practice-content {
    font-family: "Roboto", Arial, sans-serif;
    font-size: 1.2em;
    margin-bottom: 2.5vh;
  }

  .oppia-topic-viewer-container .background-banner-position {
    position: inherit;
  }

</style><|MERGE_RESOLUTION|>--- conflicted
+++ resolved
@@ -155,11 +155,7 @@
     }
     .practice-tab .practice-tab-for-learner-dashboard .subtopic-mastery {
       font-size: 10px;
-<<<<<<< HEAD
-      position: initial;
-=======
       /* position: initial; */
->>>>>>> 04b32e04
     }
     .practice-tab .practice-tab-for-learner-dashboard .practice-tab-subtopic-item {
       padding-bottom: 44px;
