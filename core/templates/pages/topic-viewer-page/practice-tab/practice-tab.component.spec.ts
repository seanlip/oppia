--- conflicted
+++ resolved
@@ -167,13 +167,8 @@
   it('should open a new practice session containing the selected subtopic' +
     ' when start button is clicked for progressTab display area', function() {
     component.displayArea = 'progressTab';
-<<<<<<< HEAD
-    component.topicUrl = 'topic_1';
-    component.classroomUrl = 'classroom_1';
-=======
     component.topicUrlFragment = 'topic_1';
     component.classroomUrlFragment = 'classroom_1';
->>>>>>> 04b32e04
     component.selectedSubtopicIndices[0] = true;
     component.openNewPracticeSession();
 
@@ -187,11 +182,6 @@
   });
 
   it('should get subtopic mastery position for capsule', () => {
-<<<<<<< HEAD
-    component.subtopicMasteryArray = [20, 99];
-    expect(component.subtopicMasteryPosition(0)).toEqual(175);
-    expect(component.subtopicMasteryPosition(1)).toEqual(12);
-=======
     component.clientWidth = 700;
     component.subtopicMasteryArray = [20, 99];
     expect(component.subtopicMasteryPosition(0)).toEqual(175);
@@ -200,7 +190,6 @@
     component.clientWidth = 400;
     expect(component.subtopicMasteryPosition(0)).toEqual(150);
     expect(component.subtopicMasteryPosition(1)).toEqual(7);
->>>>>>> 04b32e04
   });
 
   it('should get mastery text color', () => {
