--- conflicted
+++ resolved
@@ -66,16 +66,6 @@
 
             LoaderService.setLoadingMessage('Loading');
             TopicViewerBackendApiService.fetchTopicData(ctrl.topicName).then(
-<<<<<<< HEAD
-              function(topicDataDict) {
-                ctrl.topicId = topicDataDict.topic_id;
-                ctrl.canonicalStoriesList = topicDataDict.canonical_story_dicts;
-                ctrl.degreesOfMastery = topicDataDict.degrees_of_mastery;
-                ctrl.skillDescriptions = topicDataDict.skill_descriptions;
-                ctrl.subtopics = topicDataDict.subtopics;
-                LoaderService.setLoadingMessage('');
-                ctrl.topicId = topicDataDict.id;
-=======
               function(readOnlyTopic) {
                 ctrl.topicId = readOnlyTopic.getTopicId();
                 ctrl.canonicalStoriesList = (
@@ -83,8 +73,7 @@
                 ctrl.degreesOfMastery = readOnlyTopic.getDegreesOfMastery();
                 ctrl.subtopics = readOnlyTopic.getSubtopics();
                 ctrl.skillDescriptions = readOnlyTopic.getSkillDescriptions();
-                $rootScope.loadingMessage = '';
->>>>>>> 14b08a45
+                LoaderService.setLoadingMessage('');
                 ctrl.trainTabShouldBeDisplayed = (
                   readOnlyTopic.getTrainTabShouldBeDisplayed());
                 // TODO(#8521): Remove the use of $rootScope.$apply()
