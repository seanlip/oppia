// Copyright 2018 The Oppia Authors. All Rights Reserved.
//
// Licensed under the Apache License, Version 2.0 (the "License");
// you may not use this file except in compliance with the License.
// You may obtain a copy of the License at
//
//      http://www.apache.org/licenses/LICENSE-2.0
//
// Unless required by applicable law or agreed to in writing, software
// distributed under the License is distributed on an "AS-IS" BASIS,
// WITHOUT WARRANTIES OR CONDITIONS OF ANY KIND, either express or implied.
// See the License for the specific language governing permissions and
// limitations under the License.

/**
 * @fileoverview Component for the topic viewer.
 */

<<<<<<< HEAD
import { Component, OnInit } from '@angular/core';
import { downgradeComponent } from '@angular/upgrade/static';

import { AppConstants } from 'app.constants';
import { ReadOnlyTopic } from
  'domain/topic_viewer/read-only-topic-object.factory';
import { StorySummary } from 'domain/story/StorySummaryObjectFactory';
import { Subtopic, SkillIdToDescriptionMap } from
  'domain/topic/SubtopicObjectFactory';
import { DegreesOfMastery } from
  'domain/topic_viewer/read-only-topic-object.factory';
import { TopicViewerBackendApiService } from
  'domain/topic_viewer/topic-viewer-backend-api.service';
import { UrlInterpolationService } from
  'domain/utilities/url-interpolation.service';
import { AlertsService } from 'services/alerts.service';
import { UrlService } from 'services/contextual/url.service';
import { WindowDimensionsService } from
  'services/contextual/window-dimensions.service';
import { LoaderService } from 'services/loader.service';
import { PageTitleService } from 'services/page-title.service';


@Component({
  selector: 'topic-viewer-page',
  templateUrl: './topic-viewer-page.component.html',
  styleUrls: []
})
export class TopicViewerPageComponent implements OnInit {
  activeTab: string = '';
  canonicalStorySummaries: StorySummary[] = [];
  topicUrlFragment: string = '';
  classroomUrlFragment: string = '';
  topicIsLoading: boolean = true;
  topicId: string = '';
  topicName: string = '';
  topicDescription: string = '';
  chapterCount: number = 0;
  degreesOfMastery: DegreesOfMastery = {};
  subtopics: Subtopic[] = [];
  skillDescriptions: SkillIdToDescriptionMap = {};
  trainTabShouldBeDisplayed: boolean = false;

  constructor(
    private alertsService: AlertsService,
    private loaderService: LoaderService,
    private pageTitleService: PageTitleService,
    private topicViewerBackendApiService: TopicViewerBackendApiService,
    private urlInterpolationService: UrlInterpolationService,
    private urlService: UrlService,
    private windowDimensionsService: WindowDimensionsService,
  ) {}

  ngOnInit(): void {
    if (this.urlService.getPathname().endsWith('revision')) {
      this.setActiveTab('subtopics');
    } else if (this.urlService.getPathname().endsWith('practice')) {
      this.setActiveTab('practice');
    } else if (this.urlService.getPathname().endsWith('story')) {
      this.setActiveTab('story');
    } else {
      this.setActiveTab('info');
=======
require('base-components/base-content.directive.ts');
require(
  'components/common-layout-directives/common-elements/' +
  'background-banner.component.ts');
require('components/skills-mastery-list/skills-mastery-list.directive.ts');
require(
  'pages/topic-viewer-page/stories-list/' +
  'topic-viewer-stories-list.component.ts');
require('domain/topic_viewer/topic-viewer-backend-api.service.ts');
require('services/alerts.service.ts');
require('services/page-title.service.ts');
require('services/contextual/url.service.ts');
require('services/contextual/window-dimensions.service.ts');

angular.module('oppia').component('topicViewerPage', {
  template: require('./topic-viewer-page.component.html'),
  controller: [
    '$rootScope', 'AlertsService', 'LoaderService',
    'PageTitleService', 'TopicViewerBackendApiService',
    'UrlInterpolationService', 'UrlService', 'WindowDimensionsService',
    'FATAL_ERROR_CODES',
    function(
        $rootScope, AlertsService, LoaderService,
        PageTitleService, TopicViewerBackendApiService,
        UrlInterpolationService, UrlService, WindowDimensionsService,
        FATAL_ERROR_CODES) {
      var ctrl = this;
      ctrl.setActiveTab = function(newActiveTabName) {
        ctrl.activeTab = newActiveTabName;
      };
      ctrl.getStaticImageUrl = function(imagePath) {
        return UrlInterpolationService.getStaticImageUrl(imagePath);
      };
      ctrl.checkMobileView = function() {
        return (WindowDimensionsService.getWidth() < 500);
      };
      ctrl.$onInit = function() {
        ctrl.canonicalStorySummaries = [];
        if (UrlService.getPathname().endsWith('revision')) {
          ctrl.setActiveTab('subtopics');
        } else if (UrlService.getPathname().endsWith('practice')) {
          ctrl.setActiveTab('practice');
        } else {
          ctrl.setActiveTab('story');
        }
        ctrl.topicUrlFragment = (
          UrlService.getTopicUrlFragmentFromLearnerUrl());
        ctrl.classroomUrlFragment = (
          UrlService.getClassroomUrlFragmentFromLearnerUrl());

        LoaderService.showLoadingScreen('Loading');
        ctrl.topicIsLoading = true;
        TopicViewerBackendApiService.fetchTopicData(
          ctrl.topicUrlFragment, ctrl.classroomUrlFragment).then(
          function(readOnlyTopic) {
            ctrl.topicId = readOnlyTopic.getTopicId();
            ctrl.topicName = readOnlyTopic.getTopicName();
            ctrl.topicDescription = readOnlyTopic.getTopicDescription();
            PageTitleService.setPageTitle(
              `Learn ${ctrl.topicName} | ${ctrl.topicDescription} | Oppia`);
            ctrl.canonicalStorySummaries = (
              readOnlyTopic.getCanonicalStorySummaries());
            ctrl.chapterCount = 0;
            for (var idx in ctrl.canonicalStorySummaries) {
              ctrl.chapterCount += (
                ctrl.canonicalStorySummaries[idx].getNodeTitles().length);
            }
            ctrl.degreesOfMastery = readOnlyTopic.getDegreesOfMastery();
            ctrl.subtopics = readOnlyTopic.getSubtopics();
            ctrl.skillDescriptions = readOnlyTopic.getSkillDescriptions();
            ctrl.topicIsLoading = false;
            LoaderService.hideLoadingScreen();
            ctrl.practiceTabIsDisplayed = (
              readOnlyTopic.getPracticeTabIsDisplayed());
            // TODO(#8521): Remove the use of $rootScope.$apply()
            // once the controller is migrated to angular.
            $rootScope.$apply();
          },
          function(errorResponse) {
            if (FATAL_ERROR_CODES.indexOf(errorResponse.status) !== -1) {
              AlertsService.addWarning('Failed to get dashboard data');
            }
          }
        );
      };
>>>>>>> b314627a
    }
    this.topicUrlFragment = (
      this.urlService.getTopicUrlFragmentFromLearnerUrl());
    this.classroomUrlFragment = (
      this.urlService.getClassroomUrlFragmentFromLearnerUrl());

    this.loaderService.showLoadingScreen('Loading');
    this.topicViewerBackendApiService.fetchTopicData(
      this.topicUrlFragment, this.classroomUrlFragment).then(
      (readOnlyTopic: ReadOnlyTopic) => {
        this.topicId = readOnlyTopic.getTopicId();
        this.topicName = readOnlyTopic.getTopicName();
        this.topicDescription = readOnlyTopic.getTopicDescription();
        this.pageTitleService.setPageTitle(
          `Learn ${this.topicName} | ${this.topicDescription} | Oppia`);
        this.canonicalStorySummaries = (
          readOnlyTopic.getCanonicalStorySummaries());
        this.chapterCount = 0;
        for (let idx in this.canonicalStorySummaries) {
          this.chapterCount += (
            this.canonicalStorySummaries[idx].getNodeTitles().length);
        }
        this.degreesOfMastery = readOnlyTopic.getDegreesOfMastery();
        this.subtopics = readOnlyTopic.getSubtopics();
        this.skillDescriptions = readOnlyTopic.getSkillDescriptions();
        this.topicIsLoading = false;
        this.loaderService.hideLoadingScreen();
        this.trainTabShouldBeDisplayed = (
          readOnlyTopic.getTrainTabShouldBeDisplayed());
        if (
          !this.trainTabShouldBeDisplayed &&
          this.activeTab === 'practice') {
          this.setActiveTab('info');
        }
      },
      errorResponse => {
        let errorCodes = AppConstants.FATAL_ERROR_CODES;
        if (errorCodes.indexOf(errorResponse.status) !== -1) {
          this.alertsService.addWarning('Failed to get dashboard data');
        }
      }
    );
  }

  checkMobileView(): boolean {
    return this.windowDimensionsService.getWidth() < 500;
  }

  getStaticImageUrl(imagePath) {
    return this.urlInterpolationService.getStaticImageUrl(imagePath);
  }

  setActiveTab(newActiveTabName) {
    this.activeTab = newActiveTabName;
  }
}

angular.module('oppia').directive(
  'topicViewerPage', downgradeComponent(
    {component: TopicViewerPageComponent}));<|MERGE_RESOLUTION|>--- conflicted
+++ resolved
@@ -16,7 +16,6 @@
  * @fileoverview Component for the topic viewer.
  */
 
-<<<<<<< HEAD
 import { Component, OnInit } from '@angular/core';
 import { downgradeComponent } from '@angular/upgrade/static';
 
@@ -58,7 +57,7 @@
   degreesOfMastery: DegreesOfMastery = {};
   subtopics: Subtopic[] = [];
   skillDescriptions: SkillIdToDescriptionMap = {};
-  trainTabShouldBeDisplayed: boolean = false;
+  practiceTabIsDisplayed: boolean = false;
 
   constructor(
     private alertsService: AlertsService,
@@ -75,97 +74,8 @@
       this.setActiveTab('subtopics');
     } else if (this.urlService.getPathname().endsWith('practice')) {
       this.setActiveTab('practice');
-    } else if (this.urlService.getPathname().endsWith('story')) {
+    } else {
       this.setActiveTab('story');
-    } else {
-      this.setActiveTab('info');
-=======
-require('base-components/base-content.directive.ts');
-require(
-  'components/common-layout-directives/common-elements/' +
-  'background-banner.component.ts');
-require('components/skills-mastery-list/skills-mastery-list.directive.ts');
-require(
-  'pages/topic-viewer-page/stories-list/' +
-  'topic-viewer-stories-list.component.ts');
-require('domain/topic_viewer/topic-viewer-backend-api.service.ts');
-require('services/alerts.service.ts');
-require('services/page-title.service.ts');
-require('services/contextual/url.service.ts');
-require('services/contextual/window-dimensions.service.ts');
-
-angular.module('oppia').component('topicViewerPage', {
-  template: require('./topic-viewer-page.component.html'),
-  controller: [
-    '$rootScope', 'AlertsService', 'LoaderService',
-    'PageTitleService', 'TopicViewerBackendApiService',
-    'UrlInterpolationService', 'UrlService', 'WindowDimensionsService',
-    'FATAL_ERROR_CODES',
-    function(
-        $rootScope, AlertsService, LoaderService,
-        PageTitleService, TopicViewerBackendApiService,
-        UrlInterpolationService, UrlService, WindowDimensionsService,
-        FATAL_ERROR_CODES) {
-      var ctrl = this;
-      ctrl.setActiveTab = function(newActiveTabName) {
-        ctrl.activeTab = newActiveTabName;
-      };
-      ctrl.getStaticImageUrl = function(imagePath) {
-        return UrlInterpolationService.getStaticImageUrl(imagePath);
-      };
-      ctrl.checkMobileView = function() {
-        return (WindowDimensionsService.getWidth() < 500);
-      };
-      ctrl.$onInit = function() {
-        ctrl.canonicalStorySummaries = [];
-        if (UrlService.getPathname().endsWith('revision')) {
-          ctrl.setActiveTab('subtopics');
-        } else if (UrlService.getPathname().endsWith('practice')) {
-          ctrl.setActiveTab('practice');
-        } else {
-          ctrl.setActiveTab('story');
-        }
-        ctrl.topicUrlFragment = (
-          UrlService.getTopicUrlFragmentFromLearnerUrl());
-        ctrl.classroomUrlFragment = (
-          UrlService.getClassroomUrlFragmentFromLearnerUrl());
-
-        LoaderService.showLoadingScreen('Loading');
-        ctrl.topicIsLoading = true;
-        TopicViewerBackendApiService.fetchTopicData(
-          ctrl.topicUrlFragment, ctrl.classroomUrlFragment).then(
-          function(readOnlyTopic) {
-            ctrl.topicId = readOnlyTopic.getTopicId();
-            ctrl.topicName = readOnlyTopic.getTopicName();
-            ctrl.topicDescription = readOnlyTopic.getTopicDescription();
-            PageTitleService.setPageTitle(
-              `Learn ${ctrl.topicName} | ${ctrl.topicDescription} | Oppia`);
-            ctrl.canonicalStorySummaries = (
-              readOnlyTopic.getCanonicalStorySummaries());
-            ctrl.chapterCount = 0;
-            for (var idx in ctrl.canonicalStorySummaries) {
-              ctrl.chapterCount += (
-                ctrl.canonicalStorySummaries[idx].getNodeTitles().length);
-            }
-            ctrl.degreesOfMastery = readOnlyTopic.getDegreesOfMastery();
-            ctrl.subtopics = readOnlyTopic.getSubtopics();
-            ctrl.skillDescriptions = readOnlyTopic.getSkillDescriptions();
-            ctrl.topicIsLoading = false;
-            LoaderService.hideLoadingScreen();
-            ctrl.practiceTabIsDisplayed = (
-              readOnlyTopic.getPracticeTabIsDisplayed());
-            // TODO(#8521): Remove the use of $rootScope.$apply()
-            // once the controller is migrated to angular.
-            $rootScope.$apply();
-          },
-          function(errorResponse) {
-            if (FATAL_ERROR_CODES.indexOf(errorResponse.status) !== -1) {
-              AlertsService.addWarning('Failed to get dashboard data');
-            }
-          }
-        );
-      };
->>>>>>> b314627a
     }
     this.topicUrlFragment = (
       this.urlService.getTopicUrlFragmentFromLearnerUrl());
@@ -193,13 +103,8 @@
         this.skillDescriptions = readOnlyTopic.getSkillDescriptions();
         this.topicIsLoading = false;
         this.loaderService.hideLoadingScreen();
-        this.trainTabShouldBeDisplayed = (
-          readOnlyTopic.getTrainTabShouldBeDisplayed());
-        if (
-          !this.trainTabShouldBeDisplayed &&
-          this.activeTab === 'practice') {
-          this.setActiveTab('info');
-        }
+        this.practiceTabIsDisplayed = (
+          readOnlyTopic.getPracticeTabIsDisplayed());
       },
       errorResponse => {
         let errorCodes = AppConstants.FATAL_ERROR_CODES;
