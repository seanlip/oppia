--- conflicted
+++ resolved
@@ -1,170 +1,3 @@
-<<<<<<< HEAD
-// Copyright 2018 The Oppia Authors. All Rights Reserved.
-//
-// Licensed under the Apache License, Version 2.0 (the "License");
-// you may not use this file except in compliance with the License.
-// You may obtain a copy of the License at
-//
-//      http://www.apache.org/licenses/LICENSE-2.0
-//
-// Unless required by applicable law or agreed to in writing, software
-// distributed under the License is distributed on an "AS-IS" BASIS,
-// WITHOUT WARRANTIES OR CONDITIONS OF ANY KIND, either express or implied.
-// See the License for the specific language governing permissions and
-// limitations under the License.
-
-/**
- * @fileoverview Component for the topic viewer.
- */
-
-import { Component, OnInit } from '@angular/core';
-import { downgradeComponent } from '@angular/upgrade/static';
-
-import { AppConstants } from 'app.constants';
-import { ReadOnlyTopic } from
-  'domain/topic_viewer/read-only-topic-object.factory';
-import { StorySummary } from 'domain/story/story-summary.model';
-import { Subtopic, SkillIdToDescriptionMap } from
-  'domain/topic/subtopic.model';
-import { DegreesOfMastery } from
-  'domain/topic_viewer/read-only-topic-object.factory';
-import { TopicViewerBackendApiService } from
-  'domain/topic_viewer/topic-viewer-backend-api.service';
-import { UrlInterpolationService } from
-  'domain/utilities/url-interpolation.service';
-import { AlertsService } from 'services/alerts.service';
-import { UrlService } from 'services/contextual/url.service';
-import { WindowDimensionsService } from
-  'services/contextual/window-dimensions.service';
-import { LoaderService } from 'services/loader.service';
-import { PageTitleService } from 'services/page-title.service';
-import { WindowRef } from 'services/contextual/window-ref.service';
-
-
-@Component({
-  selector: 'topic-viewer-page',
-  templateUrl: './topic-viewer-page.component.html',
-  styleUrls: []
-})
-export class TopicViewerPageComponent implements OnInit {
-  activeTab: string = '';
-  canonicalStorySummaries: StorySummary[] = [];
-  topicUrlFragment: string = '';
-  classroomUrlFragment: string = '';
-  topicIsLoading: boolean = true;
-  topicId: string = '';
-  topicName: string = '';
-  topicDescription: string = '';
-  chapterCount: number = 0;
-  degreesOfMastery: DegreesOfMastery = {};
-  subtopics: Subtopic[] = [];
-  skillDescriptions: SkillIdToDescriptionMap = {};
-  practiceTabIsDisplayed: boolean = false;
-
-  constructor(
-    private alertsService: AlertsService,
-    private loaderService: LoaderService,
-    private pageTitleService: PageTitleService,
-    private topicViewerBackendApiService: TopicViewerBackendApiService,
-    private urlInterpolationService: UrlInterpolationService,
-    private urlService: UrlService,
-    private windowDimensionsService: WindowDimensionsService,
-    private windowRef: WindowRef
-  ) {}
-
-  ngOnInit(): void {
-    if (this.urlService.getPathname().endsWith('revision')) {
-      this.activeTab = 'subtopics';
-    } else if (this.urlService.getPathname().endsWith('practice')) {
-      this.activeTab = 'practice';
-    } else {
-      if (!this.urlService.getPathname().endsWith('story')) {
-        this.setUrlAccordingToActiveTab('story');
-      }
-      this.activeTab = 'story';
-    }
-    this.topicUrlFragment = (
-      this.urlService.getTopicUrlFragmentFromLearnerUrl());
-    this.classroomUrlFragment = (
-      this.urlService.getClassroomUrlFragmentFromLearnerUrl());
-
-    this.loaderService.showLoadingScreen('Loading');
-    this.topicViewerBackendApiService.fetchTopicDataAsync(
-      this.topicUrlFragment, this.classroomUrlFragment).then(
-      (readOnlyTopic: ReadOnlyTopic) => {
-        this.topicId = readOnlyTopic.getTopicId();
-        this.topicName = readOnlyTopic.getTopicName();
-        this.topicDescription = readOnlyTopic.getTopicDescription();
-        this.pageTitleService.setDocumentTitle(
-          `Learn ${this.topicName} | ` +
-          `${readOnlyTopic.getPageTitleFragmentForWeb()} | Oppia`);
-        this.pageTitleService.updateMetaTag(readOnlyTopic.getMetaTagContent());
-        this.canonicalStorySummaries = (
-          readOnlyTopic.getCanonicalStorySummaries());
-        this.chapterCount = 0;
-        for (let idx in this.canonicalStorySummaries) {
-          this.chapterCount += (
-            this.canonicalStorySummaries[idx].getNodeTitles().length);
-        }
-        this.degreesOfMastery = readOnlyTopic.getDegreesOfMastery();
-        this.subtopics = readOnlyTopic.getSubtopics();
-        this.skillDescriptions = readOnlyTopic.getSkillDescriptions();
-        this.topicIsLoading = false;
-        this.loaderService.hideLoadingScreen();
-        this.practiceTabIsDisplayed = (
-          readOnlyTopic.getPracticeTabIsDisplayed());
-      },
-      errorResponse => {
-        let errorCodes = AppConstants.FATAL_ERROR_CODES;
-        if (errorCodes.indexOf(errorResponse.status) !== -1) {
-          this.alertsService.addWarning('Failed to get dashboard data');
-        }
-      }
-    );
-  }
-
-  checkMobileView(): boolean {
-    return this.windowDimensionsService.getWidth() < 500;
-  }
-
-  checkTabletView(): boolean {
-    return this.windowDimensionsService.getWidth() < 768;
-  }
-
-  getStaticImageUrl(imagePath: string): string {
-    return this.urlInterpolationService.getStaticImageUrl(imagePath);
-  }
-
-  setActiveTab(newActiveTabName: string): void {
-    if (newActiveTabName === 'story') {
-      this.setUrlAccordingToActiveTab('story');
-    } else if (newActiveTabName === 'practice') {
-      this.setUrlAccordingToActiveTab('practice');
-    } else {
-      this.setUrlAccordingToActiveTab('revision');
-    }
-    this.activeTab = newActiveTabName;
-  }
-
-  setUrlAccordingToActiveTab(newTabName: string): void {
-    let getCurrentLocation = this.windowRef.nativeWindow.location.toString();
-    if (this.activeTab === '') {
-      this.windowRef.nativeWindow.history.pushState(
-        {}, '', getCurrentLocation + '/' + newTabName);
-    } else if (this.activeTab === 'subtopics') {
-      this.windowRef.nativeWindow.history.pushState(
-        {}, '', getCurrentLocation.replace('revision', newTabName));
-    } else {
-      this.windowRef.nativeWindow.history.pushState(
-        {}, '', getCurrentLocation.replace(this.activeTab, newTabName));
-    }
-  }
-}
-
-angular.module('oppia').directive(
-  'topicViewerPage', downgradeComponent(
-    {component: TopicViewerPageComponent}));
-=======
 // Copyright 2018 The Oppia Authors. All Rights Reserved.
 //
 // Licensed under the Apache License, Version 2.0 (the "License");
@@ -335,5 +168,4 @@
 
 angular.module('oppia').directive(
   'topicViewerPage', downgradeComponent(
-    {component: TopicViewerPageComponent}));
->>>>>>> cb2f7d4c
+    {component: TopicViewerPageComponent}));