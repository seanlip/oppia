--- conflicted
+++ resolved
@@ -52,10 +52,6 @@
       <practice-tab subtopics-list="$ctrl.subtopics"
                     topic-name="$ctrl.topicName">
       </practice-tab>
-<<<<<<< HEAD
-      <!-- <skills-mastery-list degrees-of-mastery="$ctrl.degreesOfMastery" skill-descriptions="$ctrl.skillDescriptions"></skills-mastery-list> -->
-=======
->>>>>>> b70145a5
     </div>
     <div ng-if="$ctrl.activeTab === 'subtopics'">
       <subtopics-list subtopics-list="$ctrl.subtopics"
@@ -71,11 +67,7 @@
   }
 
   .oppia-topic-viewer-tabs-container {
-<<<<<<< HEAD
-    background-color: #439788;
-=======
     background-color: #00645C;
->>>>>>> b70145a5
     font-family: 'Capriola', 'Roboto', Arial, sans-serif;
     margin: 0 auto;
     width: 100%;
@@ -112,11 +104,7 @@
   }
 
   .oppia-topic-viewer-tabs-container .topic-viewer-tabs .topic-viewer-tabs-text {
-<<<<<<< HEAD
-    color: white;
-=======
-    color: #ffffff;
->>>>>>> b70145a5
+    color: #ffffff;
     cursor: pointer;
     padding: 10px;
     width: 100%;
@@ -136,21 +124,12 @@
 
   .oppia-topic-viewer-tabs-container .topic-viewer-tabs-active .topic-viewer-tabs-text,
   .oppia-topic-viewer-tabs-container .topic-viewer-tabs-active .topic-viewer-tabs-text:hover {
-<<<<<<< HEAD
-    color: white;
-    border-bottom: 4px solid white;
+    color: #ffffff;
+    border-bottom: 4px solid #ffffff;
   }
 
   .oppia-topic-viewer-tabs-container .topic-viewer-tabs .topic-viewer-tabs-text:hover {
-    color: white;
-=======
-    color: #ffffff;
-    border-bottom: 4px solid #ffffff;
-  }
-
-  .oppia-topic-viewer-tabs-container .topic-viewer-tabs .topic-viewer-tabs-text:hover {
-    color: #ffffff;
->>>>>>> b70145a5
+    color: #ffffff;
     font-size: 1em;
     padding: 10px;
     text-decoration: none;
@@ -231,11 +210,7 @@
 
   .oppia-topic-viewer-tabs-active .oppia-topic-viewer-tabs-text,
   .oppia-topic-viewer-tabs-active .oppia-topic-viewer-tabs-text:hover {
-<<<<<<< HEAD
-    border-bottom: 4px solid white;
-=======
     border-bottom: 4px solid #ffffff;
->>>>>>> b70145a5
   }
   .oppia-topic-viewer-tabs {
     margin: 0 auto 0 10%;
