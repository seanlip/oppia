--- conflicted
+++ resolved
@@ -16,52 +16,12 @@
  * @fileoverview Module for the collection editor page.
  */
 
-<<<<<<< HEAD
-import { RouterModule } from '@angular/router';
-import { SharedComponentsModule } from 'components/shared-component.module';
-
-
-import { CollectionHistoryTabComponent } from
-  'pages/collection-editor-page/history-tab/collection-history-tab.component';
-import { CollectionNodeEditorComponent } from './editor-tab/collection-node-editor.component';
-import { CollectionSettingsTabComponent } from 'pages/collection-editor-page/settings-tab/collection-settings-tab.component';
-import { CollectionStatisticsTabComponent } from 'pages/collection-editor-page/statistics-tab/collection-statistics-tab.component';
-import { CollectionDetailsEditorComponent } from './settings-tab/collection-details-editor.component';
-import { CollectionPermissionsCardComponent } from './settings-tab/collection-permissions-card.component';
-import { CollectionEditorNavbarBreadcrumbComponent } from './navbar/collection-editor-navbar-breadcrumb.component';
-import { CollectionEditorNavbarComponent } from './navbar/collection-editor-navbar.component';
-import { CollectionNodeCreatorComponent } from './editor-tab/collection-node-creator.component';
-import { CollectionEditorTabComponent } from './editor-tab/collection-editor-tab.component';
-import { CollectionEditorSaveModalComponent } from './modals/collection-editor-save-modal.component';
-import { CollectionEditorPrePublishModalComponent } from './modals/collection-editor-pre-publish-modal.component';
-import { ToastrModule } from 'ngx-toastr';
-import { toastrConfig } from 'pages/lightweight-oppia-root/app.module';
-import { FormsModule } from '@angular/forms';
-import { NgModule } from '@angular/core';
-import { CollectionEditorPageComponent } from './collection-editor-page.component';
-import { CollectionEditorPageAuthGuard } from './collection-editor-page-auth.guard';
-import { CollectionEditorPageRootComponent } from './collection-editor-page-root.component';
-=======
-import {APP_INITIALIZER, NgModule, StaticProvider} from '@angular/core';
-import {BrowserModule, HAMMER_GESTURE_CONFIG} from '@angular/platform-browser';
-import {downgradeComponent} from '@angular/upgrade/static';
-import {HttpClientModule} from '@angular/common/http';
-import {HTTP_INTERCEPTORS} from '@angular/common/http';
 import {RouterModule} from '@angular/router';
-import {APP_BASE_HREF} from '@angular/common';
-import {RequestInterceptor} from 'services/request-interceptor.service';
 import {SharedComponentsModule} from 'components/shared-component.module';
-import {OppiaAngularRootComponent} from 'components/oppia-angular-root.component';
-
 import {CollectionHistoryTabComponent} from 'pages/collection-editor-page/history-tab/collection-history-tab.component';
 import {CollectionNodeEditorComponent} from './editor-tab/collection-node-editor.component';
 import {CollectionSettingsTabComponent} from 'pages/collection-editor-page/settings-tab/collection-settings-tab.component';
 import {CollectionStatisticsTabComponent} from 'pages/collection-editor-page/statistics-tab/collection-statistics-tab.component';
-import {
-  platformFeatureInitFactory,
-  PlatformFeatureService,
-} from 'services/platform-feature.service';
-import {BrowserAnimationsModule} from '@angular/platform-browser/animations';
 import {CollectionDetailsEditorComponent} from './settings-tab/collection-details-editor.component';
 import {CollectionPermissionsCardComponent} from './settings-tab/collection-permissions-card.component';
 import {CollectionEditorNavbarBreadcrumbComponent} from './navbar/collection-editor-navbar-breadcrumb.component';
@@ -71,11 +31,12 @@
 import {CollectionEditorSaveModalComponent} from './modals/collection-editor-save-modal.component';
 import {CollectionEditorPrePublishModalComponent} from './modals/collection-editor-pre-publish-modal.component';
 import {ToastrModule} from 'ngx-toastr';
-import {MyHammerConfig, toastrConfig} from 'pages/oppia-root/app.module';
+import {toastrConfig} from 'pages/lightweight-oppia-root/app.module';
+import {FormsModule} from '@angular/forms';
+import {NgModule} from '@angular/core';
 import {CollectionEditorPageComponent} from './collection-editor-page.component';
-import {SmartRouterModule} from 'hybrid-router-module-provider';
-import {AppErrorHandlerProvider} from 'pages/oppia-root/app-error-handler';
->>>>>>> 3c3e5faf
+import {CollectionEditorPageAuthGuard} from './collection-editor-page-auth.guard';
+import {CollectionEditorPageRootComponent} from './collection-editor-page-root.component';
 
 @NgModule({
   imports: [
@@ -84,7 +45,6 @@
     SharedComponentsModule,
     FormsModule,
     ToastrModule.forRoot(toastrConfig),
-<<<<<<< HEAD
     RouterModule.forChild([
       {
         path: '',
@@ -92,8 +52,6 @@
         canActivate: [CollectionEditorPageAuthGuard],
       },
     ]),
-=======
->>>>>>> 3c3e5faf
   ],
   declarations: [
     CollectionNodeCreatorComponent,
@@ -109,10 +67,7 @@
     CollectionPermissionsCardComponent,
     CollectionSettingsTabComponent,
     CollectionStatisticsTabComponent,
-<<<<<<< HEAD
-    CollectionEditorPageRootComponent
-=======
->>>>>>> 3c3e5faf
+    CollectionEditorPageRootComponent,
   ],
   entryComponents: [
     CollectionNodeCreatorComponent,
@@ -128,58 +83,5 @@
     CollectionSettingsTabComponent,
     CollectionStatisticsTabComponent,
   ],
-<<<<<<< HEAD
 })
-export class CollectionEditorPageModule {}
-=======
-  providers: [
-    {
-      provide: HTTP_INTERCEPTORS,
-      useClass: RequestInterceptor,
-      multi: true,
-    },
-    {
-      provide: APP_INITIALIZER,
-      useFactory: platformFeatureInitFactory,
-      deps: [PlatformFeatureService],
-      multi: true,
-    },
-    {
-      provide: HAMMER_GESTURE_CONFIG,
-      useClass: MyHammerConfig,
-    },
-    AppErrorHandlerProvider,
-    {
-      provide: APP_BASE_HREF,
-      useValue: '/',
-    },
-  ],
-})
-class CollectionEditorPageModule {
-  // Empty placeholder method to satisfy the `Compiler`.
-  ngDoBootstrap() {}
-}
-
-import {platformBrowserDynamic} from '@angular/platform-browser-dynamic';
-import {downgradeModule} from '@angular/upgrade/static';
-import {FormsModule} from '@angular/forms';
-
-const bootstrapFnAsync = async (extraProviders: StaticProvider[]) => {
-  const platformRef = platformBrowserDynamic(extraProviders);
-  return platformRef.bootstrapModule(CollectionEditorPageModule);
-};
-const downgradedModule = downgradeModule(bootstrapFnAsync);
-
-declare var angular: ng.IAngularStatic;
-
-angular.module('oppia').requires.push(downgradedModule);
-
-angular.module('oppia').directive(
-  // This directive is the downgraded version of the Angular component to
-  // bootstrap the Angular 8.
-  'oppiaAngularRoot',
-  downgradeComponent({
-    component: OppiaAngularRootComponent,
-  }) as angular.IDirectiveFactory
-);
->>>>>>> 3c3e5faf
+export class CollectionEditorPageModule {}