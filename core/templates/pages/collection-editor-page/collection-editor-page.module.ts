// Copyright 2019 The Oppia Authors. All Rights Reserved.
//
// Licensed under the Apache License, Version 2.0 (the "License");
// you may not use this file except in compliance with the License.
// You may obtain a copy of the License at
//
//      http://www.apache.org/licenses/LICENSE-2.0
//
// Unless required by applicable law or agreed to in writing, software
// distributed under the License is distributed on an "AS-IS" BASIS,
// WITHOUT WARRANTIES OR CONDITIONS OF ANY KIND, either express or implied.
// See the License for the specific language governing permissions and
// limitations under the License.

/**
 * @fileoverview Module for the collection editor page.
 */

import 'core-js/es7/reflect';
import 'zone.js';

import { Component, NgModule, StaticProvider } from '@angular/core';
import { BrowserModule } from '@angular/platform-browser';
import { downgradeComponent } from '@angular/upgrade/static';
<<<<<<< HEAD
import { HttpClientModule, HTTP_INTERCEPTORS } from '@angular/common/http';
=======
import { HttpClientModule } from '@angular/common/http';
import { HTTP_INTERCEPTORS } from '@angular/common/http';
>>>>>>> 7eb6d06e
import { RequestInterceptor } from 'services/request-interceptor.service';

// This component is needed to force-bootstrap Angular at the beginning of the
// app.
@Component({
  selector: 'service-bootstrap',
  template: ''
})
export class ServiceBootstrapComponent {}

import { AppConstants } from 'app.constants';
import { CollectionDomainConstants } from
  'domain/collection/collection-domain.constants';
import { CollectionEditorPageConstants } from
  'pages/collection-editor-page/collection-editor-page.constants';
import { EditorDomainConstants } from
  'domain/editor/editor-domain.constants';
import { InteractionsExtensionsConstants } from
  'interactions/interactions-extension.constants';
import { ObjectsDomainConstants } from
  'domain/objects/objects-domain.constants';
import { ServicesConstants } from 'services/services.constants';

@NgModule({
  imports: [
    BrowserModule,
    HttpClientModule
  ],
  declarations: [
    ServiceBootstrapComponent
  ],
  entryComponents: [
    ServiceBootstrapComponent
  ],
  providers: [
    AppConstants,
    CollectionDomainConstants,
    EditorDomainConstants,
    InteractionsExtensionsConstants,
    ObjectsDomainConstants,
    ServicesConstants,
    CollectionEditorPageConstants,
    {
      provide: HTTP_INTERCEPTORS,
      useClass: RequestInterceptor,
      multi: true
    }
  ]
})
class CollectionEditorPageModule {
  // Empty placeholder method to satisfy the `Compiler`.
  ngDoBootstrap() {}
}

import { platformBrowserDynamic } from '@angular/platform-browser-dynamic';
import { downgradeModule } from '@angular/upgrade/static';

const bootstrapFn = (extraProviders: StaticProvider[]) => {
  const platformRef = platformBrowserDynamic(extraProviders);
  return platformRef.bootstrapModule(CollectionEditorPageModule);
};
const downgradedModule = downgradeModule(bootstrapFn);

declare var angular: any;

angular.module('oppia', [
  'dndLists', 'headroom', 'infinite-scroll', 'ngAnimate',
  'ngAudio', require('angular-cookies'), 'ngImgCrop', 'ngJoyRide', 'ngMaterial',
  'ngResource', 'ngSanitize', 'ngTouch', 'pascalprecht.translate',
  'toastr', 'ui.bootstrap', 'ui.sortable', 'ui.tree', 'ui.validate',
  downgradedModule
])
  // This directive is the downgraded version of the Angular component to
  // bootstrap the Angular 8.
  .directive(
    'serviceBootstrap',
    downgradeComponent({
      component: ServiceBootstrapComponent
    }) as angular.IDirectiveFactory);<|MERGE_RESOLUTION|>--- conflicted
+++ resolved
@@ -22,12 +22,8 @@
 import { Component, NgModule, StaticProvider } from '@angular/core';
 import { BrowserModule } from '@angular/platform-browser';
 import { downgradeComponent } from '@angular/upgrade/static';
-<<<<<<< HEAD
-import { HttpClientModule, HTTP_INTERCEPTORS } from '@angular/common/http';
-=======
 import { HttpClientModule } from '@angular/common/http';
 import { HTTP_INTERCEPTORS } from '@angular/common/http';
->>>>>>> 7eb6d06e
 import { RequestInterceptor } from 'services/request-interceptor.service';
 
 // This component is needed to force-bootstrap Angular at the beginning of the
