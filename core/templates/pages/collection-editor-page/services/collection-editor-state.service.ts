--- conflicted
+++ resolved
@@ -72,11 +72,7 @@
    * specified collection ID. See setCollection() for more information on
    * additional behavior of this function.
    */
-<<<<<<< HEAD
-  loadCollection (collectionId: string, successCallback: () => void): void {
-=======
   loadCollection(collectionId: string): void {
->>>>>>> 80f68e45
     this._collectionIsLoading = true;
     this.editableCollectionBackendApiService.fetchCollectionAsync(
       collectionId).then(
@@ -172,11 +168,7 @@
    * will clear the UndoRedoService of pending changes. This function also
    * shares behavior with setCollection(), when it succeeds.
    */
-<<<<<<< HEAD
-  saveCollection (commitMessage: string, successCallback: () => void): boolean {
-=======
   saveCollection(commitMessage: string, successCallback?: () => void): boolean {
->>>>>>> 80f68e45
     if (!this._collectionIsInitialized) {
       this.alertsService.fatalWarning(
         'Cannot save a collection before one is loaded.');
