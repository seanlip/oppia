// Copyright 2021 The Oppia Authors. All Rights Reserved.
//
// Licensed under the Apache License, Version 2.0 (the "License");
// you may not use this file except in compliance with the License.
// You may obtain a copy of the License at
//
//      http://www.apache.org/licenses/LICENSE-2.0
//
// Unless required by applicable law or agreed to in writing, software
// distributed under the License is distributed on an "AS-IS" BASIS,
// WITHOUT WARRANTIES OR CONDITIONS OF ANY KIND, either express or implied.
// See the License for the specific language governing permissions and
// limitations under the License.

/**
 * @fileoverview Service that handles routing for the collection editor page.
 */

<<<<<<< HEAD
import { Injectable, EventEmitter } from '@angular/core';
import { WindowRef } from 'services/contextual/window-ref.service';
=======
import {Injectable, EventEmitter} from '@angular/core';
import {downgradeInjectable} from '@angular/upgrade/static';
import {WindowRef} from 'services/contextual/window-ref.service';
>>>>>>> 3c3e5faf

@Injectable({
  providedIn: 'root',
})
export class CollectionEditorRoutingService {
  // These properties are initialized using private functions
  // and we need to do non-null assertion. For more information, see
  // https://github.com/oppia/oppia/wiki/Guide-on-defining-types#ts-7-1
  private _activeTabName!: string;
  private _EDIT_TAB = 'edit';
  private _HISTORY_TAB = 'history';
  private _SETTINGS_TAB = 'settings';
  private _STATS_TAB = 'stats';
  private _updateViewEventEmitter: EventEmitter<void> = new EventEmitter();

  constructor(private windowRef: WindowRef) {
    let currentHash: string = this.windowRef.nativeWindow.location.hash;
    this._changeTab(currentHash.substring(1, currentHash.length));
  }

  private _changeTab(newHash: string) {
    if (newHash === '/settings') {
      this._activeTabName = this._SETTINGS_TAB;
    } else if (newHash === '/history') {
      this._activeTabName = this._HISTORY_TAB;
    } else if (newHash === '/stats') {
      this._activeTabName = this._STATS_TAB;
    } else {
      this._activeTabName = this._EDIT_TAB;
    }

    this.windowRef.nativeWindow.location.hash = newHash;
    this._updateViewEventEmitter.emit();
  }

  getActiveTabName(): string {
    return this._activeTabName;
  }

  navigateToEditTab(): void {
    this._changeTab('/edit');
  }

  navigateToSettingsTab(): void {
    this._changeTab('/settings');
  }

  navigateToHistoryTab(): void {
    this._changeTab('/history');
  }

  navigateToStatsTab(): void {
    this._changeTab('/stats');
  }

  get updateViewEventEmitter(): EventEmitter<void> {
    return this._updateViewEventEmitter;
  }
<<<<<<< HEAD
}
=======
}

angular
  .module('oppia')
  .factory(
    'CollectionEditorRoutingService',
    downgradeInjectable(CollectionEditorRoutingService)
  );
>>>>>>> 3c3e5faf
<|MERGE_RESOLUTION|>--- conflicted
+++ resolved
@@ -16,14 +16,8 @@
  * @fileoverview Service that handles routing for the collection editor page.
  */
 
-<<<<<<< HEAD
-import { Injectable, EventEmitter } from '@angular/core';
-import { WindowRef } from 'services/contextual/window-ref.service';
-=======
 import {Injectable, EventEmitter} from '@angular/core';
-import {downgradeInjectable} from '@angular/upgrade/static';
 import {WindowRef} from 'services/contextual/window-ref.service';
->>>>>>> 3c3e5faf
 
 @Injectable({
   providedIn: 'root',
@@ -82,15 +76,4 @@
   get updateViewEventEmitter(): EventEmitter<void> {
     return this._updateViewEventEmitter;
   }
-<<<<<<< HEAD
-}
-=======
-}
-
-angular
-  .module('oppia')
-  .factory(
-    'CollectionEditorRoutingService',
-    downgradeInjectable(CollectionEditorRoutingService)
-  );
->>>>>>> 3c3e5faf
+}