--- conflicted
+++ resolved
@@ -77,22 +77,12 @@
       <div class="col-lg-8 d-flex flex-column justify-content-center">
         <h1>{{ 'I18N_ABOUT_FOUNDATION_PAGE_CREATING' | translate }}</h1>
         <p>{{ 'I18N_ABOUT_FOUNDATION_PAGE_CREATING_CONTENT' | translate }}</p>
-        <button class="btn">
-          <a href="/about"
-             target="_blank"
-             rel="noopener">
-            {{ 'I18N_ABOUT_FOUNDATION_PAGE_CREATING_BUTTON' | translate }}
-          </a>
-        </button>
-      </div>
-<<<<<<< HEAD
-      <div class="row">
         <oppia-primary-link-button class="about-foundation-page-button-area"
             buttonHref="/about"
             [customClasses]="['btn']"
             buttonText="{{ 'I18N_ABOUT_FOUNDATION_PAGE_CREATING_BUTTON' | translate }}">
         </oppia-primary-link-button>
-=======
+      </div>
       <div class="col-lg-4 d-flex justify-content-center oppia-about-foundation-image-with-caption text-center">
         <picture>
           <source type="image/webp"
@@ -105,7 +95,6 @@
                src="/assets/images/about_foundation/home_partner.png"
                width="640">
         </picture>
->>>>>>> 962d541a
       </div>
     </div>
   </div>
@@ -128,23 +117,11 @@
       <div class="col-lg-8 d-flex flex-column info-right justify-content-center pl-md-5">
         <h1>{{ 'I18N_ABOUT_FOUNDATION_PAGE_BUILT_FROM' | translate }}</h1>
         <p>{{ 'I18N_ABOUT_FOUNDATION_PAGE_BUILT_FROM_CONTENT' | translate }}</p>
-<<<<<<< HEAD
-      </div>
-      <div class="row">
         <oppia-primary-link-button class="about-foundation-page-button-area"
             buttonHref="/volunteer"
             [customClasses]="['btn']"
             buttonText="{{ 'I18N_ABOUT_FOUNDATION_PAGE_BUILT_FROM_BUTTON' | translate }}">
         </oppia-primary-link-button>
-=======
-        <button class="btn">
-          <a href="/volunteer"
-             target="_blank"
-             rel="noopener">
-            {{ 'I18N_ABOUT_FOUNDATION_PAGE_BUILT_FROM_BUTTON' | translate }}
-          </a>
-        </button>
->>>>>>> 962d541a
       </div>
     </div>
   </div>
@@ -244,16 +221,10 @@
     margin: 30px auto;
   }
 
-<<<<<<< HEAD
   :host {
     .about-foundation-page-button-area a {
       height: 40px;
     }
-=======
-  .about-foundation-page button:hover,
-  .about-foundation-page button:focus {
-    background-color: #3d9991;
->>>>>>> 962d541a
   }
 
   .oppia-about-foundation-cta h1 {
