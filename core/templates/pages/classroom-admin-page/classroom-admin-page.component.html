--- conflicted
+++ resolved
@@ -250,11 +250,7 @@
               Cancel
             </button>
             <button class="btn btn-success save-classroom-changes"
-<<<<<<< HEAD
-                    [disabled]="(!classroomDataIsChanged) || !(tempClassroomData.classroomNameIsValid && tempClassroomData.classroomUrlFragmentIsValid && tempClassroomData.topicsGraphIsCorrect)"
-=======
                     [disabled]="(!classroomDataIsChanged) || !(tempClassroomData.isClassroomDataValid())"
->>>>>>> 2186eca0
                     (click)="saveClassroomData(classroom.key)">
               <span *ngIf="!classroomDataSaveInProgress">Save</span>
               <mat-spinner *ngIf="classroomDataSaveInProgress"
@@ -282,7 +278,6 @@
 </mat-card>
 
 <style>
-<<<<<<< HEAD
   .topics-form-field {
     width: 400px;
   }
@@ -365,9 +360,7 @@
     justify-content: space-between;
     padding: 5px;
   }
-=======
   /* TODO(#16156): Remove the instances of /deep/ from the codebase. */
->>>>>>> 2186eca0
   :host /deep/ .oppia-save-classroom-spinning-button circle {
     stroke: #fff;
   }
