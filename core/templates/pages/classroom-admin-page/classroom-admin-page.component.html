--- conflicted
+++ resolved
@@ -252,11 +252,7 @@
             </button>
 
             <button class="btn btn-success save-classroom-changes"
-<<<<<<< HEAD
-                    [disabled]="(!classroomDataIsChanged) || !(classroomNameIsValid && classroomUrlFragmentIsValid && topicsGraphIsCorrect)"
-=======
                     [disabled]="(!classroomDataIsChanged) || !(tempClassroomData.classroomNameIsValid && tempClassroomData.classroomUrlFragmentIsValid)"
->>>>>>> e0b293a2
                     (click)="saveClassroomData(classroom.key)">
               <span *ngIf="!classroomDataSaveInProgress">Save</span>
               <mat-spinner *ngIf="classroomDataSaveInProgress"
