--- conflicted
+++ resolved
@@ -18,22 +18,16 @@
 
 import { Component, OnInit } from '@angular/core';
 import { downgradeComponent } from '@angular/upgrade/static';
-<<<<<<< HEAD
 import { CdkDragDrop, moveItemInArray} from '@angular/cdk/drag-drop';
-=======
 import { AlertsService } from 'services/alerts.service';
 import { AppConstants } from 'app.constants';
->>>>>>> e0b293a2
 import { ClassroomBackendApiService, ClassroomBackendDict, ClassroomDict } from '../../domain/classroom/classroom-backend-api.service';
 import { NgbModal, NgbModalRef } from '@ng-bootstrap/ng-bootstrap';
 import { ClassroomEditorConfirmModalComponent } from './modals/classroom-editor-confirm-modal.component';
 import { DeleteClassroomConfirmModalComponent } from './modals/delete-classroom-confirm-modal.component';
 import { CreateNewClassroomModalComponent } from './modals/create-new-classroom-modal.component';
-<<<<<<< HEAD
 import { DeleteTopicFromClassroomModalComponent } from './modals/delete-topic-from-classroom-modal.component';
 import { EditableTopicBackendApiService } from 'domain/topic/editable-topic-backend-api.service';
-=======
->>>>>>> e0b293a2
 import cloneDeep from 'lodash/cloneDeep';
 import { ClassroomData } from './classroom-admin.model';
 
@@ -63,13 +57,11 @@
     private classroomBackendApiService: ClassroomBackendApiService,
     private ngbModal: NgbModal,
     private alertsService: AlertsService,
+    private editableTopicBackendApiService: EditableTopicBackendApiService
   ) {}
 
   classroomCount: number = 0;
   classroomIdToClassroomName: {[classroomId: string]: string} = {};
-<<<<<<< HEAD
-  selectedClassroomDict!: ClassroomDict;
-  updatedClassroomDict!: ClassroomDict;
 
   classroomId: string = '';
   classroomName: string = '';
@@ -84,16 +76,12 @@
   topicIdToPrerequisiteTopicIds: TopicIdToPrerequisiteTopicIds = {};
   topicNameToPrerequisiteTopicNames: TopicNameToPrerequisiteTopicNames = {};
   topicsCountInClassroom: number = 0;
-  existingClassroomNames: string[] = [];
   selectedTopicName = '';
-=======
-
   classroomData!: ClassroomData;
   tempClassroomData!: ClassroomData;
 
   classroomUrlFragmentIsDuplicate: boolean = false;
   existingClassroomNames: string[] = [];
->>>>>>> e0b293a2
 
   pageIsInitialized: boolean = false;
   classroomDataIsChanged: boolean = false;
@@ -102,17 +90,6 @@
   classroomEditorMode: boolean = false;
   classroomDataSaveInProgress: boolean = false;
 
-<<<<<<< HEAD
-  classroomNameIsTooLong: boolean = false;
-  emptyClassroomName: boolean = false;
-  duplicateClassroomName: boolean = false;
-  classroomNameIsValid: boolean = true;
-
-  classroomUrlFragmentIsTooLong: boolean = false;
-  classroomUrlFragmentIsEmpty: boolean = false;
-  classroomUrlFragmentIsDuplicate: boolean = false;
-  urlFragmentRegexMatched: boolean = true;
-  classroomUrlFragmentIsValid: boolean = true;
   cyclicCheckError: boolean = false;
   topicsGraphIsCorrect = true;
   addNewTopicInputIsShown: boolean = false;
@@ -123,8 +100,6 @@
   dependencyGraphDropdownIsShown: boolean = false;
   currentTopicOnEdit!: string;
 
-=======
->>>>>>> e0b293a2
   getClassroomData(classroomId: string): void {
     if (
       this.tempClassroomData && (
@@ -290,23 +265,6 @@
           backdrop: 'static'
         });
       modalRef.result.then(() => {
-<<<<<<< HEAD
-        this.classroomEditorMode = false;
-        this.classroomViewerMode = true;
-        this.updateClassroomPropertiesFromDict(this.selectedClassroomDict);
-        this.getTopicDependencyByTopicName(this.topicIdToPrerequisiteTopicIds);
-        this.classroomDataIsChanged = false;
-        this.duplicateClassroomName = false;
-        this.emptyClassroomName = false;
-        this.classroomNameIsTooLong = false;
-        this.classroomUrlFragmentIsEmpty = false;
-        this.classroomUrlFragmentIsDuplicate = false;
-        this.classroomUrlFragmentIsTooLong = false;
-        this.classroomUrlFragmentIsValid = true;
-        this.cyclicCheckError = false;
-        this.topicDependencyEditOptionIsShown = false;
-        this.dependencyGraphDropdownIsShown = false;
-=======
         this.openClassroomInViewerMode();
         this.tempClassroomData = cloneDeep(this.classroomData);
 
@@ -316,7 +274,6 @@
         this.tempClassroomData.classroomNameIsValid = true;
         this.tempClassroomData.classroomUrlFragmentIsValid = true;
         this.classroomDataIsChanged = false;
->>>>>>> e0b293a2
       }, () => {
         // Note to developers:
         // This callback is triggered when the Cancel button is
@@ -351,85 +308,6 @@
   ngOnInit(): void {
     this.getAllClassroomIdToClassroomName();
   }
-<<<<<<< HEAD
-
-  onClassroomNameChange(): void {
-    this.classroomName = this.classroomName.replace(/\s+/g, ' ').trim();
-    this.classroomNameIsValid = true;
-
-    if (this.classroomName === '') {
-      this.emptyClassroomName = true;
-      this.classroomNameIsValid = false;
-      this.classroomNameIsTooLong = false;
-      this.duplicateClassroomName = false;
-      return;
-    } else {
-      this.emptyClassroomName = false;
-    }
-
-    if (
-      this.classroomName.length >
-      AppConstants.MAX_CHARS_IN_CLASSROOM_NAME
-    ) {
-      this.classroomNameIsTooLong = true;
-      this.duplicateClassroomName = false;
-      this.classroomNameIsValid = false;
-      return;
-    } else {
-      this.classroomNameIsTooLong = false;
-    }
-
-    if (this.existingClassroomNames.indexOf(this.classroomName) !== -1) {
-      this.duplicateClassroomName = true;
-      this.classroomNameIsValid = false;
-    } else {
-      this.duplicateClassroomName = false;
-    }
-  }
-
-  onClassroomUrlFragmentChange(): void {
-    this.classroomUrlFragmentIsValid = true;
-
-    if (this.urlFragment === '') {
-      this.classroomUrlFragmentIsEmpty = true;
-      this.classroomUrlFragmentIsDuplicate = false;
-      this.urlFragmentRegexMatched = true;
-      this.classroomUrlFragmentIsValid = false;
-      this.classroomUrlFragmentIsTooLong = false;
-      return;
-    } else {
-      this.classroomUrlFragmentIsEmpty = false;
-    }
-
-    if (
-      this.urlFragment.length >
-      AppConstants.MAX_CHARS_IN_CLASSROOM_URL_FRAGMENT
-    ) {
-      this.classroomUrlFragmentIsTooLong = true;
-      this.classroomUrlFragmentIsDuplicate = false;
-      this.classroomUrlFragmentIsValid = false;
-      this.urlFragmentRegexMatched = true;
-      return;
-    } else {
-      this.classroomUrlFragmentIsTooLong = false;
-    }
-
-    let validUrlFragmentRegex = new RegExp(
-      AppConstants.VALID_URL_FRAGMENT_REGEX);
-    if (validUrlFragmentRegex.test(this.urlFragment)) {
-      this.urlFragmentRegexMatched = true;
-    } else {
-      this.urlFragmentRegexMatched = false;
-      this.classroomUrlFragmentIsDuplicate = false;
-      this.classroomUrlFragmentIsValid = false;
-      return;
-    }
-
-    if (this.classroomUrlFragmentIsDuplicate) {
-      this.classroomUrlFragmentIsDuplicate = false;
-      this.classroomUrlFragmentIsValid = true;
-    }
-  }
 
   getTopicDependencyByTopicName(
       topicIdToPrerequisiteTopicIds: TopicIdToPrerequisiteTopicIds
@@ -464,8 +342,7 @@
     this.editableTopicBackendApiService.getTopicIdToTopicNameAsync(
       [topicId]).then(topicIdToTopicName => {
       const topicName = topicIdToTopicName[topicId];
-      this.updatedClassroomDict.topicIdToPrerequisiteTopicIds[topicId] = [];
-      this.topicIdToPrerequisiteTopicIds[topicId] = [];
+      this.tempClassroomData.topicIdToPrerequisiteTopicIds[topicId] = [];
       this.topicNameToPrerequisiteTopicNames[topicName] = [];
       this.classroomDataIsChanged = true;
       this.addNewTopicInputIsShown = false;
@@ -503,39 +380,6 @@
     return topicIdForGivenTopicName;
   }
 
-  validateDependencyGraph(): void {
-    this.topicsGraphIsCorrect = true;
-    this.cyclicCheckError = false;
-    for (let currentTopicId in this.topicIdToPrerequisiteTopicIds) {
-      let ancestors = cloneDeep(
-        this.topicIdToPrerequisiteTopicIds[currentTopicId]);
-
-      let visitedTopicIdsForCurrentTopic = [];
-      while (ancestors.length > 0) {
-        if (ancestors.indexOf(currentTopicId) !== -1) {
-          this.cyclicCheckError = true;
-          this.topicsGraphIsCorrect = false;
-          return;
-        }
-
-        let lengthOfAncestor = ancestors.length;
-        let lastTopicIdInAncestor = ancestors[lengthOfAncestor - 1];
-        ancestors.splice(lengthOfAncestor - 1, 1);
-
-        if (
-          visitedTopicIdsForCurrentTopic.indexOf(
-            lastTopicIdInAncestor) !== -1
-        ) {
-          continue;
-        }
-
-        ancestors = ancestors.concat(
-          this.topicIdToPrerequisiteTopicIds[lastTopicIdInAncestor]);
-        visitedTopicIdsForCurrentTopic.push(lastTopicIdInAncestor);
-      }
-    }
-  }
-
   addDependencyForTopic(currentTopicName, prerequisiteTopicName) {
     this.selectedTopicName = '';
     this.closeDependencyGraphDropdown();
@@ -554,12 +398,10 @@
     this.topicIdToPrerequisiteTopicIds[currentTopicId].push(
       prerequisiteTopicId);
 
-    this.validateDependencyGraph();
+    this.tempClassroomData.validateDependencyGraph();
     this.classroomDataIsChanged = true;
-    this.updatedClassroomDict.topicIdToPrerequisiteTopicIds = (
+    this.tempClassroomData.topicIdToPrerequisiteTopicIds = (
       this.topicIdToPrerequisiteTopicIds);
-
-    // this.editPrerequisite();
   }
 
   removeDependencyFromTopic(currentTopicName, prerequisiteTopicName) {
@@ -576,40 +418,9 @@
       prerequisiteTopicId);
     this.topicIdToPrerequisiteTopicIds[currentTopicId].splice(index, 1);
 
-    this.validateDependencyGraph();
+    this.tempClassroomData.validateDependencyGraph();
     this.classroomDataIsChanged = true;
-    this.updatedClassroomDict.topicIdToPrerequisiteTopicIds = (
-      this.topicIdToPrerequisiteTopicIds);
-  }
-
-  modifyDependencyForTopic(
-      currentTopicName: string, prerequisiteTopicName: string
-  ): void {
-    this.selectedTopicName = '';
-    this.closeDependencyGraphDropdown();
-    let prerequisiteTopicNames = (
-      this.topicNameToPrerequisiteTopicNames[currentTopicName]);
-    let currentTopicId = this.getTopicIdFromTopicName(currentTopicName);
-    let prerequisiteTopicId = this.getTopicIdFromTopicName(
-      prerequisiteTopicName);
-
-    if (prerequisiteTopicNames.indexOf(prerequisiteTopicName) === -1) {
-      prerequisiteTopicNames.push(prerequisiteTopicName);
-      prerequisiteTopicNames.sort();
-      this.topicIdToPrerequisiteTopicIds[currentTopicId].push(
-        prerequisiteTopicId);
-    } else {
-      let index = prerequisiteTopicNames.indexOf(prerequisiteTopicName);
-      prerequisiteTopicNames.splice(index, 1);
-
-      index = this.topicIdToPrerequisiteTopicIds[currentTopicId].indexOf(
-        prerequisiteTopicId);
-      this.topicIdToPrerequisiteTopicIds[currentTopicId].splice(index, 1);
-    }
-
-    this.validateDependencyGraph();
-    this.classroomDataIsChanged = true;
-    this.updatedClassroomDict.topicIdToPrerequisiteTopicIds = (
+    this.tempClassroomData.topicIdToPrerequisiteTopicIds = (
       this.topicIdToPrerequisiteTopicIds);
   }
 
@@ -679,7 +490,7 @@
       delete this.topicNameToPrerequisiteTopicNames[topicNameToDelete];
 
       this.classroomDataIsChanged = true;
-      this.updatedClassroomDict.topicIdToPrerequisiteTopicIds = (
+      this.tempClassroomData.topicIdToPrerequisiteTopicIds = (
         this.topicIdToPrerequisiteTopicIds);
     }, () => {
       // Note to developers:
@@ -698,8 +509,6 @@
     }
     console.log(temp);
   }
-=======
->>>>>>> e0b293a2
 }
 
 angular.module('oppia').directive(
