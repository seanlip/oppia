--- conflicted
+++ resolved
@@ -22,17 +22,12 @@
 import { BrowserModule } from '@angular/platform-browser';
 
 import { LicensePageComponent } from './license-page.component';
-import { OppiaAngularRootComponent } from
-  'components/oppia-angular-root.component';
 import { SharedComponentsModule } from 'components/shared-component.module';
 import { RequestInterceptor } from 'services/request-interceptor.service';
 import { platformFeatureInitFactory, PlatformFeatureService } from
   'services/platform-feature.service';
-<<<<<<< HEAD
 import { BrowserAnimationsModule } from '@angular/platform-browser/animations';
-=======
 import { LicensePageRootComponent } from './license-page-root.component';
->>>>>>> 83855e8a
 
 @NgModule({
   imports: [
@@ -43,19 +38,11 @@
   ],
   declarations: [
     LicensePageComponent,
-<<<<<<< HEAD
-  ],
-  entryComponents: [
-    LicensePageComponent,
-=======
-    LicensePageRootComponent,
-    OppiaAngularRootComponent
+    LicensePageRootComponent
   ],
   entryComponents: [
     LicensePageComponent,
     LicensePageRootComponent,
-    OppiaAngularRootComponent
->>>>>>> 83855e8a
   ],
   providers: [
     {
