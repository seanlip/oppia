--- conflicted
+++ resolved
@@ -8,7 +8,6 @@
     @load('pages/header_js_libs.html')
   </head>
   <body>
-<<<<<<< HEAD
     <oppia-root>
       <div class="oppia-base-container" ng-controller="Maintenance">
         <div class="oppia-content-container">
@@ -18,30 +17,13 @@
                 <div class="navbar-container">
                   <div class="navbar-header protractor-test-navbar-header float-left">
                     <a class="oppia-navbar-brand-name oppia-transition-200" href="/">
-                      <img ng-src="<[getStaticImageUrl('/logo/288x128_logo_mint.png')]>"
-                           class="oppia-logo oppia-logo-wide" alt="Oppia Home">
+                      <picture>
+                        <source type="image/webp" ng-srcset="<[getStaticImageUrl('/logo/288x128_logo_mint.webp')]>">
+                        <source type="image/png" ng-srcset="<[getStaticImageUrl('/logo/288x128_logo_mint.png')]>">
+                        <img ng-src="<[getStaticImageUrl('/logo/288x128_logo_mint.png')]>"
+                             class="oppia-logo oppia-logo-wide" alt="Oppia Home">
+                      </picture>
                     </a>
-                  </div>
-                  <div ng-cloak class="navbar-header float-right">
-                  </div>
-=======
-    <service-bootstrap></service-bootstrap>
-    <div class="oppia-base-container" ng-controller="Maintenance">
-      <div class="oppia-content-container">
-        <div id="wrapper">
-          <div class="oppia-main-body">
-            <nav class="navbar navbar-default oppia-navbar oppia-prevent-selection" role="navigation">
-              <div class="navbar-container">
-                <div class="navbar-header protractor-test-navbar-header float-left">
-                  <a class="oppia-navbar-brand-name oppia-transition-200" href="/">
-                    <picture>
-                      <source type="image/webp" ng-srcset="<[getStaticImageUrl('/logo/288x128_logo_mint.webp')]>">
-                      <source type="image/png" ng-srcset="<[getStaticImageUrl('/logo/288x128_logo_mint.png')]>">
-                      <img ng-src="<[getStaticImageUrl('/logo/288x128_logo_mint.png')]>"
-                           class="oppia-logo oppia-logo-wide" alt="Oppia Home">
-                    </picture>
-                  </a>
->>>>>>> 7481a5df
                 </div>
               </nav>
 
