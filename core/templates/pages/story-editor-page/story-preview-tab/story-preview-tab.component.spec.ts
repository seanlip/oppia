// Copyright 2020 The Oppia Authors. All Rights Reserved.
//
// Licensed under the Apache License, Version 2.0 (the "License");
// you may not use this file except in compliance with the License.
// You may obtain a copy of the License at
//
//      http://www.apache.org/licenses/LICENSE-2.0
//
// Unless required by applicable law or agreed to in writing, software
// distributed under the License is distributed on an "AS-IS" BASIS,
// WITHOUT WARRANTIES OR CONDITIONS OF ANY KIND, either express or implied.
// See the License for the specific language governing permissions and
// limitations under the License.

/**
 * @fileoverview Unit tests for story preview tab component.
 */

import { HttpClientTestingModule } from '@angular/common/http/testing';
import { EventEmitter } from '@angular/core';
import { TestBed } from '@angular/core/testing';

import { EditableStoryBackendApiService } from
  'domain/story/editable-story-backend-api.service';
import { StoryEditorNavigationService } from
  'pages/story-editor-page/services/story-editor-navigation.service';
import { StoryObjectFactory } from 'domain/story/StoryObjectFactory';
import { importAllAngularServices } from 'tests/unit-test-utils';

import { importAllAngularServices } from 'tests/unit-test-utils';

describe('Story Preview tab', function() {
  var $scope = null;
  var ctrl = null;
  var story = null;
  var MockStoryEditorNavigationService = null;
  var storyInitializedEventEmitter = null;
  var storyReinitializedEventEmitter = null;
<<<<<<< HEAD

  importAllAngularServices();

=======
  importAllAngularServices();
>>>>>>> e2dd4280
  beforeEach(() => {
    TestBed.configureTestingModule({
      imports: [HttpClientTestingModule],
      providers: [StoryObjectFactory, StoryEditorNavigationService,
        EditableStoryBackendApiService]
    });
  });
  beforeEach(angular.mock.module('oppia', function($provide) {
    $provide.value(
      'EditableStoryBackendApiService',
      TestBed.get(EditableStoryBackendApiService));
    $provide.value('StoryObjectFactory', TestBed.get(StoryObjectFactory));
    $provide.value(
      'StoryEditorNavigationService',
      TestBed.get(StoryEditorNavigationService));
  }));

  beforeEach(angular.mock.inject(function($injector, $componentController) {
    var $rootScope = $injector.get('$rootScope');
    var StoryObjectFactory = $injector.get('StoryObjectFactory');
    var StoryEditorStateService = $injector.get('StoryEditorStateService');
    $scope = $rootScope.$new();
    MockStoryEditorNavigationService = {
      activeTab: 'story_preview',
      getActiveTab: () => this.activeTab,
      getChapterId: () => 'node_1',
      getChapterIndex: () => null,
      navigateToStoryEditor: () => {
        this.activeTab = 'story';
      }
    };

    story = StoryObjectFactory.createFromBackendDict({
      id: 'storyId_0',
      title: 'Story title',
      description: 'Story Description',
      notes: '<p>Notes/p>',
      story_contents: {
        initial_node_id: 'node_1',
        next_node_id: 'node_3',
        nodes: [{
          id: 'node_1',
          prerequisite_skill_ids: [],
          acquired_skill_ids: [],
          destination_node_ids: [],
          outline: 'Outline',
          exploration_id: 'exp_1',
          outline_is_finalized: false,
          thumbnail_filename: 'img.png',
          thumbnail_bg_color: '#a33f40'
        }, {
          id: 'node_2',
          prerequisite_skill_ids: [],
          acquired_skill_ids: [],
          destination_node_ids: [],
          outline: 'Outline',
          exploration_id: 'exp_2',
          outline_is_finalized: false,
          thumbnail_filename: 'img2.png',
          thumbnail_bg_color: '#a33f40'
        }],
      },
      language_code: 'en',
      story_contents_schema_version: '1',
      version: '1',
      corresponding_topic_id: 'topic_id'
    });

    storyInitializedEventEmitter = new EventEmitter();
    storyReinitializedEventEmitter = new EventEmitter();

    spyOn(StoryEditorStateService, 'getStory').and.returnValue(story);
    spyOnProperty(StoryEditorStateService, 'onStoryInitialized').and.callFake(
      function() {
        return storyInitializedEventEmitter;
      });
    spyOnProperty(StoryEditorStateService, 'onStoryReinitialized').and.callFake(
      function() {
        return storyReinitializedEventEmitter;
      });
    ctrl = $componentController('storyPreviewTab', {
      $scope: $scope,
      StoryEditorStateService: StoryEditorStateService,
      StoryEditorNavigationService: MockStoryEditorNavigationService,
    });
  }));

  afterEach(() => {
    ctrl.$onDestroy();
  });

  it('should set initialize the variables', function() {
    ctrl.$onInit();
    expect(ctrl.story).toEqual(story);
    expect(ctrl.storyId).toEqual('storyId_0');
  });

  it('should return the exploration url for the story node', function() {
    ctrl.$onInit();
    let node = story.getStoryContents().getNodes()[0];
    expect(ctrl.getExplorationUrl(node)).toEqual(
      '/explore/exp_1?story_id=storyId_0&node_id=node_1');
    node = story.getStoryContents().getNodes()[1];
    expect(ctrl.getExplorationUrl(node)).toEqual(
      '/explore/exp_2?story_id=storyId_0&node_id=node_2');
  });

  it('should called initEditor on calls from story being initialized',
    function() {
      spyOn(ctrl, 'initEditor').and.callThrough();
      ctrl.$onInit();
      storyInitializedEventEmitter.emit();
      storyReinitializedEventEmitter.emit();
      expect(ctrl.initEditor).toHaveBeenCalledTimes(3);
    });
});<|MERGE_RESOLUTION|>--- conflicted
+++ resolved
@@ -27,8 +27,6 @@
 import { StoryObjectFactory } from 'domain/story/StoryObjectFactory';
 import { importAllAngularServices } from 'tests/unit-test-utils';
 
-import { importAllAngularServices } from 'tests/unit-test-utils';
-
 describe('Story Preview tab', function() {
   var $scope = null;
   var ctrl = null;
@@ -36,13 +34,7 @@
   var MockStoryEditorNavigationService = null;
   var storyInitializedEventEmitter = null;
   var storyReinitializedEventEmitter = null;
-<<<<<<< HEAD
-
   importAllAngularServices();
-
-=======
-  importAllAngularServices();
->>>>>>> e2dd4280
   beforeEach(() => {
     TestBed.configureTestingModule({
       imports: [HttpClientTestingModule],
