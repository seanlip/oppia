--- conflicted
+++ resolved
@@ -44,29 +44,17 @@
       controller: [
         '$scope', '$rootScope', '$uibModal', 'AlertsService',
         'EditableStoryBackendApiService', 'UndoRedoService',
-<<<<<<< HEAD
-        'StoryEditorStateService', 'UrlService',
-=======
         'StoryEditorStateService', 'StoryEditorNavigationService', 'UrlService',
-        'EVENT_STORY_INITIALIZED', 'EVENT_STORY_REINITIALIZED',
->>>>>>> 41ea0c91
         'EVENT_UNDO_REDO_SERVICE_CHANGE_APPLIED',
         function(
             $scope, $rootScope, $uibModal, AlertsService,
             EditableStoryBackendApiService, UndoRedoService,
-<<<<<<< HEAD
-            StoryEditorStateService, UrlService,
-            EVENT_UNDO_REDO_SERVICE_CHANGE_APPLIED) {
-          var ctrl = this;
-          ctrl.directiveSubscriptions = new Subscription();
-=======
             StoryEditorStateService, StoryEditorNavigationService, UrlService,
-            EVENT_STORY_INITIALIZED, EVENT_STORY_REINITIALIZED,
             EVENT_UNDO_REDO_SERVICE_CHANGE_APPLIED) {
           var ctrl = this;
           var EDITOR = 'Editor';
           var PREVIEW = 'Preview';
->>>>>>> 41ea0c91
+          ctrl.directiveSubscriptions = new Subscription();
           $scope.explorationValidationIssues = [];
 
           $scope.getChangeListLength = function() {
