--- conflicted
+++ resolved
@@ -1,11 +1,7 @@
 <div *ngIf="isSerialChapterFeatureFlagEnabled()">
   <div class="modal-header">
-<<<<<<< HEAD
-    Unpublishing Confirmation
-=======
     <span *ngIf="unpublishedChapters.length === 1">Unpublish Chapter</span>
     <span *ngIf="unpublishedChapters.length > 1">Unpublish Chapters</span>
->>>>>>> 1fb26972
   </div>
   <div class="modal-body">
     <p>
@@ -54,21 +50,13 @@
                *ngIf="unpublishingReason=='BAD_CONTENT'"
                tabindex="0"
                role="alert">
-<<<<<<< HEAD
-            “Please edit the existing explorations instead of adding/deleting new ones, to avoid inadvertently impacting learners' progress”
-=======
             Please edit the existing explorations instead of adding/deleting new ones, to avoid inadvertently impacting learners' progress.
->>>>>>> 1fb26972
           </div>
           <div class="split-chapters-warning oppia-warning-text"
                *ngIf="unpublishingReason=='CHAPTER_NEEDS_SPLITTING'"
                tabindex="0"
                role="alert">
-<<<<<<< HEAD
-            “Please note that learners' overall progress score will decrease if some of the content they've played gets moved to a new exploration.”
-=======
             Please note that learners' overall progress score will decrease if some of the content they've played gets moved to a new exploration.
->>>>>>> 1fb26972
           </div>
         </div>
         <div class="oppia-modal-buttons">
