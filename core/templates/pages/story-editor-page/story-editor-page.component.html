<div class="story-editor">
  <div class="navbar-helper">
    <div class="navbar-tabs">
      <div class="navbar-text">
        <[$ctrl.getNavbarText()]>
      </div>
      <div class="navbar-icons">
        <li ng-class="{'navbar-tab-active': $ctrl.isMainEditorTabSelected(), 'uib-dropdown': $ctrl.getTotalWarningsCount()}"
            ng-attr-uib-dropdown="<[$ctrl.getTotalWarningsCount()]>"
            class="nav-item icon nav-list-item"
            ng-click="$ctrl.navigateToStoryEditor()">
          <a uib-tooltip="Main Editor" tooltip-placement="bottom" class="nav-link navbar-tab">
            <i class="material-icons navbar-tab-icon" ng-class="{'navbar-tab-active-icon': $ctrl.isMainEditorTabSelected()}">&#xE254;</i>
          </a>
          <div ng-show="$ctrl.getTotalWarningsCount()"
               class="oppia-editor-warnings-indicator oppia-editor-warnings-error-color"
               ng-mouseover="$ctrl.warningsAreShown=true" ng-mouseleave="$ctrl.warningsAreShown=false">
            <span class="oppia-editor-warnings-count protractor-test-warning-indicator">
              <[$ctrl.getTotalWarningsCount()]>
            </span>
            <ul uib-dropdown-menu class="uib-dropdown-menu oppia-editor-warnings-box story-editor-warning-box" ng-if="$ctrl.warningsAreShown">
              <span class="oppia-editor-warnings-header">Warnings</span>
              <li class="oppia-editor-warnings-text protractor-test-warnings-text"
                  ng-repeat="issue in $ctrl.validationIssues.concat($ctrl.explorationValidationIssues) track by $index">
                <hr class="oppia-editor-warnings-separator">
                <[issue]>
              </li>
              <li class="oppia-editor-warnings-text protractor-test-warnings-text"
                  ng-repeat="issue in $ctrl.prepublishValidationIssues track by $index">
                <hr class="oppia-editor-warnings-separator">
                <[issue]>
              </li>
            </ul>
          </div>
        </li>

        <li ng-if="!($ctrl.getActiveTab() === 'chapter_editor')" ng-class="{'navbar-tab-active': $ctrl.getActiveTab() === 'story_preview'}" class="nav-item icon nav-list-item" ng-click="$ctrl.navigateToStoryPreviewTab()">
          <a class="nav-link navbar-tab" uib-tooltip="Preview" tooltip-placement="bottom">
            <i class="material-icons navbar-tab-icon" ng-class="{'navbar-tab-active-icon': $ctrl.getActiveTab() === 'story_preview'}">&#xE037;</i>
          </a>
        </li>
      </div>
    </div>
  </div>
  <div class="story-editor-parent">
    <div ng-if="$ctrl.getActiveTab() === 'story_editor'">
      <story-editor></story-editor>
    </div>
    <div ng-if="$ctrl.getActiveTab() === 'chapter_editor'">
      <chapter-editor-tab></chapter-editor-tab>
    </div>
    <div ng-if="$ctrl.getActiveTab() === 'story_preview'">
      <story-preview-tab></story-preview-tab>
    </div>
  </div>
</div>

<style>
  .story-editor .back-to-topic-button {
    margin-bottom: 10px;
    margin-left: 9%;
    margin-top: 1.5%;
  }
  story-editor-page .story-editor {
    margin-bottom: 80px;
  }
  story-editor-page .navbar-helper {
    background-color: #00609C;
    box-shadow: 0 2px 4px rgba(0, 0, 0, 0.14), 0 2px 4px rgba(0, 0, 0, 0.23);
    height: 70px;
    margin-bottom: 20px;
    position: fixed;
    text-align: center;
    top: 56px;
    width: 100%;
    z-index: 10;
  }
  story-editor-page .navbar-tabs {
    display: flex;
    flex-wrap: wrap;
    height: 100%;
    justify-content: flex-start;
    text-align: center;
  }
  story-editor-page .navbar-tab-icon {
    color: #FFF;
    display: block;
    font-size: 30px;
    width: 100%;
  }
  story-editor-page .navbar-tab span {
    color: #FFF;
    font-size: 12px;
  }
  story-editor-page .oppia-editor-warnings-box {
    max-width: none;
  }
  story-editor-page .navbar-tab-active {
    background-color: #e6e6e6;
<<<<<<< HEAD
=======
    box-shadow: 0 3px 2px 0 #e6e6e6;
>>>>>>> f3e9b0f2
  }
  story-editor-page .navbar-tab-active-icon {
    color: #00609C;
  }
  story-editor-page .topic-warning-container {
    display: block;
  }
  story-editor-page .story-editor-parent {
    margin-top: 100px;
  }

<<<<<<< HEAD
=======
  @media screen and (max-width: 800px) {
    story-editor-page .story-editor-parent {
      margin-top: 40px;
    }
  }

>>>>>>> f3e9b0f2
  @media screen and (max-width: 768px) {
    story-editor-page .navbar-helper {
      display: none;
    }
  }
  story-editor-page .navbar-text {
    align-items: center;
    color: #FFF;
    display: flex;
    font-family: Capriola, Roboto, Arial, sans-serif;
    font-size: 20px;
    margin-left: 4%;
    width: 35%;
  }
  story-editor-page .navbar-icons {
    display: flex;
  }
  story-editor-page .nav-list-item {
    align-items: center;
    cursor: pointer;
    display: flex;
    justify-content: center;
    width: 90px;
  }
  story-editor-page .navbar-icons li:hover {
    background-color: #4eb0c0;
  }
  .story-editor-warning-box {
    display: block;
    width: 200px;
  }
  story-editor-page .story-warning-count {
    display: inline-block;
    height: 20px;
    margin-left: -10px;
    width: 20px;
  }

  @media screen and (max-width: 800px) {
    story-editor-page .navbar-helper {
      position: inherit;
    }
    story-editor-page .navbar-tabs {
      justify-content: center;
    }
    story-editor-page .navbar-text {
      display: none;
    }
    story-editor-page .topic-editor-main {
      margin-top: 16px;
    }
  }
</style><|MERGE_RESOLUTION|>--- conflicted
+++ resolved
@@ -97,10 +97,7 @@
   }
   story-editor-page .navbar-tab-active {
     background-color: #e6e6e6;
-<<<<<<< HEAD
-=======
     box-shadow: 0 3px 2px 0 #e6e6e6;
->>>>>>> f3e9b0f2
   }
   story-editor-page .navbar-tab-active-icon {
     color: #00609C;
@@ -112,15 +109,12 @@
     margin-top: 100px;
   }
 
-<<<<<<< HEAD
-=======
   @media screen and (max-width: 800px) {
     story-editor-page .story-editor-parent {
       margin-top: 40px;
     }
   }
 
->>>>>>> f3e9b0f2
   @media screen and (max-width: 768px) {
     story-editor-page .navbar-helper {
       display: none;
