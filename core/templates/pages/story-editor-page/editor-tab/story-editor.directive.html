<div class="topic-story-name">
  <span class="topic-name protractor-test-return-to-topic-button" ng-click="returnToTopicEditorPage()">
    <[getTopicName()]> /
  </span>
  <span class="chapter-name">
    <[story.getTitle()]>
  </span>
</div>
<div role="form" class="form-horizontal">
  <div class="parent-container">
    <div class="content-container">
      <md-card class="oppia-page-card oppia-long-text content-card story-content-card">
        <div class="story-content">
          <h3 class="story-card-header">Story Card</h3>
          <div class="story-title">
            <label for="storyTitle" class="form-heading">Story Title</label>
            <input id="storyTitle" type="text" class="form-control protractor-test-story-title-field"
                   ng-model="editableTitle" ng-blur="updateStoryTitle(editableTitle)"
                   placeholder="Enter a title for the story." maxlength="<[MAX_CHARS_IN_STORY_TITLE]>" ng-trim="false">
            <span class="oppia-input-box-subtitle">
              <i>
                Story title should be at most <[MAX_CHARS_IN_STORY_TITLE]> characters.
              </i>
            </span>
          </div>
          <div class="story-description" ng-class="{'has-error': editableDescriptionIsEmpty && storyDescriptionChanged}">
            <label for="storyDescription" class="form-heading">Story Description</label>
            <textarea type="text" class="form-control protractor-test-story-description-field"
                      ng-model="editableDescription"
                      ng-change="updateStoryDescriptionStatus(editableDescription)"
                      ng-blur="updateStoryDescription(editableDescription)"
                      placeholder="Enter the description of the story">
            </textarea>
            <span ng-if="editableDescriptionIsEmpty && storyDescriptionChanged" class="form-text story-contain-text">
              What does this story contain?
            </span>
          </div>
          <div class="story-thumbnail">
            <label class="form-heading">Story Thumbnail</label>
            <thumbnail-uploader filename="story.getThumbnailFilename()"
                                update-filename="updateStoryThumbnailFilename"
                                bg-color="story.getThumbnailBgColor()"
                                update-bg-color="updateStoryThumbnailBgColor"
                                allowed-bg-colors="allowedBgColors"
                                aspect-ratio="'4:3'"
                                preview-title="editableTitle"
                                preview-description="editableDescription"
                                preview-description-bg-color=""
                                preview-footer="">
            </thumbnail-uploader>
          </div>
          <div class="story-notes">
            <div class="oppia-editor-card-body">
              <label class="form-heading">Notes</label>
              <div ng-if="!notesEditorIsShown">
                <div ng-class="oppia-editable-section" ng-click="openNotesEditor()" class="protractor-test-open-story-notes-editor-button">
                  <i class="material-icons oppia-editor-edit-icon float-right"
                     title="Edit Story Notes">&#xE254;
                  </i>
                  <div class="oppia-state-content-display oppia-transition-200"
                       ng-class="oppia-prevent-selection"
                       title="Story notes">
                    <span class="oppia-placeholder" ng-show="editableNotes === ''">
                        Add notes about the story to help other contributors.
                    </span>
                    <angular-html-bind class="story-notes protractor-test-story-notes" html-data="editableNotes">
                    </angular-html-bind>
                  </div>
                  <!-- This is a dummy div created to mask the contents when the user hovers over the content. -->
                  <div class="oppia-editable-section-mask">
                  </div>
                </div>
              </div>

              <div ng-if="notesEditorIsShown" class="protractor-test-story-notes-rte">
                <schema-based-editor schema="NOTES_SCHEMA" local-value="editableNotes">
                </schema-based-editor>
                <div class="editor-buttons">
                  <button type="button"
                          class="btn btn-success oppia-save-state-item-button float-right protractor-test-save-story-notes-button"
                          ng-disabled="!editableNotes"
                          ng-click="updateNotes(editableNotes)">
                    Save
                  </button>
                  <button type="button" class="btn btn-secondary float-right" ng-click="closeNotesEditor()">Cancel</button>
                </div>
              </div>
            </div>
          </div>
        </div>
        <div ng-if="!storyPreviewCardIsShown" >
          <button class="btn btn-default show-story-preview-button" ng-click="togglePreview()">
            Expand Preview
            <i class="fa fa-angle-down"></i>
          </button>
        </div>
        <div ng-if="storyPreviewCardIsShown">
          <button class="btn btn-default show-story-preview-button" ng-click="togglePreview()">
            Collapse Preview
            <i class="fa fa-angle-up"></i>
          </button>
        </div>
        <div ng-if="story.getId() && storyPreviewCardIsShown">
          <preview-thumbnail name="editableTitle"
                             description="editableDescription"
                             filename = "story.getThumbnailFilename()"
                             thumbnail-bg-color="story.getThumbnailBgColor()"
                             bg-color="'#2F6687'">
          </preview-thumbnail>
        </div>
      </md-card>
    </div>

    <div class="chapter-list-container">
      <md-card class="oppia-page-card oppia-long-text content-card">
        <div class="story-node-editor">
          <div class="chapter-list-card-header">
            <span>Chapters</span>
            <button ng-click="createNode()" class="btn add-chapter-btn protractor-test-add-chapter-button">
              Add Chapter
            </button>
          </div>
          <div class="story-nodes-container">
            <div ng-repeat="node in linearNodesList track by $index">
              <md-card class="story-editor-node"
                       ng-class="{'selected-node': (node.getId() === idOfNodeToEdit)}"
<<<<<<< HEAD
                       ng-click="navigateToChapterWithId(node.getId(), $index)">
=======
                       ng-click="setNodeToEdit(node.getId())"
                       dnd-draggable="node"
                       dnd-list="linearNodesList"
                       dnd-effect-allowed="move"
                       dnd-dragstart="onMoveChapterStart($index, node.getId())"
                       dnd-drop="rearrangeNodeInStory($index)">
>>>>>>> 518109d2
                <div class="story-editor-node-title">
                  <span class="protractor-test-chapter-title"><[node.getTitle()]></span>
                </div>
                <span class="story-editor-delete-node">
                  <span class="protractor-test-delete-chapter-button" ng-click="deleteNode(node.getId())" aria-hidden="true">
                    <i class="material-icons md-18">&#xE14C;</i>
                  </span>
                </span>
              </md-card>
              <div ng-if="$index < linearNodesList.length - 1">
                <i class="material-icons"> arrow_downward </i>
              </div>
            </div>
          </div>
        </div>
      </md-card>
    </div>
  </div>
<<<<<<< HEAD
  <md-card ng-if="linearNodesList.length === 0"  class="oppia-page-card oppia-long-text chapter-editor-card">
    <div>
=======

  <md-card class="oppia-page-card oppia-long-text chapter-editor-card">
    <div class="story-node-editor" ng-if="linearNodesList.length > 0">
      <div class="node-editor">
        <div ng-repeat="node in nodes">
          <story-node-editor ng-if="node.getId() === idOfNodeToEdit"
                             node-id="node.getId()"
                             thumbnail-filename="node.getThumbnailFilename()"
                             thumbnail-bg-color="node.getThumbnailBgColor()"
                             outline="node.getOutline()"
                             description="node.getDescription()"
                             exploration-id="node.getExplorationId()"
                             outline-finalized="node.getOutlineStatus()"
                             destination-node-ids="node.getDestinationNodeIds()"
                             prerequisite-skill-ids="node.getPrerequisiteSkillIds()"
                             acquired-skill-ids="node.getAcquiredSkillIds()">
          </story-node-editor>
        </div>
      </div>
    </div>
    <div ng-if="linearNodesList.length === 0" style="text-align: center;">
>>>>>>> 518109d2
      <p class="no-chapters-message" style="padding-top: 6px;">
        This story has no chapters.
      </p>
      <button class="btn oppia-dashboard-intro-button oppia-transition-200 protractor-test-create-chapter-button"
              style="color: white; text-decoration: none;"
              ng-click="createNode()">
        Create Chapter
      </button>
    </div>
  </md-card>
</div>

<style>
  story-editor .no-chapters-message {
    font-family: 'Capriola', 'Roboto', Arial, sans-serif;
    font-size: 18px;
    text-align: center;
  }

  story-editor .story-editor-node {
    background-color: #F5F5F5;
    color: #424242;
    display: inline-block;
    font-family: "Capriola", "Roboto", Arial, sans-serif;
    font-size: 0.8em;
    margin: 0;
    padding-bottom: 5px;
    padding-top: 5px;
    position: relative;
    text-align: center;
    white-space: normal;
    width: 15vw;
  }

  story-editor .selected-node {
    background-color: #d4d4d4;
  }

  story-editor .story-editor-delete-node {
    color: #ef5350;
    position: absolute;
    right: 0;
    top: 0;
  }

  story-editor .story-editor-initial-node {
    left: 0;
    position: absolute;
    top: 0;
  }

  story-editor .story-editor-node-title {
    color: blue;
    max-height: 5em;
    overflow-wrap: break-word;
    padding: 16px 16px 20px 16px;
  }

  story-editor .story-nodes-container {
    background-color: #FFF;
    overflow-y: auto;
    text-align: center;
    white-space: initial;
  }

  story-editor .node-editor {
    display: inline-block;
    min-height: 25vh;
    padding-left: 5%;
    width: 65%;
  }

  story-editor .story-node-editor {
    margin-top: 20px;
  }

  story-editor .form-heading {
    font-size: 15px;
  }

  story-editor .story-title {
    margin: 20px 0 15px;
  }

  story-editor .story-thumbnail {
    margin: 25px 0;
  }

  story-editor .story-nodes-title {
    margin-bottom: 2%;
  }

  story-editor .story-notes .save-button {
    margin-top: 1.5vh;
  }

  story-editor .story-description textarea {
    height: 10vh;
  }

  story-editor .parent-container {
    display: flex;
    flex-wrap: wrap;
    justify-content: space-around;
    margin: 0 auto;
    width: 90%;
  }
  story-editor .content-container {
    width: 50%;
  }
  story-editor .chapter-list-container {
    width: 35%;
  }
  story-editor .content-card {
    margin: 0;
  }
  story-editor .chapter-editor-card {
    width: 80%;
  }
  story-editor .show-story-preview-button {
    border-top: 1px solid #c1c1c1;
    color: #419889;
    font-size: 15px;
    padding: 10px 0;
    width: 100%;
  }
  story-editor .story-content-card {
    padding: 0;
  }
  story-editor .story-content {
    padding: 30px 55px 30px 45px;
  }
  story-editor .story-notes p {
     margin: 0;
  }
  story-editor .story-card-header {
    font-size: 20px;
    margin: 10px 0 0;
  }
  story-editor .story-contain-text {
    font-size: smaller;
  }
<<<<<<< HEAD
  story-editor .topic-story-name {
    font-size: 15px;
    margin-bottom: 35px;
    margin-left: 4%;
  }
  story-editor .topic-name {
    color: #666;
    cursor: pointer;
=======
  story-editor .add-chapter-btn {
    background-color: #008098;
    color: #FFF;
    text-align: left;
  }
  story-editor .chapter-list-card-header {
    align-items: center;
    border-bottom: 2px solid #000;
    display: flex;
    justify-content: space-between;
    margin-bottom: 15px;
    padding-bottom: 10px;
>>>>>>> 518109d2
  }
</style><|MERGE_RESOLUTION|>--- conflicted
+++ resolved
@@ -124,16 +124,12 @@
             <div ng-repeat="node in linearNodesList track by $index">
               <md-card class="story-editor-node"
                        ng-class="{'selected-node': (node.getId() === idOfNodeToEdit)}"
-<<<<<<< HEAD
-                       ng-click="navigateToChapterWithId(node.getId(), $index)">
-=======
-                       ng-click="setNodeToEdit(node.getId())"
+                       ng-click="navigateToChapterWithId(node.getId(), $index)"
                        dnd-draggable="node"
                        dnd-list="linearNodesList"
                        dnd-effect-allowed="move"
                        dnd-dragstart="onMoveChapterStart($index, node.getId())"
                        dnd-drop="rearrangeNodeInStory($index)">
->>>>>>> 518109d2
                 <div class="story-editor-node-title">
                   <span class="protractor-test-chapter-title"><[node.getTitle()]></span>
                 </div>
@@ -152,32 +148,8 @@
       </md-card>
     </div>
   </div>
-<<<<<<< HEAD
   <md-card ng-if="linearNodesList.length === 0"  class="oppia-page-card oppia-long-text chapter-editor-card">
     <div>
-=======
-
-  <md-card class="oppia-page-card oppia-long-text chapter-editor-card">
-    <div class="story-node-editor" ng-if="linearNodesList.length > 0">
-      <div class="node-editor">
-        <div ng-repeat="node in nodes">
-          <story-node-editor ng-if="node.getId() === idOfNodeToEdit"
-                             node-id="node.getId()"
-                             thumbnail-filename="node.getThumbnailFilename()"
-                             thumbnail-bg-color="node.getThumbnailBgColor()"
-                             outline="node.getOutline()"
-                             description="node.getDescription()"
-                             exploration-id="node.getExplorationId()"
-                             outline-finalized="node.getOutlineStatus()"
-                             destination-node-ids="node.getDestinationNodeIds()"
-                             prerequisite-skill-ids="node.getPrerequisiteSkillIds()"
-                             acquired-skill-ids="node.getAcquiredSkillIds()">
-          </story-node-editor>
-        </div>
-      </div>
-    </div>
-    <div ng-if="linearNodesList.length === 0" style="text-align: center;">
->>>>>>> 518109d2
       <p class="no-chapters-message" style="padding-top: 6px;">
         This story has no chapters.
       </p>
@@ -320,16 +292,6 @@
   story-editor .story-contain-text {
     font-size: smaller;
   }
-<<<<<<< HEAD
-  story-editor .topic-story-name {
-    font-size: 15px;
-    margin-bottom: 35px;
-    margin-left: 4%;
-  }
-  story-editor .topic-name {
-    color: #666;
-    cursor: pointer;
-=======
   story-editor .add-chapter-btn {
     background-color: #008098;
     color: #FFF;
@@ -342,6 +304,14 @@
     justify-content: space-between;
     margin-bottom: 15px;
     padding-bottom: 10px;
->>>>>>> 518109d2
+  }
+  story-editor .topic-story-name {
+    font-size: 15px;
+    margin-bottom: 35px;
+    margin-left: 4%;
+  }
+  story-editor .topic-name {
+    color: #666;
+    cursor: pointer;
   }
 </style>