--- conflicted
+++ resolved
@@ -265,25 +265,9 @@
                   $scope.skillSummaries = skillSummaries;
                   $scope.selectedSkillId = null;
                   $scope.countOfSkillsToPrioritize = 0;
-<<<<<<< HEAD
-                  $scope.allowSkillsFromOtherTopics = true;
-                  $scope.categorizedSkills = categorizedSkills;
-                  $scope.save = function() {
-                    $uibModalInstance.close($scope.selectedSkillId);
-                  };
-                  $scope.cancel = function() {
-                    $uibModalInstance.dismiss('cancel');
-                  };
-                }
-              ], windowClass: 'skill-select-modal'
-            });
-
-            modalInstance.result.then(function(skillId) {
-=======
                 }
               ]
             }).result.then(function(skillId) {
->>>>>>> 8ccecf14
               try {
                 StoryUpdateService.addPrerequisiteSkillIdToNode(
                   $scope.story, $scope.getId(), skillId);
@@ -306,16 +290,6 @@
                 '/components/skill-selector/select-skill-modal.template.html'),
               backdrop: true,
               controller: [
-<<<<<<< HEAD
-                '$scope', '$uibModalInstance',
-                function($scope, $uibModalInstance) {
-                  var topicName = StoryEditorStateService.getTopicName();
-                  var categorizedSkillsInTopic = {};
-                  categorizedSkillsInTopic[topicName] = angular.copy(
-                    categorizedSkills[topicName]);
-                  $scope.categorizedSkills = categorizedSkillsInTopic;
-                  $scope.allowSkillsFromOtherTopics = false;
-=======
                 '$controller', '$scope', '$uibModalInstance',
                 function($controller, $scope, $uibModalInstance) {
                   $controller('ConfirmOrCancelModalController', {
@@ -323,20 +297,12 @@
                     $uibModalInstance: $uibModalInstance
                   });
 
->>>>>>> 8ccecf14
                   $scope.skillSummaries = skillSummaries;
                   $scope.selectedSkillId = null;
                   $scope.countOfSkillsToPrioritize = 0;
                 }
-<<<<<<< HEAD
-              ], windowClass: 'skill-select-modal'
-            });
-
-            modalInstance.result.then(function(skillId) {
-=======
               ]
             }).result.then(function(skillId) {
->>>>>>> 8ccecf14
               try {
                 StoryUpdateService.addAcquiredSkillIdToNode(
                   $scope.story, $scope.getId(), skillId);
