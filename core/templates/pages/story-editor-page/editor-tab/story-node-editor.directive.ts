// Copyright 2018 The Oppia Authors. All Rights Reserved.
//
// Licensed under the Apache License, Version 2.0 (the "License");
// you may not use this file except in compliance with the License.
// You may obtain a copy of the License at
//
//      http://www.apache.org/licenses/LICENSE-2.0
//
// Unless required by applicable law or agreed to in writing, software
// distributed under the License is distributed on an "AS-IS" BASIS,
// WITHOUT WARRANTIES OR CONDITIONS OF ANY KIND, either express or implied.
// See the License for the specific language governing permissions and
// limitations under the License.

/**
 * @fileoverview Component for the story node editor.
 */

import { Component, Input } from '@angular/core';
import { downgradeComponent } from '@angular/upgrade/static';
import { NgbModal, NgbModalRef } from '@ng-bootstrap/ng-bootstrap';
import { AppConstants } from 'app.constants';
import { SelectSkillModalComponent } from 'components/skill-selector/select-skill-modal.component';
<<<<<<< HEAD
import { ExplorationIdValidationService } from 'domain/exploration/exploration-id-validation.service';
import { SkillBackendApiService } from 'domain/skill/skill-backend-api.service';
import { StoryUpdateService } from 'domain/story/story-update.service';
import { TopicsAndSkillsDashboardBackendApiService } from 'domain/topics_and_skills_dashboard/topics-and-skills-dashboard-backend-api.service';
=======
import { NgbModalRef } from '@ng-bootstrap/ng-bootstrap';
require(
  'components/skill-selector/skill-selector.component.ts');
require(
  'pages/story-editor-page/modal-templates/' +
  'new-chapter-title-modal.controller.ts');
require(
  'pages/topic-editor-page/modal-templates/preview-thumbnail.component.ts');
require('domain/story/story-update.service.ts');
require('domain/exploration/curated-exploration-validation.service.ts');
require('pages/story-editor-page/services/story-editor-state.service.ts');
require('services/alerts.service.ts');
require(
  'domain/topics_and_skills_dashboard/' +
  'topics-and-skills-dashboard-backend-api.service.ts');

require('pages/story-editor-page/story-editor-page.constants.ajs.ts');
require('services/contextual/window-dimensions.service.ts');
require('services/ngb-modal.service.ts');
require('services/page-title.service.ts');
require('services/stateful/focus-manager.service.ts');
require('domain/skill/skill-backend-api.service.ts');
>>>>>>> eaf3389b
import { Subscription } from 'rxjs';
import { AlertsService } from 'services/alerts.service';
import { WindowDimensionsService } from 'services/contextual/window-dimensions.service';
import { PageTitleService } from 'services/page-title.service';
import { FocusManagerService } from 'services/stateful/focus-manager.service';
import { StoryEditorStateService } from '../services/story-editor-state.service';

<<<<<<< HEAD
@Component({
  selector: 'oppia-story-node-editor',
  templateUrl: 'story-node-editor.directive.html'
})
export class StoryNodeEditorComponent {
  @Input() nodeId: string;
  @Input() outline;
  @Input() description: string;
  @Input() explorationId: string;
  @Input() thumbnailFilename: string;
  @Input() thumbnailBgColor: string;
  @Input() outlineIsFinalized: boolean;
  @Input() destinationNodeIds;
  @Input() prerequisiteSkillIds;
  @Input() acquiredSkillIds;

  chapterPreviewCardIsShown = false;
  mainChapterCardIsShown = true;
  explorationInputButtonsAreShown = false;
  chapterOutlineButtonsAreShown = false;
  skillIdToSummaryMap = {};
  chapterOutlineIsShown: boolean = false;
  chapterTodoCardIsShown: boolean = false;
  prerequisiteSkillIsShown: boolean = false;
  acquiredSkillIsShown = false;
  explorationIdPattern = /^[a-zA-Z0-9_-]+$/;
  expIdCanBeSaved = true;

  story;
  storyNodeIds;
  nodeIdToTitleMap;
  skillInfoHasLoaded = false;
  allowedBgColors = AppConstants.ALLOWED_THUMBNAIL_BG_COLORS.chapter;
  isStoryPublished: () => boolean;
  currentTitle: string;
  editableTitle: string;
  currentDescription: string;
  editableDescription: string;
  editableThumbnailFilename: string;
  editableThumbnailBgColor: string;
  oldOutline;
  editableOutline;
  currentExplorationId;
  expIdIsValid;
  invalidExpErrorIsShown;
  nodeTitleEditorIsShown;

  OUTLINE_SCHEMA = {
    type: 'html',
    ui_config: {
      startupFocusEnabled: false,
      rows: 100
    }
  };

  private _categorizedSkills;
  private _untriagedSkillSummaries;

  subscriptions = new Subscription();
  newNodeId;
  availableNodes;

  constructor(
    private alertsService: AlertsService,
    private explorationIdValidationService: ExplorationIdValidationService,
    private focusManagerService: FocusManagerService,
    private ngbModal: NgbModal,
    private pageTitleService: PageTitleService,
    private skillBackendApiService: SkillBackendApiService,
    private storyEditorStateService: StoryEditorStateService,
    private storyUpdateService: StoryUpdateService,
    private topicsAndSkillsDashboardBackendApiService:
    TopicsAndSkillsDashboardBackendApiService,
    private windowDimensionsService: WindowDimensionsService
  ) {}

  private _init(): void {
    this.story = this.storyEditorStateService.getStory();
    this.storyNodeIds = this.story.getStoryContents().getNodeIds();
    this.nodeIdToTitleMap = this.story.getStoryContents().getNodeIdsToTitleMap(
      this.storyNodeIds);
    this.skillInfoHasLoaded = false;

    this._recalculateAvailableNodes();

    let skillSummaries = this.storyEditorStateService.getSkillSummaries();

    this.topicsAndSkillsDashboardBackendApiService.fetchDashboardDataAsync()
      .then((response) => {
        this._categorizedSkills = response.categorizedSkillsDict;
        this._untriagedSkillSummaries = response.untriagedSkillSummaries;
        this.skillInfoHasLoaded = true;
      });

    for (let idx in skillSummaries) {
      this.skillIdToSummaryMap[skillSummaries[idx].id] =
      skillSummaries[idx].description;
    }

    this.isStoryPublished = this.storyEditorStateService.isStoryPublished;
    this.currentTitle = this.nodeIdToTitleMap[this.nodeId];
    this.pageTitleService.setNavbarSubtitleForMobileView(this.currentTitle);
    this.editableTitle = this.currentTitle;
    this.currentDescription = this.description;
    this.editableDescription = this.currentDescription;
    this.editableThumbnailFilename = this.thumbnailFilename;
    this.editableThumbnailBgColor = this.thumbnailBgColor;
    this.oldOutline = this.outline;
    this.editableOutline = this.outline;
    this.currentExplorationId = this.explorationId;
    this.expIdIsValid = true;
    this.invalidExpErrorIsShown = false;
    this.nodeTitleEditorIsShown = false;
  }

  getSkillEditorUrl(skillId: string): string {
    return '/skill_editor/' + skillId;
  }

  getPrerequisiteSkillsDescription(): void {
    const skills = this.prerequisiteSkillIds;

    if (skills && skills.length > 0) {
      this.skillBackendApiService.fetchMultiSkillsAsync(skills).then(
        (response) => {
          for (let idx in response) {
            this.skillIdToSummaryMap[response[idx].getId()] = (
              response[idx].getDescription());
          }
        }, (error) => {
          this.alertsService.addWarning('');
        });
    }
  }

  checkCanSaveExpId(): void {
    this.expIdCanBeSaved = this.explorationIdPattern.test(
      this.explorationId) || !this.explorationId;
    this.invalidExpErrorIsShown = false;
  }

  updateTitle(newTitle: string): void {
    if (newTitle !== this.currentTitle) {
      let titleIsValid = true;

      for (let idx in this.story.getStoryContents().getNodes()) {
        let node = this.story.getStoryContents().getNodes()[idx];
        if (node.getTitle() === newTitle) {
          titleIsValid = false;
          this.alertsService.addInfoMessage(
            'A chapter already exists with given title.', 5000
          );
=======
// TODO(#9186): Change variable name to 'constants' once this file
// is migrated to Angular.
import storyNodeConstants from 'assets/constants';

angular.module('oppia').directive('storyNodeEditor', [
  'UrlInterpolationService', function(UrlInterpolationService) {
    return {
      restrict: 'E',
      scope: {
        getId: '&nodeId',
        getOutline: '&outline',
        getDescription: '&description',
        getExplorationId: '&explorationId',
        getThumbnailFilename: '&thumbnailFilename',
        getThumbnailBgColor: '&thumbnailBgColor',
        isOutlineFinalized: '&outlineFinalized',
        getDestinationNodeIds: '&destinationNodeIds',
        getPrerequisiteSkillIds: '&prerequisiteSkillIds',
        getAcquiredSkillIds: '&acquiredSkillIds'
      },
      templateUrl: UrlInterpolationService.getDirectiveTemplateUrl(
        '/pages/story-editor-page/editor-tab/story-node-editor.directive.html'),
      controller: [
        '$rootScope', '$scope', '$timeout',
        'AlertsService', 'CuratedExplorationValidationService',
        'FocusManagerService', 'NgbModal',
        'PageTitleService', 'SkillBackendApiService',
        'StoryEditorStateService', 'StoryUpdateService',
        'TopicsAndSkillsDashboardBackendApiService',
        'WindowDimensionsService', 'MAX_CHARS_IN_CHAPTER_DESCRIPTION',
        'MAX_CHARS_IN_EXPLORATION_TITLE', function(
            $rootScope, $scope, $timeout,
            AlertsService, CuratedExplorationValidationService,
            FocusManagerService, NgbModal,
            PageTitleService, SkillBackendApiService,
            StoryEditorStateService, StoryUpdateService,
            TopicsAndSkillsDashboardBackendApiService,
            WindowDimensionsService, MAX_CHARS_IN_CHAPTER_DESCRIPTION,
            MAX_CHARS_IN_EXPLORATION_TITLE) {
          var ctrl = this;
          ctrl.directiveSubscriptions = new Subscription();
          $scope.MAX_CHARS_IN_EXPLORATION_TITLE = (
            MAX_CHARS_IN_EXPLORATION_TITLE);
          $scope.MAX_CHARS_IN_CHAPTER_DESCRIPTION = (
            MAX_CHARS_IN_CHAPTER_DESCRIPTION);
          var _recalculateAvailableNodes = function() {
            $scope.newNodeId = null;
            $scope.availableNodes = [];
            var linearNodesList =
              $scope.story.getStoryContents().getLinearNodesList();
            var linearNodeIds = linearNodesList.map(function(node) {
              return node.getId();
            });
            for (var i = 0; i < $scope.storyNodeIds.length; i++) {
              if ($scope.storyNodeIds[i] === $scope.getId()) {
                continue;
              }
              if (
                $scope.getDestinationNodeIds().indexOf(
                  $scope.storyNodeIds[i]) !== -1) {
                continue;
              }
              if (linearNodeIds.indexOf($scope.storyNodeIds[i]) === -1) {
                $scope.availableNodes.push({
                  id: $scope.storyNodeIds[i],
                  text: $scope.nodeIdToTitleMap[$scope.storyNodeIds[i]]
                });
              }
            }
          };
          var categorizedSkills = null;
          var untriagedSkillSummaries = null;
          var _init = function() {
            $scope.story = StoryEditorStateService.getStory();
            $scope.storyNodeIds = $scope.story.getStoryContents().getNodeIds();
            $scope.nodeIdToTitleMap =
              $scope.story.getStoryContents().getNodeIdsToTitleMap(
                $scope.storyNodeIds);
            $scope.skillInfoHasLoaded = false;
            _recalculateAvailableNodes();
            $scope.allowedBgColors = (
              storyNodeConstants.ALLOWED_THUMBNAIL_BG_COLORS.chapter);
            var skillSummaries = StoryEditorStateService.getSkillSummaries();
            TopicsAndSkillsDashboardBackendApiService.fetchDashboardDataAsync()
              .then(function(response) {
                categorizedSkills = response.categorizedSkillsDict;
                untriagedSkillSummaries = response.untriagedSkillSummaries;
                $scope.skillInfoHasLoaded = true;
                $rootScope.$applyAsync();
              });
            for (var idx in skillSummaries) {
              $scope.skillIdToSummaryMap[skillSummaries[idx].id] =
                skillSummaries[idx].description;
            }
            $scope.getPrerequisiteSkillsDescription();

            $scope.isStoryPublished = StoryEditorStateService.isStoryPublished;
            $scope.currentTitle = $scope.nodeIdToTitleMap[$scope.getId()];
            PageTitleService.setNavbarSubtitleForMobileView(
              $scope.currentTitle);
            $scope.editableTitle = $scope.currentTitle;
            $scope.currentDescription = $scope.getDescription();
            $scope.editableDescription = $scope.currentDescription;
            $scope.editableThumbnailFilename = $scope.getThumbnailFilename();
            $scope.editableThumbnailBgColor = $scope.getThumbnailBgColor();
            $scope.oldOutline = $scope.getOutline();
            $scope.editableOutline = $scope.getOutline();
            $scope.explorationId = $scope.getExplorationId();
            $scope.currentExplorationId = $scope.explorationId;
            $scope.expIdIsValid = true;
            $scope.invalidExpErrorIsShown = false;
            $scope.nodeTitleEditorIsShown = false;
            $scope.OUTLINE_SCHEMA = {
              type: 'html',
              ui_config: {
                startupFocusEnabled: false,
                rows: 100
              }
            };
          };

          $scope.getSkillEditorUrl = function(skillId) {
            return '/skill_editor/' + skillId;
          };

          $scope.getPrerequisiteSkillsDescription = function() {
            const skills = $scope.getPrerequisiteSkillIds();
            if (skills && skills.length > 0) {
              SkillBackendApiService.fetchMultiSkillsAsync(skills).then(
                function(response) {
                  for (let idx in response) {
                    $scope.skillIdToSummaryMap[response[idx].getId()] =
                      response[idx].getDescription();
                  }
                  $rootScope.$applyAsync();
                }, function(error) {
                  AlertsService.addWarning();
                }
              );
            }
          };

          $scope.checkCanSaveExpId = function() {
            $scope.expIdCanBeSaved = $scope.explorationIdPattern.test(
              $scope.explorationId) || !$scope.explorationId;
            $scope.invalidExpErrorIsShown = false;
          };
          $scope.updateTitle = function(newTitle) {
            if (newTitle !== $scope.currentTitle) {
              var titleIsValid = true;
              for (var idx in $scope.story.getStoryContents().getNodes()) {
                var node = $scope.story.getStoryContents().getNodes()[idx];
                if (node.getTitle() === newTitle) {
                  titleIsValid = false;
                  AlertsService.addInfoMessage(
                    'A chapter already exists with given title.', 5000);
                }
              }
              if (titleIsValid) {
                StoryUpdateService.setStoryNodeTitle(
                  $scope.story, $scope.getId(), newTitle);
                $scope.currentTitle = newTitle;
              }
            }
          };

          $scope.updateDescription = function(newDescription) {
            if (newDescription !== $scope.currentDescription) {
              StoryUpdateService.setStoryNodeDescription(
                $scope.story, $scope.getId(), newDescription);
              $scope.currentDescription = newDescription;
            }
          };

          $scope.updateThumbnailFilename = function(newThumbnailFilename) {
            if (newThumbnailFilename !== $scope.editableThumbnailFilename) {
              StoryUpdateService.setStoryNodeThumbnailFilename(
                $scope.story, $scope.getId(), newThumbnailFilename);
              $scope.editableThumbnailFilename = newThumbnailFilename;
            }
            $scope.$applyAsync();
          };

          $scope.updateThumbnailBgColor = function(newThumbnailBgColor) {
            if (newThumbnailBgColor !== $scope.editableThumbnailBgColor) {
              StoryUpdateService.setStoryNodeThumbnailBgColor(
                $scope.story, $scope.getId(), newThumbnailBgColor);
              $scope.editableThumbnailBgColor = newThumbnailBgColor;
            }
          };

          $scope.viewNodeEditor = function(nodeId) {
            StoryEditorStateService.onViewStoryNodeEditor.emit(nodeId);
          };

          $scope.finalizeOutline = function() {
            StoryUpdateService.finalizeStoryNodeOutline(
              $scope.story, $scope.getId());
          };

          $scope.updateExplorationId = function(explorationId) {
            $scope.toggleExplorationInputButtons();
            if (StoryEditorStateService.isStoryPublished()) {
              if (explorationId === '' || explorationId === null) {
                AlertsService.addInfoMessage(
                  'You cannot remove an exploration from a published story.',
                  5000);
                return;
              }
              CuratedExplorationValidationService.isExpPublishedAsync(
                explorationId).then(function(expIdIsValid) {
                $scope.expIdIsValid = expIdIsValid;
                if ($scope.expIdIsValid) {
                  StoryUpdateService.setStoryNodeExplorationId(
                    $scope.story, $scope.getId(), explorationId);
                  $scope.currentExplorationId = explorationId;
                } else {
                  $scope.invalidExpErrorIsShown = true;
                }
              });
            } else {
              if (explorationId === '') {
                AlertsService.addInfoMessage(
                  'Please click the delete icon to remove an exploration ' +
                  'from the story.', 5000);
                return;
              }
              StoryUpdateService.setStoryNodeExplorationId(
                $scope.story, $scope.getId(), explorationId);
              $scope.currentExplorationId = explorationId;
              if (explorationId === null) {
                $scope.explorationId = null;
              }
            }
          };

          $scope.removePrerequisiteSkillId = function(skillId) {
            StoryUpdateService.removePrerequisiteSkillIdFromNode(
              $scope.story, $scope.getId(), skillId);
            $scope.$applyAsync();
          };

          $scope.addPrerequisiteSkillId = function() {
            var sortedSkillSummaries = (
              StoryEditorStateService.getSkillSummaries());
            var allowSkillsFromOtherTopics = true;
            var skillsInSameTopicCount = 0;
            let modalRef: NgbModalRef = NgbModal.open(
              SelectSkillModalComponent, {
                backdrop: 'static',
                windowClass: 'skill-select-modal',
                size: 'xl'
              });
            modalRef.componentInstance.skillSummaries = sortedSkillSummaries;
            modalRef.componentInstance.skillsInSameTopicCount = (
              skillsInSameTopicCount);
            modalRef.componentInstance.categorizedSkills = categorizedSkills;
            modalRef.componentInstance.allowSkillsFromOtherTopics = (
              allowSkillsFromOtherTopics);
            modalRef.componentInstance.untriagedSkillSummaries = (
              untriagedSkillSummaries);
            modalRef.result.then(function(summary) {
              try {
                $scope.skillIdToSummaryMap[summary.id] = summary.description;
                StoryUpdateService.addPrerequisiteSkillIdToNode(
                  $scope.story, $scope.getId(), summary.id);
                // The catch parameter type can only be any or unknown. The type
                // 'unknown' is safer than type 'any' because it reminds us
                // that we need to performsome sorts of type-checks before
                // operating on our values.
              } catch (err: unknown) {
                if (err instanceof Error) {
                  AlertsService.addInfoMessage(
                    err.message, 5000);
                }
              }
              // TODO(#8521): Remove the use of $rootScope.$apply()
              // once the controller is migrated to angular.
              $rootScope.$applyAsync();
            }, function() {
              // Note to developers:
              // This callback is triggered when the Cancel button is clicked.
              // No further action is needed.
            });
          };

          $scope.addAcquiredSkillId = function() {
            var sortedSkillSummaries = (
              StoryEditorStateService.getSkillSummaries());
            var allowSkillsFromOtherTopics = false;
            var skillsInSameTopicCount = 0;
            var topicName = StoryEditorStateService.getTopicName();
            var categorizedSkillsInTopic = {};
            categorizedSkillsInTopic[topicName] = categorizedSkills[topicName];
            let modalRef: NgbModalRef = NgbModal.open(
              SelectSkillModalComponent, {
                backdrop: 'static',
                windowClass: 'skill-select-modal',
                size: 'xl'
              });
            modalRef.componentInstance.skillSummaries = sortedSkillSummaries;
            modalRef.componentInstance.skillsInSameTopicCount = (
              skillsInSameTopicCount);
            modalRef.componentInstance.categorizedSkills = categorizedSkills;
            modalRef.componentInstance.allowSkillsFromOtherTopics = (
              allowSkillsFromOtherTopics);
            modalRef.componentInstance.untriagedSkillSummaries = (
              untriagedSkillSummaries);
            modalRef.result.then(function(summary) {
              try {
                StoryUpdateService.addAcquiredSkillIdToNode(
                  $scope.story, $scope.getId(), summary.id);
              } catch (err) {
                AlertsService.addInfoMessage(
                  'Given skill is already an acquired skill', 5000);
              }
              // TODO(#8521): Remove the use of $rootScope.$apply()
              // once the controller is migrated to angular.
              $rootScope.$applyAsync();
            }, function() {
              // Note to developers:
              // This callback is triggered when the Cancel button is clicked.
              // No further action is needed.
            });
          };

          $scope.removeAcquiredSkillId = function(skillId) {
            StoryUpdateService.removeAcquiredSkillIdFromNode(
              $scope.story, $scope.getId(), skillId);
            $scope.$applyAsync();
          };

          $scope.unfinalizeOutline = function() {
            StoryUpdateService.unfinalizeStoryNodeOutline(
              $scope.story, $scope.getId());
          };

          $scope.openNodeTitleEditor = function() {
            $scope.nodeTitleEditorIsShown = true;
          };

          $scope.closeNodeTitleEditor = function() {
            $scope.nodeTitleEditorIsShown = false;
          };

          $scope.isOutlineModified = function(outline) {
            return ($scope.oldOutline !== outline);
          };

          $scope.updateOutline = function(newOutline) {
            if ($scope.isOutlineModified(newOutline)) {
              StoryUpdateService.setStoryNodeOutline(
                $scope.story, $scope.getId(), newOutline);
              $scope.oldOutline = newOutline;
            }
          };

          $scope.togglePreview = function() {
            $scope.chapterPreviewCardIsShown = (
              !$scope.chapterPreviewCardIsShown);
          };

          $scope.togglePrerequisiteSkillsList = function() {
            if (WindowDimensionsService.isWindowNarrow()) {
              $scope.prerequisiteSkillIsShown =
                  !$scope.prerequisiteSkillIsShown;
            }
          };
          $scope.toggleChapterOutline = function() {
            if (WindowDimensionsService.isWindowNarrow()) {
              $scope.chapterOutlineIsShown = !$scope.chapterOutlineIsShown;
            }
          };
          $scope.toggleAcquiredSkillsList = function() {
            if (WindowDimensionsService.isWindowNarrow()) {
              $scope.acquiredSkillIsShown = !$scope.acquiredSkillIsShown;
            }
          };
          $scope.toggleChapterCard = function() {
            if (WindowDimensionsService.isWindowNarrow()) {
              $scope.mainChapterCardIsShown = !$scope.mainChapterCardIsShown;
            }
          };
          $scope.toggleChapterTodoCard = function() {
            if (WindowDimensionsService.isWindowNarrow()) {
              $scope.chapterTodoCardIsShown = !$scope.chapterTodoCardIsShown;
            }
          };
          $scope.toggleExplorationInputButtons = function() {
            $scope.explorationInputButtonsAreShown = (
              !$scope.explorationInputButtonsAreShown);
          };
          $scope.toggleChapterOutlineButtons = function() {
            $scope.chapterOutlineButtonsAreShown = (
              !$scope.chapterOutlineButtonsAreShown);
          };
          ctrl.$onInit = function() {
            // Regex pattern for exploration id,
            // EXPLORATION_AND_SKILL_ID_PATTERN
            // is not being used here, as the chapter of the story can be saved
            // with empty exploration id.
            $scope.chapterPreviewCardIsShown = false;
            $scope.mainChapterCardIsShown = true;
            $scope.explorationInputButtonsAreShown = false;
            $scope.chapterOutlineButtonsAreShown = false;
            $scope.skillIdToSummaryMap = {};
            PageTitleService.setNavbarTitleForMobileView('Chapter Editor');
            $scope.chapterOutlineIsShown = (
              !WindowDimensionsService.isWindowNarrow());
            $scope.chapterTodoCardIsShown = (
              !WindowDimensionsService.isWindowNarrow());
            $scope.prerequisiteSkillIsShown = (
              !WindowDimensionsService.isWindowNarrow());
            $scope.acquiredSkillIsShown = (
              !WindowDimensionsService.isWindowNarrow());
            $scope.explorationIdPattern = /^[a-zA-Z0-9_-]+$/;
            $scope.expIdCanBeSaved = true;
            ctrl.directiveSubscriptions.add(
              StoryEditorStateService.onStoryInitialized.subscribe(
                () => _init()
              ));
            ctrl.directiveSubscriptions.add(
              StoryEditorStateService.onStoryReinitialized.subscribe(
                () => _init()
              ));
            ctrl.directiveSubscriptions.add(
              StoryEditorStateService.onRecalculateAvailableNodes.subscribe(
                () => _recalculateAvailableNodes()
              )
            );
            _init();
            // The $timeout is required because at execution time,
            // the element may not be present in the DOM yet.Thus it ensure
            // that the element is visible before focussing.
            $timeout(() => {
              FocusManagerService.setFocusWithoutScroll('storyNodeDesc');
            }, 0);
          };

          ctrl.$onDestroy = function() {
            ctrl.directiveSubscriptions.unsubscribe();
          };
>>>>>>> eaf3389b
        }
      }

      if (titleIsValid) {
        this.storyUpdateService.setStoryNodeTitle(
          this.story, this.nodeId, newTitle);
        this.currentTitle = newTitle;
      }
    }
  }

  updateDescription(newDescription: string): void {
    if (newDescription !== this.currentDescription) {
      this.storyUpdateService.setStoryNodeDescription(
        this.story, this.nodeId, newDescription);
      this.currentDescription = newDescription;
    }
  }

  updateThumbnailFilename(newThumbnailFilename: string): void {
    if (newThumbnailFilename !== this.editableThumbnailFilename) {
      this.storyUpdateService.setStoryNodeThumbnailFilename(
        this.story, this.nodeId, newThumbnailFilename);
    }
  }

  updateThumbnailBgColor(newThumbnailBgColor: string): void {
    if (newThumbnailBgColor !== this.editableThumbnailBgColor) {
      this.storyUpdateService.setStoryNodeThumbnailBgColor(
        this.story, this.nodeId, newThumbnailBgColor);
      this.editableThumbnailBgColor = newThumbnailBgColor;
    }
  }

  viewNodeEditor(nodeId: string): void {
    this.storyEditorStateService.onViewStoryNodeEditor.emit(nodeId);
  }

  finalizeOutline(): void {
    this.storyUpdateService.finalizeStoryNodeOutline(this.story, this.nodeId);
  }

  updateExplorationid(explorationId: string): void {
    this.toggleExplorationInputButtons();

    if (this.storyEditorStateService.isStoryPublished()) {
      if (explorationId === '' || explorationId === null) {
        this.alertsService.addInfoMessage(
          'You cannot remove an exploration from a published story.', 5000);
        return;
      }

      this.explorationIdValidationService.isExpPublishedAsync(explorationId)
        .then((expIdIsValid) => {
          this.expIdIsValid = expIdIsValid;

          if (this.expIdIsValid) {
            this.storyUpdateService.setStoryNodeExplorationId(
              this.story, this.nodeId, explorationId);
            this.currentExplorationId = explorationId;
          } else {
            this.invalidExpErrorIsShown = true;
          }
        });
    } else {
      if (explorationId === '') {
        this.alertsService.addInfoMessage(
          'Please click the delete icon to remove an exploration ' +
          'from the story.', 5000);
        return;
      }

      this.storyUpdateService.setStoryNodeExplorationId(
        this.story, this.nodeId, explorationId);
      this.currentExplorationId = explorationId;
      if (explorationId === null) {
        this.explorationId = null;
      }
    }
  }

  removePrerequisiteSkillId(skillId: string): void {
    this.storyUpdateService.removePrerequisiteSkillIdFromNode(
      this.story, this.nodeId, skillId);
  }

  addPrerequisiteSkillId(): void {
    let sortedSkillSummaries = this.storyEditorStateService.getSkillSummaries();
    let allowSkillsFromOtherTopics = true;
    let skillsInSameTopicCount = 0;
    let modalRef: NgbModalRef = this.ngbModal.open(
      SelectSkillModalComponent, {
        backdrop: 'static',
        windowClass: 'skill-select-modal',
        size: 'xl'
      }
    );

    modalRef.componentInstance.skillSummaries = sortedSkillSummaries;
    modalRef.componentInstance.skillsInSameTopicCount = (
      skillsInSameTopicCount);
    modalRef.componentInstance.categorizedSkills = this._categorizedSkills;
    modalRef.componentInstance.allowSkillsFromOtherTopics = (
      allowSkillsFromOtherTopics);
    modalRef.componentInstance.untriagedSkillSummaries = (
      this._untriagedSkillSummaries);

    modalRef.result.then((summary) => {
      try {
        this.skillIdToSummaryMap[summary.id] = summary.description;
        this.storyUpdateService.addPrerequisiteSkillIdToNode(
          this.story, this.nodeId, summary.id);
        // The catch parameter type can only be any or unknown. The type
        // 'unknown' is safer than type 'any' because it reminds us
        // that we need to performsome sorts of type-checks before
        // operating on our values.
      } catch (err: unknown) {
        if (err instanceof Error) {
          this.alertsService.addInfoMessage(
            err.message, 5000);
        }
      }
    }, () => {
      // Note to developers:
      // This callback is triggered when the Cancel button is clicked.
      // No further action is needed.
    });
  }

  addAcquiredSkillId(): void {
    let sortedSkillSummaries = (
      this.storyEditorStateService.getSkillSummaries());
    let allowSkillsFromOtherTopics = false;
    let skillsInSameTopicCount = 0;
    let topicName = this.storyEditorStateService.getTopicName();
    let categorizedSkillsInTopic = {};
    categorizedSkillsInTopic[topicName] = this._categorizedSkills[topicName];
    let modalRef: NgbModalRef = this.ngbModal.open(
      SelectSkillModalComponent, {
        backdrop: 'static',
        windowClass: 'skill-select-modal',
        size: 'xl'
      });

    modalRef.componentInstance.skillSummaries = sortedSkillSummaries;
    modalRef.componentInstance.skillsInSameTopicCount = (
      skillsInSameTopicCount);
    modalRef.componentInstance.categorizedSkills = this._categorizedSkills;
    modalRef.componentInstance.allowSkillsFromOtherTopics = (
      allowSkillsFromOtherTopics);
    modalRef.componentInstance.untriagedSkillSummaries = (
      this._untriagedSkillSummaries);

    modalRef.result.then((summary) => {
      try {
        this.storyUpdateService.addAcquiredSkillIdToNode(
          this.story, this.nodeId, summary.id);
      } catch (err) {
        this.alertsService.addInfoMessage(
          'Given skill is already an acquired skill', 5000);
      }
    }, () => {
      // Note to developers:
      // This callback is triggered when the Cancel button is clicked.
      // No further action is needed.
    });
  }

  removeAcquiredSkillId(skillId: string): void {
    this.storyUpdateService.removeAcquiredSkillIdFromNode(
      this.story, this.nodeId, skillId);
  }

  unfinalizeOutline(): void {
    this.storyUpdateService.unfinalizeStoryNodeOutline(this.story, this.nodeId);
  }

  openNodeTitleEditor(): void {
    this.nodeTitleEditorIsShown = true;
  }

  closeNodeTitleEditor(): void {
    this.nodeTitleEditorIsShown = false;
  }

  isOutlineModified(outline: string): boolean {
    return this.oldOutline !== outline;
  }

  updateOutline(newOutline: string): void {
    if (this.isOutlineModified(newOutline)) {
      this.storyUpdateService.setStoryNodeOutline(
        this.story, this.nodeId, newOutline);
      this.oldOutline = newOutline;
    }
  }

  togglePreview(): void {
    this.chapterPreviewCardIsShown = !this.chapterPreviewCardIsShown;
  }

  togglePreqrequisiteSkillsList(): void {
    if (this.windowDimensionsService.isWindowNarrow()) {
      this.prerequisiteSkillIsShown = !this.prerequisiteSkillIsShown;
    }
  }

  toggleChapterOutline(): void {
    if (this.windowDimensionsService.isWindowNarrow()) {
      this.chapterOutlineIsShown = !this.chapterOutlineButtonsAreShown;
    }
  }

  toggleAcquiredSkillsList(): void {
    if (this.windowDimensionsService.isWindowNarrow()) {
      this.acquiredSkillIsShown = !this.acquiredSkillIsShown;
    }
  }

  toggleChapterCard(): void {
    if (this.windowDimensionsService.isWindowNarrow()) {
      this.mainChapterCardIsShown = !this.mainChapterCardIsShown;
    }
  }

  toggleExplorationInputButtons(): void {
    this.explorationInputButtonsAreShown = (
      !this.explorationInputButtonsAreShown);
  }

  toggleChapterOutlineButtons(): void {
    this.chapterOutlineButtonsAreShown = !this.chapterOutlineButtonsAreShown;
  }

  private _recalculateAvailableNodes(): void {
    this.newNodeId = null;
    this.availableNodes = [];
    let linearNodesList = this.story.getStoryContents().getLinearNodesList();

    let linearNodeIds = linearNodesList.map((node) => node.getId());

    for (let i = 0; i < this.storyNodeIds.length; i++) {
      if (this.storyNodeIds[i] === this.nodeId) {
        continue;
      }

      if (this.destinationNodeIds().indexOf(this.storyNodeIds[i] !== -1)) {
        continue;
      }

      if (linearNodeIds.indexOf(this.storyNodeIds[i]) === -1) {
        this.availableNodes.push({
          id: this.storyNodeIds[i],
          text: this.nodeIdToTitleMap[this.storyNodeIds[i]]
        });
      }
    }
  }

  ngOnInit(): void {
    this.pageTitleService.setNavbarTitleForMobileView('Chapter Editor');
    this.chapterOutlineIsShown = !this.windowDimensionsService.isWindowNarrow();
    this.chapterTodoCardIsShown = (
      !this.windowDimensionsService.isWindowNarrow());
    this.prerequisiteSkillIsShown = (
      !this.windowDimensionsService.isWindowNarrow());
    this.acquiredSkillIsShown = (
      !this.windowDimensionsService.isWindowNarrow());

    this.subscriptions.add(
      this.storyEditorStateService.onStoryInitialized.subscribe(
        () => this._init())
    );

    this.subscriptions.add(
      this.storyEditorStateService.onStoryReinitialized.subscribe(
        () => this._init())
    );

    this.subscriptions.add(
      this.storyEditorStateService.onRecalculateAvailableNodes.subscribe(
        () => this._recalculateAvailableNodes()
      )
    );

    this._init();

    // The setTimeout is required because at execution time,
    // the element may not be present in the DOM yet.Thus it ensure
    // that the element is visible before focussing.
    setTimeout(() => {
      this.focusManagerService.setFocusWithoutScroll('storyNodeDesc');
    }, 0);
  }

  ngOnDestroy(): void {
    this.subscriptions.unsubscribe();
  }
}

angular.module('oppia').directive('oppiaStoryNodeEditor', downgradeComponent({
  component: StoryNodeEditorComponent
}));<|MERGE_RESOLUTION|>--- conflicted
+++ resolved
@@ -21,35 +21,10 @@
 import { NgbModal, NgbModalRef } from '@ng-bootstrap/ng-bootstrap';
 import { AppConstants } from 'app.constants';
 import { SelectSkillModalComponent } from 'components/skill-selector/select-skill-modal.component';
-<<<<<<< HEAD
-import { ExplorationIdValidationService } from 'domain/exploration/exploration-id-validation.service';
+import { CuratedExplorationValidationService } from 'domain/exploration/curated-exploration-validation.service';
 import { SkillBackendApiService } from 'domain/skill/skill-backend-api.service';
 import { StoryUpdateService } from 'domain/story/story-update.service';
 import { TopicsAndSkillsDashboardBackendApiService } from 'domain/topics_and_skills_dashboard/topics-and-skills-dashboard-backend-api.service';
-=======
-import { NgbModalRef } from '@ng-bootstrap/ng-bootstrap';
-require(
-  'components/skill-selector/skill-selector.component.ts');
-require(
-  'pages/story-editor-page/modal-templates/' +
-  'new-chapter-title-modal.controller.ts');
-require(
-  'pages/topic-editor-page/modal-templates/preview-thumbnail.component.ts');
-require('domain/story/story-update.service.ts');
-require('domain/exploration/curated-exploration-validation.service.ts');
-require('pages/story-editor-page/services/story-editor-state.service.ts');
-require('services/alerts.service.ts');
-require(
-  'domain/topics_and_skills_dashboard/' +
-  'topics-and-skills-dashboard-backend-api.service.ts');
-
-require('pages/story-editor-page/story-editor-page.constants.ajs.ts');
-require('services/contextual/window-dimensions.service.ts');
-require('services/ngb-modal.service.ts');
-require('services/page-title.service.ts');
-require('services/stateful/focus-manager.service.ts');
-require('domain/skill/skill-backend-api.service.ts');
->>>>>>> eaf3389b
 import { Subscription } from 'rxjs';
 import { AlertsService } from 'services/alerts.service';
 import { WindowDimensionsService } from 'services/contextual/window-dimensions.service';
@@ -57,7 +32,6 @@
 import { FocusManagerService } from 'services/stateful/focus-manager.service';
 import { StoryEditorStateService } from '../services/story-editor-state.service';
 
-<<<<<<< HEAD
 @Component({
   selector: 'oppia-story-node-editor',
   templateUrl: 'story-node-editor.directive.html'
@@ -122,7 +96,8 @@
 
   constructor(
     private alertsService: AlertsService,
-    private explorationIdValidationService: ExplorationIdValidationService,
+    private curatedExplorationValidationService:
+    CuratedExplorationValidationService,
     private focusManagerService: FocusManagerService,
     private ngbModal: NgbModal,
     private pageTitleService: PageTitleService,
@@ -210,450 +185,6 @@
           this.alertsService.addInfoMessage(
             'A chapter already exists with given title.', 5000
           );
-=======
-// TODO(#9186): Change variable name to 'constants' once this file
-// is migrated to Angular.
-import storyNodeConstants from 'assets/constants';
-
-angular.module('oppia').directive('storyNodeEditor', [
-  'UrlInterpolationService', function(UrlInterpolationService) {
-    return {
-      restrict: 'E',
-      scope: {
-        getId: '&nodeId',
-        getOutline: '&outline',
-        getDescription: '&description',
-        getExplorationId: '&explorationId',
-        getThumbnailFilename: '&thumbnailFilename',
-        getThumbnailBgColor: '&thumbnailBgColor',
-        isOutlineFinalized: '&outlineFinalized',
-        getDestinationNodeIds: '&destinationNodeIds',
-        getPrerequisiteSkillIds: '&prerequisiteSkillIds',
-        getAcquiredSkillIds: '&acquiredSkillIds'
-      },
-      templateUrl: UrlInterpolationService.getDirectiveTemplateUrl(
-        '/pages/story-editor-page/editor-tab/story-node-editor.directive.html'),
-      controller: [
-        '$rootScope', '$scope', '$timeout',
-        'AlertsService', 'CuratedExplorationValidationService',
-        'FocusManagerService', 'NgbModal',
-        'PageTitleService', 'SkillBackendApiService',
-        'StoryEditorStateService', 'StoryUpdateService',
-        'TopicsAndSkillsDashboardBackendApiService',
-        'WindowDimensionsService', 'MAX_CHARS_IN_CHAPTER_DESCRIPTION',
-        'MAX_CHARS_IN_EXPLORATION_TITLE', function(
-            $rootScope, $scope, $timeout,
-            AlertsService, CuratedExplorationValidationService,
-            FocusManagerService, NgbModal,
-            PageTitleService, SkillBackendApiService,
-            StoryEditorStateService, StoryUpdateService,
-            TopicsAndSkillsDashboardBackendApiService,
-            WindowDimensionsService, MAX_CHARS_IN_CHAPTER_DESCRIPTION,
-            MAX_CHARS_IN_EXPLORATION_TITLE) {
-          var ctrl = this;
-          ctrl.directiveSubscriptions = new Subscription();
-          $scope.MAX_CHARS_IN_EXPLORATION_TITLE = (
-            MAX_CHARS_IN_EXPLORATION_TITLE);
-          $scope.MAX_CHARS_IN_CHAPTER_DESCRIPTION = (
-            MAX_CHARS_IN_CHAPTER_DESCRIPTION);
-          var _recalculateAvailableNodes = function() {
-            $scope.newNodeId = null;
-            $scope.availableNodes = [];
-            var linearNodesList =
-              $scope.story.getStoryContents().getLinearNodesList();
-            var linearNodeIds = linearNodesList.map(function(node) {
-              return node.getId();
-            });
-            for (var i = 0; i < $scope.storyNodeIds.length; i++) {
-              if ($scope.storyNodeIds[i] === $scope.getId()) {
-                continue;
-              }
-              if (
-                $scope.getDestinationNodeIds().indexOf(
-                  $scope.storyNodeIds[i]) !== -1) {
-                continue;
-              }
-              if (linearNodeIds.indexOf($scope.storyNodeIds[i]) === -1) {
-                $scope.availableNodes.push({
-                  id: $scope.storyNodeIds[i],
-                  text: $scope.nodeIdToTitleMap[$scope.storyNodeIds[i]]
-                });
-              }
-            }
-          };
-          var categorizedSkills = null;
-          var untriagedSkillSummaries = null;
-          var _init = function() {
-            $scope.story = StoryEditorStateService.getStory();
-            $scope.storyNodeIds = $scope.story.getStoryContents().getNodeIds();
-            $scope.nodeIdToTitleMap =
-              $scope.story.getStoryContents().getNodeIdsToTitleMap(
-                $scope.storyNodeIds);
-            $scope.skillInfoHasLoaded = false;
-            _recalculateAvailableNodes();
-            $scope.allowedBgColors = (
-              storyNodeConstants.ALLOWED_THUMBNAIL_BG_COLORS.chapter);
-            var skillSummaries = StoryEditorStateService.getSkillSummaries();
-            TopicsAndSkillsDashboardBackendApiService.fetchDashboardDataAsync()
-              .then(function(response) {
-                categorizedSkills = response.categorizedSkillsDict;
-                untriagedSkillSummaries = response.untriagedSkillSummaries;
-                $scope.skillInfoHasLoaded = true;
-                $rootScope.$applyAsync();
-              });
-            for (var idx in skillSummaries) {
-              $scope.skillIdToSummaryMap[skillSummaries[idx].id] =
-                skillSummaries[idx].description;
-            }
-            $scope.getPrerequisiteSkillsDescription();
-
-            $scope.isStoryPublished = StoryEditorStateService.isStoryPublished;
-            $scope.currentTitle = $scope.nodeIdToTitleMap[$scope.getId()];
-            PageTitleService.setNavbarSubtitleForMobileView(
-              $scope.currentTitle);
-            $scope.editableTitle = $scope.currentTitle;
-            $scope.currentDescription = $scope.getDescription();
-            $scope.editableDescription = $scope.currentDescription;
-            $scope.editableThumbnailFilename = $scope.getThumbnailFilename();
-            $scope.editableThumbnailBgColor = $scope.getThumbnailBgColor();
-            $scope.oldOutline = $scope.getOutline();
-            $scope.editableOutline = $scope.getOutline();
-            $scope.explorationId = $scope.getExplorationId();
-            $scope.currentExplorationId = $scope.explorationId;
-            $scope.expIdIsValid = true;
-            $scope.invalidExpErrorIsShown = false;
-            $scope.nodeTitleEditorIsShown = false;
-            $scope.OUTLINE_SCHEMA = {
-              type: 'html',
-              ui_config: {
-                startupFocusEnabled: false,
-                rows: 100
-              }
-            };
-          };
-
-          $scope.getSkillEditorUrl = function(skillId) {
-            return '/skill_editor/' + skillId;
-          };
-
-          $scope.getPrerequisiteSkillsDescription = function() {
-            const skills = $scope.getPrerequisiteSkillIds();
-            if (skills && skills.length > 0) {
-              SkillBackendApiService.fetchMultiSkillsAsync(skills).then(
-                function(response) {
-                  for (let idx in response) {
-                    $scope.skillIdToSummaryMap[response[idx].getId()] =
-                      response[idx].getDescription();
-                  }
-                  $rootScope.$applyAsync();
-                }, function(error) {
-                  AlertsService.addWarning();
-                }
-              );
-            }
-          };
-
-          $scope.checkCanSaveExpId = function() {
-            $scope.expIdCanBeSaved = $scope.explorationIdPattern.test(
-              $scope.explorationId) || !$scope.explorationId;
-            $scope.invalidExpErrorIsShown = false;
-          };
-          $scope.updateTitle = function(newTitle) {
-            if (newTitle !== $scope.currentTitle) {
-              var titleIsValid = true;
-              for (var idx in $scope.story.getStoryContents().getNodes()) {
-                var node = $scope.story.getStoryContents().getNodes()[idx];
-                if (node.getTitle() === newTitle) {
-                  titleIsValid = false;
-                  AlertsService.addInfoMessage(
-                    'A chapter already exists with given title.', 5000);
-                }
-              }
-              if (titleIsValid) {
-                StoryUpdateService.setStoryNodeTitle(
-                  $scope.story, $scope.getId(), newTitle);
-                $scope.currentTitle = newTitle;
-              }
-            }
-          };
-
-          $scope.updateDescription = function(newDescription) {
-            if (newDescription !== $scope.currentDescription) {
-              StoryUpdateService.setStoryNodeDescription(
-                $scope.story, $scope.getId(), newDescription);
-              $scope.currentDescription = newDescription;
-            }
-          };
-
-          $scope.updateThumbnailFilename = function(newThumbnailFilename) {
-            if (newThumbnailFilename !== $scope.editableThumbnailFilename) {
-              StoryUpdateService.setStoryNodeThumbnailFilename(
-                $scope.story, $scope.getId(), newThumbnailFilename);
-              $scope.editableThumbnailFilename = newThumbnailFilename;
-            }
-            $scope.$applyAsync();
-          };
-
-          $scope.updateThumbnailBgColor = function(newThumbnailBgColor) {
-            if (newThumbnailBgColor !== $scope.editableThumbnailBgColor) {
-              StoryUpdateService.setStoryNodeThumbnailBgColor(
-                $scope.story, $scope.getId(), newThumbnailBgColor);
-              $scope.editableThumbnailBgColor = newThumbnailBgColor;
-            }
-          };
-
-          $scope.viewNodeEditor = function(nodeId) {
-            StoryEditorStateService.onViewStoryNodeEditor.emit(nodeId);
-          };
-
-          $scope.finalizeOutline = function() {
-            StoryUpdateService.finalizeStoryNodeOutline(
-              $scope.story, $scope.getId());
-          };
-
-          $scope.updateExplorationId = function(explorationId) {
-            $scope.toggleExplorationInputButtons();
-            if (StoryEditorStateService.isStoryPublished()) {
-              if (explorationId === '' || explorationId === null) {
-                AlertsService.addInfoMessage(
-                  'You cannot remove an exploration from a published story.',
-                  5000);
-                return;
-              }
-              CuratedExplorationValidationService.isExpPublishedAsync(
-                explorationId).then(function(expIdIsValid) {
-                $scope.expIdIsValid = expIdIsValid;
-                if ($scope.expIdIsValid) {
-                  StoryUpdateService.setStoryNodeExplorationId(
-                    $scope.story, $scope.getId(), explorationId);
-                  $scope.currentExplorationId = explorationId;
-                } else {
-                  $scope.invalidExpErrorIsShown = true;
-                }
-              });
-            } else {
-              if (explorationId === '') {
-                AlertsService.addInfoMessage(
-                  'Please click the delete icon to remove an exploration ' +
-                  'from the story.', 5000);
-                return;
-              }
-              StoryUpdateService.setStoryNodeExplorationId(
-                $scope.story, $scope.getId(), explorationId);
-              $scope.currentExplorationId = explorationId;
-              if (explorationId === null) {
-                $scope.explorationId = null;
-              }
-            }
-          };
-
-          $scope.removePrerequisiteSkillId = function(skillId) {
-            StoryUpdateService.removePrerequisiteSkillIdFromNode(
-              $scope.story, $scope.getId(), skillId);
-            $scope.$applyAsync();
-          };
-
-          $scope.addPrerequisiteSkillId = function() {
-            var sortedSkillSummaries = (
-              StoryEditorStateService.getSkillSummaries());
-            var allowSkillsFromOtherTopics = true;
-            var skillsInSameTopicCount = 0;
-            let modalRef: NgbModalRef = NgbModal.open(
-              SelectSkillModalComponent, {
-                backdrop: 'static',
-                windowClass: 'skill-select-modal',
-                size: 'xl'
-              });
-            modalRef.componentInstance.skillSummaries = sortedSkillSummaries;
-            modalRef.componentInstance.skillsInSameTopicCount = (
-              skillsInSameTopicCount);
-            modalRef.componentInstance.categorizedSkills = categorizedSkills;
-            modalRef.componentInstance.allowSkillsFromOtherTopics = (
-              allowSkillsFromOtherTopics);
-            modalRef.componentInstance.untriagedSkillSummaries = (
-              untriagedSkillSummaries);
-            modalRef.result.then(function(summary) {
-              try {
-                $scope.skillIdToSummaryMap[summary.id] = summary.description;
-                StoryUpdateService.addPrerequisiteSkillIdToNode(
-                  $scope.story, $scope.getId(), summary.id);
-                // The catch parameter type can only be any or unknown. The type
-                // 'unknown' is safer than type 'any' because it reminds us
-                // that we need to performsome sorts of type-checks before
-                // operating on our values.
-              } catch (err: unknown) {
-                if (err instanceof Error) {
-                  AlertsService.addInfoMessage(
-                    err.message, 5000);
-                }
-              }
-              // TODO(#8521): Remove the use of $rootScope.$apply()
-              // once the controller is migrated to angular.
-              $rootScope.$applyAsync();
-            }, function() {
-              // Note to developers:
-              // This callback is triggered when the Cancel button is clicked.
-              // No further action is needed.
-            });
-          };
-
-          $scope.addAcquiredSkillId = function() {
-            var sortedSkillSummaries = (
-              StoryEditorStateService.getSkillSummaries());
-            var allowSkillsFromOtherTopics = false;
-            var skillsInSameTopicCount = 0;
-            var topicName = StoryEditorStateService.getTopicName();
-            var categorizedSkillsInTopic = {};
-            categorizedSkillsInTopic[topicName] = categorizedSkills[topicName];
-            let modalRef: NgbModalRef = NgbModal.open(
-              SelectSkillModalComponent, {
-                backdrop: 'static',
-                windowClass: 'skill-select-modal',
-                size: 'xl'
-              });
-            modalRef.componentInstance.skillSummaries = sortedSkillSummaries;
-            modalRef.componentInstance.skillsInSameTopicCount = (
-              skillsInSameTopicCount);
-            modalRef.componentInstance.categorizedSkills = categorizedSkills;
-            modalRef.componentInstance.allowSkillsFromOtherTopics = (
-              allowSkillsFromOtherTopics);
-            modalRef.componentInstance.untriagedSkillSummaries = (
-              untriagedSkillSummaries);
-            modalRef.result.then(function(summary) {
-              try {
-                StoryUpdateService.addAcquiredSkillIdToNode(
-                  $scope.story, $scope.getId(), summary.id);
-              } catch (err) {
-                AlertsService.addInfoMessage(
-                  'Given skill is already an acquired skill', 5000);
-              }
-              // TODO(#8521): Remove the use of $rootScope.$apply()
-              // once the controller is migrated to angular.
-              $rootScope.$applyAsync();
-            }, function() {
-              // Note to developers:
-              // This callback is triggered when the Cancel button is clicked.
-              // No further action is needed.
-            });
-          };
-
-          $scope.removeAcquiredSkillId = function(skillId) {
-            StoryUpdateService.removeAcquiredSkillIdFromNode(
-              $scope.story, $scope.getId(), skillId);
-            $scope.$applyAsync();
-          };
-
-          $scope.unfinalizeOutline = function() {
-            StoryUpdateService.unfinalizeStoryNodeOutline(
-              $scope.story, $scope.getId());
-          };
-
-          $scope.openNodeTitleEditor = function() {
-            $scope.nodeTitleEditorIsShown = true;
-          };
-
-          $scope.closeNodeTitleEditor = function() {
-            $scope.nodeTitleEditorIsShown = false;
-          };
-
-          $scope.isOutlineModified = function(outline) {
-            return ($scope.oldOutline !== outline);
-          };
-
-          $scope.updateOutline = function(newOutline) {
-            if ($scope.isOutlineModified(newOutline)) {
-              StoryUpdateService.setStoryNodeOutline(
-                $scope.story, $scope.getId(), newOutline);
-              $scope.oldOutline = newOutline;
-            }
-          };
-
-          $scope.togglePreview = function() {
-            $scope.chapterPreviewCardIsShown = (
-              !$scope.chapterPreviewCardIsShown);
-          };
-
-          $scope.togglePrerequisiteSkillsList = function() {
-            if (WindowDimensionsService.isWindowNarrow()) {
-              $scope.prerequisiteSkillIsShown =
-                  !$scope.prerequisiteSkillIsShown;
-            }
-          };
-          $scope.toggleChapterOutline = function() {
-            if (WindowDimensionsService.isWindowNarrow()) {
-              $scope.chapterOutlineIsShown = !$scope.chapterOutlineIsShown;
-            }
-          };
-          $scope.toggleAcquiredSkillsList = function() {
-            if (WindowDimensionsService.isWindowNarrow()) {
-              $scope.acquiredSkillIsShown = !$scope.acquiredSkillIsShown;
-            }
-          };
-          $scope.toggleChapterCard = function() {
-            if (WindowDimensionsService.isWindowNarrow()) {
-              $scope.mainChapterCardIsShown = !$scope.mainChapterCardIsShown;
-            }
-          };
-          $scope.toggleChapterTodoCard = function() {
-            if (WindowDimensionsService.isWindowNarrow()) {
-              $scope.chapterTodoCardIsShown = !$scope.chapterTodoCardIsShown;
-            }
-          };
-          $scope.toggleExplorationInputButtons = function() {
-            $scope.explorationInputButtonsAreShown = (
-              !$scope.explorationInputButtonsAreShown);
-          };
-          $scope.toggleChapterOutlineButtons = function() {
-            $scope.chapterOutlineButtonsAreShown = (
-              !$scope.chapterOutlineButtonsAreShown);
-          };
-          ctrl.$onInit = function() {
-            // Regex pattern for exploration id,
-            // EXPLORATION_AND_SKILL_ID_PATTERN
-            // is not being used here, as the chapter of the story can be saved
-            // with empty exploration id.
-            $scope.chapterPreviewCardIsShown = false;
-            $scope.mainChapterCardIsShown = true;
-            $scope.explorationInputButtonsAreShown = false;
-            $scope.chapterOutlineButtonsAreShown = false;
-            $scope.skillIdToSummaryMap = {};
-            PageTitleService.setNavbarTitleForMobileView('Chapter Editor');
-            $scope.chapterOutlineIsShown = (
-              !WindowDimensionsService.isWindowNarrow());
-            $scope.chapterTodoCardIsShown = (
-              !WindowDimensionsService.isWindowNarrow());
-            $scope.prerequisiteSkillIsShown = (
-              !WindowDimensionsService.isWindowNarrow());
-            $scope.acquiredSkillIsShown = (
-              !WindowDimensionsService.isWindowNarrow());
-            $scope.explorationIdPattern = /^[a-zA-Z0-9_-]+$/;
-            $scope.expIdCanBeSaved = true;
-            ctrl.directiveSubscriptions.add(
-              StoryEditorStateService.onStoryInitialized.subscribe(
-                () => _init()
-              ));
-            ctrl.directiveSubscriptions.add(
-              StoryEditorStateService.onStoryReinitialized.subscribe(
-                () => _init()
-              ));
-            ctrl.directiveSubscriptions.add(
-              StoryEditorStateService.onRecalculateAvailableNodes.subscribe(
-                () => _recalculateAvailableNodes()
-              )
-            );
-            _init();
-            // The $timeout is required because at execution time,
-            // the element may not be present in the DOM yet.Thus it ensure
-            // that the element is visible before focussing.
-            $timeout(() => {
-              FocusManagerService.setFocusWithoutScroll('storyNodeDesc');
-            }, 0);
-          };
-
-          ctrl.$onDestroy = function() {
-            ctrl.directiveSubscriptions.unsubscribe();
-          };
->>>>>>> eaf3389b
         }
       }
 
@@ -706,7 +237,8 @@
         return;
       }
 
-      this.explorationIdValidationService.isExpPublishedAsync(explorationId)
+      this.curatedExplorationValidationService.isExpPublishedAsync(
+        explorationId)
         .then((expIdIsValid) => {
           this.expIdIsValid = expIdIsValid;
 
