--- conflicted
+++ resolved
@@ -71,28 +71,16 @@
         'PageTitleService',
         'StoryEditorStateService', 'ExplorationIdValidationService',
         'TopicsAndSkillsDashboardBackendApiService',
-<<<<<<< HEAD
-        'StoryUpdateService', 'UndoRedoService', 'EVENT_VIEW_STORY_NODE_EDITOR',
-=======
-        'TopicEditorRoutingService',
-        'StoryUpdateService', 'UndoRedoService', 'WindowDimensionsService',
-        'EVENT_STORY_INITIALIZED',
-        'EVENT_STORY_REINITIALIZED', 'EVENT_VIEW_STORY_NODE_EDITOR',
->>>>>>> 41ea0c91
+        'TopicEditorRoutingService', 'StoryUpdateService', 'UndoRedoService',
+        'WindowDimensionsService', 'EVENT_VIEW_STORY_NODE_EDITOR',
         'MAX_CHARS_IN_CHAPTER_TITLE', 'MAX_CHARS_IN_CHAPTER_DESCRIPTION',
         function(
             $scope, $rootScope, $uibModal, AlertsService,
             PageTitleService,
             StoryEditorStateService, ExplorationIdValidationService,
             TopicsAndSkillsDashboardBackendApiService,
-<<<<<<< HEAD
-            StoryUpdateService, UndoRedoService, EVENT_VIEW_STORY_NODE_EDITOR,
-=======
-            TopicEditorRoutingService,
-            StoryUpdateService, UndoRedoService, WindowDimensionsService,
-            EVENT_STORY_INITIALIZED,
-            EVENT_STORY_REINITIALIZED, EVENT_VIEW_STORY_NODE_EDITOR,
->>>>>>> 41ea0c91
+            TopicEditorRoutingService, StoryUpdateService, UndoRedoService,
+            WindowDimensionsService, EVENT_VIEW_STORY_NODE_EDITOR,
             MAX_CHARS_IN_CHAPTER_TITLE, MAX_CHARS_IN_CHAPTER_DESCRIPTION) {
           var ctrl = this;
           ctrl.directiveSubscriptions = new Subscription();
