// Copyright 2020 The Oppia Authors. All Rights Reserved.
//
// Licensed under the Apache License, Version 2.0 (the "License");
// you may not use this file except in compliance with the License.
// You may obtain a copy of the License at
//
//      http://www.apache.org/licenses/LICENSE-2.0
//
// Unless required by applicable law or agreed to in writing, software
// distributed under the License is distributed on an "AS-IS" BASIS,
// WITHOUT WARRANTIES OR CONDITIONS OF ANY KIND, either express or implied.
// See the License for the specific language governing permissions and
// limitations under the License.

/**
 * @fileoverview Unit tests for the story editor component.
 */

import { HttpClientTestingModule } from '@angular/common/http/testing';
import { EventEmitter, NO_ERRORS_SCHEMA } from '@angular/core';
import { ComponentFixture, TestBed, fakeAsync, tick, waitForAsync } from '@angular/core/testing';
import { NgbModal, NgbModalRef } from '@ng-bootstrap/ng-bootstrap';
import { UndoRedoService } from 'domain/editor/undo_redo/undo-redo.service';
import { StoryUpdateService } from 'domain/story/story-update.service';
import { WindowDimensionsService } from 'services/contextual/window-dimensions.service';
import { StoryEditorNavigationService } from '../services/story-editor-navigation.service';
import { StoryEditorComponent } from './story-editor.component';
import { WindowRef } from 'services/contextual/window-ref.service';
import { StoryEditorStateService } from '../services/story-editor-state.service';
import { Story } from 'domain/story/story.model';
import { NewChapterTitleModalComponent } from '../modal-templates/new-chapter-title-modal.component';
import { DeleteChapterModalComponent } from '../modal-templates/delete-chapter-modal.component';
import { CdkDragDrop } from '@angular/cdk/drag-drop';
import { StoryNode } from 'domain/story/story-node.model';
import { PlatformFeatureService } from '../../../services/platform-feature.service';

class MockNgbModalRef {
  componentInstance: {
    body: 'xyz';
  };
}

class MockNgbModal {
  open() {
    return {
      result: Promise.resolve()
    };
  }
}

class MockPlatformFeatureService {
  status = {
    SerialChapterLaunchCurriculumAdminView: {
      isEnabled: false
    }
  };
}

describe('Story Editor Component having three story nodes', () => {
  let component: StoryEditorComponent;
  let fixture: ComponentFixture<StoryEditorComponent>;
  let ngbModal: NgbModal;
  let mockPlatformFeatureService = new MockPlatformFeatureService();
  let story: Story;
  let windowDimensionsService: WindowDimensionsService;
  let undoRedoService: UndoRedoService;
  let storyEditorNavigationService: StoryEditorNavigationService;
  let storyUpdateService: StoryUpdateService;
  let storyEditorStateService: StoryEditorStateService;
  let windowRef: WindowRef;
  let fetchSpy;

  beforeEach(waitForAsync(() => {
    TestBed.configureTestingModule({
      imports: [HttpClientTestingModule],
      declarations: [
        StoryEditorComponent,
        NewChapterTitleModalComponent,
        DeleteChapterModalComponent
      ],
      providers: [
        WindowDimensionsService,
        UndoRedoService,
        StoryEditorNavigationService,
        StoryUpdateService,
        StoryEditorStateService,
        {
          provide: PlatformFeatureService,
          useValue: mockPlatformFeatureService
        },
        {
          provide: NgbModal,
          useClass: MockNgbModal
        }
      ],
      schemas: [NO_ERRORS_SCHEMA]
    });
  }));

  beforeEach(() => {
    fixture = TestBed.createComponent(
      StoryEditorComponent);
    component = fixture.componentInstance;
    ngbModal = TestBed.inject(NgbModal);
    windowDimensionsService = TestBed.inject(WindowDimensionsService);
    storyEditorNavigationService = TestBed.inject(
      StoryEditorNavigationService);
    undoRedoService = TestBed.inject(UndoRedoService);
    windowRef = TestBed.inject(WindowRef);
    storyUpdateService = TestBed.inject(StoryUpdateService);
    storyEditorStateService = TestBed.inject(StoryEditorStateService);


    let sampleStoryBackendObject = {
      id: 'sample_story_id',
      title: 'Story title',
      description: 'Story description',
      notes: 'Story notes',
      version: 1,
      corresponding_topic_id: 'topic_id',
      url_fragment: 'story_title',
      story_contents: {
        initial_node_id: 'node_2',
        nodes: [
          {
            id: 'node_1',
            title: 'Title 1',
            description: 'Description 1',
            prerequisite_skill_ids: ['skill_1'],
            acquired_skill_ids: ['skill_2'],
            destination_node_ids: [],
            outline: 'Outline',
            exploration_id: null,
            outline_is_finalized: false,
            status: 'Published',
            planned_publication_date_msecs: 30,
            last_modified_msecs: 20,
            first_publication_date_msecs: 10,
            unpublishing_reason: 'Bad Content'
          }, {
            id: 'node_2',
            title: 'Title 2',
            description: 'Description 2',
            prerequisite_skill_ids: ['skill_3'],
            acquired_skill_ids: ['skill_4'],
            destination_node_ids: ['node_1'],
            outline: 'Outline 2',
            exploration_id: 'exp_1',
            outline_is_finalized: true,
            status: 'Ready To Publish',
            planned_publication_date_msecs: 30,
            last_modified_msecs: 20,
            first_publication_date_msecs: 10,
            unpublishing_reason: null
          }, {
            id: 'node_3',
            title: 'Title 3',
            description: 'Description 3',
            prerequisite_skill_ids: ['skill_4'],
            acquired_skill_ids: ['skill_5'],
            destination_node_ids: ['node_2'],
            outline: 'Outline 3',
            exploration_id: 'exp_3',
            outline_is_finalized: true,
            status: 'Draft',
            planned_publication_date_msecs: 30,
            last_modified_msecs: 20,
            first_publication_date_msecs: 10,
            unpublishing_reason: null
          }],
        next_node_id: 'node_3'
      },
      language_code: 'en'
    };
    story = Story.createFromBackendDict(sampleStoryBackendObject);

    spyOn(windowDimensionsService, 'isWindowNarrow').and.returnValue(true);
    fetchSpy = spyOn(storyEditorStateService, 'getStory')
      .and.returnValue(story);
    spyOn(storyEditorStateService, 'getClassroomUrlFragment').and.returnValue(
      'math');
    spyOn(storyEditorStateService, 'getTopicUrlFragment').and.returnValue(
      'fractions');
    spyOn(storyEditorStateService, 'getTopicName').and.returnValue('addition');
    component.ngOnInit();
  });

  afterEach(() => {
    component.ngOnDestroy();
  });

  it('should get status of Serial Chapter Launch Feature flag', () => {
    expect(component.isSerialChapterFeatureFlagEnabled()).toEqual(false);

    mockPlatformFeatureService.
      status.SerialChapterLaunchCurriculumAdminView.isEnabled = true;
    expect(component.isSerialChapterFeatureFlagEnabled()).toEqual(true);
  });

  it('should correctly initialize chapterIsPublishable', () => {
    expect(component.chapterIsPublishable[0]).toEqual(true);
    expect(component.chapterIsPublishable[1]).toEqual(true);
    expect(component.chapterIsPublishable[2]).toEqual(false);
  });

  it('should get medium dateStyle locale date string', () => {
    const options = {
      dateStyle: 'medium'
    } as Intl.DateTimeFormatOptions;
    expect(component.getMediumStyleLocaleDateString(1692144000000)).toEqual(
      (new Date(1692144000000)).toLocaleDateString(undefined, options));
  });

  it('should disable drag and drop', () => {
    let node = StoryNode.createFromBackendDict({
      id: 'node_1',
      thumbnail_filename: 'image.png',
      title: 'Title 1',
      description: 'Description 1',
      prerequisite_skill_ids: ['skill_1'],
      acquired_skill_ids: ['skill_2'],
      destination_node_ids: ['node_2'],
      outline: 'Outline',
      exploration_id: null,
      outline_is_finalized: false,
      thumbnail_bg_color: '#a33f40',
      status: 'Published',
      planned_publication_date_msecs: 100,
      last_modified_msecs: 100,
      first_publication_date_msecs: 200,
      unpublishing_reason: null
    });
    expect(component.isDragAndDropDisabled(node)).toBeTrue();

    node.setStatus('Draft');
    spyOnProperty(window, 'innerWidth', 'get').and.returnValue(1200);
    expect(component.isDragAndDropDisabled(node)).toBeFalse();
  });

<<<<<<< HEAD

=======
>>>>>>> 78164c8e
  it('should change list order', fakeAsync(() => {
    spyOn(storyUpdateService, 'rearrangeNodeInStory').and.stub();
    component.linearNodesList = [StoryNode.createFromBackendDict({
      id: 'node_1',
      thumbnail_filename: 'image.png',
      title: 'Title 1',
      description: 'Description 1',
      prerequisite_skill_ids: ['skill_1'],
      acquired_skill_ids: ['skill_2'],
      destination_node_ids: ['node_2'],
      outline: 'Outline',
      exploration_id: null,
      outline_is_finalized: false,
      thumbnail_bg_color: '#a33f40',
      status: 'Published',
      planned_publication_date_msecs: 100,
      last_modified_msecs: 100,
      first_publication_date_msecs: 200,
      unpublishing_reason: null
    }),
    StoryNode.createFromBackendDict({
      id: 'node_2',
      thumbnail_filename: 'image.png',
      title: 'Title 2',
      description: 'Description 2',
      prerequisite_skill_ids: ['skill_1'],
      acquired_skill_ids: ['skill_2'],
      destination_node_ids: ['node_2'],
      outline: 'Outline',
      exploration_id: null,
      outline_is_finalized: false,
      thumbnail_bg_color: '#a33f40',
      status: 'Ready To Publish',
      planned_publication_date_msecs: 100,
      last_modified_msecs: 100,
      first_publication_date_msecs: 200,
      unpublishing_reason: null
    }),
    StoryNode.createFromBackendDict({
      id: 'node_3',
      thumbnail_filename: 'image.png',
      title: 'Title 3',
      description: 'Description 3',
      prerequisite_skill_ids: ['skill_1'],
      acquired_skill_ids: ['skill_2'],
      destination_node_ids: ['node_2'],
      outline: 'Outline',
      exploration_id: null,
      outline_is_finalized: false,
      thumbnail_bg_color: '#a33f40',
      status: 'Draft',
      planned_publication_date_msecs: 100,
      last_modified_msecs: 100,
      first_publication_date_msecs: 200,
      unpublishing_reason: null
    })];

    const event1 = {
      previousIndex: 1,
      currentIndex: 0,
    } as CdkDragDrop<string[]>;
    const event2 = {
      previousIndex: 1,
      currentIndex: 2,
    } as CdkDragDrop<string[]>;
    const event3 = {
      previousIndex: 0,
      currentIndex: 1,
    } as CdkDragDrop<string[]>;

    expect(component.publishedChaptersDropErrorIsShown).toEqual(false);
    component.drop(event1);
    expect(component.publishedChaptersDropErrorIsShown).toEqual(true);
    tick(5000);

    expect(storyUpdateService.rearrangeNodeInStory).toHaveBeenCalledTimes(0);
    expect(component.publishedChaptersDropErrorIsShown).toEqual(false);

    component.drop(event2);
    tick();

    expect(storyUpdateService.rearrangeNodeInStory).toHaveBeenCalledTimes(1);

    component.drop(event3);
    tick();

    expect(storyUpdateService.rearrangeNodeInStory).toHaveBeenCalledTimes(2);
  }));

  it('should move a chapter up in list', () => {
    let rearrangeNodeSpy = spyOn(component, 'rearrangeNodeInList');

    component.moveNodeUpInStory(2);

    expect(component.selectedChapterIndex).toEqual(-1);
    expect(rearrangeNodeSpy).toHaveBeenCalled();
  });

  it('should move a chapter down in list', () => {
    let rearrangeNodeSpy = spyOn(component, 'rearrangeNodeInList');

    component.moveNodeDownInStory(1);

    expect(component.selectedChapterIndex).toEqual(-1);
    expect(rearrangeNodeSpy).toHaveBeenCalled();
  });

  it('should display topicname on main story card', () => {
    expect(component.storyPreviewCardIsShown).toEqual(false);
    expect(component.mainStoryCardIsShown).toEqual(true);
    expect(component.getTopicName()).toEqual('addition');
  });

  it('should toggle story preview card', () => {
    component.storyPreviewCardIsShown = false;

    component.togglePreview();

    expect(component.mainStoryCardIsShown).toEqual(true);
  });

  it('should toggle chapter edit options', () => {
    component.toggleChapterEditOptions(10);

    expect(component.selectedChapterIndex).toEqual(10);

    component.toggleChapterEditOptions(10);

    expect(component.selectedChapterIndex).toEqual(-1);
  });

  it('should toggle chapter lists', () => {
    component.chaptersListIsShown = false;

    component.toggleChapterLists();

    expect(component.chaptersListIsShown).toEqual(true);

    component.toggleChapterLists();
    expect(component.chaptersListIsShown).toEqual(false);
  });

  it('should toggle main story card', () => {
    component.mainStoryCardIsShown = false;

    component.toggleStoryEditorCard();

    expect(component.mainStoryCardIsShown).toEqual(true);

    component.toggleStoryEditorCard();

    expect(component.mainStoryCardIsShown).toEqual(false);
  });

  it('should open and close notes editor', () => {
    component.notesEditorIsShown = false;

    component.openNotesEditor();

    expect(component.notesEditorIsShown).toEqual(true);

    component.closeNotesEditor();

    expect(component.notesEditorIsShown).toEqual(false);
  });

  it('should return when the node is the initial node', () => {
    expect(component.isInitialNode('node_1')).toEqual(false);
    expect(component.isInitialNode('node_2')).toEqual(true);
  });

  it('should call StoryUpdate to update story title', () => {
    let storyUpdateSpy = spyOn(storyUpdateService, 'setStoryTitle');

    component.updateStoryTitle('title99');

    expect(storyUpdateSpy).toHaveBeenCalled();
  });

  it('should call StoryUpdate to update story thumbnail filename', () => {
    let storyUpdateSpy = spyOn(storyUpdateService, 'setThumbnailFilename');

    component.updateStoryThumbnailFilename('abcd');

    expect(storyUpdateSpy).toHaveBeenCalled();
  });

  it('should call StoryUpdate to update story thumbnail bg color', () => {
    let storyUpdateSpy = spyOn(storyUpdateService, 'setThumbnailBgColor');

    component.updateStoryThumbnailBgColor('abcd');

    expect(storyUpdateSpy).toHaveBeenCalled();
  });

  it('should return the classroom and topic url fragment', () => {
    expect(component.getClassroomUrlFragment()).toEqual('math');
    expect(component.getTopicUrlFragment()).toEqual('fractions');
  });

  it('should not open confirm or cancel modal if the initial node is' +
      ' being deleted',
  () => {
    let modalSpy = spyOn(ngbModal, 'open');

    component.deleteNode('node_2');

    expect(modalSpy).not.toHaveBeenCalled();
  });

  it('should open confirm or cancel modal when a node is being deleted',
    fakeAsync(() => {
      let modalSpy = spyOn(ngbModal, 'open').and.returnValue({
        result: Promise.resolve()
      } as NgbModalRef);
      let storyUpdateSpy = spyOn(
        storyUpdateService, 'deleteStoryNode').and.stub();

      component.deleteNode('node_1');
      tick();

      expect(storyUpdateSpy).toHaveBeenCalled();
      expect(modalSpy).toHaveBeenCalled();
    }));

  it('should call storyUpdateService to add destination node id',
    () => {
      class MockComponentInstance {
        compoenentInstance!: {
          nodeTitles: null;
        };
      }

      let modalSpy = spyOn(ngbModal, 'open').and.callFake(() => {
        return ({
          componentInstance: MockComponentInstance,
          result: Promise.resolve()
        }) as NgbModalRef;
      });

      component.createNode();

      expect(modalSpy).toHaveBeenCalled();
    });

  it('should call storyUpdateService to add destination node id',
    fakeAsync(() => {
      class MockComponentInstance {
        compoenentInstance!: {
          nodeTitles: null;
        };
      }
      let sampleStoryBackendObject = {
        id: 'sample_story_id',
        title: 'Story title',
        description: 'Story description',
        notes: 'Story notes',
        version: 1,
        corresponding_topic_id: 'topic_id',
        story_contents: {
          initial_node_id: 'node_1',
          nodes: [
            {
              id: 'node_1',
              title: 'Title 1',
              description: 'Description 1',
              prerequisite_skill_ids: ['skill_1'],
              acquired_skill_ids: ['skill_2'],
              destination_node_ids: [],
              outline: 'Outline',
              exploration_id: 'exp_id',
              outline_is_finalized: false,
              thumbnail_filename: 'fileName',
              thumbnail_bg_color: 'blue',
            }],
          next_node_id: 'node_1'
        },
        language_code: 'en',
        thumbnail_filename: 'fileName',
        thumbnail_bg_color: 'blue',
        url_fragment: 'url',
        meta_tag_content: 'meta'
      };
      spyOn(component, '_initEditor').and.stub();
      component.story = Story.createFromBackendDict(
        sampleStoryBackendObject);
      let modalSpy = spyOn(ngbModal, 'open').and.callFake(() => {
        return ({
          componentInstance: MockComponentInstance,
          result: Promise.resolve()
        }) as NgbModalRef;
      });

      component.createNode();
      tick();

      expect(modalSpy).toHaveBeenCalled();
    }));

  it('should call storyUpdateService to add destination node id',
    fakeAsync(() => {
      class MockComponentInstance {
        compoenentInstance!: {
          nodeTitles: null;
        };
      }
      let storySpy = spyOn(storyUpdateService, 'addDestinationNodeIdToNode');
      let modalSpy = spyOn(ngbModal, 'open').and.returnValue({
        componentInstance: MockComponentInstance,
        result: Promise.resolve()
      } as NgbModalRef);

      component.createNode();
      tick();

      expect(modalSpy).toHaveBeenCalled();
      expect(storySpy).toHaveBeenCalled();
    }));

  it('should call storyUpdateService to update story notes', () => {
    let storyUpdateSpy = spyOn(storyUpdateService, 'setStoryNotes');

    component.updateNotes('Updated the story notes');

    expect(storyUpdateSpy).toHaveBeenCalled();
  });

  it('should call storyUpdateService to update story notes', () => {
    let storyUpdateSpy = spyOn(storyUpdateService, 'setStoryMetaTagContent');

    component.updateStoryMetaTagContent('storyone');

    expect(storyUpdateSpy).toHaveBeenCalled();
  });

  it('should call not update url fragment if it is unchanged', () => {
    component.storyUrlFragmentExists = true;

    component.updateStoryUrlFragment('story_title');

    expect(component.storyUrlFragmentExists).toEqual(false);
  });

  it('should update the existence of story url fragment', () => {
    let storyUpdateSpy = spyOn(
      storyEditorStateService,
      'updateExistenceOfStoryUrlFragment').and.callFake(
      (urlFragment, callback) => callback());

    component.updateStoryUrlFragment('story_second');

    expect(storyUpdateSpy).toHaveBeenCalled();
  });

  it('should set story url fragment', () => {
    let storyUpdateSpy = spyOn(
      storyUpdateService, 'setStoryUrlFragment');

    component.updateStoryUrlFragment('');

    expect(storyUpdateSpy).toHaveBeenCalled();
  });

  it('should call storyEditorNavigationService to navigate to chapters',
    () => {
      let navigationSpy = spyOn(
        storyEditorNavigationService, 'navigateToChapterEditorWithId');

      component.navigateToChapterWithId('chapter_1', 0);

      expect(navigationSpy).toHaveBeenCalled();
    });

  it('should make story description status', () => {
    component.editableDescriptionIsEmpty = true;
    component.storyDescriptionChanged = false;
    component.updateStoryDescriptionStatus('New description');
    component.editableDescriptionIsEmpty = false;
    component.storyDescriptionChanged = true;
  });

  it('should update the story description', () => {
    let storyUpdateSpy = spyOn(
      storyUpdateService, 'setStoryDescription');

    component.updateStoryDescription('New skill description');

    expect(storyUpdateSpy).toHaveBeenCalled();
  });

  it('should show modal if there are unsaved changes on leaving', () => {
    spyOn(undoRedoService, 'getChangeCount').and.returnValue(10);
    const modalSpy = spyOn(ngbModal, 'open').and.callFake((dlg, opt) => {
      return ({
        componentInstance: MockNgbModalRef,
        result: Promise.resolve()
      }) as NgbModalRef;
    });

    component.returnToTopicEditorPage();

    expect(modalSpy).toHaveBeenCalled();
  });

  it('should show modal if there are unsaved changes and click reject',
    () => {
      spyOn(undoRedoService, 'getChangeCount').and.returnValue(10);
      const modalSpy = spyOn(ngbModal, 'open').and.callFake((dlg, opt) => {
        return ({
          componentInstance: MockNgbModalRef,
          result: Promise.reject()
        }) as NgbModalRef;
      });

      component.returnToTopicEditorPage();
      expect(modalSpy).toHaveBeenCalled();
    });

  it('should call windowref to open a tab', () => {
    spyOn(undoRedoService, 'getChangeCount').and.returnValue(0);
    spyOnProperty(windowRef, 'nativeWindow').and.returnValue({
      open: jasmine.createSpy('open', () => {})
    });

    component.returnToTopicEditorPage();

    expect(windowRef.nativeWindow.open).toHaveBeenCalled();
  });

  it('should fetch story when story is initialized', () => {
    let mockEventEmitter = new EventEmitter();
    spyOnProperty(storyEditorStateService, 'onStoryInitialized')
      .and.returnValue(mockEventEmitter);

    component.ngOnInit();
    mockEventEmitter.emit();

    expect(fetchSpy).toHaveBeenCalled();
  });

  it('should fetch story when story is reinitialized', () => {
    let mockEventEmitter = new EventEmitter();
    spyOnProperty(storyEditorStateService, 'onStoryReinitialized')
      .and.returnValue(mockEventEmitter);

    component.ngOnInit();
    mockEventEmitter.emit();

    expect(fetchSpy).toHaveBeenCalled();
  });

  it('should fetch story node when story editor is opened', () => {
    let mockEventEmitter = new EventEmitter();
    spyOnProperty(storyEditorStateService, 'onViewStoryNodeEditor')
      .and.returnValue(mockEventEmitter);

    component.ngOnInit();
    mockEventEmitter.emit();

    expect(fetchSpy).toHaveBeenCalled();
  });
});<|MERGE_RESOLUTION|>--- conflicted
+++ resolved
@@ -237,10 +237,6 @@
     expect(component.isDragAndDropDisabled(node)).toBeFalse();
   });
 
-<<<<<<< HEAD
-
-=======
->>>>>>> 78164c8e
   it('should change list order', fakeAsync(() => {
     spyOn(storyUpdateService, 'rearrangeNodeInStory').and.stub();
     component.linearNodesList = [StoryNode.createFromBackendDict({
