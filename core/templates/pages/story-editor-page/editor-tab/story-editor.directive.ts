// Copyright 2018 The Oppia Authors. All Rights Reserved.
//
// Licensed under the Apache License, Version 2.0 (the "License");
// you may not use this file except in compliance with the License.
// You may obtain a copy of the License at
//
//      http://www.apache.org/licenses/LICENSE-2.0
//
// Unless required by applicable law or agreed to in writing, software
// distributed under the License is distributed on an "AS-IS" BASIS,
// WITHOUT WARRANTIES OR CONDITIONS OF ANY KIND, either express or implied.
// See the License for the specific language governing permissions and
// limitations under the License.

/**
 * @fileoverview Controller for the main story editor.
 */

require(
  'components/common-layout-directives/common-elements/' +
  'confirm-or-cancel-modal.controller.ts');
require(
  'components/forms/custom-forms-directives/thumbnail-uploader.directive.ts');
require(
  'components/forms/schema-based-editors/schema-based-editor.directive.ts');
require('pages/story-editor-page/editor-tab/story-node-editor.directive.ts');
require(
  'pages/story-editor-page/modal-templates/' +
  'new-chapter-title-modal.controller.ts');

require('domain/editor/undo_redo/undo-redo.service.ts');
require('domain/story/story-update.service.ts');
require('pages/story-editor-page/services/story-editor-state.service.ts');
require('services/alerts.service.ts');
require('services/contextual/window-dimensions.service.ts');

require('pages/story-editor-page/story-editor-page.constants.ajs.ts');
require('pages/topic-editor-page/modal-templates/' +
    'preview-thumbnail.component.ts');

// TODO(#9186): Change variable name to 'constants' once this file
// is migrated to Angular.
const storyConstants = require('constants.ts');

angular.module('oppia').directive('storyEditor', [
  'UrlInterpolationService', function(UrlInterpolationService) {
    return {
      restrict: 'E',
      scope: {},
      templateUrl: UrlInterpolationService.getDirectiveTemplateUrl(
        '/pages/story-editor-page/editor-tab/story-editor.directive.html'),
      controller: [
        '$scope', '$window', 'StoryEditorStateService', 'StoryUpdateService',
        'UndoRedoService', 'StoryEditorNavigationService',
<<<<<<< HEAD
=======
        'WindowDimensionsService',
>>>>>>> f3e9b0f2
        'EVENT_VIEW_STORY_NODE_EDITOR', '$uibModal',
        'EVENT_STORY_INITIALIZED', 'EVENT_STORY_REINITIALIZED', 'AlertsService',
        'MAX_CHARS_IN_STORY_TITLE', 'MAX_CHARS_IN_CHAPTER_TITLE',
        function(
            $scope, $window, StoryEditorStateService, StoryUpdateService,
            UndoRedoService, StoryEditorNavigationService,
<<<<<<< HEAD
=======
            WindowDimensionsService,
>>>>>>> f3e9b0f2
            EVENT_VIEW_STORY_NODE_EDITOR, $uibModal,
            EVENT_STORY_INITIALIZED, EVENT_STORY_REINITIALIZED, AlertsService,
            MAX_CHARS_IN_STORY_TITLE, MAX_CHARS_IN_CHAPTER_TITLE) {
          var ctrl = this;
          $scope.MAX_CHARS_IN_STORY_TITLE = MAX_CHARS_IN_STORY_TITLE;
          var TOPIC_EDITOR_URL_TEMPLATE = '/topic_editor/<topic_id>';
          var _init = function() {
            $scope.story = StoryEditorStateService.getStory();
            $scope.storyContents = $scope.story.getStoryContents();
            if ($scope.storyContents) {
              $scope.setNodeToEdit($scope.storyContents.getInitialNodeId());
            }
            _initEditor();
          };

          var _initEditor = function() {
            $scope.story = StoryEditorStateService.getStory();
            $scope.storyContents = $scope.story.getStoryContents();
            $scope.disconnectedNodes = [];
            $scope.linearNodesList = [];
            $scope.nodes = [];
            $scope.allowedBgColors = (
              storyConstants.ALLOWED_THUMBNAIL_BG_COLORS.story);
            if ($scope.storyContents &&
                $scope.storyContents.getNodes().length > 0) {
              $scope.nodes = $scope.storyContents.getNodes();
              $scope.initialNodeId = $scope.storyContents.getInitialNodeId();
              $scope.linearNodesList =
                $scope.storyContents.getLinearNodesList();
            }
            $scope.notesEditorIsShown = false;
            $scope.storyTitleEditorIsShown = false;
            $scope.editableTitle = $scope.story.getTitle();
            $scope.editableNotes = $scope.story.getNotes();
            $scope.editableDescription = $scope.story.getDescription();
            $scope.editableDescriptionIsEmpty = (
              $scope.editableDescription === '');
            $scope.storyDescriptionChanged = false;
          };

          $scope.setNodeToEdit = function(nodeId) {
            $scope.idOfNodeToEdit = nodeId;
          };

          $scope.openNotesEditor = function() {
            $scope.notesEditorIsShown = true;
          };

          $scope.closeNotesEditor = function() {
            $scope.notesEditorIsShown = false;
          };

          $scope.isInitialNode = function(nodeId) {
            return (
              $scope.story.getStoryContents().getInitialNodeId() === nodeId);
          };

          $scope.onMoveChapterStart = function(index, node) {
            $scope.dragStartIndex = index;
            $scope.nodeBeingDragged = node;
          };

          $scope.rearrangeNodeInStory = function(toIndex) {
            StoryUpdateService.rearrangeNodeInStory(
              $scope.story, $scope.dragStartIndex, toIndex);
            _initEditor();
          };

          $scope.deleteNode = function(nodeId) {
            if ($scope.isInitialNode(nodeId)) {
              AlertsService.addInfoMessage(
                'Cannot delete the first chapter of a story.', 3000);
              return;
            }
            $uibModal.open({
              templateUrl: UrlInterpolationService.getDirectiveTemplateUrl(
                '/pages/story-editor-page/modal-templates/' +
                'delete-chapter-modal.template.html'),
              backdrop: true,
              controller: 'ConfirmOrCancelModalController'
            }).result.then(function() {
              StoryUpdateService.deleteStoryNode($scope.story, nodeId);
              _initEditor();
              $scope.$broadcast('recalculateAvailableNodes');
            }, function() {
              // Note to developers:
              // This callback is triggered when the Cancel button is clicked.
              // No further action is needed.
            });
          };

          $scope.createNode = function() {
            var nodeTitles = $scope.linearNodesList.map(function(node) {
              return node.getTitle();
            });
            $uibModal.open({
              templateUrl: UrlInterpolationService.getDirectiveTemplateUrl(
                '/pages/story-editor-page/modal-templates/' +
                'new-chapter-title-modal.template.html'),
              backdrop: true,
              resolve: {
                nodeTitles: () => nodeTitles
              },
              windowClass: 'create-new-chapter',
              controller: 'CreateNewChapterModalController'
            }).result.then(function() {
              _initEditor();
              // If the first node is added, open it just after creation.
              if ($scope.story.getStoryContents().getNodes().length === 1) {
                $scope.setNodeToEdit(
                  $scope.story.getStoryContents().getInitialNodeId());
              }
              $scope.$broadcast('recalculateAvailableNodes');
            }, function() {
              // Note to developers:
              // This callback is triggered when the Cancel button is clicked.
              // No further action is needed.
            });
          };

          $scope.updateNotes = function(newNotes) {
            if (newNotes === $scope.story.getNotes()) {
              return;
            }
            StoryUpdateService.setStoryNotes($scope.story, newNotes);
            _initEditor();
          };

          $scope.navigateToChapterWithId = function(id, index) {
            StoryEditorNavigationService.navigateToChapterEditorWithId(
              id, index);
          };

          $scope.updateStoryDescriptionStatus = function(description) {
            $scope.editableDescriptionIsEmpty = (description === '');
            $scope.storyDescriptionChanged = true;
          };

          $scope.returnToTopicEditorPage = function() {
            if (UndoRedoService.getChangeCount() > 0) {
              $uibModal.open({
                templateUrl: UrlInterpolationService.getDirectiveTemplateUrl(
                  '/pages/story-editor-page/modal-templates/' +
                    'story-save-pending-changes-modal.template.html'),
                backdrop: true,
                controller: 'ConfirmOrCancelModalController'
              }).result.then(function() {}, function() {
                // Note to developers:
                // This callback is triggered when the Cancel button is clicked.
                // No further action is needed.
              });
            } else {
              const topicId = (
                StoryEditorStateService.getStory().getCorrespondingTopicId());
              $window.open(
                UrlInterpolationService.interpolateUrl(
                  TOPIC_EDITOR_URL_TEMPLATE, {
                    topic_id: topicId
                  }
                ), '_self');
            }
          };

          $scope.getTopicName = function() {
            return StoryEditorStateService.getTopicName();
          };

          $scope.updateStoryTitle = function(newTitle) {
            if (newTitle === $scope.story.getTitle()) {
              return;
            }
            StoryUpdateService.setStoryTitle($scope.story, newTitle);
          };

          $scope.updateStoryThumbnailFilename = function(
              newThumbnailFilename) {
            if (newThumbnailFilename === $scope.story.getThumbnailFilename()) {
              return;
            }
            StoryUpdateService.setThumbnailFilename(
              $scope.story, newThumbnailFilename);
          };

          $scope.updateStoryThumbnailBgColor = function(
              newThumbnailBgColor) {
            if (newThumbnailBgColor === $scope.story.getThumbnailBgColor()) {
              return;
            }
            StoryUpdateService.setThumbnailBgColor(
              $scope.story, newThumbnailBgColor);
          };

          $scope.updateStoryDescription = function(newDescription) {
            if (newDescription !== $scope.story.getDescription()) {
              StoryUpdateService.setStoryDescription(
                $scope.story, newDescription);
            }
          };

          $scope.togglePreview = function() {
            $scope.storyPreviewCardIsShown = !($scope.storyPreviewCardIsShown);
          };

          $scope.toggleChapterEditOptions = function(chapterIndex) {
            $scope.selectedChapterIndex = (
              $scope.selectedChapterIndex === chapterIndex) ? -1 : chapterIndex;
          };

<<<<<<< HEAD
=======
          $scope.toggleChapterLists = function() {
            if (!WindowDimensionsService.isWindowNarrow()) {
              return;
            }
            $scope.chaptersListIsShown = !$scope.chaptersListIsShown;
          };

          $scope.toggleStoryEditorCard = function() {
            if (!WindowDimensionsService.isWindowNarrow()) {
              return;
            }
            $scope.mainStoryCardIsShown = !$scope.mainStoryCardIsShown;
          };

>>>>>>> f3e9b0f2
          ctrl.$onInit = function() {
            $scope.storyPreviewCardIsShown = false;
            $scope.mainStoryCardIsShown = true;
            $scope.chaptersListIsShown = (
              !WindowDimensionsService.isWindowNarrow());
            $scope.NOTES_SCHEMA = {
              type: 'html',
              ui_config: {
                startupFocusEnabled: false
              }
            };
            $scope.$on(EVENT_VIEW_STORY_NODE_EDITOR, function(evt, nodeId) {
              $scope.setNodeToEdit(nodeId);
            });

            $scope.$on('storyGraphUpdated', function(evt, storyContents) {
              _initEditor();
            });

            $scope.$on(EVENT_STORY_INITIALIZED, _init);
            $scope.$on(EVENT_STORY_REINITIALIZED, _initEditor);

            _init();
            _initEditor();
          };
        }
      ]
    };
  }]);<|MERGE_RESOLUTION|>--- conflicted
+++ resolved
@@ -52,20 +52,14 @@
       controller: [
         '$scope', '$window', 'StoryEditorStateService', 'StoryUpdateService',
         'UndoRedoService', 'StoryEditorNavigationService',
-<<<<<<< HEAD
-=======
         'WindowDimensionsService',
->>>>>>> f3e9b0f2
         'EVENT_VIEW_STORY_NODE_EDITOR', '$uibModal',
         'EVENT_STORY_INITIALIZED', 'EVENT_STORY_REINITIALIZED', 'AlertsService',
         'MAX_CHARS_IN_STORY_TITLE', 'MAX_CHARS_IN_CHAPTER_TITLE',
         function(
             $scope, $window, StoryEditorStateService, StoryUpdateService,
             UndoRedoService, StoryEditorNavigationService,
-<<<<<<< HEAD
-=======
             WindowDimensionsService,
->>>>>>> f3e9b0f2
             EVENT_VIEW_STORY_NODE_EDITOR, $uibModal,
             EVENT_STORY_INITIALIZED, EVENT_STORY_REINITIALIZED, AlertsService,
             MAX_CHARS_IN_STORY_TITLE, MAX_CHARS_IN_CHAPTER_TITLE) {
@@ -274,8 +268,6 @@
               $scope.selectedChapterIndex === chapterIndex) ? -1 : chapterIndex;
           };
 
-<<<<<<< HEAD
-=======
           $scope.toggleChapterLists = function() {
             if (!WindowDimensionsService.isWindowNarrow()) {
               return;
@@ -290,7 +282,6 @@
             $scope.mainStoryCardIsShown = !$scope.mainStoryCardIsShown;
           };
 
->>>>>>> f3e9b0f2
           ctrl.$onInit = function() {
             $scope.storyPreviewCardIsShown = false;
             $scope.mainStoryCardIsShown = true;
