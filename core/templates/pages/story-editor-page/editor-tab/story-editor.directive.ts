--- conflicted
+++ resolved
@@ -56,20 +56,14 @@
         'UndoRedoService', 'StoryEditorNavigationService',
         'WindowDimensionsService', 'WindowRef', '$uibModal',
         'AlertsService', 'MAX_CHARS_IN_STORY_TITLE',
-<<<<<<< HEAD
-=======
-        'MAX_CHARS_IN_CHAPTER_TITLE', 'MAX_CHARS_IN_META_TAG_CONTENT',
->>>>>>> b3ba6e27
+        'MAX_CHARS_IN_META_TAG_CONTENT',
         'MAX_CHARS_IN_STORY_URL_FRAGMENT',
         function(
             $scope, $rootScope, StoryEditorStateService, StoryUpdateService,
             UndoRedoService, StoryEditorNavigationService,
             WindowDimensionsService, WindowRef, $uibModal,
             AlertsService, MAX_CHARS_IN_STORY_TITLE,
-<<<<<<< HEAD
-=======
-            MAX_CHARS_IN_CHAPTER_TITLE, MAX_CHARS_IN_META_TAG_CONTENT,
->>>>>>> b3ba6e27
+            MAX_CHARS_IN_META_TAG_CONTENT,
             MAX_CHARS_IN_STORY_URL_FRAGMENT) {
           var ctrl = this;
           ctrl.directiveSubscriptions = new Subscription();
