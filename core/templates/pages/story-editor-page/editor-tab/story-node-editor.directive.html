<div class="node-field">
<<<<<<< HEAD
  <div class="story-node-field">
=======
  <div class="story-node-thumbnail">
    <label class="form-heading">Chapter Thumbnail</label>
    <thumbnail-uploader filename="getThumbnailFilename()"
                        update-filename="updateThumbnailFilename"
                        bg-color="getThumbnailBgColor()"
                        update-bg-color="updateThumbnailBgColor"
                        allowed-bg-colors="allowedBgColors"
                        aspect-ratio="'16:9'"
                        preview-title="editableTitle"
                        preview-description=""
                        preview-description-bg-color=""
                        preview-footer="">
    </thumbnail-uploader>
  </div>
  <div class="story-node-title">
>>>>>>> 31b10555
    <label for="storyNodeTitle" class="form-heading">Chapter Title</label>
    <input id="storyNodeTitle" type="text" class="form-control"
           ng-model="editableTitle" ng-blur="updateTitle(editableTitle)"
           placeholder="Enter a title for the chapter." maxlength="<[MAX_CHARS_IN_CHAPTER_TITLE]>" ng-trim="false">
    <span class="oppia-input-box-subtitle">
      <i>
        Chapter title should be at most <[MAX_CHARS_IN_CHAPTER_TITLE]> characters.
      </i>
    </span>
  </div>
  <div class="story-node-field">
    <label for="storyNodeDescription" class="form-heading">Chapter Description</label>
    <textarea id="storyNodeDescription" type="text" class="form-control protractor-test-add-chapter-description"
              ng-model="editableDescription" ng-blur="updateDescription(editableDescription)"
              placeholder="Enter the description for the chapter." maxlength="<[MAX_CHARS_IN_CHAPTER_DESCRIPTION]>" ng-trim="false"
              style="height: 10vh;">
    </textarea>
    <span class="oppia-input-box-subtitle">
      <i>
        Chapter description should be at most <[MAX_CHARS_IN_CHAPTER_DESCRIPTION]> characters.
      </i>
    </span>
  </div>
  <div class="protractor-test-add-chapter-outline">
    <label for="storyNodeOutline" class="form-heading"> Chapter Outline </label> <br>
    Outline Finalized
    <i ng-if="!isOutlineFinalized()" ng-click="finalizeOutline()" class="material-icons md-18">check_box_outline_blank</i>
    <i ng-if="isOutlineFinalized()" ng-click="unfinalizeOutline()" class="material-icons md-18">check_box</i>
    <schema-based-editor id="storyNodeOutline"
                         schema="OUTLINE_SCHEMA"
                         local-value="editableOutline">
    </schema-based-editor>
    <button type="button"
            class="btn btn-success save-button protractor-test-node-outline-save-button"
            ng-disabled="!isOutlineModified(editableOutline)"
            ng-click="updateOutline(editableOutline)">
      Save
    </button>
  </div>
  <label style="padding-top: 2em;" class="form-heading"> Exploration ID </label>
  <form class="form-horizontal" role="form" ng-submit="updateExplorationId(explorationId)">
    <input class="protractor-test-exploration-id-input" type="text" ng-model="explorationId" ng-change="checkCanSaveExpId()">
    <span ng-if="!isStoryPublished()" ng-click="updateExplorationId(null)" class="fas fa-trash-alt list-summary"> </span>
    <div style="margin-top: 20px;">
      <button type="submit" class="protractor-test-exploration-id-save-button btn btn-success btn-sm" ng-disabled="!expIdCanBeSaved || (explorationId === currentExplorationId)">Save</button>
    </div>
    <span class="form-text error-message" ng-if="invalidExpErrorIsShown">
      <em>Please enter a valid exploration id.</em>
    </span>
  </form>
  <label style="padding-top: 2em;" class="form-heading"> Prerequisite Skill IDs </label>
  <div class="oppia-placeholder">
    The skill should be one of the skills that are linked to this topic.
  </div>
  <div>
    <md-card class="destination-node-id" ng-repeat="skillId in getPrerequisiteSkillIds()">
      <div class="skill-description-card protractor-test-prerequisite-skill-description-card">
        <span class="protractor-test-remove-prerequisite-skill" style="float: right;" ng-click="removePrerequisiteSkillId(skillId)" aria-hidden="true">
          <i class="material-icons md-18" style="color: red;">&#xE14C;</i>
        </span>
        <a ng-href="<[getSkillEditorUrl(skillId)]>" target="_blank" rel="noopener"><[skillIdToSummaryMap[skillId]]></a>
      </div>
    </md-card>
    <button class="btn btn-success btn-sm protractor-test-add-prerequisite-skill" ng-click="addPrerequisiteSkillId()">Add Prerequisite Skill</button>
  </div>
  <label style="padding-top: 2em;" class="form-heading"> Acquired Skill IDs </label>
  <div class="oppia-placeholder">
    The skill should be one of the skills that are linked to this topic.
  </div>
  <div>
    <md-card class="destination-node-id" ng-repeat="skillId in getAcquiredSkillIds()">
      <div class="skill-description-card protractor-test-acquired-skill-description-card">
        <span class="protractor-test-remove-acquired-skill" style="float: right;" ng-click="removeAcquiredSkillId(skillId)" aria-hidden="true">
          <i class="material-icons md-18" style="color: red;">&#xE14C;</i>
        </span>
        <a ng-href="<[getSkillEditorUrl(skillId)]>" target="_blank" rel="noopener"><[skillIdToSummaryMap[skillId]]></a>
      </div>
    </md-card>
    <button class="btn btn-success btn-sm protractor-test-add-acquired-skill" ng-click="addAcquiredSkillId()">Add Acquired Skill</button>
  </div>
  <div class="node-field">
    <div ng-if="getDestinationNodeIds().length > 0">
      <label class="form-heading"> Next Chapter </label>
      <md-card class="destination-node-id"
               ng-repeat="nodeId in getDestinationNodeIds()"
               ng-click="viewNodeEditor(nodeId)">
        <div class="repeating-card-wrapper protractor-test-next-chapter-card">
          <[nodeIdToTitleMap[nodeId]]>
          <span class="protractor-test-remove-destination-button" style="float: right;" ng-click="removeDestinationNodeId(nodeId)" aria-hidden="true">
            <i class="material-icons md-18" style="color: red;">&#xE14C;</i>
          </span>
        </div>
      </md-card>
    </div>
    <div style="margin-top: 1em;" ng-if="getDestinationNodeIds().length === 0">
      <label> Select destination chapter </label>
      <div>
        <select class="form-control protractor-test-destination-select"
                ng-model="newNodeId"
                ng-if="availableNodes.length > 0"
                ng-options="node.id as node.text for node in availableNodes"
                style="width: 300px; margin-bottom: 10px;"
                ng-click="addDestinationNode(newNodeId)">
          <option value="">Pick an already existing chapter</option>
        </select>
        <button class="btn btn-success protractor-test-add-destination-chapter-button"
                ng-click="addNewDestinationNode()"> Add a new Destination Chapter
        </button>
      </div>
    </div>
  </div>
</div>

<style>
  story-editor .repeating-card-wrapper {
      height: 2.5em;
      padding-top: 0.5em;
      padding-left: 0.5em;
  }

  story-editor .oppia-placeholder {
    margin-bottom: 1vh;
  }

  story-editor .story-node-field {
    margin-bottom: 3%;
  }

  story-editor .node-field {
    margin-top: 3%;
    height: auto;
  }
  story-editor .skill-description-card {
    max-height: 10em;
    overflow-wrap: break-word;
    padding-bottom: 10px;
    padding-left: 10px;
    padding-top: 10px;
  }
  story-editor .node-field label {
    margin-bottom: 3%;
  }
  story-editor .destination-node-id {
    background-color: #efefef;
    margin-left: 0;
  }
  story-editor .destination-node-id:hover {
    background-color: #e0e0e0;
  }
  story-editor .node-field .save-button {
    margin-top: 1.5vh;
  }
  story-editor .error-message {
    color: #a94442;
    font-size: 13px;
  }
</style><|MERGE_RESOLUTION|>--- conflicted
+++ resolved
@@ -1,7 +1,4 @@
 <div class="node-field">
-<<<<<<< HEAD
-  <div class="story-node-field">
-=======
   <div class="story-node-thumbnail">
     <label class="form-heading">Chapter Thumbnail</label>
     <thumbnail-uploader filename="getThumbnailFilename()"
@@ -16,8 +13,7 @@
                         preview-footer="">
     </thumbnail-uploader>
   </div>
-  <div class="story-node-title">
->>>>>>> 31b10555
+  <div class="story-node-field">
     <label for="storyNodeTitle" class="form-heading">Chapter Title</label>
     <input id="storyNodeTitle" type="text" class="form-control"
            ng-model="editableTitle" ng-blur="updateTitle(editableTitle)"
