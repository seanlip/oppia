--- conflicted
+++ resolved
@@ -83,10 +83,7 @@
     margin-bottom: 100px;
     margin-left: auto;
     margin-right: auto;
-<<<<<<< HEAD
-=======
     margin-top: 20px;
->>>>>>> d2fa593c
     max-width: 880px;
   }
   .oppia-subtopic-summary-tile {
@@ -105,23 +102,12 @@
     -webkit-transition: all 300ms;
   }
 
-<<<<<<< HEAD
-  @media(max-width: 700px) {
-=======
   @media(max-width: 600px) {
->>>>>>> d2fa593c
     .oppia-subtopic-viewer-container {
       padding-top: 80px;
     }
 
     .oppia-subtopic-title {
-<<<<<<< HEAD
-      padding-top: 20px;
-    }
-
-    .oppia-page-contents-viewer {
-      padding: 30px 20px;
-=======
       font-size: 2em;
       margin-left: 25px;
       padding-top: 20px;
@@ -134,7 +120,6 @@
       margin-right: 25px;
       padding: 30px 20px;
       width: calc(100% - 50px);
->>>>>>> d2fa593c
     }
   }
 </style>