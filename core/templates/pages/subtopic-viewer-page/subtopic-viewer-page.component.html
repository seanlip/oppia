--- conflicted
+++ resolved
@@ -37,113 +37,6 @@
     </div>
   </div>
 </div>
-<<<<<<< HEAD
 <!-- TODO(#14625): Incorporate the CSS file inclusion in webpack. -->
 <link *ngIf="!isLanguageRTL()" rel="stylesheet" type="text/css" media="screen" href="/templates/pages/subtopic-viewer-page/subtopic-viewer-page.component.css">
-<link *ngIf="isLanguageRTL()" rel="stylesheet" type="text/css" media="screen" href="/templates/pages/subtopic-viewer-page/subtopic-viewer-page.component.rtl.css">
-=======
-<style>
-  .oppia-subtopic-viewer-container .next-subtopic-section {
-    margin-top: 30px;
-  }
-
-  .oppia-subtopic-summary-tile-container {
-    margin-right: 50px;
-    margin-top: 80px;
-  }
-
-  .oppia-subtopic-viewer-container {
-    padding-left: 20px;
-    padding-right: 20px;
-    padding-top: 40px;
-    position: relative;
-  }
-  .oppia-subtopic-title {
-    color: #00645c;
-    font-family: Capriola, Roboto, Arial, sans-serif;
-    font-size: 3em;
-    margin-bottom: 25px;
-    margin-left: 50px;
-    margin-top: 0;
-    padding-top: 66.5px;
-    text-align: left;
-  }
-  .oppia-subtopic-viewer-container-card {
-    background-color: #fff;
-    border-radius: 4px;
-    box-shadow: 0 0 4px #0000001a;
-    color: #000;
-    font-family: Roboto, Arial, sans-serif;
-    height: 100%;
-    margin: 0 auto;
-    max-width: 880px;
-    min-height: 500px;
-    padding-bottom: 100px;
-    padding-top: 30px;
-    position: relative;
-    text-decoration: none;
-  }
-  .oppia-subtopic-next-subtopic-label {
-    color: rgb(51, 51, 51);
-    font-family: Roboto, Arial, sans-serif;
-    font-size: 1.4em;
-    font-weight: 600;
-  }
-  .oppia-page-contents-viewer {
-    background-color: rgb(236, 245, 252);
-    border-radius: 4px;
-    color: rgb(51, 51, 51);
-    font-family: Roboto, Arial, sans-serif;
-    font-size: 1.4em;
-    margin-left: 50px;
-    margin-right: 50px;
-    margin-top: 4vh;
-    padding: 40px 50px;
-    width: calc(100% - 100px);
-  }
-  .oppia-subtopic-viewer-next-subtopic-summary {
-    display: flex;
-    margin-bottom: 100px;
-    margin-left: auto;
-    margin-right: auto;
-    margin-top: 20px;
-    max-width: 880px;
-  }
-  .oppia-subtopic-summary-tile {
-    background-color: #fff;
-    cursor: pointer;
-    display: inline-block;
-    height: 240px;
-    margin-right: 5%;
-    padding: 0;
-    position: relative;
-    text-align: left;
-    -webkit-transition: all 300ms;
-    transition: all 300ms;
-    vertical-align: top;
-    white-space: normal;
-    width: 200px;
-  }
-
-  @media(max-width: 600px) {
-    .oppia-subtopic-viewer-container {
-      padding-top: 80px;
-    }
-
-    .oppia-subtopic-title {
-      font-size: 2em;
-      margin-left: 25px;
-      padding-right: 25px;
-      padding-top: 20px;
-    }
-
-    .oppia-page-contents-viewer {
-      font-size: 1.2em;
-      margin-left: 25px;
-      margin-right: 25px;
-      padding: 30px 20px;
-      width: calc(100% - 50px);
-    }
-  }
-</style>
->>>>>>> cd721ef8
+<link *ngIf="isLanguageRTL()" rel="stylesheet" type="text/css" media="screen" href="/templates/pages/subtopic-viewer-page/subtopic-viewer-page.component.rtl.css">