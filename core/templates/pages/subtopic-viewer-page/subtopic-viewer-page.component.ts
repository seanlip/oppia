--- conflicted
+++ resolved
@@ -76,7 +76,7 @@
       this.parentTopicId = subtopicDataObject.getParentTopicId();
       this.contextService.setCustomEntityContext(
         AppConstants.ENTITY_TYPE.TOPIC, this.parentTopicId);
-      this.pageTitleService.setPageTitle(
+      this.pageTitleService.setDocumentTitle(
         `Review ${this.subtopicTitle} | Oppia`);
       this.pageTitleService.updateMetaTag(
         `Review the skill of ${this.subtopicTitle.toLowerCase()}.`);
@@ -97,28 +97,10 @@
     });
   }
 
-<<<<<<< HEAD
-        LoaderService.showLoadingScreen('Loading');
-        SubtopicViewerBackendApiService.fetchSubtopicDataAsync(
-          ctrl.topicUrlFragment,
-          ctrl.classroomUrlFragment,
-          ctrl.subtopicUrlFragment).then(
-          function(subtopicDataObject) {
-            ctrl.pageContents = subtopicDataObject.getPageContents();
-            ctrl.subtopicTitle = subtopicDataObject.getSubtopicTitle();
-            ctrl.parentTopicId = subtopicDataObject.getParentTopicId();
-            ContextService.setCustomEntityContext(
-              ENTITY_TYPE.TOPIC, ctrl.parentTopicId);
-            ctrl.pageTitleService.setDocumentTitle(
-              `Review ${ctrl.subtopicTitle} | Oppia`);
-            ctrl.pageTitleService.updateMetaTag(
-              `Review the skill of ${ctrl.subtopicTitle.toLowerCase()}.`);
-=======
   ngOnDestroy(): void {
     this.contextService.removeCustomEntityContext();
   }
 }
->>>>>>> e4c28c02
 
 
 
