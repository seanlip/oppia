--- conflicted
+++ resolved
@@ -1,138 +1,3 @@
-<<<<<<< HEAD
-// Copyright 2018 The Oppia Authors. All Rights Reserved.
-//
-// Licensed under the Apache License, Version 2.0 (the "License");
-// you may not use this file except in compliance with the License.
-// You may obtain a copy of the License at
-//
-//      http://www.apache.org/licenses/LICENSE-2.0
-//
-// Unless required by applicable law or agreed to in writing, software
-// distributed under the License is distributed on an "AS-IS" BASIS,
-// WITHOUT WARRANTIES OR CONDITIONS OF ANY KIND, either express or implied.
-// See the License for the specific language governing permissions and
-// limitations under the License.
-
-/**
- * @fileoverview Component for the subtopic viewer.
- */
-
-import { Component, OnDestroy, OnInit } from '@angular/core';
-import { downgradeComponent } from '@angular/upgrade/static';
-import { AppConstants } from 'app.constants';
-import { SubtopicViewerBackendApiService } from 'domain/subtopic_viewer/subtopic-viewer-backend-api.service';
-import { SubtopicPageContents } from 'domain/topic/subtopic-page-contents.model';
-import { Subtopic } from 'domain/topic/subtopic.model';
-import { AlertsService } from 'services/alerts.service';
-import { ContextService } from 'services/context.service';
-import { UrlService } from 'services/contextual/url.service';
-import { WindowDimensionsService } from 'services/contextual/window-dimensions.service';
-import { I18nLanguageCodeService, TranslationKeyType } from 'services/i18n-language-code.service';
-import { LoaderService } from 'services/loader.service';
-import { PageTitleService } from 'services/page-title.service';
-
-@Component({
-  selector: 'oppia-subtopic-viewer-page',
-  templateUrl: './subtopic-viewer-page.component.html',
-  styleUrls: []
-})
-export class SubtopicViewerPageComponent implements OnInit, OnDestroy {
-  subtopicSummaryIsShown: boolean = false;
-  topicUrlFragment: string;
-  classroomUrlFragment: string;
-  subtopicUrlFragment: string;
-  pageContents: SubtopicPageContents;
-  subtopicTitle: string;
-  subtopicTitleTranslationKey: string;
-  parentTopicId: string;
-  nextSubtopic: Subtopic = null;
-  prevSubtopic: Subtopic = null;
-
-  constructor(
-    private alertsService: AlertsService,
-    private contextService: ContextService,
-    private loaderService: LoaderService,
-    private pageTitleService: PageTitleService,
-    private subtopicViewerBackendApiService: SubtopicViewerBackendApiService,
-    private urlService: UrlService,
-    private windowDimensionsService: WindowDimensionsService,
-    private i18nLanguageCodeService: I18nLanguageCodeService
-  ) {}
-
-  checkMobileView(): boolean {
-    return (this.windowDimensionsService.getWidth() < 500);
-  }
-
-  ngOnInit(): void {
-    this.topicUrlFragment = (
-      this.urlService.getTopicUrlFragmentFromLearnerUrl());
-    this.classroomUrlFragment = (
-      this.urlService.getClassroomUrlFragmentFromLearnerUrl());
-    this.subtopicUrlFragment = (
-      this.urlService.getSubtopicUrlFragmentFromLearnerUrl());
-
-    this.loaderService.showLoadingScreen('Loading');
-    this.subtopicViewerBackendApiService.fetchSubtopicDataAsync(
-      this.topicUrlFragment,
-      this.classroomUrlFragment,
-      this.subtopicUrlFragment).then((subtopicDataObject) => {
-      this.pageContents = subtopicDataObject.getPageContents();
-      this.subtopicTitle = subtopicDataObject.getSubtopicTitle();
-      this.parentTopicId = subtopicDataObject.getParentTopicId();
-      this.contextService.setCustomEntityContext(
-        AppConstants.ENTITY_TYPE.TOPIC, this.parentTopicId);
-      this.pageTitleService.setDocumentTitle(
-        `Review ${this.subtopicTitle} | Oppia`);
-      this.pageTitleService.updateMetaTag(
-        `Review the skill of ${this.subtopicTitle.toLowerCase()}.`);
-
-      let nextSubtopic = subtopicDataObject.getNextSubtopic();
-      let prevSubtopic = subtopicDataObject.getPrevSubtopic();
-      if (nextSubtopic) {
-        this.nextSubtopic = nextSubtopic;
-        this.subtopicSummaryIsShown = true;
-      }
-      if (prevSubtopic) {
-        this.prevSubtopic = prevSubtopic;
-        this.subtopicSummaryIsShown = true;
-      }
-
-      this.subtopicTitleTranslationKey = (
-        this.i18nLanguageCodeService.
-          getSubtopicTranslationKey(
-            this.parentTopicId, this.subtopicUrlFragment,
-            TranslationKeyType.TITLE)
-      );
-
-      this.loaderService.hideLoadingScreen();
-    },
-    (errorResponse) => {
-      if (
-        AppConstants.FATAL_ERROR_CODES.indexOf(errorResponse.status) !== -1) {
-        this.alertsService.addWarning('Failed to get subtopic data');
-      }
-    });
-  }
-
-  ngOnDestroy(): void {
-    this.contextService.removeCustomEntityContext();
-  }
-
-  isHackySubtopicTitleTranslationDisplayed(): boolean {
-    return (
-      this.i18nLanguageCodeService.isHackyTranslationAvailable(
-        this.subtopicTitleTranslationKey
-      ) && !this.i18nLanguageCodeService.isCurrentLanguageEnglish()
-    );
-  }
-}
-
-
-
-angular.module('oppia').directive(
-  'oppiaSubtopicViewerPage',
-  downgradeComponent({component: SubtopicViewerPageComponent}));
-=======
 // Copyright 2018 The Oppia Authors. All Rights Reserved.
 //
 // Licensed under the Apache License, Version 2.0 (the "License");
@@ -269,5 +134,4 @@
 
 angular.module('oppia').directive(
   'oppiaSubtopicViewerPage',
-  downgradeComponent({component: SubtopicViewerPageComponent}));
->>>>>>> cb2f7d4c
+  downgradeComponent({component: SubtopicViewerPageComponent}));