// Copyright 2020 The Oppia Authors. All Rights Reserved.
//
// Licensed under the Apache License, Version 2.0 (the "License");
// you may not use this file except in compliance with the License.
// You may obtain a copy of the License at
//
//      http://www.apache.org/licenses/LICENSE-2.0
//
// Unless required by applicable law or agreed to in writing, software
// distributed under the License is distributed on an "AS-IS" BASIS,
// WITHOUT WARRANTIES OR CONDITIONS OF ANY KIND, either express or implied.
// See the License for the specific language governing permissions and
// limitations under the License.

/**
 * @fileoverview Unit tests for the CkEditor copy toolbar component.
 */

import { async, ComponentFixture, TestBed } from '@angular/core/testing';
import { BrowserDynamicTestingModule } from
  '@angular/platform-browser-dynamic/testing';
import { NgbModule } from '@ng-bootstrap/ng-bootstrap';

import { ContentLanguageSelectorComponent } from
  // eslint-disable-next-line max-len
  'pages/exploration-player-page/layout-directives/content-language-selector.component';
import { ContentTranslationLanguageService } from
  'pages/exploration-player-page/services/content-translation-language.service';
import { FormsModule } from '@angular/forms';
import { HttpClientTestingModule } from '@angular/common/http/testing';
<<<<<<< HEAD
import { TranslateModule } from '@ngx-translate/core';
=======
>>>>>>> 74ff69ce
import { PlayerTranscriptService } from
  'pages/exploration-player-page/services/player-transcript.service';
import { StateCardObjectFactory } from 'domain/state_card/StateCardObjectFactory';
import { RecordedVoiceovers } from 'domain/exploration/recorded-voiceovers.model';
import { WrittenTranslationsObjectFactory } from 'domain/exploration/WrittenTranslationsObjectFactory';
import { SwitchContentLanguageRefreshRequiredModalComponent } from
  // eslint-disable-next-line max-len
  'pages/exploration-player-page/switch-content-language-refresh-required-modal.component';
import { ImagePreloaderService } from 'pages/exploration-player-page/services/image-preloader.service';
import { MockTranslatePipe } from 'tests/unit-test-utils';

class MockContentTranslationLanguageService {
  getCurrentContentLanguageCode() {
    return 'en';
  }
  getLanguageOptionsForDropdown() {
    return [
      {value: 'fr', displayed: 'français (French)'},
      {value: 'zh', displayed: '中文 (Chinese)'},
      {value: 'en', displayed: 'English'}
    ];
  }
  setCurrentContentLanguageCode(languageCode: string) {}
}

describe('Content language selector component', () => {
  let component: ContentLanguageSelectorComponent;
  let contentTranslationLanguageService: ContentTranslationLanguageService;
  let fixture: ComponentFixture<ContentLanguageSelectorComponent>;
  let playerTranscriptService: PlayerTranscriptService;
  let stateCardObjectFactory: StateCardObjectFactory;
  let writtenTranslationsObjectFactory: WrittenTranslationsObjectFactory;
  let imagePreloaderService: ImagePreloaderService;

  beforeEach(async(() => {
    TestBed.configureTestingModule({
      imports: [
        FormsModule,
        HttpClientTestingModule,
<<<<<<< HEAD
        NgbModule,
        TranslateModule.forRoot()
      ],
      declarations: [
        ContentLanguageSelectorComponent,
=======
        NgbModule
      ],
      declarations: [
        ContentLanguageSelectorComponent,
        MockTranslatePipe,
>>>>>>> 74ff69ce
        SwitchContentLanguageRefreshRequiredModalComponent
      ],
      providers: [{
        provide: ContentTranslationLanguageService,
        useClass: MockContentTranslationLanguageService
      }]
    }).overrideModule(BrowserDynamicTestingModule, {
      set: {
        entryComponents: [SwitchContentLanguageRefreshRequiredModalComponent],
      }
    }).compileComponents();
    contentTranslationLanguageService = TestBed.get(
      ContentTranslationLanguageService);
    playerTranscriptService = TestBed.get(PlayerTranscriptService);
    stateCardObjectFactory = TestBed.get(StateCardObjectFactory);
    writtenTranslationsObjectFactory = TestBed.get(
      WrittenTranslationsObjectFactory);
    imagePreloaderService = TestBed.get(ImagePreloaderService);
    fixture = TestBed.createComponent(ContentLanguageSelectorComponent);
    component = fixture.componentInstance;
    fixture.detectChanges();
  }));

  it('should correctly initialize selectedLanguageCode and ' +
     'languagesInExploration', () => {
    expect(component.selectedLanguageCode).toBe('en');
    expect(component.languageOptions).toEqual([
      {value: 'fr', displayed: 'français (French)'},
      {value: 'zh', displayed: '中文 (Chinese)'},
      {value: 'en', displayed: 'English'}
    ]);
  });

  it('should correctly select an option when refresh is not needed', () => {
    const setCurrentContentLanguageCodeSpy = spyOn(
      contentTranslationLanguageService,
      'setCurrentContentLanguageCode');

    const card = stateCardObjectFactory.createNewCard(
      'State 1', '<p>Content</p>', '<interaction></interaction>',
      null,
      RecordedVoiceovers.createEmpty(),
      writtenTranslationsObjectFactory.createEmpty(),
      'content');
    spyOn(playerTranscriptService, 'getCard').and.returnValue(card);
    spyOn(imagePreloaderService, 'restartImagePreloader');

    component.onSelectLanguage('fr');

    expect(setCurrentContentLanguageCodeSpy).toHaveBeenCalledWith('fr');
    expect(component.selectedLanguageCode).toBe('fr');
    expect(imagePreloaderService.restartImagePreloader).toHaveBeenCalled();
  });

  it('should correctly open the refresh required modal when refresh is ' +
     'needed', () => {
    const setCurrentContentLanguageCodeSpy = spyOn(
      contentTranslationLanguageService,
      'setCurrentContentLanguageCode');

    const card = stateCardObjectFactory.createNewCard(
      'State 1', '<p>Content</p>', '<interaction></interaction>',
      null,
      RecordedVoiceovers.createEmpty(),
      writtenTranslationsObjectFactory.createEmpty(),
      'content');
    card.addInputResponsePair({
      learnerInput: '',
      oppiaResponse: '',
      isHint: false
    });
    spyOn(playerTranscriptService, 'getCard').and.returnValue(card);
    spyOn(imagePreloaderService, 'restartImagePreloader');

    component.onSelectLanguage('fr');
    expect(setCurrentContentLanguageCodeSpy).not.toHaveBeenCalled();
    expect(imagePreloaderService.restartImagePreloader).toHaveBeenCalled();
  });
});<|MERGE_RESOLUTION|>--- conflicted
+++ resolved
@@ -28,10 +28,6 @@
   'pages/exploration-player-page/services/content-translation-language.service';
 import { FormsModule } from '@angular/forms';
 import { HttpClientTestingModule } from '@angular/common/http/testing';
-<<<<<<< HEAD
-import { TranslateModule } from '@ngx-translate/core';
-=======
->>>>>>> 74ff69ce
 import { PlayerTranscriptService } from
   'pages/exploration-player-page/services/player-transcript.service';
 import { StateCardObjectFactory } from 'domain/state_card/StateCardObjectFactory';
@@ -71,19 +67,11 @@
       imports: [
         FormsModule,
         HttpClientTestingModule,
-<<<<<<< HEAD
-        NgbModule,
-        TranslateModule.forRoot()
-      ],
-      declarations: [
-        ContentLanguageSelectorComponent,
-=======
         NgbModule
       ],
       declarations: [
         ContentLanguageSelectorComponent,
         MockTranslatePipe,
->>>>>>> 74ff69ce
         SwitchContentLanguageRefreshRequiredModalComponent
       ],
       providers: [{
