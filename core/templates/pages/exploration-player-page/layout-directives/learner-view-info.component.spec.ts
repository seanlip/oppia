// Copyright 2021 The Oppia Authors. All Rights Reserved.
//
// Licensed under the Apache License, Version 2.0 (the "License");
// you may not use this file except in compliance with the License.
// You may obtain a copy of the License at
//
//      http://www.apache.org/licenses/LICENSE-2.0
//
// Unless required by applicable law or agreed to in writing, software
// distributed under the License is distributed on an "AS-IS" BASIS,
// WITHOUT WARRANTIES OR CONDITIONS OF ANY KIND, either express or implied.
// See the License for the specific language governing permissions and
// limitations under the License.

/**
 * @fileoverview Unit tests for learner view info component.
 */

import { HttpClientTestingModule } from '@angular/common/http/testing';
import { NO_ERRORS_SCHEMA } from '@angular/core';
import { ComponentFixture, fakeAsync, TestBed, tick, waitForAsync } from '@angular/core/testing';
import { NgbModal, NgbModalRef } from '@ng-bootstrap/ng-bootstrap';
import { FetchExplorationBackendResponse, ReadOnlyExplorationBackendApiService } from 'domain/exploration/read-only-exploration-backend-api.service';
import { LearnerExplorationSummaryBackendDict } from 'domain/summary/learner-exploration-summary.model';
import { ReadOnlyTopicBackendDict, ReadOnlyTopicObjectFactory } from 'domain/topic_viewer/read-only-topic-object.factory';
import { TopicViewerBackendApiService } from 'domain/topic_viewer/topic-viewer-backend-api.service';
import { UrlInterpolationService } from 'domain/utilities/url-interpolation.service';
import { ContextService } from 'services/context.service';
import { LoggerService } from 'services/contextual/logger.service';
import { UrlService } from 'services/contextual/url.service';
import { I18nLanguageCodeService } from 'services/i18n-language-code.service';
import { SiteAnalyticsService } from 'services/site-analytics.service';
import { MockTranslatePipe } from 'tests/unit-test-utils';
import { LearnerViewInfoBackendApiService } from '../services/learner-view-info-backend-api.service';
import { StatsReportingService } from '../services/stats-reporting.service';
import { LearnerViewInfoComponent } from './learner-view-info.component';

describe('Learner view info component', () => {
  let fixture: ComponentFixture<LearnerViewInfoComponent>;
  let componentInstance: LearnerViewInfoComponent;
  let contextService: ContextService;
  let learnerViewInfoBackendApiService: LearnerViewInfoBackendApiService;
  let loggerService: LoggerService;
  let readOnlyExplorationBackendApiService:
    ReadOnlyExplorationBackendApiService;
  let siteAnalyticsService: SiteAnalyticsService;
  let statsReportingService: StatsReportingService;
  let urlInterpolationService: UrlInterpolationService;
  let urlService: UrlService;
<<<<<<< HEAD
  let storyViewerBackendApiService: StoryViewerBackendApiService;
=======
  let topicViewerBackendApiService: TopicViewerBackendApiService;
  let readOnlyTopicObjectFactory: ReadOnlyTopicObjectFactory;
>>>>>>> ed157ff6
  let i18nLanguageCodeService: I18nLanguageCodeService;

  beforeEach(waitForAsync(() => {
    TestBed.configureTestingModule({
      imports: [
        HttpClientTestingModule
      ],
      declarations: [
        LearnerViewInfoComponent,
        MockTranslatePipe
      ],
      providers: [
        NgbModal,
        ContextService,
        LearnerViewInfoBackendApiService,
        LoggerService,
        ReadOnlyExplorationBackendApiService,
        SiteAnalyticsService,
        StatsReportingService,
        UrlInterpolationService,
        UrlService,
        TopicViewerBackendApiService,
        ReadOnlyTopicObjectFactory
      ],
      schemas: [NO_ERRORS_SCHEMA]
    }).compileComponents();
  }));

  beforeEach(() => {
    fixture = TestBed.createComponent(LearnerViewInfoComponent);
    componentInstance = fixture.componentInstance;
    contextService = TestBed.inject(ContextService);
    learnerViewInfoBackendApiService = TestBed.inject(
      LearnerViewInfoBackendApiService);
    loggerService = TestBed.inject(LoggerService);
    readOnlyExplorationBackendApiService = TestBed.inject(
      ReadOnlyExplorationBackendApiService);
    siteAnalyticsService = TestBed.inject(SiteAnalyticsService);
    statsReportingService = TestBed.inject(StatsReportingService);
    urlInterpolationService = TestBed.inject(UrlInterpolationService);
    urlService = TestBed.inject(UrlService);
<<<<<<< HEAD
    storyViewerBackendApiService = TestBed.inject(StoryViewerBackendApiService);
    i18nLanguageCodeService = TestBed.inject(I18nLanguageCodeService);

    spyOn(i18nLanguageCodeService, 'isCurrentLanguageRTL').and.returnValue(
      true);
=======
    i18nLanguageCodeService = TestBed.inject(I18nLanguageCodeService);
    readOnlyTopicObjectFactory = TestBed.inject(ReadOnlyTopicObjectFactory);
    topicViewerBackendApiService = TestBed.inject(
      TopicViewerBackendApiService);

    let topicDataDict = {
      subtopics: [],
      skill_descriptions: {},
      uncategorized_skill_ids: [],
      degrees_of_mastery: {},
      canonical_story_dicts: [],
      additional_story_dicts: [],
      topic_name: 'Topic Name 1',
      topic_id: 'topic1',
      topic_description: 'Description',
      practice_tab_is_displayed: false
    };

    spyOn(topicViewerBackendApiService, 'fetchTopicDataAsync').and.resolveTo(
      readOnlyTopicObjectFactory.createFromBackendDict(
        topicDataDict as ReadOnlyTopicBackendDict
      )
    );
>>>>>>> ed157ff6
  });

  afterEach(() => {
    componentInstance.ngOnDestory();
  });

  it('should initialize when component loads into view', fakeAsync(() => {
    let explorationId = 'expId';
    let explorationTitle = 'Exploration Title';
    let topicUrl = 'topic_url';

    spyOn(urlService, 'getPathname').and.returnValue('/explore/');
    spyOn(contextService, 'getExplorationId').and.returnValue(explorationId);
    spyOn(readOnlyExplorationBackendApiService, 'fetchExplorationAsync')
      .and.returnValue(Promise.resolve({
        exploration: {
          title: explorationTitle
        }
      } as FetchExplorationBackendResponse));
    spyOn(urlService, 'getExplorationVersionFromUrl').and.returnValue(1);
    spyOn(componentInstance, 'getTopicUrl').and.returnValue(topicUrl);
    spyOn(urlService, 'getTopicUrlFragmentFromLearnerUrl').and.returnValue('');
    spyOn(urlService, 'getClassroomUrlFragmentFromLearnerUrl')
      .and.returnValue('');
    spyOn(statsReportingService, 'setTopicName');
    spyOn(siteAnalyticsService, 'registerCuratedLessonStarted');

    componentInstance.ngOnInit();
    tick();
    tick();

    expect(urlService.getPathname).toHaveBeenCalled();
    expect(contextService.getExplorationId).toHaveBeenCalled();
    expect(readOnlyExplorationBackendApiService.fetchExplorationAsync)
      .toHaveBeenCalled();
    expect(urlService.getExplorationVersionFromUrl).toHaveBeenCalled();
    expect(componentInstance.getTopicUrl).toHaveBeenCalled();
    expect(urlService.getTopicUrlFragmentFromLearnerUrl).toHaveBeenCalled();
    expect(topicViewerBackendApiService.fetchTopicDataAsync).toHaveBeenCalled();
    expect(statsReportingService.setTopicName).toHaveBeenCalled();
    expect(siteAnalyticsService.registerCuratedLessonStarted)
      .toHaveBeenCalled();
  }));

  it('should get topic url from fragment correctly', () => {
    let topicUrl = 'topic_url';

    spyOn(urlService, 'getTopicUrlFragmentFromLearnerUrl').and.returnValue(
      'topic_url_fragment');
    spyOn(urlService, 'getClassroomUrlFragmentFromLearnerUrl').and.returnValue(
      'classroom_url_fragment');
    spyOn(urlInterpolationService, 'interpolateUrl').and.returnValue(topicUrl);

    expect(componentInstance.getTopicUrl()).toEqual(topicUrl);
  });

  it('should invoke information card modal', () => {
    let ngbModal = TestBed.inject(NgbModal);

    spyOn(ngbModal, 'open').and.returnValue({
      componentInstance: {
        expInfo: null
      },
      result: {
        then: (successCallback: () => void, errorCallback: () => void) => {
          successCallback();
          errorCallback();
        }
      }
    } as NgbModalRef);

    componentInstance.openInformationCardModal();

    expect(ngbModal.open).toHaveBeenCalled();
  });

  it('should display information card', fakeAsync(() => {
    let explorationId = 'expId';
    componentInstance.explorationId = explorationId;
    componentInstance.expInfo = {} as LearnerExplorationSummaryBackendDict;

    spyOn(componentInstance, 'openInformationCardModal');
    componentInstance.showInformationCard();
    spyOn(learnerViewInfoBackendApiService, 'fetchLearnerInfoAsync')
      .and.returnValue(Promise.resolve({
        summaries: []
      }));

    expect(componentInstance.openInformationCardModal).toHaveBeenCalled();
    componentInstance.expInfo = null;

    componentInstance.showInformationCard();
    tick();

    expect(learnerViewInfoBackendApiService.fetchLearnerInfoAsync)
      .toHaveBeenCalled();
  }));

  it('should handle error if backend call fails', fakeAsync(() => {
    let explorationId = 'expId';
    componentInstance.explorationId = explorationId;
    componentInstance.expInfo = null;

    spyOn(learnerViewInfoBackendApiService, 'fetchLearnerInfoAsync')
      .and.returnValue(Promise.reject());
    spyOn(loggerService, 'error');

    componentInstance.showInformationCard();
    tick();

    expect(loggerService.error).toHaveBeenCalled();
  }));

<<<<<<< HEAD
  it('should get RTL language status correctly', () => {
    expect(componentInstance.isLanguageRTL()).toEqual(true);
  });
=======
  it('should set topic name and subtopic title translation key and ' +
  'check whether hacky translations are displayed or not correctly',
  waitForAsync(() => {
    spyOn(urlService, 'getTopicUrlFragmentFromLearnerUrl')
      .and.returnValue('topic_url_fragment');
    spyOn(urlService, 'getClassroomUrlFragmentFromLearnerUrl')
      .and.returnValue('classroom_url_fragment');
    spyOn(componentInstance, 'getTopicUrl').and.returnValue('topic_url');

    componentInstance.ngOnInit();
    fixture.whenStable().then(() => {
      fixture.detectChanges();

      expect(componentInstance.topicNameTranslationKey)
        .toBe('I18N_TOPIC_topic1_TITLE');
      expect(componentInstance.explorationTitleTranslationKey)
        .toBe('I18N_EXPLORATION_test_id_TITLE');

      spyOn(i18nLanguageCodeService, 'isHackyTranslationAvailable')
        .and.returnValues(true, false);
      spyOn(i18nLanguageCodeService, 'isCurrentLanguageEnglish')
        .and.returnValues(false, false);

      let hackyTopicNameTranslationIsDisplayed =
        componentInstance.isHackyTopicNameTranslationDisplayed();
      expect(hackyTopicNameTranslationIsDisplayed).toBe(true);

      let hackyExpTitleTranslationIsDisplayed =
        componentInstance.isHackyExpTitleTranslationDisplayed();
      expect(hackyExpTitleTranslationIsDisplayed).toBe(false);
    });
  }));
>>>>>>> ed157ff6
});<|MERGE_RESOLUTION|>--- conflicted
+++ resolved
@@ -47,12 +47,8 @@
   let statsReportingService: StatsReportingService;
   let urlInterpolationService: UrlInterpolationService;
   let urlService: UrlService;
-<<<<<<< HEAD
-  let storyViewerBackendApiService: StoryViewerBackendApiService;
-=======
   let topicViewerBackendApiService: TopicViewerBackendApiService;
   let readOnlyTopicObjectFactory: ReadOnlyTopicObjectFactory;
->>>>>>> ed157ff6
   let i18nLanguageCodeService: I18nLanguageCodeService;
 
   beforeEach(waitForAsync(() => {
@@ -94,13 +90,6 @@
     statsReportingService = TestBed.inject(StatsReportingService);
     urlInterpolationService = TestBed.inject(UrlInterpolationService);
     urlService = TestBed.inject(UrlService);
-<<<<<<< HEAD
-    storyViewerBackendApiService = TestBed.inject(StoryViewerBackendApiService);
-    i18nLanguageCodeService = TestBed.inject(I18nLanguageCodeService);
-
-    spyOn(i18nLanguageCodeService, 'isCurrentLanguageRTL').and.returnValue(
-      true);
-=======
     i18nLanguageCodeService = TestBed.inject(I18nLanguageCodeService);
     readOnlyTopicObjectFactory = TestBed.inject(ReadOnlyTopicObjectFactory);
     topicViewerBackendApiService = TestBed.inject(
@@ -124,7 +113,9 @@
         topicDataDict as ReadOnlyTopicBackendDict
       )
     );
->>>>>>> ed157ff6
+
+    spyOn(i18nLanguageCodeService, 'isCurrentLanguageRTL').and.returnValue(
+      true);
   });
 
   afterEach(() => {
@@ -238,11 +229,10 @@
     expect(loggerService.error).toHaveBeenCalled();
   }));
 
-<<<<<<< HEAD
   it('should get RTL language status correctly', () => {
     expect(componentInstance.isLanguageRTL()).toEqual(true);
   });
-=======
+
   it('should set topic name and subtopic title translation key and ' +
   'check whether hacky translations are displayed or not correctly',
   waitForAsync(() => {
@@ -275,5 +265,4 @@
       expect(hackyExpTitleTranslationIsDisplayed).toBe(false);
     });
   }));
->>>>>>> ed157ff6
 });