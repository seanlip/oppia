--- conflicted
+++ resolved
@@ -40,13 +40,8 @@
   isPaused: boolean = true;
   directiveSubscriptions: Subscription = new Subscription();
   languagesInExploration: ExplorationLanguageInfo[];
-<<<<<<< HEAD
   audioBarIsExpanded: boolean = false;
   progressBarIsShown: boolean = false;
-=======
-  audioBarIsExpanded!: boolean;
-  progressBarIsShown!: boolean;
->>>>>>> b9ac2aca
   audioLoadingIndicatorIsShown: boolean = false;
   explorationPlayerModeIsActive: boolean;
   selectedLanguage: { value: string | null };
