<div class="footer navbar-fixed-bottom oppia-exploration-footer" *ngIf="!iframed">
  <div class="row">
    <div class="col-sm-5">
      <ul class="author-profile">
        <li>
          <img [src]="getStaticImageUrl('/general/apple.svg')"
               class="exploration-footer-img"
               alt="">
        </li>
        <li class="hover-link"
            (mouseenter)="hovering = true; dropUp.open()"
            (mouseleave)="hovering = false; dropUp.close()"
            tabindex="0"
            aria-haspopup="true"
            aria-expanded="false">
          <div ngbDropdown
               class="dropup"
               placement="top"
               [ngClass]="{'open': hovering}"
               #dropUp="ngbDropdown">
            <a ngbDropdownAnchor id="dropdownMenu2"
               [ngClass]="{'hovered-text': hovering}"
               *ngIf="contributorNames.length > 0"
<<<<<<< HEAD
               aria-haspopup="true"
               aria-expanded="false">
              <h4 class="author-profile-text"
                  [ngClass]="{'hovered-text': hovering, 'not-hovered' : !hovering}">
=======
               attr.aria-haspopup="true"
               attr.aria-expanded="false">
              <h4 class="author-profile-text protractor-test-author-profile-text"
                  [ngClass]="{'hovered-text':hovering, 'not-hovered' : !hovering}">
>>>>>>> 62da95dd
                  {{ 'I18N_FOOTER_AUTHOR_PROFILES' | translate }}
              </h4>
            </a>
            <ul ngbDropdownMenu class="author-profile-dropdown-menu"
                aria-labelledby="dropdownMenu2">
              <li *ngFor="let name of contributorNames | limitTo: 5" ngbDropdownItem>
                <a href="/profile/{{ name }}" target="_blank" rel="noopener">{{ name }}</a>
              </li>
            </ul>
          </div>
        </li>
      </ul>
      <oppia-hint-and-solution-buttons *ngIf="windowIsNarrow"></oppia-hint-and-solution-buttons>
    </div>
    <div class="col-sm-7">
      <div class="float-right">
        <oppia-hint-and-solution-buttons *ngIf="!windowIsNarrow"></oppia-hint-and-solution-buttons>
      </div>
    </div>
  </div>
</div>

<style>
  .oppia-exploration-footer {
    background-color: #094142;
    color: #FFF;
    font-family: "Capriola", "Roboto", Arial, sans-serif;
    font-size: 13px;
    height: 42px;
    line-height: 0;
    margin-top: 30px;
    width: 100%;
  }

  .oppia-exploration-footer .exploration-footer-img {
    height: 60px;
    margin: -25px 0 0 10px;
    width: 60px;
  }

  .oppia-exploration-footer .author-profile {
    color: #fff;
    list-style-type: none;
    padding-left: 0;
  }

  .oppia-exploration-footer .author-profile-dropdown-menu li > a {
    color: #094142;
    padding: 3px 6px;
  }

  .oppia-exploration-footer .author-profile a:hover {
    text-decoration: none;
  }

  .oppia-exploration-footer .author-profile li {
    float: left;
  }

  .oppia-exploration-footer .author-profile .hover-link {
    background-color: #094142;
    width: 190px;
  }

  .oppia-exploration-footer .author-profile.hovered-text h4 {
    color: #094142;
  }

  .oppia-exploration-footer .author-profile .hover-link:hover,
  .oppia-exploration-footer .author-profile .hover-link:focus {
    background-color: #fff;
    color: #094142;
  }

  .oppia-exploration-footer .author-profile-dropdown-menu {
    border: none;
    border-bottom-left-radius: 0;
    border-bottom-right-radius: 0;
    box-shadow: 0 -6px 12px rgba(0, 0, 0, 0.176);
    float: left;
    list-style-type: none;
    /** ngbDropdownMenu adds inline styles which conflicts with our own.
     *  The usage of !important is unavoidable here to override inline styles.
     */
    top: auto !important;
    transform: none !important;
    will-change: auto !important;
  }

  .oppia-exploration-footer .author-profile-dropdown-menu li {
    background: #fff;
    color: #094142;
    float: none;
    padding: 15px 0;
    text-overflow: clip;
    white-space: nowrap;
    width: 100%;
  }

  .oppia-exploration-footer .author-profile-dropdown-menu li a:hover {
    background-color: #eee;
    color: #888;
  }

  .oppia-exploration-footer .author-profile-text {
    cursor: default;
    font-size: 13px;
    line-height: 1.5;
    margin: 12px 0 17px 0;
    padding-left: 6px;
    text-overflow: clip;
    white-space: nowrap;
  }

  .oppia-exploration-footer .author-profile-text.not-hovered {
    color: #fff;
    text-transform: uppercase;
  }

  .oppia-exploration-footer .author-profile-text.hovered-text,
  .oppia-exploration-footer .author-profile .hover-link:focus .author-profile-text {
    color: #094142;
    text-decoration: none;
    text-transform: uppercase;
  }

  .oppia-exploration-footer .oppia-share-exploration-footer {
    line-height: 0.6;
    padding-right: 20px;
    text-transform: uppercase;
  }

  .oppia-exploration-footer .oppia-exploration-footer-container {
    max-width: 800px;
  }

  .oppia-exploration-footer .oppia-exploration-footer-sharing-links ul {
    display: block;
    float: right;
    margin: -8px;
    padding-right: 20px;
  }

  @media (max-width: 650px) {
    .oppia-exploration-footer .oppia-exploration-footer-sharing-links ul {
      margin: 0 -8px;
    }
  }

  .oppia-exploration-footer .oppia-exploration-footer-sharing-links li {
    float: left;
  }

  .oppia-exploration-footer .oppia-navbar-footer-info-icon {
    height: 56px;
    padding: 12px;
  }

  .oppia-exploration-footer .oppia-navbar-footer-info-icon:hover {
    background: #fff;
    color: #009688;
    height: 56px;
    padding: 12px;
  }

  @media (max-width: 475px) {
    .oppia-exploration-footer-sharing-links {
      display: none;
    }
  }

  @media (max-width: 658px) {
    .oppia-exploration-footer .oppia-share-exploration-footer {
      display: none;
    }
    .oppia-exploration-footer .oppia-navbar-footer-info-icon {
      margin-top: -3px;
    }
    .oppia-exploration-footer .oppia-navbar-footer-info-icon:hover {
      margin-top: -3px;
    }
  }

  @media (min-width: 768px) {
    .oppia-exploration-footer .oppia-exploration-footer-info-icon {
      display: none;
    }
  }
</style><|MERGE_RESOLUTION|>--- conflicted
+++ resolved
@@ -21,17 +21,10 @@
             <a ngbDropdownAnchor id="dropdownMenu2"
                [ngClass]="{'hovered-text': hovering}"
                *ngIf="contributorNames.length > 0"
-<<<<<<< HEAD
                aria-haspopup="true"
                aria-expanded="false">
-              <h4 class="author-profile-text"
+              <h4 class="author-profile-text protractor-test-author-profile-text"
                   [ngClass]="{'hovered-text': hovering, 'not-hovered' : !hovering}">
-=======
-               attr.aria-haspopup="true"
-               attr.aria-expanded="false">
-              <h4 class="author-profile-text protractor-test-author-profile-text"
-                  [ngClass]="{'hovered-text':hovering, 'not-hovered' : !hovering}">
->>>>>>> 62da95dd
                   {{ 'I18N_FOOTER_AUTHOR_PROFILES' | translate }}
               </h4>
             </a>
