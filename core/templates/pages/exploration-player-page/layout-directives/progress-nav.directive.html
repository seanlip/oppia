--- conflicted
+++ resolved
@@ -34,21 +34,12 @@
                  translate="I18N_INTERACTIONS_SUBMIT">
       </md-button>
     </div>
-<<<<<<< HEAD
-    <oppia-continue-button ng-if="shouldContinueButtonBeShown()"
-                           [focusLabel]="CONTINUE_BUTTON_FOCUS_LABEL"
-                           [is-learn-again-button]="isLearnAgainButton()"
-                           (click-continue-button)="onClickContinueButton()"
-                           class="d-block">
-    </oppia-continue-button>
-=======
     <continue-button ng-if="shouldContinueButtonBeShown()"
                      focus-on="<[::CONTINUE_BUTTON_FOCUS_LABEL]>"
                      is-learn-again-button="isLearnAgainButton()"
                      ng-click="onClickContinueButton()"
                      class="d-block oppia-autofocus">
     </continue-button>
->>>>>>> b076a826
   </div>
 </div>
 
