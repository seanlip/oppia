--- conflicted
+++ resolved
@@ -94,23 +94,7 @@
       }
     }
 
-<<<<<<< HEAD
-    this.voiceoverBackendApiService
-      .fetchVoiceoverAdminDataAsync()
-      .then(response => {
-        this.voiceoverPlayerService.languageAccentMasterList =
-          response.languageAccentMasterList;
-        this.voiceoverPlayerService.languageCodesMapping =
-          response.languageCodesMapping;
-
-        this.audioTranslationLanguageService.setCurrentAudioLanguageCode(
-          this.selectedLanguageCode
-        );
-=======
-    if (
-      this.isVoiceoverContributionWithAccentEnabled() &&
-      this.audioPreloaderService.exploration !== undefined
-    ) {
+    if (this.audioPreloaderService.exploration !== undefined) {
       this.voiceoverBackendApiService
         .fetchVoiceoverAdminDataAsync()
         .then(response => {
@@ -133,26 +117,6 @@
           );
         });
     }
-  }
-
-  isVoiceoverContributionWithAccentEnabled(): boolean {
-    return this.platformFeatureService.status.AddVoiceoverWithAccent.isEnabled;
-  }
-
-  onSelectLanguage(newLanguageCode: string): void {
-    if (this.isVoiceoverContributionWithAccentEnabled()) {
-      this.entityVoiceoversService.setLanguageCode(newLanguageCode);
->>>>>>> 7749c224
-
-        this.voiceoverPlayerService.setLanguageAccentCodesDescriptions(
-          this.selectedLanguageCode,
-          this.entityVoiceoversService.getLanguageAccentCodes()
-        );
-
-        this.audioPreloaderService.kickOffAudioPreloader(
-          this.playerPositionService.getCurrentStateName()
-        );
-      });
   }
 
   onSelectLanguage(newLanguageCode: string): void {
