/*
  NOTE to developers: We generate RTL CSS from this file in the webpack
  compilation, here are sme additional rules that can be added to the CSS files:
  https://rtlcss.com/learn/usage-guide/control-directives .
*/

.oppia-exploration-footer {
  background-color: #094142;
  color: #fff;
  font-family: "Capriola", "Roboto", Arial, sans-serif;
  font-size: 13px;
  height: 42px;
  line-height: 0;
  margin-top: 30px;
  width: 100%;
}

.oppia-exploration-footer .exploration-footer-img {
  height: 60px;
  margin: -31px 5px 0 10px;
  width: 60px;
}

.oppia-exploration-footer .author-profile {
  color: #fff;
  display: flex;
  list-style-type: none;
  padding-left: 0;
  padding-right: 0;
}

.oppia-exploration-footer .author-profile-dropdown-menu li > a {
  color: #094142;
  padding: 3px 6px;
}

.oppia-exploration-footer .author-profile a:hover {
  text-decoration: none;
}

.oppia-exploration-footer .author-profile li {
  float: left;
}

.oppia-exploration-footer .author-profile .hover-link {
  background-color: #094142;
  width: 190px;
}

.oppia-exploration-footer .author-profile.hovered-text h4 {
  color: #094142;
}

.oppia-exploration-footer .author-profile .hover-link:hover,
.oppia-exploration-footer .author-profile .hover-link:focus {
  background-color: #fff;
  color: #094142;
}

.oppia-exploration-footer .author-profile-dropdown-menu {
  border: none;
  border-bottom-left-radius: 0;
  border-bottom-right-radius: 0;
  box-shadow: 0 -6px 12px rgba(0, 0, 0, 0.176);
  float: left;
  list-style-type: none;
  /** ngbDropdownMenu adds inline styles which conflicts with our own.
  *  The usage of !important is unavoidable here to override inline styles.
  */
  top: auto !important;
  transform: none !important;
  will-change: auto !important;
}

.oppia-exploration-footer .author-profile-dropdown-menu li {
  background: #fff;
  color: #094142;
  float: none;
  padding: 15px 0;
  text-align: left;
  text-overflow: clip;
  white-space: nowrap;
  width: 100%;
}

.oppia-exploration-footer .author-profile-dropdown-menu li a:hover {
  background-color: #eee;
  color: #888;
}

.oppia-exploration-footer .author-profile-text {
  cursor: default;
  font-size: 13px;
  line-height: 1.5;
  margin: 12px 0 17px 0;
  padding-left: 6px;
  text-align: left;
  text-overflow: clip;
  white-space: nowrap;
}

.oppia-exploration-footer .author-profile-text.not-hovered {
  color: #fff;
  text-transform: uppercase;
}

.oppia-exploration-footer .author-profile-text.hovered-text,
.oppia-exploration-footer .author-profile .hover-link:focus .author-profile-text {
  color: #094142;
  text-decoration: none;
  text-transform: uppercase;
}

.oppia-exploration-footer .oppia-share-exploration-footer {
  line-height: 0.6;
  padding-right: 20px;
  text-transform: uppercase;
}

.oppia-exploration-footer .oppia-exploration-footer-sharing-links ul {
  display: block;
  float: right;
  margin: -8px;
  padding-right: 20px;
}

.oppia-exploration-footer .close-tooltip {
  background-color: black;
  height: 100vh;
  left: 0;
  opacity: 0.4;
  position: fixed;
  top: 0;
  width: 100vw;
}

.oppia-exploration-footer .lesson-info-tooltip-add-ons {
  left: 5px;
}

.oppia-exploration-footer .lesson-info-tooltip-add-ons::after {
  margin-right: 163px;
}

.oppia-exploration-footer .lesson-info-tooltip-add-ons::before {
  margin-right: 161px;
}

.oppia-exploration-footer .lesson-info-tooltip {
  -webkit-animation: bounce 4s infinite;
  animation: bounce 4s infinite;
  background-color: #f5701b;
  border: none;
  border-radius: 5px;
  bottom: 65px;
  color: white;
  display: flex;
  font-size: 15px;
  height: auto;
  line-height: 1.2;
  max-width: 340px;
  min-width: 200px;
  padding: 10px;
  position: absolute;
  z-index: 2;
}

.oppia-exploration-footer .lesson-info-tooltip::after,
.oppia-exploration-footer .lesson-info-tooltip::before {
  border: solid transparent;
  content: " ";
  left: 49.5%;
  position: absolute;
  top: 100%;
}

.oppia-exploration-footer .lesson-info-tooltip::after {
  border-left: 2px solid transparent;
  border-right: 15px solid transparent;
}

.oppia-exploration-footer .lesson-info-tooltip::before {
  border-left: 7px solid transparent;
  border-right: 7px solid transparent;
  border-top: 10px solid #f5701b;
}

@keyframes bounce {
  0% {
    -webkit-transform: translateY(0);
  }
  8% {
    -webkit-transform: translateY(-75px);
  }
  10% {
    -webkit-transform: translateY(0);
  }
  15% {
    -webkit-transform: translateY(-13px);
  }
  20% {
    -webkit-transform: translateY(0);
  }
  25% {
    -webkit-transform: translateY(-5px);
  }
  30% {
    -webkit-transform: translateY(0);
  }
  35% {
    -webkit-transform: translateY(-2px);
  }
  40% {
    -webkit-transform: translateY(0);
  }
}

@media (max-width: 650px) {
  .oppia-exploration-footer .oppia-exploration-footer-sharing-links ul {
    margin: 0 -8px;
  }
}

.oppia-exploration-footer .oppia-exploration-footer-sharing-links li {
  float: left;
}

.oppia-exploration-footer .oppia-exploration-footer-container {
  max-width: 800px;
}

.oppia-exploration-footer .oppia-navbar-footer-info-icon {
  height: 56px;
  padding: 12px;
}

.oppia-exploration-footer .oppia-navbar-footer-info-icon:hover {
  background: #fff;
  color: #009688;
  height: 56px;
  padding: 12px;
}

.oppia-footer-info-icon {
  background-color: #fff;
  border-radius: 50%;
  color: #094142;
  font-size: 20px;
  margin-left: 7px;
}

.oppia-lesson-info {
  display: flex;
  list-style-type: none;
  padding-left: 0;
  padding-top: 10px;
}

.oppia-lesson-info-h1 {
  color: #fff;
  cursor: pointer;
  display: inline;
  font-family: "Roboto", Arial, sans-serif;
  font-size: 17px;
  font-weight: normal;
}

.oppia-lesson-info-card {
  border-bottom-left-radius: 4px;
  border-bottom-right-radius: 4px;
  padding: 0 0 6px 0;
  text-align: left;
}

<<<<<<< HEAD
=======
/* Hide scrollbar for IE, Edge and Firefox */
.oppia-lesson-info-content-inner-container {
  max-height: 260px;
  -ms-overflow-style: none;  /* IE and Edge */
  overflow-y: auto;
  scrollbar-width: none;  /* Firefox */
}

.oppia-exploration-footer .oppia-non-story-mode .oppia-lesson-info-content-inner-container {
  max-height: 220px;
  overflow-y: auto;
}

/* Hide scrollbar for Chrome, Safari and Opera */
.oppia-lesson-info-content-inner-container::-webkit-scrollbar {
  display: none;
}

>>>>>>> 54c5fb3c
.oppia-lesson-info-card .oppia-lesson-exploration-progress-info {
  padding: 0 20px 20px 20px;
}

.oppia-lesson-info-card .oppia-story-title {
  color: #3b3b3b;
  font-family: "Capriola", "Roboto", Arial, sans-serif;
  font-size: 13px;
  margin-bottom: -10px;
  padding: 20px 20px 0;
  text-align: left;
}

.oppia-lesson-info-card .oppia-lesson-info-content {
  padding-bottom: 0;
}

.oppia-lesson-info-card .oppia-exploration-description {
  color: #333;
  font-size: 15px;
  font-weight: normal;
  padding-bottom: 10px;
}

.oppia-lesson-info .oppia-exploration-info-icon {
  cursor: pointer;
}

.oppia-exploration-footer .oppia-close-popover-button {
  outline: none;
  padding: 0;
  right: 0;
  top: 0;
}

@media (max-width: 475px) {
  .oppia-exploration-footer-sharing-links {
    display: none;
  }

  .oppia-exploration-footer .lesson-info-tooltip {
    font-size: 14px;
    height: auto;
    margin-right: 10px;
    padding: 16px 8px 16px 8px;
  }
}

@media (max-width: 658px) {
  .oppia-exploration-footer .oppia-share-exploration-footer {
    display: none;
  }
  .oppia-exploration-footer .oppia-navbar-footer-info-icon {
    margin-top: -3px;
  }
  .oppia-exploration-footer .oppia-navbar-footer-info-icon:hover {
    margin-top: -3px;
  }
}

@media (min-width: 768px) {
  .oppia-exploration-footer .oppia-exploration-footer-info-icon {
    display: none;
  }
}<|MERGE_RESOLUTION|>--- conflicted
+++ resolved
@@ -272,27 +272,6 @@
   text-align: left;
 }
 
-<<<<<<< HEAD
-=======
-/* Hide scrollbar for IE, Edge and Firefox */
-.oppia-lesson-info-content-inner-container {
-  max-height: 260px;
-  -ms-overflow-style: none;  /* IE and Edge */
-  overflow-y: auto;
-  scrollbar-width: none;  /* Firefox */
-}
-
-.oppia-exploration-footer .oppia-non-story-mode .oppia-lesson-info-content-inner-container {
-  max-height: 220px;
-  overflow-y: auto;
-}
-
-/* Hide scrollbar for Chrome, Safari and Opera */
-.oppia-lesson-info-content-inner-container::-webkit-scrollbar {
-  display: none;
-}
-
->>>>>>> 54c5fb3c
 .oppia-lesson-info-card .oppia-lesson-exploration-progress-info {
   padding: 0 20px 20px 20px;
 }
