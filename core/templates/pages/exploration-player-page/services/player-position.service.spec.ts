--- conflicted
+++ resolved
@@ -98,15 +98,14 @@
     expect(pps.getDisplayedCardIndex()).toBe(5);
   });
 
-<<<<<<< HEAD
   it('should get onNewCardOpened EventEmitter', () => {
     let mockNewCardOpenedEventEmitter = new EventEmitter();
     expect(pps.onNewCardOpened).toEqual(mockNewCardOpenedEventEmitter);
-=======
+  });
+
   it('should emit the index of the question change', () => {
     pps.changeCurrentQuestion(3);
     expect(onQuestionChangeSpy).toHaveBeenCalledWith(3);
->>>>>>> e612330c
   });
 
   it('should fetch EventEmitter for changing active card', () => {
