// Copyright 2015 The Oppia Authors. All Rights Reserved.
//
// Licensed under the Apache License, Version 2.0 (the "License");
// you may not use this file except in compliance with the License.
// You may obtain a copy of the License at
//
//      http://www.apache.org/licenses/LICENSE-2.0
//
// Unless required by applicable law or agreed to in writing, software
// distributed under the License is distributed on an "AS-IS" BASIS,
// WITHOUT WARRANTIES OR CONDITIONS OF ANY KIND, either express or implied.
// See the License for the specific language governing permissions and
// limitations under the License.

/**
 * @fileoverview Unit tests for the answer classification service
 */

import { TestBed } from '@angular/core/testing';

import { AnswerClassificationResult } from
  'domain/classifier/answer-classification-result.model';
import { AnswerClassificationService } from
  'pages/exploration-player-page/services/answer-classification.service';
import { AppService } from 'services/app.service';
import { CamelCaseToHyphensPipe } from
  'filters/string-utility-filters/camel-case-to-hyphens.pipe';
import { ExplorationPlayerConstants } from
  'pages/exploration-player-page/exploration-player-page.constants';
import { InteractionSpecsService } from 'services/interaction-specs.service';
import { Outcome } from 'domain/exploration/Outcome.model';
import { PredictionAlgorithmRegistryService } from
  // eslint-disable-next-line max-len
  'pages/exploration-player-page/services/prediction-algorithm-registry.service';
import { StateClassifierMappingService } from
  'pages/exploration-player-page/services/state-classifier-mapping.service';
import { State } from 'domain/state/State.model';

describe('Answer Classification Service', () => {
  const stateName = 'Test State';
  const rules = {
    Equals: (answer, inputs) => inputs.x === answer,
    NotEquals: (answer, inputs) => inputs.x !== answer,
    Contains: (answer, inputs) => (
      answer.toLowerCase().includes(inputs.x.toLowerCase()))
  };

  let answerClassificationService: AnswerClassificationService;
  let appService: AppService;
  let interactionSpecsService: InteractionSpecsService;
  let predictionAlgorithmRegistryService: PredictionAlgorithmRegistryService;
  let stateClassifierMappingService: StateClassifierMappingService;

  beforeEach(() => {
    TestBed.configureTestingModule({providers: [CamelCaseToHyphensPipe]});

    answerClassificationService = TestBed.get(AnswerClassificationService);
    appService = TestBed.get(AppService);
    interactionSpecsService = TestBed.get(InteractionSpecsService);
    predictionAlgorithmRegistryService = TestBed.get(
      PredictionAlgorithmRegistryService);
    stateClassifierMappingService = TestBed.get(StateClassifierMappingService);
  });

  describe('with string classifier disabled', () => {
    let stateDict;

    beforeEach(() => {
      spyOn(
        interactionSpecsService, 'isInteractionTrainable'
      ).and.returnValue(false);
      spyOn(appService, 'isMachineLearningClassificationEnabled')
        .and.returnValue(false);

      stateDict = {
        content: {
          content_id: 'content',
          html: 'content'
        },
        recorded_voiceovers: {
          voiceovers_mapping: {
            content: {},
            default_outcome: {},
            feedback_1: {},
            feedback_2: {}
          }
        },
        interaction: {
          id: null,
          answer_groups: [{
            outcome: {
              dest: 'outcome 1',
              feedback: {
                content_id: 'feedback_1',
                html: ''
              },
              labelled_as_correct: false,
              param_changes: [],
              refresher_exploration_id: null,
              missing_prerequisite_skill_id: null
            },
            rule_specs: [{
              rule_type: 'Equals',
              inputs: {x: 10}
            }],
          }, {
            outcome: {
              dest: 'outcome 2',
              feedback: {
                content_id: 'feedback_2',
                html: ''
              },
              labelled_as_correct: false,
              param_changes: [],
              refresher_exploration_id: null,
              missing_prerequisite_skill_id: null
            },
            rule_specs: [{
              rule_type: 'Equals',
              inputs: { x: 5 }
            }, {
              rule_type: 'Equals',
              inputs: { x: 6 }
            }, {
              rule_type: 'NotEquals',
              inputs: { x: 7 }
            }],
          }],
          default_outcome: {
            dest: 'default',
            feedback: {
              content_id: 'default_outcome',
              html: ''
            },
            labelled_as_correct: false,
            param_changes: [],
            refresher_exploration_id: null,
            missing_prerequisite_skill_id: null
          },
          hints: []
        },
        param_changes: [],
        solicit_answer_details: false,
        written_translations: {
          translations_mapping: {
            content: {},
            default_outcome: {},
            feedback_1: {},
            feedback_2: {}
          }
        }
      };
    });

    it('should fail if no frontend rules are provided', () => {
      const state = State.createFromBackendDict(stateName, stateDict);

      expect(
        () => answerClassificationService.getMatchingClassificationResult(
          state.name, state.interaction, 0, null)
      ).toThrowError(
        'No interactionRulesService was available to classify the answer.');
    });

    it('should return the first matching answer group and first matching ' +
        'rule spec', () => {
      const state = State.createFromBackendDict(stateName, stateDict);

      expect(
        answerClassificationService.getMatchingClassificationResult(
          state.name, state.interaction, 10, rules)
      ).toEqual(
<<<<<<< HEAD
        answerClassificationResultObjectFactory.createNew(
          Outcome.createNew('outcome 1', 'feedback_1', '', []),
=======
        new AnswerClassificationResult(
          outcomeObjectFactory.createNew('outcome 1', 'feedback_1', '', []),
>>>>>>> 2048c950
          0, 0,
          ExplorationPlayerConstants.EXPLICIT_CLASSIFICATION));

      expect(
        answerClassificationService.getMatchingClassificationResult(
          state.name, state.interaction, 5, rules)
      ).toEqual(
<<<<<<< HEAD
        answerClassificationResultObjectFactory.createNew(
          Outcome.createNew('outcome 2', 'feedback_2', '', []),
=======
        new AnswerClassificationResult(
          outcomeObjectFactory.createNew('outcome 2', 'feedback_2', '', []),
>>>>>>> 2048c950
          1, 0,
          ExplorationPlayerConstants.EXPLICIT_CLASSIFICATION));

      expect(
        answerClassificationService.getMatchingClassificationResult(
          state.name, state.interaction, 6, rules)
      ).toEqual(
<<<<<<< HEAD
        answerClassificationResultObjectFactory.createNew(
          Outcome.createNew('outcome 2', 'feedback_2', '', []),
=======
        new AnswerClassificationResult(
          outcomeObjectFactory.createNew('outcome 2', 'feedback_2', '', []),
>>>>>>> 2048c950
          1, 1,
          ExplorationPlayerConstants.EXPLICIT_CLASSIFICATION));
    });

    it('should return the default rule if no answer group matches', () => {
      const state = State.createFromBackendDict(stateName, stateDict);

      expect(
        answerClassificationService.getMatchingClassificationResult(
          state.name, state.interaction, 7, rules)
      ).toEqual(
<<<<<<< HEAD
        answerClassificationResultObjectFactory.createNew(
          Outcome.createNew('default', 'default_outcome', '', []),
=======
        new AnswerClassificationResult(
          outcomeObjectFactory.createNew('default', 'default_outcome', '', []),
>>>>>>> 2048c950
          2, 0,
          ExplorationPlayerConstants.DEFAULT_OUTCOME_CLASSIFICATION
        )
      );
    });

    it(
      'should fail if no answer group matches and no default rule is ' +
        'provided',
      () => {
        stateDict.interaction.answer_groups = [{
          outcome: {
            dest: 'outcome 1',
            feedback: {
              content_id: 'feedback_1',
              html: ''
            },
            labelled_as_correct: false,
            param_changes: [],
            refresher_exploration_id: null,
            missing_prerequisite_skill_id: null
          },
          rule_specs: [{
            rule_type: 'Equals',
            inputs: {x: 10}
          }],
        }];

        const state = State.createFromBackendDict(stateName, stateDict);

        expect(
          () => answerClassificationService.getMatchingClassificationResult(
            state.name, state.interaction, 0, null)
        ).toThrowError(
          'No interactionRulesService was available to classify the answer.');
      });
  });

  describe('with string classifier enabled', () => {
    let stateDict;

    beforeEach(() => {
      spyOn(appService, 'isMachineLearningClassificationEnabled')
        .and.returnValue(true);

      stateClassifierMappingService.init({
        [stateName]: {
          algorithm_id: 'TestClassifier',
          classifier_data: {
            KNN: {
              occurrence: 40,
              K: 30,
              T: 20,
              top: 10,
              fingerprint_data: {},
              token_to_id: {}
            },
            SVM: {
              classes: [],
              kernel_params: {
                kernel: 'kernel',
                coef0: 1,
                degree: 2,
                gamma: 3,
              },
              intercept: [],
              n_support: [],
              probA: [],
              support_vectors: [[]],
              probB: [],
              dual_coef: [[]]
            },
            cv_vocabulary: {}
          },
          data_schema_version: 1
        }
      });
      predictionAlgorithmRegistryService.testOnlySetPredictionService(
        'TestClassifier', 1, { predict: (classifierData, answer) => 1 });

      stateDict = {
        content: {
          content_id: 'content',
          html: 'content'
        },
        recorded_voiceovers: {
          voiceovers_mapping: {
            content: {},
            default_outcome: {},
            feedback_1: {},
            feedback_2: {}
          }
        },
        interaction: {
          id: null,
          answer_groups: [{
            outcome: {
              dest: 'outcome 1',
              feedback: {
                content_id: 'feedback_1',
                html: ''
              },
              labelled_as_correct: false,
              param_changes: [],
              refresher_exploration_id: null,
              missing_prerequisite_skill_id: null
            },
            rule_specs: [{
              rule_type: 'Equals',
              inputs: { x: 10 }
            }],
          }, {
            outcome: {
              dest: 'outcome 2',
              feedback: {
                content_id: 'feedback_2',
                html: ''
              },
              labelled_as_correct: false,
              param_changes: [],
              refresher_exploration_id: null,
              missing_prerequisite_skill_id: null
            },
            rule_input_translations: {},
            rule_specs: [{
              rule_type: 'Equals',
              inputs: { x: 5 }
            }, {
              rule_type: 'Equals',
              inputs: { x: 7 }
            }],
          }],
          default_outcome: {
            dest: 'default',
            feedback: {
              content_id: 'default_outcome',
              html: ''
            },
            labelled_as_correct: false,
            param_changes: [],
            refresher_exploration_id: null,
            missing_prerequisite_skill_id: null
          },
          hints: []
        },
        param_changes: [],
        solicit_answer_details: false,
        written_translations: {
          translations_mapping: {
            content: {},
            default_outcome: {},
            feedback_1: {},
            feedback_2: {}
          }
        }
      };
    });

    it(
      'should query the prediction service if no answer group matches and ' +
        'interaction is trainable',
      () => {
        spyOn(
          interactionSpecsService, 'isInteractionTrainable'
        ).and.returnValue(true);

        const state = State.createFromBackendDict(stateName, stateDict);

        expect(
          answerClassificationService.getMatchingClassificationResult(
            state.name, state.interaction, 0, rules)
        ).toEqual(
          new AnswerClassificationResult(
            state.interaction.answerGroups[1].outcome, 1, null,
            ExplorationPlayerConstants.STATISTICAL_CLASSIFICATION));
      });

    it(
      'should return the default rule if no answer group matches and ' +
        'interaction is not trainable',
      () => {
        spyOn(
          interactionSpecsService, 'isInteractionTrainable'
        ).and.returnValue(false);

        const state = State.createFromBackendDict(stateName, stateDict);

        expect(
          answerClassificationService.getMatchingClassificationResult(
            state.name, state.interaction, 0, rules)
        ).toEqual(
<<<<<<< HEAD
          answerClassificationResultObjectFactory.createNew(
            Outcome.createNew(
=======
          new AnswerClassificationResult(
            outcomeObjectFactory.createNew(
>>>>>>> 2048c950
              'default', 'default_outcome', '', []),
            2, 0,
            ExplorationPlayerConstants.DEFAULT_OUTCOME_CLASSIFICATION
          )
        );
      });
  });

  describe('with training data classification', () => {
    let stateDict;

    beforeEach(() => {
      spyOn(
        interactionSpecsService, 'isInteractionTrainable'
      ).and.returnValue(true);
      spyOn(appService, 'isMachineLearningClassificationEnabled')
        .and.returnValue(true);

      stateDict = {
        content: {
          content_id: 'content',
          html: 'content'
        },
        recorded_voiceovers: {
          voiceovers_mapping: {
            content: {},
            default_outcome: {},
            feedback_1: {},
            feedback_2: {}
          }
        },
        interaction: {
          id: null,
          answer_groups: [{
            outcome: {
              dest: 'outcome 1',
              feedback: {
                content_id: 'feedback_1',
                html: ''
              },
              labelled_as_correct: false,
              param_changes: [],
              refresher_exploration_id: null,
              missing_prerequisite_skill_id: null
            },
            training_data: ['abc', 'input'],
            rule_specs: [{
              rule_type: 'Equals',
              inputs: { x: 'equal' }
            }],
          }, {
            outcome: {
              dest: 'outcome 2',
              feedback: {
                content_id: 'feedback_2',
                html: ''
              },
              labelled_as_correct: false,
              param_changes: [],
              refresher_exploration_id: null,
              missing_prerequisite_skill_id: null
            },
            training_data: ['xyz'],
            rule_specs: [{
              rule_type: 'Contains',
              inputs: {x: 'npu'}
            }],
          }],
          default_outcome: {
            dest: 'default',
            feedback: {
              content_id: 'default_outcome',
              html: ''
            },
            labelled_as_correct: false,
            param_changes: [],
            refresher_exploration_id: null,
            missing_prerequisite_skill_id: null
          },
          hints: []
        },
        param_changes: [],
        solicit_answer_details: false,
        written_translations: {
          translations_mapping: {
            content: {},
            default_outcome: {},
            feedback_1: {},
            feedback_2: {}
          }
        }
      };
    });

    it(
      'should use training data classification if no answer group matches ' +
        'and interaction is trainable',
      () => {
        const state = State.createFromBackendDict(stateName, stateDict);

        expect(
          answerClassificationService.getMatchingClassificationResult(
            state.name, state.interaction, 'abc', rules)
        ).toEqual(
          new AnswerClassificationResult(
            state.interaction.answerGroups[0].outcome, 0, null,
            ExplorationPlayerConstants.TRAINING_DATA_CLASSIFICATION));

        expect(
          answerClassificationService.getMatchingClassificationResult(
            state.name, state.interaction, 'xyz', rules)
        ).toEqual(
          new AnswerClassificationResult(
            state.interaction.answerGroups[1].outcome, 1, null,
            ExplorationPlayerConstants.TRAINING_DATA_CLASSIFICATION));
      });

    it(
      'should perform explicit classification before doing training data ' +
        'classification',
      () => {
        const state = State.createFromBackendDict(stateName, stateDict);

        expect(
          answerClassificationService.getMatchingClassificationResult(
            state.name, state.interaction, 'input', rules)
        ).toEqual(
          new AnswerClassificationResult(
            state.interaction.answerGroups[1].outcome, 1, 0,
            ExplorationPlayerConstants.EXPLICIT_CLASSIFICATION));
      });
  });
});<|MERGE_RESOLUTION|>--- conflicted
+++ resolved
@@ -170,13 +170,8 @@
         answerClassificationService.getMatchingClassificationResult(
           state.name, state.interaction, 10, rules)
       ).toEqual(
-<<<<<<< HEAD
-        answerClassificationResultObjectFactory.createNew(
+        new AnswerClassificationResult(
           Outcome.createNew('outcome 1', 'feedback_1', '', []),
-=======
-        new AnswerClassificationResult(
-          outcomeObjectFactory.createNew('outcome 1', 'feedback_1', '', []),
->>>>>>> 2048c950
           0, 0,
           ExplorationPlayerConstants.EXPLICIT_CLASSIFICATION));
 
@@ -184,13 +179,8 @@
         answerClassificationService.getMatchingClassificationResult(
           state.name, state.interaction, 5, rules)
       ).toEqual(
-<<<<<<< HEAD
-        answerClassificationResultObjectFactory.createNew(
+        new AnswerClassificationResult(
           Outcome.createNew('outcome 2', 'feedback_2', '', []),
-=======
-        new AnswerClassificationResult(
-          outcomeObjectFactory.createNew('outcome 2', 'feedback_2', '', []),
->>>>>>> 2048c950
           1, 0,
           ExplorationPlayerConstants.EXPLICIT_CLASSIFICATION));
 
@@ -198,13 +188,8 @@
         answerClassificationService.getMatchingClassificationResult(
           state.name, state.interaction, 6, rules)
       ).toEqual(
-<<<<<<< HEAD
-        answerClassificationResultObjectFactory.createNew(
+        new AnswerClassificationResult(
           Outcome.createNew('outcome 2', 'feedback_2', '', []),
-=======
-        new AnswerClassificationResult(
-          outcomeObjectFactory.createNew('outcome 2', 'feedback_2', '', []),
->>>>>>> 2048c950
           1, 1,
           ExplorationPlayerConstants.EXPLICIT_CLASSIFICATION));
     });
@@ -216,13 +201,8 @@
         answerClassificationService.getMatchingClassificationResult(
           state.name, state.interaction, 7, rules)
       ).toEqual(
-<<<<<<< HEAD
-        answerClassificationResultObjectFactory.createNew(
+        new AnswerClassificationResult(
           Outcome.createNew('default', 'default_outcome', '', []),
-=======
-        new AnswerClassificationResult(
-          outcomeObjectFactory.createNew('default', 'default_outcome', '', []),
->>>>>>> 2048c950
           2, 0,
           ExplorationPlayerConstants.DEFAULT_OUTCOME_CLASSIFICATION
         )
@@ -414,14 +394,8 @@
           answerClassificationService.getMatchingClassificationResult(
             state.name, state.interaction, 0, rules)
         ).toEqual(
-<<<<<<< HEAD
-          answerClassificationResultObjectFactory.createNew(
-            Outcome.createNew(
-=======
           new AnswerClassificationResult(
-            outcomeObjectFactory.createNew(
->>>>>>> 2048c950
-              'default', 'default_outcome', '', []),
+            Outcome.createNew('default', 'default_outcome', '', []),
             2, 0,
             ExplorationPlayerConstants.DEFAULT_OUTCOME_CLASSIFICATION
           )
