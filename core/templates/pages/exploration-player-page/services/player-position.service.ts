--- conflicted
+++ resolved
@@ -30,21 +30,14 @@
 
   private _activeCardChangedEventEmitter = new EventEmitter();
   private _currentQuestionChangedEventEmitter = new EventEmitter<number>();
-<<<<<<< HEAD
   private _newCardAvailableEventEmitter = new EventEmitter();
-=======
   private _helpCardAvailableEventEmitter = new EventEmitter();
->>>>>>> e803e091
   private _newCardOpenedEventEmitter = new EventEmitter();
 
   displayedCardIndex = null;
   onChangeCallback = null;
   learnerJustSubmittedAnAnswer = false;
 
-<<<<<<< HEAD
-
-=======
->>>>>>> e803e091
   init(callback: Function): void {
     this.displayedCardIndex = null;
     this.onChangeCallback = callback;
@@ -105,13 +98,12 @@
     return this.learnerJustSubmittedAnAnswer;
   }
 
-<<<<<<< HEAD
   get onNewCardAvailable() {
     return this._newCardAvailableEventEmitter;
-=======
+  }
+
   get onHelpCardAvailable() {
     return this._helpCardAvailableEventEmitter;
->>>>>>> e803e091
   }
 
   get onNewCardOpened() {
