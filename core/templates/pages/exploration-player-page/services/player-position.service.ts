// Copyright 2014 The Oppia Authors. All Rights Reserved.
//
// Licensed under the Apache License, Version 2.0 (the "License");
// you may not use this file except in compliance with the License.
// You may obtain a copy of the License at
//
//      http://www.apache.org/licenses/LICENSE-2.0
//
// Unless required by applicable law or agreed to in writing, software
// distributed under the License is distributed on an "AS-IS" BASIS,
// WITHOUT WARRANTIES OR CONDITIONS OF ANY KIND, either express or implied.
// See the License for the specific language governing permissions and
// limitations under the License.

/**
 * @fileoverview Service for keeping track of the learner's position.
 */

import { EventEmitter, Injectable } from '@angular/core';
import { downgradeInjectable } from '@angular/upgrade/static';

import { PlayerTranscriptService } from
  'pages/exploration-player-page/services/player-transcript.service';

@Injectable({
  providedIn: 'root'
})
export class PlayerPositionService {
  constructor(private playerTranscriptService: PlayerTranscriptService) {}

  private _activeCardChangedEventEmitter = new EventEmitter();
  private _currentQuestionChangedEventEmitter = new EventEmitter<number>();

  displayedCardIndex = null;
  onChangeCallback = null;
  learnerJustSubmittedAnAnswer = false;

  private _newCardAvailableEventEmitter = new EventEmitter();

  init(callback: Function): void {
    this.displayedCardIndex = null;
    this.onChangeCallback = callback;
  }

  /**
   * This function is used to find the name of the current state.
   * @return {string} a string that shows the name of current state.
   */
  getCurrentStateName(): string {
    return (
      this.playerTranscriptService.getCard(
        this.displayedCardIndex).getStateName());
  }

  /**
   * This function is used to set the index of the displayed card.
   * @param {number} index - The new index of the card.
   */
  setDisplayedCardIndex(index: number): void {
    let oldIndex = this.displayedCardIndex;
    this.displayedCardIndex = index;

    if (oldIndex !== this.displayedCardIndex) {
      this.onChangeCallback();
    }
  }

  /**
   * This function is used to find the index of the displayed card.
   * @return {number} The index of the displayed card.
   */
  getDisplayedCardIndex(): number {
    return this.displayedCardIndex;
  }

  /**
   * This function is used to record that the user has submitted an answer.
   */
  recordAnswerSubmission(): void {
    this.learnerJustSubmittedAnAnswer = true;
  }

  /**
   * This function is used to record that the user has clicked
   * on the navigation button.
   */
  recordNavigationButtonClick(): void {
    this.learnerJustSubmittedAnAnswer = false;
  }

  /**
   * This function is used to get whether the learner has just
   * submitted an answer.
   * @return {boolean} Whether the learner has just submitted an answer.
   */
  hasLearnerJustSubmittedAnAnswer(): boolean {
    return this.learnerJustSubmittedAnAnswer;
  }

<<<<<<< HEAD
  get onNewCardAvailable() {
    return this._newCardAvailableEventEmitter;
=======
  changeCurrentQuestion(index: number) {
    this._currentQuestionChangedEventEmitter.emit(index);
>>>>>>> e612330c
  }

  get onActiveCardChanged() {
    return this._activeCardChangedEventEmitter;
  }

  get onCurrentQuestionChange() {
    return this._currentQuestionChangedEventEmitter;
  }
}

angular.module('oppia').factory(
  'PlayerPositionService',
  downgradeInjectable(PlayerPositionService));<|MERGE_RESOLUTION|>--- conflicted
+++ resolved
@@ -97,13 +97,12 @@
     return this.learnerJustSubmittedAnAnswer;
   }
 
-<<<<<<< HEAD
   get onNewCardAvailable() {
     return this._newCardAvailableEventEmitter;
-=======
+  }
+
   changeCurrentQuestion(index: number) {
     this._currentQuestionChangedEventEmitter.emit(index);
->>>>>>> e612330c
   }
 
   get onActiveCardChanged() {
