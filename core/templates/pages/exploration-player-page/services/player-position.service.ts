--- conflicted
+++ resolved
@@ -28,7 +28,7 @@
 export class PlayerPositionService {
   constructor(private playerTranscriptService: PlayerTranscriptService) {}
 
-  private _activeCardChangedEventEmitter = new EventEmitter();
+  private _activeCardChangedEventEmitter = new EventEmitter<void>();
   private _currentQuestionChangedEventEmitter = new EventEmitter<number>();
   private _newCardAvailableEventEmitter = new EventEmitter();
   private _helpCardAvailableEventEmitter = new EventEmitter();
@@ -98,31 +98,27 @@
     return this.learnerJustSubmittedAnAnswer;
   }
 
-<<<<<<< HEAD
-  changeCurrentQuestion(index: number): void {
-=======
-  get onNewCardAvailable() {
+  get onNewCardAvailable(): EventEmitter<unknown> {
     return this._newCardAvailableEventEmitter;
   }
 
-  get onHelpCardAvailable() {
+  get onHelpCardAvailable(): EventEmitter<unknown> {
     return this._helpCardAvailableEventEmitter;
   }
 
-  get onNewCardOpened() {
+  get onNewCardOpened(): EventEmitter<unknown> {
     return this._newCardOpenedEventEmitter;
   }
 
-  changeCurrentQuestion(index: number) {
->>>>>>> 736c58a7
+  changeCurrentQuestion(index: number): void {
     this._currentQuestionChangedEventEmitter.emit(index);
   }
 
-  get onActiveCardChanged(): EventEmitter<unknown> {
+  get onActiveCardChanged(): EventEmitter<void> {
     return this._activeCardChangedEventEmitter;
   }
 
-  get onCurrentQuestionChange(): EventEmitter<unknown> {
+  get onCurrentQuestionChange(): EventEmitter<number> {
     return this._currentQuestionChangedEventEmitter;
   }
 }
