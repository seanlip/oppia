--- conflicted
+++ resolved
@@ -30,16 +30,13 @@
 
   private _activeCardChangedEventEmitter = new EventEmitter();
   private _currentQuestionChangedEventEmitter = new EventEmitter<number>();
+  private _newCardAvailableEventEmitter = new EventEmitter();
+  private _newCardOpenedEventEmitter = new EventEmitter();
 
   displayedCardIndex = null;
   onChangeCallback = null;
   learnerJustSubmittedAnAnswer = false;
 
-<<<<<<< HEAD
-  private _newCardAvailableEventEmitter = new EventEmitter();
-=======
-  private _newCardOpenedEventEmitter = new EventEmitter();
->>>>>>> f236398d
 
   init(callback: Function): void {
     this.displayedCardIndex = null;
@@ -101,13 +98,12 @@
     return this.learnerJustSubmittedAnAnswer;
   }
 
-<<<<<<< HEAD
   get onNewCardAvailable() {
     return this._newCardAvailableEventEmitter;
-=======
+  }
+
   get onNewCardOpened() {
     return this._newCardOpenedEventEmitter;
->>>>>>> f236398d
   }
 
   changeCurrentQuestion(index: number) {
