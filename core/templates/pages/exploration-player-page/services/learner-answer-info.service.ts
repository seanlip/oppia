// Copyright 2019 The Oppia Authors. All Rights Reserved.
//
// Licensed under the Apache License, Version 2.0 (the "License");
// you may not use this file except in compliance with the License.
// You may obtain a copy of the License at
//
//      http://www.apache.org/licenses/LICENSE-2.0
//
// Unless required by applicable law or agreed to in writing, software
// distributed under the License is distributed on an "AS-IS" BASIS,
// WITHOUT WARRANTIES OR CONDITIONS OF ANY KIND, either express or implied.
// See the License for the specific language governing permissions and
// limitations under the License.

/**
 * @fileoverview Service for learner answer info.
 */

<<<<<<< HEAD
import { downgradeInjectable } from '@angular/upgrade/static';
import { Injectable } from '@angular/core';

import { AnswerClassificationService, InteractionRulesService } from 'pages/exploration-player-page/services/answer-classification.service.ts';
import { LearnerAnswerDetailsBackendApiService } from 'domain/statistics/learner-answer-details-backend-api.service.ts';
import { State } from 'domain/state/StateObjectFactory.ts';
import { AppConstants } from 'app.constants';

@Injectable({
  providedIn: 'root'
})

export class LearnerAnswerInfoService {
  constructor(
    private answerClassificationService: AnswerClassificationService,
    private learnerAnswerDetailsBackendApiService:
      LearnerAnswerDetailsBackendApiService) {}

  private submittedAnswerInfoCount = 0;
  private currentEntityId: string = null;
  private stateName: string = null;
  private interactionId = null;
  private currentAnswer: string = null;
  private currentInteractionRulesService: InteractionRulesService = null;
  private canAskLearnerForAnswerInfo = false;
  private visitedStates: string[] = [];
  private probabilityIndexes = {
    // The probability that a request for explanation of the answer that is
    // submitted by the learner. There are three different probabilities
    // based on the outcome of the answer.
    // The probability index when the outcome is equal to the default outcome
    // for an interaction.
    typeA: 0.25,
    // The probability index when the outcome is marked as correct i.e
    // labelled_as_correct property is true.
    typeB: 0.10,
    // The probability index when the outcome is not the default outcome
    // and it is not marked as correct i.e. it is any general outcome.
    typeC: 0.05
  };

  getRandomProbabilityIndex(): number {
    var min = 0;
    var max = 100;
    return (Math.floor(Math.random() * (max - min + 1)) + min) / 100;
  }

  initLearnerAnswerInfoService(
      entityId: string, state: State, answer: string,
      interactionRulesService: InteractionRulesService,
      alwaysAskLearnerForAnswerInfo: boolean): void {
    this.currentEntityId = entityId;
    this.currentAnswer = answer;
    this.currentInteractionRulesService = interactionRulesService;
    this.stateName = state.name;
    this.interactionId = state.interaction.id;
    var defaultOutcome = state.interaction.defaultOutcome;

    if (this.submittedAnswerInfoCount === 2) {
      return;
    }

    if (!state.solicitAnswerDetails) {
      return;
    }

    if (AppConstants.INTERACTION_IDS_WITHOUT_ANSWER_DETAILS.indexOf(
      this.interactionId) !== -1) {
      return;
    }

    if (this.visitedStates.indexOf(this.stateName) !== -1) {
      return;
    }

    if (alwaysAskLearnerForAnswerInfo === true) {
      this.canAskLearnerForAnswerInfo = true;
      return;
    }

    var classificationResult = (
      this.answerClassificationService.getMatchingClassificationResult(
        this.stateName, state.interaction, answer,
        interactionRulesService));
    var outcome = classificationResult.outcome;
    var thresholdProbabilityIndex = null;
    var randomProbabilityIndex = this.getRandomProbabilityIndex();

    if (outcome === defaultOutcome) {
      thresholdProbabilityIndex = this.probabilityIndexes.typeA;
    } else if (outcome.labelledAsCorrect) {
      thresholdProbabilityIndex = this.probabilityIndexes.typeB;
    } else {
      thresholdProbabilityIndex = this.probabilityIndexes.typeC;
    }

    this.canAskLearnerForAnswerInfo = (
      randomProbabilityIndex <= thresholdProbabilityIndex);
=======
require(
  'pages/exploration-player-page/services/answer-classification.service.ts');
require('domain/statistics/learner-answer-details-backend-api.service.ts');

angular.module('oppia').factory('LearnerAnswerInfoService', [
  'AnswerClassificationService', 'LearnerAnswerDetailsBackendApiService',
  'INTERACTION_IDS_WITHOUT_ANSWER_DETAILS',
  function(
      AnswerClassificationService, LearnerAnswerDetailsBackendApiService,
      INTERACTION_IDS_WITHOUT_ANSWER_DETAILS) {
    var submittedAnswerInfoCount = 0;
    var currentEntityId = null;
    var stateName = null;
    var interactionId = null;
    var currentAnswer = null;
    var currentInteractionRulesService = null;
    var canAskLearnerForAnswerInfo = false;
    var visitedStates = [];
    var probabilityIndexes = {
      // The probability that a request for explanation of the answer that is
      // submitted by the learner. There are three different probabilities
      // based on the outcome of the answer.
      // The probability index when the outcome is equal to the default outcome
      // for an interaction.
      typeA: 0.25,
      // The probability index when the outcome is marked as correct i.e
      // labelled_as_correct property is true.
      typeB: 0.10,
      // The probability index when the outcome is not the default outcome
      // and it is not marked as correct i.e. it is any general outcome.
      typeC: 0.05
    };

    var getRandomProbabilityIndex = function() {
      var min = 0;
      var max = 100;
      return (Math.floor(Math.random() * (max - min + 1)) + min) / 100;
    };

    return {
      initLearnerAnswerInfoService: function(
          entityId, state, answer, interactionRulesService,
          alwaysAskLearnerForAnswerInfo) {
        currentEntityId = entityId;
        currentAnswer = answer;
        currentInteractionRulesService = interactionRulesService;
        stateName = state.name;
        interactionId = state.interaction.id;
        var defaultOutcome = state.interaction.defaultOutcome;

        if (submittedAnswerInfoCount === 2) {
          return;
        }

        if (!state.solicitAnswerDetails) {
          return;
        }

        if (INTERACTION_IDS_WITHOUT_ANSWER_DETAILS.indexOf(
          interactionId) !== -1) {
          return;
        }

        if (visitedStates.indexOf(stateName) !== -1) {
          return;
        }

        if (alwaysAskLearnerForAnswerInfo === true) {
          canAskLearnerForAnswerInfo = true;
          return;
        }

        var classificationResult = (
          AnswerClassificationService.getMatchingClassificationResult(
            stateName, state.interaction, answer,
            interactionRulesService));
        var outcome = classificationResult.outcome;
        var thresholdProbabilityIndex = null;
        var randomProbabilityIndex = getRandomProbabilityIndex();
        if (outcome === defaultOutcome) {
          thresholdProbabilityIndex = probabilityIndexes.typeA;
        } else if (outcome.labelledAsCorrect) {
          thresholdProbabilityIndex = probabilityIndexes.typeB;
        } else {
          thresholdProbabilityIndex = probabilityIndexes.typeC;
        }
        canAskLearnerForAnswerInfo = (
          randomProbabilityIndex <= thresholdProbabilityIndex);
      },
      resetSubmittedAnswerInfoCount: function() {
        submittedAnswerInfoCount = 0;
      },
      recordLearnerAnswerInfo: function(answerDetails) {
        LearnerAnswerDetailsBackendApiService.recordLearnerAnswerDetailsAsync(
          currentEntityId, stateName, interactionId, currentAnswer,
          answerDetails);
        submittedAnswerInfoCount++;
        visitedStates.push(stateName);
        canAskLearnerForAnswerInfo = false;
      },
      canAskLearnerForAnswerInfo: function() {
        return canAskLearnerForAnswerInfo;
      },
      getCurrentAnswer: function() {
        return currentAnswer;
      },
      getCurrentInteractionRulesService: function() {
        return currentInteractionRulesService;
      },
      getSolicitAnswerDetailsQuestion: function() {
        var el = $('<p>');
        el.attr('translate', 'I18N_SOLICIT_ANSWER_DETAILS_QUESTION');
        return ($('<span>').append(el)).html();
      },
      getSolicitAnswerDetailsFeedback: function() {
        var el = $('<p>');
        el.attr('translate', 'I18N_SOLICIT_ANSWER_DETAILS_FEEDBACK');
        return ($('<span>').append(el)).html();
      }
    };
>>>>>>> 5c6c6364
  }

  resetSubmittedAnswerInfoCount(): void {
    this.submittedAnswerInfoCount = 0;
  }

  recordLearnerAnswerInfo(answerDetails: string): void {
    this.learnerAnswerDetailsBackendApiService.recordLearnerAnswerDetails(
      this.currentEntityId, this.stateName, this.interactionId,
      this.currentAnswer, answerDetails);
    this.submittedAnswerInfoCount++;
    this.visitedStates.push(this.stateName);
    this.canAskLearnerForAnswerInfo = false;
  }

  getCanAskLearnerForAnswerInfo(): boolean {
    return this.canAskLearnerForAnswerInfo;
  }

  getCurrentAnswer(): string {
    return this.currentAnswer;
  }

  getCurrentInteractionRulesService(): InteractionRulesService {
    return this.currentInteractionRulesService;
  }

  getSolicitAnswerDetailsQuestion(): string {
    var el = $('<p>');
    el.attr('translate', 'I18N_SOLICIT_ANSWER_DETAILS_QUESTION');
    return ($('<span>').append(el)).html();
  }

  getSolicitAnswerDetailsFeedback(): string {
    var el = $('<p>');
    el.attr('translate', 'I18N_SOLICIT_ANSWER_DETAILS_FEEDBACK');
    return ($('<span>').append(el)).html();
  }
}

angular.module('oppia').factory(
  'LearnerAnswerInfoService',
  downgradeInjectable(LearnerAnswerInfoService));<|MERGE_RESOLUTION|>--- conflicted
+++ resolved
@@ -16,7 +16,6 @@
  * @fileoverview Service for learner answer info.
  */
 
-<<<<<<< HEAD
 import { downgradeInjectable } from '@angular/upgrade/static';
 import { Injectable } from '@angular/core';
 
@@ -115,128 +114,6 @@
 
     this.canAskLearnerForAnswerInfo = (
       randomProbabilityIndex <= thresholdProbabilityIndex);
-=======
-require(
-  'pages/exploration-player-page/services/answer-classification.service.ts');
-require('domain/statistics/learner-answer-details-backend-api.service.ts');
-
-angular.module('oppia').factory('LearnerAnswerInfoService', [
-  'AnswerClassificationService', 'LearnerAnswerDetailsBackendApiService',
-  'INTERACTION_IDS_WITHOUT_ANSWER_DETAILS',
-  function(
-      AnswerClassificationService, LearnerAnswerDetailsBackendApiService,
-      INTERACTION_IDS_WITHOUT_ANSWER_DETAILS) {
-    var submittedAnswerInfoCount = 0;
-    var currentEntityId = null;
-    var stateName = null;
-    var interactionId = null;
-    var currentAnswer = null;
-    var currentInteractionRulesService = null;
-    var canAskLearnerForAnswerInfo = false;
-    var visitedStates = [];
-    var probabilityIndexes = {
-      // The probability that a request for explanation of the answer that is
-      // submitted by the learner. There are three different probabilities
-      // based on the outcome of the answer.
-      // The probability index when the outcome is equal to the default outcome
-      // for an interaction.
-      typeA: 0.25,
-      // The probability index when the outcome is marked as correct i.e
-      // labelled_as_correct property is true.
-      typeB: 0.10,
-      // The probability index when the outcome is not the default outcome
-      // and it is not marked as correct i.e. it is any general outcome.
-      typeC: 0.05
-    };
-
-    var getRandomProbabilityIndex = function() {
-      var min = 0;
-      var max = 100;
-      return (Math.floor(Math.random() * (max - min + 1)) + min) / 100;
-    };
-
-    return {
-      initLearnerAnswerInfoService: function(
-          entityId, state, answer, interactionRulesService,
-          alwaysAskLearnerForAnswerInfo) {
-        currentEntityId = entityId;
-        currentAnswer = answer;
-        currentInteractionRulesService = interactionRulesService;
-        stateName = state.name;
-        interactionId = state.interaction.id;
-        var defaultOutcome = state.interaction.defaultOutcome;
-
-        if (submittedAnswerInfoCount === 2) {
-          return;
-        }
-
-        if (!state.solicitAnswerDetails) {
-          return;
-        }
-
-        if (INTERACTION_IDS_WITHOUT_ANSWER_DETAILS.indexOf(
-          interactionId) !== -1) {
-          return;
-        }
-
-        if (visitedStates.indexOf(stateName) !== -1) {
-          return;
-        }
-
-        if (alwaysAskLearnerForAnswerInfo === true) {
-          canAskLearnerForAnswerInfo = true;
-          return;
-        }
-
-        var classificationResult = (
-          AnswerClassificationService.getMatchingClassificationResult(
-            stateName, state.interaction, answer,
-            interactionRulesService));
-        var outcome = classificationResult.outcome;
-        var thresholdProbabilityIndex = null;
-        var randomProbabilityIndex = getRandomProbabilityIndex();
-        if (outcome === defaultOutcome) {
-          thresholdProbabilityIndex = probabilityIndexes.typeA;
-        } else if (outcome.labelledAsCorrect) {
-          thresholdProbabilityIndex = probabilityIndexes.typeB;
-        } else {
-          thresholdProbabilityIndex = probabilityIndexes.typeC;
-        }
-        canAskLearnerForAnswerInfo = (
-          randomProbabilityIndex <= thresholdProbabilityIndex);
-      },
-      resetSubmittedAnswerInfoCount: function() {
-        submittedAnswerInfoCount = 0;
-      },
-      recordLearnerAnswerInfo: function(answerDetails) {
-        LearnerAnswerDetailsBackendApiService.recordLearnerAnswerDetailsAsync(
-          currentEntityId, stateName, interactionId, currentAnswer,
-          answerDetails);
-        submittedAnswerInfoCount++;
-        visitedStates.push(stateName);
-        canAskLearnerForAnswerInfo = false;
-      },
-      canAskLearnerForAnswerInfo: function() {
-        return canAskLearnerForAnswerInfo;
-      },
-      getCurrentAnswer: function() {
-        return currentAnswer;
-      },
-      getCurrentInteractionRulesService: function() {
-        return currentInteractionRulesService;
-      },
-      getSolicitAnswerDetailsQuestion: function() {
-        var el = $('<p>');
-        el.attr('translate', 'I18N_SOLICIT_ANSWER_DETAILS_QUESTION');
-        return ($('<span>').append(el)).html();
-      },
-      getSolicitAnswerDetailsFeedback: function() {
-        var el = $('<p>');
-        el.attr('translate', 'I18N_SOLICIT_ANSWER_DETAILS_FEEDBACK');
-        return ($('<span>').append(el)).html();
-      }
-    };
->>>>>>> 5c6c6364
   }
 
   resetSubmittedAnswerInfoCount(): void {
@@ -244,7 +121,7 @@
   }
 
   recordLearnerAnswerInfo(answerDetails: string): void {
-    this.learnerAnswerDetailsBackendApiService.recordLearnerAnswerDetails(
+    this.learnerAnswerDetailsBackendApiService.recordLearnerAnswerDetailsAsync(
       this.currentEntityId, this.stateName, this.interactionId,
       this.currentAnswer, answerDetails);
     this.submittedAnswerInfoCount++;
