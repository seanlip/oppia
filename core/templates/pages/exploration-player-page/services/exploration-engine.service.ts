--- conflicted
+++ resolved
@@ -16,476 +16,6 @@
  * @fileoverview Utility service for the learner's view of an exploration.
  */
 
-<<<<<<< HEAD
-import { EventEmitter } from '@angular/core';
-
-require('domain/collection/guest-collection-progress.service.ts');
-require('domain/exploration/editable-exploration-backend-api.service.ts');
-require('domain/exploration/ExplorationObjectFactory.ts');
-require('domain/exploration/read-only-exploration-backend-api.service.ts');
-require('domain/state_card/StateCardObjectFactory.ts');
-require('domain/utilities/language-util.service.ts');
-require('domain/utilities/url-interpolation.service.ts');
-require('expressions/expression-interpolation.service.ts');
-require(
-  'pages/exploration-player-page/services/answer-classification.service.ts');
-require('pages/exploration-player-page/services/audio-preloader.service.ts');
-require(
-  'pages/exploration-player-page/services/' +
-  'audio-translation-language.service.ts');
-require('pages/exploration-player-page/services/image-preloader.service.ts');
-require('pages/exploration-player-page/services/learner-params.service.ts');
-require('pages/exploration-player-page/services/number-attempts.service.ts');
-require('pages/exploration-player-page/services/player-transcript.service.ts');
-require(
-  'pages/exploration-player-page/services/state-classifier-mapping.service.ts');
-require('pages/exploration-player-page/services/stats-reporting.service.ts');
-require('services/alerts.service.ts');
-require('services/context.service.ts');
-require('services/exploration-features-backend-api.service.ts');
-require('services/exploration-html-formatter.service.ts');
-require('services/user.service.ts');
-require('services/contextual/url.service.ts');
-require('services/contextual/window-dimensions.service.ts');
-require('services/stateful/focus-manager.service.ts');
-
-require('pages/interaction-specs.constants.ajs.ts');
-
-// A service that provides a number of utility functions for JS used by
-// the player skin.
-// Note that this service is used both in the learner and the editor views.
-// The URL determines which of these it is. Some methods may need to be
-// implemented differently depending on whether the skin is being played
-// in the learner view, or whether it is being previewed in the editor view.
-angular.module('oppia').factory('ExplorationEngineService', [
-  '$rootScope', 'AlertsService', 'AnswerClassificationService',
-  'AudioPreloaderService', 'AudioTranslationLanguageService',
-  'ContentTranslationLanguageService', 'ContextService',
-  'ExplorationFeaturesBackendApiService', 'ExplorationHtmlFormatterService',
-  'ExplorationObjectFactory', 'ExpressionInterpolationService',
-  'FocusManagerService', 'ImagePreloaderService', 'LearnerParamsService',
-  'PlayerTranscriptService', 'ReadOnlyExplorationBackendApiService',
-  'StateCardObjectFactory', 'StateClassifierMappingService',
-  'StatsReportingService', 'UrlService',
-  function(
-      $rootScope, AlertsService, AnswerClassificationService,
-      AudioPreloaderService, AudioTranslationLanguageService,
-      ContentTranslationLanguageService, ContextService,
-      ExplorationFeaturesBackendApiService, ExplorationHtmlFormatterService,
-      ExplorationObjectFactory, ExpressionInterpolationService,
-      FocusManagerService, ImagePreloaderService, LearnerParamsService,
-      PlayerTranscriptService, ReadOnlyExplorationBackendApiService,
-      StateCardObjectFactory, StateClassifierMappingService,
-      StatsReportingService, UrlService) {
-    var _explorationId = ContextService.getExplorationId();
-    var _editorPreviewMode = ContextService.isInExplorationEditorPage();
-    var _questionPlayerMode = ContextService.isInQuestionPlayerMode();
-    var answerIsBeingProcessed = false;
-    var alwaysAskLearnersForAnswerDetails = false;
-
-    var exploration = null;
-
-    var _updateActiveStateIfInEditorEventEmitter = new EventEmitter();
-
-    // This list may contain duplicates. A state name is added to it each time
-    // the learner moves to a new card.
-    var visitedStateNames = [];
-    var currentStateName = null;
-    var nextStateName = null;
-
-    // Param changes to be used ONLY in editor preview mode.
-    var manualParamChanges = null;
-    var initStateName = null;
-    var version = UrlService.getExplorationVersionFromUrl();
-    if (!_questionPlayerMode && !('skill_editor' === UrlService.getPathname()
-      .split('/')[1].replace(/"/g, "'"))) {
-      ReadOnlyExplorationBackendApiService
-        .loadExploration(_explorationId, version)
-        .then(function(exploration) {
-          version = exploration.version;
-          $rootScope.$applyAsync();
-        });
-    }
-
-    var randomFromArray = function(arr) {
-      return arr[Math.floor(Math.random() * arr.length)];
-    };
-
-    // Evaluate feedback.
-    var makeFeedback = function(feedbackHtml, envs) {
-      return ExpressionInterpolationService.processHtml(feedbackHtml, envs);
-    };
-
-    var _getRandomSuffix = function() {
-      // This is a bit of a hack. When a refresh to a $scope variable
-      // happens,
-      // AngularJS compares the new value of the variable to its previous
-      // value. If they are the same, then the variable is not updated.
-      // Appending a random suffix makes the new value different from the
-      // previous one, and thus indirectly forces a refresh.
-      var randomSuffix = '';
-      var N = Math.round(Math.random() * 1000);
-      for (var i = 0; i < N; i++) {
-        randomSuffix += ' ';
-      }
-      return randomSuffix;
-    };
-
-    // Evaluate parameters. Returns null if any evaluation fails.
-    var makeParams = function(oldParams, paramChanges, envs) {
-      var newParams = angular.copy(oldParams);
-      if (paramChanges.every(function(pc) {
-        if (pc.generatorId === 'Copier') {
-          if (!pc.customizationArgs.parse_with_jinja) {
-            newParams[pc.name] = pc.customizationArgs.value;
-          } else {
-            var paramValue = ExpressionInterpolationService.processUnicode(
-              pc.customizationArgs.value, [newParams].concat(envs));
-            if (paramValue === null) {
-              return false;
-            }
-            newParams[pc.name] = paramValue;
-          }
-        } else {
-          // RandomSelector.
-          newParams[pc.name] = randomFromArray(
-            pc.customizationArgs.list_of_values);
-        }
-        return true;
-      })) {
-        // All parameters were evaluated successfully.
-        return newParams;
-      }
-      // Evaluation of some parameter failed.
-      return null;
-    };
-
-    // Evaluate question string.
-    var makeQuestion = function(newState, envs) {
-      return ExpressionInterpolationService.processHtml(
-        newState.content.html, envs);
-    };
-
-    // This should only be called when 'exploration' is non-null.
-    var _loadInitialState = function(successCallback) {
-      var initialState = exploration.getInitialState();
-      var oldParams = LearnerParamsService.getAllParams();
-      var newParams = makeParams(
-        oldParams, initialState.paramChanges, [oldParams]);
-      if (newParams === null) {
-        AlertsService.addWarning('Expression parsing error.');
-        return;
-      }
-      if (newParams) {
-        LearnerParamsService.init(newParams);
-      }
-      currentStateName = exploration.initStateName;
-      nextStateName = exploration.initStateName;
-
-      var interaction = exploration.getInteraction(exploration.initStateName);
-      var nextFocusLabel = FocusManagerService.generateFocusLabel();
-
-      var interactionId = interaction.id;
-      var interactionHtml = null;
-
-      if (interactionId) {
-        interactionHtml = ExplorationHtmlFormatterService.getInteractionHtml(
-          interactionId,
-          exploration.getInteractionCustomizationArgs(currentStateName),
-          true, nextFocusLabel);
-      }
-
-      var questionHtml = makeQuestion(initialState, [newParams]);
-      if (questionHtml === null) {
-        AlertsService.addWarning('Expression parsing error.');
-        return;
-      }
-
-      if (!_editorPreviewMode) {
-        StatsReportingService.recordExplorationStarted(
-          exploration.initStateName, newParams);
-      }
-
-      StateClassifierMappingService.initializeClassifierDataForState(
-        exploration.initStateName);
-
-      var initialCard =
-        StateCardObjectFactory.createNewCard(
-          currentStateName, questionHtml, interactionHtml,
-          interaction, initialState.recordedVoiceovers,
-          initialState.writtenTranslations,
-          initialState.content.contentId);
-      successCallback(initialCard, nextFocusLabel);
-    };
-
-    // Initialize the parameters in the exploration as specified in the
-    // exploration-level initial parameter changes list, followed by any
-    // manual parameter changes (in editor preview mode).
-    var initParams = function(manualParamChanges) {
-      var baseParams = {};
-      exploration.paramSpecs.forEach(function(paramName, paramSpec) {
-        baseParams[paramName] = paramSpec.getType().createDefaultValue();
-      });
-
-      var startingParams = makeParams(
-        baseParams,
-        exploration.paramChanges.concat(manualParamChanges),
-        [baseParams]);
-
-      LearnerParamsService.init(startingParams);
-    };
-
-    var _getNextInteractionHtml = function(labelForFocusTarget) {
-      var interactionId = exploration.getInteractionId(nextStateName);
-
-      return ExplorationHtmlFormatterService.getInteractionHtml(
-        interactionId,
-        exploration.getInteractionCustomizationArgs(nextStateName),
-        true,
-        labelForFocusTarget);
-    };
-
-    var checkAlwaysAskLearnersForAnswerDetails = function() {
-      ExplorationFeaturesBackendApiService.fetchExplorationFeaturesAsync(
-        _explorationId).then(function(featuresData) {
-        alwaysAskLearnersForAnswerDetails = (
-          featuresData.alwaysAskLearnersForAnswerDetails);
-      });
-    };
-
-    return {
-      // This should only be used in editor preview mode. It sets the
-      // exploration data from what's currently specified in the editor, and
-      // also initializes the parameters to empty strings.
-      initSettingsFromEditor: function(
-          activeStateNameFromPreviewTab, manualParamChangesToInit) {
-        if (_editorPreviewMode) {
-          manualParamChanges = manualParamChangesToInit;
-          initStateName = activeStateNameFromPreviewTab;
-        } else {
-          throw new Error('Cannot populate exploration in learner mode.');
-        }
-      },
-      /**
-       * Initializes an exploration, passing the data for the first state to
-       * successCallback.
-       *
-       * In editor preview mode, populateExploration() must be called before
-       * calling init().
-       *
-       * @param {function} successCallback - The function to execute after the
-       *   initial exploration data is successfully loaded. This function will
-       *   be passed two arguments:
-       *   - stateName {string}, the name of the first state
-       *   - initHtml {string}, an HTML string representing the content of the
-       *       first state.
-       */
-      init: function(
-          explorationDict, explorationVersion, preferredAudioLanguage,
-          autoTtsEnabled, preferredContentLanguageCodes,
-          successCallback) {
-        exploration = ExplorationObjectFactory.createFromBackendDict(
-          explorationDict);
-        answerIsBeingProcessed = false;
-        StateClassifierMappingService.init(_explorationId, explorationVersion);
-        if (_editorPreviewMode) {
-          exploration.setInitialStateName(initStateName);
-          visitedStateNames = [exploration.getInitialState().name];
-          initParams(manualParamChanges);
-          AudioTranslationLanguageService.init(
-            exploration.getAllVoiceoverLanguageCodes(),
-            null,
-            exploration.getLanguageCode(),
-            explorationDict.auto_tts_enabled);
-          AudioPreloaderService.init(exploration);
-          AudioPreloaderService.kickOffAudioPreloader(initStateName);
-          _loadInitialState(successCallback);
-        } else {
-          visitedStateNames.push(exploration.getInitialState().name);
-          version = explorationVersion;
-          initParams([]);
-          AudioTranslationLanguageService.init(
-            exploration.getAllVoiceoverLanguageCodes(),
-            preferredAudioLanguage,
-            exploration.getLanguageCode(),
-            autoTtsEnabled);
-          AudioPreloaderService.init(exploration);
-          AudioPreloaderService.kickOffAudioPreloader(
-            exploration.getInitialState().name);
-          ImagePreloaderService.init(exploration);
-          ImagePreloaderService.kickOffImagePreloader(
-            exploration.getInitialState().name);
-          checkAlwaysAskLearnersForAnswerDetails();
-          _loadInitialState(successCallback);
-        }
-        ContentTranslationLanguageService.init(
-          exploration.getDisplayableWrittenTranslationLanguageCodes(),
-          preferredContentLanguageCodes,
-          exploration.getLanguageCode()
-        );
-      },
-      moveToExploration: function(successCallback) {
-        _loadInitialState(successCallback);
-      },
-      isCurrentStateInitial: function() {
-        return currentStateName === exploration.initStateName;
-      },
-      recordNewCardAdded: function() {
-        currentStateName = nextStateName;
-      },
-      getState: function() {
-        var stateName = PlayerTranscriptService.getLastStateName();
-        return exploration.getState(stateName);
-      },
-      getExplorationId: function() {
-        return _explorationId;
-      },
-      getExplorationTitle: function() {
-        return exploration.title;
-      },
-      getExplorationVersion: function() {
-        return version;
-      },
-      getAuthorRecommendedExpIds: function() {
-        return exploration.getAuthorRecommendedExpIds(currentStateName);
-      },
-      getLanguageCode: function() {
-        return exploration.getLanguageCode();
-      },
-      isInPreviewMode: function() {
-        return !!_editorPreviewMode;
-      },
-      submitAnswer: function(answer, interactionRulesService, successCallback) {
-        if (answerIsBeingProcessed) {
-          return;
-        }
-        answerIsBeingProcessed = true;
-        var oldStateName = PlayerTranscriptService.getLastStateName();
-        var oldState = exploration.getState(oldStateName);
-        var recordedVoiceovers = oldState.recordedVoiceovers;
-        var oldStateCard = PlayerTranscriptService.getLastCard();
-        var classificationResult = (
-          AnswerClassificationService.getMatchingClassificationResult(
-            oldStateName, oldStateCard.getInteraction(), answer,
-            interactionRulesService));
-        var answerIsCorrect = classificationResult.outcome.labelledAsCorrect;
-
-        // Use angular.copy() to clone the object
-        // since classificationResult.outcome points
-        // at oldState.interaction.default_outcome.
-        var outcome = angular.copy(classificationResult.outcome);
-        var newStateName = outcome.dest;
-
-        if (!_editorPreviewMode) {
-          var feedbackIsUseful = (
-            AnswerClassificationService.isClassifiedExplicitlyOrGoesToNewState(
-              oldStateName, oldState, answer,
-              interactionRulesService));
-          StatsReportingService.recordAnswerSubmitted(
-            oldStateName,
-            LearnerParamsService.getAllParams(),
-            answer,
-            classificationResult.answerGroupIndex,
-            classificationResult.ruleIndex,
-            classificationResult.classificationCategorization,
-            feedbackIsUseful);
-
-          StatsReportingService.recordAnswerSubmitAction(
-            oldStateName, newStateName, oldState.interaction.id, answer,
-            outcome.feedback);
-        }
-
-        var refresherExplorationId = outcome.refresherExplorationId;
-        var missingPrerequisiteSkillId = outcome.missingPrerequisiteSkillId;
-        var newState = exploration.getState(newStateName);
-        var isFirstHit = Boolean(visitedStateNames.indexOf(
-          newStateName) === -1);
-        if (oldStateName !== newStateName) {
-          visitedStateNames.push(newStateName);
-        }
-        // Compute the data for the next state.
-        var oldParams = LearnerParamsService.getAllParams();
-        oldParams.answer = answer;
-        var feedbackHtml =
-          makeFeedback(outcome.feedback.html, [oldParams]);
-        var feedbackContentId = outcome.feedback.contentId;
-        var feedbackAudioTranslations = (
-          recordedVoiceovers.getBindableVoiceovers(feedbackContentId));
-        if (feedbackHtml === null) {
-          answerIsBeingProcessed = false;
-          AlertsService.addWarning('Expression parsing error.');
-          return;
-        }
-        var newParams = (
-          newState ? makeParams(
-            oldParams, newState.paramChanges, [oldParams]) : oldParams);
-        if (newParams === null) {
-          answerIsBeingProcessed = false;
-          AlertsService.addWarning('Expression parsing error.');
-          return;
-        }
-
-        var questionHtml = makeQuestion(newState, [newParams, {
-          answer: 'answer'
-        }]);
-        if (questionHtml === null) {
-          answerIsBeingProcessed = false;
-          AlertsService.addWarning('Expression parsing error.');
-          return;
-        }
-
-        // TODO(sll): Remove the 'answer' key from newParams.
-        newParams.answer = answer;
-
-        answerIsBeingProcessed = false;
-
-        var refreshInteraction = (
-          oldStateName !== newStateName ||
-          exploration.isInteractionInline(oldStateName));
-        nextStateName = newStateName;
-        var onSameCard = (oldStateName === newStateName);
-
-        _updateActiveStateIfInEditorEventEmitter.emit(newStateName);
-
-        var _nextFocusLabel = FocusManagerService.generateFocusLabel();
-        var nextInteractionHtml = null;
-        if (exploration.getInteraction(nextStateName).id) {
-          nextInteractionHtml = _getNextInteractionHtml(_nextFocusLabel);
-        }
-        if (newParams) {
-          LearnerParamsService.init(newParams);
-        }
-
-        questionHtml = questionHtml + _getRandomSuffix();
-        nextInteractionHtml = nextInteractionHtml + _getRandomSuffix();
-
-        var nextCard = StateCardObjectFactory.createNewCard(
-          nextStateName, questionHtml, nextInteractionHtml,
-          exploration.getInteraction(nextStateName),
-          exploration.getState(nextStateName).recordedVoiceovers,
-          exploration.getState(nextStateName).writtenTranslations,
-          exploration.getState(nextStateName).content.contentId);
-        successCallback(
-          nextCard, refreshInteraction, feedbackHtml,
-          feedbackAudioTranslations, refresherExplorationId,
-          missingPrerequisiteSkillId, onSameCard, null,
-          (oldStateName === exploration.initStateName), isFirstHit, false,
-          _nextFocusLabel);
-        return answerIsCorrect;
-      },
-      isAnswerBeingProcessed: function() {
-        return answerIsBeingProcessed;
-      },
-      getAlwaysAskLearnerForAnswerDetails: function() {
-        return alwaysAskLearnersForAnswerDetails;
-      },
-      get onUpdateActiveStateIfInEditor() {
-        return _updateActiveStateIfInEditorEventEmitter;
-      }
-    };
-  }
-]);
-=======
 import { EventEmitter, Injectable } from '@angular/core';
 import { downgradeInjectable } from '@angular/upgrade/static';
 import { AnswerClassificationResult } from 'domain/classifier/answer-classification-result.model';
@@ -1016,5 +546,4 @@
 }
 
 angular.module('oppia').factory('ExplorationEngineService',
-  downgradeInjectable(ExplorationEngineService));
->>>>>>> 938bf87f
+  downgradeInjectable(ExplorationEngineService));