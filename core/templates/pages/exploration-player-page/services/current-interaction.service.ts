--- conflicted
+++ resolved
@@ -77,11 +77,6 @@
     private playerPositionService: PlayerPositionService,
     private playerTranscriptService: PlayerTranscriptService) {}
 
-<<<<<<< HEAD
-  // The following functions will be null when the
-  // interaction passes the null value.
-  private static submitAnswerFn: SubmitAnswerFn | null = null;
-=======
   // The 'submitAnswerFn' function should grab the learner's answer and pass
   // it to onSubmit. The interaction can pass in 'null' for this property if
   // it does not use the progress nav's submit button
@@ -91,7 +86,6 @@
   // whether or not to disable the submit button. If the interaction passes
   // in 'null', the submit button will remain enabled (for the entire duration
   // of the current interaction).
->>>>>>> 95a0b9f7
   private static validityCheckFn: ValidityCheckFn | null = null;
   private static onSubmitFn: OnSubmitFn;
   private static presubmitHooks: PresubmitHookFn[] = [];
@@ -107,15 +101,9 @@
     CurrentInteractionService.onSubmitFn = onSubmit;
   }
 
-  // The interaction can pass in null if it
-  // does not use the progress nav's submit button.
   registerCurrentInteraction(
       submitAnswerFn: SubmitAnswerFn | null,
-<<<<<<< HEAD
-      validityCheckFn: ValidityCheckFn
-=======
       validityCheckFn: ValidityCheckFn | null
->>>>>>> 95a0b9f7
   ): void {
     /**
      * Each interaction directive should call registerCurrentInteraction
