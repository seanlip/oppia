--- conflicted
+++ resolved
@@ -20,15 +20,6 @@
 
 import { PlayerTranscriptService } from
   'pages/exploration-player-page/services/player-transcript.service';
-<<<<<<< HEAD
-import { StateCard } from
-  'domain/state_card/state-card.model';
-
-describe('Player transcript service', () => {
-  let pts;
-  beforeEach(() => {
-    pts = TestBed.get(PlayerTranscriptService);
-=======
 import { StateCard } from 'domain/state_card/state-card.model';
 import { AudioTranslationLanguageService } from
   'pages/exploration-player-page/services/audio-translation-language.service';
@@ -40,7 +31,6 @@
   beforeEach(() => {
     pts = TestBed.get(PlayerTranscriptService);
     atls = TestBed.get(AudioTranslationLanguageService);
->>>>>>> bdd2359b
   });
 
   it('should reset the transcript correctly', () => {
@@ -48,20 +38,12 @@
       'First state', 'Content HTML',
       '<oppia-text-input-html></oppia-text-input-html>',
       null, null, null, null,
-<<<<<<< HEAD
-      null));
-=======
       atls));
->>>>>>> bdd2359b
     pts.addNewCard(StateCard.createNewCard(
       'Second state', 'Content HTML',
       '<oppia-text-input-html></oppia-text-input-html>',
       null, null, null, null,
-<<<<<<< HEAD
-      null));
-=======
       atls));
->>>>>>> bdd2359b
 
     expect(pts.getNumCards()).toBe(2);
 
@@ -71,11 +53,7 @@
       'Third state', 'Content HTML',
       '<oppia-text-input-html></oppia-text-input-html>',
       null, null, null, null,
-<<<<<<< HEAD
-      null));
-=======
       atls));
->>>>>>> bdd2359b
     expect(pts.getCard(0).getStateName()).toBe('Third state');
   });
 
@@ -86,29 +64,17 @@
         'First state', 'Content HTML',
         '<oppia-text-input-html></oppia-text-input-html>',
         null, null, null, null,
-<<<<<<< HEAD
-        null));
-=======
         atls));
->>>>>>> bdd2359b
       pts.addNewCard(StateCard.createNewCard(
         'Second state', 'Content HTML',
         '<oppia-text-input-html></oppia-text-input-html>',
         null, null, null, null,
-<<<<<<< HEAD
-        null));
-=======
         atls));
->>>>>>> bdd2359b
       pts.addNewCard(StateCard.createNewCard(
         'First state', 'Content HTML',
         '<oppia-text-input-html></oppia-text-input-html>',
         null, null, null, null,
-<<<<<<< HEAD
-        null));
-=======
         atls));
->>>>>>> bdd2359b
       expect(pts.hasEncounteredStateBefore('First state')).toEqual(true);
       expect(pts.hasEncounteredStateBefore('Third state')).toEqual(false);
     });
@@ -118,11 +84,7 @@
       'First state', 'Content HTML',
       '<oppia-text-input-html></oppia-text-input-html>',
       null, null, null, null,
-<<<<<<< HEAD
-      null));
-=======
       atls));
->>>>>>> bdd2359b
 
     let firstCard = pts.getCard(0);
     expect(firstCard.getStateName()).toEqual('First state');
@@ -136,20 +98,12 @@
       'First state', 'Content HTML',
       '<oppia-text-input-html></oppia-text-input-html>',
       null, null, null, null,
-<<<<<<< HEAD
-      null));
-=======
       atls));
->>>>>>> bdd2359b
     pts.addNewCard(StateCard.createNewCard(
       'Second state', 'Content HTML',
       '<oppia-text-input-html></oppia-text-input-html>',
       null, null, null, null,
-<<<<<<< HEAD
-      null));
-=======
       atls));
->>>>>>> bdd2359b
     pts.addPreviousCard();
 
     expect(pts.getNumCards()).toEqual(3);
@@ -163,11 +117,7 @@
       'First state', 'Content HTML',
       '<oppia-text-input-html></oppia-text-input-html>',
       null, null, null, null,
-<<<<<<< HEAD
-      null));
-=======
       atls));
->>>>>>> bdd2359b
     let lastAnswer = pts.getLastAnswerOnDisplayedCard(0);
     expect(lastAnswer).toEqual(null);
 
@@ -176,11 +126,7 @@
       'Second state', 'Content HTML',
       '<oppia-text-input-html></oppia-text-input-html>',
       null, null, null, null,
-<<<<<<< HEAD
-      null));
-=======
       atls));
->>>>>>> bdd2359b
     lastAnswer = pts.getLastAnswerOnDisplayedCard(0);
     expect(lastAnswer).toEqual('first answer');
 
@@ -188,11 +134,7 @@
       'Third state', 'Content HTML',
       '<oppia-text-input-html></oppia-text-input-html>',
       null, null, null, null,
-<<<<<<< HEAD
-      null));
-=======
       atls));
->>>>>>> bdd2359b
     // Variable lastAnswer should be null as no answers were provided in the
     // second state.
     lastAnswer = pts.getLastAnswerOnDisplayedCard(1);
@@ -204,11 +146,7 @@
       'First state', 'Content HTML',
       '<oppia-text-input-html></oppia-text-input-html>',
       null, null, null, null,
-<<<<<<< HEAD
-      null));
-=======
       atls));
->>>>>>> bdd2359b
     pts.addNewInput('first answer', false);
     expect(() => {
       pts.addNewInput('invalid answer');
@@ -237,20 +175,12 @@
       'First state', 'Content HTML',
       '<oppia-text-input-html></oppia-text-input-html>',
       null, null, null, null,
-<<<<<<< HEAD
-      null));
-=======
       atls));
->>>>>>> bdd2359b
     pts.addNewCard(StateCard.createNewCard(
       'Second state', 'Content HTML',
       '<oppia-text-input-html></oppia-text-input-html>',
       null, null, null, null,
-<<<<<<< HEAD
-      null));
-=======
       atls));
->>>>>>> bdd2359b
     expect(pts.getNumCards()).toBe(2);
     expect(pts.getLastCard().getStateName()).toBe('Second state');
     expect(pts.isLastCard(0)).toBe(false);
