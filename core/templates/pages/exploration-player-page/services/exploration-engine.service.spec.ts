// Copyright 2021 The Oppia Authors. All Rights Reserved.
//
// Licensed under the Apache License, Version 2.0 (the 'License');
// you may not use this file except in compliance with the License.
// You may obtain a copy of the License at
//
//      http://www.apache.org/licenses/LICENSE-2.0
//
// Unless required by applicable law or agreed to in writing, software
// distributed under the License is distributed on an 'AS-IS' BASIS,
// WITHOUT WARRANTIES OR CONDITIONS OF ANY KIND, either express or implied.
// See the License for the specific language governing permissions and
// limitations under the License.

/**
 * @fileoverview Unit tests for the exploration engine service.
 */

import { HttpClientTestingModule } from '@angular/common/http/testing';
import { EventEmitter } from '@angular/core';
import { fakeAsync, TestBed, tick} from '@angular/core/testing';
import { AnswerClassificationResult } from 'domain/classifier/answer-classification-result.model';
import { ExplorationBackendDict, ExplorationObjectFactory } from 'domain/exploration/ExplorationObjectFactory';
import { OutcomeObjectFactory } from 'domain/exploration/OutcomeObjectFactory';
import { ParamChangeBackendDict, ParamChangeObjectFactory } from 'domain/exploration/ParamChangeObjectFactory';
import { FetchExplorationBackendResponse, ReadOnlyExplorationBackendApiService } from 'domain/exploration/read-only-exploration-backend-api.service';
import { StateCard } from 'domain/state_card/state-card.model';
import { ExpressionInterpolationService } from 'expressions/expression-interpolation.service';
import { TextInputRulesService } from 'interactions/TextInput/directives/text-input-rules.service';
import { AlertsService } from 'services/alerts.service';
import { ContextService } from 'services/context.service';
import { UrlService } from 'services/contextual/url.service';
import { ExplorationFeatures, ExplorationFeaturesBackendApiService } from 'services/exploration-features-backend-api.service';
import { AnswerClassificationService, InteractionRulesService } from './answer-classification.service';
import { AudioPreloaderService } from './audio-preloader.service';
import { ContentTranslationLanguageService } from './content-translation-language.service';
import { ExplorationEngineService } from './exploration-engine.service';
import { ImagePreloaderService } from './image-preloader.service';
import { LearnerParamsService } from './learner-params.service';
import { PlayerTranscriptService } from './player-transcript.service';
import { StatsReportingService } from './stats-reporting.service';
import { AudioTranslationLanguageService } from
  'pages/exploration-player-page/services/audio-translation-language.service';

describe('Exploration engine service ', () => {
  let alertsService: AlertsService;
  let answerClassificationService: AnswerClassificationService;
  let audioPreloaderService: AudioPreloaderService;
  let audioTranslationLanguageService: AudioTranslationLanguageService;
  let contextService: ContextService;
  let contentTranslationLanguageService: ContentTranslationLanguageService;
  let expressionInterpolationService: ExpressionInterpolationService;
  let explorationFeaturesBackendApiService:
    ExplorationFeaturesBackendApiService;
  let explorationEngineService: ExplorationEngineService;
  let explorationObjectFactory: ExplorationObjectFactory;
  let imagePreloaderService: ImagePreloaderService;
  let learnerParamsService: LearnerParamsService;
  let playerTranscriptService: PlayerTranscriptService;
  let readOnlyExplorationBackendApiService:
    ReadOnlyExplorationBackendApiService;
  let statsReportingService: StatsReportingService;
  let urlService: UrlService;
  let paramChangeObjectFactory: ParamChangeObjectFactory;
  let textInputService: InteractionRulesService;
  let outcomeObjectFactory: OutcomeObjectFactory;
  let explorationDict: ExplorationBackendDict;
  let paramChangeDict: ParamChangeBackendDict;
  let explorationBackendResponse: FetchExplorationBackendResponse;
  let explorationFeatures: ExplorationFeatures;

  beforeEach(() => {
    explorationDict = {
      states: {
        Start: {
          classifier_model_id: null,
          recorded_voiceovers: {
            voiceovers_mapping: {
              ca_placeholder_0: {},
              feedback_1: {},
              rule_input_2: {},
              content: {},
              default_outcome: {}
            }
          },
          solicit_answer_details: false,
          interaction: {
            solution: null,
            confirmed_unclassified_answers: [],
            id: 'TextInput',
            hints: [],
            customization_args: {
              rows: {
                value: 1
              },
              placeholder: {
                value: {
                  unicode_str: '',
                  content_id: 'ca_placeholder_0'
                }
              },
              catchMisspellings: {
                value: false
              }
            },
            answer_groups: [
              {
                outcome: {
                  missing_prerequisite_skill_id: null,
                  refresher_exploration_id: null,
                  labelled_as_correct: false,
                  feedback: {
                    content_id: 'feedback_1',
                    html: '<p>Good Job</p>'
                  },
                  param_changes: [],
                  dest_if_really_stuck: 'Mid',
                  dest: 'Mid'
                },
                training_data: [],
                rule_specs: [
                  {
                    inputs: {
                      x: {
                        normalizedStrSet: [
                          'answer'
                        ],
                        contentId: 'rule_input_2'
                      }
                    },
                    rule_type: 'FuzzyEquals'
                  }
                ],
                tagged_skill_misconception_id: null
              }
            ],
            default_outcome: {
              missing_prerequisite_skill_id: null,
              refresher_exploration_id: null,
              labelled_as_correct: false,
              feedback: {
                content_id: 'default_outcome',
                html: '<p>Try again.</p>'
              },
              param_changes: [],
              dest_if_really_stuck: 'Mid',
              dest: 'Start'
            }
          },
          param_changes: [],
          card_is_checkpoint: true,
          linked_skill_id: null,
          content: {
            content_id: 'content',
            html: '<p>First Question</p>'
          }
        },
        End: {
          classifier_model_id: null,
          recorded_voiceovers: {
            voiceovers_mapping: {
              content: {}
            }
          },
          solicit_answer_details: false,
          interaction: {
            solution: null,
            confirmed_unclassified_answers: [],
            id: 'EndExploration',
            hints: [],
            customization_args: {
              recommendedExplorationIds: {
                value: ['recommnendedExplorationId']
              }
            },
            answer_groups: [],
            default_outcome: null
          },
          param_changes: [],
          card_is_checkpoint: false,
          linked_skill_id: null,
          content: {
            content_id: 'content',
            html: 'Congratulations, you have finished!'
          }
        },
        Mid: {
          classifier_model_id: null,
          recorded_voiceovers: {
            voiceovers_mapping: {
              ca_placeholder_0: {},
              feedback_1: {},
              rule_input_2: {},
              content: {},
              default_outcome: {}
            }
          },
          solicit_answer_details: false,
          interaction: {
            solution: null,
            confirmed_unclassified_answers: [],
            id: 'TextInput',
            hints: [],
            customization_args: {
              rows: {
                value: 1
              },
              placeholder: {
                value: {
                  unicode_str: '',
                  content_id: 'ca_placeholder_0'
                }
              },
              catchMisspellings: {
                value: false
              }
            },
            answer_groups: [
              {
                outcome: {
                  missing_prerequisite_skill_id: null,
                  refresher_exploration_id: null,
                  labelled_as_correct: false,
                  feedback: {
                    content_id: 'feedback_1',
                    html: ' <p>Good Job</p>'
                  },
                  param_changes: [],
                  dest_if_really_stuck: 'Mid',
                  dest: 'End'
                },
                training_data: [],
                rule_specs: [
                  {
                    inputs: {
                      x: {
                        normalizedStrSet: [
                          'answer'
                        ],
                        contentId: 'rule_input_2'
                      }
                    },
                    rule_type: 'FuzzyEquals'
                  }
                ],
                tagged_skill_misconception_id: null
              }
            ],
            default_outcome: {
              missing_prerequisite_skill_id: null,
              refresher_exploration_id: null,
              labelled_as_correct: false,
              feedback: {
                content_id: 'default_outcome',
                html: '<p>try again.</p>'
              },
              param_changes: [],
              dest_if_really_stuck: 'Mid',
              dest: 'Mid'
            }
          },
          param_changes: [],
          card_is_checkpoint: false,
          linked_skill_id: null,
          content: {
            content_id: 'content',
            html: '<p>Second Question</p>'
          }
        }
      },
      auto_tts_enabled: true,
      version: 2,
      param_specs: {
        x: {
          obj_type: 'UnicodeString'
        },
        y: {
          obj_type: 'UnicodeString'
        }
      },
      param_changes: [],
      title: 'My Exploration Title',
      correctness_feedback_enabled: false,
      draft_change_list_id: 9,
      is_version_of_draft_valid: null,
      language_code: 'en',
      init_state_name: 'Start',
      next_content_id_index: 5,
      draft_changes: null,
      exploration_metadata: {
        title: 'Exploration',
        category: 'Algebra',
        objective: 'To learn',
        language_code: 'en',
        tags: [],
        blurb: '',
        author_notes: '',
        states_schema_version: 50,
        init_state_name: 'Introduction',
        param_specs: {},
        param_changes: [],
        auto_tts_enabled: false,
        correctness_feedback_enabled: true,
        edits_allowed: true
      }
    };

    paramChangeDict = {
      customization_args: {
        parse_with_jinja: false,
        value: 'val',
        list_of_values: ['val1, val2']
      },
      generator_id: 'Copier',
      name: 'answer'
    };

    explorationBackendResponse = {
      can_edit: true,
      draft_change_list_id: 0,
      exploration: {
        init_state_name: 'state_name',
        param_changes: [],
        param_specs: {},
        states: {},
        title: '',
        language_code: '',
        objective: '',
        correctness_feedback_enabled: false,
        next_content_id_index: 1
      },
      exploration_metadata: {
        title: '',
        category: '',
        objective: '',
        language_code: 'en',
        tags: [],
        blurb: '',
        author_notes: '',
        states_schema_version: 50,
        init_state_name: 'state_name',
        param_specs: {},
        param_changes: [],
        auto_tts_enabled: false,
        correctness_feedback_enabled: false,
        edits_allowed: true
      },
      exploration_id: 'test_id',
      is_logged_in: true,
      session_id: 'test_session',
      version: 1,
      preferred_audio_language_code: 'en',
      preferred_language_codes: [],
      auto_tts_enabled: false,
      displayable_language_codes: [],
      correctness_feedback_enabled: true,
      record_playthrough_probability: 1,
      has_viewed_lesson_info_modal_once: false,
      furthest_reached_checkpoint_exp_version: 1,
      furthest_reached_checkpoint_state_name: 'State B',
      most_recently_reached_checkpoint_state_name: 'State A',
      most_recently_reached_checkpoint_exp_version: 1
    };

    explorationFeatures = {
<<<<<<< HEAD
      isExplorationWhitelisted: true
=======
      explorationIsCurated: true,
      alwaysAskLearnersForAnswerDetails: true
>>>>>>> 63f4a19f
    };
  });

  beforeEach(() => {
    TestBed.configureTestingModule({
      imports: [
        HttpClientTestingModule,
      ]
    });

    alertsService = TestBed.inject(AlertsService);
    answerClassificationService = TestBed.inject(AnswerClassificationService);
    audioPreloaderService = TestBed.inject(AudioPreloaderService);
    audioTranslationLanguageService = TestBed.inject(
      AudioTranslationLanguageService);
    contextService = TestBed.inject(ContextService);
    contentTranslationLanguageService = TestBed.inject(
      ContentTranslationLanguageService);
    expressionInterpolationService = TestBed.inject(
      ExpressionInterpolationService);
    explorationFeaturesBackendApiService = TestBed.inject(
      ExplorationFeaturesBackendApiService);
    explorationObjectFactory = TestBed.inject(ExplorationObjectFactory);
    imagePreloaderService = TestBed.inject(ImagePreloaderService);
    learnerParamsService = TestBed.inject(LearnerParamsService);
    playerTranscriptService = TestBed.inject(PlayerTranscriptService);
    readOnlyExplorationBackendApiService = TestBed.inject(
      ReadOnlyExplorationBackendApiService);
    statsReportingService = TestBed.inject(StatsReportingService);
    urlService = TestBed.inject(UrlService);
    explorationEngineService = TestBed.inject(ExplorationEngineService);
    paramChangeObjectFactory = TestBed.inject(ParamChangeObjectFactory);
    textInputService = TestBed.get(TextInputRulesService);
    outcomeObjectFactory = TestBed.inject(OutcomeObjectFactory);
  });

  beforeEach(() => {
    spyOn(contextService, 'getExplorationId').and.returnValue('explorationId');
    spyOn(urlService, 'getExplorationVersionFromUrl').and.returnValue(2);
    spyOn(contentTranslationLanguageService, 'init').and.returnValue(null);
    spyOn(imagePreloaderService, 'init').and.returnValue(null);
    spyOn(imagePreloaderService, 'kickOffImagePreloader').and.returnValue(null);
    spyOn(audioPreloaderService, 'init').and.returnValue(null);
    spyOn(audioPreloaderService, 'kickOffAudioPreloader').and.returnValue(null);
    spyOn(statsReportingService, 'recordExplorationStarted')
      .and.returnValue(null);
    spyOn(statsReportingService, 'recordAnswerSubmitted').and.returnValue(null);
    spyOn(statsReportingService, 'recordAnswerSubmitAction')
      .and.returnValue(null);
    spyOn(expressionInterpolationService, 'processHtml')
      .and.callFake((html, envs) => html);
    spyOn(readOnlyExplorationBackendApiService, 'loadExplorationAsync')
      .and.returnValue(Promise.resolve(explorationBackendResponse));
  });

  it('should load exploration when initialized in ' +
    'exploration player page', () => {
    let initSuccessCb = jasmine.createSpy('success');
    // Setting exploration player page.
    spyOn(contextService, 'isInExplorationEditorPage').and.returnValue(false);

    expect(explorationEngineService.isInPreviewMode()).toBe(false);
    expect(() => {
      explorationEngineService.getExplorationTitle();
    }).toThrowError('Cannot read properties of undefined (reading \'title\')');

    explorationEngineService.init(
      explorationDict, 1, null, true, ['en'], [], initSuccessCb);

    const explorationTitle = explorationEngineService.getExplorationTitle();
    expect(explorationTitle).toBe('My Exploration Title');
    expect(initSuccessCb).toHaveBeenCalled();
  });

  it('should load exploration when initialized in ' +
    'exploration editor page', () => {
    let initSuccessCb = jasmine.createSpy('success');
    let paramChanges = paramChangeObjectFactory.createFromBackendDict(
      paramChangeDict);
    // Setting exploration editor page.
    spyOn(contextService, 'isInExplorationEditorPage').and.returnValue(true);
    spyOn(urlService, 'getPathname')
      .and.returnValue('/create/in/path/name');
    spyOn(contextService, 'isInQuestionPlayerMode').and.returnValue(false);

    // Since the constructor will be automatically called in unit tests, it
    // is hard to test or spy on the constructor. So, we have created a
    // function to manually trigger and tests different edge cases.
    explorationEngineService.setExplorationProperties();

    expect(explorationEngineService.isInPreviewMode()).toBe(true);
    expect(() => {
      explorationEngineService.getExplorationTitle();
    }).toThrowError('Cannot read properties of undefined (reading \'title\')');

    explorationEngineService.initSettingsFromEditor('Start', [paramChanges]);
    explorationEngineService.init(
      explorationDict, 1, null, true, ['en'], [], initSuccessCb);

    const explorationTitle = explorationEngineService.getExplorationTitle();
    expect(explorationTitle).toBe('My Exploration Title');
    expect(initSuccessCb).toHaveBeenCalled();
  });

  describe('on submitting answer ', () => {
    it('should call success callback if the submitted ' +
      'answer is correct', () => {
      let initSuccessCb = jasmine.createSpy('success');
      let submitAnswerSuccessCb = jasmine.createSpy('success');
      let answer = 'answer';
      let answerClassificationResult = new AnswerClassificationResult(
        outcomeObjectFactory.createFromBackendDict({
          dest: 'Mid',
          dest_if_really_stuck: 'Mid',
          feedback: {
            content_id: 'feedback_1',
            html: 'Answer is correct!'
          },
          labelled_as_correct: true,
          param_changes: [],
          refresher_exploration_id: null,
          missing_prerequisite_skill_id: null
        }), 1, 0, 'default_outcome');

      let lastCard = StateCard.createNewCard(
        'Card 1', 'Content html', 'Interaction text', null,
        null, 'content_id', audioTranslationLanguageService);

      spyOn(contextService, 'isInExplorationEditorPage').and.returnValue(false);
      spyOn(playerTranscriptService, 'getLastStateName')
        .and.returnValue('Start');
      spyOn(playerTranscriptService, 'getLastCard').and.returnValue(lastCard);
      spyOn(answerClassificationService, 'getMatchingClassificationResult')
        .and.returnValue(answerClassificationResult);

      explorationEngineService.init(
        explorationDict, 1, null, true, ['en'], [], initSuccessCb);

      const isAnswerCorrect = explorationEngineService.submitAnswer(
        answer, textInputService, submitAnswerSuccessCb);

      expect(submitAnswerSuccessCb).toHaveBeenCalled();
      expect(explorationEngineService.isAnswerBeingProcessed()).toBe(false);
      expect(isAnswerCorrect).toBe(true);
    });

    it('should not submit answer again if the answer ' +
      'is already being processed', () => {
      let initSuccessCb = jasmine.createSpy('success');
      let submitAnswerSuccessCb = jasmine.createSpy('success');
      let answer = 'answer';
      let answerClassificationResult = new AnswerClassificationResult(
        outcomeObjectFactory.createFromBackendDict({
          dest: 'Mid',
          dest_if_really_stuck: 'Mid',
          feedback: {
            content_id: 'feedback_1',
            html: 'Answer is correct!'
          },
          labelled_as_correct: true,
          param_changes: [],
          refresher_exploration_id: null,
          missing_prerequisite_skill_id: null
        }), 1, 0, 'default_outcome');

      let lastCard = StateCard.createNewCard(
        'Card 1', 'Content html', 'Interaction text', null,
        null, 'content_id', audioTranslationLanguageService);

      spyOn(contextService, 'isInExplorationEditorPage').and.returnValue(false);
      spyOn(playerTranscriptService, 'getLastStateName')
        .and.returnValue('Start');
      spyOn(playerTranscriptService, 'getLastCard').and.returnValue(lastCard);
      spyOn(answerClassificationService, 'getMatchingClassificationResult')
        .and.returnValue(answerClassificationResult);

      explorationEngineService.init(
        explorationDict, 1, null, true, ['en'], [], initSuccessCb);

      // Setting answer is being processed to true.
      explorationEngineService.answerIsBeingProcessed = true;
      explorationEngineService.submitAnswer(
        answer, textInputService, submitAnswerSuccessCb);

      expect(submitAnswerSuccessCb).not.toHaveBeenCalled();
    });

    it('should show warning message if the feedback ' +
      'content is empty', () => {
      let initSuccessCb = jasmine.createSpy('success');
      let submitAnswerSuccessCb = jasmine.createSpy('success');
      let answer = 'answer';
      let answerClassificationResult = new AnswerClassificationResult(
        outcomeObjectFactory.createFromBackendDict({
          dest: 'Mid',
          dest_if_really_stuck: 'Mid',
          feedback: {
            content_id: 'feedback_1',
            html: null
          },
          labelled_as_correct: true,
          param_changes: [],
          refresher_exploration_id: null,
          missing_prerequisite_skill_id: null
        }), 1, 0, 'default_outcome');

      let lastCard = StateCard.createNewCard(
        'Card 1', 'Content html', 'Interaction text', null,
        null, 'content_id', audioTranslationLanguageService);

      spyOn(contextService, 'isInExplorationEditorPage').and.returnValue(false);
      spyOn(playerTranscriptService, 'getLastStateName')
        .and.returnValue('Start');
      spyOn(playerTranscriptService, 'getLastCard').and.returnValue(lastCard);
      spyOn(answerClassificationService, 'getMatchingClassificationResult')
        .and.returnValue(answerClassificationResult);
      let alertsServiceSpy = spyOn(
        alertsService, 'addWarning').and.callThrough();

      explorationEngineService.init(
        explorationDict, 1, null, true, ['en'], [], initSuccessCb);

      explorationEngineService.submitAnswer(
        answer, textInputService, submitAnswerSuccessCb);

      expect(alertsServiceSpy)
        .toHaveBeenCalledWith('Feedback content should not be empty.');
    });

    it('should show warning message if the parameters ' +
      'are empty', () => {
      let initSuccessCb = jasmine.createSpy('success');
      let submitAnswerSuccessCb = jasmine.createSpy('success');
      let answer = 'answer';
      let answerClassificationResult = new AnswerClassificationResult(
        outcomeObjectFactory.createFromBackendDict({
          dest: 'Mid',
          dest_if_really_stuck: 'Mid',
          feedback: {
            content_id: 'feedback_1',
            html: 'feedback'
          },
          labelled_as_correct: true,
          param_changes: [],
          refresher_exploration_id: null,
          missing_prerequisite_skill_id: null
        }), 1, 0, 'default_outcome');

      let lastCard = StateCard.createNewCard(
        'Card 1', 'Content html', 'Interaction text', null,
        null, 'content_id', audioTranslationLanguageService);

      spyOn(contextService, 'isInExplorationEditorPage').and.returnValue(false);
      spyOn(playerTranscriptService, 'getLastStateName')
        .and.returnValue('Start');
      spyOn(playerTranscriptService, 'getLastCard').and.returnValue(lastCard);
      spyOn(answerClassificationService, 'getMatchingClassificationResult')
        .and.returnValue(answerClassificationResult);
      let alertsServiceSpy = spyOn(
        alertsService, 'addWarning').and.callThrough();
      spyOn(learnerParamsService, 'getAllParams').and.returnValue({});
      spyOn(explorationEngineService, 'makeParams')
        .and.returnValue(null);

      explorationEngineService.init(
        explorationDict, 1, null, true, ['en'], [], initSuccessCb);

      explorationEngineService.submitAnswer(
        answer, textInputService, submitAnswerSuccessCb);

      expect(alertsServiceSpy)
        .toHaveBeenCalledWith('Parameters should not be empty.');
    });

    it('should show warning message if the question ' +
      'name is empty', () => {
      let initSuccessCb = jasmine.createSpy('success');
      let submitAnswerSuccessCb = jasmine.createSpy('success');
      let answer = 'answer';
      let answerClassificationResult = new AnswerClassificationResult(
        outcomeObjectFactory.createFromBackendDict({
          dest: 'Mid',
          dest_if_really_stuck: 'Mid',
          feedback: {
            content_id: 'feedback_1',
            html: 'feedback'
          },
          labelled_as_correct: true,
          param_changes: [],
          refresher_exploration_id: null,
          missing_prerequisite_skill_id: null
        }), 1, 0, 'default_outcome');

      let lastCard = StateCard.createNewCard(
        'Card 1', 'Content html', 'Interaction text', null,
        null, 'content_id', audioTranslationLanguageService);

      spyOn(contextService, 'isInExplorationEditorPage').and.returnValue(false);
      spyOn(playerTranscriptService, 'getLastStateName')
        .and.returnValue('Start');
      spyOn(playerTranscriptService, 'getLastCard').and.returnValue(lastCard);
      spyOn(answerClassificationService, 'getMatchingClassificationResult')
        .and.returnValue(answerClassificationResult);
      spyOn(explorationEngineService, 'makeQuestion')
        .and.returnValue(null);
      let alertsServiceSpy = spyOn(
        alertsService, 'addWarning').and.callThrough();

      explorationEngineService.init(
        explorationDict, 1, null, true, ['en'], [], initSuccessCb);

      explorationEngineService.submitAnswer(
        answer, textInputService, submitAnswerSuccessCb);

      expect(alertsServiceSpy)
        .toHaveBeenCalledWith('Question content should not be empty.');
    });
  });

  it('should check whether we can ask learner for answer ' +
    'details', fakeAsync(() => {
    let initSuccessCb = jasmine.createSpy('success');

    spyOn(contextService, 'isInExplorationEditorPage').and.returnValue(false);
    spyOn(explorationFeaturesBackendApiService, 'fetchExplorationFeaturesAsync')
      .and.returnValue(Promise.resolve(explorationFeatures));

    explorationEngineService.init(
      explorationDict, 1, null, true, ['en'], [], initSuccessCb);
    tick();
  }));

  it('should return default exploration id', () => {
    // Please note that default exploration id is 'test_id'.
    // This is being initialized in the constructor.

    const explorationId = explorationEngineService.getExplorationId();
    expect(explorationId).toBe('test_id');
  });

  it('should return exploration title ' +
    'when calling \'getExplorationTitle\'', () => {
    let initSuccessCb = jasmine.createSpy('success');

    spyOn(contextService, 'isInExplorationEditorPage').and.returnValue(false);

    expect(() => {
      explorationEngineService.getExplorationTitle();
    }).toThrowError('Cannot read properties of undefined (reading \'title\')');

    explorationEngineService.init(
      explorationDict, 1, null, true, ['en'], [], initSuccessCb);

    const explorationTitle = explorationEngineService.getExplorationTitle();
    expect(explorationTitle).toBe('My Exploration Title');
  });

  it('should return exploration version ' +
    'when calling \'getExplorationVersion\'', () => {
    let initSuccessCb = jasmine.createSpy('success');

    spyOn(contextService, 'isInExplorationEditorPage').and.returnValue(false);

    // Here 1 is default value, this is being initialized in the constructor.
    expect(explorationEngineService.getExplorationVersion()).toBe(1);

    explorationEngineService.init(
      explorationDict, 2, null, true, ['en'], [], initSuccessCb);

    const explorationVersion = explorationEngineService.getExplorationVersion();
    expect(explorationVersion).toBe(2);
  });

  it('should return author recommended exploration id\'s ' +
    'when calling \'getAuthorRecommendedExpIdsByStateName\'', () => {
    let initSuccessCb = jasmine.createSpy('success');

    spyOn(contextService, 'isInExplorationEditorPage').and.returnValue(false);

    expect(() => {
      explorationEngineService.getAuthorRecommendedExpIdsByStateName('Start');
    }).toThrowError(
      'Cannot read properties of undefined ' +
      '(reading \'getAuthorRecommendedExpIds\')');

    explorationEngineService.init(
      explorationDict, 1, null, true, ['en'], [], initSuccessCb);

    expect(() => {
      explorationEngineService.getAuthorRecommendedExpIdsByStateName('Start');
    }).toThrowError(
      'Tried to get recommendations for a non-terminal state: Start');

    // Please note that in order to get author recommended exploration id's
    // current should be the last state.
    const recommendedId = explorationEngineService
      .getAuthorRecommendedExpIdsByStateName('End');
    expect(recommendedId).toContain('recommnendedExplorationId');
  });

  it('should update current state when an answer is submitted ' +
    'and a new card is recorded', () => {
    let initSuccessCb = jasmine.createSpy('success');
    let submitAnswerSuccessCb = jasmine.createSpy('success');
    let answer = 'answer';
    let answerClassificationResult = new AnswerClassificationResult(
      outcomeObjectFactory.createFromBackendDict({
        dest: 'Mid',
        dest_if_really_stuck: 'Mid',
        feedback: {
          content_id: 'feedback_1',
          html: 'Answer is correct!'
        },
        labelled_as_correct: true,
        param_changes: [],
        refresher_exploration_id: null,
        missing_prerequisite_skill_id: null
      }), 1, 0, 'default_outcome');

    let lastCard = StateCard.createNewCard(
      'Card 1', 'Content html', 'Interaction text', null,
      null, 'content_id', audioTranslationLanguageService);

    spyOn(contextService, 'isInExplorationEditorPage').and.returnValue(false);
    spyOn(playerTranscriptService, 'getLastStateName')
      .and.returnValue('Start');
    spyOn(playerTranscriptService, 'getLastCard').and.returnValue(lastCard);
    spyOn(answerClassificationService, 'getMatchingClassificationResult')
      .and.returnValue(answerClassificationResult);

    expect(explorationEngineService.currentStateName).toBe(undefined);

    explorationEngineService.init(
      explorationDict, 1, null, true, ['en'], [], initSuccessCb);

    explorationEngineService.submitAnswer(
      answer, textInputService, submitAnswerSuccessCb);
    expect(explorationEngineService.currentStateName).toBe('Start');
    explorationEngineService.recordNewCardAdded();
    expect(explorationEngineService.currentStateName).toBe('Mid');
  });

  it('should load initial state when moved to new exploration', () => {
    let moveToExplorationCb = jasmine.createSpy('success');
    spyOn(contextService, 'isInExplorationEditorPage').and.returnValue(false);

    explorationEngineService.exploration = explorationObjectFactory
      .createFromBackendDict(explorationDict);

    let currentStateName = explorationEngineService.currentStateName;
    expect(currentStateName).toBe(undefined);

    // Please note that we are not calling init funtion here.
    explorationEngineService.moveToExploration(moveToExplorationCb);

    currentStateName = explorationEngineService.currentStateName;
    let initalState = explorationEngineService.exploration.initStateName;
    expect(currentStateName).toBe(initalState);
  });

  it('should return true if current state is initial state ' +
    'when calling \'isCurrentStateInitial\'', () => {
    let initSuccessCb = jasmine.createSpy('success');

    spyOn(contextService, 'isInExplorationEditorPage').and.returnValue(false);

    expect(() => {
      explorationEngineService.isCurrentStateInitial();
    }).toThrowError(
      'Cannot read properties of undefined (reading \'initStateName\')');

    explorationEngineService.init(
      explorationDict, 1, null, true, ['en'], [], initSuccessCb);

    expect(explorationEngineService.isCurrentStateInitial()).toBe(true);
  });

  it('should return current state when calling \'getState\'', () => {
    let initSuccessCb = jasmine.createSpy('success');
    spyOn(contextService, 'isInExplorationEditorPage').and.returnValue(false);
    let lastStateNameSpy = spyOn(playerTranscriptService, 'getLastStateName');

    expect(() => {
      explorationEngineService.getState();
    }).toThrowError(
      'Cannot read properties of undefined (reading \'getState\')');

    explorationEngineService.init(
      explorationDict, 1, null, true, ['en'], [], initSuccessCb);

    // Check for first state.
    lastStateNameSpy.and.returnValue('Start');
    let currentState = explorationEngineService.getState();

    expect(currentState.name).toBe('Start');

    // Check for second state.
    lastStateNameSpy.and.returnValue('Mid');
    explorationEngineService.recordNewCardAdded();
    currentState = explorationEngineService.getState();

    expect(currentState.name).toBe('Mid');

    // Check for last state.
    lastStateNameSpy.and.returnValue('End');
    explorationEngineService.recordNewCardAdded();
    currentState = explorationEngineService.getState();

    expect(currentState.name).toBe('End');
  });

  it('should return language code when calling \'getLanguageCode\'', () => {
    let initSuccessCb = jasmine.createSpy('success');
    spyOn(contextService, 'isInExplorationEditorPage').and.returnValue(false);

    expect(() => {
      explorationEngineService.getLanguageCode();
    }).toThrowError(
      'Cannot read properties of undefined (reading \'getLanguageCode\')');

    // First exploration has language code 'en'.
    explorationEngineService.init(
      explorationDict, 1, null, true, ['en'], [], initSuccessCb);
    expect(explorationEngineService.getLanguageCode()).toBe('en');

    // Setting next exploration language code to 'bn'.
    explorationDict.language_code = 'bn';
    explorationEngineService.init(
      explorationDict, 1, null, true, ['en'], [], initSuccessCb);
    expect(explorationEngineService.getLanguageCode()).toBe('bn');
  });

  it('should get the update active state event emitter', () => {
    let mockEventEmitter = new EventEmitter();
    expect(explorationEngineService.onUpdateActiveStateIfInEditor)
      .toEqual(mockEventEmitter);
  });

  it('should throw error if we populate exploration data ' +
    'in exploration player page', () => {
    // Please note that 'initSettingsFromEditor' function is strictly
    // used for the exploration editor page before initialization.
    // This method should not be called from the exploration player page.
    let paramChanges = paramChangeObjectFactory.createFromBackendDict(
      paramChangeDict);

    // Checking if we are currently in exploration editor preview mode.
    expect(explorationEngineService.isInPreviewMode()).toBe(false);
    expect(() => {
      explorationEngineService.initSettingsFromEditor('Start', [paramChanges]);
    }).toThrowError('Cannot populate exploration in learner mode.');
  });

  it('should return state when calling \'getStateFromStateName\'', () => {
    let initSuccessCb = jasmine.createSpy('success');
    spyOn(contextService, 'isInExplorationEditorPage').and.returnValue(false);

    expect(() => {
      explorationEngineService.getStateFromStateName('Start');
    }).toThrowError(
      'Cannot read properties of undefined (reading \'getState\')'
    );

    explorationEngineService.init(
      explorationDict, 1, null, true, ['en'], [], initSuccessCb);

    // Check for first state.
    let state = explorationEngineService.getStateFromStateName('Start');

    expect(state.name).toBe('Start');

    // Check for second state.
    state = explorationEngineService.getStateFromStateName('Mid');

    expect(state.name).toBe('Mid');
  });

  it('should return state card when calling \'getStateCardByName\'', () => {
    let initSuccessCb = jasmine.createSpy('success');
    spyOn(contextService, 'isInExplorationEditorPage').and.returnValue(false);

    expect(() => {
      explorationEngineService.getStateCardByName('Start');
    }).toThrowError(
      'Cannot read properties of undefined (reading \'getInteraction\')'
    );

    explorationEngineService.init(
      explorationDict, 1, null, true, ['en'], [], initSuccessCb);

    // Check for first state.
    let stateCard = explorationEngineService.getStateCardByName('Start');

    expect(stateCard.getStateName()).toBe('Start');

    // Check for second state.
    stateCard = explorationEngineService.getStateCardByName('Mid');

    expect(stateCard.getStateName()).toBe('Mid');
  });

  it('should return shortest path to state when calling ' +
    '\'getShortestPathToState\'', () => {
    let initSuccessCb = jasmine.createSpy('success');
    spyOn(contextService, 'isInExplorationEditorPage').and.returnValue(false);

    explorationEngineService.init(
      explorationDict, 1, null, true, ['en'], [], initSuccessCb);

    // Check for first state.
    let shortestPathToState = explorationEngineService.getShortestPathToState(
      explorationDict.states, 'Mid');

    expect(shortestPathToState).toEqual(['Start', 'Mid']);
  });

  describe('on validating parameters ', () => {
    it('should create new parameters successfully', () => {
      paramChangeDict.customization_args.parse_with_jinja = true;
      paramChangeDict.generator_id = 'not_copier';

      let oldParams = {
        guess: '-1',
        answer: 'val'
      };

      let expectedParams = {
        guess: '-1',
        answer: 'val1, val2'
      };

      let paramChanges = paramChangeObjectFactory.createFromBackendDict(
        paramChangeDict);
      const newParams = explorationEngineService.makeParams(
        oldParams, [paramChanges], []);
      expect(newParams).toEqual(expectedParams);
    });

    it('should not create new parameters if paramater ' +
      'values are empty', () => {
      paramChangeDict.customization_args.parse_with_jinja = true;
      let oldParams = {};

      let paramChanges = paramChangeObjectFactory.createFromBackendDict(
        paramChangeDict);
      spyOn(expressionInterpolationService, 'processUnicode')
        .and.returnValue(null);

      const newParams = explorationEngineService.makeParams(
        oldParams, [paramChanges], []);

      expect(newParams).toBe(null);
    });

    it('should return old parameters', () => {
      paramChangeDict.customization_args.parse_with_jinja = true;
      let oldParams = {
        guess: '-1',
        answer: 'val'
      };

      let paramChanges = paramChangeObjectFactory.createFromBackendDict(
        paramChangeDict);
      const newParams = explorationEngineService
        .makeParams(oldParams, [paramChanges], []);

      expect(newParams).toEqual(oldParams);
    });
  });
});<|MERGE_RESOLUTION|>--- conflicted
+++ resolved
@@ -363,12 +363,8 @@
     };
 
     explorationFeatures = {
-<<<<<<< HEAD
-      isExplorationWhitelisted: true
-=======
       explorationIsCurated: true,
       alwaysAskLearnersForAnswerDetails: true
->>>>>>> 63f4a19f
     };
   });
 
