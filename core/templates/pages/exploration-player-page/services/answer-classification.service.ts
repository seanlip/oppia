--- conflicted
+++ resolved
@@ -133,21 +133,12 @@
 
     const ruleBasedOutcomeIsDefault = (
       answerClassificationResult.outcome === defaultOutcome);
-<<<<<<< HEAD
-    if (interactionInOldState.id === null) {
-      throw new Error('Interaction ID must not be null');
-    }
-    const interactionIsTrainable = (
-      this.interactionSpecsService.isInteractionTrainable(
-        interactionInOldState.id));
-=======
     let interactionIsTrainable = false;
     if (interactionInOldState.id !== null) {
       interactionIsTrainable = (
         this.interactionSpecsService.isInteractionTrainable(
           interactionInOldState.id));
     }
->>>>>>> 95a0b9f7
 
     if (ruleBasedOutcomeIsDefault && interactionIsTrainable) {
       for (var i = 0; i < answerGroups.length; ++i) {
