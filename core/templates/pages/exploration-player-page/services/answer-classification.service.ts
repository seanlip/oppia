--- conflicted
+++ resolved
@@ -66,14 +66,6 @@
       interactionRulesService): AnswerClassificationResult {
     // Find the first group that contains a rule which returns true
     // TODO(bhenning): Implement training data classification.
-<<<<<<< HEAD
-    for (var i = 0; i < answerGroups.length; i++) {
-      for (var j = 0; j < answerGroups[i].rules.length; j++) {
-        var rule = answerGroups[i].rules[j];
-        if (interactionRulesService[rule.type](answer, rule.inputs)) {
-          return this.answerClassificationResultObjectFactory.createNew(
-            answerGroups[i].outcome, i, j,
-=======
     for (var i = 0; i < answerGroups.length; ++i) {
       const answerGroup = answerGroups[i];
       for (var j = 0; j < answerGroup.rules.length; ++j) {
@@ -81,7 +73,6 @@
         if (interactionRulesService[rule.type](answer, rule.inputs)) {
           return this.answerClassificationResultObjectFactory.createNew(
             answerGroup.outcome, i, j,
->>>>>>> 7318f387
             ExplorationPlayerConstants.EXPLICIT_CLASSIFICATION);
         }
       }
@@ -118,13 +109,8 @@
       interactionRulesService): AnswerClassificationResult {
     var answerClassificationResult = null;
 
-<<<<<<< HEAD
-    var answerGroups = interactionInOldState.answerGroups;
-    var defaultOutcome = interactionInOldState.defaultOutcome;
-=======
     const answerGroups = interactionInOldState.answerGroups;
     const defaultOutcome = interactionInOldState.defaultOutcome;
->>>>>>> 7318f387
     if (interactionRulesService) {
       answerClassificationResult = this.classifyAnswer(
         answer, answerGroups, defaultOutcome, interactionRulesService);
@@ -136,29 +122,13 @@
         'No interactionRulesService was available to classify the answer.');
     }
 
-<<<<<<< HEAD
-    var ruleBasedOutcomeIsDefault = (
-      answerClassificationResult.outcome === defaultOutcome);
-    var interactionIsTrainable =
-=======
     const ruleBasedOutcomeIsDefault = (
       answerClassificationResult.outcome === defaultOutcome);
     const interactionIsTrainable =
->>>>>>> 7318f387
       this.interactionSpecsService.isInteractionTrainable(
         interactionInOldState.id);
 
     if (ruleBasedOutcomeIsDefault && interactionIsTrainable) {
-<<<<<<< HEAD
-      for (var i = 0; i < answerGroups.length; i++) {
-        if (answerGroups[i].trainingData) {
-          for (var j = 0; j < answerGroups[i].trainingData.length; j++) {
-            if (angular.equals(answer, answerGroups[i].trainingData[j])) {
-              return this.answerClassificationResultObjectFactory.createNew(
-                answerGroups[i].outcome, i, null,
-                ExplorationPlayerConstants.TRAINING_DATA_CLASSIFICATION);
-            }
-=======
       for (var i = 0; i < answerGroups.length; ++i) {
         const answerGroup = answerGroups[i];
         if (!answerGroup.trainingData) {
@@ -169,34 +139,21 @@
             return this.answerClassificationResultObjectFactory.createNew(
               answerGroup.outcome, i, null,
               ExplorationPlayerConstants.TRAINING_DATA_CLASSIFICATION);
->>>>>>> 7318f387
           }
         }
       }
       if (this.appService.isMachineLearningClassificationEnabled()) {
-<<<<<<< HEAD
-        var classifier = this.stateClassifierMappingService.getClassifier(
-          stateName);
-        if (classifier && classifier.classifierData &&
-            classifier.algorithmId && classifier.dataSchemaVersion) {
-          var predictionService = (
-=======
         const classifier = (
           this.stateClassifierMappingService.getClassifier(stateName));
         if (classifier && classifier.classifierData &&
             classifier.algorithmId && classifier.dataSchemaVersion) {
           const predictionService = (
->>>>>>> 7318f387
             this.predictionAlgorithmRegistryService.getPredictionService(
               classifier.algorithmId, classifier.dataSchemaVersion));
           // If prediction service exists, we run classifier. We return the
           // default outcome otherwise.
           if (predictionService) {
-<<<<<<< HEAD
-            var predictedAnswerGroupIndex = predictionService.predict(
-=======
             const predictedAnswerGroupIndex = predictionService.predict(
->>>>>>> 7318f387
               classifier.classifierData, answer);
             if (predictedAnswerGroupIndex === -1) {
               answerClassificationResult = (
@@ -220,11 +177,7 @@
   isClassifiedExplicitlyOrGoesToNewState(
       stateName: string, state: State, answer: object,
       interactionRulesService): boolean {
-<<<<<<< HEAD
-    var result = this.getMatchingClassificationResult(
-=======
     const result = this.getMatchingClassificationResult(
->>>>>>> 7318f387
       stateName, state.interaction, answer, interactionRulesService);
     return (
       result.outcome.dest !== state.name ||
