// Copyright 2017 The Oppia Authors. All Rights Reserved.
//
// Licensed under the Apache License, Version 2.0 (the 'License');
// you may not use this file except in compliance with the License.
// You may obtain a copy of the License at
//
//      http://www.apache.org/licenses/LICENSE-2.0
//
// Unless required by applicable law or agreed to in writing, software
// distributed under the License is distributed on an 'AS-IS' BASIS,
// WITHOUT WARRANTIES OR CONDITIONS OF ANY KIND, either express or implied.
// See the License for the specific language governing permissions and
// limitations under the License.

/**
 * @fileoverview Unit tests for the image preloader service.
 */

<<<<<<< HEAD
// TODO(#7222): Remove the following block of unnnecessary imports once
// image-preloader.service.ts is upgraded to Angular 8.
import { Exploration } from 'domain/exploration/Exploration.model';
import { AudioFileObjectFactory } from 'domain/utilities/AudioFileObjectFactory';
import { FileDownloadRequestObjectFactory } from 'domain/utilities/FileDownloadRequestObjectFactory';
import { FractionObjectFactory } from 'domain/objects/FractionObjectFactory';
import { ImageFileObjectFactory } from 'domain/utilities/ImageFileObjectFactory';
import { UnitsObjectFactory } from 'domain/objects/UnitsObjectFactory';
import { UpgradedServices } from 'services/UpgradedServices';
// ^^^ This block is to be removed.

require('domain/utilities/url-interpolation.service.ts');
require('pages/exploration-player-page/services/image-preloader.service.ts');
require('services/assets-backend-api.service.ts');
require('services/context.service.ts');

describe('Image preloader service', function() {
  var abas = null;
  var ips = null;
  var ecs = null;
  var $httpBackend = null;
  var UrlInterpolationService = null;
  var explorationDict = null;
  var exploration = null;
  var requestUrl1 = null;
  var requestUrl2 = null;
  var requestUrl3 = null;
  var requestUrl4 = null;

  beforeEach(function() {
    angular.mock.module('oppia');
    angular.mock.module('oppia', function($provide) {
      $provide.value('AudioFileObjectFactory', new AudioFileObjectFactory());
      $provide.value(
        'FileDownloadRequestObjectFactory',
        new FileDownloadRequestObjectFactory());
      $provide.value('FractionObjectFactory', new FractionObjectFactory());
      $provide.value('ImageFileObjectFactory', new ImageFileObjectFactory());
      $provide.value('UnitsObjectFactory', new UnitsObjectFactory());
    });
    // Set a global value for INTERACTION_SPECS that will be used by all the
    // descendant dependencies.
    angular.mock.module(function($provide) {
      $provide.constant('INTERACTION_SPECS', {
        TextInput: {
          is_terminal: false
        },
        ItemSelectionInput: {
          is_terminal: false
        },
        MultipleChoiceInput: {
          is_terminal: false
        },
        Continue: {
          is_terminal: false
        },
        EndExploration: {
          is_terminal: true
        }
      });
    });
=======
import { HttpClientTestingModule, HttpTestingController } from
  '@angular/common/http/testing';
import { TestBed, fakeAsync, flushMicrotasks } from '@angular/core/testing';

import { Exploration, ExplorationBackendDict, ExplorationObjectFactory } from
  'domain/exploration/ExplorationObjectFactory';
import { ImagePreloaderService } from
  'pages/exploration-player-page/services/image-preloader.service';
import { AssetsBackendApiService } from 'services/assets-backend-api.service';
import { ContextService } from 'services/context.service';

describe('Image preloader service', () => {
  let httpTestingController: HttpTestingController;

  beforeEach(() => {
    TestBed.configureTestingModule({imports: [HttpClientTestingModule]});
    httpTestingController = TestBed.get(HttpTestingController);
>>>>>>> 2048c950
  });

<<<<<<< HEAD
  beforeEach(angular.mock.inject(function($injector) {
    $httpBackend = $injector.get('$httpBackend');
    UrlInterpolationService = $injector.get('UrlInterpolationService');
    ips = $injector.get('ImagePreloaderService');
    ecs = $injector.get('ContextService');
    abas = $injector.get('AssetsBackendApiService');
    spyOn(ecs, 'getExplorationId').and.returnValue('1');
    spyOn(ecs, 'getEntityType').and.returnValue('exploration');
    spyOn(ecs, 'getEntityId').and.returnValue('1');
    explorationDict = {
      id: 1,
      title: 'My Title',
      category: 'Art',
      objective: 'Your objective',
      tags: [],
      blurb: '',
      author_notes: '',
      states_schema_version: 15,
      init_state_name: 'Introduction',
      states: {
        'State 1': {
          param_changes: [],
          content: {
            html: '',
            content_id: 'content'
          },
          recorded_voiceovers: {
            voiceovers_mapping: {
              content: {},
              default_outcome: {}
            }
          },
          interaction: {
            id: 'Continue',
            default_outcome: {
              feedback: {
                content_id: 'default_outcome',
                html: ''
              },
              dest: 'State 3',
              param_changes: []
            },
            confirmed_unclassified_answers: [],
            customization_args: {
              buttonText: {
                value: {
                  unicode_str: 'Continue',
                  content_id: ''
                }
              }
            },
            solution: null,
            answer_groups: [],
            hints: []
          },
          solicit_answer_details: false,
          written_translations: {
            translations_mapping: {
              content: {},
              default_outcome: {}
            }
          },
          classifier_model_id: null
=======
  afterEach(() => {
    httpTestingController.verify();
  });

  let assetsBackendApiService: AssetsBackendApiService;
  let imagePreloaderService: ImagePreloaderService;
  let explorationObjectFactory: ExplorationObjectFactory;
  let contextService: ContextService;

  const initStateName = 'Introduction';
  const explorationDict: ExplorationBackendDict = {
    language_code: 'en',
    title: 'My Title',
    init_state_name: initStateName,
    states: {
      'State 1': {
        param_changes: [],
        content: {
          html: '',
          content_id: 'content'
>>>>>>> 2048c950
        },
        recorded_voiceovers: {
          voiceovers_mapping: {
            content: {},
            default_outcome: {}
          }
        },
        interaction: {
          id: 'Continue',
          default_outcome: {
            feedback: {
              content_id: 'default_outcome',
              html: ''
            },
            dest: 'State 3',
            param_changes: [],
            labelled_as_correct: null,
            refresher_exploration_id: null,
            missing_prerequisite_skill_id: null,
          },
          confirmed_unclassified_answers: [],
          customization_args: {
            buttonText: {
              value: {
                unicode_str: 'Continue',
                content_id: ''
              }
            }
          },
          solution: null,
          answer_groups: [],
          hints: []
        },
        solicit_answer_details: false,
        written_translations: {
          translations_mapping: {
            content: {},
            default_outcome: {}
          }
        },
        classifier_model_id: null,
        next_content_id_index: null,
      },
      'State 3': {
        param_changes: [],
        content: {
          content_id: 'content',
          html: 'Congratulations, you have finished!'
        },
        recorded_voiceovers: {
          voiceovers_mapping: {
            content: {}
          }
        },
        interaction: {
          id: 'EndExploration',
          default_outcome: null,
          confirmed_unclassified_answers: [],
          customization_args: {
            recommendedExplorationIds: {
              value: []
            }
          },
          solution: null,
          answer_groups: [],
          hints: []
        },
        solicit_answer_details: false,
        written_translations: {
          translations_mapping: {
            content: {}
          }
        },
        classifier_model_id: null,
        next_content_id_index: null,
      },
      [initStateName]: {
        classifier_model_id: null,
        param_changes: [],
        content: {
          content_id: 'content',
          html: 'Multiple Choice'
        },
        recorded_voiceovers: {
          voiceovers_mapping: {
            content: {},
            default_outcome: {},
            feedback_1: {},
            feedback_2: {}
          }
        },
        interaction: {
          id: 'MultipleChoiceInput',
          default_outcome: {
            dest: initStateName,
            feedback: {
              content_id: 'default_outcome',
              html: 'Try Again!'
            },
            param_changes: [],
            labelled_as_correct: null,
            refresher_exploration_id: null,
            missing_prerequisite_skill_id: null,
          },
          confirmed_unclassified_answers: [],
          customization_args: {
            choices: {
              value: [{
                html: '<p> Go to ItemSelection <oppia-noninteractive-image' +
                ' filepath-with-value="&amp;quot;' +
                'sIMChoice1_height_32_width_42.png&amp;' +
                'quot;"></oppia-noninteractive-image></p>',
                content_id: ''
              }, {
                html: '<p> Go to ImageAndRegion<oppia-noninteractive-image' +
                ' filepath-with-value="&amp;quot;' +
                'sIMChoice2_height_30_width_40.png&amp;' +
                'quot;"></oppia-noninteractive-image></p>',
                content_id: ''
              }]
            },
            showChoicesInShuffledOrder: {value: false}
          },
          answer_groups: [
            {
              outcome: {
                dest: 'State 6',
                feedback: {
                  content_id: 'feedback_1',
                  html: '<p>We are going to ItemSelection' +
                  '<oppia-noninteractive-image filepath-with-value=' +
                  '"&amp;quot;sIOFeedback_height_50_width_50.png' +
                  '&amp;quot;"></oppia-noninteractive-image></p>'
                },
                param_changes: [],
                refresher_exploration_id: null,
                missing_prerequisite_skill_id: null,
                labelled_as_correct: null,
              },
              rule_specs: [{
                rule_type: 'Equals',
                inputs: {x: 0}
              }],
              training_data: null,
              tagged_skill_misconception_id: null,
            },
            {
              outcome: {
                dest: 'State 1',
                feedback: {
                  content_id: 'feedback_2',
                  html: "Let's go to state 1 ImageAndRegion"
                },
                param_changes: [],
                refresher_exploration_id: null,
                missing_prerequisite_skill_id: null,
                labelled_as_correct: false,
              },
              rule_specs: [{
                rule_type: 'Equals',
                inputs: {x: 1}
              }],
              training_data: null,
              tagged_skill_misconception_id: null,
            }
          ],
          hints: [],
          solution: null
        },
        solicit_answer_details: false,
        written_translations: {
          translations_mapping: {
            content: {},
            default_outcome: {},
            feedback_1: {},
            feedback_2: {}
          }
        },
        next_content_id_index: null,
      },
      'State 6': {
        param_changes: [],
        content: {
          content_id: 'content',
          html: '<p>Text Input Content</p>'
        },
        recorded_voiceovers: {
          voiceovers_mapping: {
            content: {},
            default_outcome: {},
            feedback_1: {},
            feedback_2: {},
            hint_1: {}
          }
        },
        interaction: {
          id: 'TextInput',
          default_outcome: {
            dest: 'State 6',
            feedback: {
              content_id: 'default_outcome',
              html: ''
            },
            labelled_as_correct: false,
            param_changes: [],
            refresher_exploration_id: null,
            missing_prerequisite_skill_id: null
          },
          confirmed_unclassified_answers: [],
          customization_args: {
            rows: {
              value: 1
            },
            placeholder: {
              value: {
                unicode_str: '',
                content_id: ''
              }
            }
          },
          answer_groups: [{
            rule_specs: [{
              rule_type: 'Contains',
              inputs: {x: '1'}
            }],
            outcome: {
              dest: 'State 1',
              feedback: {
                content_id: 'feedback_1',
                html: "<p>Let's go to State 1</p>"
              },
              labelled_as_correct: false,
              param_changes: [],
              refresher_exploration_id: null,
              missing_prerequisite_skill_id: null
            },
            training_data: null,
            tagged_skill_misconception_id: null,
          }, {
            rule_specs: [{
              rule_type: 'Contains',
              inputs: {x: '2'}
            }],
            outcome: {
              dest: 'State 1',
              feedback: {
                content_id: 'feedback_2',
                html: "<p>Let's go to State 1</p>"
              },
              labelled_as_correct: false,
              param_changes: [],
              refresher_exploration_id: null,
              missing_prerequisite_skill_id: null
            },
            training_data: null,
            tagged_skill_misconception_id: null,
          }],
          hints: [{
            hint_content: {
              content_id: 'hint_1',
              html: '<p><oppia-noninteractive-image filepath-with-value="' +
              '&amp;quot;s6Hint1_height_60_width_60.png&amp;quot;">' +
              '</oppia-noninteractive-image></p>'
            }
<<<<<<< HEAD
          },
          classifier_model_id: null
        }
      },
      param_specs: {},
      param_changes: [],
      version: 1
    };

    requestUrl1 = UrlInterpolationService.interpolateUrl(
      '/assetsdevhandler/exploration/<exploration_id>/assets/image/<filename>',
      {
        exploration_id: '1',
        filename: 'sIMChoice1_height_32_width_42.png'
      });
    requestUrl2 = UrlInterpolationService.interpolateUrl(
      '/assetsdevhandler/exploration/<exploration_id>/assets/image/<filename>',
      {
        exploration_id: '1',
        filename: 'sIMChoice2_height_30_width_40.png'
      });
    requestUrl3 = UrlInterpolationService.interpolateUrl(
      '/assetsdevhandler/exploration/<exploration_id>/assets/image/<filename>',
      {
        exploration_id: '1',
        filename: 'sIOFeedback_height_50_width_50.png'
      });
    requestUrl4 = UrlInterpolationService.interpolateUrl(
      '/assetsdevhandler/exploration/<exploration_id>/assets/image/<filename>',
      {
        exploration_id: '1',
        filename: 's6Hint1_height_60_width_60.png'
      });

    exploration = Exploration.createFromBackendDict(explorationDict);
  }));
=======
          }],
          solution: null,
        },
        solicit_answer_details: false,
        written_translations: {
          translations_mapping: {
            content: {},
            default_outcome: {},
            feedback_1: {},
            feedback_2: {},
            hint_1: {}
          }
        },
        classifier_model_id: null,
        next_content_id_index: null,
      }
    },
    param_specs: {},
    param_changes: [],
  };
  const filename1 = 'sIMChoice1_height_32_width_42.png';
  const filename2 = 'sIMChoice2_height_30_width_40.png';
  const filename3 = 'sIOFeedback_height_50_width_50.png';
  const filename4 = 's6Hint1_height_60_width_60.png';

  const requestUrl1 = (
    `/assetsdevhandler/exploration/1/assets/image/${filename1}`);
  const requestUrl2 = (
    `/assetsdevhandler/exploration/1/assets/image/${filename2}`);
  const requestUrl3 = (
    `/assetsdevhandler/exploration/1/assets/image/${filename3}`);
  const requestUrl4 = (
    `/assetsdevhandler/exploration/1/assets/image/${filename4}`);

  const imageBlob = new Blob(['image data'], {type: 'imagetype'});

  let exploration: Exploration;

  beforeEach(() => {
    imagePreloaderService = TestBed.get(ImagePreloaderService);
    explorationObjectFactory = TestBed.get(ExplorationObjectFactory);
    contextService = TestBed.get(ContextService);
    assetsBackendApiService = TestBed.get(AssetsBackendApiService);

    spyOn(contextService, 'getExplorationId').and.returnValue('1');
    spyOn(contextService, 'getEntityType').and.returnValue('exploration');
    spyOn(contextService, 'getEntityId').and.returnValue('1');

    exploration = (
      explorationObjectFactory.createFromBackendDict(explorationDict));
  });

  it('should be in exploration player after init is called', () => {
    imagePreloaderService.init(exploration);
    imagePreloaderService.kickOffImagePreloader(initStateName);
>>>>>>> 2048c950

    expect(imagePreloaderService.inExplorationPlayer()).toBeTrue();

    httpTestingController.expectOne(requestUrl1);
    httpTestingController.expectOne(requestUrl2);
    httpTestingController.expectOne(requestUrl3);
  });

  it('should not be in exploration player before init is called', () => {
    expect(imagePreloaderService.inExplorationPlayer()).toBeFalse();
  });

  it('should maintain the correct number of download requests in queue',
    fakeAsync(() => {
      imagePreloaderService.init(exploration);
      imagePreloaderService.kickOffImagePreloader(initStateName);

      // Max files to download simultaneously is 3.
      httpTestingController.expectOne(requestUrl1).flush(imageBlob);
      expect(imagePreloaderService.getFilenamesOfImageCurrentlyDownloading())
        .toEqual([filename1, filename2, filename3]);
      expect(imagePreloaderService.isLoadingImageFile(filename1)).toBeTrue();
      expect(imagePreloaderService.isLoadingImageFile(filename2)).toBeTrue();
      expect(imagePreloaderService.isLoadingImageFile(filename3)).toBeTrue();
      expect(imagePreloaderService.isLoadingImageFile(filename4)).toBeFalse();

      flushMicrotasks();

      httpTestingController.expectOne(requestUrl2).flush(imageBlob);
      expect(imagePreloaderService.getFilenamesOfImageCurrentlyDownloading())
        .toEqual([filename2, filename3, filename4]);
      expect(imagePreloaderService.isLoadingImageFile(filename4)).toBeTrue();

      flushMicrotasks();

      httpTestingController.expectOne(requestUrl3).flush(imageBlob);
      expect(imagePreloaderService.getFilenamesOfImageCurrentlyDownloading())
        .toEqual([filename3, filename4]);

      flushMicrotasks();

      httpTestingController.expectOne(requestUrl4).flush(imageBlob);
      expect(imagePreloaderService.getFilenamesOfImageCurrentlyDownloading())
        .toEqual([filename4]);

      flushMicrotasks();

      expect(imagePreloaderService.getFilenamesOfImageCurrentlyDownloading())
        .toEqual([]);
      expect(imagePreloaderService.isLoadingImageFile(filename1)).toBeFalse();
      expect(imagePreloaderService.isLoadingImageFile(filename2)).toBeFalse();
      expect(imagePreloaderService.isLoadingImageFile(filename3)).toBeFalse();
      expect(imagePreloaderService.isLoadingImageFile(filename4)).toBeFalse();
    }));

  it('should properly restart pre-loading from a new state', () => {
    imagePreloaderService.init(exploration);
    imagePreloaderService.kickOffImagePreloader(initStateName);

    httpTestingController.expectOne(requestUrl1);
    httpTestingController.expectOne(requestUrl2);
    httpTestingController.expectOne(requestUrl3);
    expect(imagePreloaderService.getFilenamesOfImageCurrentlyDownloading())
      .toEqual([filename1, filename2, filename3]);

    imagePreloaderService.restartImagePreloader('State 6');

    httpTestingController.expectOne(requestUrl4);
    expect(imagePreloaderService.getFilenamesOfImageCurrentlyDownloading())
      .toEqual([filename4]);
    expect(imagePreloaderService.isLoadingImageFile(filename4)).toBeTrue();
  });

  it('should start preloader when state changes and there is at least' +
    ' one file downloading', fakeAsync(() => {
    imagePreloaderService.init(exploration);
    imagePreloaderService.kickOffImagePreloader(initStateName);

    httpTestingController.expectOne(requestUrl1);
    httpTestingController.expectOne(requestUrl2);
    httpTestingController.expectOne(requestUrl3);
    expect(imagePreloaderService.getFilenamesOfImageCurrentlyDownloading())
      .toEqual([filename1, filename2, filename3]);
    expect(imagePreloaderService.isLoadingImageFile(filename4)).toBeFalse();

    imagePreloaderService.onStateChange('State 6');

    httpTestingController.expectOne(requestUrl4).flush(imageBlob);
    expect(imagePreloaderService.getFilenamesOfImageCurrentlyDownloading())
      .toEqual([filename4]);
    expect(imagePreloaderService.isLoadingImageFile(filename4)).toBeTrue();

    flushMicrotasks();

    expect(imagePreloaderService.isLoadingImageFile(filename4)).toBeFalse();
  }));

  it('should not start preloader when state changes and there is no' +
    ' file downloading', fakeAsync(() => {
    imagePreloaderService.init(exploration);
    imagePreloaderService.kickOffImagePreloader(initStateName);

    httpTestingController.expectOne(requestUrl1).flush(imageBlob);
    httpTestingController.expectOne(requestUrl2).flush(imageBlob);
    httpTestingController.expectOne(requestUrl3).flush(imageBlob);
    expect(imagePreloaderService.getFilenamesOfImageCurrentlyDownloading())
      .toEqual([filename1, filename2, filename3]);

    flushMicrotasks();

    httpTestingController.expectOne(requestUrl4).flush(imageBlob);
    expect(imagePreloaderService.getFilenamesOfImageCurrentlyDownloading())
      .toEqual([filename4]);

    imagePreloaderService.onStateChange('State 6');
    expect(imagePreloaderService.isLoadingImageFile(filename4)).toBeTrue();

    flushMicrotasks();

    expect(imagePreloaderService.getFilenamesOfImageCurrentlyDownloading())
      .toEqual([]);
    expect(imagePreloaderService.isLoadingImageFile(filename4)).toBeFalse();
  }));

  it('should check that there is sync between AssetsBackendApi Service and' +
    'ImagePreloader Service', fakeAsync(() => {
    imagePreloaderService.init(exploration);
    imagePreloaderService.kickOffImagePreloader(initStateName);
    flushMicrotasks();

    expect(imagePreloaderService.getFilenamesOfImageCurrentlyDownloading())
      .toEqual([filename1, filename2, filename3]);
    expect(
      assetsBackendApiService.getAssetsFilesCurrentlyBeingRequested().image.map(
        fileDownloadRequest => fileDownloadRequest.filename))
      .toEqual([filename1, filename2, filename3]);

    httpTestingController.expectOne(requestUrl1).flush(imageBlob);
    httpTestingController.expectOne(requestUrl2);
    httpTestingController.expectOne(requestUrl3);
    flushMicrotasks();

    httpTestingController.expectOne(requestUrl4);
    expect(imagePreloaderService.getFilenamesOfImageCurrentlyDownloading())
      .toEqual([filename2, filename3, filename4]);
    expect(
      assetsBackendApiService.getAssetsFilesCurrentlyBeingRequested().image.map(
        fileDownloadRequest => fileDownloadRequest.filename))
      .toEqual([filename2, filename3, filename4]);
  }));

  it('should maintain the filenames of image which failed to download',
    fakeAsync(() => {
      imagePreloaderService.init(exploration);
      imagePreloaderService.kickOffImagePreloader(initStateName);

      httpTestingController.expectOne(requestUrl1).flush(imageBlob);
      httpTestingController.expectOne(requestUrl2).flush(imageBlob);
      expect(imagePreloaderService.getFilenamesOfImageCurrentlyDownloading())
        .toEqual([filename1, filename2, filename3]);

      flushMicrotasks();

      httpTestingController.expectOne(requestUrl3)
        .flush(imageBlob, {status: 404, statusText: 'Status Text'});
      httpTestingController.expectOne(requestUrl4);
      expect(imagePreloaderService.getFilenamesOfImageCurrentlyDownloading())
        .toEqual([filename3, filename4]);
      expect(imagePreloaderService.isInFailedDownload(filename3)).toBeFalse();

      flushMicrotasks();

      expect(imagePreloaderService.isInFailedDownload(filename3)).toBeTrue();
      expect(imagePreloaderService.isInFailedDownload(filename4)).toBeFalse();

      imagePreloaderService.restartImagePreloader('State 6');

      httpTestingController.expectOne(requestUrl4)
        .flush(imageBlob, {status: 408, statusText: 'Status Text'});
      flushMicrotasks();

      expect(imagePreloaderService.isInFailedDownload(filename4)).toBeTrue();
    }));

  it('should calculate the dimensions of the image file', () => {
    imagePreloaderService.init(exploration);
    imagePreloaderService.kickOffImagePreloader(initStateName);

    httpTestingController.expectOne(requestUrl1);
    httpTestingController.expectOne(requestUrl2);
    httpTestingController.expectOne(requestUrl3);

    const dimensions1 = imagePreloaderService.getDimensionsOfImage(filename3);
    expect(dimensions1.width).toEqual(50);
    expect(dimensions1.height).toEqual(50);

    const dimensions2 = imagePreloaderService.getDimensionsOfImage(
      'sIOFeedback_height_30_width_45_height_56_width_56.png');
    expect(dimensions2.width).toEqual(56);
    expect(dimensions2.height).toEqual(56);

    expect(() => {
      imagePreloaderService.getDimensionsOfImage('s6Hint1_height_width_60.png');
    }).toThrowError(/it does not contain dimensions/);

    expect(() => {
      imagePreloaderService.getDimensionsOfImage('sol_height_ds_width_60.png');
    }).toThrowError(/it does not contain dimensions/);

    const mathSvgDimensions = imagePreloaderService.getDimensionsOfMathSvg(
      'mathImg_20207261338r3ir43lmfd_height_2d456_width_6d124_vertical_0' +
      'd231.svg');
    expect(mathSvgDimensions.height).toEqual(2.456);
    expect(mathSvgDimensions.width).toEqual(6.124);
    expect(mathSvgDimensions.verticalPadding).toEqual(0.231);

    expect(() => {
      imagePreloaderService.getDimensionsOfMathSvg(
        'mathImg_20207261338r3ir43lmfd_2d456_width_6d124_vertical_0d231.svg');
    }).toThrowError(/it does not contain dimensions/);
  });

  it('should get image url', fakeAsync(() => {
    imagePreloaderService.init(exploration);
    imagePreloaderService.kickOffImagePreloader(initStateName);

    httpTestingController.expectOne(requestUrl1).flush(imageBlob);
    httpTestingController.expectOne(requestUrl2);
    httpTestingController.expectOne(requestUrl3);
    expect(imagePreloaderService.getFilenamesOfImageCurrentlyDownloading())
      .toEqual([filename1, filename2, filename3]);
    expect(imagePreloaderService.isLoadingImageFile(filename1)).toBeTrue();

    flushMicrotasks();

    httpTestingController.expectOne(requestUrl4);
    expect(imagePreloaderService.getFilenamesOfImageCurrentlyDownloading())
      .toEqual([filename2, filename3, filename4]);
    expect(imagePreloaderService.isLoadingImageFile(filename1)).toBeFalse();

    var onSuccess = jasmine.createSpy('success');
    var onFailure = jasmine.createSpy('fail');

    imagePreloaderService.getImageUrl(filename1).then(onSuccess, onFailure);
    flushMicrotasks();

    expect(onSuccess).toHaveBeenCalled();
    expect(onFailure).not.toHaveBeenCalled();
  }));

  it('should get image url when first loading fails and the second' +
    ' one is successful', fakeAsync(() => {
    imagePreloaderService.init(exploration);
    imagePreloaderService.kickOffImagePreloader(initStateName);

    httpTestingController.expectOne(requestUrl1)
      .flush(imageBlob, {status: 404, statusText: 'Status Text'});
    httpTestingController.expectOne(requestUrl2);
    httpTestingController.expectOne(requestUrl3);
    expect(imagePreloaderService.getFilenamesOfImageCurrentlyDownloading())
      .toEqual([filename1, filename2, filename3]);
    expect(imagePreloaderService.isInFailedDownload(filename1)).toBeFalse();

    flushMicrotasks();

    httpTestingController.expectOne(requestUrl4);
    expect(imagePreloaderService.getFilenamesOfImageCurrentlyDownloading())
      .toEqual([filename2, filename3, filename4]);
    expect(imagePreloaderService.isInFailedDownload(filename1)).toBeTrue();

    var onSuccess = jasmine.createSpy('success');
    var onFailure = jasmine.createSpy('fail');

    imagePreloaderService.getImageUrl(filename1).then(onSuccess, onFailure);

    httpTestingController.expectOne(requestUrl1).flush(imageBlob);
    flushMicrotasks();

    expect(imagePreloaderService.isInFailedDownload(filename1)).toBeFalse();
    expect(onSuccess).toHaveBeenCalled();
    expect(onFailure).not.toHaveBeenCalled();
  }));

  it('should not get image url when loading image fails in both requests',
    fakeAsync(() => {
      imagePreloaderService.init(exploration);
      imagePreloaderService.kickOffImagePreloader(initStateName);

      httpTestingController.expectOne(requestUrl1)
        .flush(imageBlob, {status: 404, statusText: 'Status Text'});
      httpTestingController.expectOne(requestUrl2);
      httpTestingController.expectOne(requestUrl3);
      expect(imagePreloaderService.getFilenamesOfImageCurrentlyDownloading())
        .toEqual([filename1, filename2, filename3]);
      expect(imagePreloaderService.isInFailedDownload(filename1)).toBeFalse();

      flushMicrotasks();

      httpTestingController.expectOne(requestUrl4);
      expect(imagePreloaderService.getFilenamesOfImageCurrentlyDownloading())
        .toEqual([filename2, filename3, filename4]);
      expect(imagePreloaderService.isInFailedDownload(filename1)).toBeTrue();

      var onSuccess = jasmine.createSpy('success');
      var onFailure = jasmine.createSpy('fail');

      imagePreloaderService.getImageUrl(filename1).then(onSuccess, onFailure);

      httpTestingController.expectOne(requestUrl1)
        .flush(imageBlob, {status: 404, statusText: 'Status Text'});
      flushMicrotasks();

      expect(imagePreloaderService.isInFailedDownload(filename1)).toBeTrue();
      expect(onSuccess).not.toHaveBeenCalled();
      expect(onFailure).toHaveBeenCalled();
    }));

  it('should call the successful callback when loading an image after' +
    ' trying to get its image url', fakeAsync(() => {
    imagePreloaderService.init(exploration);
    imagePreloaderService.kickOffImagePreloader(initStateName);

    var onSuccess = jasmine.createSpy('success');
    var onFailure = jasmine.createSpy('fail');

    imagePreloaderService.getImageUrl(filename1).then(onSuccess, onFailure);

    httpTestingController.expectOne(requestUrl1).flush(imageBlob);
    httpTestingController.expectOne(requestUrl2);
    httpTestingController.expectOne(requestUrl3);
    expect(imagePreloaderService.getFilenamesOfImageCurrentlyDownloading())
      .toEqual([filename1, filename2, filename3]);
    expect(imagePreloaderService.isLoadingImageFile(filename1)).toBeTrue();

    flushMicrotasks();

    httpTestingController.expectOne(requestUrl4);
    expect(imagePreloaderService.getFilenamesOfImageCurrentlyDownloading())
      .toEqual([filename2, filename3, filename4]);

    expect(onSuccess).toHaveBeenCalled();
    expect(onFailure).not.toHaveBeenCalled();
  }));

  it('should call the failed callback when loading an image fails after' +
  ' trying to get its image url', fakeAsync(() => {
    imagePreloaderService.init(exploration);
    imagePreloaderService.kickOffImagePreloader(initStateName);

    var onSuccess = jasmine.createSpy('success');
    var onFailure = jasmine.createSpy('fail');

    imagePreloaderService.getImageUrl(filename1).then(onSuccess, onFailure);

    httpTestingController.expectOne(requestUrl1)
      .flush(imageBlob, {status: 404, statusText: 'Status Text'});
    httpTestingController.expectOne(requestUrl2);
    httpTestingController.expectOne(requestUrl3);
    expect(imagePreloaderService.getFilenamesOfImageCurrentlyDownloading())
      .toEqual([filename1, filename2, filename3]);
    expect(imagePreloaderService.isInFailedDownload(filename1)).toBeFalse();

    flushMicrotasks();

    httpTestingController.expectOne(requestUrl4);
    expect(imagePreloaderService.getFilenamesOfImageCurrentlyDownloading())
      .toEqual([filename2, filename3, filename4]);
    expect(imagePreloaderService.isInFailedDownload(filename1)).toBeTrue();

    expect(onSuccess).not.toHaveBeenCalled();
    expect(onFailure).toHaveBeenCalled();
  }));
});<|MERGE_RESOLUTION|>--- conflicted
+++ resolved
@@ -16,77 +16,11 @@
  * @fileoverview Unit tests for the image preloader service.
  */
 
-<<<<<<< HEAD
-// TODO(#7222): Remove the following block of unnnecessary imports once
-// image-preloader.service.ts is upgraded to Angular 8.
-import { Exploration } from 'domain/exploration/Exploration.model';
-import { AudioFileObjectFactory } from 'domain/utilities/AudioFileObjectFactory';
-import { FileDownloadRequestObjectFactory } from 'domain/utilities/FileDownloadRequestObjectFactory';
-import { FractionObjectFactory } from 'domain/objects/FractionObjectFactory';
-import { ImageFileObjectFactory } from 'domain/utilities/ImageFileObjectFactory';
-import { UnitsObjectFactory } from 'domain/objects/UnitsObjectFactory';
-import { UpgradedServices } from 'services/UpgradedServices';
-// ^^^ This block is to be removed.
-
-require('domain/utilities/url-interpolation.service.ts');
-require('pages/exploration-player-page/services/image-preloader.service.ts');
-require('services/assets-backend-api.service.ts');
-require('services/context.service.ts');
-
-describe('Image preloader service', function() {
-  var abas = null;
-  var ips = null;
-  var ecs = null;
-  var $httpBackend = null;
-  var UrlInterpolationService = null;
-  var explorationDict = null;
-  var exploration = null;
-  var requestUrl1 = null;
-  var requestUrl2 = null;
-  var requestUrl3 = null;
-  var requestUrl4 = null;
-
-  beforeEach(function() {
-    angular.mock.module('oppia');
-    angular.mock.module('oppia', function($provide) {
-      $provide.value('AudioFileObjectFactory', new AudioFileObjectFactory());
-      $provide.value(
-        'FileDownloadRequestObjectFactory',
-        new FileDownloadRequestObjectFactory());
-      $provide.value('FractionObjectFactory', new FractionObjectFactory());
-      $provide.value('ImageFileObjectFactory', new ImageFileObjectFactory());
-      $provide.value('UnitsObjectFactory', new UnitsObjectFactory());
-    });
-    // Set a global value for INTERACTION_SPECS that will be used by all the
-    // descendant dependencies.
-    angular.mock.module(function($provide) {
-      $provide.constant('INTERACTION_SPECS', {
-        TextInput: {
-          is_terminal: false
-        },
-        ItemSelectionInput: {
-          is_terminal: false
-        },
-        MultipleChoiceInput: {
-          is_terminal: false
-        },
-        Continue: {
-          is_terminal: false
-        },
-        EndExploration: {
-          is_terminal: true
-        }
-      });
-    });
-=======
-import { HttpClientTestingModule, HttpTestingController } from
-  '@angular/common/http/testing';
+import { HttpClientTestingModule, HttpTestingController } from '@angular/common/http/testing';
 import { TestBed, fakeAsync, flushMicrotasks } from '@angular/core/testing';
 
-import { Exploration, ExplorationBackendDict, ExplorationObjectFactory } from
-  'domain/exploration/ExplorationObjectFactory';
-import { ImagePreloaderService } from
-  'pages/exploration-player-page/services/image-preloader.service';
+import { Exploration, ExplorationBackendDict } from 'domain/exploration/Exploration.model';
+import { ImagePreloaderService } from 'pages/exploration-player-page/services/image-preloader.service';
 import { AssetsBackendApiService } from 'services/assets-backend-api.service';
 import { ContextService } from 'services/context.service';
 
@@ -96,81 +30,14 @@
   beforeEach(() => {
     TestBed.configureTestingModule({imports: [HttpClientTestingModule]});
     httpTestingController = TestBed.get(HttpTestingController);
->>>>>>> 2048c950
   });
 
-<<<<<<< HEAD
-  beforeEach(angular.mock.inject(function($injector) {
-    $httpBackend = $injector.get('$httpBackend');
-    UrlInterpolationService = $injector.get('UrlInterpolationService');
-    ips = $injector.get('ImagePreloaderService');
-    ecs = $injector.get('ContextService');
-    abas = $injector.get('AssetsBackendApiService');
-    spyOn(ecs, 'getExplorationId').and.returnValue('1');
-    spyOn(ecs, 'getEntityType').and.returnValue('exploration');
-    spyOn(ecs, 'getEntityId').and.returnValue('1');
-    explorationDict = {
-      id: 1,
-      title: 'My Title',
-      category: 'Art',
-      objective: 'Your objective',
-      tags: [],
-      blurb: '',
-      author_notes: '',
-      states_schema_version: 15,
-      init_state_name: 'Introduction',
-      states: {
-        'State 1': {
-          param_changes: [],
-          content: {
-            html: '',
-            content_id: 'content'
-          },
-          recorded_voiceovers: {
-            voiceovers_mapping: {
-              content: {},
-              default_outcome: {}
-            }
-          },
-          interaction: {
-            id: 'Continue',
-            default_outcome: {
-              feedback: {
-                content_id: 'default_outcome',
-                html: ''
-              },
-              dest: 'State 3',
-              param_changes: []
-            },
-            confirmed_unclassified_answers: [],
-            customization_args: {
-              buttonText: {
-                value: {
-                  unicode_str: 'Continue',
-                  content_id: ''
-                }
-              }
-            },
-            solution: null,
-            answer_groups: [],
-            hints: []
-          },
-          solicit_answer_details: false,
-          written_translations: {
-            translations_mapping: {
-              content: {},
-              default_outcome: {}
-            }
-          },
-          classifier_model_id: null
-=======
   afterEach(() => {
     httpTestingController.verify();
   });
 
   let assetsBackendApiService: AssetsBackendApiService;
   let imagePreloaderService: ImagePreloaderService;
-  let explorationObjectFactory: ExplorationObjectFactory;
   let contextService: ContextService;
 
   const initStateName = 'Introduction';
@@ -184,7 +51,6 @@
         content: {
           html: '',
           content_id: 'content'
->>>>>>> 2048c950
         },
         recorded_voiceovers: {
           voiceovers_mapping: {
@@ -449,44 +315,6 @@
               '&amp;quot;s6Hint1_height_60_width_60.png&amp;quot;">' +
               '</oppia-noninteractive-image></p>'
             }
-<<<<<<< HEAD
-          },
-          classifier_model_id: null
-        }
-      },
-      param_specs: {},
-      param_changes: [],
-      version: 1
-    };
-
-    requestUrl1 = UrlInterpolationService.interpolateUrl(
-      '/assetsdevhandler/exploration/<exploration_id>/assets/image/<filename>',
-      {
-        exploration_id: '1',
-        filename: 'sIMChoice1_height_32_width_42.png'
-      });
-    requestUrl2 = UrlInterpolationService.interpolateUrl(
-      '/assetsdevhandler/exploration/<exploration_id>/assets/image/<filename>',
-      {
-        exploration_id: '1',
-        filename: 'sIMChoice2_height_30_width_40.png'
-      });
-    requestUrl3 = UrlInterpolationService.interpolateUrl(
-      '/assetsdevhandler/exploration/<exploration_id>/assets/image/<filename>',
-      {
-        exploration_id: '1',
-        filename: 'sIOFeedback_height_50_width_50.png'
-      });
-    requestUrl4 = UrlInterpolationService.interpolateUrl(
-      '/assetsdevhandler/exploration/<exploration_id>/assets/image/<filename>',
-      {
-        exploration_id: '1',
-        filename: 's6Hint1_height_60_width_60.png'
-      });
-
-    exploration = Exploration.createFromBackendDict(explorationDict);
-  }));
-=======
           }],
           solution: null,
         },
@@ -527,7 +355,6 @@
 
   beforeEach(() => {
     imagePreloaderService = TestBed.get(ImagePreloaderService);
-    explorationObjectFactory = TestBed.get(ExplorationObjectFactory);
     contextService = TestBed.get(ContextService);
     assetsBackendApiService = TestBed.get(AssetsBackendApiService);
 
@@ -535,14 +362,12 @@
     spyOn(contextService, 'getEntityType').and.returnValue('exploration');
     spyOn(contextService, 'getEntityId').and.returnValue('1');
 
-    exploration = (
-      explorationObjectFactory.createFromBackendDict(explorationDict));
+    exploration = Exploration.createFromBackendDict(explorationDict);
   });
 
   it('should be in exploration player after init is called', () => {
     imagePreloaderService.init(exploration);
     imagePreloaderService.kickOffImagePreloader(initStateName);
->>>>>>> 2048c950
 
     expect(imagePreloaderService.inExplorationPlayer()).toBeTrue();
 
