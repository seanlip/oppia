// Copyright 2018 The Oppia Authors. All Rights Reserved.
//
// Licensed under the Apache License, Version 2.0 (the "License");
// you may not use this file except in compliance with the License.
// You may obtain a copy of the License at
//
//      http://www.apache.org/licenses/LICENSE-2.0
//
// Unless required by applicable law or agreed to in writing, software
// distributed under the License is distributed on an "AS-IS" BASIS,
// WITHOUT WARRANTIES OR CONDITIONS OF ANY KIND, either express or implied.
// See the License for the specific language governing permissions and
// limitations under the License.

/**
 * @fileoverview A service that maintains a record of the state of the player,
 *  like engine service.
 */

import { EventEmitter } from '@angular/core';

import { OppiaAngularRootComponent } from
  'components/oppia-angular-root.component';

require('domain/exploration/editable-exploration-backend-api.service.ts');
require('domain/exploration/read-only-exploration-backend-api.service.ts');
require('domain/question/pretest-question-backend-api.service.ts');
require('domain/question/question-backend-api.service.ts');
require('domain/utilities/url-interpolation.service.ts');
require('pages/exploration-player-page/services/exploration-engine.service.ts');
require('pages/exploration-player-page/services/number-attempts.service.ts');
require('pages/exploration-player-page/services/player-position.service.ts');
require('pages/exploration-player-page/services/player-transcript.service.ts');
require(
  'pages/exploration-player-page/services/question-player-engine.service.ts');
require(
  'pages/exploration-player-page/services/state-classifier-mapping.service.ts');
require('pages/exploration-player-page/services/stats-reporting.service.ts');
require('services/context.service.ts');
require('services/exploration-features-backend-api.service.ts');
require('services/exploration-features.service.ts');
require('services/playthrough.service.ts');
require('services/contextual/url.service.ts');

require(
  'pages/exploration-player-page/exploration-player-page.constants.ajs.ts');

angular.module('oppia').factory('ExplorationPlayerStateService', [
  '$q', 'ContextService', 'EditableExplorationBackendApiService',
  'ExplorationEngineService', 'ExplorationFeaturesBackendApiService',
  'ExplorationFeaturesService', 'NumberAttemptsService',
  'PlayerCorrectnessFeedbackEnabledService', 'PlayerTranscriptService',
  'PlaythroughService', 'PretestQuestionBackendApiService',
  'QuestionBackendApiService', 'QuestionPlayerEngineService',
  'ReadOnlyExplorationBackendApiService', 'StateClassifierMappingService',
  'StatsReportingService', 'UrlInterpolationService', 'UrlService',
  'EXPLORATION_MODE',
  function(
      $q, ContextService, EditableExplorationBackendApiService,
      ExplorationEngineService, ExplorationFeaturesBackendApiService,
      ExplorationFeaturesService, NumberAttemptsService,
      PlayerCorrectnessFeedbackEnabledService, PlayerTranscriptService,
      PlaythroughService, PretestQuestionBackendApiService,
      QuestionBackendApiService, QuestionPlayerEngineService,
      ReadOnlyExplorationBackendApiService, StateClassifierMappingService,
      StatsReportingService, UrlInterpolationService, UrlService,
      EXPLORATION_MODE) {
    StatsReportingService = (
      OppiaAngularRootComponent.statsReportingService);
    var _totalQuestionsReceivedEventEmitter = new EventEmitter();
    var _oppiaFeedbackAvailableEventEmitter = new EventEmitter();
    var currentEngineService = null;
    var explorationMode = EXPLORATION_MODE.OTHER;
    var editorPreviewMode = ContextService.isInExplorationEditorPage();
    var questionPlayerMode = ContextService.isInQuestionPlayerMode();
    var explorationId = ContextService.getExplorationId();
    var version = UrlService.getExplorationVersionFromUrl();
    var oppiaSymbolsUrl = UrlInterpolationService.getStaticAssetUrl(
      '/overrides/guppy/oppia_symbols.json');
    if (!questionPlayerMode) {
      ReadOnlyExplorationBackendApiService
        .loadExploration(explorationId, version)
        .then(function(exploration) {
          version = exploration.version;
        });
    }

    var storyId = UrlService.getStoryIdInPlayer();

    var _playerStateChangeEventEmitter = new EventEmitter();

    var initializeExplorationServices = function(
        returnDict, arePretestsAvailable, callback) {
      StateClassifierMappingService.init(returnDict.state_classifier_mapping);
      // For some cases, version is set only after
      // ReadOnlyExplorationBackendApiService.loadExploration() has completed.
      // Use returnDict.version for non-null version value.
      StatsReportingService.initSession(
        explorationId, returnDict.exploration.title, returnDict.version,
        returnDict.session_id, UrlService.getCollectionIdFromExplorationUrl());
      PlaythroughService.initSession(
        explorationId, returnDict.version,
        returnDict.record_playthrough_probability);
      PlayerCorrectnessFeedbackEnabledService.init(
        returnDict.correctness_feedback_enabled);
      ExplorationEngineService.init(
        returnDict.exploration, returnDict.version,
        returnDict.preferred_audio_language_code, returnDict.auto_tts_enabled,
        arePretestsAvailable ? function() {} : callback);
    };

    var initializePretestServices = function(pretestQuestionDicts, callback) {
      PlayerCorrectnessFeedbackEnabledService.init(true);
      QuestionPlayerEngineService.init(pretestQuestionDicts, callback);
    };

    var initializeQuestionPlayerServices = function(questionDicts, callback) {
      PlayerCorrectnessFeedbackEnabledService.init(true);
      QuestionPlayerEngineService.init(questionDicts, callback);
    };

    var setExplorationMode = function() {
      explorationMode = EXPLORATION_MODE.EXPLORATION;
      currentEngineService = ExplorationEngineService;
    };

    var setPretestMode = function() {
      explorationMode = EXPLORATION_MODE.PRETEST;
      currentEngineService = QuestionPlayerEngineService;
    };

    var setQuestionPlayerMode = function() {
      explorationMode = EXPLORATION_MODE.QUESTION_PLAYER;
      currentEngineService = QuestionPlayerEngineService;
    };

    var setStoryChapterMode = function() {
      explorationMode = EXPLORATION_MODE.STORY_CHAPTER;
      currentEngineService = ExplorationEngineService;
    };

    var doesMathExpressionInputInteractionExist = function(states) {
      for (var state in states) {
        if (states[state].interaction.id === 'MathExpressionInput') {
          return true;
        }
      }
      return false;
    };

    var initExplorationPreviewPlayer = function(callback) {
      setExplorationMode();
      $q.all([
        EditableExplorationBackendApiService.fetchApplyDraftExploration(
          explorationId),
        ExplorationFeaturesBackendApiService.fetchExplorationFeatures(
          explorationId),
      ]).then(function(combinedData) {
        var explorationData = combinedData[0];
        var featuresData = combinedData[1];
        if (doesMathExpressionInputInteractionExist(explorationData.states)) {
          Guppy.init({
            symbols: ['/third_party/static/guppy-175999/sym/symbols.json',
              oppiaSymbolsUrl]});
        }
        ExplorationFeaturesService.init(explorationData, featuresData);
        ExplorationEngineService.init(
          explorationData, null, null, null, callback);
        PlayerCorrectnessFeedbackEnabledService.init(
          explorationData.correctness_feedback_enabled);
        NumberAttemptsService.reset();
      });
    };

    var initQuestionPlayer = function(questionPlayerConfig, callback) {
      setQuestionPlayerMode();
      QuestionBackendApiService.fetchQuestions(
        questionPlayerConfig.skillList,
        questionPlayerConfig.questionCount,
        questionPlayerConfig.questionsSortedByDifficulty
      ).then(function(questionData) {
        _totalQuestionsReceivedEventEmitter.emit(questionData.length);
        initializeQuestionPlayerServices(questionData, callback);
      });
    };

    var initExplorationPlayer = function(callback) {
      var explorationDataPromise = version ?
        ReadOnlyExplorationBackendApiService.loadExploration(
          explorationId, version) :
        ReadOnlyExplorationBackendApiService.loadLatestExploration(
          explorationId);
      $q.all([
        explorationDataPromise,
        PretestQuestionBackendApiService.fetchPretestQuestions(
          explorationId, storyId),
        ExplorationFeaturesBackendApiService.fetchExplorationFeatures(
          explorationId),
      ]).then(function(combinedData) {
        var explorationData = combinedData[0];
        var pretestQuestionsData = combinedData[1];
        var featuresData = combinedData[2];
        if (
          doesMathExpressionInputInteractionExist(
            explorationData.exploration.states)) {
          Guppy.init({
            symbols: ['/third_party/static/guppy-175999/sym/symbols.json',
              oppiaSymbolsUrl]});
        }
        ExplorationFeaturesService.init(explorationData, featuresData);
        if (pretestQuestionsData.length > 0) {
          setPretestMode();
          initializeExplorationServices(explorationData, true, callback);
          initializePretestServices(pretestQuestionsData, callback);
        } else if (
          UrlService.getUrlParams().hasOwnProperty('story_id') &&
          UrlService.getUrlParams().hasOwnProperty('node_id')) {
          setStoryChapterMode();
          initializeExplorationServices(explorationData, false, callback);
        } else {
          setExplorationMode();
          initializeExplorationServices(explorationData, false, callback);
        }
      });
    };

    return {
      initializePlayer: function(callback) {
        PlayerTranscriptService.init();
        if (editorPreviewMode) {
          initExplorationPreviewPlayer(callback);
        } else {
          initExplorationPlayer(callback);
        }
      },
      initializeQuestionPlayer: function(config, callback) {
        PlayerTranscriptService.init();
        initQuestionPlayer(config, callback);
      },
      getCurrentEngineService: function() {
        return currentEngineService;
      },
      isInPretestMode: function() {
        return explorationMode === EXPLORATION_MODE.PRETEST;
      },
      isInQuestionMode: function() {
        return explorationMode === EXPLORATION_MODE.PRETEST ||
        explorationMode === EXPLORATION_MODE.QUESTION_PLAYER;
      },
      isInQuestionPlayerMode: function() {
        return explorationMode === EXPLORATION_MODE.QUESTION_PLAYER;
      },
      isInStoryChapterMode: function() {
        return explorationMode === EXPLORATION_MODE.STORY_CHAPTER;
      },
      getPretestQuestionCount: function() {
        return QuestionPlayerEngineService.getPretestQuestionCount();
      },
      moveToExploration: function(callback) {
        if (
          UrlService.getUrlParams().hasOwnProperty('story_id') &&
          UrlService.getUrlParams().hasOwnProperty('node_id')) {
          setStoryChapterMode();
        } else {
          setExplorationMode();
        }
        ExplorationEngineService.moveToExploration(callback);
      },
      getLanguageCode: function() {
        return currentEngineService.getLanguageCode();
      },
      recordNewCardAdded: function() {
        return currentEngineService.recordNewCardAdded();
      },
      get onTotalQuestionsReceived() {
        return _totalQuestionsReceivedEventEmitter;
      },
<<<<<<< HEAD
      get onPlayerStateChange() {
        return _playerStateChangeEventEmitter;
=======
      get onOppiaFeedbackAvailable() {
        return _oppiaFeedbackAvailableEventEmitter;
>>>>>>> a982c7e5
      }
    };
  }]);<|MERGE_RESOLUTION|>--- conflicted
+++ resolved
@@ -275,13 +275,11 @@
       get onTotalQuestionsReceived() {
         return _totalQuestionsReceivedEventEmitter;
       },
-<<<<<<< HEAD
       get onPlayerStateChange() {
         return _playerStateChangeEventEmitter;
-=======
+      },
       get onOppiaFeedbackAvailable() {
         return _oppiaFeedbackAvailableEventEmitter;
->>>>>>> a982c7e5
       }
     };
   }]);