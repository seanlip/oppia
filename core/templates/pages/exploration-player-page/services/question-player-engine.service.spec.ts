--- conflicted
+++ resolved
@@ -779,11 +779,7 @@
       );
       let sampleCard = StateCard.createNewCard(
         'Card 1', 'Content html', 'Interaction text', null,
-<<<<<<< HEAD
-        null, null, 'content_id', null);
-=======
         null, null, 'content_id', audioTranslationLanguageService);
->>>>>>> bdd2359b
 
       answerClassificationResult.outcome.labelledAsCorrect = true;
 
