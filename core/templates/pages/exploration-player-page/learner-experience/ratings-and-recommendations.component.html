<ng-template #popContent>
  <oppia-feedback-popup (closePopover)="closePopover()"></oppia-feedback-popup>
</ng-template>
<div class="conversation-skin-final-summary">
  <div *ngIf="userIsLoggedIn && !explorationIsInPreviewMode" class="conversation-skin-final-ratings">
    <div class="conversation-skin-final-ratings-header"
         translate="I18N_PLAYER_RATE_EXPLORATION">
    </div>
    <div placement="bottom"
         [ngbPopover]="popContent"
         trigger="manual"
         (click)="togglePopover"
         #feedbackPopOver="ngbPopover"
         [autoClose]="false">
      <oppia-rating-display [ratingValue]="userRating"
                            [isEditable]="true"
                            (edit)="submitUserRating($event)"
                            class="conversation-skin-final-ratings-display">
      </oppia-rating-display>
    </div>
  </div>

  <div *ngIf="!collectionSummary && !inStoryMode && recommendedExplorationSummaries && recommendedExplorationSummaries.length > 0"
       class="conversation-skin-final-recommendations">
    <div *ngIf="recommendedExplorationSummaries.length > 0">
      <div class="conversation-skin-final-recommendations-header-container">
        <span *ngIf="!collectionSummary && !isRefresherExploration" class="conversation-skin-final-recommendations-header"
              translate="I18N_END_EXPLORATION_RECOMMENDATION_MESSAGE">
        </span>
      </div>
      <div class="ratings-and-recommendations-exp-summary-tiles-container conversation-skin-recommended-activities-container">
        <oppia-exploration-summary-tile *ngFor="let exp of (recommendedExplorationSummaries|limitTo:3)"
                                        [collectionId]="collectionId"
                                        [explorationId]="exp.id"
                                        [explorationTitle]="exp.title"
                                        [parentExplorationIds]="parentExplorationIds"
                                        [lastUpdatedMsec]="exp.lastUpdatedMsec"
                                        [objective]="exp.objective"
                                        [category]="exp.category"
                                        [ratings]="exp.ratings"
                                        [thumbnailIconUrl]="exp.thumbnailIconUrl"
                                        [thumbnailBgColor]="exp.thumbnailBgColor"
                                        [numViews]="exp.numViews"
                                        [isCommunityOwned]="exp.communityOwned"
                                        [mobileCutoffPx]="5000"
                                        class="ratings-component-oppia-exploration-summary-tile">
        </oppia-exploration-summary-tile>
      </div>
    </div>
  </div>

  <div *ngIf="inStoryMode && !userIsLoggedIn && !isSignUpSectionHidden()" class="conversation-skin-login-container">
    <div class="conversation-skin-congratulations-text" translate="I18N_CHAPTER_COMPLETION"></div>
    <span class="conversation-skin-login-text text-secondary" translate="I18N_SAVE_PROGRESS"></span>
    <div class="mt-2">
<<<<<<< HEAD
      <button mat-button class="md-raised oppia-sign-up-button protractor-test-login-button text-light" (click)="signIn()">
=======
      <button mat-button class="md-raised oppia-login-button text-light e2e-test-login-button m-2" (click)="signIn()">
        LOGIN
      </button>
      <button mat-button class="md-raised oppia-sign-up-button text-light m-2" (click)="signIn()">
>>>>>>> c5c4515b
        SIGN UP
      </button>
    </div>
    <div class="conversation-skin-login-secondary-options">
      <button class="conversation-skin-login-button">
        Already have an account?
        <span class="conversation-skin-login-button-text" translate="" (click)="signIn()">Sign In</span>
      </button>
      <button class="conversation-skin-hide-sign-up-section-button" *ngIf="isEndChapterFeatureEnabled()">
        <span class="conversation-skin-hide-sign-up-section-text" translate="I18N_SIGNUP_SECTION_DONT_ASK_ME_AGAIN" (click)="hideSignUpSection()"></span>
      </button>
    </div>
  </div>
  <div *ngIf="inStoryMode && isEndChapterFeatureEnabled() && storyId">
    <oppia-post-chapter-recommendations [nextStoryNodeLink]="nextLessonLink"
                                        [nextStoryNodeThumbnailUrl]="nextStoryNodeIconUrl ? nextStoryNodeIconUrl : ''"
                                        [nextStoryNodeThumbnailBgColor]="nextStoryNode ? nextStoryNode.thumbnailBgColor : ''"
                                        [nextStoryNodeTitle]="nextStoryNode ? nextStoryNode.title : ''">
    </oppia-post-chapter-recommendations>
  </div>

  <div *ngIf="inStoryMode" class="conversation-skin-back-to-collection-container">
    <a [href]="storyViewerUrl" class="conversation-skin-back-to-collection" translate="I18N_PLAYER_RETURN_TO_STORY"></a>
  </div>
  <div *ngIf="!collectionSummary && !isRefresherExploration && !inStoryMode" class="conversation-skin-back-to-collection-container">
    <a href="/community-library" class="conversation-skin-back-to-collection" translate="I18N_PLAYER_RETURN_TO_LIBRARY"></a>
  </div>
  <div *ngIf="collectionSummary && !isRefresherExploration" class="conversation-skin-back-to-collection-container">
    <a [href]="'/collection/' + collectionId" class="conversation-skin-back-to-collection" translate="I18N_PLAYER_BACK_TO_COLLECTION"></a>
  </div>
</div>

<style>
  .oppia-sign-up-button {
    background-color: #00645c;
    border-radius: 15px;
    font-size: 1em;
    margin-bottom: 25px;
    min-width: max-content;
    width: 154px;
  }
  .conversation-skin-final-summary {
    margin-bottom: 25px;
    margin-top: 20px;
  }

  .conversation-skin-final-ratings-header {
    color: #064b46;
    margin: 20px 0 0;
  }

  .conversation-skin-final-ratings {
    background-color: white;
    border-bottom: 2px solid #bbb;
    border-top: 2px solid #bbb;
    margin: 0 auto 60px;
    padding: 0 0 20px 0;
    text-align: center;
  }

  .conversation-skin-final-ratings-display {
    color: #064b46;
    letter-spacing: 10px;
  }

  .conversation-skin-final-recommendations-header {
    color: #064b46;
    font-size: 150%;
  }

  .conversation-skin-final-recommendations-header-container {
    text-align: center;
  }

  .conversation-skin-recommended-activities-container {
    padding-top: 10px;
  }

  .conversation-skin-back-to-collection-container {
    border: 1px solid #00645c;
    border-radius: 40px;
    margin: auto;
    padding: 5px;
    text-align: center;
    width: 35%;
  }

  .conversation-skin-back-to-collection {
    color: #064b46;
  }

  .conversation-skin-login-container {
    background-color: #fff;
    border-bottom: 2px solid #bbb;
    border-top: 2px solid #bbb;
    margin-bottom: 24px;
    margin-top: 24px;
    padding: 1.5em 2em;
    padding-bottom: 0.5em;
    text-align: center;
    width: 100%;
  }

  .conversation-skin-login-container .conversation-skin-login-text {
    font-size: 0.8em;
  }

  .conversation-skin-login-container .conversation-skin-congratulations-text {
    font-size: 1.2em;
    font-weight: 500;
  }

  .conversation-skin-login-container .conversation-skin-hide-sign-up-section-text {
    color: #00645c;
    cursor: pointer;
    text-decoration: underline;
  }

  .conversation-skin-login-container .conversation-skin-login-button-text {
    color: #00645c;
    cursor: pointer;
    text-decoration: underline;
  }

  .conversation-skin-login-container .conversation-skin-login-secondary-options {
    display: flex;
    justify-content: space-between;
  }

  .conversation-skin-login-secondary-options button {
    background: none;
    border: none;
    cursor: default;
    font-size: 0.8em;
  }

  .ratings-and-recommendations-exp-summary-tiles-container {
      align-items: center;
      display: flex;
      flex-direction: column;
      height: 100%;
      margin-left: auto;
      margin-right: auto;
      padding-bottom: 24px;
      padding-top: 24px;
  }

  @media screen and (max-width: 959px) {
    .conversation-skin-final-summary {
      margin: 0 auto;
      max-width: 650px;
      width: 100%;
    }
  }
</style><|MERGE_RESOLUTION|>--- conflicted
+++ resolved
@@ -53,14 +53,7 @@
     <div class="conversation-skin-congratulations-text" translate="I18N_CHAPTER_COMPLETION"></div>
     <span class="conversation-skin-login-text text-secondary" translate="I18N_SAVE_PROGRESS"></span>
     <div class="mt-2">
-<<<<<<< HEAD
-      <button mat-button class="md-raised oppia-sign-up-button protractor-test-login-button text-light" (click)="signIn()">
-=======
-      <button mat-button class="md-raised oppia-login-button text-light e2e-test-login-button m-2" (click)="signIn()">
-        LOGIN
-      </button>
-      <button mat-button class="md-raised oppia-sign-up-button text-light m-2" (click)="signIn()">
->>>>>>> c5c4515b
+      <button mat-button class="md-raised oppia-sign-up-button e2e-test-login-button text-light" (click)="signIn()">
         SIGN UP
       </button>
     </div>
