--- conflicted
+++ resolved
@@ -89,23 +89,7 @@
   </div>
 </div>
 
-<<<<<<< HEAD
-<div *ngIf="prevSessionStatesProgress.length != 0" class="oppia-exploration-checkpoints-message">
-=======
-<oppia-ratings-and-recommendations *ngIf="isOnTerminalCard() && isCurrentCardAtEndOfTranscript()"
-                                   [userIsLoggedIn]="isLoggedIn"
-                                   [explorationIsInPreviewMode]="isInPreviewMode"
-                                   [questionPlayerConfig]="questionPlayerConfig"
-                                   [inStoryMode]="inStoryMode"
-                                   [storyViewerUrl]="storyViewerUrl"
-                                   [collectionSummary]="collectionSummary"
-                                   [isRefresherExploration]="isRefresherExploration"
-                                   [recommendedExplorationSummaries]="recommendedExplorationSummaries"
-                                   [parentExplorationIds]="parentExplorationIds">
-</oppia-ratings-and-recommendations>
-
 <div *ngIf="CHECKPOINTS_FEATURE_IS_ENABLED && prevSessionStatesProgress.length != 0" class="oppia-exploration-checkpoints-message">
->>>>>>> a64c0e45
   <div id="toast-container" class="toast-top-center toast-container">
     <div class="toast-info checkpoints-toast-info ngx-toastr ng-trigger ng-trigger-flyInOut">
       <div aria-live="polite" role="alertdialog" class="toast-message" attr.aria-label="{{'I18N_EXPLORATION_STARTING_FROM_CHECKPOINT' | translate}}">
