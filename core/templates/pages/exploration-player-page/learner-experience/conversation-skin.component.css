--- conflicted
+++ resolved
@@ -116,18 +116,13 @@
   margin-right: 10px;
 }
 
-<<<<<<< HEAD
 oppia-conversation-skin .oppia-button-raised.md-raised {
-  background-color: #0d48a1
-=======
-.oppia-button-raised.md-raised {
   align-items: center;
   background-color: #0d48a1;
   display: flex;
   height: 32px;
   justify-content: center;
   width: 32px;
->>>>>>> b1e53b76
 }
 
 oppia-conversation-skin .oppia-button-icon {
