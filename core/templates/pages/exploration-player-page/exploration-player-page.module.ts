--- conflicted
+++ resolved
@@ -74,10 +74,7 @@
     LearnerLocalNavComponent,
     FeedbackPopupComponent,
     LearnerAnswerInfoCard,
-<<<<<<< HEAD
-=======
     RefresherExplorationConfirmationModal
->>>>>>> ab6b1fb9
   ],
   providers: [
     {
