// Copyright 2019 The Oppia Authors. All Rights Reserved.
//
// Licensed under the Apache License, Version 2.0 (the "License");
// you may not use this file except in compliance with the License.
// You may obtain a copy of the License at
//
//      http://www.apache.org/licenses/LICENSE-2.0
//
// Unless required by applicable law or agreed to in writing, software
// distributed under the License is distributed on an "AS-IS" BASIS,
// WITHOUT WARRANTIES OR CONDITIONS OF ANY KIND, either express or implied.
// See the License for the specific language governing permissions and
// limitations under the License.

/**
 * @fileoverview Module for the exploration player page.
 */

import { APP_INITIALIZER, NgModule, StaticProvider } from '@angular/core';
import { BrowserModule } from '@angular/platform-browser';
import { downgradeComponent } from '@angular/upgrade/static';
import { HttpClientModule } from '@angular/common/http';
import { HTTP_INTERCEPTORS } from '@angular/common/http';
import { NgbModalModule, NgbPopoverModule } from '@ng-bootstrap/ng-bootstrap';
import { RequestInterceptor } from 'services/request-interceptor.service';
import { SharedComponentsModule } from 'components/shared-component.module';
import { OppiaAngularRootComponent } from
  'components/oppia-angular-root.component';
import { platformFeatureInitFactory, PlatformFeatureService } from
  'services/platform-feature.service';
import { ContentLanguageSelectorComponent } from
  // eslint-disable-next-line max-len
  'pages/exploration-player-page/layout-directives/content-language-selector.component';
import { SwitchContentLanguageRefreshRequiredModalComponent } from
  // eslint-disable-next-line max-len
  'pages/exploration-player-page/switch-content-language-refresh-required-modal.component';
import { InteractionExtensionsModule } from 'interactions/interactions.module';
import { MatButtonModule } from '@angular/material/button';
import { LearnerLocalNavComponent } from './layout-directives/learner-local-nav.component';
import { FlagExplorationModalComponent } from './modals/flag-exploration-modal.component';
import { FeedbackPopupComponent } from './layout-directives/feedback-popup.component';
import { ExplorationSuccessfullyFlaggedModalComponent } from './modals/exploration-successfully-flagged-modal.component';
import { LearnerAnswerInfoCard } from './learner-experience/learner-answer-info-card.component';
import { MaterialModule } from 'modules/material.module';
import { RefresherExplorationConfirmationModal } from './modals/refresher-exploration-confirmation-modal.component';
import { BrowserAnimationsModule } from '@angular/platform-browser/animations';

@NgModule({
  imports: [
    BrowserModule,
    BrowserAnimationsModule,
    HttpClientModule,
    InteractionExtensionsModule,
    MatButtonModule,
    NgbModalModule,
    MaterialModule,
    NgbPopoverModule,
    SharedComponentsModule,
    ToastrModule.forRoot(toastrConfig)
  ],
  declarations: [
    ContentLanguageSelectorComponent,
    SwitchContentLanguageRefreshRequiredModalComponent,
    LearnerAnswerInfoCard,
    ExplorationSuccessfullyFlaggedModalComponent,
    FlagExplorationModalComponent,
    LearnerLocalNavComponent,
    FeedbackPopupComponent,
<<<<<<< HEAD
    SupplementalCardComponent,
=======
    RefresherExplorationConfirmationModal,
>>>>>>> 70a18c38
  ],
  entryComponents: [
    ContentLanguageSelectorComponent,
    SwitchContentLanguageRefreshRequiredModalComponent,
    ExplorationSuccessfullyFlaggedModalComponent,
    FlagExplorationModalComponent,
    LearnerLocalNavComponent,
    FeedbackPopupComponent,
    LearnerAnswerInfoCard,
<<<<<<< HEAD
    SupplementalCardComponent,
=======
    RefresherExplorationConfirmationModal,
>>>>>>> 70a18c38
  ],
  providers: [
    {
      provide: HTTP_INTERCEPTORS,
      useClass: RequestInterceptor,
      multi: true
    },
    {
      provide: APP_INITIALIZER,
      useFactory: platformFeatureInitFactory,
      deps: [PlatformFeatureService],
      multi: true
    }
  ]
})
class ExplorationPlayerPageModule {
  // Empty placeholder method to satisfy the `Compiler`.
  ngDoBootstrap() {}
}

import { platformBrowserDynamic } from '@angular/platform-browser-dynamic';
import { downgradeModule } from '@angular/upgrade/static';
<<<<<<< HEAD
import { SupplementalCardComponent } from './learner-experience/supplemental-card.component';
=======
import { ToastrModule } from 'ngx-toastr';
import { toastrConfig } from 'pages/oppia-root/app.module';
>>>>>>> 70a18c38

const bootstrapFnAsync = async(extraProviders: StaticProvider[]) => {
  const platformRef = platformBrowserDynamic(extraProviders);
  return platformRef.bootstrapModule(ExplorationPlayerPageModule);
};
const downgradedModule = downgradeModule(bootstrapFnAsync);

declare var angular: ng.IAngularStatic;

angular.module('oppia').requires.push(downgradedModule);

angular.module('oppia').directive(
  // This directive is the downgraded version of the Angular component to
  // bootstrap the Angular 8.
  'oppiaAngularRoot',
  downgradeComponent({
    component: OppiaAngularRootComponent
  }) as angular.IDirectiveFactory);<|MERGE_RESOLUTION|>--- conflicted
+++ resolved
@@ -40,6 +40,7 @@
 import { FlagExplorationModalComponent } from './modals/flag-exploration-modal.component';
 import { FeedbackPopupComponent } from './layout-directives/feedback-popup.component';
 import { ExplorationSuccessfullyFlaggedModalComponent } from './modals/exploration-successfully-flagged-modal.component';
+import { SupplementalCardComponent } from './learner-experience/supplemental-card.component';
 import { LearnerAnswerInfoCard } from './learner-experience/learner-answer-info-card.component';
 import { MaterialModule } from 'modules/material.module';
 import { RefresherExplorationConfirmationModal } from './modals/refresher-exploration-confirmation-modal.component';
@@ -66,11 +67,8 @@
     FlagExplorationModalComponent,
     LearnerLocalNavComponent,
     FeedbackPopupComponent,
-<<<<<<< HEAD
     SupplementalCardComponent,
-=======
     RefresherExplorationConfirmationModal,
->>>>>>> 70a18c38
   ],
   entryComponents: [
     ContentLanguageSelectorComponent,
@@ -80,11 +78,8 @@
     LearnerLocalNavComponent,
     FeedbackPopupComponent,
     LearnerAnswerInfoCard,
-<<<<<<< HEAD
     SupplementalCardComponent,
-=======
     RefresherExplorationConfirmationModal,
->>>>>>> 70a18c38
   ],
   providers: [
     {
@@ -107,12 +102,8 @@
 
 import { platformBrowserDynamic } from '@angular/platform-browser-dynamic';
 import { downgradeModule } from '@angular/upgrade/static';
-<<<<<<< HEAD
-import { SupplementalCardComponent } from './learner-experience/supplemental-card.component';
-=======
 import { ToastrModule } from 'ngx-toastr';
 import { toastrConfig } from 'pages/oppia-root/app.module';
->>>>>>> 70a18c38
 
 const bootstrapFnAsync = async(extraProviders: StaticProvider[]) => {
   const platformRef = platformBrowserDynamic(extraProviders);
