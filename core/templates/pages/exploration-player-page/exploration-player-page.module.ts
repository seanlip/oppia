// Copyright 2019 The Oppia Authors. All Rights Reserved.
//
// Licensed under the Apache License, Version 2.0 (the "License");
// you may not use this file except in compliance with the License.
// You may obtain a copy of the License at
//
//      http://www.apache.org/licenses/LICENSE-2.0
//
// Unless required by applicable law or agreed to in writing, software
// distributed under the License is distributed on an "AS-IS" BASIS,
// WITHOUT WARRANTIES OR CONDITIONS OF ANY KIND, either express or implied.
// See the License for the specific language governing permissions and
// limitations under the License.

/**
 * @fileoverview Module for the exploration player page.
 */

import { APP_INITIALIZER, NgModule, StaticProvider } from '@angular/core';
import { BrowserModule } from '@angular/platform-browser';
import { downgradeComponent } from '@angular/upgrade/static';
import { HttpClientModule } from '@angular/common/http';
import { HTTP_INTERCEPTORS } from '@angular/common/http';
import { NgbModalModule, NgbPopoverModule } from '@ng-bootstrap/ng-bootstrap';
import { RequestInterceptor } from 'services/request-interceptor.service';
import { SharedComponentsModule } from 'components/shared-component.module';
import { OppiaAngularRootComponent } from
  'components/oppia-angular-root.component';
import { platformFeatureInitFactory, PlatformFeatureService } from
  'services/platform-feature.service';
import { ContentLanguageSelectorComponent } from
  // eslint-disable-next-line max-len
  'pages/exploration-player-page/layout-directives/content-language-selector.component';
import { SwitchContentLanguageRefreshRequiredModalComponent } from
  // eslint-disable-next-line max-len
  'pages/exploration-player-page/switch-content-language-refresh-required-modal.component';
import { InteractionExtensionsModule } from 'interactions/interactions.module';
<<<<<<< HEAD
import { MatButtonModule } from '@angular/material/button';
import { LearnerLocalNavComponent } from './layout-directives/learner-local-nav.component';
import { FlagExplorationModalComponent } from './modals/flag-exploration-modal.component';
import { FeedbackPopupComponent } from './layout-directives/feedback-popup.component';
import { ExplorationSuccessfullyFlaggedModalComponent } from './modals/exploration-successfully-flagged-modal.component';
=======
>>>>>>> b076a826
import { LearnerAnswerInfoCard } from './learner-experience/learner-answer-info-card.component';

@NgModule({
  imports: [
    BrowserModule,
    HttpClientModule,
    InteractionExtensionsModule,
    MatButtonModule,
    NgbModalModule,
    SharedComponentsModule,
    NgbPopoverModule
  ],
  declarations: [
    ContentLanguageSelectorComponent,
    OppiaAngularRootComponent,
    SwitchContentLanguageRefreshRequiredModalComponent,
<<<<<<< HEAD
    LearnerAnswerInfoCard,
    ExplorationSuccessfullyFlaggedModalComponent,
    FlagExplorationModalComponent,
    LearnerLocalNavComponent,
    FeedbackPopupComponent,
=======
    LearnerAnswerInfoCard
>>>>>>> b076a826
  ],
  entryComponents: [
    ContentLanguageSelectorComponent,
    OppiaAngularRootComponent,
    SwitchContentLanguageRefreshRequiredModalComponent,
<<<<<<< HEAD
    ExplorationSuccessfullyFlaggedModalComponent,
    FlagExplorationModalComponent,
    LearnerLocalNavComponent,
    FeedbackPopupComponent,
=======
>>>>>>> b076a826
    LearnerAnswerInfoCard
  ],
  providers: [
    {
      provide: HTTP_INTERCEPTORS,
      useClass: RequestInterceptor,
      multi: true
    },
    {
      provide: APP_INITIALIZER,
      useFactory: platformFeatureInitFactory,
      deps: [PlatformFeatureService],
      multi: true
    }
  ]
})
class ExplorationPlayerPageModule {
  // Empty placeholder method to satisfy the `Compiler`.
  ngDoBootstrap() {}
}

import { platformBrowserDynamic } from '@angular/platform-browser-dynamic';
import { downgradeModule } from '@angular/upgrade/static';

const bootstrapFn = (extraProviders: StaticProvider[]) => {
  const platformRef = platformBrowserDynamic(extraProviders);
  return platformRef.bootstrapModule(ExplorationPlayerPageModule);
};
const downgradedModule = downgradeModule(bootstrapFn);

declare var angular: ng.IAngularStatic;

angular.module('oppia').requires.push(downgradedModule);

angular.module('oppia').directive(
  // This directive is the downgraded version of the Angular component to
  // bootstrap the Angular 8.
  'oppiaAngularRoot',
  downgradeComponent({
    component: OppiaAngularRootComponent
  }) as angular.IDirectiveFactory);<|MERGE_RESOLUTION|>--- conflicted
+++ resolved
@@ -35,14 +35,11 @@
   // eslint-disable-next-line max-len
   'pages/exploration-player-page/switch-content-language-refresh-required-modal.component';
 import { InteractionExtensionsModule } from 'interactions/interactions.module';
-<<<<<<< HEAD
 import { MatButtonModule } from '@angular/material/button';
 import { LearnerLocalNavComponent } from './layout-directives/learner-local-nav.component';
 import { FlagExplorationModalComponent } from './modals/flag-exploration-modal.component';
 import { FeedbackPopupComponent } from './layout-directives/feedback-popup.component';
 import { ExplorationSuccessfullyFlaggedModalComponent } from './modals/exploration-successfully-flagged-modal.component';
-=======
->>>>>>> b076a826
 import { LearnerAnswerInfoCard } from './learner-experience/learner-answer-info-card.component';
 
 @NgModule({
@@ -59,27 +56,21 @@
     ContentLanguageSelectorComponent,
     OppiaAngularRootComponent,
     SwitchContentLanguageRefreshRequiredModalComponent,
-<<<<<<< HEAD
     LearnerAnswerInfoCard,
     ExplorationSuccessfullyFlaggedModalComponent,
     FlagExplorationModalComponent,
     LearnerLocalNavComponent,
     FeedbackPopupComponent,
-=======
     LearnerAnswerInfoCard
->>>>>>> b076a826
   ],
   entryComponents: [
     ContentLanguageSelectorComponent,
     OppiaAngularRootComponent,
     SwitchContentLanguageRefreshRequiredModalComponent,
-<<<<<<< HEAD
     ExplorationSuccessfullyFlaggedModalComponent,
     FlagExplorationModalComponent,
     LearnerLocalNavComponent,
     FeedbackPopupComponent,
-=======
->>>>>>> b076a826
     LearnerAnswerInfoCard
   ],
   providers: [
