--- conflicted
+++ resolved
@@ -32,18 +32,11 @@
 import { LearnerViewInfoComponent } from './layout-directives/learner-view-info.component';
 import { MaterialModule } from 'modules/material.module';
 import { RefresherExplorationConfirmationModal } from './modals/refresher-exploration-confirmation-modal.component';
-<<<<<<< HEAD
 import { ExplorationPlayerPageComponent } from './exploration-player-page.component';
 import { LessonInformationCardModalComponent } from './templates/lesson-information-card-modal.component';
 import { ExplorationPlayerPageRoutingModule } from './exploration-player-page-routing.module';
 import { ExplorationPlayerPageRootComponent } from './exploration-player-page-root.component';
-=======
-import { BrowserAnimationsModule } from '@angular/platform-browser/animations';
-import { MyHammerConfig, toastrConfig } from 'pages/oppia-root/app.module';
-import { ToastrModule } from 'ngx-toastr';
-import { SmartRouterModule } from 'hybrid-router-module-provider';
-import { AppErrorHandlerProvider } from 'pages/oppia-root/app-error-handler';
->>>>>>> b07a2527
+import { ProgressReminderModalComponent } from './templates/progress-reminder-modal.component';
 
 @NgModule({
   imports: [
@@ -79,61 +72,6 @@
     LearnerLocalNavComponent,
     LearnerViewInfoComponent,
     RefresherExplorationConfirmationModal,
-<<<<<<< HEAD
   ]
 })
-export class ExplorationPlayerPageModule {}
-=======
-  ],
-  providers: [
-    {
-      provide: HTTP_INTERCEPTORS,
-      useClass: RequestInterceptor,
-      multi: true
-    },
-    {
-      provide: APP_INITIALIZER,
-      useFactory: platformFeatureInitFactory,
-      deps: [PlatformFeatureService],
-      multi: true
-    },
-    {
-      provide: HAMMER_GESTURE_CONFIG,
-      useClass: MyHammerConfig
-    },
-    AppErrorHandlerProvider,
-    {
-      provide: APP_BASE_HREF,
-      useValue: '/'
-    }
-  ]
-})
-class ExplorationPlayerPageModule {
-  // Empty placeholder method to satisfy the `Compiler`.
-  ngDoBootstrap() {}
-}
-
-import { platformBrowserDynamic } from '@angular/platform-browser-dynamic';
-import { downgradeModule } from '@angular/upgrade/static';
-import { ExplorationPlayerPageComponent } from './exploration-player-page.component';
-import { LessonInformationCardModalComponent } from './templates/lesson-information-card-modal.component';
-import { ProgressReminderModalComponent } from './templates/progress-reminder-modal.component';
-
-const bootstrapFnAsync = async(extraProviders: StaticProvider[]) => {
-  const platformRef = platformBrowserDynamic(extraProviders);
-  return platformRef.bootstrapModule(ExplorationPlayerPageModule);
-};
-const downgradedModule = downgradeModule(bootstrapFnAsync);
-
-declare var angular: ng.IAngularStatic;
-
-angular.module('oppia').requires.push(downgradedModule);
-
-angular.module('oppia').directive(
-  // This directive is the downgraded version of the Angular component to
-  // bootstrap the Angular 8.
-  'oppiaAngularRoot',
-  downgradeComponent({
-    component: OppiaAngularRootComponent
-  }) as angular.IDirectiveFactory);
->>>>>>> b07a2527
+export class ExplorationPlayerPageModule {}