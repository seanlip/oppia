--- conflicted
+++ resolved
@@ -62,23 +62,12 @@
   }));
 
   beforeEach(function() {
-<<<<<<< HEAD
-    interactionObjectFactory = TestBed.inject(InteractionObjectFactory);
-    playerPositionService = TestBed.inject(PlayerPositionService);
-    playerTranscriptService = TestBed.inject(PlayerTranscriptService);
-    recordedVoiceoversObjectFactory = TestBed.inject(
-      RecordedVoiceoversObjectFactory);
-    stateCardObjectFactory = TestBed.inject(StateCardObjectFactory);
-    suggestionModalService = TestBed.inject(SuggestionModalService);
-    writtenTranslationsObjectFactory = TestBed.inject(
-=======
     interactionObjectFactory = TestBed.get(InteractionObjectFactory);
     playerPositionService = TestBed.get(PlayerPositionService);
     playerTranscriptService = TestBed.get(PlayerTranscriptService);
     stateCardObjectFactory = TestBed.get(StateCardObjectFactory);
     suggestionModalService = TestBed.get(SuggestionModalService);
     writtenTranslationsObjectFactory = TestBed.get(
->>>>>>> 7fb6d9a2
       WrittenTranslationsObjectFactory);
     explorationDataService = TestBed.inject(ExplorationDataService);
   });
