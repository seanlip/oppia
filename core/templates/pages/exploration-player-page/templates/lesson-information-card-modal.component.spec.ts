--- conflicted
+++ resolved
@@ -19,27 +19,23 @@
 import { Clipboard } from '@angular/cdk/clipboard';
 import { HttpClientTestingModule } from '@angular/common/http/testing';
 import { NO_ERRORS_SCHEMA, Pipe, PipeTransform } from '@angular/core';
-import { ComponentFixture, TestBed, waitForAsync } from '@angular/core/testing';
+import { ComponentFixture, TestBed, waitForAsync, fakeAsync, tick } from '@angular/core/testing';
 import { NgbActiveModal } from '@ng-bootstrap/ng-bootstrap';
 import { ExplorationRatings } from 'domain/summary/learner-exploration-summary.model';
-<<<<<<< HEAD
-=======
 import { UrlService } from 'services/contextual/url.service';
 import { UserService } from 'services/user.service';
-import { WindowRef } from 'services/contextual/window-ref.service';
->>>>>>> 6493f6b7
 import { I18nLanguageCodeService } from 'services/i18n-language-code.service';
 import { MockTranslatePipe } from 'tests/unit-test-utils';
 import { ExplorationEngineService } from '../services/exploration-engine.service';
 import { PlayerTranscriptService } from '../services/player-transcript.service';
 import { LessonInformationCardModalComponent } from './lesson-information-card-modal.component';
-<<<<<<< HEAD
+import { LocalStorageService } from 'services/local-storage.service';
 import { DateTimeFormatService } from 'services/date-time-format.service';
+import { ExplorationPlayerStateService } from 'pages/exploration-player-page/services/exploration-player-state.service';
+import { UrlInterpolationService } from 'domain/utilities/url-interpolation.service';
 import { RatingComputationService } from 'components/ratings/rating-computation/rating-computation.service';
-import { UrlInterpolationService } from 'domain/utilities/url-interpolation.service';
-=======
-import { LocalStorageService } from 'services/local-storage.service';
->>>>>>> 6493f6b7
+
+
 
 @Pipe({name: 'truncateAndCapitalize'})
 class MockTruncteAndCapitalizePipe {
@@ -65,23 +61,15 @@
 describe('Lesson Information card modal component', () => {
   let fixture: ComponentFixture<LessonInformationCardModalComponent>;
   let componentInstance: LessonInformationCardModalComponent;
-<<<<<<< HEAD
   let i18nLanguageCodeService: I18nLanguageCodeService;
   let dateTimeFormatService: DateTimeFormatService;
   let ratingComputationService: RatingComputationService;
   let urlInterpolationService: UrlInterpolationService;
-=======
   let urlService: UrlService;
   let userService: UserService;
-  let mockWindowRef: MockWindowRef;
-  let editableExplorationBackendApiService:
-  EditableExplorationBackendApiService;
-  let i18nLanguageCodeService: I18nLanguageCodeService;
-  let storyViewerBackendApiService: StoryViewerBackendApiService;
   let explorationPlayerStateService: ExplorationPlayerStateService;
   let localStorageService: LocalStorageService;
   let clipboard: Clipboard;
->>>>>>> 6493f6b7
 
   let expId = 'expId';
   let expTitle = 'Exploration Title';
@@ -143,21 +131,15 @@
     };
 
     i18nLanguageCodeService = TestBed.inject(I18nLanguageCodeService);
-<<<<<<< HEAD
     dateTimeFormatService = TestBed.inject(DateTimeFormatService);
     ratingComputationService = TestBed.inject(RatingComputationService);
     urlInterpolationService = TestBed.inject(UrlInterpolationService);
-=======
     urlService = TestBed.inject(UrlService);
     userService = TestBed.inject(UserService);
     localStorageService = TestBed.inject(LocalStorageService);
-    storyViewerBackendApiService = TestBed.inject(StoryViewerBackendApiService);
-    editableExplorationBackendApiService = TestBed.inject(
-      EditableExplorationBackendApiService);
     explorationPlayerStateService = TestBed.inject(
       ExplorationPlayerStateService);
     clipboard = TestBed.inject(Clipboard);
->>>>>>> 6493f6b7
 
     spyOn(i18nLanguageCodeService, 'isHackyTranslationAvailable')
       .and.returnValues(true, false);
@@ -167,36 +149,10 @@
       true);
   });
 
-<<<<<<< HEAD
   it('should initialize the component', () => {
     spyOn(ratingComputationService, 'computeAverageRating').and.returnValue(3);
     spyOn(componentInstance, 'getLastUpdatedString').and.returnValue('June 28');
     spyOn(componentInstance, 'getExplorationTagsSummary').and.callThrough();
-=======
-  it('should initialize the component and set values' +
-    ' when storyId is present', fakeAsync(() => {
-    spyOn(explorationPlayerStateService, 'isInStoryChapterMode')
-      .and.returnValue(true);
-    spyOn(urlService, 'getTopicUrlFragmentFromLearnerUrl').and.returnValue('');
-    spyOn(urlService, 'getClassroomUrlFragmentFromLearnerUrl')
-      .and.returnValue('');
-    spyOn(urlService, 'getOrigin').and.returnValue('https://oppia.org');
-    spyOn(urlService, 'getStoryUrlFragmentFromLearnerUrl').and.returnValue('');
-    spyOn(storyViewerBackendApiService, 'fetchStoryDataAsync').and.returnValue(
-      Promise.resolve(
-        new StoryPlaythrough(storyId, [], 'storyTitle', '', '', '')));
-
-    expect(componentInstance.storyId).toEqual(undefined);
-    expect(componentInstance.storyTitleIsPresent).toEqual(undefined);
-    expect(urlService.getTopicUrlFragmentFromLearnerUrl).not.toHaveBeenCalled();
-    expect(urlService.getClassroomUrlFragmentFromLearnerUrl).
-      not.toHaveBeenCalled();
-    expect(urlService.getStoryUrlFragmentFromLearnerUrl).
-      not.toHaveBeenCalled();
-    expect(storyViewerBackendApiService.fetchStoryDataAsync).
-      not.toHaveBeenCalled();
-    expect(componentInstance.storyTitleTranslationKey).toEqual(undefined);
->>>>>>> 6493f6b7
 
     componentInstance.ngOnInit();
 
@@ -240,25 +196,6 @@
       expect(componentInstance.explorationIsPrivate).toBe(false);
     });
 
-  it('should get RTL language status correctly', () => {
-    expect(componentInstance.isLanguageRTL()).toBeTrue();
-  });
-
-  it('should get get image url correctly', () => {
-    let imageUrl = 'image_url';
-    spyOn(urlInterpolationService, 'getStaticImageUrl')
-      .and.returnValue('interpolated_url');
-
-    expect(componentInstance.getStaticImageUrl(imageUrl))
-      .toEqual('interpolated_url');
-    expect(urlInterpolationService.getStaticImageUrl).toHaveBeenCalledWith(
-      imageUrl);
-  });
-
-<<<<<<< HEAD
-  it('should get exploration tags summary', () => {
-    let arrayOfTags = ['tag1', 'tag2'];
-=======
   it('should correctly set logged-out progress learner URL ' +
     'when unique progress URL ID exists', fakeAsync (() => {
     spyOn(explorationPlayerStateService, 'isInStoryChapterMode')
@@ -268,9 +205,6 @@
       .and.returnValue('');
     spyOn(urlService, 'getOrigin').and.returnValue('https://oppia.org');
     spyOn(urlService, 'getStoryUrlFragmentFromLearnerUrl').and.returnValue('');
-    spyOn(storyViewerBackendApiService, 'fetchStoryDataAsync').and.returnValue(
-      Promise.resolve(
-        new StoryPlaythrough(storyId, [], 'storyTitle', '', '', '')));
     spyOn(explorationPlayerStateService, 'getUniqueProgressUrlId')
       .and.returnValue('abcdef');
 
@@ -280,12 +214,31 @@
       'https://oppia.org/progress/abcdef');
   }));
 
-  it('should restart the exploration and reset the progress', fakeAsync(() => {
-    let resetSpy = spyOn(
-      editableExplorationBackendApiService, 'resetExplorationProgressAsync')
-      .and.returnValue(Promise.resolve());
-    spyOn(mockWindowRef.nativeWindow.location, 'reload');
->>>>>>> 6493f6b7
+  it('should get image url correctly', () => {
+    let imageUrl = 'image_url';
+    spyOn(urlInterpolationService, 'getStaticImageUrl')
+      .and.returnValue('interpolated_url');
+
+    expect(componentInstance.getStaticImageUrl(imageUrl))
+      .toEqual('interpolated_url');
+    expect(urlInterpolationService.getStaticImageUrl).toHaveBeenCalledWith(
+      imageUrl);
+  });
+
+  it('should determine if current language is RTL', () => {
+    spyOn(i18nLanguageCodeService, 'isCurrentLanguageRTL').and.returnValue(
+      true);
+
+    expect(componentInstance.isLanguageRTL()).toBe(true);
+
+    spyOn(i18nLanguageCodeService, 'isCurrentLanguageRTL').and.returnValue(
+      false);
+
+    expect(componentInstance.isLanguageRTL()).toBe(false);
+  });
+
+  it('should get exploration tags summary', () => {
+    let arrayOfTags = ['tag1', 'tag2'];
 
     expect(componentInstance.getExplorationTagsSummary(['tag1', 'tag2']))
       .toEqual({
