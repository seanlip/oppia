// Copyright 2022 The Oppia Authors. All Rights Reserved.
//
// Licensed under the Apache License, Version 2.0 (the "License");
// you may not use this file except in compliance with the License.
// You may obtain a copy of the License at
//
//      http://www.apache.org/licenses/LICENSE-2.0
//
// Unless required by applicable law or agreed to in writing, software
// distributed under the License is distributed on an "AS-IS" BASIS,
// WITHOUT WARRANTIES OR CONDITIONS OF ANY KIND, either express or implied.
// See the License for the specific language governing permissions and
// limitations under the License.

/**
 * @fileoverview Component for lesson information card modal.
 */

import { Clipboard } from '@angular/cdk/clipboard';
import { Component } from '@angular/core';
import { NgbActiveModal } from '@ng-bootstrap/ng-bootstrap';
import { ConfirmOrCancelModal } from 'components/common-layout-directives/common-elements/confirm-or-cancel-modal.component';
import { StateCard } from 'domain/state_card/state-card.model';
import { LearnerExplorationSummaryBackendDict } from
  'domain/summary/learner-exploration-summary.model';
<<<<<<< HEAD
=======
import { UrlService } from 'services/contextual/url.service';
import { UserService } from 'services/user.service';
import { WindowRef } from 'services/contextual/window-ref.service';
import { LocalStorageService } from 'services/local-storage.service';
>>>>>>> 6493f6b7
import { I18nLanguageCodeService, TranslationKeyType } from
  'services/i18n-language-code.service';
import { UrlInterpolationService } from 'domain/utilities/url-interpolation.service';
import { RatingComputationService } from 'components/ratings/rating-computation/rating-computation.service';
import { DateTimeFormatService } from 'services/date-time-format.service';

interface ExplorationTagSummary {
  tagsToShow: string[];
  tagsInTooltip: string[];
}

import './lesson-information-card-modal.component.css';


 @Component({
   selector: 'oppia-lesson-information-card-modal',
   templateUrl: './lesson-information-card-modal.component.html'
 })
export class LessonInformationCardModalComponent extends ConfirmOrCancelModal {
  // These properties below are initialized using Angular lifecycle hooks
  // where we need to do non-null assertion. For more information see
  // https://github.com/oppia/oppia/wiki/Guide-on-defining-types#ts-7-1
  expTitleTranslationKey!: string;
  expDescTranslationKey!: string;
  displayedCard!: StateCard;
  explorationId!: string;
  expTitle!: string;
  expDesc!: string;
  contributorNames!: string[];
  checkpointCount!: number;
  expInfo: LearnerExplorationSummaryBackendDict;
  completedCheckpointsCount!: number;
  checkpointStatusArray: string[];
  userIsLoggedIn: boolean = false;
<<<<<<< HEAD
  infoCardBackgroundCss!: {'background-color': string};
  infoCardBackgroundImageUrl!: string;
  averageRating: number | null;
  numViews!: number;
  lastUpdatedString: string;
  explorationIsPrivate!: boolean;
  explorationTags!: ExplorationTagSummary;

  constructor(
    private ngbActiveModal: NgbActiveModal,
    private i18nLanguageCodeService: I18nLanguageCodeService,
    private urlInterpolationService: UrlInterpolationService,
    private ratingComputationService: RatingComputationService,
    private dateTimeFormatService: DateTimeFormatService
=======
  lessonAuthorsSubmenuIsShown: boolean = false;
  loggedOutProgressUniqueUrlId: string;
  loggedOutProgressUniqueUrl: string;
  saveProgressMenuIsShown: boolean = false;


  constructor(
    private ngbActiveModal: NgbActiveModal,
    private clipboard: Clipboard,
    private urlService: UrlService,
    private userService: UserService,
    private i18nLanguageCodeService: I18nLanguageCodeService,
    private storyViewerBackendApiService: StoryViewerBackendApiService,
    private windowRef: WindowRef,
    private localStorageService: LocalStorageService,
    private editableExplorationBackendApiService:
      EditableExplorationBackendApiService,
    private explorationPlayerStateService: ExplorationPlayerStateService
>>>>>>> 6493f6b7
  ) {
    super(ngbActiveModal);
  }

  ngOnInit(): void {
    this.averageRating = this.ratingComputationService.computeAverageRating(
      this.expInfo.ratings);
    this.numViews = this.expInfo.num_views;
    this.lastUpdatedString = this.getLastUpdatedString(
      this.expInfo.last_updated_msec);
    this.explorationIsPrivate = (this.expInfo.status === 'private');
    this.explorationTags = this.getExplorationTagsSummary(this.expInfo.tags);
    this.explorationId = this.expInfo.id;
    this.expTitle = this.expInfo.title;
    this.expDesc = this.expInfo.objective;
    this.infoCardBackgroundCss = {
      'background-color': this.expInfo.thumbnail_bg_color
    };
    this.infoCardBackgroundImageUrl = this.expInfo.thumbnail_icon_url;

    this.expTitleTranslationKey = (
      this.i18nLanguageCodeService.
        getExplorationTranslationKey(
          this.explorationId, TranslationKeyType.TITLE)
    );
    this.expDescTranslationKey = (
      this.i18nLanguageCodeService.
        getExplorationTranslationKey(
          this.explorationId, TranslationKeyType.DESCRIPTION)
    );

    // This array is used to keep track of the status of each checkpoint,
    // i.e. whether it is completed, in-progress, or yet-to-be-completed by the
    // learner. This information is then used to display the progress bar
    // in the lesson info card.
    this.checkpointStatusArray = new Array(this.checkpointCount);
    for (let i = 0; i < this.completedCheckpointsCount; i++) {
      this.checkpointStatusArray[i] = 'completed';
    }
    // If not all checkpoints are completed, then the checkpoint immediately
    // following the last completed checkpoint is labeled 'in-progress'.
    if (this.checkpointCount > this.completedCheckpointsCount) {
      this.checkpointStatusArray[this.completedCheckpointsCount] = (
        'in-progress');
    }
    for (
      let i = this.completedCheckpointsCount + 1;
      i < this.checkpointCount;
      i++) {
      this.checkpointStatusArray[i] = 'incomplete';
    }
  }

  getCompletedProgressBarWidth(): number {
    if (this.completedCheckpointsCount === 0) {
      return 0;
    }
    let spaceBetweenEachNode = 100 / (this.checkpointCount - 1);
    return (
      ((this.completedCheckpointsCount - 1) * spaceBetweenEachNode) +
      (spaceBetweenEachNode / 2));
  }

  getExplorationTagsSummary(arrayOfTags: string[]): ExplorationTagSummary {
    let tagsToShow = [];
    let tagsInTooltip = [];
    let MAX_CHARS_TO_SHOW = 45;

    for (let i = 0; i < arrayOfTags.length; i++) {
      let newLength = (tagsToShow.toString() + arrayOfTags[i]).length;

      if (newLength < MAX_CHARS_TO_SHOW) {
        tagsToShow.push(arrayOfTags[i]);
      } else {
        tagsInTooltip.push(arrayOfTags[i]);
      }
    }
<<<<<<< HEAD

    return {
      tagsToShow: tagsToShow,
      tagsInTooltip: tagsInTooltip
    };
=======
    this.loggedOutProgressUniqueUrlId = (
      this.explorationPlayerStateService.getUniqueProgressUrlId());
    if (this.loggedOutProgressUniqueUrlId) {
      this.loggedOutProgressUniqueUrl = (
        this.urlService.getOrigin() +
        '/progress/' + this.loggedOutProgressUniqueUrlId);
    }
    // Rendering the separators in the progress bar requires
    // the number of separators.The purpose of separatorArray
    // is to provide the number of checkpoints in the template file.
    this.separatorArray = new Array(this.checkpointCount);
>>>>>>> 6493f6b7
  }

  getLastUpdatedString(millisSinceEpoch: number): string {
    return this.dateTimeFormatService
      .getLocaleAbbreviatedDatetimeString(millisSinceEpoch);
  }

  getStaticImageUrl(imageUrl: string): string {
    return this.urlInterpolationService.getStaticImageUrl(imageUrl);
  }

  titleWrapper(): object {
    let titleHeight = document.querySelectorAll(
      '.oppia-info-card-logo-thumbnail')[0].clientWidth - 20;
    let titleCss = {
      'word-wrap': 'break-word',
      width: titleHeight.toString()
    };
    return titleCss;
  }

  isHackyExpTitleTranslationDisplayed(): boolean {
    return (
      this.i18nLanguageCodeService.isHackyTranslationAvailable(
        this.expTitleTranslationKey
      ) && !this.i18nLanguageCodeService.isCurrentLanguageEnglish()
    );
  }

  isHackyExpDescTranslationDisplayed(): boolean {
    return (
      this.i18nLanguageCodeService.isHackyTranslationAvailable(
        this.expDescTranslationKey
      ) && !this.i18nLanguageCodeService.isCurrentLanguageEnglish()
    );
  }

  isLanguageRTL(): boolean {
    return this.i18nLanguageCodeService.isCurrentLanguageRTL();
  }

  async saveLoggedOutProgress(): Promise<void> {
    if (!this.loggedOutProgressUniqueUrlId) {
      this.explorationPlayerStateService
        .setUniqueProgressUrlId()
        .then(() => {
          this.loggedOutProgressUniqueUrlId = (
            this.explorationPlayerStateService.getUniqueProgressUrlId());
          this.loggedOutProgressUniqueUrl = (
            this.urlService.getOrigin() +
            '/progress/' + this.loggedOutProgressUniqueUrlId);
        });
    }
    this.saveProgressMenuIsShown = true;
  }

  copyProgressUrl(): void {
    this.clipboard.copy(this.loggedOutProgressUniqueUrl);
  }

  onLoginButtonClicked(): void {
    this.userService.getLoginUrlAsync().then(
      (loginUrl) => {
        this.localStorageService.updateUniqueProgressIdOfLoggedOutLearner(
          this.loggedOutProgressUniqueUrlId);
        this.windowRef.nativeWindow.location.href = loginUrl;
      });
  }

  closeSaveProgressMenu(): void {
    this.saveProgressMenuIsShown = false;
  }
}<|MERGE_RESOLUTION|>--- conflicted
+++ resolved
@@ -23,18 +23,16 @@
 import { StateCard } from 'domain/state_card/state-card.model';
 import { LearnerExplorationSummaryBackendDict } from
   'domain/summary/learner-exploration-summary.model';
-<<<<<<< HEAD
-=======
 import { UrlService } from 'services/contextual/url.service';
 import { UserService } from 'services/user.service';
 import { WindowRef } from 'services/contextual/window-ref.service';
 import { LocalStorageService } from 'services/local-storage.service';
->>>>>>> 6493f6b7
 import { I18nLanguageCodeService, TranslationKeyType } from
   'services/i18n-language-code.service';
 import { UrlInterpolationService } from 'domain/utilities/url-interpolation.service';
 import { RatingComputationService } from 'components/ratings/rating-computation/rating-computation.service';
 import { DateTimeFormatService } from 'services/date-time-format.service';
+import { ExplorationPlayerStateService } from 'pages/exploration-player-page/services/exploration-player-state.service';
 
 interface ExplorationTagSummary {
   tagsToShow: string[];
@@ -64,7 +62,6 @@
   completedCheckpointsCount!: number;
   checkpointStatusArray: string[];
   userIsLoggedIn: boolean = false;
-<<<<<<< HEAD
   infoCardBackgroundCss!: {'background-color': string};
   infoCardBackgroundImageUrl!: string;
   averageRating: number | null;
@@ -72,33 +69,23 @@
   lastUpdatedString: string;
   explorationIsPrivate!: boolean;
   explorationTags!: ExplorationTagSummary;
+  lessonAuthorsSubmenuIsShown: boolean = false;
+  loggedOutProgressUniqueUrlId: string;
+  loggedOutProgressUniqueUrl: string;
+  saveProgressMenuIsShown: boolean = false;
 
   constructor(
     private ngbActiveModal: NgbActiveModal,
     private i18nLanguageCodeService: I18nLanguageCodeService,
     private urlInterpolationService: UrlInterpolationService,
     private ratingComputationService: RatingComputationService,
-    private dateTimeFormatService: DateTimeFormatService
-=======
-  lessonAuthorsSubmenuIsShown: boolean = false;
-  loggedOutProgressUniqueUrlId: string;
-  loggedOutProgressUniqueUrl: string;
-  saveProgressMenuIsShown: boolean = false;
-
-
-  constructor(
-    private ngbActiveModal: NgbActiveModal,
+    private dateTimeFormatService: DateTimeFormatService,
     private clipboard: Clipboard,
     private urlService: UrlService,
     private userService: UserService,
-    private i18nLanguageCodeService: I18nLanguageCodeService,
-    private storyViewerBackendApiService: StoryViewerBackendApiService,
     private windowRef: WindowRef,
     private localStorageService: LocalStorageService,
-    private editableExplorationBackendApiService:
-      EditableExplorationBackendApiService,
     private explorationPlayerStateService: ExplorationPlayerStateService
->>>>>>> 6493f6b7
   ) {
     super(ngbActiveModal);
   }
@@ -150,39 +137,6 @@
       i++) {
       this.checkpointStatusArray[i] = 'incomplete';
     }
-  }
-
-  getCompletedProgressBarWidth(): number {
-    if (this.completedCheckpointsCount === 0) {
-      return 0;
-    }
-    let spaceBetweenEachNode = 100 / (this.checkpointCount - 1);
-    return (
-      ((this.completedCheckpointsCount - 1) * spaceBetweenEachNode) +
-      (spaceBetweenEachNode / 2));
-  }
-
-  getExplorationTagsSummary(arrayOfTags: string[]): ExplorationTagSummary {
-    let tagsToShow = [];
-    let tagsInTooltip = [];
-    let MAX_CHARS_TO_SHOW = 45;
-
-    for (let i = 0; i < arrayOfTags.length; i++) {
-      let newLength = (tagsToShow.toString() + arrayOfTags[i]).length;
-
-      if (newLength < MAX_CHARS_TO_SHOW) {
-        tagsToShow.push(arrayOfTags[i]);
-      } else {
-        tagsInTooltip.push(arrayOfTags[i]);
-      }
-    }
-<<<<<<< HEAD
-
-    return {
-      tagsToShow: tagsToShow,
-      tagsInTooltip: tagsInTooltip
-    };
-=======
     this.loggedOutProgressUniqueUrlId = (
       this.explorationPlayerStateService.getUniqueProgressUrlId());
     if (this.loggedOutProgressUniqueUrlId) {
@@ -190,11 +144,37 @@
         this.urlService.getOrigin() +
         '/progress/' + this.loggedOutProgressUniqueUrlId);
     }
-    // Rendering the separators in the progress bar requires
-    // the number of separators.The purpose of separatorArray
-    // is to provide the number of checkpoints in the template file.
-    this.separatorArray = new Array(this.checkpointCount);
->>>>>>> 6493f6b7
+  }
+
+  getCompletedProgressBarWidth(): number {
+    if (this.completedCheckpointsCount === 0) {
+      return 0;
+    }
+    let spaceBetweenEachNode = 100 / (this.checkpointCount - 1);
+    return (
+      ((this.completedCheckpointsCount - 1) * spaceBetweenEachNode) +
+      (spaceBetweenEachNode / 2));
+  }
+
+  getExplorationTagsSummary(arrayOfTags: string[]): ExplorationTagSummary {
+    let tagsToShow = [];
+    let tagsInTooltip = [];
+    let MAX_CHARS_TO_SHOW = 45;
+
+    for (let i = 0; i < arrayOfTags.length; i++) {
+      let newLength = (tagsToShow.toString() + arrayOfTags[i]).length;
+
+      if (newLength < MAX_CHARS_TO_SHOW) {
+        tagsToShow.push(arrayOfTags[i]);
+      } else {
+        tagsInTooltip.push(arrayOfTags[i]);
+      }
+    }
+
+    return {
+      tagsToShow: tagsToShow,
+      tagsInTooltip: tagsInTooltip
+    };
   }
 
   getLastUpdatedString(millisSinceEpoch: number): string {
