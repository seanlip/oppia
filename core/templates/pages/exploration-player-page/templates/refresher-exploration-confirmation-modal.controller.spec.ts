--- conflicted
+++ resolved
@@ -21,10 +21,6 @@
 import { TestBed } from '@angular/core/testing';
 import { importAllAngularServices } from 'tests/unit-test-utils';
 import { ExplorationEngineService } from '../services/exploration-engine.service';
-
-import { TestBed } from '@angular/core/testing';
-import { ExplorationEngineService } from
-  'pages/exploration-player-page/services/exploration-engine.service';
 
 describe('Refresher Exploration Confirmation Modal Controller', function() {
   importAllAngularServices();
@@ -55,13 +51,8 @@
 
     ContextService = $injector.get('ContextService');
     spyOn(ContextService, 'getExplorationId').and.returnValue(explorationId);
-<<<<<<< HEAD
     explorationEngineService = TestBed.inject(
       ExplorationEngineService);
-=======
-
-    explorationEngineService = TestBed.get(ExplorationEngineService);
->>>>>>> e60bda83
     UrlService = $injector.get('UrlService');
 
 
