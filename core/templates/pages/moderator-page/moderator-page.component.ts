// Copyright 2021 The Oppia Authors. All Rights Reserved.
//
// Licensed under the Apache License, Version 2.0 (the "License");
// you may not use this file except in compliance with the License.
// You may obtain a copy of the License at
//
//      http://www.apache.org/licenses/LICENSE-2.0
//
// Unless required by applicable law or agreed to in writing, software
// distributed under the License is distributed on an "AS-IS" BASIS,
// WITHOUT WARRANTIES OR CONDITIONS OF ANY KIND, either express or implied.
// See the License for the specific language governing permissions and
// limitations under the License.

/**
 * @fileoverview Component for the Oppia moderator page.
 */

import { ChangeDetectorRef, Component } from '@angular/core';
import { downgradeComponent } from '@angular/upgrade/static';
import { AppConstants } from 'app.constants';
import { ThreadMessage } from 'domain/feedback_message/ThreadMessage.model';
import _ from 'lodash';
import { AlertsService } from 'services/alerts.service';
import { DateTimeFormatService } from 'services/date-time-format.service';
import { LoaderService } from 'services/loader.service';
import { Schema } from 'services/schema-default-value.service';
import { ActivityIdTypeDict, CommitMessage,
  ExplorationDict, ModeratorPageBackendApiService }
  from './services/moderator-page-backend-api.service';

<<<<<<< HEAD
require('base-components/base-content.component.ts');
require(
  'components/forms/schema-based-editors/' +
  'schema-based-editor.directive.ts');

require('services/alerts.service.ts');
require('services/date-time-format.service.ts');

angular.module('oppia').component('moderatorPage', {
  template: require('./moderator-page.component.html'),
  controller: [
    '$http', 'AlertsService', 'DateTimeFormatService', 'LoaderService',
    'ENTITY_TYPE',
    function(
        $http, AlertsService, DateTimeFormatService, LoaderService,
        ENTITY_TYPE) {
      var ctrl = this;
      ctrl.getDatetimeAsString = function(millisSinceEpoch) {
        return DateTimeFormatService.getLocaleAbbreviatedDatetimeString(
          millisSinceEpoch);
      };

      ctrl.isMessageFromExploration = (
        (message) => message.entityType === ENTITY_TYPE.EXPLORATION);

      ctrl.getExplorationCreateUrl = function(explorationId) {
        return '/create/' + explorationId;
      };

      ctrl.getActivityCreateUrl = function(reference) {
        var path = (
          reference.type === ENTITY_TYPE.EXPLORATION ?
=======
require('base-components/base-content.directive.ts');

@Component({
  selector: 'oppia-moderator-page',
  templateUrl: './moderator-page.component.html'
})
export class ModeratorPageComponent {
  allCommits: CommitMessage[] = [];
  allFeedbackMessages: ThreadMessage[] = [];
  // Map of exploration ids to objects containing a single key: title.
  explorationData: ExplorationDict[] = [];

  displayedFeaturedActivityReferences: ActivityIdTypeDict[] = [];
  lastSavedFeaturedActivityReferences: ActivityIdTypeDict[] = [];

  FEATURED_ACTIVITY_REFERENCES_SCHEMA: Schema = {
    type: 'list',
    items: {
      type: 'dict',
      properties: [{
        name: 'type',
        schema: {
          type: 'unicode',
          choices: [AppConstants.ENTITY_TYPE.EXPLORATION,
            AppConstants.ENTITY_TYPE.COLLECTION]
        }
      }, {
        name: 'id',
        schema: {
          type: 'unicode'
        }
      }]
    }
  };

  constructor(
    private alertsService: AlertsService,
    private dateTimeFormatService: DateTimeFormatService,
    private loaderService: LoaderService,
    private moderatorPageBackendApiService: ModeratorPageBackendApiService,
    private changeDetectorRef: ChangeDetectorRef
  ) {}

  updateDisplayedFeaturedActivityReferences(
      newValue: ActivityIdTypeDict[]): void {
    if (this.displayedFeaturedActivityReferences !== newValue) {
      this.displayedFeaturedActivityReferences = newValue;
      this.changeDetectorRef.detectChanges();
    }
  }

  ngOnInit(): void {
    this.loaderService.showLoadingScreen('Loading');
    this.moderatorPageBackendApiService.getRecentCommitsAsync()
      .then((response) => {
        // Update the explorationData object with information about newly-
        // discovered explorations.
        let explorationIdsToExplorationData = response.exp_ids_to_exp_data;
        for (let expId in explorationIdsToExplorationData) {
          if (!this.explorationData.hasOwnProperty(expId)) {
            this.explorationData[expId] = (
              explorationIdsToExplorationData[expId]);
          }
        }
        this.allCommits = response.results;
        this.loaderService.hideLoadingScreen();
      });

    this.moderatorPageBackendApiService.getRecentFeedbackMessagesAsync()
      .then((response) => {
        this.allFeedbackMessages = response.results.map(
          d => ThreadMessage.createFromBackendDict(d));
      });

    this.moderatorPageBackendApiService.getFeaturedActivityReferencesAsync()
      .then((response) => {
        this.displayedFeaturedActivityReferences = response
          .featured_activity_references;
        this.lastSavedFeaturedActivityReferences =
          [...this.displayedFeaturedActivityReferences];
      });
  }

  getDatetimeAsString(millisSinceEpoch: number): string {
    return this.dateTimeFormatService
      .getLocaleAbbreviatedDatetimeString(millisSinceEpoch);
  }

  isMessageFromExploration(message: ThreadMessage): boolean {
    return message.entityType === AppConstants.ENTITY_TYPE.EXPLORATION;
  }

  getExplorationCreateUrl(explorationId: string): string {
    return '/create/' + explorationId;
  }

  getActivityCreateUrl(reference: ActivityIdTypeDict): string {
    let path: string = (
          reference.type === AppConstants.ENTITY_TYPE.EXPLORATION ?
>>>>>>> 175686df
          '/create' :
          '/create_collection');
    return path + '/' + reference.id;
  }

  isSaveFeaturedActivitiesButtonDisabled(): boolean {
    return _.isEqual(
      this.displayedFeaturedActivityReferences,
      this.lastSavedFeaturedActivityReferences);
  }

  saveFeaturedActivityReferences(): void {
    this.alertsService.clearWarnings();

    let activityReferencesToSave =
      [...this.displayedFeaturedActivityReferences];

    this.moderatorPageBackendApiService
      .saveFeaturedActivityReferencesAsync(activityReferencesToSave)
      .then(() => {
        this.lastSavedFeaturedActivityReferences = activityReferencesToSave;
        this.alertsService.addSuccessMessage('Featured activities saved.');
      });
  }

  getSchema(): Schema {
    return this.FEATURED_ACTIVITY_REFERENCES_SCHEMA;
  }
}

angular.module('oppia').directive('oppiaModeratorPage',
  downgradeComponent({ component: ModeratorPageComponent }));<|MERGE_RESOLUTION|>--- conflicted
+++ resolved
@@ -29,40 +29,6 @@
   ExplorationDict, ModeratorPageBackendApiService }
   from './services/moderator-page-backend-api.service';
 
-<<<<<<< HEAD
-require('base-components/base-content.component.ts');
-require(
-  'components/forms/schema-based-editors/' +
-  'schema-based-editor.directive.ts');
-
-require('services/alerts.service.ts');
-require('services/date-time-format.service.ts');
-
-angular.module('oppia').component('moderatorPage', {
-  template: require('./moderator-page.component.html'),
-  controller: [
-    '$http', 'AlertsService', 'DateTimeFormatService', 'LoaderService',
-    'ENTITY_TYPE',
-    function(
-        $http, AlertsService, DateTimeFormatService, LoaderService,
-        ENTITY_TYPE) {
-      var ctrl = this;
-      ctrl.getDatetimeAsString = function(millisSinceEpoch) {
-        return DateTimeFormatService.getLocaleAbbreviatedDatetimeString(
-          millisSinceEpoch);
-      };
-
-      ctrl.isMessageFromExploration = (
-        (message) => message.entityType === ENTITY_TYPE.EXPLORATION);
-
-      ctrl.getExplorationCreateUrl = function(explorationId) {
-        return '/create/' + explorationId;
-      };
-
-      ctrl.getActivityCreateUrl = function(reference) {
-        var path = (
-          reference.type === ENTITY_TYPE.EXPLORATION ?
-=======
 require('base-components/base-content.directive.ts');
 
 @Component({
@@ -162,7 +128,6 @@
   getActivityCreateUrl(reference: ActivityIdTypeDict): string {
     let path: string = (
           reference.type === AppConstants.ENTITY_TYPE.EXPLORATION ?
->>>>>>> 175686df
           '/create' :
           '/create_collection');
     return path + '/' + reference.id;
