<!DOCTYPE html>
<html ng-app="oppia" itemscope itemtype="http://schema.org/Organization">
  <head>
    @load('base-components/header.template.html', {"title": "Oppia"})

    <style>
      html, body {
        background: #eeeeee no-repeat center center fixed;
        background-size: cover;
      }

      .oppia-story-player-tiles-container {
        background-color: #ffffff;
        border-radius: 4px;
        box-shadow: 0px 0px 8px 6px rgba(0, 0, 0, 0.05);
        height: 100%;
        margin-bottom: 120px;
        margin-left: auto;
        margin-right: auto;
        max-width: 880px;
        min-height: 500px;
        padding-top: 30px;
        position: relative;
      }

      .oppia-story-viewer-container {
        position: relative;
      }

      .oppia-story-viewer-container .oppia-story-title {
        color: #01645c;
        font-family: Capriola, Roboto, Arial, sans-serif;
        font-size: 3em;
        margin-top: 0;
        margin-bottom: 25px;
        padding-top: 30px;
        text-align: center;
      }

      .oppia-story-viewer-container .oppia-story-description {
        font-family: Capriola, Roboto, Arial, sans-serif;
        font-size: 1.2em;
        text-align: center;
      }

      .oppia-story-viewer-inner-container {
        padding-left: 20px;
        padding-right: 20px;
        padding-top: 40px;
      }

      .oppia-card-preview-panel {
        background: #fff;
        border-radius: 4px;
        box-shadow: 0 2px 4px rgba(0, 0, 0, 0.14), 0 2px 4px rgba(0, 0, 0, 0.23);
        left: 50%;
        padding: 30px 85px 70px 85px;
        pointer-events: none;
        position: fixed;
        text-align: left;
        transform: translateX(29%);
      }
      .story-mascot {
        left: 40px;
        position: absolute;
        top: 40px;
        width: 120px;
      }

      /* To avoid double shadows caused by overlaying preview card
      over the blank preview card */
      .exploration-summary-tile md-card {
        box-shadow: none;
      }

      .mobile-path-segment {
        margin: 0 auto;
        width: 250px;
      }

      .mobile-lesson-icon {
        position: absolute;
        left: 50%;
        transform: translate(-50%, -50%);
        width: 100px;
      }

      .oppia-lesson-icon-completed {
        background-color: #296E5F;
        border-radius: 50%;
        height: 40px;
        left: 50%;
        position: absolute;
        top: 0;
        transform: translateX(-50%) rotate(-120deg);
        transform-origin: center;
        width: 40px;
      }

      .oppia-lesson-icon-uncompleted {
        background-color: #ffffff;
        border-radius: 50%;
        border: #296E5F 3px solid;
        height: 40px;
        left: 50%;
        position: absolute;
        top: 0;
        transform: translateX(-50%);
        width: 40px;
      }

      .oppia-story-viewer-title {
        color: #00645C;
        font-family: Capriola, Roboto, Arial, sans-serif;
        font-size: 2.4em;
        font-weight: 500;
        letter-spacing: 0.58px;
        margin-bottom: 0;
        margin-top: 20px;
        padding-left: 60px;
        padding-top: 30px;
        text-align: left;
      }

      .oppia-story-viewer-description {
        font-family: Roboto, Arial, sans-serif;
        font-size: 1.2em;
        padding-bottom: 4vh;
        padding-left: 60px;
        text-align: left;
      }

      .oppia-story-viewer-card {
        color: rgb(51, 51, 51);
        flex: 1;
        font-family: Roboto, Arial, sans-serif;
        margin-right: 60px;
      }

      .oppia-story-viewer-card-content {
        display: flex;
        flex-wrap: wrap;
        margin-top: 16px;
      }

      .oppia-story-viewer-mobile-card-content {
        border-radius: 4px;
        box-shadow: 0px 2px 4px 2px rgba(0, 0, 0, 0.1);
        margin-top: 16px;
        overflow: hidden;
<<<<<<< HEAD
        width: 300px;
=======
        width: 185px;
>>>>>>> d2fa593c
      }

      .oppia-story-viewer-card-description-box {
        border-radius: 4px;
        box-shadow: 0px 0px 4px #00000029;
        display: flex;
        flex: 1;
        max-height: 180px;
        min-width: 120px;
        padding: 20px;
      }

      .oppia-story-viewer-mobile-card-description-box {
<<<<<<< HEAD
        padding: 20px;
        max-height: 180px;
        min-height: 120px;
=======
        padding: 15px;
        max-height: 180px;
        min-height: 120px;
        width: 185px;
>>>>>>> d2fa593c
      }

      .oppia-lesson-track {
        display: flex;
        flex: 1;
        height: 360px;
        justify-content: center;
        max-width: 170px;
        overflow: hidden;
        position: relative;
      }

      .oppia-chapter-title {
        font-family: Roboto, Arial, sans-serif;
        font-size: 26px;
        font-weight: 600;
        letter-spacing: 0.43px;
        margin-left: 14px;
        padding-top: 3px;
      }

<<<<<<< HEAD
      @media (max-width: 768px) {
=======
      @media (max-width: 640px) {
>>>>>>> d2fa593c
        .oppia-story-viewer-title {
          margin-top: 20px;
          padding-left: 40px;
          padding-top: 0px;
        }

        .oppia-lesson-track {
          height: 530px;
          max-width: 130px;
        }

        .oppia-story-viewer-card-content {
          display: none;
        }

        .oppia-story-viewer-card {
          margin-left: -10px;
        }

        .oppia-chapter-title {
          margin-left: 0;
        }

        .oppia-lesson-icon-completed {
          width: 55px;
          height: 55px;
        }

        .oppia-lesson-icon-uncompleted {
          width: 55px;
          height: 55px;
        }

        .oppia-story-viewer-inner-container {
          padding-top: 80px;
        }
      }

<<<<<<< HEAD
      @media (min-width: 769px) {
=======
      @media (max-width: 500px) {
        .oppia-story-viewer-card {
          width: 40vw;
        }
      }

      @media (min-width: 641px) {
>>>>>>> d2fa593c
        .oppia-story-viewer-mobile-card-content {
          display: none;
        }

        .oppia-story-description {
          padding-bottom: 4vh;
        }

        .oppia-story-viewer-card-container {
          margin-top: 30px;
        }
      }

      @media only screen and (max-width: 998px) {
        .oppia-activity-summary-tile-mobile-background-mask {
          align-items: center;
          background: rgba(0,0,0,0.25);
          display: flex;
          height: 100vh;
          justify-content: space-around;
          width: 100vw;
          z-index: -1;
        }
    }
    </style>
  </head>
  <body>
    <service-bootstrap></service-bootstrap>
    <div ng-controller="Base">
      <base-content>
        <navbar-breadcrumb>
          <story-viewer-navbar-breadcrumb>
          </story-viewer-navbar-breadcrumb>
        </navbar-breadcrumb>

        <content>
          <background-banner></background-banner>
          <story-viewer-page></story-viewer-page>
        </content>

        <page-footer></page-footer>

      </base-content>
    </div>

    @load('pages/footer_js_libs.html')
  </body>
</html><|MERGE_RESOLUTION|>--- conflicted
+++ resolved
@@ -148,11 +148,7 @@
         box-shadow: 0px 2px 4px 2px rgba(0, 0, 0, 0.1);
         margin-top: 16px;
         overflow: hidden;
-<<<<<<< HEAD
-        width: 300px;
-=======
         width: 185px;
->>>>>>> d2fa593c
       }
 
       .oppia-story-viewer-card-description-box {
@@ -166,16 +162,10 @@
       }
 
       .oppia-story-viewer-mobile-card-description-box {
-<<<<<<< HEAD
-        padding: 20px;
-        max-height: 180px;
-        min-height: 120px;
-=======
         padding: 15px;
         max-height: 180px;
         min-height: 120px;
         width: 185px;
->>>>>>> d2fa593c
       }
 
       .oppia-lesson-track {
@@ -197,11 +187,7 @@
         padding-top: 3px;
       }
 
-<<<<<<< HEAD
-      @media (max-width: 768px) {
-=======
       @media (max-width: 640px) {
->>>>>>> d2fa593c
         .oppia-story-viewer-title {
           margin-top: 20px;
           padding-left: 40px;
@@ -240,9 +226,6 @@
         }
       }
 
-<<<<<<< HEAD
-      @media (min-width: 769px) {
-=======
       @media (max-width: 500px) {
         .oppia-story-viewer-card {
           width: 40vw;
@@ -250,7 +233,6 @@
       }
 
       @media (min-width: 641px) {
->>>>>>> d2fa593c
         .oppia-story-viewer-mobile-card-content {
           display: none;
         }
