--- conflicted
+++ resolved
@@ -30,11 +30,7 @@
 import { AlertsService } from 'services/alerts.service';
 import { StoryPlaythrough } from 'domain/story_viewer/story-playthrough.model';
 import { ReadOnlyStoryNode } from 'domain/story_viewer/read-only-story-node.model';
-<<<<<<< HEAD
-import { I18nLanguageCodeService } from 'services/i18n-language-code.service';
-=======
 import { I18nLanguageCodeService, TranslationKeyType } from 'services/i18n-language-code.service';
->>>>>>> 3f5c97c7
 
 interface IconParametersArray {
   thumbnailIconUrl: string;
@@ -77,8 +73,7 @@
     private loaderService: LoaderService,
     private storyViewerBackendApiService: StoryViewerBackendApiService,
     private pageTitleService: PageTitleService,
-    private alertsService: AlertsService,
-    private i18nLanguageCodeService: I18nLanguageCodeService
+    private alertsService: AlertsService
   ) {}
 
   getStaticImageUrl(imagePath: string): string {
