// Copyright 2018 The Oppia Authors. All Rights Reserved.
//
// Licensed under the Apache License, Version 2.0 (the "License");
// you may not use this file except in compliance with the License.
// You may obtain a copy of the License at
//
//      http://www.apache.org/licenses/LICENSE-2.0
//
// Unless required by applicable law or agreed to in writing, software
// distributed under the License is distributed on an "AS-IS" BASIS,
// WITHOUT WARRANTIES OR CONDITIONS OF ANY KIND, either express or implied.
// See the License for the specific language governing permissions and
// limitations under the License.

/**
 * @fileoverview Component for the main page of the story viewer.
 */

import { Component, ElementRef, OnInit, ViewChild } from '@angular/core';
import { StoryViewerBackendApiService } from 'domain/story_viewer/story-viewer-backend-api.service';
import { UrlInterpolationService } from 'domain/utilities/url-interpolation.service';
import { UrlService } from 'services/contextual/url.service';
import { downgradeComponent } from '@angular/upgrade/static';
import { AssetsBackendApiService } from 'services/assets-backend-api.service';
import { UserService } from 'services/user.service';
import { AppConstants } from 'app.constants';
import { WindowRef } from 'services/contextual/window-ref.service';
import { LoaderService } from 'services/loader.service';
import { PageTitleService } from 'services/page-title.service';
import { AlertsService } from 'services/alerts.service';
import { StoryPlaythrough } from 'domain/story_viewer/story-playthrough.model';
import { ReadOnlyStoryNode } from 'domain/story_viewer/read-only-story-node.model';
import { I18nLanguageCodeService, TranslationKeyType } from 'services/i18n-language-code.service';

interface IconParametersArray {
  thumbnailIconUrl: string;
  left: string;
  top: string;
  thumbnailBgColor: string;
}

@Component({
  selector: 'oppia-story-viewer-page',
  templateUrl: './story-viewer-page.component.html'
})
export class StoryViewerPageComponent implements OnInit {
  @ViewChild('overlay') overlay: ElementRef<HTMLDivElement>;
  @ViewChild('skip') skipButton: ElementRef<HTMLButtonElement>;
  showLoginOverlay: boolean = true;
  storyPlaythroughObject: StoryPlaythrough;
  storyId: string;
  storyIsLoaded: boolean;
  isLoggedIn: boolean;
  topicUrlFragment: string;
  classroomUrlFragment: string;
  storyUrlFragment: string;
  storyTitle: string;
  storyTitleTranslationKey: string;
  storyDescription: string;
  storyDescTranslationKey: string;
  pathIconParameters: IconParametersArray[];
  topicName: string;
  thumbnailFilename: string;
  thumbnailBgColor: string;
  storyNodes: ReadOnlyStoryNode[];
  storyNodesTitleTranslationKeys: string[] = [];
  storyNodesDescTranslationKeys: string[] = [];
  iconUrl: string;
  constructor(
    private urlInterpolationService: UrlInterpolationService,
    private assetsBackendApiService: AssetsBackendApiService,
    private userService: UserService,
    private windowRef: WindowRef,
    private urlService: UrlService,
    private loaderService: LoaderService,
    private storyViewerBackendApiService: StoryViewerBackendApiService,
    private pageTitleService: PageTitleService,
    private alertsService: AlertsService,
<<<<<<< HEAD
=======
    private i18nLanguageCodeService: I18nLanguageCodeService
>>>>>>> 72199dca
  ) {}

  focusSkipButton(eventTarget: Element, isLoggedIn: boolean): void {
    if (isLoggedIn || !this.showLoginOverlay) {
      return;
    }
    const target = eventTarget;
    if (target.closest('.story-viewer-login-container') !==
        this.overlay.nativeElement) {
      this.skipButton.nativeElement.focus();
    }
  }

  getStaticImageUrl(imagePath: string): string {
    return this.urlInterpolationService.getStaticImageUrl(imagePath);
  }

  showChapters(): boolean {
    if (!this.storyPlaythroughObject) {
      return false;
    }
    return this.storyPlaythroughObject.getStoryNodeCount() > 0;
  }

  generatePathIconParameters(): IconParametersArray[] {
    let iconParametersArray: IconParametersArray[] = [];
    for (
      let i = 0; i < this.storyPlaythroughObject.getStoryNodeCount();
      i++) {
      this.thumbnailFilename = this.storyNodes[i].getThumbnailFilename();
      this.thumbnailBgColor = this.storyNodes[i].getThumbnailBgColor();
      if (this.thumbnailFilename === null) {
        this.iconUrl = '';
        this.thumbnailFilename = '';
      } else {
        this.iconUrl = this.assetsBackendApiService.getThumbnailUrlForPreview(
          AppConstants.ENTITY_TYPE.STORY, this.storyId,
          this.thumbnailFilename);
      }
      iconParametersArray.push({
        thumbnailIconUrl: this.iconUrl,
        left: '225px',
        top: '35px',
        thumbnailBgColor: this.thumbnailBgColor,
      });
    }
    return iconParametersArray;
  }

  hideLoginOverlay(): void {
    this.showLoginOverlay = false;
  }

  signIn(): void {
    this.userService.getLoginUrlAsync().then(
      (loginUrl) => {
        loginUrl ? this.windowRef.nativeWindow.location.href = loginUrl : (
          this.windowRef.nativeWindow.location.reload());
      });
  }

  getExplorationUrl(
      node: { getExplorationId: () => string;
              getId: () => string; }): string {
    let result = '/explore/' + node.getExplorationId();
    result = this.urlService.addField(
      result, 'topic_url_fragment',
      this.urlService.getTopicUrlFragmentFromLearnerUrl());
    result = this.urlService.addField(
      result, 'classroom_url_fragment',
      this.urlService.getClassroomUrlFragmentFromLearnerUrl());
    result = this.urlService.addField(
      result, 'story_url_fragment',
      this.urlService.getStoryUrlFragmentFromLearnerUrl());
    result = this.urlService.addField(
      result, 'node_id', node.getId());
    return result;
  }

  ngOnInit(): void {
    this.storyIsLoaded = false;
    this.isLoggedIn = false;
    this.userService.getUserInfoAsync().then((userInfo) => {
      this.isLoggedIn = userInfo.isLoggedIn();
    });
    this.topicUrlFragment = (
      this.urlService.getTopicUrlFragmentFromLearnerUrl());
    this.classroomUrlFragment = (
      this.urlService.getClassroomUrlFragmentFromLearnerUrl());
    this.storyUrlFragment = (
      this.urlService.getStoryUrlFragmentFromLearnerUrl());
    this.loaderService.showLoadingScreen('Loading');
    this.storyViewerBackendApiService.fetchStoryDataAsync(
      this.topicUrlFragment,
      this.classroomUrlFragment,
      this.storyUrlFragment).then(
      (storyDataDict) => {
        this.storyIsLoaded = true;
        this.storyPlaythroughObject = storyDataDict;
        this.storyNodes = this.storyPlaythroughObject.getStoryNodes();
        this.storyId = this.storyPlaythroughObject.getStoryId();
        this.topicName = this.storyPlaythroughObject.topicName;
        this.pageTitleService.setDocumentTitle(
          `Learn ${this.topicName} | ${storyDataDict.title} | Oppia`);
        this.pageTitleService.updateMetaTag(
          storyDataDict.getMetaTagContent());
        this.storyTitle = storyDataDict.title;
        this.storyTitleTranslationKey = (
          this.i18nLanguageCodeService
            .getStoryTranslationKey(
              this.storyId, TranslationKeyType.TITLE)
        );
        this.storyDescription = storyDataDict.description;
        this.storyDescTranslationKey = (
          this.i18nLanguageCodeService
            .getStoryTranslationKey(
              this.storyId, TranslationKeyType.DESCRIPTION)
        );
        this.loaderService.hideLoadingScreen();
        this.pathIconParameters = this.generatePathIconParameters();
        for (let idx in this.storyNodes) {
          let storyNode: ReadOnlyStoryNode = this.storyNodes[idx];
          let storyNodeTitleTranslationKey = (
            this.i18nLanguageCodeService.
              getExplorationTranslationKey(
                storyNode.getExplorationId(), TranslationKeyType.TITLE)
          );
          let storyNodeDescTranslationKey = (
            this.i18nLanguageCodeService.
              getExplorationTranslationKey(
                storyNode.getExplorationId(), TranslationKeyType.DESCRIPTION)
          );
          this.storyNodesTitleTranslationKeys.push(
            storyNodeTitleTranslationKey);
          this.storyNodesDescTranslationKeys.push(
            storyNodeDescTranslationKey);
        }
      },
      (errorResponse) => {
        let errorCodes = AppConstants.FATAL_ERROR_CODES;
        if (errorCodes.indexOf(errorResponse.status) !== -1) {
          this.alertsService.addWarning('Failed to get dashboard data');
        }
      }
    );

    // The pathIconParameters is an array containing the co-ordinates,
    // background color and icon url for the icons generated on the
    // path.
    this.pathIconParameters = [];
  }

  isHackyStoryTitleTranslationDisplayed(): boolean {
    return (
      this.i18nLanguageCodeService.isHackyTranslationAvailable(
        this.storyTitleTranslationKey
      ) && !this.i18nLanguageCodeService.isCurrentLanguageEnglish()
    );
  }

  isHackyStoryDescTranslationDisplayed(): boolean {
    return (
      this.i18nLanguageCodeService.isHackyTranslationAvailable(
        this.storyDescTranslationKey
      ) && !this.i18nLanguageCodeService.isCurrentLanguageEnglish()
    );
  }

  isHackyStoryNodeTitleTranslationDisplayed(index: number): boolean {
    return (
      this.i18nLanguageCodeService.isHackyTranslationAvailable(
        this.storyNodesTitleTranslationKeys[index]
      ) && !this.i18nLanguageCodeService.isCurrentLanguageEnglish()
    );
  }

  isHackyStoryNodeDescTranslationDisplayed(index: number): boolean {
    return (
      this.i18nLanguageCodeService.isHackyTranslationAvailable(
        this.storyNodesDescTranslationKeys[index]
      ) && !this.i18nLanguageCodeService.isCurrentLanguageEnglish()
    );
  }
}

angular.module('oppia').directive('oppiaStoryViewerPage',
  downgradeComponent({component: StoryViewerPageComponent}));<|MERGE_RESOLUTION|>--- conflicted
+++ resolved
@@ -76,10 +76,7 @@
     private storyViewerBackendApiService: StoryViewerBackendApiService,
     private pageTitleService: PageTitleService,
     private alertsService: AlertsService,
-<<<<<<< HEAD
-=======
     private i18nLanguageCodeService: I18nLanguageCodeService
->>>>>>> 72199dca
   ) {}
 
   focusSkipButton(eventTarget: Element, isLoggedIn: boolean): void {
