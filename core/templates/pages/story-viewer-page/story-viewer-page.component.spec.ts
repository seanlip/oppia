--- conflicted
+++ resolved
@@ -1,4 +1,3 @@
-<<<<<<< HEAD
 // Copyright 2020 The Oppia Authors. All Rights Reserved.
 //
 // Licensed under the Apache License, Version 2.0 (the "License");
@@ -81,6 +80,7 @@
     pageTitleService = TestBed.get(PageTitleService);
     assetsBackendApiService = TestBed.get(AssetsBackendApiService);
     urlService = TestBed.get(UrlService);
+    i18nLanguageCodeService = TestBed.inject(I18nLanguageCodeService);
     userService = TestBed.get(UserService);
     alertsService = TestBed.get(AlertsService);
     storyViewerBackendApiService = TestBed.get(StoryViewerBackendApiService);
@@ -88,6 +88,8 @@
     i18nLanguageCodeService = TestBed.inject(I18nLanguageCodeService);
     let fixture = TestBed.createComponent(StoryViewerPageComponent);
     component = fixture.componentInstance;
+    spyOn(i18nLanguageCodeService, 'isCurrentLanguageRTL').and.returnValue(
+      true);
     spyOnProperty(windowRef, 'nativeWindow').and.returnValue({
       location: {
         reload: ()=>{},
@@ -200,6 +202,9 @@
     httpTestingController.verify();
   });
 
+  it('should get RTL language status correctly', () => {
+    expect(component.isLanguageRTL()).toEqual(true);
+  });
 
   it('should get complete exploration url when clicking on svg element',
     () => {
@@ -543,557 +548,4 @@
       component.isHackyStoryNodeDescTranslationDisplayed(0);
     expect(hackyStoryNodeDescTranslationIsDisplayed).toBe(true);
   });
-});
-=======
-// Copyright 2020 The Oppia Authors. All Rights Reserved.
-//
-// Licensed under the Apache License, Version 2.0 (the "License");
-// you may not use this file except in compliance with the License.
-// You may obtain a copy of the License at
-//
-//      http://www.apache.org/licenses/LICENSE-2.0
-//
-// Unless required by applicable law or agreed to in writing, software
-// distributed under the License is distributed on an "AS-IS" BASIS,
-// WITHOUT WARRANTIES OR CONDITIONS OF ANY KIND, either express or implied.
-// See the License for the specific language governing permissions and
-// limitations under the License.
-
-/**
- * @fileoverview Unit tests for storyViewerPage.
- */
-
-import { TestBed, fakeAsync, flushMicrotasks, tick } from '@angular/core/testing';
-import { HttpClientTestingModule, HttpTestingController } from '@angular/common/http/testing';
-import { StoryNode } from 'domain/story/story-node.model';
-import { StoryPlaythrough, StoryPlaythroughBackendDict } from 'domain/story_viewer/story-playthrough.model';
-import { StoryViewerPageComponent } from './story-viewer-page.component';
-import { ElementRef, NO_ERRORS_SCHEMA } from '@angular/core';
-import { UserService } from 'services/user.service';
-import { StoryViewerBackendApiService } from 'domain/story_viewer/story-viewer-backend-api.service';
-import { AlertsService } from 'services/alerts.service';
-import { AssetsBackendApiService } from 'services/assets-backend-api.service';
-import { UrlService } from 'services/contextual/url.service';
-import { PageTitleService } from 'services/page-title.service';
-import { UserInfo } from 'domain/user/user-info.model';
-import { WindowRef } from 'services/contextual/window-ref.service';
-import { MockTranslatePipe } from 'tests/unit-test-utils';
-import { I18nLanguageCodeService } from 'services/i18n-language-code.service';
-
-class MockAssetsBackendApiService {
-  getThumbnailUrlForPreview() {
-    return 'thumbnail-url';
-  }
-}
-
-describe('Story Viewer Page component', () => {
-  let httpTestingController = null;
-  let component: StoryViewerPageComponent;
-  let alertsService = null;
-  let assetsBackendApiService: AssetsBackendApiService;
-  let storyViewerBackendApiService: StoryViewerBackendApiService;
-  let urlService: UrlService = null;
-  let userService: UserService = null;
-  let pageTitleService = null;
-  let windowRef: WindowRef;
-  let i18nLanguageCodeService: I18nLanguageCodeService;
-  let _samplePlaythroughObject = null;
-  const UserInfoObject = {
-    roles: ['USER_ROLE'],
-    is_moderator: false,
-    is_curriculum_admin: false,
-    is_super_admin: false,
-    is_topic_manager: false,
-    can_create_collections: true,
-    preferred_site_language_code: null,
-    username: 'tester',
-    email: 'test@test.com',
-    user_is_logged_in: false
-  };
-
-  beforeEach(fakeAsync(() => {
-    TestBed.configureTestingModule({
-      declarations: [StoryViewerPageComponent, MockTranslatePipe],
-      imports: [HttpClientTestingModule],
-      providers: [
-        {
-          provide: assetsBackendApiService,
-          useClass: MockAssetsBackendApiService
-        }
-      ],
-      schemas: [NO_ERRORS_SCHEMA]
-    }).compileComponents();
-    httpTestingController = TestBed.get(HttpTestingController);
-    pageTitleService = TestBed.get(PageTitleService);
-    assetsBackendApiService = TestBed.get(AssetsBackendApiService);
-    urlService = TestBed.get(UrlService);
-    i18nLanguageCodeService = TestBed.inject(I18nLanguageCodeService);
-    userService = TestBed.get(UserService);
-    alertsService = TestBed.get(AlertsService);
-    storyViewerBackendApiService = TestBed.get(StoryViewerBackendApiService);
-    windowRef = TestBed.get(WindowRef);
-    i18nLanguageCodeService = TestBed.inject(I18nLanguageCodeService);
-    let fixture = TestBed.createComponent(StoryViewerPageComponent);
-    component = fixture.componentInstance;
-    spyOn(i18nLanguageCodeService, 'isCurrentLanguageRTL').and.returnValue(
-      true);
-    spyOnProperty(windowRef, 'nativeWindow').and.returnValue({
-      location: {
-        reload: ()=>{},
-        href: '/home'
-      }
-    });
-  }));
-
-  beforeEach(() => {
-    spyOn(assetsBackendApiService, 'getThumbnailUrlForPreview').and
-      .returnValue('thumbnail-url');
-    spyOn(userService, 'getUserInfoAsync').and.returnValue(Promise.resolve(
-      UserInfo.createFromBackendDict(UserInfoObject))
-    );
-  });
-
-  beforeEach(() => {
-    var firstSampleReadOnlyStoryNodeBackendDict = {
-      id: 'node_1',
-      description: 'description',
-      title: 'Title 1',
-      prerequisite_skill_ids: [],
-      acquired_skill_ids: [],
-      destination_node_ids: ['node_2'],
-      outline: 'Outline',
-      exploration_id: 'exp_id',
-      outline_is_finalized: false,
-      exp_summary_dict: {
-        title: 'Title',
-        status: 'private',
-        last_updated_msec: 1591296737470.528,
-        community_owned: false,
-        objective: 'Test Objective',
-        id: '44LKoKLlIbGe',
-        num_views: 0,
-        thumbnail_icon_url: '/subjects/Algebra.svg',
-        human_readable_contributors_summary: {},
-        language_code: 'en',
-        thumbnail_bg_color: '#cd672b',
-        created_on_msec: 1591296635736.666,
-        ratings: {
-          1: 0,
-          2: 0,
-          3: 0,
-          4: 0,
-          5: 0
-        },
-        tags: [],
-        activity_type: 'exploration',
-        category: 'Algebra'
-      },
-      completed: true,
-      thumbnail_bg_color: '#bb8b2f',
-      thumbnail_filename: 'filename'
-    };
-    var secondSampleReadOnlyStoryNodeBackendDict = {
-      id: 'node_2',
-      description: 'description',
-      title: 'Title 2',
-      prerequisite_skill_ids: [],
-      acquired_skill_ids: [],
-      destination_node_ids: ['node_3'],
-      outline: 'Outline',
-      exploration_id: 'exp_id',
-      outline_is_finalized: false,
-      exp_summary_dict: {
-        title: 'Title',
-        status: 'private',
-        last_updated_msec: 1591296737470.528,
-        community_owned: false,
-        objective: 'Test Objective',
-        id: '44LKoKLlIbGe',
-        num_views: 0,
-        thumbnail_icon_url: '/subjects/Algebra.svg',
-        human_readable_contributors_summary: {},
-        language_code: 'en',
-        thumbnail_bg_color: '#cd672b',
-        created_on_msec: 1591296635736.666,
-        ratings: {
-          1: 0,
-          2: 0,
-          3: 0,
-          4: 0,
-          5: 0
-        },
-        tags: [],
-        activity_type: 'exploration',
-        category: 'Algebra'
-      },
-      completed: false,
-      thumbnail_bg_color: '#bb8b2f',
-      thumbnail_filename: 'filename',
-    };
-    var storyPlaythroughBackendObject = {
-      story_id: 'qwerty',
-      story_nodes: [
-        firstSampleReadOnlyStoryNodeBackendDict,
-        secondSampleReadOnlyStoryNodeBackendDict],
-      story_title: 'Story',
-      story_description: 'Description',
-      topic_name: 'Topic 1',
-      meta_tag_content: 'Story meta tag content'
-    };
-    _samplePlaythroughObject =
-      StoryPlaythrough.createFromBackendDict(
-        storyPlaythroughBackendObject);
-  });
-
-  afterEach(() => {
-    httpTestingController.verify();
-  });
-
-  it('should get RTL language status correctly', () => {
-    expect(component.isLanguageRTL()).toEqual(true);
-  });
-
-  it('should get complete exploration url when clicking on svg element',
-    () => {
-      spyOn(urlService, 'getTopicUrlFragmentFromLearnerUrl').and.returnValue(
-        'topic');
-      spyOn(urlService, 'getClassroomUrlFragmentFromLearnerUrl')
-        .and.returnValue('math');
-      spyOn(
-        urlService, 'getStoryUrlFragmentFromLearnerUrl').and.returnValue(
-        'story');
-      let node = StoryNode.createFromIdAndTitle(
-        '1', 'Story node title');
-      expect(component.getExplorationUrl(node)).toBe(
-        '/explore/null?topic_url_fragment=topic&' +
-        'classroom_url_fragment=math&story_url_fragment=story&' +
-        'node_id=1');
-    });
-
-  it('should get complete image path corresponding to a given' +
-    ' relative path', () => {
-    let imagePath = '/path/to/image.png';
-    expect(component.getStaticImageUrl(imagePath)).toBe(
-      '/assets/images/path/to/image.png');
-  });
-
-  it('should not show story\'s chapters when story has no chapters',
-    () => {
-      spyOn(urlService, 'getTopicUrlFragmentFromLearnerUrl').and.returnValue(
-        'topic');
-      spyOn(urlService, 'getClassroomUrlFragmentFromLearnerUrl')
-        .and.returnValue('math');
-      spyOn(
-        urlService, 'getStoryUrlFragmentFromLearnerUrl').and.returnValue(
-        'story');
-      spyOn(
-        storyViewerBackendApiService, 'fetchStoryDataAsync').and.returnValue(
-        Promise.resolve(StoryPlaythrough.createFromBackendDict({
-          story_nodes: [],
-          story_title: 'Story Title 1',
-          story_description: 'Story Description 1',
-          topic_name: 'topic_1',
-        } as StoryPlaythroughBackendDict)));
-
-      component.ngOnInit();
-
-      expect(component.showChapters()).toBeFalse();
-    });
-
-  it('should show story\'s chapters when story has chapters',
-    () => {
-      component.storyPlaythroughObject = {
-        id: '1',
-        nodes: [],
-        title: 'title',
-        description: 'description',
-        topicName: 'topic_name',
-        metaTagContent: 'this is meta tag content',
-        getInitialNode() {
-          return null;
-        },
-        getStoryNodeCount(): number {
-          return 2;
-        },
-        getStoryNodes() {
-          return null;
-        },
-        hasFinishedStory() {
-          return null;
-        },
-        getNextPendingNodeId(): string {
-          return null;
-        },
-        hasStartedStory(): boolean {
-          return null;
-        },
-        getStoryId(): string {
-          return this.id;
-        },
-        getMetaTagContent(): string {
-          return this.metaTagContent;
-        }
-      };
-      spyOn(urlService, 'getTopicUrlFragmentFromLearnerUrl').and.returnValue(
-        'topic');
-      spyOn(urlService, 'getClassroomUrlFragmentFromLearnerUrl')
-        .and.returnValue('math');
-      spyOn(
-        urlService, 'getStoryUrlFragmentFromLearnerUrl').and.returnValue(
-        'story');
-      spyOn(
-        storyViewerBackendApiService, 'fetchStoryDataAsync').and.returnValue(
-        Promise.resolve(_samplePlaythroughObject));
-
-      expect(
-        _samplePlaythroughObject.getStoryNodes()[0].getId()).toEqual('node_1');
-      expect(
-        _samplePlaythroughObject.getStoryNodes()[1].getId()).toEqual('node_2');
-
-      expect(component.showChapters()).toBeTrue();
-    });
-
-  it('should sign in correctly', fakeAsync(() => {
-    spyOn(userService, 'getLoginUrlAsync').and.resolveTo('/home');
-    component.signIn();
-    flushMicrotasks();
-    expect(windowRef.nativeWindow.location.href).toBe('/home');
-  }));
-
-  it('should refresh page if login url is not provided when login button is' +
-  ' clicked', fakeAsync(() => {
-    const reloadSpy = spyOn(windowRef.nativeWindow.location, 'reload');
-    spyOn(userService, 'getLoginUrlAsync')
-      .and.resolveTo(null);
-    component.signIn();
-    flushMicrotasks();
-
-    expect(reloadSpy).toHaveBeenCalled();
-  }));
-
-  it('should show warnings when fetching story data fails',
-    fakeAsync(() => {
-      spyOn(urlService, 'getClassroomUrlFragmentFromLearnerUrl')
-        .and.returnValue('math');
-      spyOn(urlService, 'getTopicUrlFragmentFromLearnerUrl').and.returnValue(
-        'topic');
-      spyOn(
-        urlService, 'getStoryUrlFragmentFromLearnerUrl').and.returnValue(
-        'story');
-      spyOn(
-        storyViewerBackendApiService, 'fetchStoryDataAsync').and.returnValue(
-        Promise.reject(
-          {
-            status: 404
-          }));
-      spyOn(alertsService, 'addWarning').and.callThrough();
-      component.ngOnInit();
-      flushMicrotasks();
-      expect(alertsService.addWarning).toHaveBeenCalledWith(
-        'Failed to get dashboard data');
-    }));
-
-  it('should get path icon parameters after story data is loaded',
-    fakeAsync(() => {
-      spyOn(urlService, 'getTopicUrlFragmentFromLearnerUrl').and.returnValue(
-        'topic');
-      spyOn(urlService, 'getClassroomUrlFragmentFromLearnerUrl')
-        .and.returnValue('math');
-      spyOn(
-        urlService, 'getStoryUrlFragmentFromLearnerUrl').and.returnValue(
-        'story');
-      spyOn(
-        storyViewerBackendApiService, 'fetchStoryDataAsync').and.returnValue(
-        Promise.resolve(_samplePlaythroughObject));
-
-      spyOn(pageTitleService, 'setDocumentTitle').and.callThrough();
-      spyOn(pageTitleService, 'updateMetaTag').and.callThrough();
-      component.ngOnInit();
-
-      flushMicrotasks();
-
-      expect(pageTitleService.setDocumentTitle).toHaveBeenCalledWith(
-        'Learn Topic 1 | Story | Oppia');
-      expect(pageTitleService.updateMetaTag).toHaveBeenCalledWith(
-        'Story meta tag content');
-      expect(component.pathIconParameters).toEqual([{
-        thumbnailIconUrl: 'thumbnail-url',
-        left: '225px',
-        top: '35px',
-        thumbnailBgColor: '#bb8b2f'
-      }, {
-        thumbnailIconUrl: 'thumbnail-url',
-        left: '225px',
-        top: '35px',
-        thumbnailBgColor: '#bb8b2f' }]);
-    }));
-
-  it('should place empty values if Filename and BgColor are null',
-    fakeAsync(() => {
-      var firstSampleReadOnlyStoryNodeBackendDict = {
-        id: 'node_1',
-        description: 'description',
-        title: 'Title 1',
-        prerequisite_skill_ids: [],
-        acquired_skill_ids: [],
-        destination_node_ids: ['node_2'],
-        outline: 'Outline',
-        exploration_id: 'exp_id',
-        outline_is_finalized: false,
-        exp_summary_dict: {
-          title: 'Title',
-          status: 'private',
-          last_updated_msec: 1591296737470.528,
-          community_owned: false,
-          objective: 'Test Objective',
-          id: '44LKoKLlIbGe',
-          num_views: 0,
-          thumbnail_icon_url: '/subjects/Algebra.svg',
-          human_readable_contributors_summary: {},
-          language_code: 'en',
-          thumbnail_bg_color: '#cd672b',
-          created_on_msec: 1591296635736.666,
-          ratings: {
-            1: 0,
-            2: 0,
-            3: 0,
-            4: 0,
-            5: 0
-          },
-          tags: [],
-          activity_type: 'exploration',
-          category: 'Algebra'
-        },
-        completed: true,
-        thumbnail_bg_color: '#bb8b2f',
-        thumbnail_filename: null
-      };
-      var secondSampleReadOnlyStoryNodeBackendDict = {
-        id: 'node_2',
-        description: 'description',
-        title: 'Title 2',
-        prerequisite_skill_ids: [],
-        acquired_skill_ids: [],
-        destination_node_ids: ['node_3'],
-        outline: 'Outline',
-        exploration_id: 'exp_id',
-        outline_is_finalized: false,
-        exp_summary_dict: {
-          title: 'Title',
-          status: 'private',
-          last_updated_msec: 1591296737470.528,
-          community_owned: false,
-          objective: 'Test Objective',
-          id: '44LKoKLlIbGe',
-          num_views: 0,
-          thumbnail_icon_url: '/subjects/Algebra.svg',
-          human_readable_contributors_summary: {},
-          language_code: 'en',
-          thumbnail_bg_color: '#cd672b',
-          created_on_msec: 1591296635736.666,
-          ratings: {
-            1: 0,
-            2: 0,
-            3: 0,
-            4: 0,
-            5: 0
-          },
-          tags: [],
-          activity_type: 'exploration',
-          category: 'Algebra'
-        },
-        completed: false,
-        thumbnail_bg_color: '#bb8b2f',
-        thumbnail_filename: null,
-      };
-
-      var storyPlaythroughBackendObject = {
-        story_id: 'qwerty',
-        story_nodes: [
-          firstSampleReadOnlyStoryNodeBackendDict,
-          secondSampleReadOnlyStoryNodeBackendDict
-        ],
-        story_title: 'Story',
-        story_description: 'Description',
-        topic_name: 'Topic 1',
-        meta_tag_content: 'Story meta tag content'
-      };
-      _samplePlaythroughObject =
-      StoryPlaythrough.createFromBackendDict(
-        storyPlaythroughBackendObject);
-      spyOn(urlService, 'getClassroomUrlFragmentFromLearnerUrl')
-        .and.returnValue('math');
-      spyOn(urlService, 'getTopicUrlFragmentFromLearnerUrl').and.returnValue(
-        'topic');
-      spyOn(
-        urlService, 'getStoryUrlFragmentFromLearnerUrl').and.returnValue(
-        'story');
-      spyOn(
-        storyViewerBackendApiService, 'fetchStoryDataAsync').and.returnValue(
-        Promise.resolve(_samplePlaythroughObject));
-      component.ngOnInit();
-      flushMicrotasks();
-      expect(component.thumbnailFilename === '');
-      expect(component.iconUrl === '');
-    }));
-
-  it('should close the login overlay', fakeAsync(()=>{
-    spyOn(component, 'hideLoginOverlay').and.callThrough();
-
-    expect(component.showLoginOverlay).toEqual(true);
-
-    component.hideLoginOverlay();
-    tick();
-
-    expect(component.showLoginOverlay).toEqual(false);
-  }));
-
-  it('should set focus on skip button', fakeAsync(()=>{
-    let target = document.createElement('div');
-    target.classList.add('target');
-
-    let nonTarget = document.createElement('div');
-    nonTarget.classList.add('test');
-
-    let overlay = new ElementRef(document.createElement('div'));
-    let button = new ElementRef(document.createElement('button'));
-
-    component.skipButton = button;
-    component.overlay = overlay;
-    component.showLoginOverlay = true;
-
-    spyOn(component, 'focusSkipButton').and.callThrough();
-    spyOn(component.skipButton.nativeElement, 'focus');
-    spyOn(target, 'closest').and.returnValue(nonTarget);
-
-    component.focusSkipButton(target, true);
-    tick();
-
-    expect(component.skipButton.nativeElement.focus).not.toHaveBeenCalled();
-
-    component.focusSkipButton(target, false);
-    tick();
-
-    expect(component.skipButton.nativeElement.focus).toHaveBeenCalled();
-  }));
-  it('should check if hacky translation is displayed correctly', () => {
-    spyOn(i18nLanguageCodeService, 'isHackyTranslationAvailable')
-      .and.returnValues(false, true, false, true);
-    spyOn(i18nLanguageCodeService, 'isCurrentLanguageEnglish')
-      .and.returnValues(false, false, true, false);
-
-    let hackyStoryTitleTranslationIsDisplayed =
-      component.isHackyStoryTitleTranslationDisplayed();
-    expect(hackyStoryTitleTranslationIsDisplayed).toBe(false);
-    let hackyStoryDescTranslationIsDisplayed =
-      component.isHackyStoryDescTranslationDisplayed();
-    expect(hackyStoryDescTranslationIsDisplayed).toBe(true);
-    let hackyStoryNodeTitleTranslationIsDisplayed =
-      component.isHackyStoryNodeTitleTranslationDisplayed(0);
-    expect(hackyStoryNodeTitleTranslationIsDisplayed).toBe(false);
-    let hackyStoryNodeDescTranslationIsDisplayed =
-      component.isHackyStoryNodeDescTranslationDisplayed(0);
-    expect(hackyStoryNodeDescTranslationIsDisplayed).toBe(true);
-  });
-});
->>>>>>> cb2f7d4c
+});