// Copyright 2019 The Oppia Authors. All Rights Reserved.
//
// Licensed under the Apache License, Version 2.0 (the "License");
// you may not use this file except in compliance with the License.
// You may obtain a copy of the License at
//
//      http://www.apache.org/licenses/LICENSE-2.0
//
// Unless required by applicable law or agreed to in writing, software
// distributed under the License is distributed on an "AS-IS" BASIS,
// WITHOUT WARRANTIES OR CONDITIONS OF ANY KIND, either express or implied.
// See the License for the specific language governing permissions and
// limitations under the License.

/**
 * @fileoverview Module for the practice session page.
 */

import 'core-js/es7/reflect';
import 'zone.js';

import 'angular-ui-sortable';
import uiValidate from 'angular-ui-validate';
import 'third-party-imports/ng-audio.import';
import 'third-party-imports/ui-tree.import';

angular.module('oppia', [
  require('angular-cookies'), 'headroom', 'ngAnimate',
  'ngAudio', 'ngMaterial', 'ngSanitize', 'ngTouch', 'pascalprecht.translate',
  'toastr', 'ui.bootstrap', 'ui.sortable', 'ui.tree', uiValidate
]);

import { BrowserModule } from '@angular/platform-browser';
import { APP_INITIALIZER, NgModule, StaticProvider } from '@angular/core';
import { downgradeComponent } from '@angular/upgrade/static';
import { HTTP_INTERCEPTORS, HttpClientModule } from '@angular/common/http';

import { RequestInterceptor } from 'services/request-interceptor.service';
import { SharedComponentsModule } from 'components/shared-component.module';
import { OppiaAngularRootComponent } from
  'components/oppia-angular-root.component';
import { platformFeatureInitFactory, PlatformFeatureService } from
  'services/platform-feature.service';

@NgModule({
  imports: [
    BrowserModule,
    HttpClientModule,
    SharedComponentsModule
  ],
  declarations: [
    OppiaAngularRootComponent
  ],
  entryComponents: [
    OppiaAngularRootComponent
  ],
  providers: [
    {
      provide: HTTP_INTERCEPTORS,
      useClass: RequestInterceptor,
      multi: true
<<<<<<< HEAD
    },
    {
      provide: APP_INITIALIZER,
      useFactory: platformFeatureInitFactory,
      deps: [PlatformFeatureService],
      multi: true
    },
    AppConstants,
    InteractionsExtensionsConstants,
    ObjectsDomainConstants,
    QuestionPlayerConstants,
    ServicesConstants,
    PracticeSessionPageConstants
=======
    }
>>>>>>> f89786ba
  ]
})
class PracticeSessionPageModule {
  // Empty placeholder method to satisfy the `Compiler`.
  ngDoBootstrap() {}
}

import { platformBrowserDynamic } from '@angular/platform-browser-dynamic';
import { downgradeModule } from '@angular/upgrade/static';

const bootstrapFn = (extraProviders: StaticProvider[]) => {
  const platformRef = platformBrowserDynamic(extraProviders);
  return platformRef.bootstrapModule(PracticeSessionPageModule);
};
const downgradedModule = downgradeModule(bootstrapFn);

declare var angular: ng.IAngularStatic;

angular.module('oppia').requires.push(downgradedModule);

angular.module('oppia').directive(
  // This directive is the downgraded version of the Angular component to
  // bootstrap the Angular 8.
  'oppiaAngularRoot',
  downgradeComponent({
    component: OppiaAngularRootComponent
  }) as angular.IDirectiveFactory);<|MERGE_RESOLUTION|>--- conflicted
+++ resolved
@@ -59,7 +59,6 @@
       provide: HTTP_INTERCEPTORS,
       useClass: RequestInterceptor,
       multi: true
-<<<<<<< HEAD
     },
     {
       provide: APP_INITIALIZER,
@@ -67,15 +66,6 @@
       deps: [PlatformFeatureService],
       multi: true
     },
-    AppConstants,
-    InteractionsExtensionsConstants,
-    ObjectsDomainConstants,
-    QuestionPlayerConstants,
-    ServicesConstants,
-    PracticeSessionPageConstants
-=======
-    }
->>>>>>> f89786ba
   ]
 })
 class PracticeSessionPageModule {
