--- conflicted
+++ resolved
@@ -5,13 +5,8 @@
   </head>
   <body>
     <oppia-root>
-<<<<<<< HEAD
-      <div ng-controller="Base">
+      <div ng-controller="Base" dir="<[direction]>">
         <oppia-base-content>
-=======
-      <div ng-controller="Base" dir="<[direction]>">
-        <base-content>
->>>>>>> 17b4dff4
           <navbar-breadcrumb>
             <div class="nav navbar-nav oppia-navbar-breadcrumb ng-cloak">
               <span class="oppia-navbar-breadcrumb-separator"></span>
