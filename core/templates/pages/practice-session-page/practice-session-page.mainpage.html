--- conflicted
+++ resolved
@@ -25,10 +25,6 @@
       </div>
     </oppia-root>
     @load('pages/footer_js_libs.html')
-<<<<<<< HEAD
-    <script src="/third_party/static/MathJax-2.7.5/MathJax.js?config=TeX-AMS_SVG"></script>
-=======
     <script src="/third_party/static/MathJax-2.7.5/MathJax.js?config=default"></script>
->>>>>>> 0042aa54
   </body>
 </html>